--- conflicted
+++ resolved
@@ -6,35 +6,28 @@
 
 set -eufo pipefail
 
+
+# default behavior is that it runs whatever targets were specified in BAZEL_TARGETS and uploads to S3
 ic_version_rc_only="0000000000000000000000000000000000000000"
-# if we are on a protected branch or the PR is targeting an rc branch or building all targets was requested, we run all bazel targets and upload to S3
-if [[ "$CI_COMMIT_REF_PROTECTED" = "true" ]] || [[ "${CI_MERGE_REQUEST_TARGET_BRANCH_NAME:-}" == "rc--"* ]] \ 
-    || [[ "${CI_MERGE_REQUEST_TITLE:-}" == *"[RUN_ALL_BAZEL_TARGETS]"* ]]; then
+s3_upload="True"
+
+# if we are on a protected branch we set ic_version to the commit_sha
+if [[ "$CI_COMMIT_REF_PROTECTED" = "true" ]] || ; then
     ic_version_rc_only="${CI_COMMIT_SHA}"
-<<<<<<< HEAD
-=======
-    s3_upload="True"
 fi
 
-if [[ "${CI_COMMIT_BRANCH:-}" =~ ^hotfix-.* ]]; then
-    ic_version_rc_only="${CI_COMMIT_SHA}"
-    s3_upload="True"
+# we only run on the diff if the following conditions are met:
+# 1. It was triggered from a PR
+# 2. The PR is not targeting an rc branch
+# 3. The PR title doesn't contain [RUN_ALL_BAZEL_TARGETS]
+if [[ "${CI_PIPELINE_SOURCE:-}" == "pull_request" ]] && [[ "${CI_MERGE_REQUEST_TITLE:-}" != *"[RUN_ALL_BAZEL_TARGETS]"* ]] && \
+    [[ "${CI_MERGE_REQUEST_TARGET_BRANCH_NAME:-}" != "rc--"* ]]
+    RUN_ON_DIFF_ONLY="true"
+    s3_upload="false"
 fi
 
-# We run the diff if the following is true:
-# - bazel target is //...
-# - merge request pipeline but not merge train pipeline
-# - target branch is not rc--*
-# - uploading to S3 has not been requested
-
-if [[ "${CI_MERGE_REQUEST_TITLE:-}" == *"[RUN_ALL_BAZEL_TARGETS]"* ]]; then
->>>>>>> e26cf515
-    RUN_ON_DIFF_ONLY="false"
-    s3_upload="True"
-fi
-
-# if on a pull_request, only run build on targets that have changed
-if [ "${RUN_ON_DIFF_ONLY:-}" == "true" ] && [ "${CI_PIPELINE_SOURCE:-}" == "pull_request" ]; then
+# if run on diff_only was requested only run selected targets
+if [[ "${RUN_ON_DIFF_ONLY:-}" == "true" ]]; then
     # get bazel targets that changed within the MR
     BAZEL_TARGETS=$("${CI_PROJECT_DIR:-}"/ci/bazel-scripts/diff.sh)
 
