#!/usr/bin/env bash
set -euo pipefail

[ -n "${DEBUG:-}" ] && set -x

usage() {
    cat <<EOF
Utility script for building IC.

Usage: $0 [ --binaries | -b ] [ --canisters | -c ] [ --icos | -i ] [--no-release | -n ]

    --binaries   | -b   Build IC Binaries
    --canisters  | -c   Build IC Canisters
    --icos       | -i   Build IC-OS Images
    --no-release | -n   Non-Release Build
    --help       | -h   Print help

Non-Release Build, is for non-protected branches (revision is not in rc--* or master).

EOF
}

RED='\033[0;31m'
BLUE='\033[0;34m'
GREEN='\033[0;32m'
NOCOLOR='\033[0m'

echo_red() { echo -e "${RED}${1}${NOCOLOR}"; }
echo_blue() { echo -e "${BLUE}${1}${NOCOLOR}"; }
echo_green() { echo -e "${GREEN}${1}${NOCOLOR}"; }

export BUILD_BIN=false
export BUILD_CAN=false
export BUILD_IMG=false
export RELEASE=true

if [ "$#" == 0 ]; then
    echo_red "ERROR: Please specify one of '-b', '-c' or '-i'" >&2
    echo ""
    usage && exit 1
fi

while getopts ':bcinh-:' OPT; do
    if [ "$OPT" = "-" ]; then
        OPT="${OPTARG%%=*}"
        OPTARG="${OPTARG#$OPT}"
        OPTARG="${OPTARG#=}"
    fi
    case "$OPT" in
        h | help) usage && exit 0 ;;
        b | binaries) BUILD_BIN=true ;;
        c | canisters) BUILD_CAN=true ;;
        i | icos) BUILD_IMG=true ;;
        n | non-release | no-release | norelease) RELEASE=false ;;
        ??*) echo_red "Invalid option --$OPT" && usage && exit 1 ;;
        ?) echo_red "Invalid command option.\n" && usage && exit 1 ;;
    esac
done
shift "$(($OPTIND - 1))"

if ! "$BUILD_BIN" && ! "$BUILD_CAN" && ! "$BUILD_IMG"; then
    echo_red "ERROR: Please specify one of '-b', '-c' or '-i'" >&2
    echo ""
    usage && exit 1
fi

export ROOT_DIR="$(git rev-parse --show-toplevel)"
export VERSION="$(git rev-parse HEAD)"

if "$RELEASE"; then
    export IC_VERSION_RC_ONLY="$VERSION"
    echo_red "\nBuilding release revision (master or rc--*)! Use '--no-release' for non-release revision!\n" && sleep 2
else
    export IC_VERSION_RC_ONLY="0000000000000000000000000000000000000000"
    echo_red "\nBuilding non-release revision!\n" && sleep 2
fi

export BINARIES_DIR=artifacts/release
export CANISTERS_DIR=artifacts/canisters
export DISK_DIR=artifacts/icos
export BINARIES_DIR_FULL="$ROOT_DIR/$BINARIES_DIR"
export CANISTERS_DIR_FULL="$ROOT_DIR/$CANISTERS_DIR"
export DISK_DIR_FULL="$ROOT_DIR/$DISK_DIR"

is_inside_DFINITY_container() {
    [ -e /home/ubuntu/.DFINITY-TAG ] && ([ -e /.dockerenv ] || [ -e /run/.containerenv ] || [ -n "${CI_JOB_NAME:-}" ])
}

validate_build_env() {
    function not_supported_prompt() {
        echo_red "$1"
        read -t 7 -r -s -p $'Press ENTER to continue the build anyway...\n'
    }

    if [ -n "$(git status --porcelain)" ]; then
        echo_red "Git working directory is not clean! Clean it and retry."
        exit 1
    fi

    if [ "$(uname)" != "Linux" ]; then
        not_supported_prompt "This script is only supported on Linux!"
    elif ! grep -q 'Ubuntu' /etc/os-release; then
        not_supported_prompt "Build reproducibility is only supported on Ubuntu!"
    fi
}

echo_green "Validating build environment"
validate_build_env

echo_blue "Purging artifact directories"
rm -rf "$BINARIES_DIR_FULL"
rm -rf "$CANISTERS_DIR_FULL"
rm -rf "$DISK_DIR_FULL"

echo_green "Building selected IC artifacts"
BAZEL_CMD="bazel build --config=local --ic_version='$VERSION' --ic_version_rc_only='$IC_VERSION_RC_ONLY' \
           --release_build=$RELEASE"
<<<<<<< HEAD
=======

BAZEL_CLEAN_CMD=$(
    cat <<-END
    # clear bazel cache
    bazel clean
END
)

>>>>>>> 7a20299a
BUILD_BINARIES_CMD=$(
    cat <<-END
    # build binaries
    mkdir -p "$BINARIES_DIR"
    $BAZEL_CMD //publish/binaries
    bazel cquery --config=local --output=files //publish/binaries | xargs -I {} cp {} "$BINARIES_DIR"
END
)

BUILD_CANISTERS_CMD=$(
    cat <<-END
    # build canisters
    mkdir -p "$CANISTERS_DIR"
    $BAZEL_CMD //publish/canisters
    bazel cquery --config=local --output=files //publish/canisters | xargs -I {} cp {} "$CANISTERS_DIR"
END
)

BUILD_IMAGES_CMD=$(
    cat <<-END
    # build guestos images
    mkdir -p "${DISK_DIR}/guestos"
    $BAZEL_CMD //ic-os/guestos/envs/prod
    bazel cquery --config=local --output=files //ic-os/guestos/envs/prod | xargs -I {} cp {} "${DISK_DIR}/guestos"
    # build hostos images
    mkdir -p "${DISK_DIR}/hostos"
    $BAZEL_CMD //ic-os/hostos/envs/prod
    bazel cquery --config=local --output=files //ic-os/hostos/envs/prod | xargs -I {} cp {} "${DISK_DIR}/hostos"
    # build setupos images
    mkdir -p "${DISK_DIR}/setupos"
    $BAZEL_CMD //ic-os/setupos/envs/prod
    bazel cquery --config=local --output=files //ic-os/setupos/envs/prod | xargs -I {} cp {} "${DISK_DIR}/setupos"
END
)
BUILD_CMD="${BAZEL_CLEAN_CMD}"

if "$BUILD_BIN"; then BUILD_CMD="${BUILD_CMD}${BUILD_BINARIES_CMD}"; fi
if "$BUILD_CAN"; then BUILD_CMD="${BUILD_CMD}${BUILD_CANISTERS_CMD}"; fi
if "$BUILD_IMG"; then BUILD_CMD="${BUILD_CMD}${BUILD_IMAGES_CMD}"; fi

if is_inside_DFINITY_container; then
    echo_blue "Building already inside a DFINITY container or CI"
    eval "$BUILD_CMD"
else
    echo_blue "Building by using a new DFINITY container"
    "$ROOT_DIR"/ci/container/container-run.sh bash -c "$BUILD_CMD"
fi

if "$BUILD_BIN"; then
    echo_green "##### Binaries SHA256SUMS #####"
    pushd "$BINARIES_DIR_FULL"
    GLOBIGNORE="SHA256SUMS"
    # shellcheck disable=SC2035
    sha256sum -b *.gz | tee SHA256SUMS
    popd
fi

if "$BUILD_CAN"; then
    echo_green "##### Canisters SHA256SUMS #####"
    pushd "$CANISTERS_DIR_FULL"
    # shellcheck disable=SC2035
    sha256sum -b *.gz | tee SHA256SUMS
    # neuron voters need to verify against the unzipped SHA256SUM
    TMP="$(mktemp -d)"
    cp *.gz "$TMP/"
    cd "$TMP"
    gunzip *
    # shellcheck disable=SC2035
    sha256sum *
    popd
    rm -fr "$TMP"
fi

if "$BUILD_IMG"; then
    echo_green "##### GUESTOS SHA256SUMS #####"
    pushd "$DISK_DIR_FULL/guestos"
    # shellcheck disable=SC2035
    sha256sum -b *.tar.* | tee SHA256SUMS
    popd
    echo_green "##### HOSTOS SHA256SUMS #####"
    pushd "$DISK_DIR_FULL/hostos"
    # shellcheck disable=SC2035
    sha256sum -b *.tar.* | tee SHA256SUMS
    popd
    echo_green "##### SETUPOS SHA256SUMS #####"
    pushd "$DISK_DIR_FULL/setupos"
    # shellcheck disable=SC2035
    sha256sum -b *.tar.* | tee SHA256SUMS
    popd
fi

echo_green "Build complete for revision $(git rev-parse HEAD)"<|MERGE_RESOLUTION|>--- conflicted
+++ resolved
@@ -115,8 +115,6 @@
 echo_green "Building selected IC artifacts"
 BAZEL_CMD="bazel build --config=local --ic_version='$VERSION' --ic_version_rc_only='$IC_VERSION_RC_ONLY' \
            --release_build=$RELEASE"
-<<<<<<< HEAD
-=======
 
 BAZEL_CLEAN_CMD=$(
     cat <<-END
@@ -125,7 +123,6 @@
 END
 )
 
->>>>>>> 7a20299a
 BUILD_BINARIES_CMD=$(
     cat <<-END
     # build binaries
