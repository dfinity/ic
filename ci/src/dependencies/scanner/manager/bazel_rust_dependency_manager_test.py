import json
import os
import pathlib
import typing

import pytest
from model.dependency import Dependency
from model.ic import get_current_repo
from model.project import Project
from model.vulnerability import Vulnerability
from scanner.manager.bazel_rust_dependency_manager import BazelCargoExecutor, BazelRustDependencyManager

REPOSITORY=get_current_repo()

@pytest.fixture
def bazel_test():
    return BazelRustDependencyManager()


def open_test_file(rel_path):
    return open(os.path.join(os.path.dirname(__file__), rel_path), "r")


def test_project_root_bazel(bazel_test):
    assert bazel_test.root.exists()
    assert bazel_test.root.is_dir()


def test_cargo_lock_exists(bazel_test):
    cargo_lock_file = bazel_test.root / "Cargo.lock"
    assert cargo_lock_file.exists()


def test_cargo_bazel_lock_exists(bazel_test):
    cargo_bazel_lock_file = bazel_test.root / "Cargo.Bazel.toml.lock"
    assert cargo_bazel_lock_file.exists()


def test_dependency_to_transitive_bazel_string(bazel_test):
    dependency = Dependency(id="random_string", name="chrono", version="0.4.19", fix_version_for_vulnerability={})
    bazel_string = bazel_test._BazelRustDependencyManager__dependency_to_transitive_bazel_string(dependency)
    assert bazel_string == "@crate_index__chrono-0.4.19//:*"


def test_transitive_bazel_string_to_dependency_random(bazel_test):
    bazel_string = "@com_google_protobuf_protoc_linux_aarch64//"
    dependency = bazel_test._BazelRustDependencyManager__transitive_bazel_string_to_dependency(bazel_string)
    assert dependency is None


def test_transitive_bazel_string_to_dependency(bazel_test):
    bazel_string = "@crate_index__chrono-0.4.19//"
    dependency = bazel_test._BazelRustDependencyManager__transitive_bazel_string_to_dependency(bazel_string)
    assert dependency.name == "chrono"
    assert dependency.version == "0.4.19"


def test_transitive_bazel_string_to_dependency_hyphenated(bazel_test):
    bazel_string_hyphenated_crate = "@crate_index__build-info-common-0.4.19//"
    dependency = bazel_test._BazelRustDependencyManager__transitive_bazel_string_to_dependency(
        bazel_string_hyphenated_crate
    )
    assert dependency.name == "build-info-common"
    assert dependency.version == "0.4.19"


def test_transitive_bazel_string_to_dependency_versioned(bazel_test):
    bazel_string_versioned_crate = "@crate_index__rand_chacha-0.4.19//"
    dependency = bazel_test._BazelRustDependencyManager__transitive_bazel_string_to_dependency(
        bazel_string_versioned_crate
    )
    assert dependency.name == "rand_chacha"
    assert dependency.version == "0.4.19"


def test_transitive_bazel_string_to_dependency_zstd(bazel_test):
    bazel_string = "@crate_index__zstd-sys-2.0.2-zstd.1.5.2//"
    dependency = bazel_test._BazelRustDependencyManager__transitive_bazel_string_to_dependency(bazel_string)
    assert dependency.name == "zstd-sys"
    assert dependency.version == "2.0.2"


def test_dependency_to_direct_bazel_string(bazel_test):
    dependency = Dependency(id="random_string", name="chrono", version="0.4.19", fix_version_for_vulnerability={})
    bazel_string = bazel_test._BazelRustDependencyManager__dependency_to_direct_bazel_string(dependency)
    assert bazel_string == "@crate_index//:chrono"


def test_versioned_dependency_to_direct_bazel_string(bazel_test):
    dependency = Dependency(id="random_string", name="rand", version="0.4.19", fix_version_for_vulnerability={})
    bazel_string = bazel_test._BazelRustDependencyManager__dependency_to_direct_bazel_string(dependency)
    assert bazel_string == "@crate_index//:rand_0_4_19"


def test_versioned_multi_name_dependency_to_direct_bazel_string(bazel_test):
    dependency = Dependency(id="random_string", name="rand_chacha", version="0.4.19", fix_version_for_vulnerability={})

    bazel_string = bazel_test._BazelRustDependencyManager__dependency_to_direct_bazel_string(dependency)
    assert bazel_string == "@crate_index//:rand_chacha_0_4_19"


def test_parse_vulnerable_dependency_from_cargo_audit(bazel_test):
    cargo_audit_out_slim = {
        "versions": {"patched": [">=0.2.23"], "unaffected": ["=0.2.0"]},
        "package": {"name": "time", "version": "0.1.44"},
    }
    dependency = bazel_test._BazelRustDependencyManager__parse_vulnerable_dependency_from_cargo_audit(
        "vulnerability_id", cargo_audit_out_slim
    )
    assert dependency.id == "https://crates.io/crates/time"
    assert dependency.name == "time"
    assert dependency.version == "0.1.44"
    assert dependency.fix_version_for_vulnerability == {"vulnerability_id": [">=0.2.23", "=0.2.0"]}


def test_parse_vulnerable_dependency_from_cargo_audit_with_no_fixes(bazel_test):
    cargo_audit_out_slim = {
        "versions": {"patched": [], "unaffected": []},
        "package": {"name": "time", "version": "0.1.44"},
    }

    dependency = bazel_test._BazelRustDependencyManager__parse_vulnerable_dependency_from_cargo_audit(
        "vulnerability_id", cargo_audit_out_slim
    )
    assert dependency.id == "https://crates.io/crates/time"
    assert dependency.name == "time"
    assert dependency.version == "0.1.44"
    assert dependency.fix_version_for_vulnerability == {}


def test_parse_vulnerability_from_cargo_audit(bazel_test):
    cargo_audit_out_slim = {
        "id": "RUSTSEC-2020-0071",
        "title": "Potential segfault in the time crate",
        "cvss": "CVSS:3.1/AV:L/AC:L/PR:N/UI:N/S:U/C:N/I:N/A:H",
    }

    vulnerability = bazel_test._BazelRustDependencyManager__parse_vulnerability_from_cargo_audit(cargo_audit_out_slim)
    assert vulnerability.id == "https://rustsec.org/advisories/RUSTSEC-2020-0071"
    assert vulnerability.name == "RUSTSEC-2020-0071"
    assert vulnerability.description == "Potential segfault in the time crate"
    assert vulnerability.score == 6


def test_parse_vulnerability_from_cargo_audit_with_no_cvss(bazel_test):
    cargo_audit_out_slim = {"id": "RUSTSEC-2020-0071", "title": "Potential segfault in the time crate", "cvss": None}

    vulnerability = bazel_test._BazelRustDependencyManager__parse_vulnerability_from_cargo_audit(cargo_audit_out_slim)
    assert vulnerability.id == "https://rustsec.org/advisories/RUSTSEC-2020-0071"
    assert vulnerability.name == "RUSTSEC-2020-0071"
    assert vulnerability.description == "Potential segfault in the time crate"
    assert vulnerability.score == -1


def test_parse_first_level_dependencies_and_projects_from_cargo_tree_one_project():
    cargo_tree_output = """some lines
that should be skipped
0vun-dep v1.2.3
1project v4.5.6 (/some/path/to/project)
    """
    dep = Dependency(id="vuln-dep", name="vuln-dep", version="1.2.3")
    executor = MockBazelCargoExecutor(expected_cargo_tree_deps=[dep], expected_cargo_tree_responses=[cargo_tree_output])
    bazel_test = BazelRustDependencyManager(executor=executor)

    first_lvl_deps, projects = (
        bazel_test._BazelRustDependencyManager__get_first_level_dependencies_and_projects_from_cargo(
            dep, pathlib.PurePath("/some/path/to")
        )
    )

    assert len(first_lvl_deps) == 0
    assert len(projects) == 1
    assert projects[0] == "to/project"


def test_parse_first_level_dependencies_and_projects_from_cargo_tree_one_dep_two_projects():
    cargo_tree_output = """some lines
that should be skipped
0vun-dep v1.2.3
1inter-dep v1
2inter-dep v2
3first-lvl-dep v0
4project1 v4.5.6 (/path/to/project/src/project1)
4project2 v7.8.9 (/path/to/project/src/project2)
    """
    dep = Dependency(id="vuln-dep", name="vuln-dep", version="1.2.3")
    executor = MockBazelCargoExecutor(expected_cargo_tree_deps=[dep], expected_cargo_tree_responses=[cargo_tree_output])
    bazel_test = BazelRustDependencyManager(executor=executor)

    first_lvl_deps, projects = (
        bazel_test._BazelRustDependencyManager__get_first_level_dependencies_and_projects_from_cargo(
            dep, pathlib.PurePath("/path/to/project")
        )
    )

    assert len(first_lvl_deps) == 1
    assert first_lvl_deps[0] == Dependency(
        id="https://crates.io/crates/first-lvl-dep", name="first-lvl-dep", version="0"
    )
    assert len(projects) == 2
    projects.sort()
    assert projects[0] == "project/src/project1"
    assert projects[1] == "project/src/project2"


def test_parse_first_level_dependencies_and_projects_from_cargo_tree_two_deps_three_projects():
    cargo_tree_output = """0vun-dep v1.2.3
1inter-dep v1
2inter-dep v2
3first-lvl-dep v0
4project1 v4.5.6 (/path/to/project/src/project1)
5other-project-that-should-be-skipped v123 (/path/to/project/src/dont-care)
1first-lvl-dep v1 (https://some-project.url)
2project2 v7.8.9 (/path/to/project/src/project2)
3skip-me v456
1p3 v10 (/path/to/project/src/project3)
2skip-me-again v789 (https://another.project.url)
    """
    dep = Dependency(id="vuln-dep", name="vuln-dep", version="1.2.3")
    executor = MockBazelCargoExecutor(expected_cargo_tree_deps=[dep], expected_cargo_tree_responses=[cargo_tree_output])
    bazel_test = BazelRustDependencyManager(executor=executor)

    first_lvl_deps, projects = (
        bazel_test._BazelRustDependencyManager__get_first_level_dependencies_and_projects_from_cargo(
            dep, pathlib.PurePath("/path/to/project")
        )
    )

    assert len(first_lvl_deps) == 2
    first_lvl_deps = sorted(first_lvl_deps, key=lambda x: x.id)
    assert first_lvl_deps[0] == Dependency(id="first-lvl-dep", name="first-lvl-dep", version="1")
    assert first_lvl_deps[1] == Dependency(
        id="https://crates.io/crates/first-lvl-dep", name="first-lvl-dep", version="0"
    )
    assert len(projects) == 3
    projects.sort()
    assert projects[0] == "project/src/project1"
    assert projects[1] == "project/src/project2"
    assert projects[2] == "project/src/project3"


def test_get_findings_for_cargo_only_repo():
    with open_test_file("test_data/cargo_audit_nns.json") as audit, open_test_file(
        "test_data/cargo_tree_chrono.txt"
    ) as chrono, open_test_file("test_data/cargo_tree_time.txt") as time:
        expected_first_vulnerable_dep = Dependency(
            id="https://crates.io/crates/chrono",
            name="chrono",
            version="0.4.19",
            fix_version_for_vulnerability={"https://rustsec.org/advisories/RUSTSEC-2020-0159": [">=0.4.20"]},
        )
        expected_second_vulnerable_dep = Dependency(
            id="https://crates.io/crates/time",
            name="time",
            version="0.1.45",
            fix_version_for_vulnerability={
                "https://rustsec.org/advisories/RUSTSEC-2020-0071": [
                    ">=0.2.23",
                    "=0.2.0",
                    "=0.2.1",
                    "=0.2.2",
                    "=0.2.3",
                    "=0.2.4",
                    "=0.2.5",
                    "=0.2.6",
                ]
            },
        )
        executor = MockBazelCargoExecutor(
            expected_cargo_audit_output=json.load(audit),
            expected_cargo_tree_deps=[expected_first_vulnerable_dep, expected_second_vulnerable_dep],
            expected_cargo_tree_responses=[chrono.read(), time.read()],
        )
        bazel_test = BazelRustDependencyManager(executor=executor)

        findings = bazel_test.get_findings("nns-dapp", Project("nns-dapp", "nns-dapp"), None)

        assert findings is not None
        assert len(findings) == 2
        for finding in findings:
            assert finding.repository == "nns-dapp"
            assert finding.scanner == bazel_test.get_scanner_id()
            assert len(finding.projects) == 2
            assert finding.projects[0].endswith("nns-dapp/rs/backend")
            assert finding.projects[1].endswith("nns-dapp/rs/sns_aggregator")
            assert finding.risk_assessor == []
            assert finding.risk is None
            assert finding.patch_responsible == []
            assert finding.due_date is None
            assert finding.more_info is None

        # unique fields for first finding
        assert findings[0].vulnerable_dependency == expected_first_vulnerable_dep
        assert findings[0].vulnerabilities == [
            Vulnerability(
                id="https://rustsec.org/advisories/RUSTSEC-2020-0159",
                name="RUSTSEC-2020-0159",
                description="Potential segfault in `localtime_r` invocations",
                score=-1,
            )
        ]
        assert findings[0].first_level_dependencies == [
            Dependency(
                id="cycles-minting-canister",
                name="cycles-minting-canister",
                version="0.8.0",
                fix_version_for_vulnerability={},
            ),
            Dependency(
                id="ic-nervous-system-common",
                name="ic-nervous-system-common",
                version="0.8.0",
                fix_version_for_vulnerability={},
            ),
            Dependency(
                id="ic-nervous-system-root",
                name="ic-nervous-system-root",
                version="0.1.0",
                fix_version_for_vulnerability={},
            ),
            Dependency(id="ic-nns-common", name="ic-nns-common", version="0.8.0", fix_version_for_vulnerability={}),
            Dependency(
                id="ic-nns-governance", name="ic-nns-governance", version="0.8.0", fix_version_for_vulnerability={}
            ),
            Dependency(id="ic-sns-swap", name="ic-sns-swap", version="0.1.0", fix_version_for_vulnerability={}),
            Dependency(id="ic-sns-wasm", name="ic-sns-wasm", version="1.0.0", fix_version_for_vulnerability={}),
            Dependency(
                id="registry-canister", name="registry-canister", version="0.8.0", fix_version_for_vulnerability={}
            ),
        ]
        assert findings[0].score == -1

        # unique fields for second finding
        assert findings[1].vulnerable_dependency == expected_second_vulnerable_dep
        assert findings[1].vulnerabilities == [
            Vulnerability(
                id="https://rustsec.org/advisories/RUSTSEC-2020-0071",
                name="RUSTSEC-2020-0071",
                description="Potential segfault in the time crate",
                score=6,
            )
        ]
        assert findings[1].first_level_dependencies == [
            Dependency(
                id="cycles-minting-canister",
                name="cycles-minting-canister",
                version="0.8.0",
                fix_version_for_vulnerability={},
            ),
            Dependency(
                id="https://crates.io/crates/chrono", name="chrono", version="0.4.19", fix_version_for_vulnerability={}
            ),
            Dependency(
                id="ic-nervous-system-common",
                name="ic-nervous-system-common",
                version="0.8.0",
                fix_version_for_vulnerability={},
            ),
            Dependency(
                id="ic-nervous-system-root",
                name="ic-nervous-system-root",
                version="0.1.0",
                fix_version_for_vulnerability={},
            ),
            Dependency(id="ic-nns-common", name="ic-nns-common", version="0.8.0", fix_version_for_vulnerability={}),
            Dependency(
                id="ic-nns-governance", name="ic-nns-governance", version="0.8.0", fix_version_for_vulnerability={}
            ),
            Dependency(id="ic-sns-swap", name="ic-sns-swap", version="0.1.0", fix_version_for_vulnerability={}),
            Dependency(id="ic-sns-wasm", name="ic-sns-wasm", version="1.0.0", fix_version_for_vulnerability={}),
            Dependency(
                id="registry-canister", name="registry-canister", version="0.8.0", fix_version_for_vulnerability={}
            ),
        ]
        assert findings[1].score == 6


def test_get_findings_for_bazel_repo():
    with open_test_file("test_data/cargo_audit_ic.json") as audit, open_test_file(
        "test_data/bazel_queries_ic.json"
    ) as bazel:
        bazel_query_and_responses = json.load(bazel)
        expected_queries = bazel_query_and_responses["queries"]
        expected_responses = bazel_query_and_responses["responses"]
        executor = MockBazelCargoExecutor(
            expected_cargo_audit_output=json.load(audit),
            expected_bazel_queries=expected_queries,
            expected_bazel_responses=expected_responses,
        )
        bazel_test = BazelRustDependencyManager(executor=executor)

        findings = bazel_test.get_findings(REPOSITORY, Project(REPOSITORY, REPOSITORY), None)

        assert findings is not None
        assert len(findings) == 3
        for finding in findings:
            assert finding.repository == REPOSITORY
            assert finding.scanner == bazel_test.get_scanner_id()
            assert finding.risk_assessor == []
            assert finding.risk is None
            assert finding.patch_responsible == []
            assert finding.due_date is None
            assert finding.more_info is None

            # unique fields for first finding
            assert findings[0].vulnerable_dependency == Dependency(
                id="https://crates.io/crates/chrono",
                name="chrono",
                version="0.4.19",
                fix_version_for_vulnerability={"https://rustsec.org/advisories/RUSTSEC-2020-0159": [">=0.4.20"]},
            )
            assert findings[0].vulnerabilities == [
                Vulnerability(
                    id="https://rustsec.org/advisories/RUSTSEC-2020-0159",
                    name="RUSTSEC-2020-0159",
                    description="Potential segfault in `localtime_r` invocations",
                    score=-1,
                )
            ]
            assert findings[0].first_level_dependencies == [
                Dependency(
                    id="https://crates.io/crates/build-info",
                    name="build-info",
                    version="0.0.26",
                    fix_version_for_vulnerability={},
                ),
                Dependency(
                    id="https://crates.io/crates/build-info-build",
                    name="build-info-build",
                    version="0.0.26",
                    fix_version_for_vulnerability={},
                ),
                Dependency(
                    id="https://crates.io/crates/cddl", name="cddl", version="0.9.1", fix_version_for_vulnerability={}
                ),
                Dependency(
                    id="https://crates.io/crates/cloudflare",
                    name="cloudflare",
                    version="0.9.1",
                    fix_version_for_vulnerability={},
                ),
                Dependency(
                    id="https://crates.io/crates/log4rs",
                    name="log4rs",
                    version="1.2.0",
                    fix_version_for_vulnerability={},
                ),
                Dependency(
                    id="https://crates.io/crates/prometheus-parse",
                    name="prometheus-parse",
                    version="0.2.4",
                    fix_version_for_vulnerability={},
                ),
                Dependency(
                    id="https://crates.io/crates/rsa", name="rsa", version="0.4.0", fix_version_for_vulnerability={}
                ),
                Dependency(
                    id="https://crates.io/crates/simple_asn1",
                    name="simple_asn1",
                    version="0.5.4",
                    fix_version_for_vulnerability={},
                ),
                Dependency(
                    id="https://crates.io/crates/x509-parser",
                    name="x509-parser",
                    version="0.12.0",
                    fix_version_for_vulnerability={},
                ),
            ]
            projects = [
                "/rs/backup",
                "/rs/canister_client/sender",
                "/rs/crypto",
                "/rs/crypto/ecdsa_secp256k1",
                "/rs/crypto/ecdsa_secp256r1",
                "/rs/crypto/internal/crypto_lib/basic_sig/cose",
                "/rs/crypto/internal/crypto_lib/basic_sig/der_utils",
                "/rs/crypto/internal/crypto_lib/basic_sig/ecdsa_secp256k1",
                "/rs/crypto/internal/crypto_lib/basic_sig/ecdsa_secp256r1",
                "/rs/crypto/internal/crypto_lib/basic_sig/ed25519",
                "/rs/crypto/internal/crypto_lib/basic_sig/iccsa",
                "/rs/crypto/internal/crypto_lib/basic_sig/rsa_pkcs1",
                "/rs/crypto/internal/crypto_lib/threshold_sig/bls12_381/der_utils",
                "/rs/crypto/internal/crypto_service_provider",
                "/rs/crypto/node_key_validation",
                "/rs/crypto/node_key_validation/tls_cert_validation",
                "/rs/crypto/utils/basic_sig",
                "/rs/elastic_common_schema",
                "/rs/monitoring/logger",
                "/rs/monitoring/onchain_observability/adapter",
                "/rs/nervous_system/common",
                "/rs/nns/cmc",
                "/rs/nns/governance",
                "/rs/nns/gtc",
                "/rs/nns/handlers/root/impl",
                "/rs/nns/handlers/root/interface",
                "/rs/nns/sns-wasm",
                "/rs/prep",
                "/rs/registry/canister",
                "/rs/registry/nns_data_provider",
                "/rs/rosetta-api",
                "/rs/rosetta-api/icrc1/ledger/sm-tests",
                "/rs/rosetta-api/ledger_canister_blocks_synchronizer",
                "/rs/rosetta-api/ledger_canister_blocks_synchronizer/test_utils",
                "/rs/scenario_tests",
                "/rs/sns/governance",
                "/rs/sns/root",
                "/rs/sns/swap",
                "/rs/tests",
                "/rs/types/types",
                "/rs/validator",
                "/rs/validator/http_request_test_utils",
            ]

            assert len(projects) == len(findings[0].projects)

            for project, finding_project in zip(projects, findings[0].projects):
<<<<<<< HEAD
                assert  get_current_repo() + project == finding_project
=======
                assert __test_get_ic_path() + project == finding_project
>>>>>>> c39a8b35
            assert findings[0].score == -1

            # unique fields for second finding
            assert findings[1].vulnerable_dependency == Dependency(
                id="https://crates.io/crates/rocksdb",
                name="rocksdb",
                version="0.15.0",
                fix_version_for_vulnerability={"https://rustsec.org/advisories/RUSTSEC-2022-0046": [">=0.19.0"]},
            )
            assert findings[1].vulnerabilities == [
                Vulnerability(
                    id="https://rustsec.org/advisories/RUSTSEC-2022-0046",
                    name="RUSTSEC-2022-0046",
                    description="Out-of-bounds read when opening multiple column families with TTL",
                    score=-1,
                )
            ]
            assert findings[1].first_level_dependencies == []
<<<<<<< HEAD
            assert findings[1].projects == [get_current_repo() + '/rs/artifact_pool']
=======
            assert findings[1].projects == [__test_get_ic_path() + "/rs/artifact_pool"]
>>>>>>> c39a8b35
            assert findings[1].score == -1

            # unique fields for third finding
            assert findings[2].vulnerable_dependency == Dependency(
                id="https://crates.io/crates/time",
                name="time",
                version="0.1.45",
                fix_version_for_vulnerability={
                    "https://rustsec.org/advisories/RUSTSEC-2020-0071": [
                        ">=0.2.23",
                        "=0.2.0",
                        "=0.2.1",
                        "=0.2.2",
                        "=0.2.3",
                        "=0.2.4",
                        "=0.2.5",
                        "=0.2.6",
                    ]
                },
            )
            assert findings[2].vulnerabilities == [
                Vulnerability(
                    id="https://rustsec.org/advisories/RUSTSEC-2020-0071",
                    name="RUSTSEC-2020-0071",
                    description="Potential segfault in the time crate",
                    score=6,
                )
            ]
            assert findings[2].first_level_dependencies == [
                Dependency(
                    id="https://crates.io/crates/build-info",
                    name="build-info",
                    version="0.0.26",
                    fix_version_for_vulnerability={},
                ),
                Dependency(
                    id="https://crates.io/crates/build-info-build",
                    name="build-info-build",
                    version="0.0.26",
                    fix_version_for_vulnerability={},
                ),
                Dependency(
                    id="https://crates.io/crates/cddl", name="cddl", version="0.9.1", fix_version_for_vulnerability={}
                ),
                Dependency(
                    id="https://crates.io/crates/chrono",
                    name="chrono",
                    version="0.4.19",
                    fix_version_for_vulnerability={},
                ),
                Dependency(
                    id="https://crates.io/crates/cloudflare",
                    name="cloudflare",
                    version="0.9.1",
                    fix_version_for_vulnerability={},
                ),
                Dependency(
                    id="https://crates.io/crates/log4rs",
                    name="log4rs",
                    version="1.2.0",
                    fix_version_for_vulnerability={},
                ),
                Dependency(
                    id="https://crates.io/crates/prometheus-parse",
                    name="prometheus-parse",
                    version="0.2.4",
                    fix_version_for_vulnerability={},
                ),
                Dependency(
                    id="https://crates.io/crates/rsa", name="rsa", version="0.4.0", fix_version_for_vulnerability={}
                ),
                Dependency(
                    id="https://crates.io/crates/simple_asn1",
                    name="simple_asn1",
                    version="0.5.4",
                    fix_version_for_vulnerability={},
                ),
                Dependency(
                    id="https://crates.io/crates/thread_profiler",
                    name="thread_profiler",
                    version="0.3.0",
                    fix_version_for_vulnerability={},
                ),
                Dependency(
                    id="https://crates.io/crates/x509-parser",
                    name="x509-parser",
                    version="0.12.0",
                    fix_version_for_vulnerability={},
                ),
            ]
            projects_2 = [
                "/rs/backup",
                "/rs/canister_client/sender",
                "/rs/crypto",
                "/rs/crypto/ecdsa_secp256k1",
                "/rs/crypto/ecdsa_secp256r1",
                "/rs/crypto/internal/crypto_lib/basic_sig/cose",
                "/rs/crypto/internal/crypto_lib/basic_sig/der_utils",
                "/rs/crypto/internal/crypto_lib/basic_sig/ecdsa_secp256k1",
                "/rs/crypto/internal/crypto_lib/basic_sig/ecdsa_secp256r1",
                "/rs/crypto/internal/crypto_lib/basic_sig/ed25519",
                "/rs/crypto/internal/crypto_lib/basic_sig/iccsa",
                "/rs/crypto/internal/crypto_lib/basic_sig/rsa_pkcs1",
                "/rs/crypto/internal/crypto_lib/threshold_sig/bls12_381/der_utils",
                "/rs/crypto/internal/crypto_service_provider",
                "/rs/crypto/node_key_validation",
                "/rs/crypto/node_key_validation/tls_cert_validation",
                "/rs/crypto/utils/basic_sig",
                "/rs/elastic_common_schema",
                "/rs/monitoring/logger",
                "/rs/monitoring/onchain_observability/adapter",
                "/rs/nervous_system/common",
                "/rs/nns/cmc",
                "/rs/nns/governance",
                "/rs/nns/gtc",
                "/rs/nns/handlers/root/impl",
                "/rs/nns/handlers/root/interface",
                "/rs/nns/sns-wasm",
                "/rs/prep",
                "/rs/registry/canister",
                "/rs/registry/nns_data_provider",
                "/rs/replica",
                "/rs/rosetta-api",
                "/rs/rosetta-api/icrc1/ledger/sm-tests",
                "/rs/rosetta-api/ledger_canister_blocks_synchronizer",
                "/rs/rosetta-api/ledger_canister_blocks_synchronizer/test_utils",
                "/rs/scenario_tests",
                "/rs/sns/governance",
                "/rs/sns/root",
                "/rs/sns/swap",
                "/rs/tests",
                "/rs/types/types",
                "/rs/validator",
                "/rs/validator/http_request_test_utils",
            ]
            assert len(projects_2) == len(findings[2].projects)
            for project, finding_project in zip(projects_2, findings[2].projects):
<<<<<<< HEAD
                assert  get_current_repo() + project == finding_project
=======
                assert __test_get_ic_path() + project == finding_project
>>>>>>> c39a8b35
            assert findings[2].score == 6


class MockBazelCargoExecutor(BazelCargoExecutor):
    def __init__(
        self,
        expected_cargo_audit_output: typing.Dict = (),
        expected_bazel_queries: typing.List[str] = (),
        expected_bazel_responses: typing.List[str] = (),
        expected_cargo_tree_deps: typing.List[Dependency] = (),
        expected_cargo_tree_responses: typing.List[str] = (),
    ):
        self.cargo_audit = expected_cargo_audit_output

        assert len(expected_bazel_queries) == len(expected_bazel_responses)
        self.bazel = {}
        for i in range(len(expected_bazel_queries)):
            assert (
                expected_bazel_queries[i] not in self.bazel
                or self.bazel[expected_bazel_queries[i]] == expected_bazel_responses[i]
            )
            self.bazel[expected_bazel_queries[i]] = expected_bazel_responses[i]

        assert len(expected_cargo_tree_deps) == len(expected_cargo_tree_responses)
        self.cargo_tree = {}
        for i in range(len(expected_cargo_tree_deps)):
            dep_key = self.__dependency_key(expected_cargo_tree_deps[i])
            assert dep_key not in self.cargo_tree
            self.cargo_tree[dep_key] = expected_cargo_tree_responses[i]

    @staticmethod
    def __dependency_key(dependency: Dependency):
        return f"{dependency.id}:{dependency.version}"

    def get_bazel_query_output(self, bazel_query: str, path: pathlib.Path) -> str:
        assert bazel_query in self.bazel
        return self.bazel[bazel_query]

    def get_cargo_audit_output(self, path: pathlib.Path, cargo_home=None) -> typing.Dict:
        return self.cargo_audit

    def get_cargo_tree_output_for_vulnerable_dependency(
        self, vulnerable_dependency: Dependency, path: pathlib.Path, cargo_home=None
    ) -> str:
        dep_key = self.__dependency_key(vulnerable_dependency)
        assert dep_key in self.cargo_tree
        return self.cargo_tree[dep_key]<|MERGE_RESOLUTION|>--- conflicted
+++ resolved
@@ -515,11 +515,7 @@
             assert len(projects) == len(findings[0].projects)
 
             for project, finding_project in zip(projects, findings[0].projects):
-<<<<<<< HEAD
                 assert  get_current_repo() + project == finding_project
-=======
-                assert __test_get_ic_path() + project == finding_project
->>>>>>> c39a8b35
             assert findings[0].score == -1
 
             # unique fields for second finding
@@ -538,11 +534,7 @@
                 )
             ]
             assert findings[1].first_level_dependencies == []
-<<<<<<< HEAD
             assert findings[1].projects == [get_current_repo() + '/rs/artifact_pool']
-=======
-            assert findings[1].projects == [__test_get_ic_path() + "/rs/artifact_pool"]
->>>>>>> c39a8b35
             assert findings[1].score == -1
 
             # unique fields for third finding
@@ -680,11 +672,7 @@
             ]
             assert len(projects_2) == len(findings[2].projects)
             for project, finding_project in zip(projects_2, findings[2].projects):
-<<<<<<< HEAD
                 assert  get_current_repo() + project == finding_project
-=======
-                assert __test_get_ic_path() + project == finding_project
->>>>>>> c39a8b35
             assert findings[2].score == 6
 
 
