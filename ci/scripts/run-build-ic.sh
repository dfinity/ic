--- conflicted
+++ resolved
@@ -5,25 +5,14 @@
 
 cd "$CI_PROJECT_DIR"
 
-<<<<<<< HEAD
-if [ "$CI_COMMIT_REF_PROTECTED" == "true" ] \
-    || [[ "${CI_COMMIT_BRANCH:-}" =~ ^hotfix-.* ]]; then
-    ci/container/build-ic.sh -i -c -b
-elif [ "${RUN_ON_DIFF_ONLY:-}" == "true" ] \
-    && [ "${CI_PIPELINE_SOURCE:-}" == "merge_request_event" -o "${CI_PIPELINE_SOURCE:-}" == "pull_request" ] \
-    && [ "${CI_MERGE_REQUEST_EVENT_TYPE:-}" != "merge_train" ] \
-    && [[ "${CI_MERGE_REQUEST_TARGET_BRANCH_NAME:-}" != "rc--"* ]]; then
-
-=======
 # run build with release on protected branches or if a pull_request is targeting an rc branch
 if [ "$CI_COMMIT_REF_PROTECTED" == "true" ] || [[ "${CI_MERGE_REQUEST_TARGET_BRANCH_NAME:-}" == "rc--"* ]]; then
-    gitlab-ci/container/build-ic.sh -i -c -b
+    ci/container/build-ic.sh -i -c -b
 # if an override was requested to run all bazel targets with no release
 elif [[ "${CI_MERGE_REQUEST_TITLE:-}" == *"[RUN_ALL_BAZEL_TARGETS]"* ]]; then
-    gitlab-ci/container/build-ic.sh -i -c -b --no-release
+    ci/container/build-ic.sh -i -c -b --no-release
 # check if the workflow was triggered by a pull request and if the job requested running only on diff
 elif [[ "${CI_PIPELINE_SOURCE:-}" == "pull_request" ]] && [[ "${RUN_ON_DIFF_ONLY:-}" == "true" ]]; then
->>>>>>> ce350b79
     TARGETS=$(ci/bazel-scripts/diff.sh)
     ARGS=(--no-release)
 
@@ -46,12 +35,8 @@
         touch build-ic.tar
         exit 0
     fi
-<<<<<<< HEAD
     ci/container/build-ic.sh "${ARGS[@]}"
-=======
-    gitlab-ci/container/build-ic.sh "${ARGS[@]}"
 # otherwise run full build but with no release
->>>>>>> ce350b79
 else
     ci/container/build-ic.sh -i -c -b --no-release
 fi
