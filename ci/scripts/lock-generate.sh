--- conflicted
+++ resolved
@@ -14,23 +14,11 @@
 git add Cargo.lock Cargo.Bazel.*.lock
 git status
 if ! git diff --cached --quiet; then
-<<<<<<< HEAD
-    # If this is running from a pull request then update the Cargo.lock file in the PR
-    # automatically.
-    if [ -n "$PR_NUMBER" ]; then
-        # There are some changes staged
-        git config --global user.email "infra+github-automation@dfinity.org"
-        git config --global user.name "IDX GitHub Automation"
-        git commit -m "Automatically updated Cargo*.lock"
-        git push
-    fi
-=======
     # There are some changes staged
     git config --global user.email "infra+github-automation@dfinity.org"
     git config --global user.name "IDX GitHub Automation"
     git commit -m "Automatically updated Cargo*.lock"
     git push
->>>>>>> 922b7e60
 
     # Because the lockfiles need updating, fail the PR
     EXIT_STATUS=1
