//! Verifiably Encrypted Threshold Key Derivation Utilities
//!
//! See the ePrint paper <https://eprint.iacr.org/2023/616> for protocol details

#![forbid(unsafe_code)]
#![warn(rust_2018_idioms)]
#![forbid(missing_docs)]
#![warn(future_incompatible)]
#![allow(clippy::mem_forget)]

use ic_bls12_381::{
    hash_to_curve::{ExpandMsgXmd, HashToCurve},
    G1Affine, G1Projective, G2Affine, G2Prepared, Gt, Scalar,
};
use rand::SeedableRng;
use rand_chacha::ChaCha20Rng;
use std::array::TryFromSliceError;
use std::ops::Neg;
use zeroize::{Zeroize, ZeroizeOnDrop};

#[cfg(feature = "js")]
use wasm_bindgen::prelude::*;

lazy_static::lazy_static! {
    static ref G2PREPARED_NEG_G : G2Prepared = G2Affine::generator().neg().into();
}

const G1AFFINE_BYTES: usize = 48; // Size of compressed form
const G2AFFINE_BYTES: usize = 96; // Size of compressed form

#[cfg_attr(feature = "js", wasm_bindgen)]
#[derive(Clone, Zeroize, ZeroizeOnDrop)]
/// Secret key of the transport key pair
pub struct TransportSecretKey {
    secret_key: Scalar,
}

/// Derive a symmetric key using XMD-SHA256
pub fn derive_symmetric_key(input: &[u8], domain_sep: &str, len: usize) -> Vec<u8> {
    use ic_bls12_381::hash_to_curve::{ExpandMessageState, InitExpandMessage};
    ExpandMsgXmd::<sha2::Sha256>::init_expand(input, domain_sep.as_bytes(), len).into_vec()
}

fn hash_to_scalar(input: &[u8], domain_sep: &str) -> ic_bls12_381::Scalar {
    use ic_bls12_381::hash_to_curve::HashToField;

    let mut s = [ic_bls12_381::Scalar::zero()];
    <ic_bls12_381::Scalar as HashToField>::hash_to_field::<ExpandMsgXmd<sha2::Sha256>>(
        input,
        domain_sep.as_bytes(),
        &mut s,
    );
    s[0]
}

fn prefix_with_len(bytes: &[u8]) -> Vec<u8> {
    let mut out = Vec::with_capacity(bytes.len() + 8);
    out.extend_from_slice(&(bytes.len() as u64).to_be_bytes());
    out.extend_from_slice(bytes);
    out
}

#[cfg_attr(feature = "js", wasm_bindgen)]
impl TransportSecretKey {
    #[cfg_attr(feature = "js", wasm_bindgen(constructor))]
    /// Creates a transport secret key from a 32-byte seed.
    pub fn from_seed(seed: Vec<u8>) -> Result<TransportSecretKey, String> {
        let seed_32_bytes: [u8; 32] = seed.try_into().map_err(|_e| "seed not 32 bytes")?;
        let rng = &mut ChaCha20Rng::from_seed(seed_32_bytes);
        use pairing::group::ff::Field;
        let secret_key = Scalar::random(rng);
        Ok(Self { secret_key })
    }

    /// Returns the serialized public key associated with this secret key
    pub fn public_key(&self) -> Vec<u8> {
        let public_key = G1Affine::generator() * self.secret_key;
        use pairing::group::Curve;
        public_key.to_affine().to_compressed().to_vec()
    }
<<<<<<< HEAD
=======

    /// Decrypts and verifies an encrypted key
    ///
    /// Returns the encoding of an elliptic curve point in BLS12-381 G1 group
    ///
    /// This is primarily useful for IBE; for symmetric key encryption use
    /// decrypt_and_hash
    pub fn decrypt(
        &self,
        encrypted_key_bytes: &[u8],
        derived_public_key_bytes: &[u8],
        input: &[u8],
    ) -> Result<Vec<u8>, String> {
        let encrypted_key = EncryptedKey::deserialize(encrypted_key_bytes)?;
        let derived_public_key = DerivedPublicKey::deserialize(derived_public_key_bytes)
            .map_err(|e| format!("failed to deserialize public key: {:?}", e))?;
        Ok(encrypted_key
            .decrypt_and_verify(self, derived_public_key, input)?
            .to_compressed()
            .to_vec())
    }

    /// Decrypts and verifies an encrypted key, and hashes it to a symmetric key
    ///
    /// The output length can be arbitrary and is specified by the caller
    ///
    /// The `symmetric_key_associated_data` field should include information about
    /// the protocol and cipher that this key will be used for.
    pub fn decrypt_and_hash(
        &self,
        encrypted_key_bytes: &[u8],
        derived_public_key_bytes: &[u8],
        input: &[u8],
        symmetric_key_bytes: usize,
        symmetric_key_associated_data: &[u8],
    ) -> Result<Vec<u8>, String> {
        let key = self.decrypt(encrypted_key_bytes, derived_public_key_bytes, input)?;

        let mut ro = ro::RandomOracle::new(&format!(
            "ic-crypto-vetkd-bls12-381-create-secret-key-{}-bytes",
            symmetric_key_bytes
        ));
        ro.update_bin(symmetric_key_associated_data);
        ro.update_bin(&key);
        let hash = ro.finalize_to_vec(symmetric_key_bytes);

        Ok(hash)
    }
>>>>>>> 72e33378
}

#[cfg_attr(feature = "js", wasm_bindgen)]
#[derive(Clone, Debug, Eq, PartialEq)]
/// A derived public key
pub struct DerivedPublicKey {
    point: G2Affine,
}

impl From<DerivedPublicKey> for G2Affine {
    fn from(public_key: DerivedPublicKey) -> Self {
        public_key.point
    }
}

#[derive(Copy, Clone, Debug)]
/// Error indicating deserializing a derived public key failed
pub enum DerivedPublicKeyDeserializationError {
    /// The public key is invalid
    InvalidPublicKey,
}

impl DerivedPublicKey {
    const BYTES: usize = G2AFFINE_BYTES;

    /// Deserializes a (derived) public key.
    ///
    /// Only compressed points are supported.
    ///
    /// Normally the bytes provided here will have been returned by the
    /// Internet Computer's `vetkd_public_key`` management canister interface.
    ///
    /// Returns an error if the key is invalid (e.g., it has invalid length,
    /// i.e., not 96 bytes, it is not in compressed format, is is not a point
    /// on the curve, it is not torsion-free).
    pub fn deserialize(bytes: &[u8]) -> Result<Self, DerivedPublicKeyDeserializationError> {
        let dpk_bytes: &[u8; Self::BYTES] = bytes.try_into().map_err(|_e: TryFromSliceError| {
            DerivedPublicKeyDeserializationError::InvalidPublicKey
        })?;
        let dpk = option_from_ctoption(G2Affine::from_compressed(dpk_bytes))
            .ok_or(DerivedPublicKeyDeserializationError::InvalidPublicKey)?;
        Ok(Self { point: dpk })
    }

    /// Perform second-stage derivation of a public key
    ///
    /// To create the derived public key in VetKD, a two step derivation is performed. The first step
    /// creates a key that is specific to the canister that is making VetKD requests to the
    /// management canister, sometimes called canister master key. The second step incorporates the
    /// "derivation context" value provided to the `vetkd_public_key` management canister interface.
    ///
    /// If `vetkd_public_key` is invoked with an empty derivation context, it simply returns the
    /// canister master key. Then the second derivation step can be done offline, using this
    /// function. This is useful if you wish to derive multiple keys without having to interact with
    /// the IC each time.
    pub fn derive_sub_key(&self, context: &[u8]) -> Self {
        let dst = "ic-vetkd-bls12-381-g2-derivation-domain";

        let offset = hash_to_scalar(&prefix_with_len(context), dst);

        let derived_key = G2Affine::from(self.point + G2Affine::generator() * offset);
        Self { point: derived_key }
    }

    /// Return the byte encoding of this derived public key
    pub fn serialize(&self) -> Vec<u8> {
        self.point.to_compressed().to_vec()
    }
}

/// A verifiably encrypted threshold key derived by the VetKD protocol
///
/// A VetKey is a valid BLS signature created for an input specified
/// by the user
///
#[cfg_attr(feature = "js", wasm_bindgen)]
#[derive(Clone)]
pub struct VetKey {
    pt: G1Affine,
    pt_bytes: [u8; 48],
}

impl VetKey {
    fn new(pt: G1Affine) -> Self {
        Self {
            pt,
            pt_bytes: pt.to_compressed(),
        }
    }

    /**
     * Return the VetKey bytes, aka the BLS signature
     *
     * Use the raw bytes only if your design makes use of the fact that VetKeys
     * are BLS signatures (eg for random beacon or threshold BLS signature
     * generation). If you are using VetKD for key distribution, instead use
     * derive_symmetric_key
     */
    pub fn signature_bytes(&self) -> &[u8; 48] {
        &self.pt_bytes
    }

    /**
     * Derive a symmetric key of the requested length from the VetKey
     *
     * The `domain_sep` parameter should be a string unique to your application and
     * also your usage of the resulting key. For example say your application
     * "my-app" is deriving two keys, one for usage "foo" and the other for
     * "bar". You might use as domain separators "my-app-foo" and "my-app-bar".
     */
    pub fn derive_symmetric_key(&self, output_len: usize, domain_sep: &str) -> Vec<u8> {
        derive_symmetric_key(&self.pt_bytes, domain_sep, output_len)
    }
}

#[derive(Copy, Clone, Debug)]
/// Error indicating that deserializing an encrypted key failed
pub enum EncryptedKeyDeserializationError {
    /// Error indicating one or more of the points was invalid
    InvalidEncryptedKey,
}

/// An encrypted VetKey
#[derive(Clone, Debug, Eq, PartialEq)]
pub struct EncryptedKey {
    c1: G1Affine,
    c2: G2Affine,
    c3: G1Affine,
}

impl EncryptedKey {
    /// The length of the serialized encoding of this type
    const BYTES: usize = 2 * G1AFFINE_BYTES + G2AFFINE_BYTES;

    /// Decrypts and verifies the VetKey
    pub fn decrypt_and_verify(
        &self,
        tsk: &TransportSecretKey,
<<<<<<< HEAD
        derived_public_key: &DerivedPublicKey,
        context: &[u8],
    ) -> Result<VetKey, String> {
        // Check that c1 and c2 have the same discrete logarithm

        let c2_prep = G2Prepared::from(self.c2);

        let c1_c2 = gt_multipairing(&[
            (&self.c1, &G2PREPARED_NEG_G),
            (&G1Affine::generator(), &c2_prep),
        ]);

        if !bool::from(c1_c2.is_identity()) {
            return Err("invalid encrypted key: c1 inconsistent with c2".to_string());
        }

        // Recover the purported VetKey
        let k = G1Affine::from(G1Projective::from(&self.c3) - self.c1 * tsk.secret_key);

        // Check that the VetKey is a valid BLS signature
        let msg = augmented_hash_to_g1(&derived_public_key.point, context);
        let dpk_prep = G2Prepared::from(derived_public_key.point);
=======
        derived_public_key: DerivedPublicKey,
        input: &[u8],
    ) -> Result<G1Affine, String> {
        let k = G1Affine::from(G1Projective::from(&self.c3) - self.c1 * tsk.secret_key);

        let msg = augmented_hash_to_g1(&derived_public_key.point, input);
        let dpk_prep = G2Prepared::from(G2Affine::from(derived_public_key));
>>>>>>> 72e33378
        use pairing::group::Group;
        let is_valid = gt_multipairing(&[(&k, &G2PREPARED_NEG_G), (&msg, &dpk_prep)]).is_identity();
        if bool::from(is_valid) {
            Ok(VetKey::new(k))
        } else {
            Err("invalid encrypted key: verification failed".to_string())
        }
    }

    /// Deserializes an encrypted key from a byte vector
    pub fn deserialize(bytes: &[u8]) -> Result<EncryptedKey, String> {
        let ek_bytes: &[u8; Self::BYTES] = bytes.try_into().map_err(|_e: TryFromSliceError| {
            format!("key not {} bytes but {}", Self::BYTES, bytes.len())
        })?;
        Self::deserialize_array(ek_bytes).map_err(|e| format!("{:?}", e))
    }

    /// Deserializes an encrypted key from a byte array
    pub fn deserialize_array(
        val: &[u8; Self::BYTES],
    ) -> Result<Self, EncryptedKeyDeserializationError> {
        let c2_start = G1AFFINE_BYTES;
        let c3_start = G1AFFINE_BYTES + G2AFFINE_BYTES;

        let c1_bytes: &[u8; G1AFFINE_BYTES] = &val[..c2_start]
            .try_into()
            .map_err(|_e| EncryptedKeyDeserializationError::InvalidEncryptedKey)?;
        let c2_bytes: &[u8; G2AFFINE_BYTES] = &val[c2_start..c3_start]
            .try_into()
            .map_err(|_e| EncryptedKeyDeserializationError::InvalidEncryptedKey)?;
        let c3_bytes: &[u8; G1AFFINE_BYTES] = &val[c3_start..]
            .try_into()
            .map_err(|_e| EncryptedKeyDeserializationError::InvalidEncryptedKey)?;

        let c1 = option_from_ctoption(G1Affine::from_compressed(c1_bytes));
        let c2 = option_from_ctoption(G2Affine::from_compressed(c2_bytes));
        let c3 = option_from_ctoption(G1Affine::from_compressed(c3_bytes));

        match (c1, c2, c3) {
            (Some(c1), Some(c2), Some(c3)) => Ok(Self { c1, c2, c3 }),
            (_, _, _) => Err(EncryptedKeyDeserializationError::InvalidEncryptedKey),
        }
    }
}

const IBE_SEED_BYTES: usize = 32;

#[derive(Clone, Debug, Eq, PartialEq)]
/// An IBE (identity based encryption) ciphertext
#[cfg_attr(feature = "js", wasm_bindgen)]
pub struct IBECiphertext {
    c1: G2Affine,
    c2: [u8; IBE_SEED_BYTES],
    c3: Vec<u8>,
}

enum IBEDomainSep {
    HashToMask,
    MaskSeed,
    MaskMsg(usize),
}

impl IBEDomainSep {
    #[allow(clippy::inherent_to_string)]
    fn to_string(&self) -> String {
        match self {
            Self::HashToMask => "ic-crypto-vetkd-bls12-381-ibe-hash-to-mask".to_owned(),
            Self::MaskSeed => "ic-crypto-vetkd-bls12-381-ibe-mask-seed".to_owned(),
            Self::MaskMsg(len) => format!("ic-crypto-vetkd-bls12-381-ibe-mask-msg-{}", len),
        }
    }
}

#[cfg_attr(feature = "js", wasm_bindgen)]
impl IBECiphertext {
    /// Serialize this IBE ciphertext
    pub fn serialize(&self) -> Vec<u8> {
        let mut output = Vec::with_capacity(G2AFFINE_BYTES + IBE_SEED_BYTES + self.c3.len());

        output.extend_from_slice(&self.c1.to_compressed());
        output.extend_from_slice(&self.c2);
        output.extend_from_slice(&self.c3);

        output
    }

    /// Deserialize an IBE ciphertext
    ///
    /// Returns Err if the encoding is not valid
    pub fn deserialize(bytes: &[u8]) -> Result<IBECiphertext, String> {
        if bytes.len() < G2AFFINE_BYTES + IBE_SEED_BYTES {
            return Err("IBECiphertext too short to be valid".to_string());
        }

        let c1 = deserialize_g2(&bytes[0..G2AFFINE_BYTES])?;

        let mut c2 = [0u8; IBE_SEED_BYTES];
        c2.copy_from_slice(&bytes[G2AFFINE_BYTES..(G2AFFINE_BYTES + IBE_SEED_BYTES)]);

        let c3 = bytes[G2AFFINE_BYTES + IBE_SEED_BYTES..].to_vec();

        Ok(Self { c1, c2, c3 })
    }

    fn hash_to_mask(seed: &[u8; IBE_SEED_BYTES], msg: &[u8]) -> Scalar {
        let domain_sep = IBEDomainSep::HashToMask;
        let mut ro_input = Vec::with_capacity(seed.len() + msg.len());
        ro_input.extend_from_slice(seed);
        ro_input.extend_from_slice(msg);

        hash_to_scalar(&ro_input, &domain_sep.to_string())
    }

    fn mask_seed(seed: &[u8; IBE_SEED_BYTES], t: &Gt) -> [u8; IBE_SEED_BYTES] {
        let domain_sep = IBEDomainSep::MaskSeed;
        let mask = derive_symmetric_key(&t.to_bytes(), &domain_sep.to_string(), IBE_SEED_BYTES);

        let mut masked_seed = [0u8; IBE_SEED_BYTES];
        for i in 0..IBE_SEED_BYTES {
            masked_seed[i] = mask[i] ^ seed[i];
        }
        masked_seed
    }

    fn mask_msg(msg: &[u8], seed: &[u8; IBE_SEED_BYTES]) -> Vec<u8> {
        fn derive_ibe_ctext_mask(seed: &[u8], msg_len: usize) -> Vec<u8> {
            use sha3::{
                digest::{ExtendableOutputReset, Update, XofReader},
                Shake256,
            };

            let mut shake = Shake256::default();
            shake.update(seed);

            let mut xof = shake.finalize_xof_reset();
            let mut mask = vec![0u8; msg_len];
            xof.read(&mut mask);
            mask
        }

        let domain_sep = IBEDomainSep::MaskMsg(msg.len());

        let shake_seed = derive_symmetric_key(seed, &domain_sep.to_string(), 32);

        let mut mask = derive_ibe_ctext_mask(&shake_seed, msg.len());

        for i in 0..msg.len() {
            mask[i] ^= msg[i];
        }

        mask
    }

    /// Encrypt a message using IBE
    ///
    /// The message can be of arbitrary length
    ///
    /// The seed must be exactly 256 bits (32 bytes) long and should be
    /// generated with a cryptographically secure random number generator. Do
    /// not reuse the seed for encrypting another message or any other purpose.
    pub fn encrypt(
<<<<<<< HEAD
        dpk: &DerivedPublicKey,
        context: &[u8],
=======
        derived_public_key_bytes: &[u8],
        input: &[u8],
>>>>>>> 72e33378
        msg: &[u8],
        seed: &[u8],
    ) -> Result<IBECiphertext, String> {
        let seed: &[u8; IBE_SEED_BYTES] = seed
            .try_into()
            .map_err(|_e| format!("Provided seed must be {} bytes long ", IBE_SEED_BYTES))?;

        let t = Self::hash_to_mask(seed, msg);
<<<<<<< HEAD
        let pt = augmented_hash_to_g1(&dpk.point, context);
=======
        let pt = augmented_hash_to_g1(&dpk.point, input);
>>>>>>> 72e33378
        let tsig = ic_bls12_381::pairing(&pt, &dpk.point) * t;

        let c1 = G2Affine::from(G2Affine::generator() * t);
        let c2 = Self::mask_seed(seed, &tsig);
        let c3 = Self::mask_msg(msg, seed);

        Ok(Self { c1, c2, c3 })
    }

    /// Decrypt an IBE ciphertext
    ///
    /// For proper operation k_bytes should be the result of calling
    /// TransportSecretKey::decrypt where the same `derived_public_key_bytes`
<<<<<<< HEAD
    /// and `context` were used when creating the ciphertext (with
=======
    /// and `input` were used when creating the ciphertext (with
>>>>>>> 72e33378
    /// IBECiphertext::encrypt).
    ///
    /// Returns the plaintext, or Err if decryption failed
    pub fn decrypt(&self, vetkey: &VetKey) -> Result<Vec<u8>, String> {
        let t = ic_bls12_381::pairing(&vetkey.pt, &self.c1);

        let seed = Self::mask_seed(&self.c2, &t);

        let msg = Self::mask_msg(&self.c3, &seed);

        let t = Self::hash_to_mask(&seed, &msg);

        let g_t = G2Affine::from(G2Affine::generator() * t);

        if self.c1 == g_t {
            Ok(msg)
        } else {
            Err("decryption failed".to_string())
        }
    }
}

fn augmented_hash_to_g1(pk: &G2Affine, data: &[u8]) -> G1Affine {
    let domain_sep = b"BLS_SIG_BLS12381G1_XMD:SHA-256_SSWU_RO_AUG_";

    let mut signature_input = Vec::with_capacity(G2AFFINE_BYTES + data.len());
    signature_input.extend_from_slice(&pk.to_compressed());
    signature_input.extend_from_slice(data);

    let pt = <G1Projective as HashToCurve<ExpandMsgXmd<sha2::Sha256>>>::hash_to_curve(
        signature_input,
        domain_sep,
    );
    G1Affine::from(pt)
}

fn gt_multipairing(terms: &[(&G1Affine, &G2Prepared)]) -> Gt {
    ic_bls12_381::multi_miller_loop(terms).final_exponentiation()
}

fn option_from_ctoption<T>(ctoption: subtle::CtOption<T>) -> Option<T> {
    if bool::from(ctoption.is_some()) {
        Some(ctoption.unwrap())
    } else {
        None
    }
}

fn deserialize_g2(bytes: &[u8]) -> Result<G2Affine, String> {
    let bytes: &[u8; G2AFFINE_BYTES] = bytes
        .try_into()
        .map_err(|_| "Invalid length for G2".to_string())?;

    let pt = G2Affine::from_compressed(bytes);
    if bool::from(pt.is_some()) {
        Ok(pt.unwrap())
    } else {
        Err("Invalid G2 elliptic curve point".to_string())
    }
}

// In the following, we register a custom getrandom implementation because
// otherwise getrandom (which is a dependency of some other dependencies) fails to compile.
// This is necessary because getrandom by default fails to compile for the
// wasm32-unknown-unknown target (which is required for deploying a canister).
// Our custom implementation always fails, which is sufficient here because
// the used RNGs are _manually_ seeded rather than by the system.
#[cfg(all(
    feature = "js",
    target_arch = "wasm32",
    target_vendor = "unknown",
    target_os = "unknown"
))]
getrandom::register_custom_getrandom!(always_fail);
#[cfg(all(
    feature = "js",
    target_arch = "wasm32",
    target_vendor = "unknown",
    target_os = "unknown"
))]
fn always_fail(_buf: &mut [u8]) -> Result<(), getrandom::Error> {
    Err(getrandom::Error::UNSUPPORTED)
}<|MERGE_RESOLUTION|>--- conflicted
+++ resolved
@@ -78,8 +78,6 @@
         use pairing::group::Curve;
         public_key.to_affine().to_compressed().to_vec()
     }
-<<<<<<< HEAD
-=======
 
     /// Decrypts and verifies an encrypted key
     ///
@@ -128,7 +126,6 @@
 
         Ok(hash)
     }
->>>>>>> 72e33378
 }
 
 #[cfg_attr(feature = "js", wasm_bindgen)]
@@ -267,7 +264,6 @@
     pub fn decrypt_and_verify(
         &self,
         tsk: &TransportSecretKey,
-<<<<<<< HEAD
         derived_public_key: &DerivedPublicKey,
         context: &[u8],
     ) -> Result<VetKey, String> {
@@ -290,15 +286,7 @@
         // Check that the VetKey is a valid BLS signature
         let msg = augmented_hash_to_g1(&derived_public_key.point, context);
         let dpk_prep = G2Prepared::from(derived_public_key.point);
-=======
-        derived_public_key: DerivedPublicKey,
-        input: &[u8],
-    ) -> Result<G1Affine, String> {
-        let k = G1Affine::from(G1Projective::from(&self.c3) - self.c1 * tsk.secret_key);
-
-        let msg = augmented_hash_to_g1(&derived_public_key.point, input);
-        let dpk_prep = G2Prepared::from(G2Affine::from(derived_public_key));
->>>>>>> 72e33378
+
         use pairing::group::Group;
         let is_valid = gt_multipairing(&[(&k, &G2PREPARED_NEG_G), (&msg, &dpk_prep)]).is_identity();
         if bool::from(is_valid) {
@@ -460,13 +448,8 @@
     /// generated with a cryptographically secure random number generator. Do
     /// not reuse the seed for encrypting another message or any other purpose.
     pub fn encrypt(
-<<<<<<< HEAD
         dpk: &DerivedPublicKey,
         context: &[u8],
-=======
-        derived_public_key_bytes: &[u8],
-        input: &[u8],
->>>>>>> 72e33378
         msg: &[u8],
         seed: &[u8],
     ) -> Result<IBECiphertext, String> {
@@ -475,11 +458,9 @@
             .map_err(|_e| format!("Provided seed must be {} bytes long ", IBE_SEED_BYTES))?;
 
         let t = Self::hash_to_mask(seed, msg);
-<<<<<<< HEAD
+
         let pt = augmented_hash_to_g1(&dpk.point, context);
-=======
-        let pt = augmented_hash_to_g1(&dpk.point, input);
->>>>>>> 72e33378
+
         let tsig = ic_bls12_381::pairing(&pt, &dpk.point) * t;
 
         let c1 = G2Affine::from(G2Affine::generator() * t);
@@ -493,11 +474,7 @@
     ///
     /// For proper operation k_bytes should be the result of calling
     /// TransportSecretKey::decrypt where the same `derived_public_key_bytes`
-<<<<<<< HEAD
     /// and `context` were used when creating the ciphertext (with
-=======
-    /// and `input` were used when creating the ciphertext (with
->>>>>>> 72e33378
     /// IBECiphertext::encrypt).
     ///
     /// Returns the plaintext, or Err if decryption failed
