--- conflicted
+++ resolved
@@ -13,13 +13,10 @@
 - The function `PocketIcBuilder::new_with_config` to specify a custom `ExtendedSubnetConfigSet`.
 - The function `PocketIcBuilder::with_subnet_state` to load subnet state from a state directory for an arbitrary subnet kind and subnet id.
 - The function `get_default_effective_canister_id` to retrieve a default effective canister id for canister creation on a PocketIC instance.
-<<<<<<< HEAD
+- The function `PocketIc::get_controllers` to get the controllers of a canister.
+- Functions `PocketIc::take_canister_snapshot`, `PocketIc::load_canister_snapshot`, `PocketIc::list_canister_snapshots`, and `PocketIc::delete_canister_snapshot` to manage canister snapshots.
 - Functions `PocketIc::upload_chunk`, `PocketIc::stored_chunks`, and `PocketIc::clear_chunk_store` to manage the WASM chunk store of a canister.
 - The function `PocketIc::install_chunked_canister` to install a canister from WASM chunks in the WASM chunk store of a canister.
-=======
-- The function `PocketIc::get_controllers` to get the controllers of a canister.
-- Functions `PocketIc::take_canister_snapshot`, `PocketIc::load_canister_snapshot`, `PocketIc::list_canister_snapshots`, and `PocketIc::delete_canister_snapshot` to manage canister snapshots.
->>>>>>> 1c9fe928
 
 ### Removed
 - Functions `PocketIc::from_config`, `PocketIc::from_config_and_max_request_time`, and `PocketIc::from_config_and_server_url`.
