--- conflicted
+++ resolved
@@ -11,11 +11,8 @@
 - The function `PocketIc::get_subnet_metrics` to retrieve metrics of a given subnet.
 - The function `PocketIcBuilder::with_bitcoind_addr` to specify the address and port at which a `bitcoind` process is listening.
 - The function `PocketIcBuilder::new_with_config` to specify a custom `ExtendedSubnetConfigSet`.
-<<<<<<< HEAD
+- The function `PocketIcBuilder::with_subnet_state` to load subnet state from a state directory for an arbitrary subnet kind and subnet id.
 - The function `get_default_effective_canister_id` to retrieve a default effective canister id for canister creation on a PocketIC instance.
-=======
-- The function `PocketIcBuilder::with_subnet_state` to load subnet state from a state directory for an arbitrary subnet kind and subnet id.
->>>>>>> ca80a219
 
 ### Removed
 - Functions `PocketIc::from_config`, `PocketIc::from_config_and_max_request_time`, and `PocketIc::from_config_and_server_url`.
