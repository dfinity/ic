--- conflicted
+++ resolved
@@ -572,37 +572,18 @@
 pub struct IcpFeatures {
     pub registry: Option<EmptyConfig>,
     /// If the `cycles_minting` feature is enabled, then the default timestamp of a PocketIC instance is set to 10 May 2021 10:00:01 AM CEST (the smallest value that is strictly larger than the default timestamp hard-coded in the CMC state).
-<<<<<<< HEAD
-    pub cycles_minting: bool,
-    pub icp_token: bool,
-    pub cycles_token: bool,
-    pub nns_governance: bool,
-    pub sns: bool,
-    pub ii: bool,
-    pub nns_ui: bool,
-=======
     pub cycles_minting: Option<EmptyConfig>,
     pub icp_token: Option<EmptyConfig>,
     pub cycles_token: Option<EmptyConfig>,
     pub nns_governance: Option<EmptyConfig>,
     pub sns: Option<EmptyConfig>,
     pub ii: Option<EmptyConfig>,
->>>>>>> a1c2e2e5
+    pub nns_ui: Option<EmptyConfig>,
 }
 
 impl IcpFeatures {
     pub fn all_icp_features() -> Self {
         Self {
-<<<<<<< HEAD
-            registry: true,
-            cycles_minting: true,
-            icp_token: true,
-            cycles_token: true,
-            nns_governance: true,
-            sns: true,
-            ii: true,
-            nns_ui: true,
-=======
             registry: Some(EmptyConfig {}),
             cycles_minting: Some(EmptyConfig {}),
             icp_token: Some(EmptyConfig {}),
@@ -610,7 +591,7 @@
             nns_governance: Some(EmptyConfig {}),
             sns: Some(EmptyConfig {}),
             ii: Some(EmptyConfig {}),
->>>>>>> a1c2e2e5
+            nns_ui: Some(EmptyConfig {}),
         }
     }
 }
@@ -793,20 +774,12 @@
         } = icp_features;
         // NNS canisters
         for (flag, icp_feature_str) in [
-<<<<<<< HEAD
-            (*registry, "registry"),
-            (*cycles_minting, "cycles_minting"),
-            (*icp_token, "icp_token"),
-            (*nns_governance, "nns_governance"),
-            (*sns, "sns"),
-            (*nns_ui, "nns_ui"),
-=======
             (registry, "registry"),
             (cycles_minting, "cycles_minting"),
             (icp_token, "icp_token"),
             (nns_governance, "nns_governance"),
             (sns, "sns"),
->>>>>>> a1c2e2e5
+            (nns_ui, "nns_ui"),
         ] {
             // using `EmptyConfig { }` explicitly
             // to force an update after adding a new field to `EmptyConfig`
