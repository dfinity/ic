use crate::common::rest::{
<<<<<<< HEAD
    ApiResponse, AutoProgressConfig, BlobCompression, BlobId, BlockMakerConfigs,
    CanisterHttpRequest, CreateHttpGatewayResponse, CreateInstanceResponse,
    ExtendedSubnetConfigSet, HttpGatewayBackend, HttpGatewayConfig, HttpGatewayInfo, HttpsConfig,
    InstanceConfig, InstanceId, MockCanisterHttpResponse, RawAddCycles, RawCanisterCall,
    RawCanisterHttpRequest, RawCanisterId, RawCanisterResult, RawCycles, RawEffectivePrincipal,
    RawIngressStatusArgs, RawMessageId, RawMockCanisterHttpResponse, RawPrincipalId,
    RawSetStableMemory, RawStableMemory, RawSubnetId, RawTime, RawVerifyCanisterSigArg, SubnetId,
    TickConfigs, Topology,
=======
    ApiResponse, AutoProgressConfig, BlobCompression, BlobId, CanisterHttpRequest,
    CreateHttpGatewayResponse, CreateInstanceResponse, ExtendedSubnetConfigSet, HttpGatewayBackend,
    HttpGatewayConfig, HttpGatewayInfo, HttpsConfig, InstanceConfig, InstanceId,
    MockCanisterHttpResponse, RawAddCycles, RawCanisterCall, RawCanisterHttpRequest, RawCanisterId,
    RawCanisterResult, RawCycles, RawEffectivePrincipal, RawIngressStatusArgs, RawMessageId,
    RawMockCanisterHttpResponse, RawPrincipalId, RawSetStableMemory, RawStableMemory, RawSubnetId,
    RawTime, RawVerifyCanisterSigArg, SubnetId, TickConfigs, Topology,
>>>>>>> d90fab2d
};
use crate::management_canister::{
    CanisterId, CanisterIdRecord, CanisterInstallMode, CanisterInstallModeUpgradeInner,
    CanisterInstallModeUpgradeInnerWasmMemoryPersistenceInner, CanisterLogRecord, CanisterSettings,
    CanisterStatusResult, ChunkHash, DeleteCanisterSnapshotArgs, FetchCanisterLogsResult,
    InstallChunkedCodeArgs, InstallCodeArgs, LoadCanisterSnapshotArgs,
    ProvisionalCreateCanisterWithCyclesArgs, Snapshot, StoredChunksResult,
    TakeCanisterSnapshotArgs, UpdateSettingsArgs, UploadChunkArgs, UploadChunkResult,
};
pub use crate::DefaultEffectiveCanisterIdError;
use crate::{IngressStatusResult, PocketIcBuilder, RejectResponse};
use backoff::backoff::Backoff;
use backoff::{ExponentialBackoff, ExponentialBackoffBuilder};
use candid::{
    decode_args, encode_args,
    utils::{ArgumentDecoder, ArgumentEncoder},
    Principal,
};
use ic_certification::{Certificate, Label, LookupResult};
use ic_transport_types::Envelope;
use ic_transport_types::EnvelopeContent::ReadState;
use ic_transport_types::{ReadStateResponse, SubnetMetrics};
use reqwest::{StatusCode, Url};
use serde::{de::DeserializeOwned, Serialize};
use sha2::{Digest, Sha256};
use slog::Level;
use std::fs::File;
use std::future::Future;
use std::net::SocketAddr;
use std::path::PathBuf;
use std::time::{Duration, SystemTime};
use tracing::{debug, instrument, warn};
use tracing_appender::non_blocking::WorkerGuard;
use tracing_subscriber::EnvFilter;

// wait time between polling requests
const POLLING_PERIOD_MS: u64 = 10;

const LOG_DIR_PATH_ENV_NAME: &str = "POCKET_IC_LOG_DIR";
const LOG_DIR_LEVELS_ENV_NAME: &str = "POCKET_IC_LOG_DIR_LEVELS";

const LOCALHOST: &str = "localhost";

// The minimum joint size of a canister's WASM
// and its initial argument blob for which
// we install the canister WASM as a sequence of chunks.
// The size is chosen to be smaller than the maximum
// ingress message size of 2 MiB (2,097,152 B)
// on application subnet (which have the tighest
// ingress message size limit)
// to account for a few additional constant-size fields
// in the management canister payload to install code
// and the overhead of candid encoding.
const INSTALL_CHUNKED_CODE_THRESHOLD: usize = 2_000_000; // 2 MB

// The maximum size of one WASM chunk when installing a canister WASM
// as a sequence of chunks. This constant is specified
// in the IC protocol.
const INSTALL_CODE_CHUNK_SIZE: usize = 1 << 20; // 1 MiB

enum HttpMethod {
    Get,
    Post,
}

/// Main entry point for interacting with PocketIC.
pub struct PocketIc {
    /// The unique ID of this PocketIC instance.
    pub instance_id: InstanceId,
    // how long a get/post request may retry or poll
    max_request_time_ms: Option<u64>,
    http_gateway: Option<HttpGatewayInfo>,
    server_url: Url,
    reqwest_client: reqwest::Client,
    // the instance should only be deleted when dropping this handle if this handle owns the instance
    owns_instance: bool,
    _log_guard: Option<WorkerGuard>,
}

impl PocketIc {
    /// Creates a new PocketIC instance with a single application subnet on the server.
    /// The server is started if it's not already running.
    pub async fn new() -> Self {
        PocketIcBuilder::new()
            .with_application_subnet()
            .build_async()
            .await
    }

    /// Creates a PocketIC handle to an existing instance on a running server.
    /// Note that this handle does not extend the lifetime of the existing instance,
    /// i.e., the existing instance is deleted and this handle stops working
    /// when the PocketIC handle that created the existing instance is dropped.
    pub fn new_from_existing_instance(
        server_url: Url,
        instance_id: InstanceId,
        max_request_time_ms: Option<u64>,
    ) -> Self {
        let test_driver_pid = std::process::id();
        let log_guard = setup_tracing(test_driver_pid);

        let reqwest_client = reqwest::Client::new();
        debug!("instance_id={} Reusing existing instance.", instance_id);

        Self {
            instance_id,
            max_request_time_ms,
            http_gateway: None,
            server_url,
            reqwest_client,
            owns_instance: false,
            _log_guard: log_guard,
        }
    }

    pub(crate) async fn from_components(
        subnet_config_set: impl Into<ExtendedSubnetConfigSet>,
        server_url: Url,
        max_request_time_ms: Option<u64>,
        state_dir: Option<PathBuf>,
        nonmainnet_features: bool,
        log_level: Option<Level>,
        bitcoind_addr: Option<Vec<SocketAddr>>,
    ) -> Self {
        let subnet_config_set = subnet_config_set.into();
        if state_dir.is_none()
            || File::open(state_dir.clone().unwrap().join("topology.json")).is_err()
        {
            subnet_config_set.validate().unwrap();
        }
        let instance_config = InstanceConfig {
            subnet_config_set,
            state_dir,
            nonmainnet_features,
            log_level: log_level.map(|l| l.to_string()),
            bitcoind_addr,
        };

        let test_driver_pid = std::process::id();
        let log_guard = setup_tracing(test_driver_pid);

        let reqwest_client = reqwest::Client::new();
        let instance_id = match reqwest_client
            .post(server_url.join("instances").unwrap())
            .json(&instance_config)
            .send()
            .await
            .expect("Failed to get result")
            .json::<CreateInstanceResponse>()
            .await
            .expect("Could not parse response for create instance request")
        {
            CreateInstanceResponse::Created { instance_id, .. } => instance_id,
            CreateInstanceResponse::Error { message } => panic!("{}", message),
        };
        debug!("instance_id={} New instance created.", instance_id);

        Self {
            instance_id,
            max_request_time_ms,
            http_gateway: None,
            server_url,
            reqwest_client,
            owns_instance: true,
            _log_guard: log_guard,
        }
    }

    /// Returns the URL of the PocketIC server on which this PocketIC instance is running.
    pub fn get_server_url(&self) -> Url {
        self.server_url.clone()
    }

    /// Returns the topology of the different subnets of this PocketIC instance.
    pub async fn topology(&self) -> Topology {
        let endpoint = "read/topology";
        self.get(endpoint).await
    }

    /// Upload and store a binary blob to the PocketIC server.
    #[instrument(ret(Display), skip(self, blob), fields(instance_id=self.instance_id, blob_len = %blob.len(), compression = ?compression))]
    pub async fn upload_blob(&self, blob: Vec<u8>, compression: BlobCompression) -> BlobId {
        let reqwest_client = &self.reqwest_client;
        let mut request = reqwest_client
            .post(self.server_url.join("blobstore/").unwrap())
            .body(blob);
        if compression == BlobCompression::Gzip {
            request = request.header(reqwest::header::CONTENT_ENCODING, "gzip");
        }
        let blob_id = request
            .send()
            .await
            .expect("Failed to get response")
            .text()
            .await
            .expect("Failed to get text");

        let hash_vec = hex::decode(blob_id).expect("Failed to decode hex");
        BlobId(hash_vec)
    }

    /// Set stable memory of a canister. Optional GZIP compression can be used for reduced
    /// data traffic.
    #[instrument(skip(self, data), fields(instance_id=self.instance_id, canister_id = %canister_id.to_string(), data_len = %data.len(), compression = ?compression))]
    pub async fn set_stable_memory(
        &self,
        canister_id: CanisterId,
        data: Vec<u8>,
        compression: BlobCompression,
    ) {
        let blob_id = self.upload_blob(data, compression).await;
        let endpoint = "update/set_stable_memory";
        self.post::<(), _>(
            endpoint,
            RawSetStableMemory {
                canister_id: canister_id.as_slice().to_vec(),
                blob_id,
            },
        )
        .await;
    }

    /// Get stable memory of a canister.
    #[instrument(skip(self), fields(instance_id=self.instance_id, canister_id = %canister_id.to_string()))]
    pub async fn get_stable_memory(&self, canister_id: CanisterId) -> Vec<u8> {
        let endpoint = "read/get_stable_memory";
        let RawStableMemory { blob } = self
            .post(
                endpoint,
                RawCanisterId {
                    canister_id: canister_id.as_slice().to_vec(),
                },
            )
            .await;
        blob
    }

    /// List all instances and their status.
    #[instrument(ret)]
    pub async fn list_instances() -> Vec<String> {
        let url = crate::start_or_reuse_server().join("instances").unwrap();
        let instances: Vec<String> = reqwest::Client::new()
            .get(url)
            .send()
            .await
            .expect("Failed to get result")
            .json()
            .await
            .expect("Failed to get json");
        instances
    }

    /// Verify a canister signature.
    #[instrument(skip_all, fields(instance_id=self.instance_id))]
    pub async fn verify_canister_signature(
        &self,
        msg: Vec<u8>,
        sig: Vec<u8>,
        pubkey: Vec<u8>,
        root_pubkey: Vec<u8>,
    ) -> Result<(), String> {
        let url = self.server_url.join("verify_signature").unwrap();
        reqwest::Client::new()
            .post(url)
            .json(&RawVerifyCanisterSigArg {
                msg,
                sig,
                pubkey,
                root_pubkey,
            })
            .send()
            .await
            .expect("Failed to get result")
            .json()
            .await
            .expect("Failed to get json")
    }

    /// Make the IC produce and progress by one block.
    /// Note that multiple ticks might be necessary to observe
    /// an expected effect, e.g., if the effect depends on
    /// inter-canister calls or heartbeats.
    #[instrument(skip(self), fields(instance_id=self.instance_id))]
    pub async fn tick(&self) {
        self.tick_with_configs(TickConfigs::default()).await;
    }

    /// Make the IC produce and progress by one block with custom
    /// configs for the round.
    #[instrument(skip(self), fields(instance_id=self.instance_id))]
    pub async fn tick_with_configs(&self, configs: TickConfigs) {
        let endpoint = "update/tick";
<<<<<<< HEAD
        self.post::<(), _>(endpoint, TickConfigs::default()).await;
    }

    /// Make the IC produce and progress by one block with custom
    /// configs for the round.
    #[instrument(skip(self), fields(instance_id=self.instance_id))]
    pub async fn tick_with_configs(&self, configs: TickConfigs) {
        let endpoint = "update/tick";
=======
>>>>>>> d90fab2d
        self.post::<(), _>(endpoint, configs).await;
    }

    /// Configures the IC to make progress automatically,
    /// i.e., periodically update the time of the IC
    /// to the real time and execute rounds on the subnets.
    /// Returns the URL at which `/api/v2` requests
    /// for this instance can be made.
    #[instrument(skip(self), fields(instance_id=self.instance_id))]
    pub async fn auto_progress(&self) -> Url {
        let now = std::time::SystemTime::now();
        self.set_certified_time(now).await;
        let endpoint = "auto_progress";
        let auto_progress_config = AutoProgressConfig {
            artificial_delay_ms: None,
        };
        self.post::<(), _>(endpoint, auto_progress_config).await;
        self.instance_url()
    }

    pub(crate) fn instance_url(&self) -> Url {
        self.server_url
            .join("/instances/")
            .unwrap()
            .join(&format!("{}/", self.instance_id))
            .unwrap()
    }

    /// Stops automatic progress (see `auto_progress`) on the IC.
    #[instrument(skip(self), fields(instance_id=self.instance_id))]
    pub async fn stop_progress(&self) {
        let endpoint = "stop_progress";
        self.post::<(), _>(endpoint, "").await;
    }

    /// Returns the URL at which `/api/v2` requests
    /// for this instance can be made if the HTTP
    /// gateway has been started.
    pub fn url(&self) -> Option<Url> {
        self.http_gateway
            .as_ref()
            .map(|res| Url::parse(&format!("http://{}:{}/", LOCALHOST, res.port)).unwrap())
    }

    /// Creates an HTTP gateway for this PocketIC instance listening
    /// on an optionally specified port (defaults to choosing an arbitrary unassigned port)
    /// and configures the PocketIC instance to make progress automatically, i.e.,
    /// periodically update the time of the PocketIC instance to the real time and execute rounds on the subnets.
    /// Returns the URL at which `/api/v2` requests
    /// for this instance can be made.
    #[instrument(skip(self), fields(instance_id=self.instance_id))]
    pub async fn make_live(&mut self, listen_at: Option<u16>) -> Url {
        self.make_live_with_params(listen_at, None, None).await
    }

    /// Creates an HTTP gateway for this PocketIC instance listening
    /// on an optionally specified port (defaults to choosing an arbitrary unassigned port)
    /// and optionally specified domains (default to `localhost`)
    /// and using an optionally specified TLS certificate (if provided, an HTTPS gateway is created)
    /// and configures the PocketIC instance to make progress automatically, i.e.,
    /// periodically update the time of the PocketIC instance to the real time and execute rounds on the subnets.
    /// Returns the URL at which `/api/v2` requests
    /// for this instance can be made.
    #[instrument(skip(self), fields(instance_id=self.instance_id))]
    pub async fn make_live_with_params(
        &mut self,
        listen_at: Option<u16>,
        domains: Option<Vec<String>>,
        https_config: Option<HttpsConfig>,
    ) -> Url {
        if let Some(url) = self.url() {
            return url;
        }
        self.auto_progress().await;
        self.start_http_gateway(listen_at, domains, https_config)
            .await
    }

    async fn start_http_gateway(
        &mut self,
        port: Option<u16>,
        domains: Option<Vec<String>>,
        https_config: Option<HttpsConfig>,
    ) -> Url {
        let endpoint = self.server_url.join("http_gateway").unwrap();
        let http_gateway_config = HttpGatewayConfig {
            ip_addr: None,
            port,
            forward_to: HttpGatewayBackend::PocketIcInstance(self.instance_id),
            domains: domains.clone(),
            https_config: https_config.clone(),
        };
        let res = self
            .reqwest_client
            .post(endpoint)
            .json(&http_gateway_config)
            .send()
            .await
            .expect("HTTP failure")
            .json::<CreateHttpGatewayResponse>()
            .await
            .expect("Could not parse response for create HTTP gateway request");
        match res {
            CreateHttpGatewayResponse::Created(info) => {
                let port = info.port;
                self.http_gateway = Some(info);
                let proto = if https_config.is_some() {
                    "https"
                } else {
                    "http"
                };
                Url::parse(&format!(
                    "{}://{}:{}/",
                    proto,
                    domains
                        .unwrap_or_default()
                        .into_iter()
                        .next()
                        .unwrap_or(LOCALHOST.to_string()),
                    port
                ))
                .unwrap()
            }
            CreateHttpGatewayResponse::Error { message } => {
                panic!("Failed to crate http gateway: {}", message)
            }
        }
    }

    async fn stop_http_gateway(&mut self) {
        if let Some(info) = self.http_gateway.take() {
            let stop_http_gateway_url = self
                .server_url
                .join(&format!("http_gateway/{}/stop", info.instance_id))
                .unwrap();
            self.reqwest_client
                .post(stop_http_gateway_url)
                .send()
                .await
                .unwrap()
                .json::<()>()
                .await
                .expect("Could not parse response for stop HTTP gateway request");
        }
    }

    /// Stops auto progress (automatic time updates and round executions)
    /// and the HTTP gateway for this IC instance.
    #[instrument(skip(self), fields(instance_id=self.instance_id))]
    pub async fn stop_live(&mut self) {
        self.stop_http_gateway().await;
        self.stop_progress().await;
    }

    #[deprecated(note = "Use `stop_live` instead.")]
    /// Use `stop_live` instead.
    pub async fn make_deterministic(&mut self) {
        self.stop_live().await;
    }

    /// Get the root key of this IC instance. Returns `None` if the IC has no NNS subnet.
    #[instrument(skip(self), fields(instance_id=self.instance_id))]
    pub async fn root_key(&self) -> Option<Vec<u8>> {
        let subnet_id = self.topology().await.get_nns()?;
        let subnet_id: RawSubnetId = subnet_id.into();
        let endpoint = "read/pub_key";
        let res = self.post::<Vec<u8>, _>(endpoint, subnet_id).await;
        Some(res)
    }

    /// Get the current time of the IC.
    #[instrument(ret, skip(self), fields(instance_id=self.instance_id))]
    pub async fn get_time(&self) -> SystemTime {
        let endpoint = "read/get_time";
        let result: RawTime = self.get(endpoint).await;
        SystemTime::UNIX_EPOCH + Duration::from_nanos(result.nanos_since_epoch)
    }

    /// Set the current time of the IC, on all subnets.
    #[instrument(skip(self), fields(instance_id=self.instance_id, time = ?time))]
    pub async fn set_time(&self, time: SystemTime) {
        let endpoint = "update/set_time";
        self.post::<(), _>(
            endpoint,
            RawTime {
                nanos_since_epoch: time
                    .duration_since(SystemTime::UNIX_EPOCH)
                    .expect("Time went backwards")
                    .as_nanos() as u64,
            },
        )
        .await;
    }

    /// Set the current certified time of the IC, on all subnets.
    #[instrument(skip(self), fields(instance_id=self.instance_id, time = ?time))]
    pub async fn set_certified_time(&self, time: SystemTime) {
        let endpoint = "update/set_certified_time";
        self.post::<(), _>(
            endpoint,
            RawTime {
                nanos_since_epoch: time
                    .duration_since(SystemTime::UNIX_EPOCH)
                    .expect("Time went backwards")
                    .as_nanos() as u64,
            },
        )
        .await;
    }

    /// Advance the time on the IC on all subnets by some nanoseconds.
    #[instrument(skip(self), fields(instance_id=self.instance_id, duration = ?duration))]
    pub async fn advance_time(&self, duration: Duration) {
        let now = self.get_time().await;
        self.set_time(now + duration).await;
    }

    /// Get the controllers of a canister.
    /// Panics if the canister does not exist.
    #[instrument(ret, skip(self), fields(instance_id=self.instance_id, canister_id = %canister_id.to_string()))]
    pub async fn get_controllers(&self, canister_id: CanisterId) -> Vec<Principal> {
        let endpoint = "read/get_controllers";
        let result: Vec<RawPrincipalId> = self
            .post(
                endpoint,
                RawCanisterId {
                    canister_id: canister_id.as_slice().to_vec(),
                },
            )
            .await;
        result.into_iter().map(|p| p.into()).collect()
    }

    /// Get the current cycles balance of a canister.
    #[instrument(ret, skip(self), fields(instance_id=self.instance_id, canister_id = %canister_id.to_string()))]
    pub async fn cycle_balance(&self, canister_id: CanisterId) -> u128 {
        let endpoint = "read/get_cycles";
        let result: RawCycles = self
            .post(
                endpoint,
                RawCanisterId {
                    canister_id: canister_id.as_slice().to_vec(),
                },
            )
            .await;
        result.cycles
    }

    /// Add cycles to a canister. Returns the new balance.
    #[instrument(ret, skip(self), fields(instance_id=self.instance_id, canister_id = %canister_id.to_string(), amount = %amount))]
    pub async fn add_cycles(&self, canister_id: CanisterId, amount: u128) -> u128 {
        let endpoint = "update/add_cycles";
        let result: RawCycles = self
            .post(
                endpoint,
                RawAddCycles {
                    canister_id: canister_id.as_slice().to_vec(),
                    amount,
                },
            )
            .await;
        result.cycles
    }

    /// Submit an update call (without executing it immediately).
    pub async fn submit_call(
        &self,
        canister_id: CanisterId,
        sender: Principal,
        method: &str,
        payload: Vec<u8>,
    ) -> Result<RawMessageId, RejectResponse> {
        self.submit_call_with_effective_principal(
            canister_id,
            RawEffectivePrincipal::CanisterId(canister_id.as_slice().to_vec()),
            sender,
            method,
            payload,
        )
        .await
    }

    /// Submit an update call with a provided effective principal (without executing it immediately).
    pub async fn submit_call_with_effective_principal(
        &self,
        canister_id: CanisterId,
        effective_principal: RawEffectivePrincipal,
        sender: Principal,
        method: &str,
        payload: Vec<u8>,
    ) -> Result<RawMessageId, RejectResponse> {
        let endpoint = "update/submit_ingress_message";
        let raw_canister_call = RawCanisterCall {
            sender: sender.as_slice().to_vec(),
            canister_id: canister_id.as_slice().to_vec(),
            method: method.to_string(),
            payload,
            effective_principal,
        };
        self.post(endpoint, raw_canister_call).await
    }

    /// Await an update call submitted previously by `submit_call` or `submit_call_with_effective_principal`.
    pub async fn await_call(&self, message_id: RawMessageId) -> Result<Vec<u8>, RejectResponse> {
        let endpoint = "update/await_ingress_message";
        let result: RawCanisterResult = self.post(endpoint, message_id).await;
        result.into()
    }

    /// Fetch the status of an update call submitted previously by `submit_call` or `submit_call_with_effective_principal`.
    /// Note that the status of the update call can only change if the PocketIC instance is in live mode
    /// or a round has been executed due to a separate PocketIC library call, e.g., `PocketIc::tick()`.
    pub async fn ingress_status(
        &self,
        raw_message_id: RawMessageId,
    ) -> Option<Result<Vec<u8>, RejectResponse>> {
        let status = self.ingress_status_as_caller(raw_message_id, None).await;
        match status {
            IngressStatusResult::NotAvailable => None,
            IngressStatusResult::Success(status) => Some(status),
            IngressStatusResult::Forbidden(err) => panic!(
                "Retrieving ingress status was forbidden: {}. This is a bug!",
                err
            ),
        }
    }

    /// Fetch the status of an update call submitted previously by `submit_call` or `submit_call_with_effective_principal`.
    /// Note that the status of the update call can only change if the PocketIC instance is in live mode
    /// or a round has been executed due to a separate PocketIC library call, e.g., `PocketIc::tick()`.
    /// If the status of the update call is known, but the update call was submitted by a different caller, then an error is returned.
    pub async fn ingress_status_as(
        &self,
        raw_message_id: RawMessageId,
        caller: Principal,
    ) -> IngressStatusResult {
        self.ingress_status_as_caller(raw_message_id, Some(caller))
            .await
    }

    async fn ingress_status_as_caller(
        &self,
        raw_message_id: RawMessageId,
        caller: Option<Principal>,
    ) -> IngressStatusResult {
        let endpoint = "read/ingress_status";
        let raw_ingress_status_args = RawIngressStatusArgs {
            raw_message_id,
            raw_caller: caller.map(|caller| caller.into()),
        };
        let result: Result<Option<RawCanisterResult>, (StatusCode, String)> =
            self.try_post(endpoint, raw_ingress_status_args).await;
        match result {
            Ok(None) => IngressStatusResult::NotAvailable,
            Ok(Some(result)) => IngressStatusResult::Success(result.into()),
            Err((status, message)) => {
                assert_eq!(status, StatusCode::FORBIDDEN, "HTTP error code {} for /read/ingress_status is not StatusCode::FORBIDDEN. This is a bug!", status);
                IngressStatusResult::Forbidden(message)
            }
        }
    }

    /// Await an update call submitted previously by `submit_call` or `submit_call_with_effective_principal`.
    /// Note that the status of the update call can only change if the PocketIC instance is in live mode
    /// or a round has been executed due to a separate PocketIC library call.
    pub async fn await_call_no_ticks(
        &self,
        message_id: RawMessageId,
    ) -> Result<Vec<u8>, RejectResponse> {
        let mut retry_policy: ExponentialBackoff = ExponentialBackoffBuilder::new()
            .with_initial_interval(Duration::from_millis(10))
            .with_max_interval(Duration::from_secs(1))
            .with_multiplier(2.0)
            .build();
        loop {
            if let Some(ingress_status) = self.ingress_status(message_id.clone()).await {
                break ingress_status;
            }
            tokio::time::sleep(retry_policy.next_backoff().unwrap()).await;
        }
    }

    /// Execute an update call on a canister.
    #[instrument(skip(self, payload), fields(instance_id=self.instance_id, canister_id = %canister_id.to_string(), sender = %sender.to_string(), method = %method, payload_len = %payload.len()))]
    pub async fn update_call(
        &self,
        canister_id: CanisterId,
        sender: Principal,
        method: &str,
        payload: Vec<u8>,
    ) -> Result<Vec<u8>, RejectResponse> {
        self.update_call_with_effective_principal(
            canister_id,
            RawEffectivePrincipal::CanisterId(canister_id.as_slice().to_vec()),
            sender,
            method,
            payload,
        )
        .await
    }

    /// Execute a query call on a canister.
    #[instrument(skip(self, payload), fields(instance_id=self.instance_id, canister_id = %canister_id.to_string(), sender = %sender.to_string(), method = %method, payload_len = %payload.len()))]
    pub async fn query_call(
        &self,
        canister_id: CanisterId,
        sender: Principal,
        method: &str,
        payload: Vec<u8>,
    ) -> Result<Vec<u8>, RejectResponse> {
        self.query_call_with_effective_principal(
            canister_id,
            RawEffectivePrincipal::CanisterId(canister_id.as_slice().to_vec()),
            sender,
            method,
            payload,
        )
        .await
    }

    /// Execute a query call on a canister explicitly specifying an effective principal to route the request:
    /// this API is useful for making generic query calls (including management canister query calls) without using dedicated functions from this library
    /// (e.g., making generic query calls in dfx to a PocketIC instance).
    #[instrument(skip(self, payload), fields(instance_id=self.instance_id, canister_id = %canister_id.to_string(), effective_principal = %effective_principal.to_string(), sender = %sender.to_string(), method = %method, payload_len = %payload.len()))]
    pub async fn query_call_with_effective_principal(
        &self,
        canister_id: CanisterId,
        effective_principal: RawEffectivePrincipal,
        sender: Principal,
        method: &str,
        payload: Vec<u8>,
    ) -> Result<Vec<u8>, RejectResponse> {
        let endpoint = "read/query";
        self.canister_call(
            endpoint,
            effective_principal,
            canister_id,
            sender,
            method,
            payload,
        )
        .await
    }

    /// Fetch canister logs via a query call to the management canister.
    pub async fn fetch_canister_logs(
        &self,
        canister_id: CanisterId,
        sender: Principal,
    ) -> Result<Vec<CanisterLogRecord>, RejectResponse> {
        with_candid::<_, (FetchCanisterLogsResult,), _>(
            (CanisterIdRecord { canister_id },),
            |payload| async {
                self.query_call_with_effective_principal(
                    Principal::management_canister(),
                    RawEffectivePrincipal::CanisterId(canister_id.as_slice().to_vec()),
                    sender,
                    "fetch_canister_logs",
                    payload,
                )
                .await
            },
        )
        .await
        .map(|responses| responses.0.canister_log_records)
    }

    /// Request a canister's status.
    #[instrument(skip(self), fields(instance_id=self.instance_id, sender = %sender.unwrap_or(Principal::anonymous()).to_string()))]
    pub async fn canister_status(
        &self,
        canister_id: CanisterId,
        sender: Option<Principal>,
    ) -> Result<CanisterStatusResult, RejectResponse> {
        call_candid_as::<(CanisterIdRecord,), (CanisterStatusResult,)>(
            self,
            Principal::management_canister(),
            RawEffectivePrincipal::CanisterId(canister_id.as_slice().to_vec()),
            sender.unwrap_or(Principal::anonymous()),
            "canister_status",
            (CanisterIdRecord { canister_id },),
        )
        .await
        .map(|responses| responses.0)
    }

    /// Create a canister with default settings as the anonymous principal.
    #[instrument(ret(Display), skip(self), fields(instance_id=self.instance_id))]
    pub async fn create_canister(&self) -> CanisterId {
        let CanisterIdRecord { canister_id } = call_candid_as(
            self,
            Principal::management_canister(),
            RawEffectivePrincipal::None,
            Principal::anonymous(),
            "provisional_create_canister_with_cycles",
            (ProvisionalCreateCanisterWithCyclesArgs {
                settings: None,
                amount: Some(0_u64.into()),
                specified_id: None,
                sender_canister_version: None,
            },),
        )
        .await
        .map(|(x,)| x)
        .unwrap();
        canister_id
    }

    /// Create a canister with optional custom settings and a sender.
    #[instrument(ret(Display), skip(self), fields(instance_id=self.instance_id, settings = ?settings, sender = %sender.unwrap_or(Principal::anonymous()).to_string()))]
    pub async fn create_canister_with_settings(
        &self,
        sender: Option<Principal>,
        settings: Option<CanisterSettings>,
    ) -> CanisterId {
        let CanisterIdRecord { canister_id } = call_candid_as(
            self,
            Principal::management_canister(),
            RawEffectivePrincipal::None,
            sender.unwrap_or(Principal::anonymous()),
            "provisional_create_canister_with_cycles",
            (ProvisionalCreateCanisterWithCyclesArgs {
                settings,
                amount: Some(0_u64.into()),
                specified_id: None,
                sender_canister_version: None,
            },),
        )
        .await
        .map(|(x,)| x)
        .unwrap();
        canister_id
    }

    /// Creates a canister with a specific canister ID and optional custom settings.
    /// Returns an error if the canister ID is already in use.
    /// Creates a new subnet if the canister ID is not contained in any of the subnets.
    ///
    /// The canister ID must be an IC mainnet canister ID that does not belong to the NNS or II subnet,
    /// otherwise the function might panic (for NNS and II canister IDs,
    /// the PocketIC instance should already be created with those subnets).
    #[instrument(ret, skip(self), fields(instance_id=self.instance_id, sender = %sender.unwrap_or(Principal::anonymous()).to_string(), settings = ?settings, canister_id = %canister_id.to_string()))]
    pub async fn create_canister_with_id(
        &self,
        sender: Option<Principal>,
        settings: Option<CanisterSettings>,
        canister_id: CanisterId,
    ) -> Result<CanisterId, String> {
        let res = call_candid_as(
            self,
            Principal::management_canister(),
            RawEffectivePrincipal::CanisterId(canister_id.as_slice().to_vec()),
            sender.unwrap_or(Principal::anonymous()),
            "provisional_create_canister_with_cycles",
            (ProvisionalCreateCanisterWithCyclesArgs {
                settings,
                specified_id: Some(canister_id),
                amount: Some(0_u64.into()),
                sender_canister_version: None,
            },),
        )
        .await
        .map(|(x,)| x);
        match res {
            Ok(CanisterIdRecord {
                canister_id: actual_canister_id,
            }) => Ok(actual_canister_id),
            Err(e) => Err(format!("{:?}", e)),
        }
    }

    /// Create a canister on a specific subnet with optional custom settings.
    #[instrument(ret(Display), skip(self), fields(instance_id=self.instance_id, sender = %sender.unwrap_or(Principal::anonymous()).to_string(), settings = ?settings, subnet_id = %subnet_id.to_string()))]
    pub async fn create_canister_on_subnet(
        &self,
        sender: Option<Principal>,
        settings: Option<CanisterSettings>,
        subnet_id: SubnetId,
    ) -> CanisterId {
        let CanisterIdRecord { canister_id } = call_candid_as(
            self,
            Principal::management_canister(),
            RawEffectivePrincipal::SubnetId(subnet_id.as_slice().to_vec()),
            sender.unwrap_or(Principal::anonymous()),
            "provisional_create_canister_with_cycles",
            (ProvisionalCreateCanisterWithCyclesArgs {
                settings,
                amount: Some(0_u64.into()),
                specified_id: None,
                sender_canister_version: None,
            },),
        )
        .await
        .map(|(x,)| x)
        .unwrap();
        canister_id
    }

    /// Upload a WASM chunk to the WASM chunk store of a canister.
    /// Returns the WASM chunk hash.
    #[instrument(skip(self), fields(instance_id=self.instance_id, canister_id = %canister_id.to_string(), sender = %sender.unwrap_or(Principal::anonymous()).to_string()))]
    pub async fn upload_chunk(
        &self,
        canister_id: CanisterId,
        sender: Option<Principal>,
        chunk: Vec<u8>,
    ) -> Result<Vec<u8>, RejectResponse> {
        call_candid_as::<_, (UploadChunkResult,)>(
            self,
            Principal::management_canister(),
            RawEffectivePrincipal::CanisterId(canister_id.as_slice().to_vec()),
            sender.unwrap_or(Principal::anonymous()),
            "upload_chunk",
            (UploadChunkArgs { canister_id, chunk },),
        )
        .await
        .map(|responses| responses.0.hash)
    }

    /// List WASM chunk hashes in the WASM chunk store of a canister.
    #[instrument(skip(self), fields(instance_id=self.instance_id, canister_id = %canister_id.to_string(), sender = %sender.unwrap_or(Principal::anonymous()).to_string()))]
    pub async fn stored_chunks(
        &self,
        canister_id: CanisterId,
        sender: Option<Principal>,
    ) -> Result<Vec<Vec<u8>>, RejectResponse> {
        call_candid_as::<_, (StoredChunksResult,)>(
            self,
            Principal::management_canister(),
            RawEffectivePrincipal::CanisterId(canister_id.as_slice().to_vec()),
            sender.unwrap_or(Principal::anonymous()),
            "stored_chunks",
            (CanisterIdRecord { canister_id },),
        )
        .await
        .map(|responses| responses.0.into_iter().map(|chunk| chunk.hash).collect())
    }

    /// Clear the WASM chunk store of a canister.
    #[instrument(skip(self), fields(instance_id=self.instance_id, canister_id = %canister_id.to_string(), sender = %sender.unwrap_or(Principal::anonymous()).to_string()))]
    pub async fn clear_chunk_store(
        &self,
        canister_id: CanisterId,
        sender: Option<Principal>,
    ) -> Result<(), RejectResponse> {
        call_candid_as(
            self,
            Principal::management_canister(),
            RawEffectivePrincipal::CanisterId(canister_id.as_slice().to_vec()),
            sender.unwrap_or(Principal::anonymous()),
            "clear_chunk_store",
            (CanisterIdRecord { canister_id },),
        )
        .await
    }

    /// Install a WASM module assembled from chunks on an existing canister.
    #[instrument(skip(self, mode, chunk_hashes_list, wasm_module_hash, arg), fields(instance_id=self.instance_id, canister_id = %canister_id.to_string(), sender = %sender.unwrap_or(Principal::anonymous()).to_string(), store_canister_id = %store_canister_id.to_string(), arg_len = %arg.len()))]
    pub async fn install_chunked_canister(
        &self,
        canister_id: CanisterId,
        sender: Option<Principal>,
        mode: CanisterInstallMode,
        store_canister_id: CanisterId,
        chunk_hashes_list: Vec<Vec<u8>>,
        wasm_module_hash: Vec<u8>,
        arg: Vec<u8>,
    ) -> Result<(), RejectResponse> {
        call_candid_as(
            self,
            Principal::management_canister(),
            RawEffectivePrincipal::CanisterId(canister_id.as_slice().to_vec()),
            sender.unwrap_or(Principal::anonymous()),
            "install_chunked_code",
            (InstallChunkedCodeArgs {
                mode,
                target_canister: canister_id,
                store_canister: Some(store_canister_id),
                chunk_hashes_list: chunk_hashes_list
                    .into_iter()
                    .map(|hash| ChunkHash { hash })
                    .collect(),
                wasm_module_hash,
                arg,
                sender_canister_version: None,
            },),
        )
        .await
    }

    async fn install_canister_helper(
        &self,
        mode: CanisterInstallMode,
        canister_id: CanisterId,
        wasm_module: Vec<u8>,
        arg: Vec<u8>,
        sender: Option<Principal>,
    ) -> Result<(), RejectResponse> {
        if wasm_module.len() + arg.len() < INSTALL_CHUNKED_CODE_THRESHOLD {
            call_candid_as::<(InstallCodeArgs,), ()>(
                self,
                Principal::management_canister(),
                RawEffectivePrincipal::CanisterId(canister_id.as_slice().to_vec()),
                sender.unwrap_or(Principal::anonymous()),
                "install_code",
                (InstallCodeArgs {
                    mode,
                    canister_id,
                    wasm_module,
                    arg,
                    sender_canister_version: None,
                },),
            )
            .await
        } else {
            self.clear_chunk_store(canister_id, sender).await.unwrap();
            let chunks: Vec<_> = wasm_module.chunks(INSTALL_CODE_CHUNK_SIZE).collect();
            let mut hashes = vec![];
            for chunk in chunks {
                let hash = self
                    .upload_chunk(canister_id, sender, chunk.to_vec())
                    .await
                    .unwrap();
                hashes.push(hash);
            }
            let mut hasher = Sha256::new();
            hasher.update(wasm_module);
            let wasm_module_hash = hasher.finalize().to_vec();
            self.install_chunked_canister(
                canister_id,
                sender,
                mode,
                canister_id,
                hashes,
                wasm_module_hash,
                arg,
            )
            .await
        }
    }

    /// Install a WASM module on an existing canister.
    #[instrument(skip(self, wasm_module, arg), fields(instance_id=self.instance_id, canister_id = %canister_id.to_string(), wasm_module_len = %wasm_module.len(), arg_len = %arg.len(), sender = %sender.unwrap_or(Principal::anonymous()).to_string()))]
    pub async fn install_canister(
        &self,
        canister_id: CanisterId,
        wasm_module: Vec<u8>,
        arg: Vec<u8>,
        sender: Option<Principal>,
    ) {
        self.install_canister_helper(
            CanisterInstallMode::Install,
            canister_id,
            wasm_module,
            arg,
            sender,
        )
        .await
        .unwrap()
    }

    /// Upgrade a canister with a new WASM module.
    #[instrument(skip(self, wasm_module, arg), fields(instance_id=self.instance_id, canister_id = %canister_id.to_string(), wasm_module_len = %wasm_module.len(), arg_len = %arg.len(), sender = %sender.unwrap_or(Principal::anonymous()).to_string()))]
    pub async fn upgrade_canister(
        &self,
        canister_id: CanisterId,
        wasm_module: Vec<u8>,
        arg: Vec<u8>,
        sender: Option<Principal>,
    ) -> Result<(), RejectResponse> {
        self.install_canister_helper(
            CanisterInstallMode::Upgrade(Some(CanisterInstallModeUpgradeInner {
                wasm_memory_persistence: Some(
                    CanisterInstallModeUpgradeInnerWasmMemoryPersistenceInner::Replace,
                ),
                skip_pre_upgrade: Some(false),
            })),
            canister_id,
            wasm_module,
            arg,
            sender,
        )
        .await
    }

    /// Reinstall a canister WASM module.
    #[instrument(skip(self, wasm_module, arg), fields(instance_id=self.instance_id, canister_id = %canister_id.to_string(), wasm_module_len = %wasm_module.len(), arg_len = %arg.len(), sender = %sender.unwrap_or(Principal::anonymous()).to_string()))]
    pub async fn reinstall_canister(
        &self,
        canister_id: CanisterId,
        wasm_module: Vec<u8>,
        arg: Vec<u8>,
        sender: Option<Principal>,
    ) -> Result<(), RejectResponse> {
        self.install_canister_helper(
            CanisterInstallMode::Reinstall,
            canister_id,
            wasm_module,
            arg,
            sender,
        )
        .await
    }

    /// Uninstall a canister.
    #[instrument(skip(self), fields(instance_id=self.instance_id, canister_id = %canister_id.to_string(), sender = %sender.unwrap_or(Principal::anonymous()).to_string()))]
    pub async fn uninstall_canister(
        &self,
        canister_id: CanisterId,
        sender: Option<Principal>,
    ) -> Result<(), RejectResponse> {
        call_candid_as::<(CanisterIdRecord,), ()>(
            self,
            Principal::management_canister(),
            RawEffectivePrincipal::CanisterId(canister_id.as_slice().to_vec()),
            sender.unwrap_or(Principal::anonymous()),
            "uninstall_code",
            (CanisterIdRecord { canister_id },),
        )
        .await
    }

    /// Take canister snapshot.
    #[instrument(skip(self), fields(instance_id=self.instance_id, canister_id = %canister_id.to_string(), sender = %sender.unwrap_or(Principal::anonymous()).to_string()))]
    pub async fn take_canister_snapshot(
        &self,
        canister_id: CanisterId,
        sender: Option<Principal>,
        replace_snapshot: Option<Vec<u8>>,
    ) -> Result<Snapshot, RejectResponse> {
        call_candid_as::<_, (Snapshot,)>(
            self,
            Principal::management_canister(),
            RawEffectivePrincipal::CanisterId(canister_id.as_slice().to_vec()),
            sender.unwrap_or(Principal::anonymous()),
            "take_canister_snapshot",
            (TakeCanisterSnapshotArgs {
                canister_id,
                replace_snapshot,
            },),
        )
        .await
        .map(|responses| responses.0)
    }

    /// Load canister snapshot.
    #[instrument(skip(self), fields(instance_id=self.instance_id, canister_id = %canister_id.to_string(), sender = %sender.unwrap_or(Principal::anonymous()).to_string()))]
    pub async fn load_canister_snapshot(
        &self,
        canister_id: CanisterId,
        sender: Option<Principal>,
        snapshot_id: Vec<u8>,
    ) -> Result<(), RejectResponse> {
        call_candid_as(
            self,
            Principal::management_canister(),
            RawEffectivePrincipal::CanisterId(canister_id.as_slice().to_vec()),
            sender.unwrap_or(Principal::anonymous()),
            "load_canister_snapshot",
            (LoadCanisterSnapshotArgs {
                canister_id,
                snapshot_id,
                sender_canister_version: None,
            },),
        )
        .await
    }

    /// List canister snapshots.
    #[instrument(skip(self), fields(instance_id=self.instance_id, canister_id = %canister_id.to_string(), sender = %sender.unwrap_or(Principal::anonymous()).to_string()))]
    pub async fn list_canister_snapshots(
        &self,
        canister_id: CanisterId,
        sender: Option<Principal>,
    ) -> Result<Vec<Snapshot>, RejectResponse> {
        call_candid_as::<_, (Vec<Snapshot>,)>(
            self,
            Principal::management_canister(),
            RawEffectivePrincipal::CanisterId(canister_id.as_slice().to_vec()),
            sender.unwrap_or(Principal::anonymous()),
            "list_canister_snapshots",
            (CanisterIdRecord { canister_id },),
        )
        .await
        .map(|responses| responses.0)
    }

    /// Delete canister snapshot.
    #[instrument(skip(self), fields(instance_id=self.instance_id, canister_id = %canister_id.to_string(), sender = %sender.unwrap_or(Principal::anonymous()).to_string()))]
    pub async fn delete_canister_snapshot(
        &self,
        canister_id: CanisterId,
        sender: Option<Principal>,
        snapshot_id: Vec<u8>,
    ) -> Result<(), RejectResponse> {
        call_candid_as(
            self,
            Principal::management_canister(),
            RawEffectivePrincipal::CanisterId(canister_id.as_slice().to_vec()),
            sender.unwrap_or(Principal::anonymous()),
            "delete_canister_snapshot",
            (DeleteCanisterSnapshotArgs {
                canister_id,
                snapshot_id,
            },),
        )
        .await
    }

    /// Update canister settings.
    #[instrument(skip(self), fields(instance_id=self.instance_id, canister_id = %canister_id.to_string(), sender = %sender.unwrap_or(Principal::anonymous()).to_string()))]
    pub async fn update_canister_settings(
        &self,
        canister_id: CanisterId,
        sender: Option<Principal>,
        settings: CanisterSettings,
    ) -> Result<(), RejectResponse> {
        call_candid_as::<_, ()>(
            self,
            Principal::management_canister(),
            RawEffectivePrincipal::CanisterId(canister_id.as_slice().to_vec()),
            sender.unwrap_or(Principal::anonymous()),
            "update_settings",
            (UpdateSettingsArgs {
                canister_id,
                settings,
                sender_canister_version: None,
            },),
        )
        .await
    }

    /// Set canister's controllers.
    #[instrument(skip(self), fields(instance_id=self.instance_id, canister_id = %canister_id.to_string(), sender = %sender.unwrap_or(Principal::anonymous()).to_string()))]
    pub async fn set_controllers(
        &self,
        canister_id: CanisterId,
        sender: Option<Principal>,
        new_controllers: Vec<Principal>,
    ) -> Result<(), RejectResponse> {
        let settings = CanisterSettings {
            controllers: Some(new_controllers),
            ..CanisterSettings::default()
        };
        call_candid_as::<(UpdateSettingsArgs,), ()>(
            self,
            Principal::management_canister(),
            RawEffectivePrincipal::CanisterId(canister_id.as_slice().to_vec()),
            sender.unwrap_or(Principal::anonymous()),
            "update_settings",
            (UpdateSettingsArgs {
                canister_id,
                settings,
                sender_canister_version: None,
            },),
        )
        .await
    }

    /// Start a canister.
    #[instrument(skip(self), fields(instance_id=self.instance_id, canister_id = %canister_id.to_string(), sender = %sender.unwrap_or(Principal::anonymous()).to_string()))]
    pub async fn start_canister(
        &self,
        canister_id: CanisterId,
        sender: Option<Principal>,
    ) -> Result<(), RejectResponse> {
        call_candid_as::<(CanisterIdRecord,), ()>(
            self,
            Principal::management_canister(),
            RawEffectivePrincipal::CanisterId(canister_id.as_slice().to_vec()),
            sender.unwrap_or(Principal::anonymous()),
            "start_canister",
            (CanisterIdRecord { canister_id },),
        )
        .await
    }

    /// Stop a canister.
    #[instrument(skip(self), fields(instance_id=self.instance_id, canister_id = %canister_id.to_string(), sender = %sender.unwrap_or(Principal::anonymous()).to_string()))]
    pub async fn stop_canister(
        &self,
        canister_id: CanisterId,
        sender: Option<Principal>,
    ) -> Result<(), RejectResponse> {
        call_candid_as::<(CanisterIdRecord,), ()>(
            self,
            Principal::management_canister(),
            RawEffectivePrincipal::CanisterId(canister_id.as_slice().to_vec()),
            sender.unwrap_or(Principal::anonymous()),
            "stop_canister",
            (CanisterIdRecord { canister_id },),
        )
        .await
    }

    /// Delete a canister.
    #[instrument(skip(self), fields(instance_id=self.instance_id, canister_id = %canister_id.to_string(), sender = %sender.unwrap_or(Principal::anonymous()).to_string()))]
    pub async fn delete_canister(
        &self,
        canister_id: CanisterId,
        sender: Option<Principal>,
    ) -> Result<(), RejectResponse> {
        call_candid_as::<(CanisterIdRecord,), ()>(
            self,
            Principal::management_canister(),
            RawEffectivePrincipal::CanisterId(canister_id.as_slice().to_vec()),
            sender.unwrap_or(Principal::anonymous()),
            "delete_canister",
            (CanisterIdRecord { canister_id },),
        )
        .await
    }

    /// Checks whether the provided canister exists.
    #[instrument(ret(Display), skip(self), fields(instance_id=self.instance_id, canister_id = %canister_id.to_string()))]
    pub async fn canister_exists(&self, canister_id: CanisterId) -> bool {
        self.get_subnet(canister_id).await.is_some()
    }

    /// Returns the subnet ID of the canister if the canister exists.
    #[instrument(ret, skip(self), fields(instance_id=self.instance_id, canister_id = %canister_id.to_string()))]
    pub async fn get_subnet(&self, canister_id: CanisterId) -> Option<SubnetId> {
        let endpoint = "read/get_subnet";
        let result: Option<RawSubnetId> = self
            .post(
                endpoint,
                RawCanisterId {
                    canister_id: canister_id.as_slice().to_vec(),
                },
            )
            .await;
        result.map(|RawSubnetId { subnet_id }| SubnetId::from_slice(&subnet_id))
    }

    /// Returns subnet metrics for a given subnet.
    #[instrument(ret, skip(self), fields(instance_id=self.instance_id, subnet_id = %subnet_id.to_string()))]
    pub async fn get_subnet_metrics(&self, subnet_id: Principal) -> Option<SubnetMetrics> {
        let path = vec![
            "subnet".into(),
            Label::from_bytes(subnet_id.as_slice()),
            "metrics".into(),
        ];
        let paths = vec![path.clone()];
        let content = ReadState {
            ingress_expiry: self
                .get_time()
                .await
                .duration_since(std::time::SystemTime::UNIX_EPOCH)
                .unwrap()
                .as_nanos() as u64
                + 240_000_000_000,
            sender: Principal::anonymous(),
            paths,
        };
        let envelope = Envelope {
            content: std::borrow::Cow::Borrowed(&content),
            sender_pubkey: None,
            sender_sig: None,
            sender_delegation: None,
        };

        let mut serialized_bytes = Vec::new();
        let mut serializer = serde_cbor::Serializer::new(&mut serialized_bytes);
        serializer.self_describe().unwrap();
        envelope.serialize(&mut serializer).unwrap();

        let endpoint = format!("api/v2/subnet/{}/read_state", subnet_id.to_text());
        let resp = self
            .reqwest_client
            .post(self.instance_url().join(&endpoint).unwrap())
            .header(reqwest::header::CONTENT_TYPE, "application/cbor")
            .body(serialized_bytes)
            .send()
            .await
            .unwrap();
        let read_state_response: ReadStateResponse =
            serde_cbor::from_slice(&resp.bytes().await.unwrap()).ok()?;
        let cert: Certificate = serde_cbor::from_slice(&read_state_response.certificate).unwrap();

        let metrics = match cert.tree.lookup_path(path) {
            LookupResult::Found(value) => Some(value),
            _ => None,
        }?;
        serde_cbor::from_slice(metrics).unwrap()
    }

    /// This (asynchronous) drop function must be called to drop the PocketIc instance.
    /// It must be called manually as Rust doesn't support asynchronous drop.
    pub async fn drop(mut self) {
        self.do_drop().await;
    }

    pub(crate) async fn do_drop(&mut self) {
        self.stop_http_gateway().await;
        if self.owns_instance {
            self.reqwest_client
                .delete(self.instance_url())
                .send()
                .await
                .expect("Failed to send delete request");
        }
    }

    async fn get<T: DeserializeOwned>(&self, endpoint: &str) -> T {
        self.request(HttpMethod::Get, endpoint, ()).await
    }

    async fn post<T: DeserializeOwned, B: Serialize>(&self, endpoint: &str, body: B) -> T {
        self.request(HttpMethod::Post, endpoint, body).await
    }

    async fn try_post<T: DeserializeOwned, B: Serialize>(
        &self,
        endpoint: &str,
        body: B,
    ) -> Result<T, (StatusCode, String)> {
        self.try_request(HttpMethod::Post, endpoint, body).await
    }

    async fn request<T: DeserializeOwned, B: Serialize>(
        &self,
        http_method: HttpMethod,
        endpoint: &str,
        body: B,
    ) -> T {
        self.try_request(http_method, endpoint, body).await.unwrap()
    }

    async fn try_request<T: DeserializeOwned, B: Serialize>(
        &self,
        http_method: HttpMethod,
        endpoint: &str,
        body: B,
    ) -> Result<T, (StatusCode, String)> {
        // we may have to try several times if the instance is busy
        let start = std::time::SystemTime::now();
        loop {
            let reqwest_client = &self.reqwest_client;
            let url = self.instance_url().join(endpoint).unwrap();
            let builder = match http_method {
                HttpMethod::Get => reqwest_client.get(url),
                HttpMethod::Post => reqwest_client.post(url).json(&body),
            };
            let result = builder.send().await.expect("HTTP failure");
            let status = result.status();
            match ApiResponse::<_>::from_response(result).await {
                ApiResponse::Success(t) => break Ok(t),
                ApiResponse::Error { message } => break Err((status, message)),
                ApiResponse::Busy { state_label, op_id } => {
                    debug!(
                        "instance_id={} Instance is busy (with a different computation): state_label: {}, op_id: {}",
                        self.instance_id, state_label, op_id
                    );
                }
                ApiResponse::Started { state_label, op_id } => {
                    // once we have a Started reply, we only want to query the result to that computation
                    debug!(
                        "instance_id={} Instance has Started: state_label: {}, op_id: {}",
                        self.instance_id, state_label, op_id
                    );
                    loop {
                        std::thread::sleep(Duration::from_millis(POLLING_PERIOD_MS));
                        let reqwest_client = &self.reqwest_client;
                        let result = reqwest_client
                            .get(
                                self.server_url
                                    .join(&format!("/read_graph/{}/{}", state_label, op_id))
                                    .unwrap(),
                            )
                            .send()
                            .await
                            .expect("HTTP failure");
                        if result.status() == reqwest::StatusCode::NOT_FOUND {
                            let message =
                                String::from_utf8(result.bytes().await.unwrap().to_vec()).unwrap();
                            debug!("Polling has not succeeded yet: {}", message);
                        } else {
                            let status = result.status();
                            match ApiResponse::<_>::from_response(result).await {
                                ApiResponse::Error { message } => {
                                    return Err((status, message));
                                }
                                ApiResponse::Success(t) => {
                                    return Ok(t);
                                }
                                ApiResponse::Started { state_label, op_id } => {
                                    warn!(
                                        "instance_id={} unexpected Started({} {})",
                                        self.instance_id, state_label, op_id
                                    );
                                }
                                ApiResponse::Busy { state_label, op_id } => {
                                    warn!(
                                        "instance_id={} unexpected Busy({} {})",
                                        self.instance_id, state_label, op_id
                                    );
                                }
                            }
                        }
                        if let Some(max_request_time_ms) = self.max_request_time_ms {
                            if start.elapsed().unwrap() > Duration::from_millis(max_request_time_ms)
                            {
                                panic!("request to PocketIC server timed out.");
                            }
                        }
                    }
                }
            }
            if let Some(max_request_time_ms) = self.max_request_time_ms {
                if start.elapsed().unwrap() > Duration::from_millis(max_request_time_ms) {
                    panic!("request to PocketIC server timed out.");
                }
            }
            std::thread::sleep(Duration::from_millis(POLLING_PERIOD_MS));
        }
    }

    async fn canister_call(
        &self,
        endpoint: &str,
        effective_principal: RawEffectivePrincipal,
        canister_id: CanisterId,
        sender: Principal,
        method: &str,
        payload: Vec<u8>,
    ) -> Result<Vec<u8>, RejectResponse> {
        let raw_canister_call = RawCanisterCall {
            sender: sender.as_slice().to_vec(),
            canister_id: canister_id.as_slice().to_vec(),
            method: method.to_string(),
            payload,
            effective_principal,
        };

        let result: RawCanisterResult = self.post(endpoint, raw_canister_call).await;
        result.into()
    }

    pub(crate) async fn update_call_with_effective_principal(
        &self,
        canister_id: CanisterId,
        effective_principal: RawEffectivePrincipal,
        sender: Principal,
        method: &str,
        payload: Vec<u8>,
    ) -> Result<Vec<u8>, RejectResponse> {
        let message_id = self
            .submit_call_with_effective_principal(
                canister_id,
                effective_principal,
                sender,
                method,
                payload,
            )
            .await?;
        self.await_call(message_id).await
    }

    /// Get the pending canister HTTP outcalls.
    /// Note that an additional `PocketIc::tick` is necessary after a canister
    /// executes a message making a canister HTTP outcall for the HTTP outcall
    /// to be retrievable here.
    /// Note that, unless a PocketIC instance is in auto progress mode,
    /// a response to the pending canister HTTP outcalls
    /// must be produced by the test driver and passed on to the PocketIC instace
    /// using `PocketIc::mock_canister_http_response`.
    /// In auto progress mode, the PocketIC server produces a response for every
    /// pending canister HTTP outcall by actually making an HTTP request
    /// to the specified URL.
    #[instrument(ret, skip(self), fields(instance_id=self.instance_id))]
    pub async fn get_canister_http(&self) -> Vec<CanisterHttpRequest> {
        let endpoint = "read/get_canister_http";
        let res: Vec<RawCanisterHttpRequest> = self.get(endpoint).await;
        res.into_iter().map(|r| r.into()).collect()
    }

    /// Mock a response to a pending canister HTTP outcall.
    #[instrument(ret, skip(self), fields(instance_id=self.instance_id))]
    pub async fn mock_canister_http_response(
        &self,
        mock_canister_http_response: MockCanisterHttpResponse,
    ) {
        let endpoint = "update/mock_canister_http";
        let raw_mock_canister_http_response: RawMockCanisterHttpResponse =
            mock_canister_http_response.into();
        self.post(endpoint, raw_mock_canister_http_response).await
    }
}

/// Call a canister candid method, authenticated. The sender can be impersonated (i.e., the
/// signature is not verified).
/// PocketIC executes update calls synchronously, so there is no need to poll for the result.
pub async fn call_candid_as<Input, Output>(
    env: &PocketIc,
    canister_id: CanisterId,
    effective_principal: RawEffectivePrincipal,
    sender: Principal,
    method: &str,
    input: Input,
) -> Result<Output, RejectResponse>
where
    Input: ArgumentEncoder,
    Output: for<'a> ArgumentDecoder<'a>,
{
    with_candid(input, |payload| async {
        env.update_call_with_effective_principal(
            canister_id,
            effective_principal,
            sender,
            method,
            payload,
        )
        .await
    })
    .await
}

/// Call a canister candid method, anonymous.
/// PocketIC executes update calls synchronously, so there is no need to poll for the result.
pub async fn call_candid<Input, Output>(
    env: &PocketIc,
    canister_id: CanisterId,
    effective_principal: RawEffectivePrincipal,
    method: &str,
    input: Input,
) -> Result<Output, RejectResponse>
where
    Input: ArgumentEncoder,
    Output: for<'a> ArgumentDecoder<'a>,
{
    call_candid_as(
        env,
        canister_id,
        effective_principal,
        Principal::anonymous(),
        method,
        input,
    )
    .await
}

/// Call a canister candid query method, anonymous.
pub async fn query_candid<Input, Output>(
    env: &PocketIc,
    canister_id: CanisterId,
    method: &str,
    input: Input,
) -> Result<Output, RejectResponse>
where
    Input: ArgumentEncoder,
    Output: for<'a> ArgumentDecoder<'a>,
{
    query_candid_as(env, canister_id, Principal::anonymous(), method, input).await
}

/// Call a canister candid query method, authenticated. The sender can be impersonated (i.e., the
/// signature is not verified).
pub async fn query_candid_as<Input, Output>(
    env: &PocketIc,
    canister_id: CanisterId,
    sender: Principal,
    method: &str,
    input: Input,
) -> Result<Output, RejectResponse>
where
    Input: ArgumentEncoder,
    Output: for<'a> ArgumentDecoder<'a>,
{
    with_candid(input, |bytes| async {
        env.query_call(canister_id, sender, method, bytes).await
    })
    .await
}

/// Call a canister candid update method, anonymous.
pub async fn update_candid<Input, Output>(
    env: &PocketIc,
    canister_id: CanisterId,
    method: &str,
    input: Input,
) -> Result<Output, RejectResponse>
where
    Input: ArgumentEncoder,
    Output: for<'a> ArgumentDecoder<'a>,
{
    update_candid_as(env, canister_id, Principal::anonymous(), method, input).await
}

/// Call a canister candid update method, authenticated. The sender can be impersonated (i.e., the
/// signature is not verified).
pub async fn update_candid_as<Input, Output>(
    env: &PocketIc,
    canister_id: CanisterId,
    sender: Principal,
    method: &str,
    input: Input,
) -> Result<Output, RejectResponse>
where
    Input: ArgumentEncoder,
    Output: for<'a> ArgumentDecoder<'a>,
{
    with_candid(input, |bytes| async {
        env.update_call(canister_id, sender, method, bytes).await
    })
    .await
}

/// A helper function that we use to implement both [`call_candid`] and
/// [`query_candid`].
pub async fn with_candid<Input, Output, Fut>(
    input: Input,
    f: impl FnOnce(Vec<u8>) -> Fut,
) -> Result<Output, RejectResponse>
where
    Input: ArgumentEncoder,
    Output: for<'a> ArgumentDecoder<'a>,
    Fut: Future<Output = Result<Vec<u8>, RejectResponse>>,
{
    let in_bytes = encode_args(input).expect("failed to encode args");
    f(in_bytes).await.map(|out_bytes| {
        decode_args(&out_bytes).unwrap_or_else(|e| {
            panic!(
                "Failed to decode response as candid type {}:\nerror: {}\nbytes: {:?}\nutf8: {}",
                std::any::type_name::<Output>(),
                e,
                out_bytes,
                String::from_utf8_lossy(&out_bytes),
            )
        })
    })
}

fn setup_tracing(pid: u32) -> Option<WorkerGuard> {
    use tracing_subscriber::prelude::*;
    match std::env::var(LOG_DIR_PATH_ENV_NAME).map(std::path::PathBuf::from) {
        Ok(p) => {
            std::fs::create_dir_all(&p).expect("Could not create directory");

            let file_name = format!("pocket_ic_client_{pid}.log");
            let appender = tracing_appender::rolling::never(&p, file_name);
            let (non_blocking_appender, guard) = tracing_appender::non_blocking(appender);
            let log_dir_filter: EnvFilter =
                tracing_subscriber::EnvFilter::try_from_env(LOG_DIR_LEVELS_ENV_NAME)
                    .unwrap_or_else(|_| "trace".parse().unwrap());

            let layers = vec![tracing_subscriber::fmt::layer()
                .with_writer(non_blocking_appender)
                // disable color escape codes in files
                .with_ansi(false)
                .with_filter(log_dir_filter)
                .boxed()];
            let _ = tracing_subscriber::registry().with(layers).try_init();
            Some(guard)
        }
        _ => None,
    }
}

/// Retrieves a default effective canister id for canister creation on a PocketIC instance
/// characterized by:
///  - a PocketIC instance URL of the form http://<ip>:<port>/instances/<instance_id>;
///  - a PocketIC HTTP gateway URL of the form http://<ip>:port for a PocketIC instance.
///
/// Returns an error if the PocketIC instance topology could not be fetched or parsed, e.g.,
/// because the given URL points to a replica (i.e., does not meet any of the above two properties).
pub async fn get_default_effective_canister_id(
    pocket_ic_url: String,
) -> Result<Principal, DefaultEffectiveCanisterIdError> {
    let client = reqwest::Client::new();
    let res = loop {
        let res = client
            .get(format!(
                "{}{}",
                pocket_ic_url.trim_end_matches('/'),
                "/_/topology"
            ))
            .send()
            .await?;
        if res.status() == StatusCode::CONFLICT {
            std::thread::sleep(Duration::from_millis(POLLING_PERIOD_MS));
        } else {
            break res.error_for_status()?;
        }
    };
    let topology_bytes = res.bytes().await?;
    let topology_str = String::from_utf8(topology_bytes.to_vec())?;
    let topology: Topology = serde_json::from_str(&topology_str)?;
    let default_effective_canister_id =
        Principal::from_slice(&topology.default_effective_canister_id.canister_id);
    Ok(default_effective_canister_id)
}<|MERGE_RESOLUTION|>--- conflicted
+++ resolved
@@ -1,14 +1,4 @@
 use crate::common::rest::{
-<<<<<<< HEAD
-    ApiResponse, AutoProgressConfig, BlobCompression, BlobId, BlockMakerConfigs,
-    CanisterHttpRequest, CreateHttpGatewayResponse, CreateInstanceResponse,
-    ExtendedSubnetConfigSet, HttpGatewayBackend, HttpGatewayConfig, HttpGatewayInfo, HttpsConfig,
-    InstanceConfig, InstanceId, MockCanisterHttpResponse, RawAddCycles, RawCanisterCall,
-    RawCanisterHttpRequest, RawCanisterId, RawCanisterResult, RawCycles, RawEffectivePrincipal,
-    RawIngressStatusArgs, RawMessageId, RawMockCanisterHttpResponse, RawPrincipalId,
-    RawSetStableMemory, RawStableMemory, RawSubnetId, RawTime, RawVerifyCanisterSigArg, SubnetId,
-    TickConfigs, Topology,
-=======
     ApiResponse, AutoProgressConfig, BlobCompression, BlobId, CanisterHttpRequest,
     CreateHttpGatewayResponse, CreateInstanceResponse, ExtendedSubnetConfigSet, HttpGatewayBackend,
     HttpGatewayConfig, HttpGatewayInfo, HttpsConfig, InstanceConfig, InstanceId,
@@ -16,7 +6,6 @@
     RawCanisterResult, RawCycles, RawEffectivePrincipal, RawIngressStatusArgs, RawMessageId,
     RawMockCanisterHttpResponse, RawPrincipalId, RawSetStableMemory, RawStableMemory, RawSubnetId,
     RawTime, RawVerifyCanisterSigArg, SubnetId, TickConfigs, Topology,
->>>>>>> d90fab2d
 };
 use crate::management_canister::{
     CanisterId, CanisterIdRecord, CanisterInstallMode, CanisterInstallModeUpgradeInner,
@@ -309,17 +298,6 @@
     #[instrument(skip(self), fields(instance_id=self.instance_id))]
     pub async fn tick_with_configs(&self, configs: TickConfigs) {
         let endpoint = "update/tick";
-<<<<<<< HEAD
-        self.post::<(), _>(endpoint, TickConfigs::default()).await;
-    }
-
-    /// Make the IC produce and progress by one block with custom
-    /// configs for the round.
-    #[instrument(skip(self), fields(instance_id=self.instance_id))]
-    pub async fn tick_with_configs(&self, configs: TickConfigs) {
-        let endpoint = "update/tick";
-=======
->>>>>>> d90fab2d
         self.post::<(), _>(endpoint, configs).await;
     }
 
