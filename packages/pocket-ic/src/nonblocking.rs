--- conflicted
+++ resolved
@@ -7,11 +7,7 @@
     RawSetStableMemory, RawStableMemory, RawSubmitIngressResult, RawSubnetId, RawTime,
     RawVerifyCanisterSigArg, RawWasmResult, SubnetId, Topology,
 };
-<<<<<<< HEAD
-use crate::{CallError, PocketIcBuilder, UserError, WasmResult, DEFAULT_MAX_REQUEST_TIME_MS};
-=======
-use crate::{CallError, PocketIcBuilder, SubnetMetrics, UserError, WasmResult};
->>>>>>> b36d667f
+use crate::{CallError, PocketIcBuilder, UserError, WasmResult};
 use candid::{
     decode_args, encode_args,
     utils::{ArgumentDecoder, ArgumentEncoder},
