use crate::common::rest::{
    ApiResponse, AutoProgressConfig, BlobCompression, BlobId, CanisterHttpRequest,
    CreateHttpGatewayResponse, CreateInstanceResponse, ExtendedSubnetConfigSet, HttpGatewayBackend,
    HttpGatewayConfig, HttpGatewayInfo, HttpsConfig, InstanceConfig, InstanceId,
    MockCanisterHttpResponse, RawAddCycles, RawCanisterCall, RawCanisterHttpRequest, RawCanisterId,
    RawCanisterResult, RawCycles, RawEffectivePrincipal, RawMessageId, RawMockCanisterHttpResponse,
    RawSetStableMemory, RawStableMemory, RawSubmitIngressResult, RawSubnetId, RawTime,
    RawVerifyCanisterSigArg, RawWasmResult, SubnetId, Topology,
};
<<<<<<< HEAD
use crate::{CallError, PocketIcBuilder, UserError, WasmResult};
=======
use crate::{
    CallError, PocketIcBuilder, SubnetMetrics, UserError, WasmResult, DEFAULT_MAX_REQUEST_TIME_MS,
};
>>>>>>> ef724478
use candid::{
    decode_args, encode_args,
    utils::{ArgumentDecoder, ArgumentEncoder},
    CandidType, Deserialize, Nat, Principal,
};
use ic_cdk::api::management_canister::main::{
    CanisterId, CanisterIdRecord, CanisterInstallMode, CanisterSettings, CanisterStatusResponse,
    ChunkHash, ClearChunkStoreArgument, InstallChunkedCodeArgument, InstallCodeArgument,
    SkipPreUpgrade, UpdateSettingsArgument, UploadChunkArgument,
};
use reqwest::Url;
use serde::{de::DeserializeOwned, Serialize};
use sha2::{Digest, Sha256};
use slog::Level;
use std::fs::File;
use std::future::Future;
use std::net::SocketAddr;
use std::path::PathBuf;
use std::time::{Duration, SystemTime};
use tracing::{debug, instrument, warn};
use tracing_appender::non_blocking::WorkerGuard;
use tracing_subscriber::EnvFilter;

// wait time between polling requests
const POLLING_PERIOD_MS: u64 = 10;

const LOG_DIR_PATH_ENV_NAME: &str = "POCKET_IC_LOG_DIR";
const LOG_DIR_LEVELS_ENV_NAME: &str = "POCKET_IC_LOG_DIR_LEVELS";

const LOCALHOST: &str = "localhost";

// The minimum joint size of a canister's WASM
// and its initial argument blob for which
// we install the canister WASM as a sequence of chunks.
// The size is chosen to be smaller than the maximum
// ingress message size of 2 MiB (2,097,152 B)
// on application subnet (which have the tighest
// ingress message size limit)
// to account for a few additional constant-size fields
// in the management canister payload to install code
// and the overhead of candid encoding.
const INSTALL_CHUNKED_CODE_THRESHOLD: usize = 2_000_000; // 2 MB

// The maximum size of one WASM chunk when installing a canister WASM
// as a sequence of chunks. This constant is specified
// in the IC protocol.
const INSTALL_CODE_CHUNK_SIZE: usize = 1 << 20; // 1 MiB

/// Main entry point for interacting with PocketIC.
pub struct PocketIc {
    /// The unique ID of this PocketIC instance.
    pub instance_id: InstanceId,
    // how long a get/post request may retry or poll
    max_request_time_ms: Option<u64>,
    http_gateway: Option<HttpGatewayInfo>,
    server_url: Url,
    reqwest_client: reqwest::Client,
    _log_guard: Option<WorkerGuard>,
}

impl PocketIc {
    /// Creates a new PocketIC instance with a single application subnet on the server.
    /// The server is started if it's not already running.
    pub async fn new() -> Self {
        PocketIcBuilder::new()
            .with_application_subnet()
            .build_async()
            .await
    }

<<<<<<< HEAD
=======
    /// Creates a new PocketIC instance with the specified subnet config.
    /// The server is started if it's not already running.
    pub async fn from_config(config: impl Into<ExtendedSubnetConfigSet>) -> Self {
        let server_url = crate::start_or_reuse_server();
        Self::from_components(
            config,
            server_url,
            Some(DEFAULT_MAX_REQUEST_TIME_MS),
            None,
            false,
            None,
            None,
        )
        .await
    }

    /// Creates a new PocketIC instance with the specified subnet config and max request duration in milliseconds
    /// (`None` means that there is no timeout).
    /// The server is started if it's not already running.
    pub async fn from_config_and_max_request_time(
        config: impl Into<ExtendedSubnetConfigSet>,
        max_request_time_ms: Option<u64>,
    ) -> Self {
        let server_url = crate::start_or_reuse_server();
        Self::from_components(
            config,
            server_url,
            max_request_time_ms,
            None,
            false,
            None,
            None,
        )
        .await
    }

    /// Creates a new PocketIC instance with the specified subnet config and server url.
    /// This function is intended for advanced users who start the server manually.
    pub async fn from_config_and_server_url(
        config: impl Into<ExtendedSubnetConfigSet>,
        server_url: Url,
    ) -> Self {
        Self::from_components(
            config,
            server_url,
            Some(DEFAULT_MAX_REQUEST_TIME_MS),
            None,
            false,
            None,
            None,
        )
        .await
    }

>>>>>>> ef724478
    pub(crate) async fn from_components(
        subnet_config_set: impl Into<ExtendedSubnetConfigSet>,
        server_url: Url,
        max_request_time_ms: Option<u64>,
        state_dir: Option<PathBuf>,
        nonmainnet_features: bool,
        log_level: Option<Level>,
        bitcoind_addr: Option<SocketAddr>,
    ) -> Self {
        let subnet_config_set = subnet_config_set.into();
        if state_dir.is_none()
            || File::open(state_dir.clone().unwrap().join("topology.json")).is_err()
        {
            subnet_config_set.validate().unwrap();
        }
        let instance_config = InstanceConfig {
            subnet_config_set,
            state_dir,
            nonmainnet_features,
            log_level: log_level.map(|l| l.to_string()),
            bitcoind_addr,
        };

        let parent_pid = std::os::unix::process::parent_id();
        let log_guard = setup_tracing(parent_pid);

        let reqwest_client = reqwest::Client::new();
        let instance_id = match reqwest_client
            .post(server_url.join("instances").unwrap())
            .json(&instance_config)
            .send()
            .await
            .expect("Failed to get result")
            .json::<CreateInstanceResponse>()
            .await
            .expect("Could not parse response for create instance request")
        {
            CreateInstanceResponse::Created { instance_id, .. } => instance_id,
            CreateInstanceResponse::Error { message } => panic!("{}", message),
        };
        debug!("instance_id={} New instance created.", instance_id);

        Self {
            instance_id,
            max_request_time_ms,
            http_gateway: None,
            server_url,
            reqwest_client,
            _log_guard: log_guard,
        }
    }

    /// Returns the topology of the different subnets of this PocketIC instance.
    pub async fn topology(&self) -> Topology {
        let endpoint = "read/topology";
        self.get(endpoint).await
    }

    /// Upload and store a binary blob to the PocketIC server.
    #[instrument(ret(Display), skip(self, blob), fields(instance_id=self.instance_id, blob_len = %blob.len(), compression = ?compression))]
    pub async fn upload_blob(&self, blob: Vec<u8>, compression: BlobCompression) -> BlobId {
        let reqwest_client = &self.reqwest_client;
        let mut request = reqwest_client
            .post(self.server_url.join("blobstore/").unwrap())
            .body(blob);
        if compression == BlobCompression::Gzip {
            request = request.header(reqwest::header::CONTENT_ENCODING, "gzip");
        }
        let blob_id = request
            .send()
            .await
            .expect("Failed to get response")
            .text()
            .await
            .expect("Failed to get text");

        let hash_vec = hex::decode(blob_id).expect("Failed to decode hex");
        BlobId(hash_vec)
    }

    /// Set stable memory of a canister. Optional GZIP compression can be used for reduced
    /// data traffic.
    #[instrument(skip(self, data), fields(instance_id=self.instance_id, canister_id = %canister_id.to_string(), data_len = %data.len(), compression = ?compression))]
    pub async fn set_stable_memory(
        &self,
        canister_id: CanisterId,
        data: Vec<u8>,
        compression: BlobCompression,
    ) {
        let blob_id = self.upload_blob(data, compression).await;
        let endpoint = "update/set_stable_memory";
        self.post::<(), _>(
            endpoint,
            RawSetStableMemory {
                canister_id: canister_id.as_slice().to_vec(),
                blob_id,
            },
        )
        .await;
    }

    /// Get stable memory of a canister.
    #[instrument(skip(self), fields(instance_id=self.instance_id, canister_id = %canister_id.to_string()))]
    pub async fn get_stable_memory(&self, canister_id: CanisterId) -> Vec<u8> {
        let endpoint = "read/get_stable_memory";
        let RawStableMemory { blob } = self
            .post(
                endpoint,
                RawCanisterId {
                    canister_id: canister_id.as_slice().to_vec(),
                },
            )
            .await;
        blob
    }

    /// List all instances and their status.
    #[instrument(ret)]
    pub async fn list_instances() -> Vec<String> {
        let url = crate::start_or_reuse_server().join("instances").unwrap();
        let instances: Vec<String> = reqwest::Client::new()
            .get(url)
            .send()
            .await
            .expect("Failed to get result")
            .json()
            .await
            .expect("Failed to get json");
        instances
    }

    /// Verify a canister signature.
    #[instrument(skip_all, fields(instance_id=self.instance_id))]
    pub async fn verify_canister_signature(
        &self,
        msg: Vec<u8>,
        sig: Vec<u8>,
        pubkey: Vec<u8>,
        root_pubkey: Vec<u8>,
    ) -> Result<(), String> {
        let url = self.server_url.join("verify_signature").unwrap();
        reqwest::Client::new()
            .post(url)
            .json(&RawVerifyCanisterSigArg {
                msg,
                sig,
                pubkey,
                root_pubkey,
            })
            .send()
            .await
            .expect("Failed to get result")
            .json()
            .await
            .expect("Failed to get json")
    }

    /// Make the IC produce and progress by one block.
    /// Note that multiple ticks might be necessary to observe
    /// an expected effect, e.g., if the effect depends on
    /// inter-canister calls or heartbeats.
    #[instrument(skip(self), fields(instance_id=self.instance_id))]
    pub async fn tick(&self) {
        let endpoint = "update/tick";
        self.post::<(), _>(endpoint, "").await;
    }

    /// Configures the IC to make progress automatically,
    /// i.e., periodically update the time of the IC
    /// to the real time and execute rounds on the subnets.
    /// Returns the URL at which `/api/v2` requests
    /// for this instance can be made.
    #[instrument(skip(self), fields(instance_id=self.instance_id))]
    pub async fn auto_progress(&self) -> Url {
        let now = std::time::SystemTime::now();
        self.set_time(now).await;
        let endpoint = "auto_progress";
        let auto_progress_config = AutoProgressConfig {
            artificial_delay_ms: None,
        };
        self.post::<(), _>(endpoint, auto_progress_config).await;
        self.instance_url()
    }

    pub(crate) fn instance_url(&self) -> Url {
        self.server_url
            .join("/instances/")
            .unwrap()
            .join(&format!("{}/", self.instance_id))
            .unwrap()
    }

    /// Stops automatic progress (see `auto_progress`) on the IC.
    #[instrument(skip(self), fields(instance_id=self.instance_id))]
    pub async fn stop_progress(&self) {
        let endpoint = "stop_progress";
        self.post::<(), _>(endpoint, "").await;
    }

    /// Returns the URL at which `/api/v2` requests
    /// for this instance can be made if the HTTP
    /// gateway has been started.
    pub fn url(&self) -> Option<Url> {
        self.http_gateway
            .as_ref()
            .map(|res| Url::parse(&format!("http://{}:{}/", LOCALHOST, res.port)).unwrap())
    }

    /// Creates an HTTP gateway for this IC instance
    /// listening on an optionally specified port
    /// and configures the IC instance to make progress
    /// automatically, i.e., periodically update the time
    /// of the IC to the real time and execute rounds on the subnets.
    /// Returns the URL at which `/api/v2` requests
    /// for this instance can be made.
    #[instrument(skip(self), fields(instance_id=self.instance_id))]
    pub async fn make_live(&mut self, listen_at: Option<u16>) -> Url {
        self.auto_progress().await;
        self.start_http_gateway(listen_at, None, None).await
    }

    /// Creates an HTTP gateway for this PocketIC instance listening
    /// on an optionally specified port (defaults to choosing an arbitrary unassigned port)
    /// and optionally specified domains (default to `localhost`)
    /// and using an optionally specified TLS certificate (if provided, an HTTPS gateway is created)
    /// and configures the PocketIC instance to make progress automatically, i.e.,
    /// periodically update the time of the PocketIC instance to the real time and execute rounds on the subnets.
    /// Returns the URL at which `/api/v2` requests
    /// for this instance can be made.
    #[instrument(skip(self), fields(instance_id=self.instance_id))]
    pub async fn make_live_with_params(
        &mut self,
        listen_at: Option<u16>,
        domains: Option<Vec<String>>,
        https_config: Option<HttpsConfig>,
    ) -> Url {
        self.auto_progress().await;
        self.start_http_gateway(listen_at, domains, https_config)
            .await
    }

    async fn start_http_gateway(
        &mut self,
        port: Option<u16>,
        domains: Option<Vec<String>>,
        https_config: Option<HttpsConfig>,
    ) -> Url {
        if let Some(url) = self.url() {
            return url;
        }
        let endpoint = self.server_url.join("http_gateway").unwrap();
        let http_gateway_config = HttpGatewayConfig {
            ip_addr: None,
            port,
            forward_to: HttpGatewayBackend::PocketIcInstance(self.instance_id),
            domains: domains.clone(),
            https_config: https_config.clone(),
        };
        let res = self
            .reqwest_client
            .post(endpoint)
            .json(&http_gateway_config)
            .send()
            .await
            .expect("HTTP failure")
            .json::<CreateHttpGatewayResponse>()
            .await
            .expect("Could not parse response for create HTTP gateway request");
        match res {
            CreateHttpGatewayResponse::Created(info) => {
                let port = info.port;
                self.http_gateway = Some(info);
                let proto = if https_config.is_some() {
                    "https"
                } else {
                    "http"
                };
                Url::parse(&format!(
                    "{}://{}:{}/",
                    proto,
                    domains
                        .unwrap_or_default()
                        .into_iter()
                        .next()
                        .unwrap_or(LOCALHOST.to_string()),
                    port
                ))
                .unwrap()
            }
            CreateHttpGatewayResponse::Error { message } => {
                panic!("Failed to crate http gateway: {}", message)
            }
        }
    }

    async fn stop_http_gateway(&mut self) {
        if let Some(info) = self.http_gateway.take() {
            let stop_http_gateway_url = self
                .server_url
                .join(&format!("http_gateway/{}/stop", info.instance_id))
                .unwrap();
            self.reqwest_client
                .post(stop_http_gateway_url)
                .send()
                .await
                .unwrap()
                .json::<()>()
                .await
                .expect("Could not parse response for stop HTTP gateway request");
        }
    }

    /// Stops auto progress (automatic time updates and round executions)
    /// and the HTTP gateway for this IC instance.
    #[instrument(skip(self), fields(instance_id=self.instance_id))]
    pub async fn stop_live(&mut self) {
        self.stop_http_gateway().await;
        self.stop_progress().await;
    }

    #[deprecated(note = "Use `stop_live` instead.")]
    /// Use `stop_live` instead.
    pub async fn make_deterministic(&mut self) {
        self.stop_live().await;
    }

    /// Get the root key of this IC instance. Returns `None` if the IC has no NNS subnet.
    #[instrument(skip(self), fields(instance_id=self.instance_id))]
    pub async fn root_key(&self) -> Option<Vec<u8>> {
        let subnet_id = self.topology().await.get_nns()?;
        let subnet_id: RawSubnetId = subnet_id.into();
        let endpoint = "read/pub_key";
        let res = self.post::<Vec<u8>, _>(endpoint, subnet_id).await;
        Some(res)
    }

    /// Get the current time of the IC.
    #[instrument(ret, skip(self), fields(instance_id=self.instance_id))]
    pub async fn get_time(&self) -> SystemTime {
        let endpoint = "read/get_time";
        let result: RawTime = self.get(endpoint).await;
        SystemTime::UNIX_EPOCH + Duration::from_nanos(result.nanos_since_epoch)
    }

    /// Set the current time of the IC, on all subnets.
    #[instrument(skip(self), fields(instance_id=self.instance_id, time = ?time))]
    pub async fn set_time(&self, time: SystemTime) {
        let endpoint = "update/set_time";
        self.post::<(), _>(
            endpoint,
            RawTime {
                nanos_since_epoch: time
                    .duration_since(SystemTime::UNIX_EPOCH)
                    .expect("Time went backwards")
                    .as_nanos() as u64,
            },
        )
        .await;
    }

    /// Advance the time on the IC on all subnets by some nanoseconds.
    #[instrument(skip(self), fields(instance_id=self.instance_id, duration = ?duration))]
    pub async fn advance_time(&self, duration: Duration) {
        let now = self.get_time().await;
        self.set_time(now + duration).await;
    }

    /// Get the current cycles balance of a canister.
    #[instrument(ret, skip(self), fields(instance_id=self.instance_id, canister_id = %canister_id.to_string()))]
    pub async fn cycle_balance(&self, canister_id: CanisterId) -> u128 {
        let endpoint = "read/get_cycles";
        let result: RawCycles = self
            .post(
                endpoint,
                RawCanisterId {
                    canister_id: canister_id.as_slice().to_vec(),
                },
            )
            .await;
        result.cycles
    }

    /// Add cycles to a canister. Returns the new balance.
    #[instrument(ret, skip(self), fields(instance_id=self.instance_id, canister_id = %canister_id.to_string(), amount = %amount))]
    pub async fn add_cycles(&self, canister_id: CanisterId, amount: u128) -> u128 {
        let endpoint = "update/add_cycles";
        let result: RawCycles = self
            .post(
                endpoint,
                RawAddCycles {
                    canister_id: canister_id.as_slice().to_vec(),
                    amount,
                },
            )
            .await;
        result.cycles
    }

    /// Submit an update call (without executing it immediately).
    pub async fn submit_call(
        &self,
        canister_id: CanisterId,
        sender: Principal,
        method: &str,
        payload: Vec<u8>,
    ) -> Result<RawMessageId, UserError> {
        self.submit_call_with_effective_principal(
            canister_id,
            RawEffectivePrincipal::None,
            sender,
            method,
            payload,
        )
        .await
    }

    /// Submit an update call with a provided effective principal (without executing it immediately).
    pub async fn submit_call_with_effective_principal(
        &self,
        canister_id: CanisterId,
        effective_principal: RawEffectivePrincipal,
        sender: Principal,
        method: &str,
        payload: Vec<u8>,
    ) -> Result<RawMessageId, UserError> {
        let endpoint = "update/submit_ingress_message";
        let raw_canister_call = RawCanisterCall {
            sender: sender.as_slice().to_vec(),
            canister_id: canister_id.as_slice().to_vec(),
            method: method.to_string(),
            payload,
            effective_principal,
        };
        let res: RawSubmitIngressResult = self.post(endpoint, raw_canister_call).await;
        match res {
            RawSubmitIngressResult::Ok(message_id) => Ok(message_id),
            RawSubmitIngressResult::Err(user_error) => Err(user_error),
        }
    }

    /// Await an update call submitted previously by `submit_call_with_effective_principal`.
    pub async fn await_call(&self, message_id: RawMessageId) -> Result<WasmResult, UserError> {
        let endpoint = "update/await_ingress_message";
        let result: RawCanisterResult = self.post(endpoint, message_id).await;
        match result {
            RawCanisterResult::Ok(raw_wasm_result) => match raw_wasm_result {
                RawWasmResult::Reply(data) => Ok(WasmResult::Reply(data)),
                RawWasmResult::Reject(text) => Ok(WasmResult::Reject(text)),
            },
            RawCanisterResult::Err(user_error) => Err(user_error),
        }
    }

    /// Execute an update call on a canister.
    #[instrument(skip(self, payload), fields(instance_id=self.instance_id, canister_id = %canister_id.to_string(), sender = %sender.to_string(), method = %method, payload_len = %payload.len()))]
    pub async fn update_call(
        &self,
        canister_id: CanisterId,
        sender: Principal,
        method: &str,
        payload: Vec<u8>,
    ) -> Result<WasmResult, UserError> {
        self.update_call_with_effective_principal(
            canister_id,
            RawEffectivePrincipal::CanisterId(canister_id.as_slice().to_vec()),
            sender,
            method,
            payload,
        )
        .await
    }

    /// Execute a query call on a canister.
    #[instrument(skip(self, payload), fields(instance_id=self.instance_id, canister_id = %canister_id.to_string(), sender = %sender.to_string(), method = %method, payload_len = %payload.len()))]
    pub async fn query_call(
        &self,
        canister_id: CanisterId,
        sender: Principal,
        method: &str,
        payload: Vec<u8>,
    ) -> Result<WasmResult, UserError> {
        let endpoint = "read/query";
        self.canister_call(
            endpoint,
            RawEffectivePrincipal::None,
            canister_id,
            sender,
            method,
            payload,
        )
        .await
    }

    /// Request a canister's status.
    #[instrument(skip(self), fields(instance_id=self.instance_id, sender = %sender.unwrap_or(Principal::anonymous()).to_string()))]
    pub async fn canister_status(
        &self,
        canister_id: CanisterId,
        sender: Option<Principal>,
    ) -> Result<CanisterStatusResponse, CallError> {
        call_candid_as::<(CanisterIdRecord,), (CanisterStatusResponse,)>(
            self,
            Principal::management_canister(),
            RawEffectivePrincipal::CanisterId(canister_id.as_slice().to_vec()),
            sender.unwrap_or(Principal::anonymous()),
            "canister_status",
            (CanisterIdRecord { canister_id },),
        )
        .await
        .map(|responses| responses.0)
    }

    /// Create a canister with default settings as the anonymous principal.
    #[instrument(ret(Display), skip(self), fields(instance_id=self.instance_id))]
    pub async fn create_canister(&self) -> CanisterId {
        let CanisterIdRecord { canister_id } = call_candid_as(
            self,
            Principal::management_canister(),
            RawEffectivePrincipal::None,
            Principal::anonymous(),
            "provisional_create_canister_with_cycles",
            (ProvisionalCreateCanisterArgument {
                settings: None,
                amount: Some(0_u64.into()),
                specified_id: None,
            },),
        )
        .await
        .map(|(x,)| x)
        .unwrap();
        canister_id
    }

    /// Create a canister with optional custom settings and a sender.
    #[instrument(ret(Display), skip(self), fields(instance_id=self.instance_id, settings = ?settings, sender = %sender.unwrap_or(Principal::anonymous()).to_string()))]
    pub async fn create_canister_with_settings(
        &self,
        sender: Option<Principal>,
        settings: Option<CanisterSettings>,
    ) -> CanisterId {
        let CanisterIdRecord { canister_id } = call_candid_as(
            self,
            Principal::management_canister(),
            RawEffectivePrincipal::None,
            sender.unwrap_or(Principal::anonymous()),
            "provisional_create_canister_with_cycles",
            (ProvisionalCreateCanisterArgument {
                settings,
                amount: Some(0_u64.into()),
                specified_id: None,
            },),
        )
        .await
        .map(|(x,)| x)
        .unwrap();
        canister_id
    }

    /// Creates a canister with a specific canister ID and optional custom settings.
    /// Returns an error if the canister ID is already in use.
    /// Creates a new subnet if the canister ID is not contained in any of the subnets.
    ///
    /// The canister ID must be an IC mainnet canister ID that does not belong to the NNS or II subnet,
    /// otherwise the function might panic (for NNS and II canister IDs,
    /// the PocketIC instance should already be created with those subnets).
    #[instrument(ret, skip(self), fields(instance_id=self.instance_id, sender = %sender.unwrap_or(Principal::anonymous()).to_string(), settings = ?settings, canister_id = %canister_id.to_string()))]
    pub async fn create_canister_with_id(
        &self,
        sender: Option<Principal>,
        settings: Option<CanisterSettings>,
        canister_id: CanisterId,
    ) -> Result<CanisterId, String> {
        let res = call_candid_as(
            self,
            Principal::management_canister(),
            RawEffectivePrincipal::CanisterId(canister_id.as_slice().to_vec()),
            sender.unwrap_or(Principal::anonymous()),
            "provisional_create_canister_with_cycles",
            (ProvisionalCreateCanisterArgument {
                settings,
                specified_id: Some(canister_id),
                amount: Some(0_u64.into()),
            },),
        )
        .await
        .map(|(x,)| x);
        match res {
            Ok(CanisterIdRecord {
                canister_id: actual_canister_id,
            }) => Ok(actual_canister_id),
            Err(e) => Err(format!("{:?}", e)),
        }
    }

    /// Create a canister on a specific subnet with optional custom settings.
    #[instrument(ret(Display), skip(self), fields(instance_id=self.instance_id, sender = %sender.unwrap_or(Principal::anonymous()).to_string(), settings = ?settings, subnet_id = %subnet_id.to_string()))]
    pub async fn create_canister_on_subnet(
        &self,
        sender: Option<Principal>,
        settings: Option<CanisterSettings>,
        subnet_id: SubnetId,
    ) -> CanisterId {
        let CanisterIdRecord { canister_id } = call_candid_as(
            self,
            Principal::management_canister(),
            RawEffectivePrincipal::SubnetId(subnet_id.as_slice().to_vec()),
            sender.unwrap_or(Principal::anonymous()),
            "provisional_create_canister_with_cycles",
            (ProvisionalCreateCanisterArgument {
                settings,
                amount: Some(0_u64.into()),
                specified_id: None,
            },),
        )
        .await
        .map(|(x,)| x)
        .unwrap();
        canister_id
    }

    async fn install_canister_helper(
        &self,
        mode: CanisterInstallMode,
        canister_id: CanisterId,
        wasm_module: Vec<u8>,
        arg: Vec<u8>,
        sender: Option<Principal>,
    ) -> Result<(), CallError> {
        if wasm_module.len() + arg.len() < INSTALL_CHUNKED_CODE_THRESHOLD {
            call_candid_as::<(InstallCodeArgument,), ()>(
                self,
                Principal::management_canister(),
                RawEffectivePrincipal::CanisterId(canister_id.as_slice().to_vec()),
                sender.unwrap_or(Principal::anonymous()),
                "install_code",
                (InstallCodeArgument {
                    mode,
                    canister_id,
                    wasm_module,
                    arg,
                },),
            )
            .await
        } else {
            let chunks: Vec<_> = wasm_module.chunks(INSTALL_CODE_CHUNK_SIZE).collect();
            let hashes: Vec<_> = chunks
                .iter()
                .map(|c| {
                    let mut hasher = Sha256::new();
                    hasher.update(c);
                    ChunkHash {
                        hash: hasher.finalize().to_vec(),
                    }
                })
                .collect();
            call_candid_as::<_, ()>(
                self,
                Principal::management_canister(),
                RawEffectivePrincipal::CanisterId(canister_id.as_slice().to_vec()),
                sender.unwrap_or(Principal::anonymous()),
                "clear_chunk_store",
                (ClearChunkStoreArgument { canister_id },),
            )
            .await
            .unwrap();
            for chunk in chunks {
                call_candid_as::<_, ()>(
                    self,
                    Principal::management_canister(),
                    RawEffectivePrincipal::CanisterId(canister_id.as_slice().to_vec()),
                    sender.unwrap_or(Principal::anonymous()),
                    "upload_chunk",
                    (UploadChunkArgument {
                        canister_id,
                        chunk: chunk.to_vec(),
                    },),
                )
                .await
                .unwrap();
            }
            let mut hasher = Sha256::new();
            hasher.update(wasm_module);
            let wasm_module_hash = hasher.finalize().to_vec();
            call_candid_as::<_, ()>(
                self,
                Principal::management_canister(),
                RawEffectivePrincipal::CanisterId(canister_id.as_slice().to_vec()),
                sender.unwrap_or(Principal::anonymous()),
                "install_chunked_code",
                (InstallChunkedCodeArgument {
                    mode,
                    target_canister: canister_id,
                    store_canister: None,
                    chunk_hashes_list: hashes,
                    wasm_module_hash,
                    arg,
                },),
            )
            .await
        }
    }

    /// Install a WASM module on an existing canister.
    #[instrument(skip(self, wasm_module, arg), fields(instance_id=self.instance_id, canister_id = %canister_id.to_string(), wasm_module_len = %wasm_module.len(), arg_len = %arg.len(), sender = %sender.unwrap_or(Principal::anonymous()).to_string()))]
    pub async fn install_canister(
        &self,
        canister_id: CanisterId,
        wasm_module: Vec<u8>,
        arg: Vec<u8>,
        sender: Option<Principal>,
    ) {
        self.install_canister_helper(
            CanisterInstallMode::Install,
            canister_id,
            wasm_module,
            arg,
            sender,
        )
        .await
        .unwrap()
    }

    /// Upgrade a canister with a new WASM module.
    #[instrument(skip(self, wasm_module, arg), fields(instance_id=self.instance_id, canister_id = %canister_id.to_string(), wasm_module_len = %wasm_module.len(), arg_len = %arg.len(), sender = %sender.unwrap_or(Principal::anonymous()).to_string()))]
    pub async fn upgrade_canister(
        &self,
        canister_id: CanisterId,
        wasm_module: Vec<u8>,
        arg: Vec<u8>,
        sender: Option<Principal>,
    ) -> Result<(), CallError> {
        self.install_canister_helper(
            CanisterInstallMode::Upgrade(Some(SkipPreUpgrade(Some(false)))),
            canister_id,
            wasm_module,
            arg,
            sender,
        )
        .await
    }

    /// Reinstall a canister WASM module.
    #[instrument(skip(self, wasm_module, arg), fields(instance_id=self.instance_id, canister_id = %canister_id.to_string(), wasm_module_len = %wasm_module.len(), arg_len = %arg.len(), sender = %sender.unwrap_or(Principal::anonymous()).to_string()))]
    pub async fn reinstall_canister(
        &self,
        canister_id: CanisterId,
        wasm_module: Vec<u8>,
        arg: Vec<u8>,
        sender: Option<Principal>,
    ) -> Result<(), CallError> {
        self.install_canister_helper(
            CanisterInstallMode::Reinstall,
            canister_id,
            wasm_module,
            arg,
            sender,
        )
        .await
    }

    /// Uninstall a canister.
    #[instrument(skip(self), fields(instance_id=self.instance_id, canister_id = %canister_id.to_string(), sender = %sender.unwrap_or(Principal::anonymous()).to_string()))]
    pub async fn uninstall_canister(
        &self,
        canister_id: CanisterId,
        sender: Option<Principal>,
    ) -> Result<(), CallError> {
        call_candid_as::<(CanisterIdRecord,), ()>(
            self,
            Principal::management_canister(),
            RawEffectivePrincipal::CanisterId(canister_id.as_slice().to_vec()),
            sender.unwrap_or(Principal::anonymous()),
            "uninstall_code",
            (CanisterIdRecord { canister_id },),
        )
        .await
    }

    /// Update canister settings.
    #[instrument(skip(self), fields(instance_id=self.instance_id, canister_id = %canister_id.to_string(), sender = %sender.unwrap_or(Principal::anonymous()).to_string()))]
    pub async fn update_canister_settings(
        &self,
        canister_id: CanisterId,
        sender: Option<Principal>,
        settings: CanisterSettings,
    ) -> Result<(), CallError> {
        call_candid_as::<_, ()>(
            self,
            Principal::management_canister(),
            RawEffectivePrincipal::CanisterId(canister_id.as_slice().to_vec()),
            sender.unwrap_or(Principal::anonymous()),
            "update_settings",
            (UpdateSettingsArgument {
                canister_id,
                settings,
            },),
        )
        .await
    }

    /// Set canister's controllers.
    #[instrument(skip(self), fields(instance_id=self.instance_id, canister_id = %canister_id.to_string(), sender = %sender.unwrap_or(Principal::anonymous()).to_string()))]
    pub async fn set_controllers(
        &self,
        canister_id: CanisterId,
        sender: Option<Principal>,
        new_controllers: Vec<Principal>,
    ) -> Result<(), CallError> {
        let settings = CanisterSettings {
            controllers: Some(new_controllers),
            compute_allocation: None,
            memory_allocation: None,
            freezing_threshold: None,
            reserved_cycles_limit: None,
        };
        call_candid_as::<(UpdateSettingsArgument,), ()>(
            self,
            Principal::management_canister(),
            RawEffectivePrincipal::CanisterId(canister_id.as_slice().to_vec()),
            sender.unwrap_or(Principal::anonymous()),
            "update_settings",
            (UpdateSettingsArgument {
                canister_id,
                settings,
            },),
        )
        .await
    }

    /// Start a canister.
    #[instrument(skip(self), fields(instance_id=self.instance_id, canister_id = %canister_id.to_string(), sender = %sender.unwrap_or(Principal::anonymous()).to_string()))]
    pub async fn start_canister(
        &self,
        canister_id: CanisterId,
        sender: Option<Principal>,
    ) -> Result<(), CallError> {
        call_candid_as::<(CanisterIdRecord,), ()>(
            self,
            Principal::management_canister(),
            RawEffectivePrincipal::CanisterId(canister_id.as_slice().to_vec()),
            sender.unwrap_or(Principal::anonymous()),
            "start_canister",
            (CanisterIdRecord { canister_id },),
        )
        .await
    }

    /// Stop a canister.
    #[instrument(skip(self), fields(instance_id=self.instance_id, canister_id = %canister_id.to_string(), sender = %sender.unwrap_or(Principal::anonymous()).to_string()))]
    pub async fn stop_canister(
        &self,
        canister_id: CanisterId,
        sender: Option<Principal>,
    ) -> Result<(), CallError> {
        call_candid_as::<(CanisterIdRecord,), ()>(
            self,
            Principal::management_canister(),
            RawEffectivePrincipal::CanisterId(canister_id.as_slice().to_vec()),
            sender.unwrap_or(Principal::anonymous()),
            "stop_canister",
            (CanisterIdRecord { canister_id },),
        )
        .await
    }

    /// Delete a canister.
    #[instrument(skip(self), fields(instance_id=self.instance_id, canister_id = %canister_id.to_string(), sender = %sender.unwrap_or(Principal::anonymous()).to_string()))]
    pub async fn delete_canister(
        &self,
        canister_id: CanisterId,
        sender: Option<Principal>,
    ) -> Result<(), CallError> {
        call_candid_as::<(CanisterIdRecord,), ()>(
            self,
            Principal::management_canister(),
            RawEffectivePrincipal::CanisterId(canister_id.as_slice().to_vec()),
            sender.unwrap_or(Principal::anonymous()),
            "delete_canister",
            (CanisterIdRecord { canister_id },),
        )
        .await
    }

    /// Checks whether the provided canister exists.
    #[instrument(ret(Display), skip(self), fields(instance_id=self.instance_id, canister_id = %canister_id.to_string()))]
    pub async fn canister_exists(&self, canister_id: CanisterId) -> bool {
        self.get_subnet(canister_id).await.is_some()
    }

    /// Returns the subnet ID of the canister if the canister exists.
    #[instrument(ret, skip(self), fields(instance_id=self.instance_id, canister_id = %canister_id.to_string()))]
    pub async fn get_subnet(&self, canister_id: CanisterId) -> Option<SubnetId> {
        let endpoint = "read/get_subnet";
        let result: Option<RawSubnetId> = self
            .post(
                endpoint,
                RawCanisterId {
                    canister_id: canister_id.as_slice().to_vec(),
                },
            )
            .await;
        result.map(|RawSubnetId { subnet_id }| SubnetId::from_slice(&subnet_id))
    }

    /// Returns subnet metrics for a given subnet.
    #[instrument(ret, skip(self), fields(instance_id=self.instance_id, subnet_id = %subnet_id.to_string()))]
    pub async fn get_subnet_metrics(&self, subnet_id: Principal) -> Option<SubnetMetrics> {
        #[derive(Debug, Clone, serde::Deserialize, serde::Serialize, PartialEq, Eq)]
        struct ReadStateResponse {
            #[serde(with = "serde_bytes")]
            pub certificate: Vec<u8>,
        }

        let path = vec![
            "subnet".into(),
            ic_agent::hash_tree::Label::from_bytes(subnet_id.as_slice()),
            "metrics".into(),
        ];
        let paths = vec![path.clone()];
        let content = ic_agent::agent::EnvelopeContent::ReadState {
            ingress_expiry: self
                .get_time()
                .await
                .duration_since(std::time::SystemTime::UNIX_EPOCH)
                .unwrap()
                .as_nanos() as u64
                + 240_000_000_000,
            sender: Principal::anonymous(),
            paths,
        };
        let envelope = ic_agent::agent::Envelope {
            content: std::borrow::Cow::Borrowed(&content),
            sender_pubkey: None,
            sender_sig: None,
            sender_delegation: None,
        };

        let mut serialized_bytes = Vec::new();
        let mut serializer = serde_cbor::Serializer::new(&mut serialized_bytes);
        serializer.self_describe().unwrap();
        envelope.serialize(&mut serializer).unwrap();

        let endpoint = format!("api/v2/subnet/{}/read_state", subnet_id.to_text());
        let resp = self
            .reqwest_client
            .post(self.instance_url().join(&endpoint).unwrap())
            .header(reqwest::header::CONTENT_TYPE, "application/cbor")
            .body(serialized_bytes)
            .send()
            .await
            .unwrap();
        let read_state_response: ReadStateResponse =
            serde_cbor::from_slice(&resp.bytes().await.unwrap()).ok()?;
        let cert: ic_agent::Certificate =
            serde_cbor::from_slice(&read_state_response.certificate).unwrap();

        let metrics = ic_agent::lookup_value(&cert, path).ok()?;
        serde_cbor::from_slice(metrics).unwrap()
    }

    /// This (asynchronous) drop function must be called to drop the PocketIc instance.
    /// It must be called manually as Rust doesn't support asynchronous drop.
    pub async fn drop(mut self) {
        self.do_drop().await;
    }

    pub(crate) async fn do_drop(&mut self) {
        self.stop_http_gateway().await;
        self.reqwest_client
            .delete(self.instance_url())
            .send()
            .await
            .expect("Failed to send delete request");
    }

    async fn get<T: DeserializeOwned>(&self, endpoint: &str) -> T {
        // we may have to try several times if the instance is busy
        let start = std::time::SystemTime::now();
        loop {
            let reqwest_client = &self.reqwest_client;
            let result = reqwest_client
                .get(self.instance_url().join(endpoint).unwrap())
                .send()
                .await
                .expect("HTTP failure");
            match ApiResponse::<_>::from_response(result).await {
                ApiResponse::Success(t) => break t,
                ApiResponse::Error { message } => panic!("{}", message),
                ApiResponse::Busy { state_label, op_id } => {
                    debug!(
                        "instance_id={} Instance is busy: state_label: {}, op_id: {}",
                        self.instance_id, state_label, op_id
                    );
                }
                ApiResponse::Started { state_label, op_id } => {
                    panic!(
                        "Error: A 'get' should not return Started: state_label: {}, op_id: {}",
                        state_label, op_id
                    )
                }
            }
            if let Some(max_request_time_ms) = self.max_request_time_ms {
                if start.elapsed().unwrap() > Duration::from_millis(max_request_time_ms) {
                    panic!("'get' request to PocketIC server timed out.");
                }
            }
            std::thread::sleep(Duration::from_millis(POLLING_PERIOD_MS));
        }
    }

    async fn post<T: DeserializeOwned, B: Serialize>(&self, endpoint: &str, body: B) -> T {
        // we may have to try several times if the instance is busy
        let start = std::time::SystemTime::now();
        loop {
            let reqwest_client = &self.reqwest_client;
            let result = reqwest_client
                .post(self.instance_url().join(endpoint).unwrap())
                .json(&body)
                .send()
                .await
                .expect("HTTP failure");
            match ApiResponse::<_>::from_response(result).await {
                ApiResponse::Success(t) => break t,
                ApiResponse::Error { message } => panic!("{}", message),
                ApiResponse::Busy { state_label, op_id } => {
                    debug!(
                        "instance_id={} Instance is busy (with a different computation): state_label: {}, op_id: {}",
                        self.instance_id, state_label, op_id
                    );
                }
                ApiResponse::Started { state_label, op_id } => {
                    // once we have a Started reply, we only want to query the result to that computation
                    debug!(
                        "instance_id={} Instance has Started: state_label: {}, op_id: {}",
                        self.instance_id, state_label, op_id
                    );
                    loop {
                        std::thread::sleep(Duration::from_millis(POLLING_PERIOD_MS));
                        let reqwest_client = &self.reqwest_client;
                        let result = reqwest_client
                            .get(
                                self.server_url
                                    .join(&format!("/read_graph/{}/{}", state_label, op_id))
                                    .unwrap(),
                            )
                            .send()
                            .await
                            .expect("HTTP failure");
                        match ApiResponse::<_>::from_response(result).await {
                            ApiResponse::Error { message } => {
                                debug!("Polling has not succeeded yet: {}", message)
                            }
                            ApiResponse::Success(t) => {
                                return t;
                            }
                            ApiResponse::Started { state_label, op_id } => {
                                warn!(
                                    "instance_id={} unexpected Started({} {})",
                                    self.instance_id, state_label, op_id
                                );
                            }
                            ApiResponse::Busy { state_label, op_id } => {
                                warn!(
                                    "instance_id={} unexpected Busy({} {})",
                                    self.instance_id, state_label, op_id
                                );
                            }
                        }
                        if let Some(max_request_time_ms) = self.max_request_time_ms {
                            if start.elapsed().unwrap() > Duration::from_millis(max_request_time_ms)
                            {
                                panic!("'post' request to PocketIC server timed out.");
                            }
                        }
                    }
                }
            }
            if let Some(max_request_time_ms) = self.max_request_time_ms {
                if start.elapsed().unwrap() > Duration::from_millis(max_request_time_ms) {
                    panic!("'post' request to PocketIC server timed out.");
                }
            }
            std::thread::sleep(Duration::from_millis(POLLING_PERIOD_MS));
        }
    }

    async fn canister_call(
        &self,
        endpoint: &str,
        effective_principal: RawEffectivePrincipal,
        canister_id: CanisterId,
        sender: Principal,
        method: &str,
        payload: Vec<u8>,
    ) -> Result<WasmResult, UserError> {
        let raw_canister_call = RawCanisterCall {
            sender: sender.as_slice().to_vec(),
            canister_id: canister_id.as_slice().to_vec(),
            method: method.to_string(),
            payload,
            effective_principal,
        };

        let result: RawCanisterResult = self.post(endpoint, raw_canister_call).await;
        match result {
            RawCanisterResult::Ok(raw_wasm_result) => match raw_wasm_result {
                RawWasmResult::Reply(data) => Ok(WasmResult::Reply(data)),
                RawWasmResult::Reject(text) => Ok(WasmResult::Reject(text)),
            },
            RawCanisterResult::Err(user_error) => Err(user_error),
        }
    }

    pub(crate) async fn update_call_with_effective_principal(
        &self,
        canister_id: CanisterId,
        effective_principal: RawEffectivePrincipal,
        sender: Principal,
        method: &str,
        payload: Vec<u8>,
    ) -> Result<WasmResult, UserError> {
        let message_id = self
            .submit_call_with_effective_principal(
                canister_id,
                effective_principal,
                sender,
                method,
                payload,
            )
            .await?;
        self.await_call(message_id).await
    }

    /// Get the pending canister HTTP outcalls.
    /// Note that an additional `PocketIc::tick` is necessary after a canister
    /// executes a message making a canister HTTP outcall for the HTTP outcall
    /// to be retrievable here.
    /// Note that, unless a PocketIC instance is in auto progress mode,
    /// a response to the pending canister HTTP outcalls
    /// must be produced by the test driver and passed on to the PocketIC instace
    /// using `PocketIc::mock_canister_http_response`.
    /// In auto progress mode, the PocketIC server produces a response for every
    /// pending canister HTTP outcall by actually making an HTTP request
    /// to the specified URL.
    #[instrument(ret, skip(self), fields(instance_id=self.instance_id))]
    pub async fn get_canister_http(&self) -> Vec<CanisterHttpRequest> {
        let endpoint = "read/get_canister_http";
        let res: Vec<RawCanisterHttpRequest> = self.get(endpoint).await;
        res.into_iter().map(|r| r.into()).collect()
    }

    /// Mock a response to a pending canister HTTP outcall.
    #[instrument(ret, skip(self), fields(instance_id=self.instance_id))]
    pub async fn mock_canister_http_response(
        &self,
        mock_canister_http_response: MockCanisterHttpResponse,
    ) {
        let endpoint = "update/mock_canister_http";
        let raw_mock_canister_http_response: RawMockCanisterHttpResponse =
            mock_canister_http_response.into();
        self.post(endpoint, raw_mock_canister_http_response).await
    }
}

/// Call a canister candid method, authenticated. The sender can be impersonated (i.e., the
/// signature is not verified).
/// PocketIC executes update calls synchronously, so there is no need to poll for the result.
pub async fn call_candid_as<Input, Output>(
    env: &PocketIc,
    canister_id: CanisterId,
    effective_principal: RawEffectivePrincipal,
    sender: Principal,
    method: &str,
    input: Input,
) -> Result<Output, CallError>
where
    Input: ArgumentEncoder,
    Output: for<'a> ArgumentDecoder<'a>,
{
    with_candid(input, |payload| async {
        env.update_call_with_effective_principal(
            canister_id,
            effective_principal,
            sender,
            method,
            payload,
        )
        .await
    })
    .await
}

/// Call a canister candid method, anonymous.
/// PocketIC executes update calls synchronously, so there is no need to poll for the result.
pub async fn call_candid<Input, Output>(
    env: &PocketIc,
    canister_id: CanisterId,
    effective_principal: RawEffectivePrincipal,
    method: &str,
    input: Input,
) -> Result<Output, CallError>
where
    Input: ArgumentEncoder,
    Output: for<'a> ArgumentDecoder<'a>,
{
    call_candid_as(
        env,
        canister_id,
        effective_principal,
        Principal::anonymous(),
        method,
        input,
    )
    .await
}

/// Call a canister candid query method, anonymous.
pub async fn query_candid<Input, Output>(
    env: &PocketIc,
    canister_id: CanisterId,
    method: &str,
    input: Input,
) -> Result<Output, CallError>
where
    Input: ArgumentEncoder,
    Output: for<'a> ArgumentDecoder<'a>,
{
    query_candid_as(env, canister_id, Principal::anonymous(), method, input).await
}

/// Call a canister candid query method, authenticated. The sender can be impersonated (i.e., the
/// signature is not verified).
pub async fn query_candid_as<Input, Output>(
    env: &PocketIc,
    canister_id: CanisterId,
    sender: Principal,
    method: &str,
    input: Input,
) -> Result<Output, CallError>
where
    Input: ArgumentEncoder,
    Output: for<'a> ArgumentDecoder<'a>,
{
    with_candid(input, |bytes| async {
        env.query_call(canister_id, sender, method, bytes).await
    })
    .await
}

/// Call a canister candid update method, anonymous.
pub async fn update_candid<Input, Output>(
    env: &PocketIc,
    canister_id: CanisterId,
    method: &str,
    input: Input,
) -> Result<Output, CallError>
where
    Input: ArgumentEncoder,
    Output: for<'a> ArgumentDecoder<'a>,
{
    update_candid_as(env, canister_id, Principal::anonymous(), method, input).await
}

/// Call a canister candid update method, authenticated. The sender can be impersonated (i.e., the
/// signature is not verified).
pub async fn update_candid_as<Input, Output>(
    env: &PocketIc,
    canister_id: CanisterId,
    sender: Principal,
    method: &str,
    input: Input,
) -> Result<Output, CallError>
where
    Input: ArgumentEncoder,
    Output: for<'a> ArgumentDecoder<'a>,
{
    with_candid(input, |bytes| async {
        env.update_call(canister_id, sender, method, bytes).await
    })
    .await
}

/// A helper function that we use to implement both [`call_candid`] and
/// [`query_candid`].
pub async fn with_candid<Input, Output, Fut>(
    input: Input,
    f: impl FnOnce(Vec<u8>) -> Fut,
) -> Result<Output, CallError>
where
    Input: ArgumentEncoder,
    Output: for<'a> ArgumentDecoder<'a>,
    Fut: Future<Output = Result<WasmResult, UserError>>,
{
    let in_bytes = encode_args(input).expect("failed to encode args");
    match f(in_bytes).await {
        Ok(WasmResult::Reply(out_bytes)) => Ok(decode_args(&out_bytes).unwrap_or_else(|e| {
            panic!(
                "Failed to decode response as candid type {}:\nerror: {}\nbytes: {:?}\nutf8: {}",
                std::any::type_name::<Output>(),
                e,
                out_bytes,
                String::from_utf8_lossy(&out_bytes),
            )
        })),
        Ok(WasmResult::Reject(message)) => Err(CallError::Reject(message)),
        Err(user_error) => Err(CallError::UserError(user_error)),
    }
}

#[derive(
    CandidType, Serialize, Deserialize, Debug, PartialEq, Eq, PartialOrd, Ord, Hash, Clone, Default,
)]
struct ProvisionalCreateCanisterArgument {
    pub settings: Option<CanisterSettings>,
    pub specified_id: Option<Principal>,
    pub amount: Option<Nat>,
}

fn setup_tracing(pid: u32) -> Option<WorkerGuard> {
    use tracing_subscriber::prelude::*;
    match std::env::var(LOG_DIR_PATH_ENV_NAME).map(std::path::PathBuf::from) {
        Ok(p) => {
            std::fs::create_dir_all(&p).expect("Could not create directory");

            let file_name = format!("pocket_ic_client_{pid}.log");
            let appender = tracing_appender::rolling::never(&p, file_name);
            let (non_blocking_appender, guard) = tracing_appender::non_blocking(appender);
            let log_dir_filter: EnvFilter =
                tracing_subscriber::EnvFilter::try_from_env(LOG_DIR_LEVELS_ENV_NAME)
                    .unwrap_or_else(|_| "trace".parse().unwrap());

            let layers = vec![tracing_subscriber::fmt::layer()
                .with_writer(non_blocking_appender)
                // disable color escape codes in files
                .with_ansi(false)
                .with_filter(log_dir_filter)
                .boxed()];
            let _ = tracing_subscriber::registry().with(layers).try_init();
            Some(guard)
        }
        _ => None,
    }
}<|MERGE_RESOLUTION|>--- conflicted
+++ resolved
@@ -7,13 +7,7 @@
     RawSetStableMemory, RawStableMemory, RawSubmitIngressResult, RawSubnetId, RawTime,
     RawVerifyCanisterSigArg, RawWasmResult, SubnetId, Topology,
 };
-<<<<<<< HEAD
-use crate::{CallError, PocketIcBuilder, UserError, WasmResult};
-=======
-use crate::{
-    CallError, PocketIcBuilder, SubnetMetrics, UserError, WasmResult, DEFAULT_MAX_REQUEST_TIME_MS,
-};
->>>>>>> ef724478
+use crate::{CallError, PocketIcBuilder, SubnetMetrics, UserError, WasmResult};
 use candid::{
     decode_args, encode_args,
     utils::{ArgumentDecoder, ArgumentEncoder},
@@ -84,63 +78,6 @@
             .await
     }
 
-<<<<<<< HEAD
-=======
-    /// Creates a new PocketIC instance with the specified subnet config.
-    /// The server is started if it's not already running.
-    pub async fn from_config(config: impl Into<ExtendedSubnetConfigSet>) -> Self {
-        let server_url = crate::start_or_reuse_server();
-        Self::from_components(
-            config,
-            server_url,
-            Some(DEFAULT_MAX_REQUEST_TIME_MS),
-            None,
-            false,
-            None,
-            None,
-        )
-        .await
-    }
-
-    /// Creates a new PocketIC instance with the specified subnet config and max request duration in milliseconds
-    /// (`None` means that there is no timeout).
-    /// The server is started if it's not already running.
-    pub async fn from_config_and_max_request_time(
-        config: impl Into<ExtendedSubnetConfigSet>,
-        max_request_time_ms: Option<u64>,
-    ) -> Self {
-        let server_url = crate::start_or_reuse_server();
-        Self::from_components(
-            config,
-            server_url,
-            max_request_time_ms,
-            None,
-            false,
-            None,
-            None,
-        )
-        .await
-    }
-
-    /// Creates a new PocketIC instance with the specified subnet config and server url.
-    /// This function is intended for advanced users who start the server manually.
-    pub async fn from_config_and_server_url(
-        config: impl Into<ExtendedSubnetConfigSet>,
-        server_url: Url,
-    ) -> Self {
-        Self::from_components(
-            config,
-            server_url,
-            Some(DEFAULT_MAX_REQUEST_TIME_MS),
-            None,
-            false,
-            None,
-            None,
-        )
-        .await
-    }
-
->>>>>>> ef724478
     pub(crate) async fn from_components(
         subnet_config_set: impl Into<ExtendedSubnetConfigSet>,
         server_url: Url,
