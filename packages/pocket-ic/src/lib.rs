--- conflicted
+++ resolved
@@ -40,11 +40,10 @@
         InstanceId, MockCanisterHttpResponse, RawEffectivePrincipal, RawMessageId, SubnetId,
         SubnetKind, SubnetSpec, Topology,
     },
-<<<<<<< HEAD
-    management_canister::{CanisterId, CanisterLogRecord, CanisterSettings, CanisterStatusResult},
-=======
-    management_canister::{CanisterId, CanisterInstallMode, CanisterStatusResult, Snapshot},
->>>>>>> fd4bbd41
+    management_canister::{
+        CanisterId, CanisterInstallMode, CanisterLogRecord, CanisterSettings, CanisterStatusResult,
+        Snapshot,
+    },
     nonblocking::PocketIc as PocketIcAsync,
 };
 use candid::{
