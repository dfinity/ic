use crate::common::frontend_canister;
use candid::{CandidType, Encode, Nat, Principal};
use flate2::read::GzDecoder;
use icrc_ledger_types::icrc1::account::{Account, Subaccount};
use icrc_ledger_types::icrc1::transfer::{Memo, TransferArg, TransferError};
use pocket_ic::common::rest::{
    ExtendedSubnetConfigSet, IcpFeatures, IcpFeaturesConfig, InstanceConfig,
    InstanceHttpGatewayConfig, SubnetSpec,
};
use pocket_ic::{
    PocketIc, PocketIcBuilder, PocketIcState, StartServerParams, start_server, update_candid,
    update_candid_as,
};
use reqwest::StatusCode;
use reqwest::blocking::Client;
use serde::Deserialize;
use sha2::{Digest, Sha256};
use std::collections::BTreeMap;
use std::io::Read;
use std::time::Duration;
use tempfile::TempDir;
#[cfg(windows)]
use wslpath::windows_to_wsl;

mod common;

fn test_canister_wasm() -> Vec<u8> {
    let wasm_path = std::env::var_os("TEST_WASM").expect("Missing test canister wasm file");
    std::fs::read(wasm_path).unwrap()
}

// Ungzips `data`, if possible, and returns `data` otherwise.
fn decode_gzipped_bytes(data: Vec<u8>) -> Vec<u8> {
    let mut decoder = GzDecoder::new(&data[..]);

    let mut ungzipped = Vec::new();
    if decoder.read_to_end(&mut ungzipped).is_ok() {
        ungzipped
    } else {
        data
    }
}

fn all_icp_features() -> IcpFeatures {
    IcpFeatures {
        registry: Some(IcpFeaturesConfig::DefaultConfig),
        cycles_minting: Some(IcpFeaturesConfig::DefaultConfig),
        icp_token: Some(IcpFeaturesConfig::DefaultConfig),
        cycles_token: Some(IcpFeaturesConfig::DefaultConfig),
        nns_governance: Some(IcpFeaturesConfig::DefaultConfig),
        sns: Some(IcpFeaturesConfig::DefaultConfig),
        ii: Some(IcpFeaturesConfig::DefaultConfig),
        nns_ui: Some(IcpFeaturesConfig::DefaultConfig),
    }
}

#[test]
#[should_panic(
    expected = "The `nns_ui` feature requires an HTTP gateway to be created via `http_gateway_config`."
)]
fn nns_ui_requires_http_gateway() {
    let _pic = PocketIcBuilder::new()
        .with_icp_features(all_icp_features())
        .build();
}

#[test]
#[should_panic(
    expected = "The `nns_ui` feature requires the `cycles_minting` feature to be enabled, too."
)]
fn nns_ui_requires_other_icp_features() {
    let instance_http_gateway_config = InstanceHttpGatewayConfig {
        ip_addr: None,
        port: None,
        domains: None,
        https_config: None,
    };
    let icp_features = IcpFeatures {
        nns_ui: Some(IcpFeaturesConfig::DefaultConfig),
        ..Default::default()
    };
    let _pic = PocketIcBuilder::new()
        .with_icp_features(icp_features)
        .with_auto_progress()
        .with_http_gateway(instance_http_gateway_config)
        .build();
}

#[test]
fn test_ii_nns_ui() {
    let instance_http_gateway_config = InstanceHttpGatewayConfig {
        ip_addr: None,
        port: None,
        domains: None,
        https_config: None,
    };
    let pic = PocketIcBuilder::new()
        .with_icp_features(all_icp_features())
        .with_auto_progress()
        .with_http_gateway(instance_http_gateway_config)
        .build();

<<<<<<< HEAD
=======
    // Start HTTP gateway and derive an endpoint to request the frontend canister via the HTTP gateway.
    let mut endpoint = pic.url().unwrap();
    assert_eq!(endpoint.host_str().unwrap(), "localhost");
    let host = format!("{frontend_canister_id}.localhost");
    endpoint.set_host(Some(&host)).unwrap();

>>>>>>> daa88b71
    // A basic smoke test.
    for (canister_id, expected_str) in [
        (
            "qoctq-giaaa-aaaaa-aaaea-cai",
            "<title>Network Nervous System</title>",
        ),
        (
            "rdmx6-jaaaa-aaaaa-aaadq-cai",
            "<title>Internet Identity</title>",
        ),
    ] {
        let (client, url) =
            frontend_canister(&pic, Principal::from_text(canister_id).unwrap(), false, "/");
        let resp = client.get(url).send().unwrap();
        let body = String::from_utf8(decode_gzipped_bytes(resp.bytes().unwrap().to_vec())).unwrap();
        assert!(body.contains(expected_str));
    }
}

#[test]
fn test_no_canister_http_without_auto_progress() {
    let instance_http_gateway_config = InstanceHttpGatewayConfig {
        ip_addr: None,
        port: None,
        domains: None,
        https_config: None,
    };
    let pic = PocketIcBuilder::new()
        .with_icp_features(all_icp_features())
        .with_http_gateway(instance_http_gateway_config)
        .build();

    // No canister http outcalls should be made
    // (because we did not enable auto progress when creating the PocketIC instance
    // and system canisters should be configured to make no canister http outcalls
    // in this case).
    // We advance time and execute a few more rounds in case they were only made on timers.
    for _ in 0..10 {
        pic.advance_time(Duration::from_secs(1));
        pic.tick();
    }
    assert!(pic.get_canister_http().is_empty());
}

#[test]
fn test_sns() {
    #[derive(CandidType)]
    struct EmptyArg {}

    #[derive(CandidType, Deserialize)]
    struct GetSnsSubnetIdsResponse {
        sns_subnet_ids: Vec<Principal>,
    }

    let icp_features = IcpFeatures {
        sns: Some(IcpFeaturesConfig::DefaultConfig),
        ..Default::default()
    };
    let pic = PocketIcBuilder::new()
        .with_icp_features(icp_features)
        .build();

    // Test that the SNS subnet ID has been set properly.
    let sns_wasm_canister_id = Principal::from_text("qaa6y-5yaaa-aaaaa-aaafa-cai").unwrap();
    let sns_subnet_ids = update_candid::<_, (GetSnsSubnetIdsResponse,)>(
        &pic,
        sns_wasm_canister_id,
        "get_sns_subnet_ids",
        (EmptyArg {},),
    )
    .unwrap()
    .0
    .sns_subnet_ids;
    assert_eq!(sns_subnet_ids, vec![pic.topology().get_sns().unwrap()]);

    // Test that all SNS canister types have been uploaded (we don't check the actual WASM in this test).
    let latest_sns_version_pretty = update_candid::<_, (Vec<(String, String)>,)>(
        &pic,
        sns_wasm_canister_id,
        "get_latest_sns_version_pretty",
        ((),),
    )
    .unwrap()
    .0;
    let uploaded_sns_wasms: Vec<String> = latest_sns_version_pretty
        .into_iter()
        .map(|(canister_type, _)| canister_type)
        .collect();
    for expected_canister_type in [
        "Root",
        "Governance",
        "Swap",
        "Ledger",
        "Ledger Archive",
        "Ledger Index",
    ] {
        assert!(uploaded_sns_wasms.contains(&expected_canister_type.to_string()));
    }

    // Perform health check on the SNS aggregator.
    let sns_aggregator_canister_id = Principal::from_text("3r4gx-wqaaa-aaaaq-aaaia-cai").unwrap();
    let health_status =
        update_candid::<_, (String,)>(&pic, sns_aggregator_canister_id, "health_check", ())
            .unwrap()
            .0;
    let pic_time_seconds = pic.get_time().as_nanos_since_unix_epoch() / 1_000_000_000;
    assert!(health_status.contains(&format!(
        "The last partial update was at: {pic_time_seconds}.  Last update cycle started at {pic_time_seconds}"
    )));
}

#[test]
fn test_nns_governance() {
    #[derive(CandidType)]
    struct ClaimOrRefreshNeuronFromAccount {
        controller: Option<Principal>,
        memo: u64,
    }

    #[derive(CandidType, Deserialize, Debug)]
    struct GovernanceError {
        error_message: String,
        error_type: i32,
    }

    #[derive(CandidType, Deserialize)]
    struct NeuronId {
        id: u64,
    }

    #[derive(CandidType, Deserialize)]
    enum NeuronResult {
        NeuronId(NeuronId),
        Error(GovernanceError),
    }

    impl NeuronResult {
        fn id(self) -> NeuronId {
            match self {
                NeuronResult::NeuronId(neuron_id) => neuron_id,
                NeuronResult::Error(governance_error) => {
                    panic!("Unexpected error: {governance_error:?}")
                }
            }
        }
    }

    #[derive(CandidType, Deserialize)]
    struct ClaimOrRefreshNeuronFromAccountResponse {
        result: Option<NeuronResult>,
    }

    #[derive(CandidType, Deserialize, Debug)]
    struct ProposalId {
        id: u64,
    }

    #[derive(CandidType, Deserialize)]
    struct BallotInfo {
        vote: u32,
        proposal_id: Option<ProposalId>,
    }

    #[derive(CandidType, Deserialize, Debug, PartialEq, Clone)]
    enum DissolveState {
        DissolveDelaySeconds(u64),
        WhenDissolvedTimestampSeconds(u64),
    }

    #[derive(CandidType, Deserialize)]
    struct Followees {
        followees: Vec<NeuronId>,
    }

    #[derive(CandidType, Deserialize)]
    struct NeuronStakeTransfer {
        to_subaccount: Vec<u8>,
        neuron_stake_e8s: u64,
        from: Option<Principal>,
        memo: u64,
        from_subaccount: Vec<u8>,
        transfer_timestamp: u64,
        block_height: u64,
    }

    #[derive(CandidType, Deserialize)]
    struct KnownNeuronData {
        name: String,
        description: Option<String>,
    }

    #[derive(CandidType, Deserialize)]
    struct GovernanceAccount {
        owner: Option<Principal>,
        subaccount: Option<Vec<u8>>,
    }

    #[derive(CandidType, Deserialize)]
    struct GovernanceAccountIdentifier {
        hash: Vec<u8>,
    }

    #[derive(CandidType, Deserialize)]
    struct MaturityDisbursement {
        amount_e8s: Option<u64>,
        timestamp_of_disbursement_seconds: Option<u64>,
        finalize_disbursement_timestamp_seconds: Option<u64>,
        account_to_disburse_to: Option<GovernanceAccount>,
        account_identifier_to_disburse_to: Option<GovernanceAccountIdentifier>,
    }

    #[derive(CandidType, Deserialize)]
    struct Neuron {
        id: Option<NeuronId>,
        staked_maturity_e8s_equivalent: Option<u64>,
        controller: Option<Principal>,
        recent_ballots: Vec<BallotInfo>,
        kyc_verified: bool,
        neuron_type: Option<i32>,
        not_for_profit: bool,
        maturity_e8s_equivalent: u64,
        cached_neuron_stake_e8s: u64,
        created_timestamp_seconds: u64,
        auto_stake_maturity: Option<bool>,
        aging_since_timestamp_seconds: u64,
        hot_keys: Vec<Principal>,
        account: Vec<u8>,
        joined_community_fund_timestamp_seconds: Option<u64>,
        dissolve_state: Option<DissolveState>,
        followees: Vec<(i32, Followees)>,
        neuron_fees_e8s: u64,
        visibility: Option<i32>,
        transfer: Option<NeuronStakeTransfer>,
        known_neuron_data: Option<KnownNeuronData>,
        spawn_at_timestamp_seconds: Option<u64>,
        voting_power_refreshed_timestamp_seconds: Option<u64>,
        deciding_voting_power: Option<u64>,
        potential_voting_power: Option<u64>,
        maturity_disbursements_in_progress: Option<Vec<MaturityDisbursement>>,
    }

    #[derive(CandidType)]
    struct InstallCodeRequest {
        arg: Option<Vec<u8>>,
        wasm_module: Option<Vec<u8>>,
        skip_stopping_before_installing: Option<bool>,
        canister_id: Option<Principal>,
        install_mode: Option<i32>,
    }

    #[derive(CandidType)]
    enum ProposalActionRequest {
        InstallCode(InstallCodeRequest),
    }

    #[derive(CandidType)]
    struct MakeProposalRequest {
        url: String,
        title: Option<String>,
        action: Option<ProposalActionRequest>,
        summary: String,
    }

    #[derive(CandidType)]
    enum ManageNeuronCommandRequest {
        MakeProposal(MakeProposalRequest),
    }

    #[derive(CandidType)]
    struct ManageNeuronRequest {
        id: Option<NeuronId>,
        command: Option<ManageNeuronCommandRequest>,
    }

    #[derive(CandidType, Deserialize, Debug)]
    struct MakeProposalResponse {
        message: Option<String>,
        proposal_id: Option<ProposalId>,
    }

    #[derive(CandidType, Deserialize, Debug)]
    enum CommandResponse {
        MakeProposal(MakeProposalResponse),
        Error(GovernanceError),
    }

    #[derive(CandidType, Deserialize)]
    struct ManageNeuronResponse {
        command: Option<CommandResponse>,
    }

    fn compute_neuron_domain_subaccount_bytes(
        controller: Principal,
        domain: &[u8],
        nonce: u64,
    ) -> [u8; 32] {
        let domain_length: [u8; 1] = [domain.len() as u8];
        let mut hasher = Sha256::new();
        hasher.update(domain_length);
        hasher.update(domain);
        hasher.update(controller.as_slice());
        hasher.update(nonce.to_be_bytes());
        hasher.finalize().to_vec().try_into().unwrap()
    }

    let icp_features = IcpFeatures {
        icp_token: Some(IcpFeaturesConfig::DefaultConfig),
        nns_governance: Some(IcpFeaturesConfig::DefaultConfig),
        ..Default::default()
    };
    let pic = PocketIcBuilder::new()
        .with_icp_features(icp_features)
        .build();

    let user_id = Principal::from_slice(&[42; 29]); // arbitrary test user id
    let icp_ledger_id = Principal::from_text("ryjl3-tyaaa-aaaaa-aaaba-cai").unwrap();
    let governance_id = Principal::from_text("rrkah-fqaaa-aaaaa-aaaaq-cai").unwrap();
    let root_canister_id = Principal::from_text("r7inp-6aaaa-aaaaa-aaabq-cai").unwrap();

    // The following fixed principal has a high ICP balance in test environments.
    let rich_principal =
        Principal::from_text("hpikg-6exdt-jn33w-ndty3-fc7jc-tl2lr-buih3-cs3y7-tftkp-sfp62-gqe")
            .unwrap();

    // Transfer the neuron stake of 1 ICP from the "rich" principal to the corresponding NNS governance subaccount.
    let nonce = 42_u64;
    let neuron_subaccount = compute_neuron_domain_subaccount_bytes(user_id, b"neuron-stake", nonce);
    let neuron_account = Account {
        owner: governance_id,
        subaccount: Some(neuron_subaccount),
    };
    let fee: Nat = 10_000_u64.into();
    let memo: Memo = nonce.into();
    let neuron_stake_e8s: Nat = 100_000_000_u64.into(); // 1 ICP
    let transfer_arg = TransferArg {
        from_subaccount: None,
        to: neuron_account,
        fee: Some(fee),
        created_at_time: None,
        memo: Some(memo),
        amount: neuron_stake_e8s.clone(),
    };
    update_candid_as::<_, (Result<Nat, TransferError>,)>(
        &pic,
        icp_ledger_id,
        rich_principal,
        "icrc1_transfer",
        (transfer_arg,),
    )
    .unwrap()
    .0
    .unwrap();

    // Claim the neuron.
    let claim_neuron_arg = ClaimOrRefreshNeuronFromAccount {
        controller: Some(user_id),
        memo: nonce,
    };
    let neuron_id = update_candid_as::<_, (ClaimOrRefreshNeuronFromAccountResponse,)>(
        &pic,
        governance_id,
        user_id,
        "claim_or_refresh_neuron_from_account",
        (claim_neuron_arg,),
    )
    .unwrap()
    .0
    .result
    .unwrap()
    .id();

    // Check neuron info.
    let mut neuron = update_candid_as::<_, (Result<Neuron, GovernanceError>,)>(
        &pic,
        governance_id,
        user_id,
        "get_full_neuron",
        (neuron_id.id,),
    )
    .unwrap()
    .0
    .unwrap();
    assert_eq!(neuron.cached_neuron_stake_e8s, neuron_stake_e8s);
    assert_eq!(
        neuron.dissolve_state,
        Some(DissolveState::DissolveDelaySeconds(604800))
    ); // the default dissolve delay is 7 days

    // Force update the neuron stake (without actually staking any ICP) and dissolve delay (test feature).
    let new_neuron_stake_e8s = 2_500_000_000; // 25 ICP are required to submit a proposal later
    neuron.cached_neuron_stake_e8s = new_neuron_stake_e8s;
    let new_dissolve_state = Some(DissolveState::DissolveDelaySeconds(183 * 86400)); // need a minimum dissolve delay of 6 months to submit a proposal later
    neuron.dissolve_state = new_dissolve_state.clone();
    let res = update_candid_as::<_, (Option<GovernanceError>,)>(
        &pic,
        governance_id,
        user_id,
        "update_neuron",
        (neuron,),
    )
    .unwrap()
    .0;
    assert!(res.is_none());

    // Check neuron info again and ensure the neuron has been updated.
    let updated_neuron = update_candid_as::<_, (Result<Neuron, GovernanceError>,)>(
        &pic,
        governance_id,
        user_id,
        "get_full_neuron",
        (neuron_id.id,),
    )
    .unwrap()
    .0
    .unwrap();
    assert_eq!(updated_neuron.cached_neuron_stake_e8s, new_neuron_stake_e8s);
    assert_eq!(updated_neuron.dissolve_state, new_dissolve_state);

    // Create a new canister controller by NNS (root).
    let canister_id = pic.create_canister();
    pic.set_controllers(
        canister_id,
        None,
        vec![Principal::anonymous(), root_canister_id],
    )
    .unwrap();

    // The canister is initially empty.
    let status = pic.canister_status(canister_id, None).unwrap();
    assert_eq!(status.module_hash, None);

    // Make proposal to install the canister controlled by NNS (root).
    let install_code = InstallCodeRequest {
        arg: Some(Encode!(&()).unwrap()),
        wasm_module: Some(test_canister_wasm()),
        skip_stopping_before_installing: None,
        canister_id: Some(canister_id),
        install_mode: Some(1), // Install
    };
    let proposal_action = ProposalActionRequest::InstallCode(install_code);
    let proposal = MakeProposalRequest {
        url: "https://forum.dfinity.org".to_string(),
        title: Some("My test canister upgrade proposal.".to_string()),
        action: Some(proposal_action),
        summary: "".to_string(),
    };
    let command = ManageNeuronCommandRequest::MakeProposal(proposal);
    let manage_neuron_request = ManageNeuronRequest {
        id: Some(neuron_id),
        command: Some(command),
    };
    update_candid_as::<_, (ManageNeuronResponse,)>(
        &pic,
        governance_id,
        user_id,
        "manage_neuron",
        (manage_neuron_request,),
    )
    .unwrap()
    .0
    .command
    .unwrap();

    // Execute a few rounds to make sure the proposal has been successfully executed.
    for _ in 0..10 {
        pic.tick();
    }

    // The canister has been successfully installed.
    let status = pic.canister_status(canister_id, None).unwrap();
    let test_canister_wasm_sha256 = Sha256::digest(test_canister_wasm()).to_vec();
    assert_eq!(status.module_hash, Some(test_canister_wasm_sha256));
}

#[test]
fn test_icp_ledger() {
    #[derive(CandidType, Clone)]
    struct Icrc1BalanceArgs {
        owner: Principal,
        subaccount: Option<Vec<u8>>,
    }

    let icp_features = IcpFeatures {
        icp_token: Some(IcpFeaturesConfig::DefaultConfig),
        ..Default::default()
    };
    let pic = PocketIcBuilder::new()
        .with_icp_features(icp_features)
        .build();
    let user_id = Principal::from_slice(&[42; 29]); // arbitrary test user id

    let icp_ledger_id = Principal::from_text("ryjl3-tyaaa-aaaaa-aaaba-cai").unwrap();
    let icp_index_id = Principal::from_text("qhbym-qaaaa-aaaaa-aaafq-cai").unwrap();

    let check_balance = |owner: Principal, expected_balance| {
        // Check balance via ICP ledger.
        let icrc1_balance_args = Icrc1BalanceArgs {
            owner,
            subaccount: None,
        };
        let balance = update_candid::<_, (Nat,)>(
            &pic,
            icp_ledger_id,
            "icrc1_balance_of",
            (icrc1_balance_args.clone(),),
        )
        .unwrap()
        .0;
        assert_eq!(balance, expected_balance);

        // The ICP index only syncs with the ICP ledger at least every two seconds.
        pic.advance_time(Duration::from_secs(2));
        pic.tick();

        // Check balance via ICP index.
        let balance = update_candid::<_, (u64,)>(
            &pic,
            icp_index_id,
            "icrc1_balance_of",
            (icrc1_balance_args.clone(),),
        )
        .unwrap()
        .0;
        assert_eq!(balance, expected_balance);
    };

    // The following fixed principal has a high ICP balance in test environments.
    let rich_principal =
        Principal::from_text("hpikg-6exdt-jn33w-ndty3-fc7jc-tl2lr-buih3-cs3y7-tftkp-sfp62-gqe")
            .unwrap();

    let mut user_balance = 0;
    for owner in [Principal::anonymous(), rich_principal] {
        const E8S_PER_ICP: u64 = 100_000_000;
        let expected_balance = 1_000_000_000 * E8S_PER_ICP;
        check_balance(owner, expected_balance);

        // transfer 1 ICP to an account controlled by `user_id`
        let user_account = Account {
            owner: user_id,
            subaccount: None,
        };
        let fee_e8s = 10_000_u64;
        let amount_e8s = 100_000_000_u64; // 1 ICP
        let transfer_arg = TransferArg {
            from_subaccount: None,
            to: user_account,
            fee: Some(fee_e8s.into()),
            created_at_time: None,
            memo: None,
            amount: amount_e8s.into(),
        };
        update_candid_as::<_, (Result<Nat, TransferError>,)>(
            &pic,
            icp_ledger_id,
            owner,
            "icrc1_transfer",
            (transfer_arg,),
        )
        .unwrap()
        .0
        .unwrap();

        check_balance(owner, expected_balance - amount_e8s - fee_e8s);
        user_balance += amount_e8s;
        check_balance(user_id, user_balance);
    }
}

#[test]
fn test_cycles_ledger() {
    #[derive(CandidType, Clone)]
    struct Icrc1BalanceArgs {
        owner: Principal,
        subaccount: Option<Vec<u8>>,
    }

    #[derive(CandidType)]
    struct WithdrawArgs {
        from_subaccount: Option<Subaccount>,
        to: Principal,
        created_at_time: Option<u64>,
        amount: Nat,
    }

    #[derive(CandidType, Deserialize, Debug)]
    enum WithdrawError {
        InsufficientFunds { balance: Nat },
    }

    const B: u128 = 1_000_000_000;
    const CYCLES_LEDGER_FEE: u128 = 100_000_000;

    let test_identity = Principal::from_slice(&[42; 29]);
    let cycles_ledger_id = Principal::from_text("um5iw-rqaaa-aaaaq-qaaba-cai").unwrap();

    let icp_features = IcpFeatures {
        cycles_token: Some(IcpFeaturesConfig::DefaultConfig),
        ..Default::default()
    };
    let pic = PocketIcBuilder::new()
        .with_icp_features(icp_features)
        .with_application_subnet()
        .build();

    let canister_id = pic.create_canister();
    assert_eq!(
        pic.get_subnet(canister_id).unwrap(),
        pic.topology().get_app_subnets()[0]
    );
    let init_cycles = u128::MAX / 2;
    pic.add_cycles(canister_id, init_cycles);
    pic.install_canister(canister_id, test_canister_wasm(), vec![], None);

    let check_balance = |expected_ledger_balance: u128, expected_index_balance: u128| {
        // Check balance via cycles ledger.
        let icrc1_balance_args = Icrc1BalanceArgs {
            owner: test_identity,
            subaccount: None,
        };
        let balance = update_candid::<_, (Nat,)>(
            &pic,
            cycles_ledger_id,
            "icrc1_balance_of",
            (icrc1_balance_args.clone(),),
        )
        .unwrap()
        .0;
        assert_eq!(balance, expected_ledger_balance);

        // The cycles ledger index only syncs with the cycles ledger once per second.
        pic.advance_time(Duration::from_secs(1));
        pic.tick();

        // Check balance via cycles ledger index.
        let cycles_ledger_index_id = Principal::from_text("ul4oc-4iaaa-aaaaq-qaabq-cai").unwrap();
        let balance = update_candid::<_, (Nat,)>(
            &pic,
            cycles_ledger_index_id,
            "icrc1_balance_of",
            (icrc1_balance_args,),
        )
        .unwrap()
        .0;
        assert_eq!(balance, expected_index_balance);
    };
    let check_cycles = |expected: u128| {
        let actual = pic.cycle_balance(canister_id);
        // Allow the actual ICP cycles balance to be less than the expected cycles balance by 10B cycles due to resource consumption.
        assert!(
            expected <= actual + 10 * B && actual <= expected,
            "actual: {actual}; expected: {expected}"
        );
    };

    check_balance(0, 0);
    check_cycles(init_cycles);

    // Deposit cycles to the cycles ledger.
    let cycles = u128::MAX / 4;
    let cycles_nat: Nat = cycles.into();
    update_candid::<_, ()>(
        &pic,
        canister_id,
        "deposit_cycles_to_cycles_ledger",
        (test_identity, cycles_nat),
    )
    .unwrap();

    // The fee has been deducted from the deposit.
    check_balance(cycles - CYCLES_LEDGER_FEE, cycles - CYCLES_LEDGER_FEE);
    check_cycles(init_cycles - cycles);

    // Withdraw cycles from the cycles ledger.
    // One more fee is charged for the withdrawal.
    let amount = cycles - 2 * CYCLES_LEDGER_FEE;
    let withdraw_args = WithdrawArgs {
        from_subaccount: None,
        to: canister_id,
        created_at_time: None,
        amount: amount.into(),
    };
    update_candid_as::<_, (Result<Nat, WithdrawError>,)>(
        &pic,
        cycles_ledger_id,
        test_identity,
        "withdraw",
        (withdraw_args,),
    )
    .unwrap()
    .0
    .unwrap();

    // The cycles ledger index reports a wrong balance due to a bug in the interaction between the cycles ledger and its index
    // (this bug is independent of PocketIC and to be fixed separately).
    check_balance(0, CYCLES_LEDGER_FEE);
    check_cycles(init_cycles);
}

#[derive(CandidType, Deserialize)]
struct IcpXdrConversionRate {
    timestamp_seconds: u64,
    xdr_permyriad_per_icp: u64,
}

enum ExchangeRateMode {
    Recent,
    Average,
}

fn get_icp_exchange_rate(pic: &PocketIc, mode: ExchangeRateMode) -> IcpXdrConversionRate {
    #[derive(CandidType, Deserialize)]
    struct IcpXdrConversionRateResponse {
        data: IcpXdrConversionRate,
        hash_tree: Vec<u8>,
        certificate: Vec<u8>,
    }

    let cmc_id = Principal::from_text("rkp4c-7iaaa-aaaaa-aaaca-cai").unwrap();
    let method_name = match mode {
        ExchangeRateMode::Recent => "get_icp_xdr_conversion_rate",
        ExchangeRateMode::Average => "get_average_icp_xdr_conversion_rate",
    };
    update_candid::<_, (IcpXdrConversionRateResponse,)>(pic, cmc_id, method_name, ())
        .unwrap()
        .0
        .data
}

fn get_authorized_subnets(pic: &PocketIc) -> Vec<Principal> {
    let cmc_id = Principal::from_text("rkp4c-7iaaa-aaaaa-aaaca-cai").unwrap();
    update_candid::<_, (Vec<Principal>,)>(pic, cmc_id, "get_default_subnets", ())
        .unwrap()
        .0
}

fn get_subnet_types(pic: &PocketIc) -> BTreeMap<String, Vec<Principal>> {
    #[derive(CandidType, Deserialize)]
    pub struct SubnetTypesToSubnetsResponse {
        pub data: BTreeMap<String, Vec<Principal>>,
    }

    let cmc_id = Principal::from_text("rkp4c-7iaaa-aaaaa-aaaca-cai").unwrap();
    update_candid::<_, (SubnetTypesToSubnetsResponse,)>(
        pic,
        cmc_id,
        "get_subnet_types_to_subnets",
        (),
    )
    .unwrap()
    .0
    .data
}

fn check_cmc_state(pic: &PocketIc, expect_fiduciary: bool) {
    // check XDR exchange rate
    // the value is hard-coded in the PocketIC server implementation
    // including steps how it was obtained
    let hardcoded_icp_exchange_rate = 35_200;
    let icp_exchange_rate = get_icp_exchange_rate(pic, ExchangeRateMode::Recent);
    assert_eq!(
        icp_exchange_rate.xdr_permyriad_per_icp,
        hardcoded_icp_exchange_rate
    );
    let average_icp_exchange_rate = get_icp_exchange_rate(pic, ExchangeRateMode::Average);
    assert_eq!(
        average_icp_exchange_rate.xdr_permyriad_per_icp,
        hardcoded_icp_exchange_rate
    );

    // check authorized (application) subnets
    let mut authorized_subnets = get_authorized_subnets(pic);
    authorized_subnets.sort();
    let mut app_subnets = pic.topology().get_app_subnets();
    app_subnets.sort();
    assert_eq!(authorized_subnets, app_subnets);

    // check fiduciary subnet
    assert_eq!(pic.topology().get_fiduciary().is_some(), expect_fiduciary);
    let subnet_types = get_subnet_types(pic);
    let subnet_types_len = if expect_fiduciary { 1 } else { 0 };
    assert_eq!(subnet_types.len(), subnet_types_len);
    let fiduciary_subnet_ids = pic
        .topology()
        .get_fiduciary()
        .map(|subnet_id| vec![subnet_id]);
    assert_eq!(subnet_types.get("fiduciary").cloned(), fiduciary_subnet_ids);
}

#[test]
fn test_cmc_fiduciary_subnet() {
    let icp_features = IcpFeatures {
        cycles_minting: Some(IcpFeaturesConfig::DefaultConfig),
        ..Default::default()
    };
    let pic = PocketIcBuilder::new()
        .with_fiduciary_subnet()
        .with_icp_features(icp_features)
        .build();

    check_cmc_state(&pic, true);
}

#[test]
fn test_cmc_fiduciary_subnet_creation() {
    let icp_features = IcpFeatures {
        cycles_minting: Some(IcpFeaturesConfig::DefaultConfig),
        ..Default::default()
    };
    let pic = PocketIcBuilder::new()
        .with_application_subnet()
        .with_icp_features(icp_features)
        .build();

    check_cmc_state(&pic, false);

    create_mainnet_subnet(&pic, 0x23); // fiduciary subnet

    check_cmc_state(&pic, true);
}

#[test]
fn test_cmc_state() {
    let icp_features = IcpFeatures {
        cycles_minting: Some(IcpFeaturesConfig::DefaultConfig),
        ..Default::default()
    };
    let state = PocketIcState::new();
    let pic = PocketIcBuilder::new()
        .with_application_subnet()
        .with_fiduciary_subnet()
        .with_icp_features(icp_features)
        .with_state(state)
        .build();

    check_cmc_state(&pic, true);

    for i in 1..3 {
        create_mainnet_subnet(&pic, i);
        check_cmc_state(&pic, true);
    }

    // Restart the instance from its state.
    let state = pic.drop_and_take_state().unwrap();
    let pic = PocketIcBuilder::new().with_state(state).build();

    check_cmc_state(&pic, true);

    for i in 3..5 {
        create_mainnet_subnet(&pic, i);
        check_cmc_state(&pic, true);
    }
}

fn create_mainnet_subnet(pic: &PocketIc, i: u64) {
    // We derive a "specified" canister ID that exists on the IC mainnet,
    // but belongs to the canister ranges of no subnet on the PocketIC instance.
    // That "specified" canister ID has the form: <i> 00000 01 01,
    // i.e., it is the first canister ID on the <i>-th subnet.
    let mut slice = [0_u8; 10];
    slice[..8].copy_from_slice(&(i << 20).to_be_bytes());
    slice[8] = 0x01;
    slice[9] = 0x01;
    let specified_id = Principal::from_slice(&slice);
    assert!(pic.get_subnet(specified_id).is_none());

    let num_subnets = pic.topology().subnet_configs.len();

    // We create a canister with that specified canister ID: this should succeed
    // and a new subnet should be created.
    let canister_id = pic
        .create_canister_with_id(None, None, specified_id)
        .unwrap();
    assert_eq!(canister_id, specified_id);
    pic.get_subnet(specified_id).unwrap();

    assert_eq!(pic.topology().subnet_configs.len(), num_subnets + 1);
}

#[test]
fn registry_after_instance_restart() {
    // Create a PocketIC instance with NNS, SNS, II, fiduciary, bitcoin,
    // 5 application, and 5 system subnets
    // (a sufficiently high number so that the order of their creation
    // is different from the order of their subnet IDs and
    // other hash-based footprints).
    let state = PocketIcState::new();
    let mut builder = PocketIcBuilder::new()
        .with_nns_subnet()
        .with_sns_subnet()
        .with_ii_subnet()
        .with_fiduciary_subnet()
        .with_bitcoin_subnet();
    for _ in 0..5 {
        builder = builder.with_application_subnet();
        builder = builder.with_system_subnet();
    }
    let pic = builder.with_state(state).build();

    // Create 10 more application subnets dynamically after the instance has already been created.
    for i in 1..=10_u64 {
        create_mainnet_subnet(&pic, i);
    }

    // Restart the instance (failures to restore the registry
    // would result in a panic when restarting the instance).
    let state = pic.drop_and_take_state().unwrap();
    let pic = PocketIcBuilder::new().with_state(state).build();

    // Create 10 more application subnets dynamically after the instance has already been restarted.
    for i in 11..=20_u64 {
        create_mainnet_subnet(&pic, i);
    }

    // Restart the instance (failures to restore the registry
    // would result in a panic when restarting the instance).
    let state = pic.drop_and_take_state().unwrap();
    let _pic = PocketIcBuilder::new().with_state(state).build();
}

fn get_subnet_from_registry(pic: &PocketIc, canister_id: Principal) -> Principal {
    #[derive(CandidType)]
    pub struct GetSubnetForCanisterRequest {
        pub principal: Option<Principal>,
    }
    #[derive(CandidType, Deserialize)]
    pub struct SubnetForCanister {
        pub subnet_id: Option<Principal>,
    }

    let registry_canister_id = Principal::from_text("rwlgt-iiaaa-aaaaa-aaaaa-cai").unwrap();
    update_candid::<_, (Result<SubnetForCanister, String>,)>(
        pic,
        registry_canister_id,
        "get_subnet_for_canister",
        (GetSubnetForCanisterRequest {
            principal: Some(canister_id),
        },),
    )
    .unwrap()
    .0
    .unwrap()
    .subnet_id
    .unwrap()
}

#[test]
fn read_registry() {
    let icp_features = IcpFeatures {
        registry: Some(IcpFeaturesConfig::DefaultConfig),
        ..Default::default()
    };
    let state = PocketIcState::new();
    let pic = PocketIcBuilder::new()
        .with_application_subnet()
        .with_icp_features(icp_features)
        .with_state(state)
        .build();

    let subnet_0 = pic.topology().get_app_subnets()[0];
    let canister_0 = pic.create_canister_on_subnet(None, None, subnet_0);
    assert_eq!(get_subnet_from_registry(&pic, canister_0), subnet_0);

    // We define a "specified" canister ID that exists on the IC mainnet,
    // but belongs to the canister ranges of no subnet on the PocketIC instance.
    let specified_1 = Principal::from_text("v7pvf-xyaaa-aaaao-aaaaa-cai").unwrap();
    assert!(pic.get_subnet(specified_1).is_none());

    // We create a canister with that specified canister ID: this should succeed
    // and a new subnet should be created.
    let canister_1 = pic
        .create_canister_with_id(None, None, specified_1)
        .unwrap();
    assert_eq!(canister_1, specified_1);
    let subnet_1 = pic.get_subnet(specified_1).unwrap();
    assert_ne!(subnet_0, subnet_1);

    // Check that the subnet from the registry matches
    // the subnet from the PocketIC topology.
    assert_eq!(get_subnet_from_registry(&pic, canister_1), subnet_1);

    // Restart the instance from its state.
    let state = pic.drop_and_take_state().unwrap();
    let pic = PocketIcBuilder::new().with_state(state).build();

    // Check that the registry contains the expected associations of canisters to subnets.
    assert_eq!(get_subnet_from_registry(&pic, canister_0), subnet_0);
    assert_eq!(get_subnet_from_registry(&pic, canister_1), subnet_1);

    // We define another "specified" canister ID that exists on the IC mainnet,
    // but belongs to the canister ranges of no subnet on the PocketIC instance.
    let specified_2 = Principal::from_text("z474k-xiaaa-aaaao-qaaaa-cai").unwrap();

    // We create a canister with that specified canister ID: this should succeed
    // and a new subnet should be created.
    let canister_2 = pic
        .create_canister_with_id(None, None, specified_2)
        .unwrap();
    assert_eq!(canister_2, specified_2);
    let subnet_2 = pic.get_subnet(specified_2).unwrap();
    assert_ne!(subnet_0, subnet_2);
    assert_ne!(subnet_1, subnet_2);

    // Check that the subnet from the registry matches
    // the subnet from the PocketIC topology.
    assert_eq!(get_subnet_from_registry(&pic, canister_2), subnet_2);
}

#[test]
#[should_panic(
    expected = "The NNS subnet must be empty when specifying the `registry` ICP feature."
)]
fn with_all_icp_features_and_nns_state() {
    let state_dir = TempDir::new().unwrap();
    #[cfg(not(windows))]
    let state_dir_path_buf = state_dir.path().to_path_buf();
    #[cfg(windows)]
    let state_dir_path_buf = windows_to_wsl(state_dir.path().as_os_str().to_str().unwrap())
        .unwrap()
        .into();

    let _pic = PocketIcBuilder::new()
        .with_icp_features(all_icp_features())
        .with_nns_state(state_dir_path_buf)
        .build();
}

#[tokio::test]
async fn with_all_icp_features_and_nns_subnet_state() {
    let state_dir = TempDir::new().unwrap();
    #[cfg(not(windows))]
    let state_dir_path_buf = state_dir.path().to_path_buf();
    #[cfg(windows)]
    let state_dir_path_buf = windows_to_wsl(state_dir.path().as_os_str().to_str().unwrap())
        .unwrap()
        .into();

    let (_, url) = start_server(StartServerParams::default()).await;
    let client = reqwest::Client::new();
    let instance_config = InstanceConfig {
        subnet_config_set: ExtendedSubnetConfigSet {
            nns: Some(SubnetSpec::default().with_state_dir(state_dir_path_buf)),
            ..Default::default()
        },
        http_gateway_config: None,
        state_dir: None,
        icp_config: None,
        log_level: None,
        bitcoind_addr: None,
        icp_features: Some(all_icp_features()),
        incomplete_state: None,
        initial_time: None,
    };
    let response = client
        .post(url.join("instances").unwrap())
        .json(&instance_config)
        .send()
        .await
        .unwrap();

    assert_eq!(response.status(), StatusCode::BAD_REQUEST);
    assert!(response.text().await.unwrap().contains("Subnet config failed to validate: The NNS subnet must be empty when specifying the `registry` ICP feature."));
}<|MERGE_RESOLUTION|>--- conflicted
+++ resolved
@@ -12,7 +12,6 @@
     update_candid_as,
 };
 use reqwest::StatusCode;
-use reqwest::blocking::Client;
 use serde::Deserialize;
 use sha2::{Digest, Sha256};
 use std::collections::BTreeMap;
@@ -100,15 +99,6 @@
         .with_http_gateway(instance_http_gateway_config)
         .build();
 
-<<<<<<< HEAD
-=======
-    // Start HTTP gateway and derive an endpoint to request the frontend canister via the HTTP gateway.
-    let mut endpoint = pic.url().unwrap();
-    assert_eq!(endpoint.host_str().unwrap(), "localhost");
-    let host = format!("{frontend_canister_id}.localhost");
-    endpoint.set_host(Some(&host)).unwrap();
-
->>>>>>> daa88b71
     // A basic smoke test.
     for (canister_id, expected_str) in [
         (
