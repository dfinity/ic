--- conflicted
+++ resolved
@@ -2783,24 +2783,6 @@
 }
 
 #[test]
-<<<<<<< HEAD
-fn test_invalid_specified_id() {
-    // First determine an invalid `specified_id` by creating a canister on a PocketIC instance
-    // whose canister ID belongs to the canister allocation ranges of the PocketIC instance.
-    let pic = PocketIcBuilder::new().with_application_subnet().build();
-    let specified_id = pic.create_canister();
-    drop(pic);
-
-    // Now create a fresh PocketIC instance with the same topology.
-    let pic = PocketIcBuilder::new().with_application_subnet().build();
-
-    // Using the invalid `specified_id` should result in an error.
-    let err = pic
-        .create_canister_with_id(None, None, specified_id)
-        .unwrap_err();
-    let expected_err = format!("The `specified_id` {} is invalid because it belongs to the canister allocation ranges of the test environment.\\nUse a `specified_id` that matches a canister ID on the ICP mainnet.", specified_id);
-    assert!(err.contains(&expected_err));
-=======
 #[should_panic(expected = "is not a (subnet state) directory")]
 fn with_subnet_state_file() {
     let state_file = NamedTempFile::new().unwrap();
@@ -2830,5 +2812,23 @@
     let _pic = PocketIcBuilder::new()
         .with_subnet_state(SubnetKind::Application, state_dir_path_buf)
         .build();
->>>>>>> ef969624
+}
+
+#[test]
+fn test_invalid_specified_id() {
+    // First determine an invalid `specified_id` by creating a canister on a PocketIC instance
+    // whose canister ID belongs to the canister allocation ranges of the PocketIC instance.
+    let pic = PocketIcBuilder::new().with_application_subnet().build();
+    let specified_id = pic.create_canister();
+    drop(pic);
+
+    // Now create a fresh PocketIC instance with the same topology.
+    let pic = PocketIcBuilder::new().with_application_subnet().build();
+
+    // Using the invalid `specified_id` should result in an error.
+    let err = pic
+        .create_canister_with_id(None, None, specified_id)
+        .unwrap_err();
+    let expected_err = format!("The `specified_id` {} is invalid because it belongs to the canister allocation ranges of the test environment.\\nUse a `specified_id` that matches a canister ID on the ICP mainnet.", specified_id);
+    assert!(err.contains(&expected_err));
 }