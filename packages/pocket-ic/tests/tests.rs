--- conflicted
+++ resolved
@@ -6,34 +6,8 @@
     HttpRequestResult, ProvisionalCreateCanisterWithCyclesArgs, SchnorrAlgorithm, SchnorrAux,
     SchnorrKeyId as SchnorrPublicKeyArgsKeyId, SchnorrPublicKeyResult,
 };
-<<<<<<< HEAD
-#[cfg(not(windows))]
-use ic_management_canister_types::{NodeMetricsHistoryArgs, NodeMetricsHistoryRecord};
-#[cfg(not(windows))]
-use ic_registry_client::client::RegistryClientImpl;
-#[cfg(not(windows))]
-use ic_registry_client_helpers::node_operator::NodeOperatorRegistry;
-#[cfg(not(windows))]
-use ic_registry_client_helpers::subnet::SubnetRegistry;
-#[cfg(not(windows))]
-use ic_registry_proto_data_provider::ProtoRegistryDataProvider;
-#[cfg(not(windows))]
-use ic_registry_transport::pb::v1::RegistryGetLatestVersionResponse;
 use ic_transport_types::Envelope;
 use ic_transport_types::EnvelopeContent::{Call, ReadState};
-#[cfg(not(windows))]
-use pocket_ic::common::rest::{
-    BlockmakerConfigs, ExtendedSubnetConfigSet, IncompleteStateFlag, RawSubnetBlockmaker,
-    TickConfigs,
-};
-#[cfg(not(windows))]
-use pocket_ic::nonblocking::PocketIc as PocketIcAsync;
-#[cfg(not(windows))]
-use pocket_ic::update_candid_as;
-=======
-use ic_transport_types::Envelope;
-use ic_transport_types::EnvelopeContent::{Call, ReadState};
->>>>>>> a874c92c
 use pocket_ic::{
     DefaultEffectiveCanisterIdError, ErrorCode, IngressStatusResult, PocketIc, PocketIcBuilder,
     PocketIcState, RejectCode, StartServerParams, Time,
@@ -45,35 +19,10 @@
     },
     query_candid, start_server, update_candid,
 };
-#[cfg(not(windows))]
-use prost::Message;
-#[cfg(not(windows))]
-use registry_canister::mutations::do_add_node_operator::AddNodeOperatorPayload;
-#[cfg(not(windows))]
-use registry_canister::mutations::do_remove_node_operators::{
-    NodeOperatorPrincipals, RemoveNodeOperatorsPayload,
-};
 use reqwest::header::CONTENT_LENGTH;
 use reqwest::{Method, StatusCode, Url};
 use serde::Serialize;
 use sha2::{Digest, Sha256};
-<<<<<<< HEAD
-#[cfg(not(windows))]
-use std::net::SocketAddr;
-#[cfg(not(windows))]
-use std::{
-    collections::BTreeMap,
-    io::Write,
-    net::{TcpListener, TcpStream},
-    sync::{
-        Arc,
-        atomic::{AtomicBool, Ordering},
-    },
-    thread::JoinHandle,
-    time::Instant,
-};
-=======
->>>>>>> a874c92c
 use std::{
     io::Read,
     sync::OnceLock,
@@ -3171,263 +3120,4 @@
     assert_eq!(resp.status(), StatusCode::NOT_FOUND);
     let bytes = String::from_utf8(resp.bytes().unwrap().to_vec()).unwrap();
     assert!(bytes.contains("404 - canister not found"));
-<<<<<<< HEAD
-}
-
-// This test times out on Windows.
-#[cfg(not(windows))]
-#[test]
-fn payload_too_large() {
-    let http_gateway_config = InstanceHttpGatewayConfig {
-        ip_addr: None,
-        port: None,
-        domains: None,
-        https_config: None,
-    };
-    let pic = PocketIcBuilder::new()
-        .with_application_subnet()
-        .with_http_gateway(http_gateway_config)
-        .build();
-
-    // Valid canister ID.
-    let canister_id = pic.create_canister();
-
-    // Too large API requests via /instances API and proxied through HTTP gateway.
-    let instances_url = format!(
-        "{}instances/{}/api/v2/canister/{}/read_state",
-        pic.get_server_url(),
-        pic.instance_id(),
-        canister_id,
-    );
-    let gateway_url = format!(
-        "{}api/v2/canister/{}/read_state",
-        pic.url().unwrap(),
-        canister_id,
-    );
-    for url in [instances_url, gateway_url] {
-        let client = reqwest::blocking::Client::new();
-        retry_send_too_large_body(
-            &client,
-            &url,
-            StatusCode::PAYLOAD_TOO_LARGE,
-            "error: payload_too_large\ndetails: Payload is too large: maximum body size is 4194304 bytes.",
-        );
-    }
-
-    // Too large frontend request for canister via HTTP gateway.
-    let (client, url) = frontend_canister(&pic, canister_id, false, "/index.html");
-    retry_send_too_large_body(
-        &client,
-        url.as_ref(),
-        StatusCode::SERVICE_UNAVAILABLE,
-        "503 - upstream error",
-    );
-}
-
-#[cfg(not(windows))]
-fn retry_send_too_large_body(
-    client: &reqwest::blocking::Client,
-    url: &str,
-    expected_status: StatusCode,
-    expected_body: &str,
-) {
-    let started = Instant::now();
-    while let Err(err) = send_too_large_body(client, url, expected_status, expected_body) {
-        println!("{err}");
-        if started.elapsed() > Duration::from_secs(5 * 60) {
-            panic!("Retrying requests with too large body timed out.");
-        }
-        std::thread::sleep(Duration::from_millis(100));
-    }
-}
-
-#[cfg(not(windows))]
-fn send_too_large_body(
-    client: &reqwest::blocking::Client,
-    url: &str,
-    expected_status: StatusCode,
-    expected_body: &str,
-) -> Result<(), String> {
-    let resp = client
-        .post(url)
-        .body(vec![42; 5 * 1024 * 1024])
-        .send()
-        .map_err(|err| format!("Failed to send request: {err}"))?;
-
-    if resp.status() != expected_status {
-        return Err(format!("Unexpected status code: {:?}", resp.status()));
-    }
-
-    let body = String::from_utf8(resp.bytes().unwrap().to_vec()).unwrap();
-    if !body.contains(expected_body) {
-        return Err(format!("Unexpected response body: {body}"));
-    }
-
-    Ok(())
-}
-
-#[cfg(not(windows))]
-#[test]
-fn test_registry_sync() {
-    let registry_canister_id = Principal::from_text("rwlgt-iiaaa-aaaaa-aaaaa-cai").unwrap();
-    let governance_canister_id = Principal::from_text("rrkah-fqaaa-aaaaa-aaaaq-cai").unwrap();
-
-    // Create a temporary state directory from which the test can retrieve PocketIC registry.
-    let state_dir = TempDir::new().unwrap();
-    let state_dir_path_buf = state_dir.path().to_path_buf();
-
-    let icp_features = IcpFeatures {
-        registry: Some(IcpFeaturesConfig::DefaultConfig),
-        ..Default::default()
-    };
-    let pocket_ic = PocketIcBuilder::new()
-        .with_state_dir(state_dir_path_buf.clone())
-        .with_icp_features(icp_features)
-        .build();
-
-    let latest_pocketic_registry_version = || {
-        let registry_proto_path = state_dir_path_buf.join("registry.proto");
-        let registry_data_provider = Arc::new(ProtoRegistryDataProvider::load_from_file(
-            registry_proto_path,
-        ));
-        registry_data_provider.latest_version().get()
-    };
-
-    let latest_canister_registry_version = |pocket_ic: &PocketIc| {
-        let empty_vector_pbuf = vec![0x0a, 0x00];
-        let res = pocket_ic
-            .update_call(
-                registry_canister_id,
-                Principal::anonymous(),
-                "get_latest_version",
-                empty_vector_pbuf,
-            )
-            .unwrap();
-        RegistryGetLatestVersionResponse::decode(res.as_slice())
-            .unwrap()
-            .version
-    };
-
-    let check_registry_versions = |pocket_ic: &PocketIc, expected_registry_version: u64| {
-        assert_eq!(
-            latest_pocketic_registry_version(),
-            expected_registry_version
-        );
-        assert_eq!(
-            latest_canister_registry_version(pocket_ic),
-            expected_registry_version
-        );
-    };
-
-    let get_node_operator_record = |node_operator_id: PrincipalId| {
-        let registry_proto_path = state_dir_path_buf.join("registry.proto");
-        let registry_data_provider = Arc::new(ProtoRegistryDataProvider::load_from_file(
-            registry_proto_path,
-        ));
-        let registry_client = RegistryClientImpl::new(registry_data_provider.clone(), None);
-        registry_client.poll_once().unwrap();
-        registry_client
-            .get_node_operator_record(node_operator_id, registry_data_provider.latest_version())
-            .unwrap()
-    };
-
-    // Initially the latest registry version in PocketIC registry and the registry canister match.
-    let initial_registry_version = latest_pocketic_registry_version();
-    check_registry_versions(&pocket_ic, initial_registry_version);
-
-    // We update the registry in the registry canister
-    // by creating a new node operator in the registry.
-    let node_operator_principal_id = PrincipalId(Principal::from_slice(&[42; 29]));
-    let node_provider_principal_id = Principal::from_slice(&[64; 29]);
-    assert!(get_node_operator_record(node_operator_principal_id).is_none());
-    let add_node_operator_payload = AddNodeOperatorPayload {
-        ipv6: None,
-        node_operator_principal_id: Some(node_operator_principal_id),
-        node_allowance: 42,
-        rewardable_nodes: BTreeMap::new(),
-        node_provider_principal_id: Some(PrincipalId(node_provider_principal_id)),
-        dc_id: "zh".to_string(),
-        max_rewardable_nodes: None,
-    };
-    update_candid_as::<_, ()>(
-        &pocket_ic,
-        registry_canister_id,
-        governance_canister_id,
-        "add_node_operator",
-        (add_node_operator_payload,),
-    )
-    .unwrap();
-    assert!(get_node_operator_record(node_operator_principal_id).is_some());
-
-    // The latest registry version in both PocketIC and the registry canister should increase by one.
-    check_registry_versions(&pocket_ic, initial_registry_version + 1);
-
-    // We update the registry in PocketIC
-    // by creating a new subnet in the registry.
-    let specified_id = Principal::from_text("mxzaz-hqaaa-aaaar-qaada-cai").unwrap(); // ckBTC ledger => fiduciary subnet
-    let topology = pocket_ic.topology();
-    assert!(topology.get_fiduciary().is_none()); // fiduciary subnet does not exist initially
-    pocket_ic
-        .create_canister_with_id(None, None, specified_id)
-        .unwrap();
-    let topology = pocket_ic.topology();
-    assert!(topology.get_fiduciary().is_some()); // fiduciary subnet was created (also in the registry)
-
-    // The latest registry version in both PocketIC and the registry canister should increase by one.
-    check_registry_versions(&pocket_ic, initial_registry_version + 2);
-
-    // We test if registry in both PocketIC and the registry canister is properly restored
-    // when creating a new PocketIC instance from the existing state.
-    let state = pocket_ic.drop_and_take_state().unwrap();
-    let pocket_ic = PocketIcBuilder::new().with_state(state).build();
-
-    // The latest registry version in both PocketIC and the registry canister should be as before.
-    check_registry_versions(&pocket_ic, initial_registry_version + 2);
-
-    // We update the registry in the registry canister
-    // by removing the node operator from the registry.
-    // In particular, we test syncing registry key deletion.
-    assert!(get_node_operator_record(node_operator_principal_id).is_some());
-    let remove_node_operators_payload = RemoveNodeOperatorsPayload {
-        node_operators_to_remove: vec![], // legacy field
-        node_operator_principals_to_remove: Some(NodeOperatorPrincipals {
-            principals: vec![node_operator_principal_id],
-        }),
-    };
-    update_candid_as::<_, ()>(
-        &pocket_ic,
-        registry_canister_id,
-        governance_canister_id,
-        "remove_node_operators",
-        (remove_node_operators_payload,),
-    )
-    .unwrap();
-    assert!(get_node_operator_record(node_operator_principal_id).is_none());
-
-    // The latest registry version in both PocketIC and the registry canister should increase by one.
-    check_registry_versions(&pocket_ic, initial_registry_version + 3);
-}
-
-#[test]
-fn deterministic_registry() {
-    let registry_bytes = || {
-        // Create a temporary state directory from which the test can retrieve PocketIC registry.
-        let state_dir = TempDir::new().unwrap();
-        let state_dir_path_buf = state_dir.path().to_path_buf();
-
-        let _pocket_ic = PocketIcBuilder::new()
-            .with_state_dir(state_dir_path_buf.clone())
-            .with_nns_subnet()
-            .with_ii_subnet()
-            .with_fiduciary_subnet()
-            .with_application_subnet()
-            .build();
-
-        let registry_proto_path = state_dir_path_buf.join("registry.proto");
-        std::fs::read(registry_proto_path).unwrap()
-    };
-
-    assert_eq!(registry_bytes(), registry_bytes());
-=======
->>>>>>> a874c92c
 }