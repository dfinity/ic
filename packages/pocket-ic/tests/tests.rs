use candid::{decode_one, encode_one, CandidType, Decode, Deserialize, Encode, Principal};
use ic_certification::Label;
use ic_management_canister_types::CanisterIdRecord;
use ic_management_canister_types::{
    Bip341, CanisterInstallMode, CanisterSettings, EcdsaPublicKeyResult, HttpRequestResult,
    NodeMetricsHistoryArgs, NodeMetricsHistoryRecord as NodeMetricsHistoryResultItem,
    ProvisionalCreateCanisterWithCyclesArgs, SchnorrAlgorithm, SchnorrAux,
    SchnorrKeyId as SchnorrPublicKeyArgsKeyId, SchnorrPublicKeyResult,
};
use ic_transport_types::Envelope;
use ic_transport_types::EnvelopeContent::{Call, ReadState};
use pocket_ic::common::rest::{BlockmakerConfigs, RawSubnetBlockmaker, TickConfigs};
#[cfg(not(windows))]
use pocket_ic::query_candid;
use pocket_ic::{
    common::rest::{
        BlobCompression, CanisterHttpReply, CanisterHttpResponse, MockCanisterHttpResponse,
        RawEffectivePrincipal, RawMessageId, SubnetKind,
    },
<<<<<<< HEAD
    query_candid, update_candid, DefaultEffectiveCanisterIdError, ErrorCode, IngressStatusResult,
    PocketIc, PocketIcBuilder, PocketIcState, RejectCode, Time,
=======
    update_candid, DefaultEffectiveCanisterIdError, ErrorCode, IngressStatusResult, PocketIc,
    PocketIcBuilder, PocketIcState, RejectCode,
>>>>>>> af5bd3ba
};
use reqwest::blocking::Client;
use reqwest::header::CONTENT_LENGTH;
use reqwest::{Method, StatusCode};
use serde::Serialize;
use sha2::{Digest, Sha256};
#[cfg(windows)]
use std::net::{IpAddr, Ipv4Addr, SocketAddr};
use std::{io::Read, time::SystemTime};

// 2T cycles
const INIT_CYCLES: u128 = 2_000_000_000_000;

#[derive(CandidType, Deserialize, Debug)]
enum RejectionCode {
    NoError,
    SysFatal,
    SysTransient,
    DestinationInvalid,
    CanisterReject,
    CanisterError,
    Unknown,
}

// Create a counter canister and charge it with 2T cycles.
fn deploy_counter_canister(pic: &PocketIc) -> Principal {
    let canister_id = pic.create_canister();
    pic.add_cycles(canister_id, INIT_CYCLES);
    pic.install_canister(canister_id, counter_wasm(), vec![], None);
    canister_id
}

// Call a method on the counter canister as the anonymous principal.
fn call_counter_canister(pic: &PocketIc, canister_id: Principal, method: &str) -> Vec<u8> {
    pic.update_call(
        canister_id,
        Principal::anonymous(),
        method,
        encode_one(()).unwrap(),
    )
    .expect("Failed to call counter canister")
}

#[test]
fn test_counter_canister() {
    let pic = PocketIc::new();
    let canister_id = deploy_counter_canister(&pic);

    // Make some calls to the counter canister.
    let reply = call_counter_canister(&pic, canister_id, "read");
    assert_eq!(reply, vec![0, 0, 0, 0]);
    let reply = call_counter_canister(&pic, canister_id, "write");
    assert_eq!(reply, vec![1, 0, 0, 0]);
    let reply = call_counter_canister(&pic, canister_id, "write");
    assert_eq!(reply, vec![2, 0, 0, 0]);
    let reply = call_counter_canister(&pic, canister_id, "read");
    assert_eq!(reply, vec![2, 0, 0, 0]);
}

fn counter_wasm() -> Vec<u8> {
    const COUNTER_WAT: &str = r#"
    (module
        (import "ic0" "msg_reply" (func $msg_reply))
        (import "ic0" "msg_reply_data_append" (func $msg_reply_data_append (param i32 i32)))
        (func $write
            (i32.store (i32.const 0) (i32.add (i32.load (i32.const 0)) (i32.const 1)))
            (call $read))
        (func $read
            (call $msg_reply_data_append
                (i32.const 0) ;; the counter from heap[0]
                (i32.const 4)) ;; length
            (call $msg_reply))
        (memory $memory 1)
        (export "canister_query read" (func $read))
        (export "canister_update write" (func $write))
    )"#;
    wat::parse_str(COUNTER_WAT).unwrap()
}

#[test]
fn test_create_canister_with_id() {
    let pic = PocketIcBuilder::new()
        .with_nns_subnet()
        .with_ii_subnet()
        .build();
    // goes on NNS
    let canister_id = Principal::from_text("rrkah-fqaaa-aaaaa-aaaaq-cai").unwrap();
    let actual_canister_id = pic
        .create_canister_with_id(None, None, canister_id)
        .unwrap();
    assert_eq!(actual_canister_id, canister_id);
    assert_eq!(
        pic.get_subnet(canister_id).unwrap(),
        pic.topology().get_nns().unwrap()
    );
    // goes on II
    let canister_id = Principal::from_text("rdmx6-jaaaa-aaaaa-aaadq-cai").unwrap();
    let actual_canister_id = pic
        .create_canister_with_id(None, None, canister_id)
        .unwrap();
    assert_eq!(actual_canister_id, canister_id);
    assert_eq!(
        pic.get_subnet(canister_id).unwrap(),
        pic.topology().get_ii().unwrap()
    );
}

#[test]
#[should_panic(expected = "is out of cycles")]
fn test_install_canister_with_no_cycles() {
    let pic = PocketIc::new();
    let canister_id = pic.create_canister();
    let wasm = b"\x00\x61\x73\x6d\x01\x00\x00\x00".to_vec();
    pic.install_canister(canister_id, wasm.clone(), vec![], None);
}

#[test]
#[should_panic(expected = "not found")]
fn test_canister_routing_not_found() {
    let pic = PocketIc::new();
    let canister_id = pic.create_canister();
    pic.add_cycles(canister_id, INIT_CYCLES);
    pic.stop_canister(canister_id, None).unwrap();
    pic.delete_canister(canister_id, None).unwrap();

    let wasm = b"\x00\x61\x73\x6d\x01\x00\x00\x00".to_vec();
    pic.install_canister(canister_id, wasm, vec![], None);
}

#[test]
fn test_create_canister_after_create_canister_with_id() {
    let pic = PocketIcBuilder::new().with_nns_subnet().build();

    let canister_id = Principal::from_text("rwlgt-iiaaa-aaaaa-aaaaa-cai").unwrap();
    let actual_canister_id = pic
        .create_canister_with_id(None, None, canister_id)
        .unwrap();
    assert_eq!(actual_canister_id, canister_id);
    let other_canister_id = pic.create_canister();
    assert_ne!(other_canister_id, canister_id);
}

#[test]
fn test_create_canister_with_used_id_fails() {
    let pic = PocketIcBuilder::new().with_nns_subnet().build();
    let canister_id = Principal::from_text("rwlgt-iiaaa-aaaaa-aaaaa-cai").unwrap();
    let res = pic.create_canister_with_id(None, None, canister_id);
    assert!(res.is_ok());
    let res = pic.create_canister_with_id(None, None, canister_id);
    assert!(res.is_err());
}

#[test]
#[should_panic(
    expected = "The binary representation 04 of effective canister ID 2vxsx-fae should consist of 10 bytes."
)]
fn test_create_canister_with_not_contained_id_panics() {
    let pic = PocketIc::new();
    let _ = pic.create_canister_with_id(None, None, Principal::anonymous());
}

#[test]
#[should_panic(
    expected = "The effective canister ID rwlgt-iiaaa-aaaaa-aaaaa-cai belongs to the NNS or II subnet on the IC mainnet for which PocketIC provides a `SubnetKind`: please set up your PocketIC instance with a subnet of that `SubnetKind`."
)]
fn test_create_canister_with_special_mainnet_id_panics() {
    let pic = PocketIc::new();
    let _ = pic.create_canister_with_id(
        None,
        None,
        Principal::from_slice(&[0x00, 0x00, 0x00, 0x00, 0x00, 0x00, 0x00, 0x00, 0x01, 0x01]),
    );
}

#[test]
#[should_panic(
    expected = "The effective canister ID nti35-np7aa-aaaaa-aaaaa-cai does not belong to an existing subnet and it is not a mainnet canister ID."
)]
fn test_create_canister_with_not_mainnet_id_panics() {
    let pic = PocketIc::new();
    let _ = pic.create_canister_with_id(
        None,
        None,
        Principal::from_slice(&[0xFF, 0x00, 0x00, 0x00, 0x00, 0x00, 0x00, 0x00, 0x01, 0x01]),
    );
}

#[test]
fn test_cycle_scaling() {
    let pic = PocketIcBuilder::new()
        .with_application_subnet()
        .with_fiduciary_subnet()
        .build();
    let app_canister_id =
        pic.create_canister_on_subnet(None, None, pic.topology().get_app_subnets()[0]);
    pic.add_cycles(app_canister_id, 100_000_000_000_000);
    let fidu_canister_id =
        pic.create_canister_on_subnet(None, None, pic.topology().get_fiduciary().unwrap());
    pic.add_cycles(fidu_canister_id, 100_000_000_000_000);

    let old_app_cycles = pic.cycle_balance(app_canister_id);
    pic.install_canister(app_canister_id, test_canister_wasm(), vec![], None);
    let new_app_cycles = pic.cycle_balance(app_canister_id);
    let app_cycles_delta = old_app_cycles - new_app_cycles;

    let old_fidu_cycles = pic.cycle_balance(fidu_canister_id);
    pic.install_canister(fidu_canister_id, test_canister_wasm(), vec![], None);
    let new_fidu_cycles = pic.cycle_balance(fidu_canister_id);
    let fidu_cycles_delta = old_fidu_cycles - new_fidu_cycles;

    // the fiduciary subnet has 28 nodes which is more than twice
    // the number of nodes on an application subnet (13)
    assert!(fidu_cycles_delta > 2 * app_cycles_delta);
}

#[test]
fn test_canister_creation_subnet_selection() {
    // Application subnet has highest priority
    let pic = PocketIcBuilder::new()
        .with_nns_subnet()
        .with_sns_subnet()
        .with_ii_subnet()
        .with_fiduciary_subnet()
        .with_bitcoin_subnet()
        .with_system_subnet()
        .with_application_subnet()
        .build();

    let canister_id = pic.create_canister();
    let subnet_id = pic.get_subnet(canister_id).unwrap();
    let subnet_kind = pic
        .topology()
        .subnet_configs
        .get(&subnet_id)
        .unwrap()
        .subnet_kind;
    assert_eq!(subnet_kind, SubnetKind::Application);

    // System subnet has highest priority
    let pic = PocketIcBuilder::new()
        .with_nns_subnet()
        .with_sns_subnet()
        .with_ii_subnet()
        .with_fiduciary_subnet()
        .with_bitcoin_subnet()
        .with_system_subnet()
        .build();
    let canister_id = pic.create_canister();
    let subnet_id = pic.get_subnet(canister_id).unwrap();
    let subnet_kind = pic
        .topology()
        .subnet_configs
        .get(&subnet_id)
        .unwrap()
        .subnet_kind;
    assert_eq!(subnet_kind, SubnetKind::System);
}

#[test]
fn test_routing_with_multiple_subnets() {
    let pic = PocketIcBuilder::new()
        .with_nns_subnet()
        .with_application_subnet()
        .build();

    let subnet_id_1 = pic.topology().get_nns().unwrap();
    let canister_id_1 = pic.create_canister_on_subnet(None, None, subnet_id_1);
    let subnet_id_2 = pic.topology().get_app_subnets()[0];
    let canister_id_2 = pic.create_canister_on_subnet(None, None, subnet_id_2);
    pic.add_cycles(canister_id_1, INIT_CYCLES);
    pic.add_cycles(canister_id_2, INIT_CYCLES);
    pic.install_canister(canister_id_1, counter_wasm(), vec![], None);
    pic.install_canister(canister_id_2, counter_wasm(), vec![], None);

    // Call canister 1 on subnet 1.
    let reply = call_counter_canister(&pic, canister_id_1, "read");
    assert_eq!(reply, vec![0, 0, 0, 0]);
    let reply = call_counter_canister(&pic, canister_id_1, "write");
    assert_eq!(reply, vec![1, 0, 0, 0]);

    // Call canister 2 on subnet 2.
    let reply = call_counter_canister(&pic, canister_id_2, "read");
    assert_eq!(reply, vec![0, 0, 0, 0]);
    let reply = call_counter_canister(&pic, canister_id_2, "write");
    assert_eq!(reply, vec![1, 0, 0, 0]);

    // Creating a canister without specifying a subnet should still work.
    let _canister_id = pic.create_canister();
}

#[test]
fn test_multiple_large_xnet_payloads() {
    let pic = PocketIcBuilder::new()
        .with_nns_subnet()
        .with_application_subnet()
        .build();
    let nns_subnet = pic.topology().get_nns().unwrap();
    let app_subnet = pic.topology().get_app_subnets()[0];
    let canister_1 = pic.create_canister_on_subnet(None, None, nns_subnet);
    let canister_2 = pic.create_canister_on_subnet(None, None, app_subnet);
    pic.add_cycles(canister_1, INIT_CYCLES);
    pic.add_cycles(canister_2, INIT_CYCLES);

    pic.install_canister(canister_1, test_canister_wasm(), vec![], None);
    pic.install_canister(canister_2, test_canister_wasm(), vec![], None);

    for canister_a in [canister_1, canister_2] {
        for canister_b in [canister_1, canister_2] {
            for size in [2_000_000, 10_000_000] {
                let xnet_result = pic.update_call(
                    canister_a,
                    Principal::anonymous(),
                    "call_with_large_blob",
                    Encode!(&canister_b, &size).unwrap(),
                );
                if canister_a == canister_b || size <= 2_000_000 {
                    // Self-calls with 10M and xnet-calls with up to 2M arguments work just fine
                    // and return the length of the blob sent in the inter-canister call.
                    match xnet_result {
                        Ok(reply) => {
                            let blob_len = Decode!(&reply, usize).unwrap();
                            assert_eq!(blob_len, size);
                        }
                        _ => panic!("Unexpected update call result: {:?}", xnet_result),
                    };
                } else {
                    // An inter-canister call to a different subnet with 10M argument traps.
                    match xnet_result {
                        Err(reject_response) => {
                            assert_eq!(reject_response.error_code, ErrorCode::CanisterCalledTrap);
                        }
                        _ => panic!("Unexpected update call result: {:?}", xnet_result),
                    };
                }
            }
        }
    }
}

#[cfg(not(windows))]
fn query_and_check_time(pic: &PocketIc, test_canister: Principal) {
    let current_time = pic.get_time().as_nanos_since_unix_epoch();
    let t: (u64,) = query_candid(pic, test_canister, "time", ((),)).unwrap();
    assert_eq!(pic.get_time().as_nanos_since_unix_epoch(), current_time);
    assert_eq!(current_time, t.0);
}

// The precision of SystemTime on Windows is not good enough for this test to pass:
// https://doc.rust-lang.org/std/time/struct.SystemTime.html#platform-specific-behavior
#[cfg(not(windows))]
#[test]
fn test_get_and_set_and_advance_time() {
    let pic = PocketIc::new();

    // We create a test canister.
    let canister = pic.create_canister();
    pic.add_cycles(canister, INIT_CYCLES);
    pic.install_canister(canister, test_canister_wasm(), vec![], None);

    let unix_time_secs = 1650000000;
    let time = Time::from_nanos_since_unix_epoch(unix_time_secs);
    pic.set_time(time);
    // time is not certified so `query_and_check_time` would fail here
    assert_eq!(pic.get_time(), time);
    pic.tick();
    query_and_check_time(&pic, canister);
    assert_eq!(pic.get_time(), time);
    pic.tick();
    query_and_check_time(&pic, canister);
    assert_eq!(pic.get_time(), time + std::time::Duration::from_nanos(1));

    let unix_time_secs = 1700000000;
    let time = Time::from_nanos_since_unix_epoch(unix_time_secs);
    pic.set_certified_time(time);
    query_and_check_time(&pic, canister);
    assert_eq!(pic.get_time(), time);
    pic.tick();
    query_and_check_time(&pic, canister);
    assert_eq!(pic.get_time(), time + std::time::Duration::from_nanos(1));
    pic.tick();
    query_and_check_time(&pic, canister);
    assert_eq!(pic.get_time(), time + std::time::Duration::from_nanos(2));

    let time = pic.get_time();
    pic.advance_time(std::time::Duration::from_secs(420));
    // time is not certified so `query_and_check_time` would fail here
    assert_eq!(pic.get_time(), time + std::time::Duration::from_secs(420));
    pic.tick();
    query_and_check_time(&pic, canister);
    assert_eq!(pic.get_time(), time + std::time::Duration::from_secs(420));
    pic.tick();
    query_and_check_time(&pic, canister);
    assert_eq!(
        pic.get_time(),
        time + std::time::Duration::from_secs(420) + std::time::Duration::from_nanos(1)
    );
}

#[test]
#[should_panic(expected = "SettingTimeIntoPast")]
fn set_time_into_past() {
    let pic = PocketIc::new();

    let now = SystemTime::now();
    let future = now + std::time::Duration::from_secs(1);
    pic.set_time(future.into());

    pic.set_time(now.into());
}

#[test]
fn test_get_set_cycle_balance() {
    let pic = PocketIc::new();
    let canister_id = pic.create_canister();
    let initial_balance = pic.cycle_balance(canister_id);
    let new_balance = pic.add_cycles(canister_id, 420);
    assert_eq!(new_balance, initial_balance + 420);
    let balance = pic.cycle_balance(canister_id);
    assert_eq!(balance, initial_balance + 420);
}

#[test]
fn test_create_and_drop_instances() {
    let pic = PocketIc::new();
    let id = pic.instance_id();
    assert_eq!(PocketIc::list_instances()[id], "Available".to_string());
    drop(pic);
    assert_eq!(PocketIc::list_instances()[id], "Deleted".to_string());
}

#[test]
fn test_tick() {
    let pic = PocketIc::new();
    pic.tick();
}

#[test]
fn test_root_key() {
    let pic = PocketIc::new();
    assert!(pic.root_key().is_none());

    let pic = PocketIcBuilder::new().with_nns_subnet().build();
    assert!(pic.root_key().is_some());
}

#[test]
#[should_panic(expected = "SubnetConfigSet must contain at least one subnet")]
fn test_new_pocket_ic_without_subnets_panics() {
    let _pic: PocketIc = PocketIcBuilder::new().build();
}

#[test]
fn test_canister_exists() {
    let pic = PocketIc::new();
    let canister_id = pic.create_canister();
    pic.add_cycles(canister_id, INIT_CYCLES);
    assert!(pic.canister_exists(canister_id));
    pic.stop_canister(canister_id, None).unwrap();
    pic.delete_canister(canister_id, None).unwrap();
    assert!(!pic.canister_exists(canister_id));

    let pic = PocketIc::new();
    assert!(!pic.canister_exists(canister_id));
}

#[test]
fn test_get_subnet_of_canister() {
    let pic = PocketIcBuilder::new()
        .with_nns_subnet()
        .with_application_subnet()
        .build();
    let nns_subnet = pic.topology().get_nns().unwrap();
    let app_subnet = pic.topology().get_app_subnets()[0];

    let canister_id = pic.create_canister_on_subnet(None, None, nns_subnet);
    let subnet_id = pic.get_subnet(canister_id);
    assert_eq!(subnet_id.unwrap(), nns_subnet);

    let canister_id = pic.create_canister_on_subnet(None, None, app_subnet);
    let subnet_id = pic.get_subnet(canister_id);
    assert_eq!(subnet_id.unwrap(), app_subnet);

    let pic = PocketIc::new();
    let canister_id = pic.create_canister();
    let app_subnet = pic.topology().get_app_subnets()[0];
    let subnet_id = pic.get_subnet(canister_id).unwrap();
    assert_eq!(subnet_id, app_subnet);

    pic.add_cycles(canister_id, INIT_CYCLES);
    pic.stop_canister(canister_id, None).unwrap();
    pic.delete_canister(canister_id, None).unwrap();
    let subnet_id = pic.get_subnet(canister_id);
    assert!(subnet_id.is_none());
}

#[test]
fn test_set_and_get_stable_memory_not_compressed() {
    let pic = PocketIc::new();
    let canister_id = deploy_counter_canister(&pic);

    let data = "deadbeef".as_bytes().to_vec();
    pic.set_stable_memory(canister_id, data.clone(), BlobCompression::NoCompression);

    let read_data = pic.get_stable_memory(canister_id);
    assert_eq!(data, read_data[..8]);
}

#[test]
fn test_set_and_get_stable_memory_compressed() {
    let pic = PocketIc::new();
    let canister_id = deploy_counter_canister(&pic);

    let data = "decafbad".as_bytes().to_vec();
    let mut compressed_data = Vec::new();
    let mut gz = flate2::read::GzEncoder::new(&data[..], flate2::Compression::default());
    gz.read_to_end(&mut compressed_data).unwrap();

    pic.set_stable_memory(canister_id, compressed_data.clone(), BlobCompression::Gzip);

    let read_data = pic.get_stable_memory(canister_id);
    assert_eq!(data, read_data[..8]);
}

#[test]
fn test_parallel_calls() {
    let wat = r#"
    (module
        (import "ic0" "time" (func $ic0_time (result i64)))
        (import "ic0" "msg_reply" (func $msg_reply))
        (import "ic0" "msg_reply_data_append"
            (func $msg_reply_data_append (param i32 i32)))
        (func $time
            (i64.store (i32.const 0) (call $ic0_time))
            (call $msg_reply_data_append (i32.const 0) (i32.const 8))
            (call $msg_reply))
        (memory $memory 1)
        (export "canister_update time" (func $time))
    )
"#;

    let pic = PocketIc::new();
    let canister_id = pic.create_canister();
    pic.add_cycles(canister_id, INIT_CYCLES);
    let time_wasm = wat::parse_str(wat).unwrap();
    pic.install_canister(canister_id, time_wasm, vec![], None);

    let msg_id1 = pic
        .submit_call(
            canister_id,
            Principal::anonymous(),
            "time",
            encode_one(()).unwrap(),
        )
        .unwrap();
    let msg_id2 = pic
        .submit_call(
            canister_id,
            Principal::anonymous(),
            "time",
            encode_one(()).unwrap(),
        )
        .unwrap();

    let time1 = pic.await_call(msg_id1).unwrap();
    let time2 = pic.await_call(msg_id2).unwrap();

    // times should be equal since the update calls are parallel
    // and should be executed in the same round
    assert_eq!(time1, time2);

    let time3 = pic
        .update_call(
            canister_id,
            Principal::anonymous(),
            "time",
            encode_one(()).unwrap(),
        )
        .unwrap();

    // now times should not be equal since the last update call
    // was executed in a separate round and round times are strictly
    // monotone
    assert!(time1 != time3);
}

#[test]
fn test_inspect_message() {
    let wat = r#"
    (module
        (import "ic0" "accept_message" (func $accept_message))
        (import "ic0" "msg_reply" (func $msg_reply))
        (func $inspect
            (i32.load (i32.const 0))
            (if
              (then)
              (else
                (call $accept_message)
              )
            )
        )
        (func $inc
            ;; Increment a counter.
            (i32.store
                (i32.const 0)
                (i32.add (i32.load (i32.const 0)) (i32.const 1)))
            (call $msg_reply))
        (memory $memory 1)
        (export "canister_inspect_message" (func $inspect))
        (export "canister_update inc" (func $inc))
    )
"#;

    let pic = PocketIc::new();
    let canister_id = pic.create_canister();
    pic.add_cycles(canister_id, INIT_CYCLES);
    let inspect_wasm = wat::parse_str(wat).unwrap();
    pic.install_canister(canister_id, inspect_wasm, vec![], None);

    // the first call succeeds because the inspect_message accepts for counter = 0
    pic.update_call(
        canister_id,
        Principal::anonymous(),
        "inc",
        encode_one(()).unwrap(),
    )
    .unwrap();

    // the second call fails because the first (successful) call incremented the counter
    // and the inspect_message does not accept for counter > 0
    pic.update_call(
        canister_id,
        Principal::anonymous(),
        "inc",
        encode_one(()).unwrap(),
    )
    .unwrap_err();
}

#[should_panic]
#[test]
fn test_too_large_call() {
    let pic = PocketIc::new();
    let canister_id = deploy_counter_canister(&pic);

    const MAX_INGRESS_MESSAGE_ARG_SIZE: usize = 2097152;
    pic.update_call(
        canister_id,
        Principal::anonymous(),
        "inc",
        vec![42; MAX_INGRESS_MESSAGE_ARG_SIZE + 1],
    )
    .unwrap_err();
}

#[tokio::test]
async fn test_create_and_drop_instances_async() {
    let pic = pocket_ic::nonblocking::PocketIc::new().await;
    let id = pic.instance_id;
    assert_eq!(
        pocket_ic::nonblocking::PocketIc::list_instances().await[id],
        "Available".to_string()
    );
    pic.drop().await;
    assert_eq!(
        pocket_ic::nonblocking::PocketIc::list_instances().await[id],
        "Deleted".to_string()
    );
}

#[tokio::test]
async fn test_counter_canister_async() {
    let pic = pocket_ic::nonblocking::PocketIc::new().await;

    // Create a counter canister and charge it with 2T cycles.
    let canister_id = pic.create_canister().await;
    pic.add_cycles(canister_id, INIT_CYCLES).await;
    pic.install_canister(canister_id, counter_wasm(), vec![], None)
        .await;

    // Make some calls to the canister.
    let reply = pic
        .update_call(
            canister_id,
            Principal::anonymous(),
            "read",
            encode_one(()).unwrap(),
        )
        .await
        .expect("Failed to call counter canister");
    assert_eq!(reply, vec![0, 0, 0, 0]);

    // Drop the PocketIc instance.
    pic.drop().await;
}

// Canister code with a very large WASM.
fn very_large_wasm(n: usize) -> Vec<u8> {
    const WASM_PAGE_SIZE: usize = 1 << 16;
    let wat = format!(
        r#"
    (module
        (import "ic0" "msg_reply" (func $msg_reply))
        (import "ic0" "msg_reply_data_append"
            (func $msg_reply_data_append (param i32 i32)))
        (func $read
            (call $msg_reply_data_append (i32.const 0) (i32.const 4))
            (call $msg_reply))
        (memory $memory {})
        (export "canister_update read" (func $read))
        (data (i32.const 0) "{}")
    )
"#,
        n / WASM_PAGE_SIZE + 42,
        String::from_utf8(vec![b'X'; n]).unwrap()
    );
    wat::parse_str(wat).unwrap()
}

#[test]
fn install_very_large_wasm() {
    let pic = PocketIcBuilder::new().with_application_subnet().build();

    // Create a canister.
    let canister_id = pic.create_canister();

    // Charge the canister with 2T cycles.
    pic.add_cycles(canister_id, 100 * INIT_CYCLES);

    // Install the very large canister wasm on the canister.
    let wasm_module = very_large_wasm(5_000_000);
    assert!(wasm_module.len() >= 5_000_000);
    pic.install_canister(canister_id, wasm_module, vec![], None);

    // Update call on the newly installed canister should succeed
    // and return 4 bytes of the large data section.
    let res = pic
        .update_call(canister_id, Principal::anonymous(), "read", vec![])
        .unwrap();
    assert_eq!(res, vec![b'X'; 4]);
}

#[test]
fn test_uninstall_canister() {
    let pic = PocketIc::new();
    let canister_id = deploy_counter_canister(&pic);

    // The module hash should be set after the canister is installed.
    let status = pic.canister_status(canister_id, None).unwrap();
    assert!(status.module_hash.is_some());

    // Uninstall the canister.
    pic.uninstall_canister(canister_id, None).unwrap();

    // The module hash should be unset after the canister is uninstalled.
    let status = pic.canister_status(canister_id, None).unwrap();
    assert!(status.module_hash.is_none());
}

#[test]
fn test_update_canister_settings() {
    let pic = PocketIc::new();

    // Create a canister and charge it with 200T cycles.
    let canister_id = pic.create_canister();
    pic.add_cycles(canister_id, 100 * INIT_CYCLES);

    // The compute allocation of the canister should be zero.
    let status = pic.canister_status(canister_id, None).unwrap();
    let zero: candid::Nat = 0_u64.into();
    assert_eq!(status.settings.compute_allocation, zero);

    // Set the compute allocation to 1.
    let new_compute_allocation: candid::Nat = 1_u64.into();
    let settings = CanisterSettings {
        compute_allocation: Some(new_compute_allocation.clone()),
        ..Default::default()
    };
    pic.update_canister_settings(canister_id, None, settings)
        .unwrap();

    // Check that the compute allocation has been set.
    let status = pic.canister_status(canister_id, None).unwrap();
    assert_eq!(status.settings.compute_allocation, new_compute_allocation);
}

#[test]
fn test_xnet_call_and_create_canister_with_specified_id() {
    // We start with a PocketIC instance consisting of two application subnets.
    let pic = PocketIcBuilder::new()
        .with_application_subnet()
        .with_application_subnet()
        .build();

    // We retrieve these two (distinct) subnet IDs from the topology.
    let subnet_id_1 = pic.topology().get_app_subnets()[0];
    let subnet_id_2 = pic.topology().get_app_subnets()[1];
    assert_ne!(subnet_id_1, subnet_id_2);

    // We create canisters on those two subnets.
    let canister_1 = pic.create_canister_on_subnet(None, None, subnet_id_1);
    assert_eq!(pic.get_subnet(canister_1), Some(subnet_id_1));
    let canister_2 = pic.create_canister_on_subnet(None, None, subnet_id_2);
    assert_eq!(pic.get_subnet(canister_2), Some(subnet_id_2));

    // We define a "specified" canister ID that exists on the IC mainnet,
    // but belongs to the canister ranges of no subnet on the PocketIC instance.
    let specified_id = Principal::from_text("rimrc-piaaa-aaaao-aaljq-cai").unwrap();
    assert!(pic.get_subnet(specified_id).is_none());

    // We create a canister with that specified canister ID: this should succeed
    // and a new subnet should be created.
    let canister_3 = pic
        .create_canister_with_id(None, None, specified_id)
        .unwrap();
    assert_eq!(canister_3, specified_id);
    let subnet_id_3 = pic.get_subnet(specified_id).unwrap();
    assert_ne!(subnet_id_1, subnet_id_3);
    assert_ne!(subnet_id_2, subnet_id_3);

    // We also define a "specified" canister ID that corresponds to the Bitcoin mainnet canister,
    // but belongs to the canister ranges of no subnet on the PocketIC instance.
    let bitcoin_canister_id = Principal::from_text("ghsi2-tqaaa-aaaan-aaaca-cai").unwrap();
    assert!(pic.get_subnet(bitcoin_canister_id).is_none());
    assert!(pic.topology().get_bitcoin().is_none());

    // We create a canister with that specified canister ID: this should succeed
    // and a new subnet should be created.
    let canister_4 = pic
        .create_canister_with_id(None, None, bitcoin_canister_id)
        .unwrap();
    assert_eq!(canister_4, bitcoin_canister_id);
    let subnet_id_4 = pic.get_subnet(bitcoin_canister_id).unwrap();
    assert_eq!(pic.topology().get_bitcoin().unwrap(), subnet_id_4);
    assert_ne!(subnet_id_1, subnet_id_4);
    assert_ne!(subnet_id_2, subnet_id_4);
    assert_ne!(subnet_id_3, subnet_id_4);

    // We top up the canisters with cycles and install the test canister WASM to them.
    for canister in [canister_1, canister_2, canister_3, canister_4] {
        pic.add_cycles(canister, INIT_CYCLES);
        pic.install_canister(canister, test_canister_wasm(), vec![], None);
    }

    // We test if xnet calls work between all pairs of canisters
    // (in particular, including the canisters on the new subnets).
    for canister_a in [canister_1, canister_2, canister_3, canister_4] {
        for canister_b in [canister_1, canister_2, canister_3, canister_4] {
            if canister_a != canister_b {
                let xnet_result = pic.update_call(
                    canister_a,
                    Principal::anonymous(),
                    "whois",
                    Encode!(&canister_b).unwrap(),
                );
                match xnet_result {
                    Ok(reply) => {
                        let identity = Decode!(&reply, String).unwrap();
                        assert_eq!(identity, canister_b.to_string());
                    }
                    _ => panic!("Unexpected update call result: {:?}", xnet_result),
                };
            }
        }
    }
}

#[test]
fn test_query_call_on_new_pocket_ic() {
    let pic = PocketIc::new();

    let topology = pic.topology();
    let canister_id: Principal = topology.default_effective_canister_id.into();

    pic.query_call(canister_id, Principal::anonymous(), "foo", vec![])
        .unwrap_err();
}

fn test_canister_wasm() -> Vec<u8> {
    let wasm_path = std::env::var_os("TEST_WASM").expect("Missing test canister wasm file");
    std::fs::read(wasm_path).unwrap()
}

#[test]
fn test_schnorr() {
    // We create a PocketIC instance consisting of the NNS, II, and one application subnet.
    let pic = PocketIcBuilder::new()
        .with_nns_subnet()
        .with_ii_subnet() // this subnet has threshold keys
        .with_application_subnet()
        .build();

    // We retrieve the app subnet ID from the topology.
    let topology = pic.topology();
    let app_subnet = topology.get_app_subnets()[0];

    // We create a canister on the app subnet.
    let canister = pic.create_canister_on_subnet(None, None, app_subnet);
    assert_eq!(pic.get_subnet(canister), Some(app_subnet));

    // We top up the canister with cycles and install the test canister WASM to them.
    pic.add_cycles(canister, INIT_CYCLES);
    pic.install_canister(canister, test_canister_wasm(), vec![], None);

    // We define the message, derivation path, and Merkle root hash.
    let message = b"Hello, world!==================="; // must be of length 32 bytes for BIP340
    let derivation_path = vec!["my message".as_bytes().to_vec()];
    let some_aux: Option<SchnorrAux> = Some(SchnorrAux::Bip341(Bip341 {
        merkle_root_hash: b"Hello, aux!=====================".to_vec(),
    }));
    for algorithm in [SchnorrAlgorithm::Bip340secp256k1, SchnorrAlgorithm::Ed25519] {
        for name in ["key_1", "test_key_1", "dfx_test_key"] {
            for aux in [None, some_aux.clone()] {
                let key_id = SchnorrPublicKeyArgsKeyId {
                    algorithm,
                    name: name.to_string(),
                };

                // We get the Schnorr public key and signature.
                let schnorr_public_key = update_candid::<
                    (Option<Principal>, _, _),
                    (Result<SchnorrPublicKeyResult, String>,),
                >(
                    &pic,
                    canister,
                    "schnorr_public_key",
                    (None, derivation_path.clone(), key_id.clone()),
                )
                .unwrap()
                .0
                .unwrap();
                let schnorr_signature_result = update_candid::<_, (Result<Vec<u8>, String>,)>(
                    &pic,
                    canister,
                    "sign_with_schnorr",
                    (
                        message,
                        derivation_path.clone(),
                        key_id.clone(),
                        aux.clone(),
                    ),
                )
                .unwrap()
                .0;

                // We verify the Schnorr signature.
                match key_id.algorithm {
                    SchnorrAlgorithm::Bip340secp256k1 => {
                        use k256::ecdsa::signature::hazmat::PrehashVerifier;
                        use k256::schnorr::{Signature, VerifyingKey};
                        let bip340_public_key = schnorr_public_key.public_key[1..].to_vec();
                        let public_key = match aux {
                            None => bip340_public_key,
                            Some(SchnorrAux::Bip341(bip341_aux)) => {
                                use bitcoin::hashes::Hash;
                                use bitcoin::schnorr::TapTweak;
                                let xonly = bitcoin::util::key::XOnlyPublicKey::from_slice(
                                    bip340_public_key.as_slice(),
                                )
                                .unwrap();
                                let merkle_root =
                                    bitcoin::util::taproot::TapBranchHash::from_slice(
                                        &bip341_aux.merkle_root_hash,
                                    )
                                    .unwrap();
                                let secp256k1_engine = bitcoin::secp256k1::Secp256k1::new();
                                xonly
                                    .tap_tweak(&secp256k1_engine, Some(merkle_root))
                                    .0
                                    .to_inner()
                                    .serialize()
                                    .to_vec()
                            }
                        };
                        let vk = VerifyingKey::from_bytes(&public_key).unwrap();
                        let sig = Signature::try_from(schnorr_signature_result.unwrap().as_slice())
                            .unwrap();

                        vk.verify_prehash(message, &sig).unwrap();
                    }
                    SchnorrAlgorithm::Ed25519 => {
                        use ed25519_dalek::{Signature, Verifier, VerifyingKey};
                        let pk: [u8; 32] = schnorr_public_key.public_key.try_into().unwrap();
                        let vk = VerifyingKey::from_bytes(&pk).unwrap();
                        let verification_result = schnorr_signature_result.map(|signature| {
                            let s = Signature::from_slice(&signature).unwrap();
                            vk.verify(message, &s).unwrap();
                        });
                        assert!(
                            verification_result.is_ok() == aux.is_none(),
                            "{:?}",
                            verification_result
                        );
                    }
                };
            }
        }
    }
}

#[test]
fn test_ecdsa() {
    use k256::ecdsa::signature::hazmat::PrehashVerifier;

    // We create a PocketIC instance consisting of the NNS, II, and one application subnet.
    let pic = PocketIcBuilder::new()
        .with_nns_subnet()
        .with_ii_subnet() // this subnet has threshold keys
        .with_application_subnet()
        .build();

    // We retrieve the app subnet ID from the topology.
    let topology = pic.topology();
    let app_subnet = topology.get_app_subnets()[0];

    // We create a canister on the app subnet.
    let canister = pic.create_canister_on_subnet(None, None, app_subnet);
    assert_eq!(pic.get_subnet(canister), Some(app_subnet));

    // We top up the canister with cycles and install the test canister WASM to them.
    pic.add_cycles(canister, INIT_CYCLES);
    pic.install_canister(canister, test_canister_wasm(), vec![], None);

    // We define the message and derivation path.
    let message = "Hello, world!".to_string();
    let derivation_path = vec!["my message".as_bytes().to_vec()];

    // We compute the hash of the message.
    let mut hasher = Sha256::new();
    hasher.update(message);
    let message_hash: Vec<u8> = hasher.finalize().to_vec();

    for key_id in ["key_1", "test_key_1", "dfx_test_key"] {
        let key_id = key_id.to_string();

        // We get the ECDSA public key and signature.
        let ecsda_public_key = update_candid::<
            (Option<Principal>, Vec<Vec<u8>>, String),
            (Result<EcdsaPublicKeyResult, String>,),
        >(
            &pic,
            canister,
            "ecdsa_public_key",
            (None, derivation_path.clone(), key_id.clone()),
        )
        .unwrap()
        .0
        .unwrap();
        let ecdsa_signature =
            update_candid::<(Vec<u8>, Vec<Vec<u8>>, String), (Result<Vec<u8>, String>,)>(
                &pic,
                canister,
                "sign_with_ecdsa",
                (message_hash.clone(), derivation_path.clone(), key_id),
            )
            .unwrap()
            .0
            .unwrap();

        // We verify the ECDSA signature.
        let pk = k256::ecdsa::VerifyingKey::from_sec1_bytes(&ecsda_public_key.public_key).unwrap();
        let sig = k256::ecdsa::Signature::try_from(ecdsa_signature.as_slice()).unwrap();
        pk.verify_prehash(&message_hash, &sig).unwrap();
    }
}

#[test]
fn test_ecdsa_disabled() {
    // We create a PocketIC instance consisting of the NNS and one application subnet.
    // With no II and fiduciary subnet, there's no subnet with ECDSA keys.
    let pic = PocketIcBuilder::new()
        .with_nns_subnet()
        .with_application_subnet()
        .build();

    // We retrieve the app subnet ID from the topology.
    let topology = pic.topology();
    let app_subnet = topology.get_app_subnets()[0];

    // We create a canister on the app subnet.
    let canister = pic.create_canister_on_subnet(None, None, app_subnet);
    assert_eq!(pic.get_subnet(canister), Some(app_subnet));

    // We top up the canister with cycles and install the test canister WASM to them.
    pic.add_cycles(canister, INIT_CYCLES);
    pic.install_canister(canister, test_canister_wasm(), vec![], None);

    // We define the message and derivation path.
    let message = "Hello, world!".to_string();
    let derivation_path = vec!["my message".as_bytes().to_vec()];

    // We compute the hash of the message.
    let mut hasher = Sha256::new();
    hasher.update(message);
    let message_hash: Vec<u8> = hasher.finalize().to_vec();

    // We attempt to get the ECDSA public key and signature via update calls to the test canister.
    let key_id = "dfx_test_key".to_string();
    let ecsda_public_key_error = update_candid::<
        (Option<Principal>, Vec<Vec<u8>>, String),
        (Result<EcdsaPublicKeyResult, String>,),
    >(
        &pic,
        canister,
        "ecdsa_public_key",
        (None, derivation_path.clone(), key_id.clone()),
    )
    .unwrap()
    .0
    .unwrap_err();
    assert!(ecsda_public_key_error.contains(
        "Requested unknown threshold key: ecdsa:Secp256k1:dfx_test_key, existing keys: []"
    ));

    let ecdsa_signature_err =
        update_candid::<(Vec<u8>, Vec<Vec<u8>>, String), (Result<Vec<u8>, String>,)>(
            &pic,
            canister,
            "sign_with_ecdsa",
            (message_hash.clone(), derivation_path, key_id),
        )
        .unwrap()
        .0
        .unwrap_err();
    assert!(ecdsa_signature_err.contains("Requested unknown or disabled threshold key: ecdsa:Secp256k1:dfx_test_key, existing enabled keys: []"));
}

#[test]
fn test_vetkd() {
    use ic_vetkd_utils::{DerivedPublicKey, EncryptedVetKey, TransportSecretKey};

    // We create a PocketIC instance consisting of the II and one application subnet.
    let pic = PocketIcBuilder::new()
        .with_ii_subnet() // this subnet has threshold keys
        .with_application_subnet()
        .with_nonmainnet_features(true) // the VetKd feature is not available on mainnet yet
        .build();

    // We retrieve the app subnet ID from the topology.
    let topology = pic.topology();
    let app_subnet = topology.get_app_subnets()[0];

    // We create a canister on the app subnet.
    let canister = pic.create_canister_on_subnet(None, None, app_subnet);
    assert_eq!(pic.get_subnet(canister), Some(app_subnet));

    // We top up the canister with cycles and install the test canister WASM to them.
    pic.add_cycles(canister, INIT_CYCLES);
    pic.install_canister(canister, test_canister_wasm(), vec![], None);

    // We define the context, input, and transport public key.
    let context = b"My context".to_vec();
    let input = b"My input".to_vec();
    let tsk = TransportSecretKey::from_seed([64; 32].to_vec()).unwrap();
    let transport_public_key = tsk.public_key();

    for key_id in ["key_1", "test_key_1", "dfx_test_key"] {
        let key_id = key_id.to_string();

        // We get the VetKd public key and encrypted key.
        let vetkd_public_key =
            update_candid::<(Option<Principal>, Vec<u8>, String), (Result<Vec<u8>, String>,)>(
                &pic,
                canister,
                "vetkd_public_key",
                (None, context.clone(), key_id.clone()),
            )
            .unwrap()
            .0
            .unwrap();

        let vetkd_encryped_key =
            update_candid::<(Vec<u8>, Vec<u8>, String, Vec<u8>), (Result<Vec<u8>, String>,)>(
                &pic,
                canister,
                "vetkd_derive_key",
                (
                    context.clone(),
                    input.clone(),
                    key_id.clone(),
                    transport_public_key.clone(),
                ),
            )
            .unwrap()
            .0
            .unwrap();

        // We verify the vetKd encrypted key.
        let ek = EncryptedVetKey::deserialize(&vetkd_encryped_key).unwrap();

        let dpk = DerivedPublicKey::deserialize(&vetkd_public_key).unwrap();

        ek.decrypt_and_verify(&tsk, &dpk, &input).unwrap();
    }
}

#[test]
fn test_canister_http() {
    let pic = PocketIc::new();

    // Create a canister and charge it with 2T cycles.
    let canister_id = pic.create_canister();
    pic.add_cycles(canister_id, INIT_CYCLES);

    // Install the test canister wasm file on the canister.
    let test_wasm = test_canister_wasm();
    pic.install_canister(canister_id, test_wasm, vec![], None);

    // Submit an update call to the test canister making a canister http outcall
    // and mock a canister http outcall response.
    let call_id = pic
        .submit_call(
            canister_id,
            Principal::anonymous(),
            "canister_http",
            encode_one(()).unwrap(),
        )
        .unwrap();

    // We need a pair of ticks for the test canister method to make the http outcall
    // and for the management canister to start processing the http outcall.
    pic.tick();
    pic.tick();
    let canister_http_requests = pic.get_canister_http();
    assert_eq!(canister_http_requests.len(), 1);
    let canister_http_request = &canister_http_requests[0];

    let body = b"hello".to_vec();
    let mock_canister_http_response = MockCanisterHttpResponse {
        subnet_id: canister_http_request.subnet_id,
        request_id: canister_http_request.request_id,
        response: CanisterHttpResponse::CanisterHttpReply(CanisterHttpReply {
            status: 200,
            headers: vec![],
            body: body.clone(),
        }),
        additional_responses: vec![],
    };
    pic.mock_canister_http_response(mock_canister_http_response);

    // There should be no more pending canister http outcalls.
    let canister_http_requests = pic.get_canister_http();
    assert_eq!(canister_http_requests.len(), 0);

    // Now the test canister will receive the http outcall response
    // and reply to the ingress message from the test driver.
    let reply = pic.await_call(call_id).unwrap();
    let http_response: Result<HttpRequestResult, (RejectionCode, String)> =
        decode_one(&reply).unwrap();
    assert_eq!(http_response.unwrap().body, body);
}

#[test]
fn test_canister_http_in_live_mode() {
    // We create a PocketIC instance with an NNS subnet
    // (the "live" mode requires the NNS subnet).
    let mut pic = PocketIcBuilder::new()
        .with_nns_subnet()
        .with_application_subnet()
        .build();

    // Enable the "live" mode.
    let _ = pic.make_live(None);

    // Create a canister and charge it with 2T cycles.
    let canister_id = pic.create_canister();
    pic.add_cycles(canister_id, INIT_CYCLES);

    // Install the test canister wasm file on the canister.
    let test_wasm = test_canister_wasm();
    pic.install_canister(canister_id, test_wasm, vec![], None);

    // Submit an update call to the test canister making a canister http outcall.
    let call_id = pic
        .submit_call(
            canister_id,
            Principal::anonymous(),
            "canister_http",
            encode_one(()).unwrap(),
        )
        .unwrap();

    // Await the update call without making additional progress (the PocketIC instance
    // is already in the "live" mode making progress automatically).
    let reply = pic.await_call_no_ticks(call_id).unwrap();
    let http_response: Result<HttpRequestResult, (RejectionCode, String)> =
        decode_one(&reply).unwrap();
    http_response.unwrap();
}

#[test]
fn test_canister_http_with_transform() {
    let pic = PocketIc::new();

    // Create a canister and charge it with 2T cycles.
    let canister_id = pic.create_canister();
    pic.add_cycles(canister_id, INIT_CYCLES);

    // Install the test canister wasm file on the canister.
    let test_wasm = test_canister_wasm();
    pic.install_canister(canister_id, test_wasm, vec![], None);

    // Submit an update call to the test canister making a canister http outcall
    // with a transform function (clearing http response headers and setting
    // the response body equal to the transform context fixed in the test canister)
    // and mock a canister http outcall response.
    let call_id = pic
        .submit_call(
            canister_id,
            Principal::anonymous(),
            "canister_http_with_transform",
            encode_one(()).unwrap(),
        )
        .unwrap();
    // We need a pair of ticks for the test canister method to make the http outcall
    // and for the management canister to start processing the http outcall.
    pic.tick();
    pic.tick();
    let canister_http_requests = pic.get_canister_http();
    assert_eq!(canister_http_requests.len(), 1);
    let canister_http_request = &canister_http_requests[0];

    let body = b"hello".to_vec();
    let mock_canister_http_response = MockCanisterHttpResponse {
        subnet_id: canister_http_request.subnet_id,
        request_id: canister_http_request.request_id,
        response: CanisterHttpResponse::CanisterHttpReply(CanisterHttpReply {
            status: 200,
            headers: vec![],
            body: body.clone(),
        }),
        additional_responses: vec![],
    };
    pic.mock_canister_http_response(mock_canister_http_response);

    // There should be no more pending canister http outcalls.
    let canister_http_requests = pic.get_canister_http();
    assert_eq!(canister_http_requests.len(), 0);

    // Now the test canister will receive the http outcall response
    // and reply to the ingress message from the test driver.
    let reply = pic.await_call(call_id).unwrap();
    let http_response: HttpRequestResult = decode_one(&reply).unwrap();
    // http response headers are cleared by the transform function
    assert!(http_response.headers.is_empty());
    // mocked non-empty response body is transformed to the transform context
    // by the transform function
    assert_eq!(http_response.body, b"this is my transform context".to_vec());
}

#[test]
fn test_canister_http_with_diverging_responses() {
    let pic = PocketIc::new();

    // Create a canister and charge it with 2T cycles.
    let canister_id = pic.create_canister();
    pic.add_cycles(canister_id, INIT_CYCLES);

    // Install the test canister wasm file on the canister.
    let test_wasm = test_canister_wasm();
    pic.install_canister(canister_id, test_wasm, vec![], None);

    // Submit an update call to the test canister making a canister http outcall
    // and mock diverging canister http outcall responses.
    let call_id = pic
        .submit_call(
            canister_id,
            Principal::anonymous(),
            "canister_http",
            encode_one(()).unwrap(),
        )
        .unwrap();

    // We need a pair of ticks for the test canister method to make the http outcall
    // and for the management canister to start processing the http outcall.
    pic.tick();
    pic.tick();
    let canister_http_requests = pic.get_canister_http();
    assert_eq!(canister_http_requests.len(), 1);
    let canister_http_request = &canister_http_requests[0];

    let response = |i: u64| {
        CanisterHttpResponse::CanisterHttpReply(CanisterHttpReply {
            status: 200,
            headers: vec![],
            body: format!("hello{}", i / 2).as_bytes().to_vec(),
        })
    };
    let mock_canister_http_response = MockCanisterHttpResponse {
        subnet_id: canister_http_request.subnet_id,
        request_id: canister_http_request.request_id,
        response: response(0),
        additional_responses: (1..13).map(response).collect(),
    };
    pic.mock_canister_http_response(mock_canister_http_response);

    // There should be no more pending canister http outcalls.
    let canister_http_requests = pic.get_canister_http();
    assert_eq!(canister_http_requests.len(), 0);

    // Now the test canister will receive an error
    // and reply to the ingress message from the test driver
    // relaying the error.
    let reply = pic.await_call(call_id).unwrap();
    let http_response: Result<HttpRequestResult, (RejectionCode, String)> =
        decode_one(&reply).unwrap();
    let (reject_code, err) = http_response.unwrap_err();
    assert!(matches!(reject_code, RejectionCode::SysTransient));
    let expected = "No consensus could be reached. Replicas had different responses. Details: request_id: 0, timeout: 1620328930000000005, hashes: [98387cc077af9cff2ef439132854e91cb074035bb76e2afb266960d8e3beaf11: 2], [6a2fa8e54fb4bbe62cde29f7531223d9fcf52c21c03500c1060a5f893ed32d2e: 2], [3e9ec98abf56ef680bebb14309858ede38f6fde771cd4c04cda8f066dc2810db: 2], [2c14e77f18cd990676ae6ce0d7eb89c0af9e1a66e17294b5f0efa68422bba4cb: 2], [2843e4133f673571ff919808d3ca542cc54aaf288c702944e291f0e4fafffc69: 2], [1c4ad84926c36f1fbc634a0dc0535709706f7c48f0c6ebd814fe514022b90671: 2], [7bf80e2f02011ab0a7836b526546e75203b94e856d767c9df4cb0c19baf34059: 1]";
    assert_eq!(err, expected);
}

#[test]
#[should_panic(expected = "InvalidMockCanisterHttpResponses((2, 13))")]
fn test_canister_http_with_one_additional_response() {
    let pic = PocketIc::new();

    // Create a canister and charge it with 2T cycles.
    let canister_id = pic.create_canister();
    pic.add_cycles(canister_id, INIT_CYCLES);

    // Install the test canister wasm file on the canister.
    let test_wasm = test_canister_wasm();
    pic.install_canister(canister_id, test_wasm, vec![], None);

    // Submit an update call to the test canister making a canister http outcall
    // and mock diverging canister http outcall responses.
    pic.submit_call(
        canister_id,
        Principal::anonymous(),
        "canister_http",
        encode_one(()).unwrap(),
    )
    .unwrap();

    // We need a pair of ticks for the test canister method to make the http outcall
    // and for the management canister to start processing the http outcall.
    pic.tick();
    pic.tick();
    let canister_http_requests = pic.get_canister_http();
    assert_eq!(canister_http_requests.len(), 1);
    let canister_http_request = &canister_http_requests[0];

    let body = b"hello".to_vec();
    let mock_canister_http_response = MockCanisterHttpResponse {
        subnet_id: canister_http_request.subnet_id,
        request_id: canister_http_request.request_id,
        response: CanisterHttpResponse::CanisterHttpReply(CanisterHttpReply {
            status: 200,
            headers: vec![],
            body: body.clone(),
        }),
        additional_responses: vec![CanisterHttpResponse::CanisterHttpReply(CanisterHttpReply {
            status: 200,
            headers: vec![],
            body: body.clone(),
        })],
    };
    pic.mock_canister_http_response(mock_canister_http_response);
}

#[test]
fn test_canister_http_timeout() {
    let pic = PocketIc::new();

    // Create a canister and charge it with 2T cycles.
    let canister_id = pic.create_canister();
    pic.add_cycles(canister_id, INIT_CYCLES);

    // Install the test canister wasm file on the canister.
    let test_wasm = test_canister_wasm();
    pic.install_canister(canister_id, test_wasm, vec![], None);

    // Submit an update call to the test canister making a canister http outcall
    // and mock a canister http outcall response.
    let call_id = pic
        .submit_call(
            canister_id,
            Principal::anonymous(),
            "canister_http",
            encode_one(()).unwrap(),
        )
        .unwrap();

    // We need a pair of ticks for the test canister method to make the http outcall
    // and for the management canister to start processing the http outcall.
    pic.tick();
    pic.tick();
    let canister_http_requests = pic.get_canister_http();
    assert_eq!(canister_http_requests.len(), 1);

    // Advance time so that the canister http outcall times out.
    pic.advance_time(std::time::Duration::from_secs(180));
    pic.tick();

    // The canister http outcall should time out by now.
    let canister_http_requests = pic.get_canister_http();
    assert_eq!(canister_http_requests.len(), 0);

    // Now the test canister will receive the http outcall response
    // and reply to the ingress message from the test driver.
    let reply = pic.await_call(call_id).unwrap();
    let http_response: Result<HttpRequestResult, (RejectionCode, String)> =
        decode_one(&reply).unwrap();
    let (reject_code, err) = http_response.unwrap_err();
    match reject_code {
        RejectionCode::SysTransient => (),
        _ => panic!("Unexpected reject code {:?}", reject_code),
    };
    assert_eq!(err, "Canister http request timed out");
}

#[test]
fn subnet_metrics() {
    let pic = PocketIcBuilder::new().with_application_subnet().build();

    let topology = pic.topology();
    let app_subnet = topology.get_app_subnets()[0];

    assert!(pic
        .get_subnet_metrics(Principal::management_canister())
        .is_none());

    deploy_counter_canister(&pic);

    let metrics = pic.get_subnet_metrics(app_subnet).unwrap();
    assert_eq!(metrics.num_canisters, 1);
    assert!((1 << 16) < metrics.canister_state_bytes && metrics.canister_state_bytes < (1 << 17));

    let canister_id = deploy_counter_canister(&pic);

    let metrics = pic.get_subnet_metrics(app_subnet).unwrap();
    assert_eq!(metrics.num_canisters, 2);
    assert!((1 << 17) < metrics.canister_state_bytes && metrics.canister_state_bytes < (1 << 18));

    pic.uninstall_canister(canister_id, None).unwrap();
    pic.stop_canister(canister_id, None).unwrap();

    let metrics = pic.get_subnet_metrics(app_subnet).unwrap();
    assert_eq!(metrics.num_canisters, 2);
    assert!((1 << 16) < metrics.canister_state_bytes && metrics.canister_state_bytes < (1 << 17));

    pic.delete_canister(canister_id, None).unwrap();

    let metrics = pic.get_subnet_metrics(app_subnet).unwrap();
    assert_eq!(metrics.num_canisters, 1);
    assert!((1 << 16) < metrics.canister_state_bytes && metrics.canister_state_bytes < (1 << 17));
}

#[cfg(unix)]
#[test]
fn test_raw_gateway() {
    // We create a PocketIC instance consisting of the NNS and one application subnet.
    let mut pic = PocketIcBuilder::new()
        .with_nns_subnet()
        .with_application_subnet()
        .build();

    // We retrieve the app subnet ID from the topology.
    let topology = pic.topology();
    let app_subnet = topology.get_app_subnets()[0];

    // We create a canister on the app subnet.
    let canister = pic.create_canister_on_subnet(None, None, app_subnet);
    assert_eq!(pic.get_subnet(canister), Some(app_subnet));

    // We top up the canister with cycles and install the test canister WASM to them.
    pic.add_cycles(canister, INIT_CYCLES);
    pic.install_canister(canister, test_canister_wasm(), vec![], None);

    // We start the HTTP gateway
    let endpoint = pic.make_live(None);

    // We make two requests: the non-raw request fails because the test canister does not certify its response,
    // the raw request succeeds.
    let client = Client::new();
    let gateway_host = endpoint.host().unwrap();
    for (host, expected) in [
        (
            format!("{}.{}", canister, gateway_host),
            "Response verification failed: Certification values not found",
        ),
        (
            format!("{}.raw.{}", canister, gateway_host),
            "My sample asset.",
        ),
    ] {
        let mut url = endpoint.clone();
        url.set_host(Some(&host)).unwrap();
        url.set_path("/asset.txt");
        let res = client.get(url).send().unwrap();
        let page = String::from_utf8(res.bytes().unwrap().to_vec()).unwrap();
        assert!(page.contains(expected));
    }
}

fn create_canister_with_effective_canister_id(
    pic: &PocketIc,
    effective_canister_id: Principal,
) -> Principal {
    let CanisterIdRecord { canister_id } = pocket_ic::call_candid_as(
        pic,
        Principal::management_canister(),
        RawEffectivePrincipal::CanisterId(effective_canister_id.as_slice().to_vec()),
        Principal::anonymous(),
        "provisional_create_canister_with_cycles",
        (ProvisionalCreateCanisterWithCyclesArgs {
            settings: None,
            specified_id: None,
            amount: None,
            sender_canister_version: None,
        },),
    )
    .map(|(x,)| x)
    .unwrap();
    canister_id
}

async fn create_canister_with_effective_canister_id_nonblocking(
    pic: &pocket_ic::nonblocking::PocketIc,
    effective_canister_id: Principal,
) -> Principal {
    let CanisterIdRecord { canister_id } = pocket_ic::nonblocking::call_candid_as(
        pic,
        Principal::management_canister(),
        RawEffectivePrincipal::CanisterId(effective_canister_id.as_slice().to_vec()),
        Principal::anonymous(),
        "provisional_create_canister_with_cycles",
        (ProvisionalCreateCanisterWithCyclesArgs {
            settings: None,
            specified_id: None,
            amount: None,
            sender_canister_version: None,
        },),
    )
    .await
    .map(|(x,)| x)
    .unwrap();
    canister_id
}

#[test]
fn test_get_default_effective_canister_id() {
    let mut pic = PocketIcBuilder::new()
        .with_nns_subnet()
        .with_application_subnet()
        .build();
    let gateway_url = pic.make_live(None);

    let default_effective_canister_id =
        pocket_ic::get_default_effective_canister_id(gateway_url.to_string()).unwrap();

    let canister_id =
        create_canister_with_effective_canister_id(&pic, default_effective_canister_id);
    assert_eq!(canister_id, default_effective_canister_id);

    let subnet_id = pic.get_subnet(canister_id).unwrap();
    assert!(pic.topology().get_app_subnets().contains(&subnet_id));
}

#[tokio::test]
async fn test_get_default_effective_canister_id_nonblocking() {
    let mut pic = PocketIcBuilder::new()
        .with_nns_subnet()
        .with_application_subnet()
        .build_async()
        .await;
    let gateway_url = pic.make_live(None).await;

    let default_effective_canister_id =
        pocket_ic::nonblocking::get_default_effective_canister_id(gateway_url.to_string())
            .await
            .unwrap();

    let canister_id =
        create_canister_with_effective_canister_id_nonblocking(&pic, default_effective_canister_id)
            .await;
    assert_eq!(canister_id, default_effective_canister_id);

    let subnet_id = pic.get_subnet(canister_id).await.unwrap();
    assert!(pic.topology().await.get_app_subnets().contains(&subnet_id));

    pic.drop().await;
}

#[test]
fn test_get_default_effective_canister_id_system_subnet() {
    let mut pic = PocketIcBuilder::new()
        .with_nns_subnet()
        .with_system_subnet()
        .build();
    let gateway_url = pic.make_live(None);

    let initial_default_effective_canister_id =
        pocket_ic::get_default_effective_canister_id(gateway_url.to_string()).unwrap();

    let canister_id =
        create_canister_with_effective_canister_id(&pic, initial_default_effective_canister_id);
    assert_eq!(canister_id, initial_default_effective_canister_id);

    let subnet_id = pic.get_subnet(canister_id).unwrap();
    assert!(pic.topology().get_system_subnets().contains(&subnet_id));

    assert_eq!(pic.topology().get_app_subnets().len(), 0);

    // We define a "specified" canister ID that exists on the IC mainnet,
    // but belongs to the canister ranges of no subnet on the PocketIC instance.
    let specified_id = Principal::from_text("rimrc-piaaa-aaaao-aaljq-cai").unwrap();
    assert!(pic.get_subnet(specified_id).is_none());

    // We create a canister with that specified canister ID: this should succeed
    // and a new subnet should be created.
    let canister_id = pic
        .create_canister_with_id(None, None, specified_id)
        .unwrap();
    assert_eq!(canister_id, specified_id);

    assert_eq!(pic.topology().get_app_subnets().len(), 1);

    let default_effective_canister_id =
        pocket_ic::get_default_effective_canister_id(gateway_url.to_string()).unwrap();

    assert_eq!(
        default_effective_canister_id,
        initial_default_effective_canister_id
    );
}

#[test]
fn test_get_default_effective_canister_id_subnet_precedence() {
    let mut pic = PocketIcBuilder::new()
        .with_nns_subnet()
        .with_application_subnet()
        .with_system_subnet()
        .build();
    let gateway_url = pic.make_live(None);

    let default_effective_canister_id =
        pocket_ic::get_default_effective_canister_id(gateway_url.to_string()).unwrap();

    let canister_id =
        create_canister_with_effective_canister_id(&pic, default_effective_canister_id);
    assert_eq!(canister_id, default_effective_canister_id);

    let subnet_id = pic.get_subnet(canister_id).unwrap();
    assert!(pic.topology().get_app_subnets().contains(&subnet_id));
}

#[test]
fn test_get_default_effective_canister_id_specified_id() {
    let mut pic = PocketIcBuilder::new()
        .with_nns_subnet()
        .with_application_subnet()
        .build();
    let gateway_url = pic.make_live(None);

    let initial_default_effective_canister_id =
        pocket_ic::get_default_effective_canister_id(gateway_url.to_string()).unwrap();

    assert_eq!(pic.topology().get_app_subnets().len(), 1);

    // We define a "specified" canister ID that exists on the IC mainnet,
    // but belongs to the canister ranges of no subnet on the PocketIC instance.
    let specified_id = Principal::from_text("rimrc-piaaa-aaaao-aaljq-cai").unwrap();
    assert!(pic.get_subnet(specified_id).is_none());

    // We create a canister with that specified canister ID: this should succeed
    // and a new subnet should be created.
    let canister_id = pic
        .create_canister_with_id(None, None, specified_id)
        .unwrap();
    assert_eq!(canister_id, specified_id);

    assert_eq!(pic.topology().get_app_subnets().len(), 2);

    let default_effective_canister_id =
        pocket_ic::get_default_effective_canister_id(gateway_url.to_string()).unwrap();

    assert_eq!(
        default_effective_canister_id,
        initial_default_effective_canister_id
    );
}

#[test]
fn test_get_default_effective_canister_id_invalid_url() {
    let _pic = PocketIcBuilder::new()
        .with_nns_subnet()
        .with_application_subnet()
        .build();

    let test_driver_pid = std::process::id();
    let port_file_path = std::env::temp_dir().join(format!("pocket_ic_{}.port", test_driver_pid));
    let port = std::fs::read_to_string(port_file_path).unwrap();

    let server_url = format!("http://localhost:{}", port);
    match pocket_ic::get_default_effective_canister_id(server_url).unwrap_err() {
        DefaultEffectiveCanisterIdError::ReqwestError(_) => (),
        err => panic!("Unexpected error: {}", err),
    };
}

#[test]
fn get_controllers() {
    let pic = PocketIc::new();

    let canister_id = pic.create_canister();

    let controllers = pic.get_controllers(canister_id);
    assert_eq!(controllers, vec![Principal::anonymous()]);

    let user_id = Principal::from_slice(&[u8::MAX; 29]);
    pic.set_controllers(canister_id, None, vec![Principal::anonymous(), user_id])
        .unwrap();

    let controllers = pic.get_controllers(canister_id);
    assert_eq!(controllers.len(), 2);
    assert!(controllers.contains(&Principal::anonymous()));
    assert!(controllers.contains(&user_id));
}

#[test]
#[should_panic(expected = "CanisterNotFound(CanisterId")]
fn get_controllers_of_nonexisting_canister() {
    let pic = PocketIc::new();

    let canister_id = pic.create_canister();
    pic.add_cycles(canister_id, 100_000_000_000_000);
    pic.stop_canister(canister_id, None).unwrap();
    pic.delete_canister(canister_id, None).unwrap();

    let _ = pic.get_controllers(canister_id);
}

#[test]
fn test_canister_snapshots() {
    let pic = PocketIc::new();
    let canister_id = deploy_counter_canister(&pic);

    // We bump the counter to make the counter different from its initial value.
    let reply = call_counter_canister(&pic, canister_id, "write");
    assert_eq!(reply, 1_u32.to_le_bytes().to_vec());
    let reply = call_counter_canister(&pic, canister_id, "read");
    assert_eq!(reply, 1_u32.to_le_bytes().to_vec());

    // We haven't taken any snapshot so far and thus listing snapshots yields an empty result.
    let snapshots = pic.list_canister_snapshots(canister_id, None).unwrap();
    assert!(snapshots.is_empty());

    // We take a snapshot (it is recommended to only take a snapshot of a stopped canister).
    pic.stop_canister(canister_id, None).unwrap();
    let first_snapshot = pic.take_canister_snapshot(canister_id, None, None).unwrap();
    pic.start_canister(canister_id, None).unwrap();

    // Listing the snapshots now should yield the snapshot we just took.
    let snapshots = pic.list_canister_snapshots(canister_id, None).unwrap();
    assert_eq!(snapshots.len(), 1);
    assert_eq!(snapshots[0].id, first_snapshot.id);
    assert_eq!(snapshots[0].total_size, first_snapshot.total_size);
    assert_eq!(
        snapshots[0].taken_at_timestamp,
        first_snapshot.taken_at_timestamp
    );

    // We bump the counter once more to test loading snapshots in a subsequent step.
    let reply = call_counter_canister(&pic, canister_id, "write");
    assert_eq!(reply, 2_u32.to_le_bytes().to_vec());
    let reply = call_counter_canister(&pic, canister_id, "read");
    assert_eq!(reply, 2_u32.to_le_bytes().to_vec());

    // We load the snapshot (it is recommended to only load a snapshot on a stopped canister).
    pic.stop_canister(canister_id, None).unwrap();
    pic.load_canister_snapshot(canister_id, None, first_snapshot.id.clone())
        .unwrap();
    pic.start_canister(canister_id, None).unwrap();

    // We verify that the snapshot was successfully loaded.
    let reply = call_counter_canister(&pic, canister_id, "read");
    assert_eq!(reply, 1_u32.to_le_bytes().to_vec());

    // We bump the counter again.
    let reply = call_counter_canister(&pic, canister_id, "write");
    assert_eq!(reply, 2_u32.to_le_bytes().to_vec());
    let reply = call_counter_canister(&pic, canister_id, "read");
    assert_eq!(reply, 2_u32.to_le_bytes().to_vec());

    pic.stop_canister(canister_id, None).unwrap();
    // We take another snapshot replacing the first one.
    let second_snapshot = pic
        .take_canister_snapshot(canister_id, None, Some(first_snapshot.id))
        .unwrap();
    pic.start_canister(canister_id, None).unwrap();

    // There should only be the second snapshot in the list of canister snapshots.
    let snapshots = pic.list_canister_snapshots(canister_id, None).unwrap();
    assert_eq!(snapshots.len(), 1);
    assert_eq!(snapshots[0].id, second_snapshot.id);
    assert_eq!(snapshots[0].total_size, second_snapshot.total_size);
    assert_eq!(
        snapshots[0].taken_at_timestamp,
        second_snapshot.taken_at_timestamp
    );

    // Attempt to take another snapshot without providing a replace_id. The second snapshot
    // should be still there.
    pic.stop_canister(canister_id, None).unwrap();
    let third_snapshot = pic.take_canister_snapshot(canister_id, None, None).unwrap();
    pic.start_canister(canister_id, None).unwrap();
    let snapshots = pic.list_canister_snapshots(canister_id, None).unwrap();
    assert_eq!(snapshots[0].id, second_snapshot.id);

    // Finally, we delete the second snapshot which leaves the canister with the third snapshot
    // only.
    pic.delete_canister_snapshot(canister_id, None, second_snapshot.id)
        .unwrap();
    let snapshots = pic.list_canister_snapshots(canister_id, None).unwrap();
    assert_eq!(snapshots.len(), 1);
    assert_eq!(snapshots[0].id, third_snapshot.id);
}

#[test]
fn test_wasm_chunk_store() {
    let pic = PocketIc::new();

    // We create an empty canister and top it up with cycles (WASM chunk store operations cost cycles).
    let canister_id = pic.create_canister();
    pic.add_cycles(canister_id, INIT_CYCLES);

    // There should be no chunks in the WASM chunk store yet.
    let stored_chunks = pic.stored_chunks(canister_id, None).unwrap();
    assert!(stored_chunks.is_empty());

    // Chunk the test canister into two chunks.
    let mut first_chunk = test_canister_wasm();
    let second_chunk = first_chunk.split_off(first_chunk.len() / 2);
    assert!(!first_chunk.is_empty());
    assert!(!second_chunk.is_empty());

    // We upload a bogus chunk to the WASM chunk store and confirm that the returned hash
    // matches the actual hash of the chunk.
    let first_chunk_hash = pic
        .upload_chunk(canister_id, None, first_chunk.clone())
        .unwrap();
    let mut hasher = Sha256::new();
    hasher.update(first_chunk.clone());
    assert_eq!(first_chunk_hash, hasher.finalize().to_vec());

    // We upload the same chunk once more and get the same hash back.
    let same_chunk_hash = pic
        .upload_chunk(canister_id, None, first_chunk.clone())
        .unwrap();
    assert_eq!(first_chunk_hash, same_chunk_hash);

    // We upload a different chunk.
    let second_chunk_hash = pic.upload_chunk(canister_id, None, second_chunk).unwrap();

    // Now the two chunks should be stored in the WASM chunk store.
    let stored_chunks = pic.stored_chunks(canister_id, None).unwrap();
    assert_eq!(stored_chunks.len(), 2);
    assert!(stored_chunks.contains(&first_chunk_hash));
    assert!(stored_chunks.contains(&second_chunk_hash));

    // We create a new canister and install it from chunks.
    let test_canister = pic.create_canister();
    pic.add_cycles(test_canister, INIT_CYCLES);
    let mut hasher = Sha256::new();
    hasher.update(test_canister_wasm());
    let test_canister_wasm_hash = hasher.finalize().to_vec();
    pic.install_chunked_canister(
        test_canister,
        None,
        CanisterInstallMode::Install,
        canister_id,
        vec![first_chunk_hash, second_chunk_hash],
        test_canister_wasm_hash,
        Encode!(&()).unwrap(),
    )
    .unwrap();

    // We clear the WASM chunk store.
    pic.clear_chunk_store(canister_id, None).unwrap();

    // There should be no more chunks in the WASM chunk store.
    let stored_chunks = pic.stored_chunks(canister_id, None).unwrap();
    assert!(stored_chunks.is_empty());
}

#[test]
fn canister_logs() {
    let pic = PocketIc::new();

    // We deploy the test canister.
    let canister = pic.create_canister();
    pic.add_cycles(canister, INIT_CYCLES);
    pic.install_canister(canister, test_canister_wasm(), vec![], None);

    let logs = pic
        .fetch_canister_logs(canister, Principal::anonymous())
        .unwrap();
    assert!(logs.is_empty());

    let log_msg_works = "Logging works!";
    pic.update_call(
        canister,
        Principal::anonymous(),
        "canister_log",
        encode_one(log_msg_works).unwrap(),
    )
    .unwrap();
    let log_msg_multiple = "Multiple logs are stored!";
    pic.update_call(
        canister,
        Principal::anonymous(),
        "canister_log",
        encode_one(log_msg_multiple).unwrap(),
    )
    .unwrap();

    let logs = pic
        .fetch_canister_logs(canister, Principal::anonymous())
        .unwrap();
    assert_eq!(logs.len(), 2);
    assert_eq!(
        String::from_utf8(logs[0].content.clone()).unwrap(),
        log_msg_works
    );
    assert_eq!(
        String::from_utf8(logs[1].content.clone()).unwrap(),
        log_msg_multiple
    );
}

#[test]
fn get_subnet() {
    let pic = PocketIcBuilder::new()
        .with_nns_subnet()
        .with_application_subnet()
        .build();

    let topology = pic.topology();

    let default_subnet = topology
        .get_subnet(topology.default_effective_canister_id.clone().into())
        .unwrap();
    let default_subnet_config = topology.subnet_configs.get(&default_subnet).unwrap();
    assert_eq!(default_subnet_config.subnet_kind, SubnetKind::Application);

    let nns_subnet = topology
        .get_subnet(Principal::from_text("rwlgt-iiaaa-aaaaa-aaaaa-cai").unwrap())
        .unwrap();
    let nns_subnet_config = topology.subnet_configs.get(&nns_subnet).unwrap();
    assert_eq!(nns_subnet_config.subnet_kind, SubnetKind::NNS);
}

#[test]
fn make_live_twice() {
    // create PocketIC instance
    let mut pic = PocketIcBuilder::new()
        .with_nns_subnet()
        .with_application_subnet()
        .build();

    // create HTTP gateway
    let url = pic.make_live(None);

    let same_url = pic.make_live(None);
    assert_eq!(same_url, url);
}

#[test]
fn create_instance_from_existing() {
    let pic = PocketIc::new();
    let canister_id = deploy_counter_canister(&pic);

    // Bump and check the counter value;
    let reply = call_counter_canister(&pic, canister_id, "write");
    assert_eq!(reply, vec![1, 0, 0, 0]);
    let reply = call_counter_canister(&pic, canister_id, "read");
    assert_eq!(reply, vec![1, 0, 0, 0]);

    // Create a new PocketIC handle to the existing PocketIC instance.
    let pic_handle =
        PocketIc::new_from_existing_instance(pic.get_server_url(), pic.instance_id(), None);

    // Bump and check the counter value;
    let reply = call_counter_canister(&pic_handle, canister_id, "write");
    assert_eq!(reply, vec![2, 0, 0, 0]);
    let reply = call_counter_canister(&pic_handle, canister_id, "read");
    assert_eq!(reply, vec![2, 0, 0, 0]);

    // Drop the newly created PocketIC handle.
    // This should not delete the existing PocketIC instance.
    drop(pic_handle);

    // Bump and check the counter value;
    let reply = call_counter_canister(&pic, canister_id, "write");
    assert_eq!(reply, vec![3, 0, 0, 0]);
    let reply = call_counter_canister(&pic, canister_id, "read");
    assert_eq!(reply, vec![3, 0, 0, 0]);
}

#[test]
fn ingress_status() {
    let pic = PocketIcBuilder::new()
        .with_nns_subnet()
        .with_application_subnet()
        .build();
    let canister_id = pic.create_canister();
    pic.add_cycles(canister_id, INIT_CYCLES);
    pic.install_canister(canister_id, test_canister_wasm(), vec![], None);

    let caller = Principal::from_slice(&[0xFF; 29]);
    let msg_id = pic
        .submit_call(canister_id, caller, "whoami", encode_one(()).unwrap())
        .unwrap();

    assert!(pic.ingress_status(msg_id.clone()).is_none());

    // since the ingress status is not available, any caller can attempt to retrieve it
    match pic.ingress_status_as(msg_id.clone(), Principal::anonymous()) {
        IngressStatusResult::NotAvailable => (),
        status => panic!("Unexpected ingress status: {:?}", status),
    }

    pic.tick();

    let reply = pic.ingress_status(msg_id.clone()).unwrap().unwrap();
    let principal = Decode!(&reply, String).unwrap();
    assert_eq!(principal, canister_id.to_string());

    // now that the ingress status is available, the caller must match
    let expected_err = "The user tries to access Request ID not signed by the caller.";
    match pic.ingress_status_as(msg_id.clone(), Principal::anonymous()) {
        IngressStatusResult::Forbidden(msg) => assert_eq!(msg, expected_err,),
        status => panic!("Unexpected ingress status: {:?}", status),
    }

    // confirm the behavior of read state requests
    let resp = read_state_request_status(&pic, canister_id, msg_id.message_id.as_slice());
    assert_eq!(resp.status(), reqwest::StatusCode::FORBIDDEN);
    assert_eq!(
        String::from_utf8(resp.bytes().unwrap().to_vec()).unwrap(),
        expected_err
    );
}

fn read_state_request_status(
    pic: &PocketIc,
    canister_id: Principal,
    msg_id: &[u8],
) -> reqwest::blocking::Response {
    let path = vec!["request_status".into(), Label::from_bytes(msg_id)];
    let paths = vec![path.clone()];
    let content = ReadState {
        ingress_expiry: pic.get_time().as_nanos_since_unix_epoch() + 240_000_000_000,
        sender: Principal::anonymous(),
        paths,
    };
    let envelope = Envelope {
        content: std::borrow::Cow::Borrowed(&content),
        sender_pubkey: None,
        sender_sig: None,
        sender_delegation: None,
    };

    let mut serialized_bytes = Vec::new();
    let mut serializer = serde_cbor::Serializer::new(&mut serialized_bytes);
    serializer.self_describe().unwrap();
    envelope.serialize(&mut serializer).unwrap();

    let endpoint = format!(
        "instances/{}/api/v2/canister/{}/read_state",
        pic.instance_id(),
        canister_id.to_text()
    );
    let client = reqwest::blocking::Client::new();
    client
        .post(pic.get_server_url().join(&endpoint).unwrap())
        .header(reqwest::header::CONTENT_TYPE, "application/cbor")
        .body(serialized_bytes)
        .send()
        .unwrap()
}

#[test]
fn call_ingress_expiry() {
    let pic = PocketIcBuilder::new()
        .with_nns_subnet()
        .with_application_subnet()
        .build();
    let canister_id = pic.create_canister();
    pic.add_cycles(canister_id, INIT_CYCLES);
    pic.install_canister(canister_id, test_canister_wasm(), vec![], None);

    // submit an update call via /api/v2/canister/.../call using an ingress expiry in the future
    let unix_time_secs = 2272143600; // Wed Jan 01 2042 00:00:00 GMT+0100
    let time = Time::from_nanos_since_unix_epoch(unix_time_secs);
    pic.set_certified_time(time);
    let ingress_expiry = pic.get_time().as_nanos_since_unix_epoch() + 240_000_000_000;
    let (resp, msg_id) = call_request(&pic, ingress_expiry, canister_id);
    assert_eq!(resp.status(), reqwest::StatusCode::ACCEPTED);

    // execute a round on the PocketIC instance to process that update call
    pic.tick();

    // check the update call status
    let raw_message_id = RawMessageId {
        effective_principal: RawEffectivePrincipal::CanisterId(canister_id.as_slice().to_vec()),
        message_id: msg_id.to_vec(),
    };
    let reply = pic.ingress_status(raw_message_id).unwrap().unwrap();
    let principal = Decode!(&reply, String).unwrap();
    assert_eq!(principal, canister_id.to_string());

    // use an invalid ingress expiry
    let ingress_expiry = SystemTime::now()
        .duration_since(std::time::SystemTime::UNIX_EPOCH)
        .unwrap()
        .as_nanos() as u64
        + 240_000_000_000;
    let (resp, _msg_id) = call_request(&pic, ingress_expiry, canister_id);
    assert_eq!(resp.status(), reqwest::StatusCode::BAD_REQUEST);
    let err = String::from_utf8(resp.bytes().unwrap().to_vec()).unwrap();
    assert!(
        err.contains("Invalid request expiry: Specified ingress_expiry not within expected range")
    );
}

fn call_request(
    pic: &PocketIc,
    ingress_expiry: u64,
    canister_id: Principal,
) -> (reqwest::blocking::Response, [u8; 32]) {
    let content = Call {
        nonce: None,
        ingress_expiry,
        sender: Principal::anonymous(),
        canister_id,
        method_name: "whoami".to_string(),
        arg: Encode!(&()).unwrap(),
    };
    let envelope = Envelope {
        content: std::borrow::Cow::Borrowed(&content),
        sender_pubkey: None,
        sender_sig: None,
        sender_delegation: None,
    };

    let mut serialized_bytes = Vec::new();
    let mut serializer = serde_cbor::Serializer::new(&mut serialized_bytes);
    serializer.self_describe().unwrap();
    envelope.serialize(&mut serializer).unwrap();

    let endpoint = format!(
        "instances/{}/api/v2/canister/{}/call",
        pic.instance_id(),
        canister_id.to_text()
    );
    let client = reqwest::blocking::Client::new();
    let resp = client
        .post(pic.get_server_url().join(&endpoint).unwrap())
        .header(reqwest::header::CONTENT_TYPE, "application/cbor")
        .body(serialized_bytes)
        .send()
        .unwrap();
    (resp, *content.to_request_id())
}

#[test]
fn await_call_no_ticks() {
    let mut pic = PocketIcBuilder::new()
        .with_nns_subnet()
        .with_application_subnet()
        .build();
    let canister_id = pic.create_canister();
    pic.add_cycles(canister_id, INIT_CYCLES);
    pic.install_canister(canister_id, test_canister_wasm(), vec![], None);

    pic.make_live(None);

    let msg_id = pic
        .submit_call(
            canister_id,
            Principal::anonymous(),
            "whoami",
            encode_one(()).unwrap(),
        )
        .unwrap();

    let result = pic.await_call_no_ticks(msg_id).unwrap();
    let principal = Decode!(&result, String).unwrap();
    assert_eq!(principal, canister_id.to_string());
}

#[test]
fn many_intersubnet_calls() {
    let pic = PocketIcBuilder::new()
        .with_application_subnet()
        .with_application_subnet()
        .build();
    let canister_1 = pic.create_canister_on_subnet(None, None, pic.topology().get_app_subnets()[0]);
    pic.add_cycles(canister_1, 100_000_000_000_000_000);
    pic.install_canister(canister_1, test_canister_wasm(), vec![], None);
    let canister_2 = pic.create_canister_on_subnet(None, None, pic.topology().get_app_subnets()[1]);
    pic.add_cycles(canister_2, 100_000_000_000_000_000);
    pic.install_canister(canister_2, test_canister_wasm(), vec![], None);

    let mut msg_ids = vec![];
    let num_msgs: usize = 500;
    let msg_size: usize = 10000;
    for _ in 0..num_msgs {
        let msg_id = pic
            .submit_call(
                canister_1,
                Principal::anonymous(),
                "call_with_large_blob",
                Encode!(&canister_2, &msg_size).unwrap(),
            )
            .unwrap();
        msg_ids.push(msg_id);
    }
    for msg_id in msg_ids {
        pic.await_call(msg_id).unwrap();
    }
}

#[test]
fn test_reject_response_type() {
    let pic = PocketIc::new();

    // We create a test canister.
    let canister = pic.create_canister();
    pic.add_cycles(canister, INIT_CYCLES);
    pic.install_canister(canister, test_canister_wasm(), vec![], None);

    for certified in [true, false] {
        for action in ["reject", "trap"] {
            for method in ["query", "update"] {
                // updates are always certified
                if !certified && method == "update" {
                    continue;
                }
                let method_name = format!("{}_{}", action, method);
                let (err, msg_id) = if certified {
                    let msg_id = pic
                        .submit_call(
                            canister,
                            Principal::anonymous(),
                            &method_name,
                            Encode!(&()).unwrap(),
                        )
                        .unwrap();
                    let err = pic.await_call(msg_id.clone()).unwrap_err();
                    (err, Some(msg_id))
                } else {
                    let err = pic
                        .query_call(
                            canister,
                            Principal::anonymous(),
                            &method_name,
                            Encode!(&()).unwrap(),
                        )
                        .unwrap_err();
                    (err, None)
                };
                if let Some(msg_id) = msg_id {
                    let ingress_status_err = pic.ingress_status(msg_id).unwrap().unwrap_err();
                    assert_eq!(ingress_status_err, err);
                }
                if action == "reject" {
                    assert_eq!(err.reject_code, RejectCode::CanisterReject);
                    assert_eq!(err.error_code, ErrorCode::CanisterRejectedMessage);
                } else {
                    assert_eq!(action, "trap");
                    assert_eq!(err.reject_code, RejectCode::CanisterError);
                    assert_eq!(err.error_code, ErrorCode::CanisterCalledTrap);
                }
                assert!(err
                    .reject_message
                    .contains(&format!("{} in {} method", action, method)));
                assert_eq!(err.certified, certified);
            }
        }
    }

    for action in [b"trap", b"skip"] {
        let err = pic
            .submit_call(
                canister,
                Principal::anonymous(),
                "trap_update",
                action.to_vec(),
            )
            .unwrap_err();
        if action == b"trap" {
            assert_eq!(err.reject_code, RejectCode::CanisterError);
            assert!(err.reject_message.contains("trap in inspect message"));
            assert_eq!(err.error_code, ErrorCode::CanisterCalledTrap);
        } else {
            assert_eq!(action, b"skip");
            assert_eq!(err.reject_code, RejectCode::CanisterReject);
            assert!(err.reject_message.contains("Canister rejected the message"));
            assert_eq!(err.error_code, ErrorCode::CanisterRejectedMessage);
        }
        // inspect message is always uncertified
        assert!(!err.certified);
    }
}

#[test]
fn test_custom_blockmaker_metrics() {
    const HOURS_IN_SECONDS: u64 = 60 * 60;

    let pocket_ic = PocketIcBuilder::new().with_application_subnet().build();
    let topology = pocket_ic.topology();
    let application_subnet = topology.get_app_subnets()[0];

    // Create and install test canister.
    let canister = pocket_ic.create_canister_on_subnet(None, None, application_subnet);
    pocket_ic.add_cycles(canister, INIT_CYCLES);
    pocket_ic.install_canister(canister, test_canister_wasm(), vec![], None);

    let nodes = topology
        .subnet_configs
        .get(&application_subnet)
        .unwrap()
        .clone();

    let blockmaker_1 = nodes.node_ids[0].clone();
    let blockmaker_2 = nodes.node_ids[1].clone();

    let subnets_blockmakers = vec![RawSubnetBlockmaker {
        subnet: application_subnet.into(),
        blockmaker: blockmaker_1.clone(),
        failed_blockmakers: vec![blockmaker_2.clone()],
    }];

    let tick_configs = TickConfigs {
        blockmakers: Some(BlockmakerConfigs {
            blockmakers_per_subnet: subnets_blockmakers,
        }),
    };
    let daily_blocks = 5;

    // Blockmaker metrics are recorded in the management canister
    for _ in 0..daily_blocks {
        pocket_ic.tick_with_configs(tick_configs.clone());
    }
    // Advance time until next day so that management canister can record blockmaker metrics
    pocket_ic.advance_time(std::time::Duration::from_secs(HOURS_IN_SECONDS * 24));
    pocket_ic.tick();

    let response = pocket_ic
        .update_call(
            canister,
            Principal::anonymous(),
            // Calls the node_metrics_history method on the management canister
            "node_metrics_history_proxy",
            Encode!(&NodeMetricsHistoryArgs {
                subnet_id: application_subnet,
                start_at_timestamp_nanos: 0,
            })
            .unwrap(),
        )
        .unwrap();

    let first_node_metrics = Decode!(&response, Vec<NodeMetricsHistoryResultItem>)
        .unwrap()
        .remove(0)
        .node_metrics;

    let blockmaker_1_metrics = first_node_metrics
        .iter()
        .find(|x| x.node_id == Principal::from(blockmaker_1.clone()))
        .unwrap()
        .clone();
    let blockmaker_2_metrics = first_node_metrics
        .into_iter()
        .find(|x| x.node_id == Principal::from(blockmaker_2.clone()))
        .unwrap();

    assert_eq!(blockmaker_1_metrics.num_blocks_proposed_total, daily_blocks);
    assert_eq!(blockmaker_1_metrics.num_block_failures_total, 0);

    assert_eq!(blockmaker_2_metrics.num_blocks_proposed_total, 0);
    assert_eq!(blockmaker_2_metrics.num_block_failures_total, daily_blocks);
}

#[test]
fn test_http_methods() {
    // We create a PocketIC instance consisting of the NNS and one application subnet.
    let mut pic = PocketIcBuilder::new()
        .with_nns_subnet()
        .with_application_subnet()
        .build();

    // We retrieve the app subnet ID from the topology.
    let topology = pic.topology();
    let app_subnet = topology.get_app_subnets()[0];

    // We create a canister on the app subnet.
    let canister = pic.create_canister_on_subnet(None, None, app_subnet);
    assert_eq!(pic.get_subnet(canister), Some(app_subnet));

    // We top up the canister with cycles and install the test canister WASM to them.
    pic.add_cycles(canister, INIT_CYCLES);
    pic.install_canister(canister, test_canister_wasm(), vec![], None);

    // We start the HTTP gateway
    let endpoint = pic.make_live(None);

    // We request the path `/` with various HTTP methods.
    // We use raw endpoints as the test canister does not support certification.
    let gateway_host = endpoint.host().unwrap();
    let host = format!("{}.raw.{}", canister, gateway_host);
    let mut url = endpoint;
    url.set_host(Some(&host)).unwrap();
    url.set_path("/");
    for method in [
        Method::GET,
        Method::POST,
        Method::PUT,
        Method::DELETE,
        Method::HEAD,
        Method::PATCH,
    ] {
        // Windows doesn't automatically resolve localhost subdomains.
        #[cfg(windows)]
        let client = Client::builder()
            .resolve(
                &host,
                SocketAddr::new(
                    IpAddr::V4(Ipv4Addr::new(127, 0, 0, 1)),
                    pic.get_server_url().port().unwrap(),
                ),
            )
            .build()
            .unwrap();
        #[cfg(not(windows))]
        let client = Client::new();
        let res = client.request(method.clone(), url.clone()).send().unwrap();
        // The test canister rejects all request to the path `/` with `StatusCode::BAD_REQUEST`
        // and the error message "The request is not supported by the test canister.".
        assert_eq!(res.status(), StatusCode::BAD_REQUEST);
        let content_length: usize = res
            .headers()
            .get(CONTENT_LENGTH)
            .unwrap()
            .to_str()
            .unwrap()
            .parse()
            .unwrap();
        let expected_page = "The request is not supported by the test canister.";
        assert_eq!(content_length, expected_page.len());
        let page = String::from_utf8(res.bytes().unwrap().to_vec()).unwrap();
        if let Method::HEAD = method {
            assert!(page.is_empty());
        } else {
            assert_eq!(page, expected_page);
        }
    }
}

#[test]
fn state_handle() {
    let state = PocketIcState::new();

    let pic = PocketIcBuilder::new()
        .with_application_subnet()
        .with_state(state)
        .build();
    let canister_id = pic.create_canister();
    let state = pic.drop_and_take_state().unwrap();

    let pic = PocketIcBuilder::new().with_state(state).build();
    assert!(pic.canister_exists(canister_id));
    let state = pic.drop_and_take_state().unwrap();

    let path = state.into_path();
    let state = PocketIcState::new_from_path(path);

    let pic1 = PocketIcBuilder::new().with_read_only_state(&state).build();
    assert!(pic1.canister_exists(canister_id));

    let pic2 = PocketIcBuilder::new().with_read_only_state(&state).build();
    assert!(pic2.canister_exists(canister_id));
}

#[tokio::test]
async fn state_handle_async() {
    let state = PocketIcState::new();

    let pic = PocketIcBuilder::new()
        .with_application_subnet()
        .with_state(state)
        .build_async()
        .await;
    let canister_id = pic.create_canister().await;
    let state = pic.drop_and_take_state().await.unwrap();

    let pic = PocketIcBuilder::new().with_state(state).build_async().await;
    assert!(pic.canister_exists(canister_id).await);
    let state = pic.drop_and_take_state().await.unwrap();

    let path = state.into_path();
    let state = PocketIcState::new_from_path(path);

    let pic1 = PocketIcBuilder::new()
        .with_read_only_state(&state)
        .build_async()
        .await;
    assert!(pic1.canister_exists(canister_id).await);
    pic1.drop().await;

    let pic2 = PocketIcBuilder::new()
        .with_read_only_state(&state)
        .build_async()
        .await;
    assert!(pic2.canister_exists(canister_id).await);
    pic2.drop().await;
}

#[test]
#[should_panic(expected = "PocketIC instance state must be empty if a read-only state is mounted.")]
fn non_empty_state_and_read_only_state() {
    let state = PocketIcState::new();
    let pic = PocketIcBuilder::new()
        .with_application_subnet()
        .with_state(state)
        .build();
    let _canister_id = pic.create_canister();
    let state = pic.drop_and_take_state().unwrap();

    let read_only_state = PocketIcState::new();
    let pic = PocketIcBuilder::new()
        .with_application_subnet()
        .with_state(read_only_state)
        .build();
    let _canister_id = pic.create_canister();
    let read_only_state = pic.drop_and_take_state().unwrap();

    let _pic = PocketIcBuilder::new()
        .with_state(state)
        .with_read_only_state(&read_only_state)
        .build();
}<|MERGE_RESOLUTION|>--- conflicted
+++ resolved
@@ -10,20 +10,13 @@
 use ic_transport_types::Envelope;
 use ic_transport_types::EnvelopeContent::{Call, ReadState};
 use pocket_ic::common::rest::{BlockmakerConfigs, RawSubnetBlockmaker, TickConfigs};
-#[cfg(not(windows))]
-use pocket_ic::query_candid;
 use pocket_ic::{
     common::rest::{
         BlobCompression, CanisterHttpReply, CanisterHttpResponse, MockCanisterHttpResponse,
         RawEffectivePrincipal, RawMessageId, SubnetKind,
     },
-<<<<<<< HEAD
     query_candid, update_candid, DefaultEffectiveCanisterIdError, ErrorCode, IngressStatusResult,
     PocketIc, PocketIcBuilder, PocketIcState, RejectCode, Time,
-=======
-    update_candid, DefaultEffectiveCanisterIdError, ErrorCode, IngressStatusResult, PocketIc,
-    PocketIcBuilder, PocketIcState, RejectCode,
->>>>>>> af5bd3ba
 };
 use reqwest::blocking::Client;
 use reqwest::header::CONTENT_LENGTH;
@@ -363,7 +356,6 @@
     }
 }
 
-#[cfg(not(windows))]
 fn query_and_check_time(pic: &PocketIc, test_canister: Principal) {
     let current_time = pic.get_time().as_nanos_since_unix_epoch();
     let t: (u64,) = query_candid(pic, test_canister, "time", ((),)).unwrap();
@@ -371,9 +363,6 @@
     assert_eq!(current_time, t.0);
 }
 
-// The precision of SystemTime on Windows is not good enough for this test to pass:
-// https://doc.rust-lang.org/std/time/struct.SystemTime.html#platform-specific-behavior
-#[cfg(not(windows))]
 #[test]
 fn test_get_and_set_and_advance_time() {
     let pic = PocketIc::new();
@@ -383,8 +372,8 @@
     pic.add_cycles(canister, INIT_CYCLES);
     pic.install_canister(canister, test_canister_wasm(), vec![], None);
 
-    let unix_time_secs = 1650000000;
-    let time = Time::from_nanos_since_unix_epoch(unix_time_secs);
+    let unix_time_nanos = 1650000000000000000;
+    let time = Time::from_nanos_since_unix_epoch(unix_time_nanos);
     pic.set_time(time);
     // time is not certified so `query_and_check_time` would fail here
     assert_eq!(pic.get_time(), time);
@@ -395,8 +384,8 @@
     query_and_check_time(&pic, canister);
     assert_eq!(pic.get_time(), time + std::time::Duration::from_nanos(1));
 
-    let unix_time_secs = 1700000000;
-    let time = Time::from_nanos_since_unix_epoch(unix_time_secs);
+    let unix_time_nanos = 1700000000000000000;
+    let time = Time::from_nanos_since_unix_epoch(unix_time_nanos);
     pic.set_certified_time(time);
     query_and_check_time(&pic, canister);
     assert_eq!(pic.get_time(), time);
@@ -2218,8 +2207,8 @@
     pic.install_canister(canister_id, test_canister_wasm(), vec![], None);
 
     // submit an update call via /api/v2/canister/.../call using an ingress expiry in the future
-    let unix_time_secs = 2272143600; // Wed Jan 01 2042 00:00:00 GMT+0100
-    let time = Time::from_nanos_since_unix_epoch(unix_time_secs);
+    let unix_time_nanos = 2272143600000000000; // Wed Jan 01 2042 00:00:00 GMT+0100
+    let time = Time::from_nanos_since_unix_epoch(unix_time_nanos);
     pic.set_certified_time(time);
     let ingress_expiry = pic.get_time().as_nanos_since_unix_epoch() + 240_000_000_000;
     let (resp, msg_id) = call_request(&pic, ingress_expiry, canister_id);
