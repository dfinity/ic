use candid::{decode_one, encode_one, CandidType, Decode, Deserialize, Encode, Principal};
use ic_certification::Label;
use ic_management_canister_types::CanisterIdRecord;
use ic_management_canister_types::{
    Bip341, CanisterInstallMode, CanisterSettings, EcdsaPublicKeyResult, HttpRequestResult,
    NodeMetricsHistoryArgs, NodeMetricsHistoryRecord as NodeMetricsHistoryResultItem,
    ProvisionalCreateCanisterWithCyclesArgs, SchnorrAlgorithm, SchnorrAux,
    SchnorrKeyId as SchnorrPublicKeyArgsKeyId, SchnorrPublicKeyResult,
};
use ic_transport_types::Envelope;
use ic_transport_types::EnvelopeContent::{Call, ReadState};
use pocket_ic::common::rest::{BlockmakerConfigs, RawSubnetBlockmaker, TickConfigs};
use pocket_ic::{
    common::rest::{
        BlobCompression, CanisterHttpReply, CanisterHttpResponse, MockCanisterHttpResponse,
        RawEffectivePrincipal, RawMessageId, SubnetKind,
    },
<<<<<<< HEAD
    query_candid, start_or_reuse_server, start_or_reuse_server_impl, update_candid,
    DefaultEffectiveCanisterIdError, ErrorCode, IngressStatusResult, PocketIc, PocketIcBuilder,
    PocketIcState, RejectCode, Time,
=======
    query_candid, update_candid, DefaultEffectiveCanisterIdError, ErrorCode, IngressStatusResult,
    PocketIc, PocketIcBuilder, PocketIcState, RejectCode, Time,
>>>>>>> c7a64ff6
};
use reqwest::blocking::Client;
use reqwest::header::CONTENT_LENGTH;
use reqwest::{Method, StatusCode};
use serde::Serialize;
use sha2::{Digest, Sha256};
#[cfg(windows)]
use std::net::{IpAddr, Ipv4Addr, SocketAddr};
use std::{
    io::Read,
    sync::OnceLock,
    time::{Duration, SystemTime},
};
use tempfile::{NamedTempFile, TempDir};
#[cfg(windows)]
use wslpath::windows_to_wsl;

// 2T cycles
const INIT_CYCLES: u128 = 2_000_000_000_000;

#[derive(CandidType, Deserialize, Debug)]
enum RejectionCode {
    NoError,
    SysFatal,
    SysTransient,
    DestinationInvalid,
    CanisterReject,
    CanisterError,
    Unknown,
}

// Create a counter canister and charge it with 2T cycles.
fn deploy_counter_canister(pic: &PocketIc) -> Principal {
    let canister_id = pic.create_canister();
    pic.add_cycles(canister_id, INIT_CYCLES);
    pic.install_canister(canister_id, counter_wasm(), vec![], None);
    canister_id
}

// Call a method on the counter canister as the anonymous principal.
fn call_counter_canister(pic: &PocketIc, canister_id: Principal, method: &str) -> Vec<u8> {
    pic.update_call(
        canister_id,
        Principal::anonymous(),
        method,
        encode_one(()).unwrap(),
    )
    .expect("Failed to call counter canister")
}

#[test]
fn test_counter_canister() {
    let pic = PocketIc::new();
    let canister_id = deploy_counter_canister(&pic);

    // Make some calls to the counter canister.
    let reply = call_counter_canister(&pic, canister_id, "read");
    assert_eq!(reply, vec![0, 0, 0, 0]);
    let reply = call_counter_canister(&pic, canister_id, "write");
    assert_eq!(reply, vec![1, 0, 0, 0]);
    let reply = call_counter_canister(&pic, canister_id, "write");
    assert_eq!(reply, vec![2, 0, 0, 0]);
    let reply = call_counter_canister(&pic, canister_id, "read");
    assert_eq!(reply, vec![2, 0, 0, 0]);
}

fn counter_wasm() -> Vec<u8> {
    const COUNTER_WAT: &str = r#"
    (module
        (import "ic0" "msg_reply" (func $msg_reply))
        (import "ic0" "msg_reply_data_append" (func $msg_reply_data_append (param i32 i32)))
        (func $write
            (i32.store (i32.const 0) (i32.add (i32.load (i32.const 0)) (i32.const 1)))
            (call $read))
        (func $read
            (call $msg_reply_data_append
                (i32.const 0) ;; the counter from heap[0]
                (i32.const 4)) ;; length
            (call $msg_reply))
        (memory $memory 1)
        (export "canister_query read" (func $read))
        (export "canister_update write" (func $write))
    )"#;
    wat::parse_str(COUNTER_WAT).unwrap()
}

#[test]
fn test_create_canister_with_id() {
    let pic = PocketIcBuilder::new()
        .with_nns_subnet()
        .with_ii_subnet()
        .build();
    // goes on NNS
    let canister_id = Principal::from_text("rrkah-fqaaa-aaaaa-aaaaq-cai").unwrap();
    let actual_canister_id = pic
        .create_canister_with_id(None, None, canister_id)
        .unwrap();
    assert_eq!(actual_canister_id, canister_id);
    assert_eq!(
        pic.get_subnet(canister_id).unwrap(),
        pic.topology().get_nns().unwrap()
    );
    // goes on II
    let canister_id = Principal::from_text("rdmx6-jaaaa-aaaaa-aaadq-cai").unwrap();
    let actual_canister_id = pic
        .create_canister_with_id(None, None, canister_id)
        .unwrap();
    assert_eq!(actual_canister_id, canister_id);
    assert_eq!(
        pic.get_subnet(canister_id).unwrap(),
        pic.topology().get_ii().unwrap()
    );
}

#[test]
#[should_panic(expected = "is out of cycles")]
fn test_install_canister_with_no_cycles() {
    let pic = PocketIc::new();
    let canister_id = pic.create_canister();
    let wasm = b"\x00\x61\x73\x6d\x01\x00\x00\x00".to_vec();
    pic.install_canister(canister_id, wasm.clone(), vec![], None);
}

#[test]
#[should_panic(expected = "not found")]
fn test_canister_routing_not_found() {
    let pic = PocketIc::new();
    let canister_id = pic.create_canister();
    pic.add_cycles(canister_id, INIT_CYCLES);
    pic.stop_canister(canister_id, None).unwrap();
    pic.delete_canister(canister_id, None).unwrap();

    let wasm = b"\x00\x61\x73\x6d\x01\x00\x00\x00".to_vec();
    pic.install_canister(canister_id, wasm, vec![], None);
}

#[test]
fn test_create_canister_after_create_canister_with_id() {
    let pic = PocketIcBuilder::new().with_nns_subnet().build();

    let canister_id = Principal::from_text("rwlgt-iiaaa-aaaaa-aaaaa-cai").unwrap();
    let actual_canister_id = pic
        .create_canister_with_id(None, None, canister_id)
        .unwrap();
    assert_eq!(actual_canister_id, canister_id);
    let other_canister_id = pic.create_canister();
    assert_ne!(other_canister_id, canister_id);
}

#[test]
fn test_create_canister_with_used_id_fails() {
    let pic = PocketIcBuilder::new().with_nns_subnet().build();
    let canister_id = Principal::from_text("rwlgt-iiaaa-aaaaa-aaaaa-cai").unwrap();
    let res = pic.create_canister_with_id(None, None, canister_id);
    assert!(res.is_ok());
    let res = pic.create_canister_with_id(None, None, canister_id);
    assert!(res.is_err());
}

#[test]
#[should_panic(
    expected = "The binary representation 04 of effective canister ID 2vxsx-fae should consist of 10 bytes."
)]
fn test_create_canister_with_not_contained_id_panics() {
    let pic = PocketIc::new();
    let _ = pic.create_canister_with_id(None, None, Principal::anonymous());
}

#[test]
#[should_panic(
    expected = "The effective canister ID rwlgt-iiaaa-aaaaa-aaaaa-cai belongs to the NNS or II subnet on the IC mainnet for which PocketIC provides a `SubnetKind`: please set up your PocketIC instance with a subnet of that `SubnetKind`."
)]
fn test_create_canister_with_special_mainnet_id_panics() {
    let pic = PocketIc::new();
    let _ = pic.create_canister_with_id(
        None,
        None,
        Principal::from_slice(&[0x00, 0x00, 0x00, 0x00, 0x00, 0x00, 0x00, 0x00, 0x01, 0x01]),
    );
}

#[test]
#[should_panic(
    expected = "The effective canister ID nti35-np7aa-aaaaa-aaaaa-cai does not belong to an existing subnet and it is not a mainnet canister ID."
)]
fn test_create_canister_with_not_mainnet_id_panics() {
    let pic = PocketIc::new();
    let _ = pic.create_canister_with_id(
        None,
        None,
        Principal::from_slice(&[0xFF, 0x00, 0x00, 0x00, 0x00, 0x00, 0x00, 0x00, 0x01, 0x01]),
    );
}

#[test]
fn test_cycle_scaling() {
    let pic = PocketIcBuilder::new()
        .with_application_subnet()
        .with_fiduciary_subnet()
        .build();
    let app_canister_id =
        pic.create_canister_on_subnet(None, None, pic.topology().get_app_subnets()[0]);
    pic.add_cycles(app_canister_id, 100_000_000_000_000);
    let fidu_canister_id =
        pic.create_canister_on_subnet(None, None, pic.topology().get_fiduciary().unwrap());
    pic.add_cycles(fidu_canister_id, 100_000_000_000_000);

    let old_app_cycles = pic.cycle_balance(app_canister_id);
    pic.install_canister(app_canister_id, test_canister_wasm(), vec![], None);
    let new_app_cycles = pic.cycle_balance(app_canister_id);
    let app_cycles_delta = old_app_cycles - new_app_cycles;

    let old_fidu_cycles = pic.cycle_balance(fidu_canister_id);
    pic.install_canister(fidu_canister_id, test_canister_wasm(), vec![], None);
    let new_fidu_cycles = pic.cycle_balance(fidu_canister_id);
    let fidu_cycles_delta = old_fidu_cycles - new_fidu_cycles;

    // the fiduciary subnet has 28 nodes which is more than twice
    // the number of nodes on an application subnet (13)
    assert!(fidu_cycles_delta > 2 * app_cycles_delta);
}

#[test]
fn test_canister_creation_subnet_selection() {
    // Application subnet has highest priority
    let pic = PocketIcBuilder::new()
        .with_nns_subnet()
        .with_sns_subnet()
        .with_ii_subnet()
        .with_fiduciary_subnet()
        .with_bitcoin_subnet()
        .with_system_subnet()
        .with_application_subnet()
        .build();

    let canister_id = pic.create_canister();
    let subnet_id = pic.get_subnet(canister_id).unwrap();
    let subnet_kind = pic
        .topology()
        .subnet_configs
        .get(&subnet_id)
        .unwrap()
        .subnet_kind;
    assert_eq!(subnet_kind, SubnetKind::Application);

    // System subnet has highest priority
    let pic = PocketIcBuilder::new()
        .with_nns_subnet()
        .with_sns_subnet()
        .with_ii_subnet()
        .with_fiduciary_subnet()
        .with_bitcoin_subnet()
        .with_system_subnet()
        .build();
    let canister_id = pic.create_canister();
    let subnet_id = pic.get_subnet(canister_id).unwrap();
    let subnet_kind = pic
        .topology()
        .subnet_configs
        .get(&subnet_id)
        .unwrap()
        .subnet_kind;
    assert_eq!(subnet_kind, SubnetKind::System);
}

#[test]
fn test_routing_with_multiple_subnets() {
    let pic = PocketIcBuilder::new()
        .with_nns_subnet()
        .with_application_subnet()
        .build();

    let subnet_id_1 = pic.topology().get_nns().unwrap();
    let canister_id_1 = pic.create_canister_on_subnet(None, None, subnet_id_1);
    let subnet_id_2 = pic.topology().get_app_subnets()[0];
    let canister_id_2 = pic.create_canister_on_subnet(None, None, subnet_id_2);
    pic.add_cycles(canister_id_1, INIT_CYCLES);
    pic.add_cycles(canister_id_2, INIT_CYCLES);
    pic.install_canister(canister_id_1, counter_wasm(), vec![], None);
    pic.install_canister(canister_id_2, counter_wasm(), vec![], None);

    // Call canister 1 on subnet 1.
    let reply = call_counter_canister(&pic, canister_id_1, "read");
    assert_eq!(reply, vec![0, 0, 0, 0]);
    let reply = call_counter_canister(&pic, canister_id_1, "write");
    assert_eq!(reply, vec![1, 0, 0, 0]);

    // Call canister 2 on subnet 2.
    let reply = call_counter_canister(&pic, canister_id_2, "read");
    assert_eq!(reply, vec![0, 0, 0, 0]);
    let reply = call_counter_canister(&pic, canister_id_2, "write");
    assert_eq!(reply, vec![1, 0, 0, 0]);

    // Creating a canister without specifying a subnet should still work.
    let _canister_id = pic.create_canister();
}

#[test]
fn test_multiple_large_xnet_payloads() {
    let pic = PocketIcBuilder::new()
        .with_nns_subnet()
        .with_application_subnet()
        .build();
    let nns_subnet = pic.topology().get_nns().unwrap();
    let app_subnet = pic.topology().get_app_subnets()[0];
    let canister_1 = pic.create_canister_on_subnet(None, None, nns_subnet);
    let canister_2 = pic.create_canister_on_subnet(None, None, app_subnet);
    pic.add_cycles(canister_1, INIT_CYCLES);
    pic.add_cycles(canister_2, INIT_CYCLES);

    pic.install_canister(canister_1, test_canister_wasm(), vec![], None);
    pic.install_canister(canister_2, test_canister_wasm(), vec![], None);

    for canister_a in [canister_1, canister_2] {
        for canister_b in [canister_1, canister_2] {
            for size in [2_000_000, 10_000_000] {
                let xnet_result = pic.update_call(
                    canister_a,
                    Principal::anonymous(),
                    "call_with_large_blob",
                    Encode!(&canister_b, &size).unwrap(),
                );
                if canister_a == canister_b || size <= 2_000_000 {
                    // Self-calls with 10M and xnet-calls with up to 2M arguments work just fine
                    // and return the length of the blob sent in the inter-canister call.
                    match xnet_result {
                        Ok(reply) => {
                            let blob_len = Decode!(&reply, usize).unwrap();
                            assert_eq!(blob_len, size);
                        }
                        _ => panic!("Unexpected update call result: {:?}", xnet_result),
                    };
                } else {
                    // An inter-canister call to a different subnet with 10M argument traps.
                    match xnet_result {
                        Err(reject_response) => {
                            assert_eq!(reject_response.error_code, ErrorCode::CanisterCalledTrap);
                        }
                        _ => panic!("Unexpected update call result: {:?}", xnet_result),
                    };
                }
            }
        }
    }
}

fn query_and_check_time(pic: &PocketIc, test_canister: Principal) {
    let current_time = pic.get_time().as_nanos_since_unix_epoch();
    let t: (u64,) = query_candid(pic, test_canister, "time", ((),)).unwrap();
    assert_eq!(pic.get_time().as_nanos_since_unix_epoch(), current_time);
    assert_eq!(current_time, t.0);
}

#[test]
fn test_get_and_set_and_advance_time() {
    let pic = PocketIc::new();

    // We create a test canister.
    let canister = pic.create_canister();
    pic.add_cycles(canister, INIT_CYCLES);
    pic.install_canister(canister, test_canister_wasm(), vec![], None);

    let unix_time_nanos = 1650000000000000000;
    let time = Time::from_nanos_since_unix_epoch(unix_time_nanos);
    pic.set_time(time);
    // time is not certified so `query_and_check_time` would fail here
    assert_eq!(pic.get_time(), time);
    pic.tick();
    query_and_check_time(&pic, canister);
    assert_eq!(pic.get_time(), time);
    pic.tick();
    query_and_check_time(&pic, canister);
    assert_eq!(pic.get_time(), time + std::time::Duration::from_nanos(1));

    let unix_time_nanos = 1700000000000000000;
    let time = Time::from_nanos_since_unix_epoch(unix_time_nanos);
    pic.set_certified_time(time);
    query_and_check_time(&pic, canister);
    assert_eq!(pic.get_time(), time);
    pic.tick();
    query_and_check_time(&pic, canister);
    assert_eq!(pic.get_time(), time + std::time::Duration::from_nanos(1));
    pic.tick();
    query_and_check_time(&pic, canister);
    assert_eq!(pic.get_time(), time + std::time::Duration::from_nanos(2));

    let time = pic.get_time();
    pic.advance_time(std::time::Duration::from_secs(420));
    // time is not certified so `query_and_check_time` would fail here
    assert_eq!(pic.get_time(), time + std::time::Duration::from_secs(420));
    pic.tick();
    query_and_check_time(&pic, canister);
    assert_eq!(pic.get_time(), time + std::time::Duration::from_secs(420));
    pic.tick();
    query_and_check_time(&pic, canister);
    assert_eq!(
        pic.get_time(),
        time + std::time::Duration::from_secs(420) + std::time::Duration::from_nanos(1)
    );
}

#[test]
#[should_panic(expected = "SettingTimeIntoPast")]
fn set_time_into_past() {
    let pic = PocketIc::new();

    let now = SystemTime::now();
    let future = now + std::time::Duration::from_secs(1);
    pic.set_time(future.into());

    pic.set_time(now.into());
}

#[test]
fn time_on_resumed_instance() {
    let state = PocketIcState::new();

    let pic = PocketIcBuilder::new()
        .with_application_subnet()
        .with_state(state)
        .build();

    let now = SystemTime::now();
    pic.set_certified_time(now.into());

    let time = pic.get_time();
    assert_eq!(time, now.into());
    let state = pic.drop_and_take_state().unwrap();

    let pic = PocketIcBuilder::new().with_state(state).build();

    // The time on the resumed instances increases by 2ns:
    // - 1ns due to executing a checkpointed round before dropping the original instance;
    // - 1ns due to bumping time when creating a new instance to ensure strict time monotonicity.
    let resumed_time = pic.get_time();
    assert_eq!(resumed_time, time + Duration::from_nanos(2));
}

#[tokio::test]
async fn killed_instance() {
    let (mut server, server_url) = start_or_reuse_server_impl(None).await;
    let temp_dir = TempDir::new().unwrap();

    let state = PocketIcState::new_from_path(temp_dir.path().to_path_buf());
    let pic = PocketIcBuilder::new()
        .with_application_subnet()
        .with_server_url(server_url)
        .with_state(state)
        .build_async()
        .await;

    let canister_id = pic.create_canister().await;

    // Execute many rounds to trigger a checkpoint.
    for _ in 0..600 {
        pic.tick().await;
    }

    // The following (most recent) changes will be lost after killing the instance.
    let now = SystemTime::now();
    pic.set_certified_time(now.into()).await;
    let another_canister_id = pic.create_canister().await;

    assert!(pic.canister_exists(canister_id).await);
    assert!(pic.canister_exists(another_canister_id).await);
    let time = pic.get_time().await;
    assert!(time >= now.into());

    server.kill().unwrap();

    let state = PocketIcState::new_from_path(temp_dir.path().to_path_buf());
    let pic = PocketIcBuilder::new().with_state(state).build_async().await;

    // Only the first canister (created before the last checkpoint) is preserved,
    // the other canister and time change are lost.
    assert!(pic.canister_exists(canister_id).await);
    assert!(!pic.canister_exists(another_canister_id).await);
    let resumed_time = pic.get_time().await;
    assert!(resumed_time < now.into());

    // Drop instance explicitly to prevent data races in the StateManager.
    pic.drop().await;
}

#[test]
fn test_get_set_cycle_balance() {
    let pic = PocketIc::new();
    let canister_id = pic.create_canister();
    let initial_balance = pic.cycle_balance(canister_id);
    let new_balance = pic.add_cycles(canister_id, 420);
    assert_eq!(new_balance, initial_balance + 420);
    let balance = pic.cycle_balance(canister_id);
    assert_eq!(balance, initial_balance + 420);
}

#[test]
fn test_create_and_drop_instances() {
    let pic = PocketIc::new();
    let id = pic.instance_id();
    assert_eq!(PocketIc::list_instances()[id], "Available".to_string());
    drop(pic);
    assert_eq!(PocketIc::list_instances()[id], "Deleted".to_string());
}

#[test]
fn test_tick() {
    let pic = PocketIc::new();
    pic.tick();
}

#[test]
fn test_root_key() {
    let pic = PocketIc::new();
    assert!(pic.root_key().is_none());

    let pic = PocketIcBuilder::new().with_nns_subnet().build();
    assert!(pic.root_key().is_some());
}

#[test]
#[should_panic(expected = "SubnetConfigSet must contain at least one subnet")]
fn test_new_pocket_ic_without_subnets_panics() {
    let _pic: PocketIc = PocketIcBuilder::new().build();
}

#[test]
fn test_canister_exists() {
    let pic = PocketIc::new();
    let canister_id = pic.create_canister();
    pic.add_cycles(canister_id, INIT_CYCLES);
    assert!(pic.canister_exists(canister_id));
    pic.stop_canister(canister_id, None).unwrap();
    pic.delete_canister(canister_id, None).unwrap();
    assert!(!pic.canister_exists(canister_id));

    let pic = PocketIc::new();
    assert!(!pic.canister_exists(canister_id));
}

#[test]
fn test_get_subnet_of_canister() {
    let pic = PocketIcBuilder::new()
        .with_nns_subnet()
        .with_application_subnet()
        .build();
    let nns_subnet = pic.topology().get_nns().unwrap();
    let app_subnet = pic.topology().get_app_subnets()[0];

    let canister_id = pic.create_canister_on_subnet(None, None, nns_subnet);
    let subnet_id = pic.get_subnet(canister_id);
    assert_eq!(subnet_id.unwrap(), nns_subnet);

    let canister_id = pic.create_canister_on_subnet(None, None, app_subnet);
    let subnet_id = pic.get_subnet(canister_id);
    assert_eq!(subnet_id.unwrap(), app_subnet);

    let pic = PocketIc::new();
    let canister_id = pic.create_canister();
    let app_subnet = pic.topology().get_app_subnets()[0];
    let subnet_id = pic.get_subnet(canister_id).unwrap();
    assert_eq!(subnet_id, app_subnet);

    pic.add_cycles(canister_id, INIT_CYCLES);
    pic.stop_canister(canister_id, None).unwrap();
    pic.delete_canister(canister_id, None).unwrap();
    let subnet_id = pic.get_subnet(canister_id);
    assert!(subnet_id.is_none());
}

#[test]
fn test_set_and_get_stable_memory_not_compressed() {
    let pic = PocketIc::new();
    let canister_id = deploy_counter_canister(&pic);

    let data = "deadbeef".as_bytes().to_vec();
    pic.set_stable_memory(canister_id, data.clone(), BlobCompression::NoCompression);

    let read_data = pic.get_stable_memory(canister_id);
    assert_eq!(data, read_data[..8]);
}

#[test]
fn test_set_and_get_stable_memory_compressed() {
    let pic = PocketIc::new();
    let canister_id = deploy_counter_canister(&pic);

    let data = "decafbad".as_bytes().to_vec();
    let mut compressed_data = Vec::new();
    let mut gz = flate2::read::GzEncoder::new(&data[..], flate2::Compression::default());
    gz.read_to_end(&mut compressed_data).unwrap();

    pic.set_stable_memory(canister_id, compressed_data.clone(), BlobCompression::Gzip);

    let read_data = pic.get_stable_memory(canister_id);
    assert_eq!(data, read_data[..8]);
}

#[test]
fn test_parallel_calls() {
    let wat = r#"
    (module
        (import "ic0" "time" (func $ic0_time (result i64)))
        (import "ic0" "msg_reply" (func $msg_reply))
        (import "ic0" "msg_reply_data_append"
            (func $msg_reply_data_append (param i32 i32)))
        (func $time
            (i64.store (i32.const 0) (call $ic0_time))
            (call $msg_reply_data_append (i32.const 0) (i32.const 8))
            (call $msg_reply))
        (memory $memory 1)
        (export "canister_update time" (func $time))
    )
"#;

    let pic = PocketIc::new();
    let canister_id = pic.create_canister();
    pic.add_cycles(canister_id, INIT_CYCLES);
    let time_wasm = wat::parse_str(wat).unwrap();
    pic.install_canister(canister_id, time_wasm, vec![], None);

    let msg_id1 = pic
        .submit_call(
            canister_id,
            Principal::anonymous(),
            "time",
            encode_one(()).unwrap(),
        )
        .unwrap();
    let msg_id2 = pic
        .submit_call(
            canister_id,
            Principal::anonymous(),
            "time",
            encode_one(()).unwrap(),
        )
        .unwrap();

    let time1 = pic.await_call(msg_id1).unwrap();
    let time2 = pic.await_call(msg_id2).unwrap();

    // times should be equal since the update calls are parallel
    // and should be executed in the same round
    assert_eq!(time1, time2);

    let time3 = pic
        .update_call(
            canister_id,
            Principal::anonymous(),
            "time",
            encode_one(()).unwrap(),
        )
        .unwrap();

    // now times should not be equal since the last update call
    // was executed in a separate round and round times are strictly
    // monotone
    assert!(time1 != time3);
}

#[test]
fn test_inspect_message() {
    let wat = r#"
    (module
        (import "ic0" "accept_message" (func $accept_message))
        (import "ic0" "msg_reply" (func $msg_reply))
        (func $inspect
            (i32.load (i32.const 0))
            (if
              (then)
              (else
                (call $accept_message)
              )
            )
        )
        (func $inc
            ;; Increment a counter.
            (i32.store
                (i32.const 0)
                (i32.add (i32.load (i32.const 0)) (i32.const 1)))
            (call $msg_reply))
        (memory $memory 1)
        (export "canister_inspect_message" (func $inspect))
        (export "canister_update inc" (func $inc))
    )
"#;

    let pic = PocketIc::new();
    let canister_id = pic.create_canister();
    pic.add_cycles(canister_id, INIT_CYCLES);
    let inspect_wasm = wat::parse_str(wat).unwrap();
    pic.install_canister(canister_id, inspect_wasm, vec![], None);

    // the first call succeeds because the inspect_message accepts for counter = 0
    pic.update_call(
        canister_id,
        Principal::anonymous(),
        "inc",
        encode_one(()).unwrap(),
    )
    .unwrap();

    // the second call fails because the first (successful) call incremented the counter
    // and the inspect_message does not accept for counter > 0
    pic.update_call(
        canister_id,
        Principal::anonymous(),
        "inc",
        encode_one(()).unwrap(),
    )
    .unwrap_err();
}

#[should_panic]
#[test]
fn test_too_large_call() {
    let pic = PocketIc::new();
    let canister_id = deploy_counter_canister(&pic);

    const MAX_INGRESS_MESSAGE_ARG_SIZE: usize = 2097152;
    pic.update_call(
        canister_id,
        Principal::anonymous(),
        "inc",
        vec![42; MAX_INGRESS_MESSAGE_ARG_SIZE + 1],
    )
    .unwrap_err();
}

#[tokio::test]
async fn test_create_and_drop_instances_async() {
    let pic = pocket_ic::nonblocking::PocketIc::new().await;
    let id = pic.instance_id;
    assert_eq!(
        pocket_ic::nonblocking::PocketIc::list_instances().await[id],
        "Available".to_string()
    );
    pic.drop().await;
    assert_eq!(
        pocket_ic::nonblocking::PocketIc::list_instances().await[id],
        "Deleted".to_string()
    );
}

#[tokio::test]
async fn test_counter_canister_async() {
    let pic = pocket_ic::nonblocking::PocketIc::new().await;

    // Create a counter canister and charge it with 2T cycles.
    let canister_id = pic.create_canister().await;
    pic.add_cycles(canister_id, INIT_CYCLES).await;
    pic.install_canister(canister_id, counter_wasm(), vec![], None)
        .await;

    // Make some calls to the canister.
    let reply = pic
        .update_call(
            canister_id,
            Principal::anonymous(),
            "read",
            encode_one(()).unwrap(),
        )
        .await
        .expect("Failed to call counter canister");
    assert_eq!(reply, vec![0, 0, 0, 0]);

    // Drop the PocketIc instance.
    pic.drop().await;
}

// Canister code with a very large WASM.
fn very_large_wasm(n: usize) -> Vec<u8> {
    const WASM_PAGE_SIZE: usize = 1 << 16;
    let wat = format!(
        r#"
    (module
        (import "ic0" "msg_reply" (func $msg_reply))
        (import "ic0" "msg_reply_data_append"
            (func $msg_reply_data_append (param i32 i32)))
        (func $read
            (call $msg_reply_data_append (i32.const 0) (i32.const 4))
            (call $msg_reply))
        (memory $memory {})
        (export "canister_update read" (func $read))
        (data (i32.const 0) "{}")
    )
"#,
        n / WASM_PAGE_SIZE + 42,
        String::from_utf8(vec![b'X'; n]).unwrap()
    );
    wat::parse_str(wat).unwrap()
}

#[test]
fn install_very_large_wasm() {
    let pic = PocketIcBuilder::new().with_application_subnet().build();

    // Create a canister.
    let canister_id = pic.create_canister();

    // Charge the canister with 2T cycles.
    pic.add_cycles(canister_id, 100 * INIT_CYCLES);

    // Install the very large canister wasm on the canister.
    let wasm_module = very_large_wasm(5_000_000);
    assert!(wasm_module.len() >= 5_000_000);
    pic.install_canister(canister_id, wasm_module, vec![], None);

    // Update call on the newly installed canister should succeed
    // and return 4 bytes of the large data section.
    let res = pic
        .update_call(canister_id, Principal::anonymous(), "read", vec![])
        .unwrap();
    assert_eq!(res, vec![b'X'; 4]);
}

#[test]
fn test_uninstall_canister() {
    let pic = PocketIc::new();
    let canister_id = deploy_counter_canister(&pic);

    // The module hash should be set after the canister is installed.
    let status = pic.canister_status(canister_id, None).unwrap();
    assert!(status.module_hash.is_some());

    // Uninstall the canister.
    pic.uninstall_canister(canister_id, None).unwrap();

    // The module hash should be unset after the canister is uninstalled.
    let status = pic.canister_status(canister_id, None).unwrap();
    assert!(status.module_hash.is_none());
}

#[test]
fn test_update_canister_settings() {
    let pic = PocketIc::new();

    // Create a canister and charge it with 200T cycles.
    let canister_id = pic.create_canister();
    pic.add_cycles(canister_id, 100 * INIT_CYCLES);

    // The compute allocation of the canister should be zero.
    let status = pic.canister_status(canister_id, None).unwrap();
    let zero: candid::Nat = 0_u64.into();
    assert_eq!(status.settings.compute_allocation, zero);

    // Set the compute allocation to 1.
    let new_compute_allocation: candid::Nat = 1_u64.into();
    let settings = CanisterSettings {
        compute_allocation: Some(new_compute_allocation.clone()),
        ..Default::default()
    };
    pic.update_canister_settings(canister_id, None, settings)
        .unwrap();

    // Check that the compute allocation has been set.
    let status = pic.canister_status(canister_id, None).unwrap();
    assert_eq!(status.settings.compute_allocation, new_compute_allocation);
}

#[test]
fn test_xnet_call_and_create_canister_with_specified_id() {
    // We start with a PocketIC instance consisting of two application subnets.
    let pic = PocketIcBuilder::new()
        .with_application_subnet()
        .with_application_subnet()
        .build();

    // We retrieve these two (distinct) subnet IDs from the topology.
    let subnet_id_1 = pic.topology().get_app_subnets()[0];
    let subnet_id_2 = pic.topology().get_app_subnets()[1];
    assert_ne!(subnet_id_1, subnet_id_2);

    // We create canisters on those two subnets.
    let canister_1 = pic.create_canister_on_subnet(None, None, subnet_id_1);
    assert_eq!(pic.get_subnet(canister_1), Some(subnet_id_1));
    let canister_2 = pic.create_canister_on_subnet(None, None, subnet_id_2);
    assert_eq!(pic.get_subnet(canister_2), Some(subnet_id_2));

    // We define a "specified" canister ID that exists on the IC mainnet,
    // but belongs to the canister ranges of no subnet on the PocketIC instance.
    let specified_id = Principal::from_text("rimrc-piaaa-aaaao-aaljq-cai").unwrap();
    assert!(pic.get_subnet(specified_id).is_none());

    // We create a canister with that specified canister ID: this should succeed
    // and a new subnet should be created.
    let canister_3 = pic
        .create_canister_with_id(None, None, specified_id)
        .unwrap();
    assert_eq!(canister_3, specified_id);
    let subnet_id_3 = pic.get_subnet(specified_id).unwrap();
    assert_ne!(subnet_id_1, subnet_id_3);
    assert_ne!(subnet_id_2, subnet_id_3);

    // We also define a "specified" canister ID that corresponds to the Bitcoin mainnet canister,
    // but belongs to the canister ranges of no subnet on the PocketIC instance.
    let bitcoin_canister_id = Principal::from_text("ghsi2-tqaaa-aaaan-aaaca-cai").unwrap();
    assert!(pic.get_subnet(bitcoin_canister_id).is_none());
    assert!(pic.topology().get_bitcoin().is_none());

    // We create a canister with that specified canister ID: this should succeed
    // and a new subnet should be created.
    let canister_4 = pic
        .create_canister_with_id(None, None, bitcoin_canister_id)
        .unwrap();
    assert_eq!(canister_4, bitcoin_canister_id);
    let subnet_id_4 = pic.get_subnet(bitcoin_canister_id).unwrap();
    assert_eq!(pic.topology().get_bitcoin().unwrap(), subnet_id_4);
    assert_ne!(subnet_id_1, subnet_id_4);
    assert_ne!(subnet_id_2, subnet_id_4);
    assert_ne!(subnet_id_3, subnet_id_4);

    // We top up the canisters with cycles and install the test canister WASM to them.
    for canister in [canister_1, canister_2, canister_3, canister_4] {
        pic.add_cycles(canister, INIT_CYCLES);
        pic.install_canister(canister, test_canister_wasm(), vec![], None);
    }

    // We test if xnet calls work between all pairs of canisters
    // (in particular, including the canisters on the new subnets).
    for canister_a in [canister_1, canister_2, canister_3, canister_4] {
        for canister_b in [canister_1, canister_2, canister_3, canister_4] {
            if canister_a != canister_b {
                let xnet_result = pic.update_call(
                    canister_a,
                    Principal::anonymous(),
                    "whois",
                    Encode!(&canister_b).unwrap(),
                );
                match xnet_result {
                    Ok(reply) => {
                        let identity = Decode!(&reply, String).unwrap();
                        assert_eq!(identity, canister_b.to_string());
                    }
                    _ => panic!("Unexpected update call result: {:?}", xnet_result),
                };
            }
        }
    }
}

#[test]
fn test_query_call_on_new_pocket_ic() {
    let pic = PocketIc::new();

    let topology = pic.topology();
    let canister_id: Principal = topology.default_effective_canister_id.into();

    pic.query_call(canister_id, Principal::anonymous(), "foo", vec![])
        .unwrap_err();
}

fn test_canister_wasm() -> Vec<u8> {
    let wasm_path = std::env::var_os("TEST_WASM").expect("Missing test canister wasm file");
    std::fs::read(wasm_path).unwrap()
}

#[test]
fn test_schnorr() {
    // We create a PocketIC instance consisting of the NNS, II, and one application subnet.
    let pic = PocketIcBuilder::new()
        .with_nns_subnet()
        .with_ii_subnet() // this subnet has threshold keys
        .with_application_subnet()
        .build();

    // We retrieve the app subnet ID from the topology.
    let topology = pic.topology();
    let app_subnet = topology.get_app_subnets()[0];

    // We create a canister on the app subnet.
    let canister = pic.create_canister_on_subnet(None, None, app_subnet);
    assert_eq!(pic.get_subnet(canister), Some(app_subnet));

    // We top up the canister with cycles and install the test canister WASM to them.
    pic.add_cycles(canister, INIT_CYCLES);
    pic.install_canister(canister, test_canister_wasm(), vec![], None);

    // We define the message, derivation path, and Merkle root hash.
    let message = b"Hello, world!==================="; // must be of length 32 bytes for BIP340
    let derivation_path = vec!["my message".as_bytes().to_vec()];
    let some_aux: Option<SchnorrAux> = Some(SchnorrAux::Bip341(Bip341 {
        merkle_root_hash: b"Hello, aux!=====================".to_vec(),
    }));
    for algorithm in [SchnorrAlgorithm::Bip340secp256k1, SchnorrAlgorithm::Ed25519] {
        for name in ["key_1", "test_key_1", "dfx_test_key"] {
            for aux in [None, some_aux.clone()] {
                let key_id = SchnorrPublicKeyArgsKeyId {
                    algorithm,
                    name: name.to_string(),
                };

                // We get the Schnorr public key and signature.
                let schnorr_public_key = update_candid::<
                    (Option<Principal>, _, _),
                    (Result<SchnorrPublicKeyResult, String>,),
                >(
                    &pic,
                    canister,
                    "schnorr_public_key",
                    (None, derivation_path.clone(), key_id.clone()),
                )
                .unwrap()
                .0
                .unwrap();
                let schnorr_signature_result = update_candid::<_, (Result<Vec<u8>, String>,)>(
                    &pic,
                    canister,
                    "sign_with_schnorr",
                    (
                        message,
                        derivation_path.clone(),
                        key_id.clone(),
                        aux.clone(),
                    ),
                )
                .unwrap()
                .0;

                // We verify the Schnorr signature.
                match key_id.algorithm {
                    SchnorrAlgorithm::Bip340secp256k1 => {
                        use k256::ecdsa::signature::hazmat::PrehashVerifier;
                        use k256::schnorr::{Signature, VerifyingKey};
                        let bip340_public_key = schnorr_public_key.public_key[1..].to_vec();
                        let public_key = match aux {
                            None => bip340_public_key,
                            Some(SchnorrAux::Bip341(bip341_aux)) => {
                                use bitcoin::hashes::Hash;
                                use bitcoin::schnorr::TapTweak;
                                let xonly = bitcoin::util::key::XOnlyPublicKey::from_slice(
                                    bip340_public_key.as_slice(),
                                )
                                .unwrap();
                                let merkle_root =
                                    bitcoin::util::taproot::TapBranchHash::from_slice(
                                        &bip341_aux.merkle_root_hash,
                                    )
                                    .unwrap();
                                let secp256k1_engine = bitcoin::secp256k1::Secp256k1::new();
                                xonly
                                    .tap_tweak(&secp256k1_engine, Some(merkle_root))
                                    .0
                                    .to_inner()
                                    .serialize()
                                    .to_vec()
                            }
                        };
                        let vk = VerifyingKey::from_bytes(&public_key).unwrap();
                        let sig = Signature::try_from(schnorr_signature_result.unwrap().as_slice())
                            .unwrap();

                        vk.verify_prehash(message, &sig).unwrap();
                    }
                    SchnorrAlgorithm::Ed25519 => {
                        use ed25519_dalek::{Signature, Verifier, VerifyingKey};
                        let pk: [u8; 32] = schnorr_public_key.public_key.try_into().unwrap();
                        let vk = VerifyingKey::from_bytes(&pk).unwrap();
                        let verification_result = schnorr_signature_result.map(|signature| {
                            let s = Signature::from_slice(&signature).unwrap();
                            vk.verify(message, &s).unwrap();
                        });
                        assert!(
                            verification_result.is_ok() == aux.is_none(),
                            "{:?}",
                            verification_result
                        );
                    }
                };
            }
        }
    }
}

#[test]
fn test_ecdsa() {
    use k256::ecdsa::signature::hazmat::PrehashVerifier;

    // We create a PocketIC instance consisting of the NNS, II, and one application subnet.
    let pic = PocketIcBuilder::new()
        .with_nns_subnet()
        .with_ii_subnet() // this subnet has threshold keys
        .with_application_subnet()
        .build();

    // We retrieve the app subnet ID from the topology.
    let topology = pic.topology();
    let app_subnet = topology.get_app_subnets()[0];

    // We create a canister on the app subnet.
    let canister = pic.create_canister_on_subnet(None, None, app_subnet);
    assert_eq!(pic.get_subnet(canister), Some(app_subnet));

    // We top up the canister with cycles and install the test canister WASM to them.
    pic.add_cycles(canister, INIT_CYCLES);
    pic.install_canister(canister, test_canister_wasm(), vec![], None);

    // We define the message and derivation path.
    let message = "Hello, world!".to_string();
    let derivation_path = vec!["my message".as_bytes().to_vec()];

    // We compute the hash of the message.
    let mut hasher = Sha256::new();
    hasher.update(message);
    let message_hash: Vec<u8> = hasher.finalize().to_vec();

    for key_id in ["key_1", "test_key_1", "dfx_test_key"] {
        let key_id = key_id.to_string();

        // We get the ECDSA public key and signature.
        let ecsda_public_key = update_candid::<
            (Option<Principal>, Vec<Vec<u8>>, String),
            (Result<EcdsaPublicKeyResult, String>,),
        >(
            &pic,
            canister,
            "ecdsa_public_key",
            (None, derivation_path.clone(), key_id.clone()),
        )
        .unwrap()
        .0
        .unwrap();
        let ecdsa_signature =
            update_candid::<(Vec<u8>, Vec<Vec<u8>>, String), (Result<Vec<u8>, String>,)>(
                &pic,
                canister,
                "sign_with_ecdsa",
                (message_hash.clone(), derivation_path.clone(), key_id),
            )
            .unwrap()
            .0
            .unwrap();

        // We verify the ECDSA signature.
        let pk = k256::ecdsa::VerifyingKey::from_sec1_bytes(&ecsda_public_key.public_key).unwrap();
        let sig = k256::ecdsa::Signature::try_from(ecdsa_signature.as_slice()).unwrap();
        pk.verify_prehash(&message_hash, &sig).unwrap();
    }
}

#[test]
fn test_ecdsa_disabled() {
    // We create a PocketIC instance consisting of the NNS and one application subnet.
    // With no II and fiduciary subnet, there's no subnet with ECDSA keys.
    let pic = PocketIcBuilder::new()
        .with_nns_subnet()
        .with_application_subnet()
        .build();

    // We retrieve the app subnet ID from the topology.
    let topology = pic.topology();
    let app_subnet = topology.get_app_subnets()[0];

    // We create a canister on the app subnet.
    let canister = pic.create_canister_on_subnet(None, None, app_subnet);
    assert_eq!(pic.get_subnet(canister), Some(app_subnet));

    // We top up the canister with cycles and install the test canister WASM to them.
    pic.add_cycles(canister, INIT_CYCLES);
    pic.install_canister(canister, test_canister_wasm(), vec![], None);

    // We define the message and derivation path.
    let message = "Hello, world!".to_string();
    let derivation_path = vec!["my message".as_bytes().to_vec()];

    // We compute the hash of the message.
    let mut hasher = Sha256::new();
    hasher.update(message);
    let message_hash: Vec<u8> = hasher.finalize().to_vec();

    // We attempt to get the ECDSA public key and signature via update calls to the test canister.
    let key_id = "dfx_test_key".to_string();
    let ecsda_public_key_error = update_candid::<
        (Option<Principal>, Vec<Vec<u8>>, String),
        (Result<EcdsaPublicKeyResult, String>,),
    >(
        &pic,
        canister,
        "ecdsa_public_key",
        (None, derivation_path.clone(), key_id.clone()),
    )
    .unwrap()
    .0
    .unwrap_err();
    assert!(ecsda_public_key_error.contains(
        "Requested unknown threshold key: ecdsa:Secp256k1:dfx_test_key, existing keys: []"
    ));

    let ecdsa_signature_err =
        update_candid::<(Vec<u8>, Vec<Vec<u8>>, String), (Result<Vec<u8>, String>,)>(
            &pic,
            canister,
            "sign_with_ecdsa",
            (message_hash.clone(), derivation_path, key_id),
        )
        .unwrap()
        .0
        .unwrap_err();
    assert!(ecdsa_signature_err.contains("Requested unknown or disabled threshold key: ecdsa:Secp256k1:dfx_test_key, existing enabled keys: []"));
}

#[test]
fn test_vetkd() {
    use ic_vetkeys::{DerivedPublicKey, EncryptedVetKey, TransportSecretKey};

    // We create a PocketIC instance consisting of the II and one application subnet.
    let pic = PocketIcBuilder::new()
        .with_ii_subnet() // this subnet has threshold keys
        .with_application_subnet()
        .with_nonmainnet_features(true) // the VetKd feature is not available on mainnet yet
        .build();

    // We retrieve the app subnet ID from the topology.
    let topology = pic.topology();
    let app_subnet = topology.get_app_subnets()[0];

    // We create a canister on the app subnet.
    let canister = pic.create_canister_on_subnet(None, None, app_subnet);
    assert_eq!(pic.get_subnet(canister), Some(app_subnet));

    // We top up the canister with cycles and install the test canister WASM to them.
    pic.add_cycles(canister, INIT_CYCLES);
    pic.install_canister(canister, test_canister_wasm(), vec![], None);

    // We define the context, input, and transport public key.
    let context = b"My context".to_vec();
    let input = b"My input".to_vec();
    let tsk = TransportSecretKey::from_seed([64; 32].to_vec()).unwrap();
    let transport_public_key = tsk.public_key();

    for key_id in ["key_1", "test_key_1", "dfx_test_key"] {
        let key_id = key_id.to_string();

        // We get the VetKd public key and encrypted key.
        let vetkd_public_key =
            update_candid::<(Option<Principal>, Vec<u8>, String), (Result<Vec<u8>, String>,)>(
                &pic,
                canister,
                "vetkd_public_key",
                (None, context.clone(), key_id.clone()),
            )
            .unwrap()
            .0
            .unwrap();

        let vetkd_encryped_key =
            update_candid::<(Vec<u8>, Vec<u8>, String, Vec<u8>), (Result<Vec<u8>, String>,)>(
                &pic,
                canister,
                "vetkd_derive_key",
                (
                    context.clone(),
                    input.clone(),
                    key_id.clone(),
                    transport_public_key.clone(),
                ),
            )
            .unwrap()
            .0
            .unwrap();

        // We verify the vetKd encrypted key.
        let ek = EncryptedVetKey::deserialize(&vetkd_encryped_key).unwrap();

        let dpk = DerivedPublicKey::deserialize(&vetkd_public_key).unwrap();

        ek.decrypt_and_verify(&tsk, &dpk, &input).unwrap();
    }
}

#[test]
fn test_canister_http() {
    let pic = PocketIc::new();

    // Create a canister and charge it with 2T cycles.
    let canister_id = pic.create_canister();
    pic.add_cycles(canister_id, INIT_CYCLES);

    // Install the test canister wasm file on the canister.
    let test_wasm = test_canister_wasm();
    pic.install_canister(canister_id, test_wasm, vec![], None);

    // Submit an update call to the test canister making a canister http outcall
    // and mock a canister http outcall response.
    let call_id = pic
        .submit_call(
            canister_id,
            Principal::anonymous(),
            "canister_http",
            encode_one(()).unwrap(),
        )
        .unwrap();

    // We need a pair of ticks for the test canister method to make the http outcall
    // and for the management canister to start processing the http outcall.
    pic.tick();
    pic.tick();
    let canister_http_requests = pic.get_canister_http();
    assert_eq!(canister_http_requests.len(), 1);
    let canister_http_request = &canister_http_requests[0];

    let body = b"hello".to_vec();
    let mock_canister_http_response = MockCanisterHttpResponse {
        subnet_id: canister_http_request.subnet_id,
        request_id: canister_http_request.request_id,
        response: CanisterHttpResponse::CanisterHttpReply(CanisterHttpReply {
            status: 200,
            headers: vec![],
            body: body.clone(),
        }),
        additional_responses: vec![],
    };
    pic.mock_canister_http_response(mock_canister_http_response);

    // There should be no more pending canister http outcalls.
    let canister_http_requests = pic.get_canister_http();
    assert_eq!(canister_http_requests.len(), 0);

    // Now the test canister will receive the http outcall response
    // and reply to the ingress message from the test driver.
    let reply = pic.await_call(call_id).unwrap();
    let http_response: Result<HttpRequestResult, (RejectionCode, String)> =
        decode_one(&reply).unwrap();
    assert_eq!(http_response.unwrap().body, body);
}

#[test]
fn test_canister_http_in_live_mode() {
    // We create a PocketIC instance with an NNS subnet
    // (the "live" mode requires the NNS subnet).
    let mut pic = PocketIcBuilder::new()
        .with_nns_subnet()
        .with_application_subnet()
        .build();

    // Enable the "live" mode.
    let _ = pic.make_live(None);

    // Create a canister and charge it with 2T cycles.
    let canister_id = pic.create_canister();
    pic.add_cycles(canister_id, INIT_CYCLES);

    // Install the test canister wasm file on the canister.
    let test_wasm = test_canister_wasm();
    pic.install_canister(canister_id, test_wasm, vec![], None);

    // Submit an update call to the test canister making a canister http outcall.
    let call_id = pic
        .submit_call(
            canister_id,
            Principal::anonymous(),
            "canister_http",
            encode_one(()).unwrap(),
        )
        .unwrap();

    // Await the update call without making additional progress (the PocketIC instance
    // is already in the "live" mode making progress automatically).
    let reply = pic.await_call_no_ticks(call_id).unwrap();
    let http_response: Result<HttpRequestResult, (RejectionCode, String)> =
        decode_one(&reply).unwrap();
    http_response.unwrap();
}

#[test]
fn test_canister_http_with_transform() {
    let pic = PocketIc::new();

    // Create a canister and charge it with 2T cycles.
    let canister_id = pic.create_canister();
    pic.add_cycles(canister_id, INIT_CYCLES);

    // Install the test canister wasm file on the canister.
    let test_wasm = test_canister_wasm();
    pic.install_canister(canister_id, test_wasm, vec![], None);

    // Submit an update call to the test canister making a canister http outcall
    // with a transform function (clearing http response headers and setting
    // the response body equal to the transform context fixed in the test canister)
    // and mock a canister http outcall response.
    let call_id = pic
        .submit_call(
            canister_id,
            Principal::anonymous(),
            "canister_http_with_transform",
            encode_one(()).unwrap(),
        )
        .unwrap();
    // We need a pair of ticks for the test canister method to make the http outcall
    // and for the management canister to start processing the http outcall.
    pic.tick();
    pic.tick();
    let canister_http_requests = pic.get_canister_http();
    assert_eq!(canister_http_requests.len(), 1);
    let canister_http_request = &canister_http_requests[0];

    let body = b"hello".to_vec();
    let mock_canister_http_response = MockCanisterHttpResponse {
        subnet_id: canister_http_request.subnet_id,
        request_id: canister_http_request.request_id,
        response: CanisterHttpResponse::CanisterHttpReply(CanisterHttpReply {
            status: 200,
            headers: vec![],
            body: body.clone(),
        }),
        additional_responses: vec![],
    };
    pic.mock_canister_http_response(mock_canister_http_response);

    // There should be no more pending canister http outcalls.
    let canister_http_requests = pic.get_canister_http();
    assert_eq!(canister_http_requests.len(), 0);

    // Now the test canister will receive the http outcall response
    // and reply to the ingress message from the test driver.
    let reply = pic.await_call(call_id).unwrap();
    let http_response: HttpRequestResult = decode_one(&reply).unwrap();
    // http response headers are cleared by the transform function
    assert!(http_response.headers.is_empty());
    // mocked non-empty response body is transformed to the transform context
    // by the transform function
    assert_eq!(http_response.body, b"this is my transform context".to_vec());
}

#[test]
fn test_canister_http_with_diverging_responses() {
    let pic = PocketIc::new();

    // Create a canister and charge it with 2T cycles.
    let canister_id = pic.create_canister();
    pic.add_cycles(canister_id, INIT_CYCLES);

    // Install the test canister wasm file on the canister.
    let test_wasm = test_canister_wasm();
    pic.install_canister(canister_id, test_wasm, vec![], None);

    // Submit an update call to the test canister making a canister http outcall
    // and mock diverging canister http outcall responses.
    let call_id = pic
        .submit_call(
            canister_id,
            Principal::anonymous(),
            "canister_http",
            encode_one(()).unwrap(),
        )
        .unwrap();

    // We need a pair of ticks for the test canister method to make the http outcall
    // and for the management canister to start processing the http outcall.
    pic.tick();
    pic.tick();
    let canister_http_requests = pic.get_canister_http();
    assert_eq!(canister_http_requests.len(), 1);
    let canister_http_request = &canister_http_requests[0];

    let response = |i: u64| {
        CanisterHttpResponse::CanisterHttpReply(CanisterHttpReply {
            status: 200,
            headers: vec![],
            body: format!("hello{}", i / 2).as_bytes().to_vec(),
        })
    };
    let mock_canister_http_response = MockCanisterHttpResponse {
        subnet_id: canister_http_request.subnet_id,
        request_id: canister_http_request.request_id,
        response: response(0),
        additional_responses: (1..13).map(response).collect(),
    };
    pic.mock_canister_http_response(mock_canister_http_response);

    // There should be no more pending canister http outcalls.
    let canister_http_requests = pic.get_canister_http();
    assert_eq!(canister_http_requests.len(), 0);

    // Now the test canister will receive an error
    // and reply to the ingress message from the test driver
    // relaying the error.
    let reply = pic.await_call(call_id).unwrap();
    let http_response: Result<HttpRequestResult, (RejectionCode, String)> =
        decode_one(&reply).unwrap();
    let (reject_code, err) = http_response.unwrap_err();
    assert!(matches!(reject_code, RejectionCode::SysTransient));
    let expected = "No consensus could be reached. Replicas had different responses. Details: request_id: 0, timeout: 1620328930000000005, hashes: [98387cc077af9cff2ef439132854e91cb074035bb76e2afb266960d8e3beaf11: 2], [6a2fa8e54fb4bbe62cde29f7531223d9fcf52c21c03500c1060a5f893ed32d2e: 2], [3e9ec98abf56ef680bebb14309858ede38f6fde771cd4c04cda8f066dc2810db: 2], [2c14e77f18cd990676ae6ce0d7eb89c0af9e1a66e17294b5f0efa68422bba4cb: 2], [2843e4133f673571ff919808d3ca542cc54aaf288c702944e291f0e4fafffc69: 2], [1c4ad84926c36f1fbc634a0dc0535709706f7c48f0c6ebd814fe514022b90671: 2], [7bf80e2f02011ab0a7836b526546e75203b94e856d767c9df4cb0c19baf34059: 1]";
    assert_eq!(err, expected);
}

#[test]
#[should_panic(expected = "InvalidMockCanisterHttpResponses((2, 13))")]
fn test_canister_http_with_one_additional_response() {
    let pic = PocketIc::new();

    // Create a canister and charge it with 2T cycles.
    let canister_id = pic.create_canister();
    pic.add_cycles(canister_id, INIT_CYCLES);

    // Install the test canister wasm file on the canister.
    let test_wasm = test_canister_wasm();
    pic.install_canister(canister_id, test_wasm, vec![], None);

    // Submit an update call to the test canister making a canister http outcall
    // and mock diverging canister http outcall responses.
    pic.submit_call(
        canister_id,
        Principal::anonymous(),
        "canister_http",
        encode_one(()).unwrap(),
    )
    .unwrap();

    // We need a pair of ticks for the test canister method to make the http outcall
    // and for the management canister to start processing the http outcall.
    pic.tick();
    pic.tick();
    let canister_http_requests = pic.get_canister_http();
    assert_eq!(canister_http_requests.len(), 1);
    let canister_http_request = &canister_http_requests[0];

    let body = b"hello".to_vec();
    let mock_canister_http_response = MockCanisterHttpResponse {
        subnet_id: canister_http_request.subnet_id,
        request_id: canister_http_request.request_id,
        response: CanisterHttpResponse::CanisterHttpReply(CanisterHttpReply {
            status: 200,
            headers: vec![],
            body: body.clone(),
        }),
        additional_responses: vec![CanisterHttpResponse::CanisterHttpReply(CanisterHttpReply {
            status: 200,
            headers: vec![],
            body: body.clone(),
        })],
    };
    pic.mock_canister_http_response(mock_canister_http_response);
}

#[test]
fn test_canister_http_timeout() {
    let pic = PocketIc::new();

    // Create a canister and charge it with 2T cycles.
    let canister_id = pic.create_canister();
    pic.add_cycles(canister_id, INIT_CYCLES);

    // Install the test canister wasm file on the canister.
    let test_wasm = test_canister_wasm();
    pic.install_canister(canister_id, test_wasm, vec![], None);

    // Submit an update call to the test canister making a canister http outcall
    // and mock a canister http outcall response.
    let call_id = pic
        .submit_call(
            canister_id,
            Principal::anonymous(),
            "canister_http",
            encode_one(()).unwrap(),
        )
        .unwrap();

    // We need a pair of ticks for the test canister method to make the http outcall
    // and for the management canister to start processing the http outcall.
    pic.tick();
    pic.tick();
    let canister_http_requests = pic.get_canister_http();
    assert_eq!(canister_http_requests.len(), 1);

    // Advance time so that the canister http outcall times out.
    pic.advance_time(std::time::Duration::from_secs(180));
    pic.tick();

    // The canister http outcall should time out by now.
    let canister_http_requests = pic.get_canister_http();
    assert_eq!(canister_http_requests.len(), 0);

    // Now the test canister will receive the http outcall response
    // and reply to the ingress message from the test driver.
    let reply = pic.await_call(call_id).unwrap();
    let http_response: Result<HttpRequestResult, (RejectionCode, String)> =
        decode_one(&reply).unwrap();
    let (reject_code, err) = http_response.unwrap_err();
    match reject_code {
        RejectionCode::SysTransient => (),
        _ => panic!("Unexpected reject code {:?}", reject_code),
    };
    assert_eq!(err, "Canister http request timed out");
}

#[test]
fn subnet_metrics() {
    let pic = PocketIcBuilder::new().with_application_subnet().build();

    let topology = pic.topology();
    let app_subnet = topology.get_app_subnets()[0];

    assert!(pic
        .get_subnet_metrics(Principal::management_canister())
        .is_none());

    deploy_counter_canister(&pic);

    let metrics = pic.get_subnet_metrics(app_subnet).unwrap();
    assert_eq!(metrics.num_canisters, 1);
    assert!((1 << 16) < metrics.canister_state_bytes && metrics.canister_state_bytes < (1 << 17));

    let canister_id = deploy_counter_canister(&pic);

    let metrics = pic.get_subnet_metrics(app_subnet).unwrap();
    assert_eq!(metrics.num_canisters, 2);
    assert!((1 << 17) < metrics.canister_state_bytes && metrics.canister_state_bytes < (1 << 18));

    pic.uninstall_canister(canister_id, None).unwrap();
    pic.stop_canister(canister_id, None).unwrap();

    let metrics = pic.get_subnet_metrics(app_subnet).unwrap();
    assert_eq!(metrics.num_canisters, 2);
    assert!((1 << 16) < metrics.canister_state_bytes && metrics.canister_state_bytes < (1 << 17));

    pic.delete_canister(canister_id, None).unwrap();

    let metrics = pic.get_subnet_metrics(app_subnet).unwrap();
    assert_eq!(metrics.num_canisters, 1);
    assert!((1 << 16) < metrics.canister_state_bytes && metrics.canister_state_bytes < (1 << 17));
}

#[cfg(unix)]
#[test]
fn test_raw_gateway() {
    // We create a PocketIC instance consisting of the NNS and one application subnet.
    let mut pic = PocketIcBuilder::new()
        .with_nns_subnet()
        .with_application_subnet()
        .build();

    // We retrieve the app subnet ID from the topology.
    let topology = pic.topology();
    let app_subnet = topology.get_app_subnets()[0];

    // We create a canister on the app subnet.
    let canister = pic.create_canister_on_subnet(None, None, app_subnet);
    assert_eq!(pic.get_subnet(canister), Some(app_subnet));

    // We top up the canister with cycles and install the test canister WASM to them.
    pic.add_cycles(canister, INIT_CYCLES);
    pic.install_canister(canister, test_canister_wasm(), vec![], None);

    // We start the HTTP gateway
    let endpoint = pic.make_live(None);

    // We make two requests: the non-raw request fails because the test canister does not certify its response,
    // the raw request succeeds.
    let client = Client::new();
    let gateway_host = endpoint.host().unwrap();
    for (host, expected) in [
        (
            format!("{}.{}", canister, gateway_host),
            "The response from the canister failed verification and cannot be trusted.",
        ),
        (
            format!("{}.raw.{}", canister, gateway_host),
            "My sample asset.",
        ),
    ] {
        let mut url = endpoint.clone();
        url.set_host(Some(&host)).unwrap();
        url.set_path("/asset.txt");
        let res = client.get(url).send().unwrap();
        let page = String::from_utf8(res.bytes().unwrap().to_vec()).unwrap();
        assert!(page.contains(expected));
    }
}

fn create_canister_with_effective_canister_id(
    pic: &PocketIc,
    effective_canister_id: Principal,
) -> Principal {
    let CanisterIdRecord { canister_id } = pocket_ic::call_candid_as(
        pic,
        Principal::management_canister(),
        RawEffectivePrincipal::CanisterId(effective_canister_id.as_slice().to_vec()),
        Principal::anonymous(),
        "provisional_create_canister_with_cycles",
        (ProvisionalCreateCanisterWithCyclesArgs {
            settings: None,
            specified_id: None,
            amount: None,
            sender_canister_version: None,
        },),
    )
    .map(|(x,)| x)
    .unwrap();
    canister_id
}

async fn create_canister_with_effective_canister_id_nonblocking(
    pic: &pocket_ic::nonblocking::PocketIc,
    effective_canister_id: Principal,
) -> Principal {
    let CanisterIdRecord { canister_id } = pocket_ic::nonblocking::call_candid_as(
        pic,
        Principal::management_canister(),
        RawEffectivePrincipal::CanisterId(effective_canister_id.as_slice().to_vec()),
        Principal::anonymous(),
        "provisional_create_canister_with_cycles",
        (ProvisionalCreateCanisterWithCyclesArgs {
            settings: None,
            specified_id: None,
            amount: None,
            sender_canister_version: None,
        },),
    )
    .await
    .map(|(x,)| x)
    .unwrap();
    canister_id
}

#[test]
fn test_get_default_effective_canister_id() {
    let mut pic = PocketIcBuilder::new()
        .with_nns_subnet()
        .with_application_subnet()
        .build();
    let gateway_url = pic.make_live(None);

    let default_effective_canister_id =
        pocket_ic::get_default_effective_canister_id(gateway_url.to_string()).unwrap();

    let canister_id =
        create_canister_with_effective_canister_id(&pic, default_effective_canister_id);
    assert_eq!(canister_id, default_effective_canister_id);

    let subnet_id = pic.get_subnet(canister_id).unwrap();
    assert!(pic.topology().get_app_subnets().contains(&subnet_id));
}

#[tokio::test]
async fn test_get_default_effective_canister_id_nonblocking() {
    let mut pic = PocketIcBuilder::new()
        .with_nns_subnet()
        .with_application_subnet()
        .build_async()
        .await;
    let gateway_url = pic.make_live(None).await;

    let default_effective_canister_id =
        pocket_ic::nonblocking::get_default_effective_canister_id(gateway_url.to_string())
            .await
            .unwrap();

    let canister_id =
        create_canister_with_effective_canister_id_nonblocking(&pic, default_effective_canister_id)
            .await;
    assert_eq!(canister_id, default_effective_canister_id);

    let subnet_id = pic.get_subnet(canister_id).await.unwrap();
    assert!(pic.topology().await.get_app_subnets().contains(&subnet_id));

    pic.drop().await;
}

#[test]
fn test_get_default_effective_canister_id_system_subnet() {
    let mut pic = PocketIcBuilder::new()
        .with_nns_subnet()
        .with_system_subnet()
        .build();
    let gateway_url = pic.make_live(None);

    let initial_default_effective_canister_id =
        pocket_ic::get_default_effective_canister_id(gateway_url.to_string()).unwrap();

    let canister_id =
        create_canister_with_effective_canister_id(&pic, initial_default_effective_canister_id);
    assert_eq!(canister_id, initial_default_effective_canister_id);

    let subnet_id = pic.get_subnet(canister_id).unwrap();
    assert!(pic.topology().get_system_subnets().contains(&subnet_id));

    assert_eq!(pic.topology().get_app_subnets().len(), 0);

    // We define a "specified" canister ID that exists on the IC mainnet,
    // but belongs to the canister ranges of no subnet on the PocketIC instance.
    let specified_id = Principal::from_text("rimrc-piaaa-aaaao-aaljq-cai").unwrap();
    assert!(pic.get_subnet(specified_id).is_none());

    // We create a canister with that specified canister ID: this should succeed
    // and a new subnet should be created.
    let canister_id = pic
        .create_canister_with_id(None, None, specified_id)
        .unwrap();
    assert_eq!(canister_id, specified_id);

    assert_eq!(pic.topology().get_app_subnets().len(), 1);

    let default_effective_canister_id =
        pocket_ic::get_default_effective_canister_id(gateway_url.to_string()).unwrap();

    assert_eq!(
        default_effective_canister_id,
        initial_default_effective_canister_id
    );
}

#[test]
fn test_get_default_effective_canister_id_subnet_precedence() {
    let mut pic = PocketIcBuilder::new()
        .with_nns_subnet()
        .with_application_subnet()
        .with_system_subnet()
        .build();
    let gateway_url = pic.make_live(None);

    let default_effective_canister_id =
        pocket_ic::get_default_effective_canister_id(gateway_url.to_string()).unwrap();

    let canister_id =
        create_canister_with_effective_canister_id(&pic, default_effective_canister_id);
    assert_eq!(canister_id, default_effective_canister_id);

    let subnet_id = pic.get_subnet(canister_id).unwrap();
    assert!(pic.topology().get_app_subnets().contains(&subnet_id));
}

#[test]
fn test_get_default_effective_canister_id_specified_id() {
    let mut pic = PocketIcBuilder::new()
        .with_nns_subnet()
        .with_application_subnet()
        .build();
    let gateway_url = pic.make_live(None);

    let initial_default_effective_canister_id =
        pocket_ic::get_default_effective_canister_id(gateway_url.to_string()).unwrap();

    assert_eq!(pic.topology().get_app_subnets().len(), 1);

    // We define a "specified" canister ID that exists on the IC mainnet,
    // but belongs to the canister ranges of no subnet on the PocketIC instance.
    let specified_id = Principal::from_text("rimrc-piaaa-aaaao-aaljq-cai").unwrap();
    assert!(pic.get_subnet(specified_id).is_none());

    // We create a canister with that specified canister ID: this should succeed
    // and a new subnet should be created.
    let canister_id = pic
        .create_canister_with_id(None, None, specified_id)
        .unwrap();
    assert_eq!(canister_id, specified_id);

    assert_eq!(pic.topology().get_app_subnets().len(), 2);

    let default_effective_canister_id =
        pocket_ic::get_default_effective_canister_id(gateway_url.to_string()).unwrap();

    assert_eq!(
        default_effective_canister_id,
        initial_default_effective_canister_id
    );
}

#[test]
fn test_get_default_effective_canister_id_invalid_url() {
    let _pic = PocketIcBuilder::new()
        .with_nns_subnet()
        .with_application_subnet()
        .build();

    let test_driver_pid = std::process::id();
    let port_file_path = std::env::temp_dir().join(format!("pocket_ic_{}.port", test_driver_pid));
    let port = std::fs::read_to_string(port_file_path).unwrap();

    let server_url = format!("http://localhost:{}", port);
    match pocket_ic::get_default_effective_canister_id(server_url).unwrap_err() {
        DefaultEffectiveCanisterIdError::ReqwestError(_) => (),
        err => panic!("Unexpected error: {}", err),
    };
}

#[test]
fn get_controllers() {
    let pic = PocketIc::new();

    let canister_id = pic.create_canister();

    let controllers = pic.get_controllers(canister_id);
    assert_eq!(controllers, vec![Principal::anonymous()]);

    let user_id = Principal::from_slice(&[u8::MAX; 29]);
    pic.set_controllers(canister_id, None, vec![Principal::anonymous(), user_id])
        .unwrap();

    let controllers = pic.get_controllers(canister_id);
    assert_eq!(controllers.len(), 2);
    assert!(controllers.contains(&Principal::anonymous()));
    assert!(controllers.contains(&user_id));
}

#[test]
#[should_panic(expected = "CanisterNotFound(CanisterId")]
fn get_controllers_of_nonexisting_canister() {
    let pic = PocketIc::new();

    let canister_id = pic.create_canister();
    pic.add_cycles(canister_id, 100_000_000_000_000);
    pic.stop_canister(canister_id, None).unwrap();
    pic.delete_canister(canister_id, None).unwrap();

    let _ = pic.get_controllers(canister_id);
}

#[test]
fn test_canister_snapshots() {
    let pic = PocketIc::new();
    let canister_id = deploy_counter_canister(&pic);

    // We bump the counter to make the counter different from its initial value.
    let reply = call_counter_canister(&pic, canister_id, "write");
    assert_eq!(reply, 1_u32.to_le_bytes().to_vec());
    let reply = call_counter_canister(&pic, canister_id, "read");
    assert_eq!(reply, 1_u32.to_le_bytes().to_vec());

    // We haven't taken any snapshot so far and thus listing snapshots yields an empty result.
    let snapshots = pic.list_canister_snapshots(canister_id, None).unwrap();
    assert!(snapshots.is_empty());

    // We take a snapshot (it is recommended to only take a snapshot of a stopped canister).
    pic.stop_canister(canister_id, None).unwrap();
    let first_snapshot = pic.take_canister_snapshot(canister_id, None, None).unwrap();
    pic.start_canister(canister_id, None).unwrap();

    // Listing the snapshots now should yield the snapshot we just took.
    let snapshots = pic.list_canister_snapshots(canister_id, None).unwrap();
    assert_eq!(snapshots.len(), 1);
    assert_eq!(snapshots[0].id, first_snapshot.id);
    assert_eq!(snapshots[0].total_size, first_snapshot.total_size);
    assert_eq!(
        snapshots[0].taken_at_timestamp,
        first_snapshot.taken_at_timestamp
    );

    // We bump the counter once more to test loading snapshots in a subsequent step.
    let reply = call_counter_canister(&pic, canister_id, "write");
    assert_eq!(reply, 2_u32.to_le_bytes().to_vec());
    let reply = call_counter_canister(&pic, canister_id, "read");
    assert_eq!(reply, 2_u32.to_le_bytes().to_vec());

    // We load the snapshot (it is recommended to only load a snapshot on a stopped canister).
    pic.stop_canister(canister_id, None).unwrap();
    pic.load_canister_snapshot(canister_id, None, first_snapshot.id.clone())
        .unwrap();
    pic.start_canister(canister_id, None).unwrap();

    // We verify that the snapshot was successfully loaded.
    let reply = call_counter_canister(&pic, canister_id, "read");
    assert_eq!(reply, 1_u32.to_le_bytes().to_vec());

    // We bump the counter again.
    let reply = call_counter_canister(&pic, canister_id, "write");
    assert_eq!(reply, 2_u32.to_le_bytes().to_vec());
    let reply = call_counter_canister(&pic, canister_id, "read");
    assert_eq!(reply, 2_u32.to_le_bytes().to_vec());

    pic.stop_canister(canister_id, None).unwrap();
    // We take another snapshot replacing the first one.
    let second_snapshot = pic
        .take_canister_snapshot(canister_id, None, Some(first_snapshot.id))
        .unwrap();
    pic.start_canister(canister_id, None).unwrap();

    // There should only be the second snapshot in the list of canister snapshots.
    let snapshots = pic.list_canister_snapshots(canister_id, None).unwrap();
    assert_eq!(snapshots.len(), 1);
    assert_eq!(snapshots[0].id, second_snapshot.id);
    assert_eq!(snapshots[0].total_size, second_snapshot.total_size);
    assert_eq!(
        snapshots[0].taken_at_timestamp,
        second_snapshot.taken_at_timestamp
    );

    // Attempt to take another snapshot without providing a replace_id. The second snapshot
    // should be still there.
    pic.stop_canister(canister_id, None).unwrap();
    let third_snapshot = pic.take_canister_snapshot(canister_id, None, None).unwrap();
    pic.start_canister(canister_id, None).unwrap();
    let snapshots = pic.list_canister_snapshots(canister_id, None).unwrap();
    assert_eq!(snapshots[0].id, second_snapshot.id);

    // Finally, we delete the second snapshot which leaves the canister with the third snapshot
    // only.
    pic.delete_canister_snapshot(canister_id, None, second_snapshot.id)
        .unwrap();
    let snapshots = pic.list_canister_snapshots(canister_id, None).unwrap();
    assert_eq!(snapshots.len(), 1);
    assert_eq!(snapshots[0].id, third_snapshot.id);
}

#[test]
fn test_wasm_chunk_store() {
    let pic = PocketIc::new();

    // We create an empty canister and top it up with cycles (WASM chunk store operations cost cycles).
    let canister_id = pic.create_canister();
    pic.add_cycles(canister_id, INIT_CYCLES);

    // There should be no chunks in the WASM chunk store yet.
    let stored_chunks = pic.stored_chunks(canister_id, None).unwrap();
    assert!(stored_chunks.is_empty());

    // Chunk the test canister into two chunks.
    let mut first_chunk = test_canister_wasm();
    let second_chunk = first_chunk.split_off(first_chunk.len() / 2);
    assert!(!first_chunk.is_empty());
    assert!(!second_chunk.is_empty());

    // We upload a bogus chunk to the WASM chunk store and confirm that the returned hash
    // matches the actual hash of the chunk.
    let first_chunk_hash = pic
        .upload_chunk(canister_id, None, first_chunk.clone())
        .unwrap();
    let mut hasher = Sha256::new();
    hasher.update(first_chunk.clone());
    assert_eq!(first_chunk_hash, hasher.finalize().to_vec());

    // We upload the same chunk once more and get the same hash back.
    let same_chunk_hash = pic
        .upload_chunk(canister_id, None, first_chunk.clone())
        .unwrap();
    assert_eq!(first_chunk_hash, same_chunk_hash);

    // We upload a different chunk.
    let second_chunk_hash = pic.upload_chunk(canister_id, None, second_chunk).unwrap();

    // Now the two chunks should be stored in the WASM chunk store.
    let stored_chunks = pic.stored_chunks(canister_id, None).unwrap();
    assert_eq!(stored_chunks.len(), 2);
    assert!(stored_chunks.contains(&first_chunk_hash));
    assert!(stored_chunks.contains(&second_chunk_hash));

    // We create a new canister and install it from chunks.
    let test_canister = pic.create_canister();
    pic.add_cycles(test_canister, INIT_CYCLES);
    let mut hasher = Sha256::new();
    hasher.update(test_canister_wasm());
    let test_canister_wasm_hash = hasher.finalize().to_vec();
    pic.install_chunked_canister(
        test_canister,
        None,
        CanisterInstallMode::Install,
        canister_id,
        vec![first_chunk_hash, second_chunk_hash],
        test_canister_wasm_hash,
        Encode!(&()).unwrap(),
    )
    .unwrap();

    // We clear the WASM chunk store.
    pic.clear_chunk_store(canister_id, None).unwrap();

    // There should be no more chunks in the WASM chunk store.
    let stored_chunks = pic.stored_chunks(canister_id, None).unwrap();
    assert!(stored_chunks.is_empty());
}

#[test]
fn canister_logs() {
    let pic = PocketIc::new();

    // We deploy the test canister.
    let canister = pic.create_canister();
    pic.add_cycles(canister, INIT_CYCLES);
    pic.install_canister(canister, test_canister_wasm(), vec![], None);

    let logs = pic
        .fetch_canister_logs(canister, Principal::anonymous())
        .unwrap();
    assert!(logs.is_empty());

    let log_msg_works = "Logging works!";
    pic.update_call(
        canister,
        Principal::anonymous(),
        "canister_log",
        encode_one(log_msg_works).unwrap(),
    )
    .unwrap();
    let log_msg_multiple = "Multiple logs are stored!";
    pic.update_call(
        canister,
        Principal::anonymous(),
        "canister_log",
        encode_one(log_msg_multiple).unwrap(),
    )
    .unwrap();

    let logs = pic
        .fetch_canister_logs(canister, Principal::anonymous())
        .unwrap();
    assert_eq!(logs.len(), 2);
    assert_eq!(
        String::from_utf8(logs[0].content.clone()).unwrap(),
        log_msg_works
    );
    assert_eq!(
        String::from_utf8(logs[1].content.clone()).unwrap(),
        log_msg_multiple
    );
}

#[test]
fn get_subnet() {
    let pic = PocketIcBuilder::new()
        .with_nns_subnet()
        .with_application_subnet()
        .build();

    let topology = pic.topology();

    let default_subnet = topology
        .get_subnet(topology.default_effective_canister_id.clone().into())
        .unwrap();
    let default_subnet_config = topology.subnet_configs.get(&default_subnet).unwrap();
    assert_eq!(default_subnet_config.subnet_kind, SubnetKind::Application);

    let nns_subnet = topology
        .get_subnet(Principal::from_text("rwlgt-iiaaa-aaaaa-aaaaa-cai").unwrap())
        .unwrap();
    let nns_subnet_config = topology.subnet_configs.get(&nns_subnet).unwrap();
    assert_eq!(nns_subnet_config.subnet_kind, SubnetKind::NNS);
}

#[test]
fn make_live_twice() {
    // create PocketIC instance
    let mut pic = PocketIcBuilder::new()
        .with_nns_subnet()
        .with_application_subnet()
        .build();

    // create HTTP gateway
    let url = pic.make_live(None);

    let same_url = pic.make_live(None);
    assert_eq!(same_url, url);
}

#[test]
fn create_instance_from_existing() {
    let pic = PocketIc::new();
    let canister_id = deploy_counter_canister(&pic);

    // Bump and check the counter value;
    let reply = call_counter_canister(&pic, canister_id, "write");
    assert_eq!(reply, vec![1, 0, 0, 0]);
    let reply = call_counter_canister(&pic, canister_id, "read");
    assert_eq!(reply, vec![1, 0, 0, 0]);

    // Create a new PocketIC handle to the existing PocketIC instance.
    let pic_handle =
        PocketIc::new_from_existing_instance(pic.get_server_url(), pic.instance_id(), None);

    // Bump and check the counter value;
    let reply = call_counter_canister(&pic_handle, canister_id, "write");
    assert_eq!(reply, vec![2, 0, 0, 0]);
    let reply = call_counter_canister(&pic_handle, canister_id, "read");
    assert_eq!(reply, vec![2, 0, 0, 0]);

    // Drop the newly created PocketIC handle.
    // This should not delete the existing PocketIC instance.
    drop(pic_handle);

    // Bump and check the counter value;
    let reply = call_counter_canister(&pic, canister_id, "write");
    assert_eq!(reply, vec![3, 0, 0, 0]);
    let reply = call_counter_canister(&pic, canister_id, "read");
    assert_eq!(reply, vec![3, 0, 0, 0]);
}

#[test]
fn ingress_status() {
    let pic = PocketIcBuilder::new()
        .with_nns_subnet()
        .with_application_subnet()
        .build();
    let canister_id = pic.create_canister();
    pic.add_cycles(canister_id, INIT_CYCLES);
    pic.install_canister(canister_id, test_canister_wasm(), vec![], None);

    let caller = Principal::from_slice(&[0xFF; 29]);
    let msg_id = pic
        .submit_call(canister_id, caller, "whoami", encode_one(()).unwrap())
        .unwrap();

    assert!(pic.ingress_status(msg_id.clone()).is_none());

    // since the ingress status is not available, any caller can attempt to retrieve it
    match pic.ingress_status_as(msg_id.clone(), Principal::anonymous()) {
        IngressStatusResult::NotAvailable => (),
        status => panic!("Unexpected ingress status: {:?}", status),
    }

    pic.tick();

    let reply = pic.ingress_status(msg_id.clone()).unwrap().unwrap();
    let principal = Decode!(&reply, String).unwrap();
    assert_eq!(principal, canister_id.to_string());

    // now that the ingress status is available, the caller must match
    let expected_err = "The user tries to access Request ID not signed by the caller.";
    match pic.ingress_status_as(msg_id.clone(), Principal::anonymous()) {
        IngressStatusResult::Forbidden(msg) => assert_eq!(msg, expected_err,),
        status => panic!("Unexpected ingress status: {:?}", status),
    }

    // confirm the behavior of read state requests
    let resp = read_state_request_status(&pic, canister_id, msg_id.message_id.as_slice());
    assert_eq!(resp.status(), reqwest::StatusCode::FORBIDDEN);
    assert_eq!(
        String::from_utf8(resp.bytes().unwrap().to_vec()).unwrap(),
        expected_err
    );
}

fn read_state_request_status(
    pic: &PocketIc,
    canister_id: Principal,
    msg_id: &[u8],
) -> reqwest::blocking::Response {
    let path = vec!["request_status".into(), Label::from_bytes(msg_id)];
    let paths = vec![path.clone()];
    let content = ReadState {
        ingress_expiry: pic.get_time().as_nanos_since_unix_epoch() + 240_000_000_000,
        sender: Principal::anonymous(),
        paths,
    };
    let envelope = Envelope {
        content: std::borrow::Cow::Borrowed(&content),
        sender_pubkey: None,
        sender_sig: None,
        sender_delegation: None,
    };

    let mut serialized_bytes = Vec::new();
    let mut serializer = serde_cbor::Serializer::new(&mut serialized_bytes);
    serializer.self_describe().unwrap();
    envelope.serialize(&mut serializer).unwrap();

    let endpoint = format!(
        "instances/{}/api/v2/canister/{}/read_state",
        pic.instance_id(),
        canister_id.to_text()
    );
    let client = reqwest::blocking::Client::new();
    client
        .post(pic.get_server_url().join(&endpoint).unwrap())
        .header(reqwest::header::CONTENT_TYPE, "application/cbor")
        .body(serialized_bytes)
        .send()
        .unwrap()
}

#[test]
fn call_ingress_expiry() {
    let pic = PocketIcBuilder::new()
        .with_nns_subnet()
        .with_application_subnet()
        .build();
    let canister_id = pic.create_canister();
    pic.add_cycles(canister_id, INIT_CYCLES);
    pic.install_canister(canister_id, test_canister_wasm(), vec![], None);

    // submit an update call via /api/v2/canister/.../call using an ingress expiry in the future
    let unix_time_nanos = 2272143600000000000; // Wed Jan 01 2042 00:00:00 GMT+0100
    let time = Time::from_nanos_since_unix_epoch(unix_time_nanos);
    pic.set_certified_time(time);
    let ingress_expiry = pic.get_time().as_nanos_since_unix_epoch() + 240_000_000_000;
    let (resp, msg_id) = call_request(&pic, ingress_expiry, canister_id);
    assert_eq!(resp.status(), reqwest::StatusCode::ACCEPTED);

    // execute a round on the PocketIC instance to process that update call
    pic.tick();

    // check the update call status
    let raw_message_id = RawMessageId {
        effective_principal: RawEffectivePrincipal::CanisterId(canister_id.as_slice().to_vec()),
        message_id: msg_id.to_vec(),
    };
    let reply = pic.ingress_status(raw_message_id).unwrap().unwrap();
    let principal = Decode!(&reply, String).unwrap();
    assert_eq!(principal, canister_id.to_string());

    // use an invalid ingress expiry
    let ingress_expiry = SystemTime::now()
        .duration_since(std::time::SystemTime::UNIX_EPOCH)
        .unwrap()
        .as_nanos() as u64
        + 240_000_000_000;
    let (resp, _msg_id) = call_request(&pic, ingress_expiry, canister_id);
    assert_eq!(resp.status(), reqwest::StatusCode::BAD_REQUEST);
    let err = String::from_utf8(resp.bytes().unwrap().to_vec()).unwrap();
    assert!(
        err.contains("Invalid request expiry: Specified ingress_expiry not within expected range")
    );
}

fn call_request(
    pic: &PocketIc,
    ingress_expiry: u64,
    canister_id: Principal,
) -> (reqwest::blocking::Response, [u8; 32]) {
    let content = Call {
        nonce: None,
        ingress_expiry,
        sender: Principal::anonymous(),
        canister_id,
        method_name: "whoami".to_string(),
        arg: Encode!(&()).unwrap(),
    };
    let envelope = Envelope {
        content: std::borrow::Cow::Borrowed(&content),
        sender_pubkey: None,
        sender_sig: None,
        sender_delegation: None,
    };

    let mut serialized_bytes = Vec::new();
    let mut serializer = serde_cbor::Serializer::new(&mut serialized_bytes);
    serializer.self_describe().unwrap();
    envelope.serialize(&mut serializer).unwrap();

    let endpoint = format!(
        "instances/{}/api/v2/canister/{}/call",
        pic.instance_id(),
        canister_id.to_text()
    );
    let client = reqwest::blocking::Client::new();
    let resp = client
        .post(pic.get_server_url().join(&endpoint).unwrap())
        .header(reqwest::header::CONTENT_TYPE, "application/cbor")
        .body(serialized_bytes)
        .send()
        .unwrap();
    (resp, *content.to_request_id())
}

#[test]
fn await_call_no_ticks() {
    let mut pic = PocketIcBuilder::new()
        .with_nns_subnet()
        .with_application_subnet()
        .build();
    let canister_id = pic.create_canister();
    pic.add_cycles(canister_id, INIT_CYCLES);
    pic.install_canister(canister_id, test_canister_wasm(), vec![], None);

    pic.make_live(None);

    let msg_id = pic
        .submit_call(
            canister_id,
            Principal::anonymous(),
            "whoami",
            encode_one(()).unwrap(),
        )
        .unwrap();

    let result = pic.await_call_no_ticks(msg_id).unwrap();
    let principal = Decode!(&result, String).unwrap();
    assert_eq!(principal, canister_id.to_string());
}

#[test]
fn many_intersubnet_calls() {
    let pic = PocketIcBuilder::new()
        .with_application_subnet()
        .with_application_subnet()
        .build();
    let canister_1 = pic.create_canister_on_subnet(None, None, pic.topology().get_app_subnets()[0]);
    pic.add_cycles(canister_1, 100_000_000_000_000_000);
    pic.install_canister(canister_1, test_canister_wasm(), vec![], None);
    let canister_2 = pic.create_canister_on_subnet(None, None, pic.topology().get_app_subnets()[1]);
    pic.add_cycles(canister_2, 100_000_000_000_000_000);
    pic.install_canister(canister_2, test_canister_wasm(), vec![], None);

    let mut msg_ids = vec![];
    let num_msgs: usize = 500;
    let msg_size: usize = 10000;
    for _ in 0..num_msgs {
        let msg_id = pic
            .submit_call(
                canister_1,
                Principal::anonymous(),
                "call_with_large_blob",
                Encode!(&canister_2, &msg_size).unwrap(),
            )
            .unwrap();
        msg_ids.push(msg_id);
    }
    for msg_id in msg_ids {
        pic.await_call(msg_id).unwrap();
    }
}

#[test]
fn test_reject_response_type() {
    let pic = PocketIc::new();

    // We create a test canister.
    let canister = pic.create_canister();
    pic.add_cycles(canister, INIT_CYCLES);
    pic.install_canister(canister, test_canister_wasm(), vec![], None);

    for certified in [true, false] {
        for action in ["reject", "trap"] {
            for method in ["query", "update"] {
                // updates are always certified
                if !certified && method == "update" {
                    continue;
                }
                let method_name = format!("{}_{}", action, method);
                let (err, msg_id) = if certified {
                    let msg_id = pic
                        .submit_call(
                            canister,
                            Principal::anonymous(),
                            &method_name,
                            Encode!(&()).unwrap(),
                        )
                        .unwrap();
                    let err = pic.await_call(msg_id.clone()).unwrap_err();
                    (err, Some(msg_id))
                } else {
                    let err = pic
                        .query_call(
                            canister,
                            Principal::anonymous(),
                            &method_name,
                            Encode!(&()).unwrap(),
                        )
                        .unwrap_err();
                    (err, None)
                };
                if let Some(msg_id) = msg_id {
                    let ingress_status_err = pic.ingress_status(msg_id).unwrap().unwrap_err();
                    assert_eq!(ingress_status_err, err);
                }
                if action == "reject" {
                    assert_eq!(err.reject_code, RejectCode::CanisterReject);
                    assert_eq!(err.error_code, ErrorCode::CanisterRejectedMessage);
                } else {
                    assert_eq!(action, "trap");
                    assert_eq!(err.reject_code, RejectCode::CanisterError);
                    assert_eq!(err.error_code, ErrorCode::CanisterCalledTrap);
                }
                assert!(err
                    .reject_message
                    .contains(&format!("{} in {} method", action, method)));
                assert_eq!(err.certified, certified);
            }
        }
    }

    for action in [b"trap", b"skip"] {
        let err = pic
            .submit_call(
                canister,
                Principal::anonymous(),
                "trap_update",
                action.to_vec(),
            )
            .unwrap_err();
        if action == b"trap" {
            assert_eq!(err.reject_code, RejectCode::CanisterError);
            assert!(err.reject_message.contains("trap in inspect message"));
            assert_eq!(err.error_code, ErrorCode::CanisterCalledTrap);
        } else {
            assert_eq!(action, b"skip");
            assert_eq!(err.reject_code, RejectCode::CanisterReject);
            assert!(err.reject_message.contains("Canister rejected the message"));
            assert_eq!(err.error_code, ErrorCode::CanisterRejectedMessage);
        }
        // inspect message is always uncertified
        assert!(!err.certified);
    }
}

#[test]
fn test_custom_blockmaker_metrics() {
    const HOURS_IN_SECONDS: u64 = 60 * 60;

    let pocket_ic = PocketIcBuilder::new().with_application_subnet().build();
    let topology = pocket_ic.topology();
    let application_subnet = topology.get_app_subnets()[0];

    // Create and install test canister.
    let canister = pocket_ic.create_canister_on_subnet(None, None, application_subnet);
    pocket_ic.add_cycles(canister, INIT_CYCLES);
    pocket_ic.install_canister(canister, test_canister_wasm(), vec![], None);

    let nodes = topology
        .subnet_configs
        .get(&application_subnet)
        .unwrap()
        .clone();

    let blockmaker_1 = nodes.node_ids[0].clone();
    let blockmaker_2 = nodes.node_ids[1].clone();

    let subnets_blockmakers = vec![RawSubnetBlockmaker {
        subnet: application_subnet.into(),
        blockmaker: blockmaker_1.clone(),
        failed_blockmakers: vec![blockmaker_2.clone()],
    }];

    let tick_configs = TickConfigs {
        blockmakers: Some(BlockmakerConfigs {
            blockmakers_per_subnet: subnets_blockmakers,
        }),
    };
    let daily_blocks = 5;

    // Blockmaker metrics are recorded in the management canister
    for _ in 0..daily_blocks {
        pocket_ic.tick_with_configs(tick_configs.clone());
    }
    // Advance time until next day so that management canister can record blockmaker metrics
    pocket_ic.advance_time(std::time::Duration::from_secs(HOURS_IN_SECONDS * 24));
    pocket_ic.tick();

    let response = pocket_ic
        .update_call(
            canister,
            Principal::anonymous(),
            // Calls the node_metrics_history method on the management canister
            "node_metrics_history_proxy",
            Encode!(&NodeMetricsHistoryArgs {
                subnet_id: application_subnet,
                start_at_timestamp_nanos: 0,
            })
            .unwrap(),
        )
        .unwrap();

    let first_node_metrics = Decode!(&response, Vec<NodeMetricsHistoryResultItem>)
        .unwrap()
        .remove(0)
        .node_metrics;

    let blockmaker_1_metrics = first_node_metrics
        .iter()
        .find(|x| x.node_id == Principal::from(blockmaker_1.clone()))
        .unwrap()
        .clone();
    let blockmaker_2_metrics = first_node_metrics
        .into_iter()
        .find(|x| x.node_id == Principal::from(blockmaker_2.clone()))
        .unwrap();

    assert_eq!(blockmaker_1_metrics.num_blocks_proposed_total, daily_blocks);
    assert_eq!(blockmaker_1_metrics.num_block_failures_total, 0);

    assert_eq!(blockmaker_2_metrics.num_blocks_proposed_total, 0);
    assert_eq!(blockmaker_2_metrics.num_block_failures_total, daily_blocks);
}

#[test]
fn test_http_methods() {
    // We create a PocketIC instance consisting of the NNS and one application subnet.
    let mut pic = PocketIcBuilder::new()
        .with_nns_subnet()
        .with_application_subnet()
        .build();

    // We retrieve the app subnet ID from the topology.
    let topology = pic.topology();
    let app_subnet = topology.get_app_subnets()[0];

    // We create a canister on the app subnet.
    let canister = pic.create_canister_on_subnet(None, None, app_subnet);
    assert_eq!(pic.get_subnet(canister), Some(app_subnet));

    // We top up the canister with cycles and install the test canister WASM to them.
    pic.add_cycles(canister, INIT_CYCLES);
    pic.install_canister(canister, test_canister_wasm(), vec![], None);

    // We start the HTTP gateway
    let endpoint = pic.make_live(None);

    // We request the path `/` with various HTTP methods.
    // We use raw endpoints as the test canister does not support certification.
    let gateway_host = endpoint.host().unwrap();
    let host = format!("{}.raw.{}", canister, gateway_host);
    let mut url = endpoint;
    url.set_host(Some(&host)).unwrap();
    url.set_path("/");
    for method in [
        Method::GET,
        Method::POST,
        Method::PUT,
        Method::DELETE,
        Method::HEAD,
        Method::PATCH,
    ] {
        // Windows doesn't automatically resolve localhost subdomains.
        #[cfg(windows)]
        let client = Client::builder()
            .resolve(
                &host,
                SocketAddr::new(
                    IpAddr::V4(Ipv4Addr::new(127, 0, 0, 1)),
                    pic.get_server_url().port().unwrap(),
                ),
            )
            .build()
            .unwrap();
        #[cfg(not(windows))]
        let client = Client::new();
        let res = client.request(method.clone(), url.clone()).send().unwrap();
        // The test canister rejects all request to the path `/` with `StatusCode::BAD_REQUEST`
        // and the error message "The request is not supported by the test canister.".
        assert_eq!(res.status(), StatusCode::BAD_REQUEST);
        let content_length: usize = res
            .headers()
            .get(CONTENT_LENGTH)
            .unwrap()
            .to_str()
            .unwrap()
            .parse()
            .unwrap();
        let expected_page = "The request is not supported by the test canister.";
        assert_eq!(content_length, expected_page.len());
        let page = String::from_utf8(res.bytes().unwrap().to_vec()).unwrap();
        if let Method::HEAD = method {
            assert!(page.is_empty());
        } else {
            assert_eq!(page, expected_page);
        }
    }
}

#[test]
fn state_handle() {
    let state = PocketIcState::new();

    let pic = PocketIcBuilder::new()
        .with_application_subnet()
        .with_state(state)
        .build();
    let canister_id = pic.create_canister();
    let state = pic.drop_and_take_state().unwrap();

    let pic = PocketIcBuilder::new().with_state(state).build();
    assert!(pic.canister_exists(canister_id));
    let state = pic.drop_and_take_state().unwrap();

    let path = state.into_path();
    let state = PocketIcState::new_from_path(path);

    let pic1 = PocketIcBuilder::new().with_read_only_state(&state).build();
    assert!(pic1.canister_exists(canister_id));

    let pic2 = PocketIcBuilder::new().with_read_only_state(&state).build();
    assert!(pic2.canister_exists(canister_id));
}

#[tokio::test]
async fn state_handle_async() {
    let state = PocketIcState::new();

    let pic = PocketIcBuilder::new()
        .with_application_subnet()
        .with_state(state)
        .build_async()
        .await;
    let canister_id = pic.create_canister().await;
    let state = pic.drop_and_take_state().await.unwrap();

    let pic = PocketIcBuilder::new().with_state(state).build_async().await;
    assert!(pic.canister_exists(canister_id).await);
    let state = pic.drop_and_take_state().await.unwrap();

    let path = state.into_path();
    let state = PocketIcState::new_from_path(path);

    let pic1 = PocketIcBuilder::new()
        .with_read_only_state(&state)
        .build_async()
        .await;
    assert!(pic1.canister_exists(canister_id).await);
    pic1.drop().await;

    let pic2 = PocketIcBuilder::new()
        .with_read_only_state(&state)
        .build_async()
        .await;
    assert!(pic2.canister_exists(canister_id).await);
    pic2.drop().await;
}

#[test]
#[should_panic(expected = "PocketIC instance state must be empty if a read-only state is mounted.")]
fn non_empty_state_and_read_only_state() {
    let state = PocketIcState::new();
    let pic = PocketIcBuilder::new()
        .with_application_subnet()
        .with_state(state)
        .build();
    let _canister_id = pic.create_canister();
    let state = pic.drop_and_take_state().unwrap();

    let read_only_state = PocketIcState::new();
    let pic = PocketIcBuilder::new()
        .with_application_subnet()
        .with_state(read_only_state)
        .build();
    let _canister_id = pic.create_canister();
    let read_only_state = pic.drop_and_take_state().unwrap();

    let _pic = PocketIcBuilder::new()
        .with_state(state)
        .with_read_only_state(&read_only_state)
        .build();
}

const MAINNET_CANISTER_ID: Principal =
    Principal::from_slice(&[0x00, 0x00, 0x00, 0x00, 0x00, 0x00, 0x00, 0x00, 0x01, 0x01]);

static POCKET_IC_STATE: OnceLock<PocketIcState> = OnceLock::new();

fn init_state() -> &'static PocketIcState {
    POCKET_IC_STATE.get_or_init(|| {
        // create an empty PocketIC state to be set up later
        let state = PocketIcState::new();
        // create a PocketIC instance used to set up the state
        let pic = PocketIcBuilder::new()
            .with_nns_subnet()
            .with_state(state)
            .build();

        // set up the state to be used in multiple tests later
        pic.create_canister_with_id(None, None, MAINNET_CANISTER_ID)
            .unwrap();

        // serialize and expose the state
        pic.drop_and_take_state().unwrap()
    })
}

#[test]
fn pocket_ic_init_state_1() {
    // mount the state set up before
    let pic1 = PocketIcBuilder::new()
        .with_read_only_state(init_state())
        .build();

    // assert that the state is properly set up
    assert!(pic1.canister_exists(MAINNET_CANISTER_ID));
}

#[test]
fn pocket_ic_init_state_2() {
    // mount the state set up before
    let pic2 = PocketIcBuilder::new()
        .with_read_only_state(init_state())
        .build();

    // assert that the state is properly set up
    assert!(pic2.canister_exists(MAINNET_CANISTER_ID));
}

#[test]
fn stack_overflow() {
    const STACK_OVERFLOW_WAT: &str = r#"
        (module
            (func $f (export "canister_update foo")
                ;; Define many local variables to quickly overflow the stack
                (local i64) (local i64) (local i64) (local i64) (local i64)
                (local i64) (local i64) (local i64) (local i64) (local i64)
                (local i64) (local i64) (local i64) (local i64) (local i64)
                (local i64) (local i64) (local i64) (local i64) (local i64)
                ;; call "f" recursively
                (call $f)
            )
            (memory 0)
        )
    "#;
    let stack_overflow_wasm = wat::parse_str(STACK_OVERFLOW_WAT).unwrap();

    let pic = PocketIc::new();

    let canister_id = pic.create_canister();
    pic.add_cycles(canister_id, INIT_CYCLES);
    pic.install_canister(canister_id, stack_overflow_wasm, vec![], None);

    let err = pic
        .update_call(
            canister_id,
            Principal::anonymous(),
            "foo",
            encode_one(()).unwrap(),
        )
        .unwrap_err();
    assert!(err
        .reject_message
        .contains("Canister trapped: stack overflow"));
}

fn test_specified_id(pic: &PocketIc) {
    // We define a "specified" canister ID that exists on the IC mainnet,
    // but belongs to the canister ranges of no subnet on the PocketIC instance.
    let specified_id = Principal::from_text("rimrc-piaaa-aaaao-aaljq-cai").unwrap();

    let canister_id = pic
        .create_canister_with_id(None, None, specified_id)
        .unwrap();
    assert_eq!(canister_id, specified_id);
}

#[test]
fn test_specified_id_on_fresh_instance() {
    // create a fresh PocketIC instance
    let pic = PocketIcBuilder::new().with_application_subnet().build();

    test_specified_id(&pic);
}

#[test]
fn test_specified_id_on_resumed_state() {
    // create an empty PocketIC state to be set up later
    let state = PocketIcState::new();
    // create a PocketIC instance used to set up the state
    let pic = PocketIcBuilder::new()
        .with_application_subnet()
        .with_state(state)
        .build();
    // serialize the state
    let state = pic.drop_and_take_state().unwrap();

    // create a PocketIC instance resuming from the existing state
    let pic = PocketIcBuilder::new().with_state(state).build();

    test_specified_id(&pic);
}

#[test]
#[should_panic(expected = "is not a (subnet state) directory")]
fn with_subnet_state_file() {
    let state_file = NamedTempFile::new().unwrap();
    #[cfg(not(windows))]
    let state_file_path_buf = state_file.path().to_path_buf();
    #[cfg(windows)]
    let state_file_path_buf = windows_to_wsl(state_file.path().as_os_str().to_str().unwrap())
        .unwrap()
        .into();

    let _pic = PocketIcBuilder::new()
        .with_subnet_state(SubnetKind::Application, state_file_path_buf)
        .build();
}

#[test]
#[should_panic(expected = "Provided an empty state directory at path")]
fn with_empty_subnet_state() {
    let state_dir = TempDir::new().unwrap();
    #[cfg(not(windows))]
    let state_dir_path_buf = state_dir.path().to_path_buf();
    #[cfg(windows)]
    let state_dir_path_buf = windows_to_wsl(state_dir.path().as_os_str().to_str().unwrap())
        .unwrap()
        .into();

    let _pic = PocketIcBuilder::new()
        .with_subnet_state(SubnetKind::Application, state_dir_path_buf)
        .build();
}

#[test]
fn test_invalid_specified_id() {
    // First determine an invalid `specified_id` by creating a canister on a PocketIC instance
    // whose canister ID belongs to the canister allocation ranges of the PocketIC instance.
    let pic = PocketIcBuilder::new().with_application_subnet().build();
    let specified_id = pic.create_canister();
    drop(pic);

    // Now create a fresh PocketIC instance with the same topology.
    let pic = PocketIcBuilder::new().with_application_subnet().build();

    // Using the invalid `specified_id` should result in an error.
    let err = pic
        .create_canister_with_id(None, None, specified_id)
        .unwrap_err();
    let expected_err = format!("The `specified_id` {} is invalid because it belongs to the canister allocation ranges of the test environment.\\nUse a `specified_id` that matches a canister ID on the ICP mainnet and a test environment that supports canister creation with `specified_id` (e.g., PocketIC).", specified_id);
    assert!(err.contains(&expected_err));
}<|MERGE_RESOLUTION|>--- conflicted
+++ resolved
@@ -15,14 +15,8 @@
         BlobCompression, CanisterHttpReply, CanisterHttpResponse, MockCanisterHttpResponse,
         RawEffectivePrincipal, RawMessageId, SubnetKind,
     },
-<<<<<<< HEAD
-    query_candid, start_or_reuse_server, start_or_reuse_server_impl, update_candid,
-    DefaultEffectiveCanisterIdError, ErrorCode, IngressStatusResult, PocketIc, PocketIcBuilder,
-    PocketIcState, RejectCode, Time,
-=======
-    query_candid, update_candid, DefaultEffectiveCanisterIdError, ErrorCode, IngressStatusResult,
-    PocketIc, PocketIcBuilder, PocketIcState, RejectCode, Time,
->>>>>>> c7a64ff6
+    query_candid, start_or_reuse_server_impl, update_candid, DefaultEffectiveCanisterIdError,
+    ErrorCode, IngressStatusResult, PocketIc, PocketIcBuilder, PocketIcState, RejectCode, Time,
 };
 use reqwest::blocking::Client;
 use reqwest::header::CONTENT_LENGTH;
