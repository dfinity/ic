use candid::{decode_one, encode_one, CandidType, Decode, Deserialize, Encode, Principal};
use ic_certification::Label;
use ic_management_canister_types::CanisterIdRecord;
use ic_management_canister_types::{
    Bip341, CanisterInstallMode, CanisterSettings, EcdsaPublicKeyResult, HttpRequestResult,
    NodeMetricsHistoryArgs, NodeMetricsHistoryRecord as NodeMetricsHistoryResultItem,
    ProvisionalCreateCanisterWithCyclesArgs, SchnorrAlgorithm, SchnorrAux,
    SchnorrKeyId as SchnorrPublicKeyArgsKeyId, SchnorrPublicKeyResult,
};
use ic_transport_types::Envelope;
use ic_transport_types::EnvelopeContent::{Call, ReadState};
use pocket_ic::common::rest::{BlockmakerConfigs, RawSubnetBlockmaker, TickConfigs};
#[cfg(not(windows))]
use pocket_ic::query_candid;
use pocket_ic::{
    common::rest::{
        BlobCompression, CanisterHttpReply, CanisterHttpResponse, MockCanisterHttpResponse,
        RawEffectivePrincipal, RawMessageId, SubnetKind,
    },
    update_candid, DefaultEffectiveCanisterIdError, ErrorCode, IngressStatusResult, PocketIc,
    PocketIcBuilder, PocketIcState, RejectCode,
};
use reqwest::blocking::Client;
use reqwest::header::CONTENT_LENGTH;
use reqwest::{Method, StatusCode};
use serde::Serialize;
use sha2::{Digest, Sha256};
<<<<<<< HEAD
use std::{io::Read, sync::OnceLock, time::SystemTime};
=======
#[cfg(windows)]
use std::net::{IpAddr, Ipv4Addr, SocketAddr};
use std::{io::Read, time::SystemTime};
>>>>>>> 12e4053d

// 2T cycles
const INIT_CYCLES: u128 = 2_000_000_000_000;

#[derive(CandidType, Deserialize, Debug)]
enum RejectionCode {
    NoError,
    SysFatal,
    SysTransient,
    DestinationInvalid,
    CanisterReject,
    CanisterError,
    Unknown,
}

// Create a counter canister and charge it with 2T cycles.
fn deploy_counter_canister(pic: &PocketIc) -> Principal {
    let canister_id = pic.create_canister();
    pic.add_cycles(canister_id, INIT_CYCLES);
    pic.install_canister(canister_id, counter_wasm(), vec![], None);
    canister_id
}

// Call a method on the counter canister as the anonymous principal.
fn call_counter_canister(pic: &PocketIc, canister_id: Principal, method: &str) -> Vec<u8> {
    pic.update_call(
        canister_id,
        Principal::anonymous(),
        method,
        encode_one(()).unwrap(),
    )
    .expect("Failed to call counter canister")
}

#[test]
fn test_counter_canister() {
    let pic = PocketIc::new();
    let canister_id = deploy_counter_canister(&pic);

    // Make some calls to the counter canister.
    let reply = call_counter_canister(&pic, canister_id, "read");
    assert_eq!(reply, vec![0, 0, 0, 0]);
    let reply = call_counter_canister(&pic, canister_id, "write");
    assert_eq!(reply, vec![1, 0, 0, 0]);
    let reply = call_counter_canister(&pic, canister_id, "write");
    assert_eq!(reply, vec![2, 0, 0, 0]);
    let reply = call_counter_canister(&pic, canister_id, "read");
    assert_eq!(reply, vec![2, 0, 0, 0]);
}

fn counter_wasm() -> Vec<u8> {
    const COUNTER_WAT: &str = r#"
    (module
        (import "ic0" "msg_reply" (func $msg_reply))
        (import "ic0" "msg_reply_data_append" (func $msg_reply_data_append (param i32 i32)))
        (func $write
            (i32.store (i32.const 0) (i32.add (i32.load (i32.const 0)) (i32.const 1)))
            (call $read))
        (func $read
            (call $msg_reply_data_append
                (i32.const 0) ;; the counter from heap[0]
                (i32.const 4)) ;; length
            (call $msg_reply))
        (memory $memory 1)
        (export "canister_query read" (func $read))
        (export "canister_update write" (func $write))
    )"#;
    wat::parse_str(COUNTER_WAT).unwrap()
}

#[test]
fn test_create_canister_with_id() {
    let pic = PocketIcBuilder::new()
        .with_nns_subnet()
        .with_ii_subnet()
        .build();
    // goes on NNS
    let canister_id = Principal::from_text("rrkah-fqaaa-aaaaa-aaaaq-cai").unwrap();
    let actual_canister_id = pic
        .create_canister_with_id(None, None, canister_id)
        .unwrap();
    assert_eq!(actual_canister_id, canister_id);
    assert_eq!(
        pic.get_subnet(canister_id).unwrap(),
        pic.topology().get_nns().unwrap()
    );
    // goes on II
    let canister_id = Principal::from_text("rdmx6-jaaaa-aaaaa-aaadq-cai").unwrap();
    let actual_canister_id = pic
        .create_canister_with_id(None, None, canister_id)
        .unwrap();
    assert_eq!(actual_canister_id, canister_id);
    assert_eq!(
        pic.get_subnet(canister_id).unwrap(),
        pic.topology().get_ii().unwrap()
    );
}

#[test]
#[should_panic(expected = "is out of cycles")]
fn test_install_canister_with_no_cycles() {
    let pic = PocketIc::new();
    let canister_id = pic.create_canister();
    let wasm = b"\x00\x61\x73\x6d\x01\x00\x00\x00".to_vec();
    pic.install_canister(canister_id, wasm.clone(), vec![], None);
}

#[test]
#[should_panic(expected = "not found")]
fn test_canister_routing_not_found() {
    let pic = PocketIc::new();
    let canister_id = pic.create_canister();
    pic.add_cycles(canister_id, INIT_CYCLES);
    pic.stop_canister(canister_id, None).unwrap();
    pic.delete_canister(canister_id, None).unwrap();

    let wasm = b"\x00\x61\x73\x6d\x01\x00\x00\x00".to_vec();
    pic.install_canister(canister_id, wasm, vec![], None);
}

#[test]
fn test_create_canister_after_create_canister_with_id() {
    let pic = PocketIcBuilder::new().with_nns_subnet().build();

    let canister_id = Principal::from_text("rwlgt-iiaaa-aaaaa-aaaaa-cai").unwrap();
    let actual_canister_id = pic
        .create_canister_with_id(None, None, canister_id)
        .unwrap();
    assert_eq!(actual_canister_id, canister_id);
    let other_canister_id = pic.create_canister();
    assert_ne!(other_canister_id, canister_id);
}

#[test]
fn test_create_canister_with_used_id_fails() {
    let pic = PocketIcBuilder::new().with_nns_subnet().build();
    let canister_id = Principal::from_text("rwlgt-iiaaa-aaaaa-aaaaa-cai").unwrap();
    let res = pic.create_canister_with_id(None, None, canister_id);
    assert!(res.is_ok());
    let res = pic.create_canister_with_id(None, None, canister_id);
    assert!(res.is_err());
}

#[test]
#[should_panic(
    expected = "The binary representation 04 of effective canister ID 2vxsx-fae should consist of 10 bytes."
)]
fn test_create_canister_with_not_contained_id_panics() {
    let pic = PocketIc::new();
    let _ = pic.create_canister_with_id(None, None, Principal::anonymous());
}

#[test]
#[should_panic(
    expected = "The effective canister ID rwlgt-iiaaa-aaaaa-aaaaa-cai belongs to the NNS or II subnet on the IC mainnet for which PocketIC provides a `SubnetKind`: please set up your PocketIC instance with a subnet of that `SubnetKind`."
)]
fn test_create_canister_with_special_mainnet_id_panics() {
    let pic = PocketIc::new();
    let _ = pic.create_canister_with_id(
        None,
        None,
        Principal::from_slice(&[0x00, 0x00, 0x00, 0x00, 0x00, 0x00, 0x00, 0x00, 0x01, 0x01]),
    );
}

#[test]
#[should_panic(
    expected = "The effective canister ID nti35-np7aa-aaaaa-aaaaa-cai does not belong to an existing subnet and it is not a mainnet canister ID."
)]
fn test_create_canister_with_not_mainnet_id_panics() {
    let pic = PocketIc::new();
    let _ = pic.create_canister_with_id(
        None,
        None,
        Principal::from_slice(&[0xFF, 0x00, 0x00, 0x00, 0x00, 0x00, 0x00, 0x00, 0x01, 0x01]),
    );
}

#[test]
fn test_cycle_scaling() {
    let pic = PocketIcBuilder::new()
        .with_application_subnet()
        .with_fiduciary_subnet()
        .build();
    let app_canister_id =
        pic.create_canister_on_subnet(None, None, pic.topology().get_app_subnets()[0]);
    pic.add_cycles(app_canister_id, 100_000_000_000_000);
    let fidu_canister_id =
        pic.create_canister_on_subnet(None, None, pic.topology().get_fiduciary().unwrap());
    pic.add_cycles(fidu_canister_id, 100_000_000_000_000);

    let old_app_cycles = pic.cycle_balance(app_canister_id);
    pic.install_canister(app_canister_id, test_canister_wasm(), vec![], None);
    let new_app_cycles = pic.cycle_balance(app_canister_id);
    let app_cycles_delta = old_app_cycles - new_app_cycles;

    let old_fidu_cycles = pic.cycle_balance(fidu_canister_id);
    pic.install_canister(fidu_canister_id, test_canister_wasm(), vec![], None);
    let new_fidu_cycles = pic.cycle_balance(fidu_canister_id);
    let fidu_cycles_delta = old_fidu_cycles - new_fidu_cycles;

    // the fiduciary subnet has 28 nodes which is more than twice
    // the number of nodes on an application subnet (13)
    assert!(fidu_cycles_delta > 2 * app_cycles_delta);
}

#[test]
fn test_canister_creation_subnet_selection() {
    // Application subnet has highest priority
    let pic = PocketIcBuilder::new()
        .with_nns_subnet()
        .with_sns_subnet()
        .with_ii_subnet()
        .with_fiduciary_subnet()
        .with_bitcoin_subnet()
        .with_system_subnet()
        .with_application_subnet()
        .build();

    let canister_id = pic.create_canister();
    let subnet_id = pic.get_subnet(canister_id).unwrap();
    let subnet_kind = pic
        .topology()
        .subnet_configs
        .get(&subnet_id)
        .unwrap()
        .subnet_kind;
    assert_eq!(subnet_kind, SubnetKind::Application);

    // System subnet has highest priority
    let pic = PocketIcBuilder::new()
        .with_nns_subnet()
        .with_sns_subnet()
        .with_ii_subnet()
        .with_fiduciary_subnet()
        .with_bitcoin_subnet()
        .with_system_subnet()
        .build();
    let canister_id = pic.create_canister();
    let subnet_id = pic.get_subnet(canister_id).unwrap();
    let subnet_kind = pic
        .topology()
        .subnet_configs
        .get(&subnet_id)
        .unwrap()
        .subnet_kind;
    assert_eq!(subnet_kind, SubnetKind::System);
}

#[test]
fn test_routing_with_multiple_subnets() {
    let pic = PocketIcBuilder::new()
        .with_nns_subnet()
        .with_application_subnet()
        .build();

    let subnet_id_1 = pic.topology().get_nns().unwrap();
    let canister_id_1 = pic.create_canister_on_subnet(None, None, subnet_id_1);
    let subnet_id_2 = pic.topology().get_app_subnets()[0];
    let canister_id_2 = pic.create_canister_on_subnet(None, None, subnet_id_2);
    pic.add_cycles(canister_id_1, INIT_CYCLES);
    pic.add_cycles(canister_id_2, INIT_CYCLES);
    pic.install_canister(canister_id_1, counter_wasm(), vec![], None);
    pic.install_canister(canister_id_2, counter_wasm(), vec![], None);

    // Call canister 1 on subnet 1.
    let reply = call_counter_canister(&pic, canister_id_1, "read");
    assert_eq!(reply, vec![0, 0, 0, 0]);
    let reply = call_counter_canister(&pic, canister_id_1, "write");
    assert_eq!(reply, vec![1, 0, 0, 0]);

    // Call canister 2 on subnet 2.
    let reply = call_counter_canister(&pic, canister_id_2, "read");
    assert_eq!(reply, vec![0, 0, 0, 0]);
    let reply = call_counter_canister(&pic, canister_id_2, "write");
    assert_eq!(reply, vec![1, 0, 0, 0]);

    // Creating a canister without specifying a subnet should still work.
    let _canister_id = pic.create_canister();
}

#[test]
fn test_multiple_large_xnet_payloads() {
    let pic = PocketIcBuilder::new()
        .with_nns_subnet()
        .with_application_subnet()
        .build();
    let nns_subnet = pic.topology().get_nns().unwrap();
    let app_subnet = pic.topology().get_app_subnets()[0];
    let canister_1 = pic.create_canister_on_subnet(None, None, nns_subnet);
    let canister_2 = pic.create_canister_on_subnet(None, None, app_subnet);
    pic.add_cycles(canister_1, INIT_CYCLES);
    pic.add_cycles(canister_2, INIT_CYCLES);

    pic.install_canister(canister_1, test_canister_wasm(), vec![], None);
    pic.install_canister(canister_2, test_canister_wasm(), vec![], None);

    for canister_a in [canister_1, canister_2] {
        for canister_b in [canister_1, canister_2] {
            for size in [2_000_000, 10_000_000] {
                let xnet_result = pic.update_call(
                    canister_a,
                    Principal::anonymous(),
                    "call_with_large_blob",
                    Encode!(&canister_b, &size).unwrap(),
                );
                if canister_a == canister_b || size <= 2_000_000 {
                    // Self-calls with 10M and xnet-calls with up to 2M arguments work just fine
                    // and return the length of the blob sent in the inter-canister call.
                    match xnet_result {
                        Ok(reply) => {
                            let blob_len = Decode!(&reply, usize).unwrap();
                            assert_eq!(blob_len, size);
                        }
                        _ => panic!("Unexpected update call result: {:?}", xnet_result),
                    };
                } else {
                    // An inter-canister call to a different subnet with 10M argument traps.
                    match xnet_result {
                        Err(reject_response) => {
                            assert_eq!(reject_response.error_code, ErrorCode::CanisterCalledTrap);
                        }
                        _ => panic!("Unexpected update call result: {:?}", xnet_result),
                    };
                }
            }
        }
    }
}

#[cfg(not(windows))]
fn query_and_check_time(pic: &PocketIc, test_canister: Principal) {
    let current_time = pic
        .get_time()
        .duration_since(std::time::UNIX_EPOCH)
        .unwrap()
        .as_nanos();
    let t: (u64,) = query_candid(pic, test_canister, "time", ((),)).unwrap();
    assert_eq!(
        pic.get_time()
            .duration_since(std::time::UNIX_EPOCH)
            .unwrap()
            .as_nanos(),
        current_time
    );
    assert_eq!(current_time, t.0 as u128);
}

// The precision of SystemTime on Windows is not good enough for this test to pass:
// https://doc.rust-lang.org/std/time/struct.SystemTime.html#platform-specific-behavior
#[cfg(not(windows))]
#[test]
fn test_get_and_set_and_advance_time() {
    let pic = PocketIc::new();

    // We create a test canister.
    let canister = pic.create_canister();
    pic.add_cycles(canister, INIT_CYCLES);
    pic.install_canister(canister, test_canister_wasm(), vec![], None);

    let unix_time_secs = 1650000000;
    let time = SystemTime::UNIX_EPOCH + std::time::Duration::from_secs(unix_time_secs);
    pic.set_time(time);
    // time is not certified so `query_and_check_time` would fail here
    assert_eq!(pic.get_time(), time);
    pic.tick();
    query_and_check_time(&pic, canister);
    assert_eq!(pic.get_time(), time);
    pic.tick();
    query_and_check_time(&pic, canister);
    assert_eq!(pic.get_time(), time + std::time::Duration::from_nanos(1));

    let unix_time_secs = 1700000000;
    let time = SystemTime::UNIX_EPOCH + std::time::Duration::from_secs(unix_time_secs);
    pic.set_certified_time(time);
    query_and_check_time(&pic, canister);
    assert_eq!(pic.get_time(), time);
    pic.tick();
    query_and_check_time(&pic, canister);
    assert_eq!(pic.get_time(), time + std::time::Duration::from_nanos(1));
    pic.tick();
    query_and_check_time(&pic, canister);
    assert_eq!(pic.get_time(), time + std::time::Duration::from_nanos(2));

    let time = pic.get_time();
    pic.advance_time(std::time::Duration::from_secs(420));
    // time is not certified so `query_and_check_time` would fail here
    assert_eq!(pic.get_time(), time + std::time::Duration::from_secs(420));
    pic.tick();
    query_and_check_time(&pic, canister);
    assert_eq!(pic.get_time(), time + std::time::Duration::from_secs(420));
    pic.tick();
    query_and_check_time(&pic, canister);
    assert_eq!(
        pic.get_time(),
        time + std::time::Duration::from_secs(420) + std::time::Duration::from_nanos(1)
    );
}

#[test]
#[should_panic(expected = "SettingTimeIntoPast")]
fn set_time_into_past() {
    let pic = PocketIc::new();

    let now = SystemTime::now();
    pic.set_time(now + std::time::Duration::from_secs(1));

    pic.set_time(now);
}

#[test]
fn test_get_set_cycle_balance() {
    let pic = PocketIc::new();
    let canister_id = pic.create_canister();
    let initial_balance = pic.cycle_balance(canister_id);
    let new_balance = pic.add_cycles(canister_id, 420);
    assert_eq!(new_balance, initial_balance + 420);
    let balance = pic.cycle_balance(canister_id);
    assert_eq!(balance, initial_balance + 420);
}

#[test]
fn test_create_and_drop_instances() {
    let pic = PocketIc::new();
    let id = pic.instance_id();
    assert_eq!(PocketIc::list_instances()[id], "Available".to_string());
    drop(pic);
    assert_eq!(PocketIc::list_instances()[id], "Deleted".to_string());
}

#[test]
fn test_tick() {
    let pic = PocketIc::new();
    pic.tick();
}

#[test]
fn test_root_key() {
    let pic = PocketIc::new();
    assert!(pic.root_key().is_none());

    let pic = PocketIcBuilder::new().with_nns_subnet().build();
    assert!(pic.root_key().is_some());
}

#[test]
#[should_panic(expected = "SubnetConfigSet must contain at least one subnet")]
fn test_new_pocket_ic_without_subnets_panics() {
    let _pic: PocketIc = PocketIcBuilder::new().build();
}

#[test]
fn test_canister_exists() {
    let pic = PocketIc::new();
    let canister_id = pic.create_canister();
    pic.add_cycles(canister_id, INIT_CYCLES);
    assert!(pic.canister_exists(canister_id));
    pic.stop_canister(canister_id, None).unwrap();
    pic.delete_canister(canister_id, None).unwrap();
    assert!(!pic.canister_exists(canister_id));

    let pic = PocketIc::new();
    assert!(!pic.canister_exists(canister_id));
}

#[test]
fn test_get_subnet_of_canister() {
    let pic = PocketIcBuilder::new()
        .with_nns_subnet()
        .with_application_subnet()
        .build();
    let nns_subnet = pic.topology().get_nns().unwrap();
    let app_subnet = pic.topology().get_app_subnets()[0];

    let canister_id = pic.create_canister_on_subnet(None, None, nns_subnet);
    let subnet_id = pic.get_subnet(canister_id);
    assert_eq!(subnet_id.unwrap(), nns_subnet);

    let canister_id = pic.create_canister_on_subnet(None, None, app_subnet);
    let subnet_id = pic.get_subnet(canister_id);
    assert_eq!(subnet_id.unwrap(), app_subnet);

    let pic = PocketIc::new();
    let canister_id = pic.create_canister();
    let app_subnet = pic.topology().get_app_subnets()[0];
    let subnet_id = pic.get_subnet(canister_id).unwrap();
    assert_eq!(subnet_id, app_subnet);

    pic.add_cycles(canister_id, INIT_CYCLES);
    pic.stop_canister(canister_id, None).unwrap();
    pic.delete_canister(canister_id, None).unwrap();
    let subnet_id = pic.get_subnet(canister_id);
    assert!(subnet_id.is_none());
}

#[test]
fn test_set_and_get_stable_memory_not_compressed() {
    let pic = PocketIc::new();
    let canister_id = deploy_counter_canister(&pic);

    let data = "deadbeef".as_bytes().to_vec();
    pic.set_stable_memory(canister_id, data.clone(), BlobCompression::NoCompression);

    let read_data = pic.get_stable_memory(canister_id);
    assert_eq!(data, read_data[..8]);
}

#[test]
fn test_set_and_get_stable_memory_compressed() {
    let pic = PocketIc::new();
    let canister_id = deploy_counter_canister(&pic);

    let data = "decafbad".as_bytes().to_vec();
    let mut compressed_data = Vec::new();
    let mut gz = flate2::read::GzEncoder::new(&data[..], flate2::Compression::default());
    gz.read_to_end(&mut compressed_data).unwrap();

    pic.set_stable_memory(canister_id, compressed_data.clone(), BlobCompression::Gzip);

    let read_data = pic.get_stable_memory(canister_id);
    assert_eq!(data, read_data[..8]);
}

#[test]
fn test_parallel_calls() {
    let wat = r#"
    (module
        (import "ic0" "time" (func $ic0_time (result i64)))
        (import "ic0" "msg_reply" (func $msg_reply))
        (import "ic0" "msg_reply_data_append"
            (func $msg_reply_data_append (param i32 i32)))
        (func $time
            (i64.store (i32.const 0) (call $ic0_time))
            (call $msg_reply_data_append (i32.const 0) (i32.const 8))
            (call $msg_reply))
        (memory $memory 1)
        (export "canister_update time" (func $time))
    )
"#;

    let pic = PocketIc::new();
    let canister_id = pic.create_canister();
    pic.add_cycles(canister_id, INIT_CYCLES);
    let time_wasm = wat::parse_str(wat).unwrap();
    pic.install_canister(canister_id, time_wasm, vec![], None);

    let msg_id1 = pic
        .submit_call(
            canister_id,
            Principal::anonymous(),
            "time",
            encode_one(()).unwrap(),
        )
        .unwrap();
    let msg_id2 = pic
        .submit_call(
            canister_id,
            Principal::anonymous(),
            "time",
            encode_one(()).unwrap(),
        )
        .unwrap();

    let time1 = pic.await_call(msg_id1).unwrap();
    let time2 = pic.await_call(msg_id2).unwrap();

    // times should be equal since the update calls are parallel
    // and should be executed in the same round
    assert_eq!(time1, time2);

    let time3 = pic
        .update_call(
            canister_id,
            Principal::anonymous(),
            "time",
            encode_one(()).unwrap(),
        )
        .unwrap();

    // now times should not be equal since the last update call
    // was executed in a separate round and round times are strictly
    // monotone
    assert!(time1 != time3);
}

#[test]
fn test_inspect_message() {
    let wat = r#"
    (module
        (import "ic0" "accept_message" (func $accept_message))
        (import "ic0" "msg_reply" (func $msg_reply))
        (func $inspect
            (i32.load (i32.const 0))
            (if
              (then)
              (else
                (call $accept_message)
              )
            )
        )
        (func $inc
            ;; Increment a counter.
            (i32.store
                (i32.const 0)
                (i32.add (i32.load (i32.const 0)) (i32.const 1)))
            (call $msg_reply))
        (memory $memory 1)
        (export "canister_inspect_message" (func $inspect))
        (export "canister_update inc" (func $inc))
    )
"#;

    let pic = PocketIc::new();
    let canister_id = pic.create_canister();
    pic.add_cycles(canister_id, INIT_CYCLES);
    let inspect_wasm = wat::parse_str(wat).unwrap();
    pic.install_canister(canister_id, inspect_wasm, vec![], None);

    // the first call succeeds because the inspect_message accepts for counter = 0
    pic.update_call(
        canister_id,
        Principal::anonymous(),
        "inc",
        encode_one(()).unwrap(),
    )
    .unwrap();

    // the second call fails because the first (successful) call incremented the counter
    // and the inspect_message does not accept for counter > 0
    pic.update_call(
        canister_id,
        Principal::anonymous(),
        "inc",
        encode_one(()).unwrap(),
    )
    .unwrap_err();
}

#[should_panic]
#[test]
fn test_too_large_call() {
    let pic = PocketIc::new();
    let canister_id = deploy_counter_canister(&pic);

    const MAX_INGRESS_MESSAGE_ARG_SIZE: usize = 2097152;
    pic.update_call(
        canister_id,
        Principal::anonymous(),
        "inc",
        vec![42; MAX_INGRESS_MESSAGE_ARG_SIZE + 1],
    )
    .unwrap_err();
}

#[tokio::test]
async fn test_create_and_drop_instances_async() {
    let pic = pocket_ic::nonblocking::PocketIc::new().await;
    let id = pic.instance_id;
    assert_eq!(
        pocket_ic::nonblocking::PocketIc::list_instances().await[id],
        "Available".to_string()
    );
    pic.drop().await;
    assert_eq!(
        pocket_ic::nonblocking::PocketIc::list_instances().await[id],
        "Deleted".to_string()
    );
}

#[tokio::test]
async fn test_counter_canister_async() {
    let pic = pocket_ic::nonblocking::PocketIc::new().await;

    // Create a counter canister and charge it with 2T cycles.
    let canister_id = pic.create_canister().await;
    pic.add_cycles(canister_id, INIT_CYCLES).await;
    pic.install_canister(canister_id, counter_wasm(), vec![], None)
        .await;

    // Make some calls to the canister.
    let reply = pic
        .update_call(
            canister_id,
            Principal::anonymous(),
            "read",
            encode_one(()).unwrap(),
        )
        .await
        .expect("Failed to call counter canister");
    assert_eq!(reply, vec![0, 0, 0, 0]);

    // Drop the PocketIc instance.
    pic.drop().await;
}

// Canister code with a very large WASM.
fn very_large_wasm(n: usize) -> Vec<u8> {
    const WASM_PAGE_SIZE: usize = 1 << 16;
    let wat = format!(
        r#"
    (module
        (import "ic0" "msg_reply" (func $msg_reply))
        (import "ic0" "msg_reply_data_append"
            (func $msg_reply_data_append (param i32 i32)))
        (func $read
            (call $msg_reply_data_append (i32.const 0) (i32.const 4))
            (call $msg_reply))
        (memory $memory {})
        (export "canister_update read" (func $read))
        (data (i32.const 0) "{}")
    )
"#,
        n / WASM_PAGE_SIZE + 42,
        String::from_utf8(vec![b'X'; n]).unwrap()
    );
    wat::parse_str(wat).unwrap()
}

#[test]
fn install_very_large_wasm() {
    let pic = PocketIcBuilder::new().with_application_subnet().build();

    // Create a canister.
    let canister_id = pic.create_canister();

    // Charge the canister with 2T cycles.
    pic.add_cycles(canister_id, 100 * INIT_CYCLES);

    // Install the very large canister wasm on the canister.
    let wasm_module = very_large_wasm(5_000_000);
    assert!(wasm_module.len() >= 5_000_000);
    pic.install_canister(canister_id, wasm_module, vec![], None);

    // Update call on the newly installed canister should succeed
    // and return 4 bytes of the large data section.
    let res = pic
        .update_call(canister_id, Principal::anonymous(), "read", vec![])
        .unwrap();
    assert_eq!(res, vec![b'X'; 4]);
}

#[test]
fn test_uninstall_canister() {
    let pic = PocketIc::new();
    let canister_id = deploy_counter_canister(&pic);

    // The module hash should be set after the canister is installed.
    let status = pic.canister_status(canister_id, None).unwrap();
    assert!(status.module_hash.is_some());

    // Uninstall the canister.
    pic.uninstall_canister(canister_id, None).unwrap();

    // The module hash should be unset after the canister is uninstalled.
    let status = pic.canister_status(canister_id, None).unwrap();
    assert!(status.module_hash.is_none());
}

#[test]
fn test_update_canister_settings() {
    let pic = PocketIc::new();

    // Create a canister and charge it with 200T cycles.
    let canister_id = pic.create_canister();
    pic.add_cycles(canister_id, 100 * INIT_CYCLES);

    // The compute allocation of the canister should be zero.
    let status = pic.canister_status(canister_id, None).unwrap();
    let zero: candid::Nat = 0_u64.into();
    assert_eq!(status.settings.compute_allocation, zero);

    // Set the compute allocation to 1.
    let new_compute_allocation: candid::Nat = 1_u64.into();
    let settings = CanisterSettings {
        compute_allocation: Some(new_compute_allocation.clone()),
        ..Default::default()
    };
    pic.update_canister_settings(canister_id, None, settings)
        .unwrap();

    // Check that the compute allocation has been set.
    let status = pic.canister_status(canister_id, None).unwrap();
    assert_eq!(status.settings.compute_allocation, new_compute_allocation);
}

#[test]
fn test_xnet_call_and_create_canister_with_specified_id() {
    // We start with a PocketIC instance consisting of two application subnets.
    let pic = PocketIcBuilder::new()
        .with_application_subnet()
        .with_application_subnet()
        .build();

    // We retrieve these two (distinct) subnet IDs from the topology.
    let subnet_id_1 = pic.topology().get_app_subnets()[0];
    let subnet_id_2 = pic.topology().get_app_subnets()[1];
    assert_ne!(subnet_id_1, subnet_id_2);

    // We create canisters on those two subnets.
    let canister_1 = pic.create_canister_on_subnet(None, None, subnet_id_1);
    assert_eq!(pic.get_subnet(canister_1), Some(subnet_id_1));
    let canister_2 = pic.create_canister_on_subnet(None, None, subnet_id_2);
    assert_eq!(pic.get_subnet(canister_2), Some(subnet_id_2));

    // We define a "specified" canister ID that exists on the IC mainnet,
    // but belongs to the canister ranges of no subnet on the PocketIC instance.
    let specified_id = Principal::from_text("rimrc-piaaa-aaaao-aaljq-cai").unwrap();
    assert!(pic.get_subnet(specified_id).is_none());

    // We create a canister with that specified canister ID: this should succeed
    // and a new subnet should be created.
    let canister_3 = pic
        .create_canister_with_id(None, None, specified_id)
        .unwrap();
    assert_eq!(canister_3, specified_id);
    let subnet_id_3 = pic.get_subnet(specified_id).unwrap();
    assert_ne!(subnet_id_1, subnet_id_3);
    assert_ne!(subnet_id_2, subnet_id_3);

    // We also define a "specified" canister ID that corresponds to the Bitcoin mainnet canister,
    // but belongs to the canister ranges of no subnet on the PocketIC instance.
    let bitcoin_canister_id = Principal::from_text("ghsi2-tqaaa-aaaan-aaaca-cai").unwrap();
    assert!(pic.get_subnet(bitcoin_canister_id).is_none());
    assert!(pic.topology().get_bitcoin().is_none());

    // We create a canister with that specified canister ID: this should succeed
    // and a new subnet should be created.
    let canister_4 = pic
        .create_canister_with_id(None, None, bitcoin_canister_id)
        .unwrap();
    assert_eq!(canister_4, bitcoin_canister_id);
    let subnet_id_4 = pic.get_subnet(bitcoin_canister_id).unwrap();
    assert_eq!(pic.topology().get_bitcoin().unwrap(), subnet_id_4);
    assert_ne!(subnet_id_1, subnet_id_4);
    assert_ne!(subnet_id_2, subnet_id_4);
    assert_ne!(subnet_id_3, subnet_id_4);

    // We top up the canisters with cycles and install the test canister WASM to them.
    for canister in [canister_1, canister_2, canister_3, canister_4] {
        pic.add_cycles(canister, INIT_CYCLES);
        pic.install_canister(canister, test_canister_wasm(), vec![], None);
    }

    // We test if xnet calls work between all pairs of canisters
    // (in particular, including the canisters on the new subnets).
    for canister_a in [canister_1, canister_2, canister_3, canister_4] {
        for canister_b in [canister_1, canister_2, canister_3, canister_4] {
            if canister_a != canister_b {
                let xnet_result = pic.update_call(
                    canister_a,
                    Principal::anonymous(),
                    "whois",
                    Encode!(&canister_b).unwrap(),
                );
                match xnet_result {
                    Ok(reply) => {
                        let identity = Decode!(&reply, String).unwrap();
                        assert_eq!(identity, canister_b.to_string());
                    }
                    _ => panic!("Unexpected update call result: {:?}", xnet_result),
                };
            }
        }
    }
}

#[test]
fn test_query_call_on_new_pocket_ic() {
    let pic = PocketIc::new();

    let topology = pic.topology();
    let canister_id: Principal = topology.default_effective_canister_id.into();

    pic.query_call(canister_id, Principal::anonymous(), "foo", vec![])
        .unwrap_err();
}

fn test_canister_wasm() -> Vec<u8> {
    let wasm_path = std::env::var_os("TEST_WASM").expect("Missing test canister wasm file");
    std::fs::read(wasm_path).unwrap()
}

#[test]
fn test_schnorr() {
    // We create a PocketIC instance consisting of the NNS, II, and one application subnet.
    let pic = PocketIcBuilder::new()
        .with_nns_subnet()
        .with_ii_subnet() // this subnet has threshold keys
        .with_application_subnet()
        .build();

    // We retrieve the app subnet ID from the topology.
    let topology = pic.topology();
    let app_subnet = topology.get_app_subnets()[0];

    // We create a canister on the app subnet.
    let canister = pic.create_canister_on_subnet(None, None, app_subnet);
    assert_eq!(pic.get_subnet(canister), Some(app_subnet));

    // We top up the canister with cycles and install the test canister WASM to them.
    pic.add_cycles(canister, INIT_CYCLES);
    pic.install_canister(canister, test_canister_wasm(), vec![], None);

    // We define the message, derivation path, and Merkle root hash.
    let message = b"Hello, world!==================="; // must be of length 32 bytes for BIP340
    let derivation_path = vec!["my message".as_bytes().to_vec()];
    let some_aux: Option<SchnorrAux> = Some(SchnorrAux::Bip341(Bip341 {
        merkle_root_hash: b"Hello, aux!=====================".to_vec(),
    }));
    for algorithm in [SchnorrAlgorithm::Bip340secp256k1, SchnorrAlgorithm::Ed25519] {
        for name in ["key_1", "test_key_1", "dfx_test_key"] {
            for aux in [None, some_aux.clone()] {
                let key_id = SchnorrPublicKeyArgsKeyId {
                    algorithm,
                    name: name.to_string(),
                };

                // We get the Schnorr public key and signature.
                let schnorr_public_key = update_candid::<
                    (Option<Principal>, _, _),
                    (Result<SchnorrPublicKeyResult, String>,),
                >(
                    &pic,
                    canister,
                    "schnorr_public_key",
                    (None, derivation_path.clone(), key_id.clone()),
                )
                .unwrap()
                .0
                .unwrap();
                let schnorr_signature_result = update_candid::<_, (Result<Vec<u8>, String>,)>(
                    &pic,
                    canister,
                    "sign_with_schnorr",
                    (
                        message,
                        derivation_path.clone(),
                        key_id.clone(),
                        aux.clone(),
                    ),
                )
                .unwrap()
                .0;

                // We verify the Schnorr signature.
                match key_id.algorithm {
                    SchnorrAlgorithm::Bip340secp256k1 => {
                        use k256::ecdsa::signature::hazmat::PrehashVerifier;
                        use k256::schnorr::{Signature, VerifyingKey};
                        let bip340_public_key = schnorr_public_key.public_key[1..].to_vec();
                        let public_key = match aux {
                            None => bip340_public_key,
                            Some(SchnorrAux::Bip341(bip341_aux)) => {
                                use bitcoin::hashes::Hash;
                                use bitcoin::schnorr::TapTweak;
                                let xonly = bitcoin::util::key::XOnlyPublicKey::from_slice(
                                    bip340_public_key.as_slice(),
                                )
                                .unwrap();
                                let merkle_root =
                                    bitcoin::util::taproot::TapBranchHash::from_slice(
                                        &bip341_aux.merkle_root_hash,
                                    )
                                    .unwrap();
                                let secp256k1_engine = bitcoin::secp256k1::Secp256k1::new();
                                xonly
                                    .tap_tweak(&secp256k1_engine, Some(merkle_root))
                                    .0
                                    .to_inner()
                                    .serialize()
                                    .to_vec()
                            }
                        };
                        let vk = VerifyingKey::from_bytes(&public_key).unwrap();
                        let sig = Signature::try_from(schnorr_signature_result.unwrap().as_slice())
                            .unwrap();

                        vk.verify_prehash(message, &sig).unwrap();
                    }
                    SchnorrAlgorithm::Ed25519 => {
                        use ed25519_dalek::{Signature, Verifier, VerifyingKey};
                        let pk: [u8; 32] = schnorr_public_key.public_key.try_into().unwrap();
                        let vk = VerifyingKey::from_bytes(&pk).unwrap();
                        let verification_result = schnorr_signature_result.map(|signature| {
                            let s = Signature::from_slice(&signature).unwrap();
                            vk.verify(message, &s).unwrap();
                        });
                        assert!(
                            verification_result.is_ok() == aux.is_none(),
                            "{:?}",
                            verification_result
                        );
                    }
                };
            }
        }
    }
}

#[test]
fn test_ecdsa() {
    use k256::ecdsa::signature::hazmat::PrehashVerifier;

    // We create a PocketIC instance consisting of the NNS, II, and one application subnet.
    let pic = PocketIcBuilder::new()
        .with_nns_subnet()
        .with_ii_subnet() // this subnet has threshold keys
        .with_application_subnet()
        .build();

    // We retrieve the app subnet ID from the topology.
    let topology = pic.topology();
    let app_subnet = topology.get_app_subnets()[0];

    // We create a canister on the app subnet.
    let canister = pic.create_canister_on_subnet(None, None, app_subnet);
    assert_eq!(pic.get_subnet(canister), Some(app_subnet));

    // We top up the canister with cycles and install the test canister WASM to them.
    pic.add_cycles(canister, INIT_CYCLES);
    pic.install_canister(canister, test_canister_wasm(), vec![], None);

    // We define the message and derivation path.
    let message = "Hello, world!".to_string();
    let derivation_path = vec!["my message".as_bytes().to_vec()];

    // We compute the hash of the message.
    let mut hasher = Sha256::new();
    hasher.update(message);
    let message_hash: Vec<u8> = hasher.finalize().to_vec();

    for key_id in ["key_1", "test_key_1", "dfx_test_key"] {
        let key_id = key_id.to_string();

        // We get the ECDSA public key and signature.
        let ecsda_public_key = update_candid::<
            (Option<Principal>, Vec<Vec<u8>>, String),
            (Result<EcdsaPublicKeyResult, String>,),
        >(
            &pic,
            canister,
            "ecdsa_public_key",
            (None, derivation_path.clone(), key_id.clone()),
        )
        .unwrap()
        .0
        .unwrap();
        let ecdsa_signature =
            update_candid::<(Vec<u8>, Vec<Vec<u8>>, String), (Result<Vec<u8>, String>,)>(
                &pic,
                canister,
                "sign_with_ecdsa",
                (message_hash.clone(), derivation_path.clone(), key_id),
            )
            .unwrap()
            .0
            .unwrap();

        // We verify the ECDSA signature.
        let pk = k256::ecdsa::VerifyingKey::from_sec1_bytes(&ecsda_public_key.public_key).unwrap();
        let sig = k256::ecdsa::Signature::try_from(ecdsa_signature.as_slice()).unwrap();
        pk.verify_prehash(&message_hash, &sig).unwrap();
    }
}

#[test]
fn test_ecdsa_disabled() {
    // We create a PocketIC instance consisting of the NNS and one application subnet.
    // With no II and fiduciary subnet, there's no subnet with ECDSA keys.
    let pic = PocketIcBuilder::new()
        .with_nns_subnet()
        .with_application_subnet()
        .build();

    // We retrieve the app subnet ID from the topology.
    let topology = pic.topology();
    let app_subnet = topology.get_app_subnets()[0];

    // We create a canister on the app subnet.
    let canister = pic.create_canister_on_subnet(None, None, app_subnet);
    assert_eq!(pic.get_subnet(canister), Some(app_subnet));

    // We top up the canister with cycles and install the test canister WASM to them.
    pic.add_cycles(canister, INIT_CYCLES);
    pic.install_canister(canister, test_canister_wasm(), vec![], None);

    // We define the message and derivation path.
    let message = "Hello, world!".to_string();
    let derivation_path = vec!["my message".as_bytes().to_vec()];

    // We compute the hash of the message.
    let mut hasher = Sha256::new();
    hasher.update(message);
    let message_hash: Vec<u8> = hasher.finalize().to_vec();

    // We attempt to get the ECDSA public key and signature via update calls to the test canister.
    let key_id = "dfx_test_key".to_string();
    let ecsda_public_key_error = update_candid::<
        (Option<Principal>, Vec<Vec<u8>>, String),
        (Result<EcdsaPublicKeyResult, String>,),
    >(
        &pic,
        canister,
        "ecdsa_public_key",
        (None, derivation_path.clone(), key_id.clone()),
    )
    .unwrap()
    .0
    .unwrap_err();
    assert!(ecsda_public_key_error.contains(
        "Requested unknown threshold key: ecdsa:Secp256k1:dfx_test_key, existing keys: []"
    ));

    let ecdsa_signature_err =
        update_candid::<(Vec<u8>, Vec<Vec<u8>>, String), (Result<Vec<u8>, String>,)>(
            &pic,
            canister,
            "sign_with_ecdsa",
            (message_hash.clone(), derivation_path, key_id),
        )
        .unwrap()
        .0
        .unwrap_err();
    assert!(ecdsa_signature_err.contains("Requested unknown or disabled threshold key: ecdsa:Secp256k1:dfx_test_key, existing enabled keys: []"));
}

#[test]
fn test_vetkd() {
    use ic_vetkd_utils::{DerivedPublicKey, EncryptedVetKey, TransportSecretKey};

    // We create a PocketIC instance consisting of the II and one application subnet.
    let pic = PocketIcBuilder::new()
        .with_ii_subnet() // this subnet has threshold keys
        .with_application_subnet()
        .with_nonmainnet_features(true) // the VetKd feature is not available on mainnet yet
        .build();

    // We retrieve the app subnet ID from the topology.
    let topology = pic.topology();
    let app_subnet = topology.get_app_subnets()[0];

    // We create a canister on the app subnet.
    let canister = pic.create_canister_on_subnet(None, None, app_subnet);
    assert_eq!(pic.get_subnet(canister), Some(app_subnet));

    // We top up the canister with cycles and install the test canister WASM to them.
    pic.add_cycles(canister, INIT_CYCLES);
    pic.install_canister(canister, test_canister_wasm(), vec![], None);

    // We define the context, input, and transport public key.
    let context = b"My context".to_vec();
    let input = b"My input".to_vec();
    let tsk = TransportSecretKey::from_seed([64; 32].to_vec()).unwrap();
    let transport_public_key = tsk.public_key();

    for key_id in ["key_1", "test_key_1", "dfx_test_key"] {
        let key_id = key_id.to_string();

        // We get the VetKd public key and encrypted key.
        let vetkd_public_key =
            update_candid::<(Option<Principal>, Vec<u8>, String), (Result<Vec<u8>, String>,)>(
                &pic,
                canister,
                "vetkd_public_key",
                (None, context.clone(), key_id.clone()),
            )
            .unwrap()
            .0
            .unwrap();

        let vetkd_encryped_key =
            update_candid::<(Vec<u8>, Vec<u8>, String, Vec<u8>), (Result<Vec<u8>, String>,)>(
                &pic,
                canister,
                "vetkd_derive_key",
                (
                    context.clone(),
                    input.clone(),
                    key_id.clone(),
                    transport_public_key.clone(),
                ),
            )
            .unwrap()
            .0
            .unwrap();

        // We verify the vetKd encrypted key.
        let ek = EncryptedVetKey::deserialize(&vetkd_encryped_key).unwrap();

        let dpk = DerivedPublicKey::deserialize(&vetkd_public_key).unwrap();

        ek.decrypt_and_verify(&tsk, &dpk, &input).unwrap();
    }
}

#[test]
fn test_canister_http() {
    let pic = PocketIc::new();

    // Create a canister and charge it with 2T cycles.
    let canister_id = pic.create_canister();
    pic.add_cycles(canister_id, INIT_CYCLES);

    // Install the test canister wasm file on the canister.
    let test_wasm = test_canister_wasm();
    pic.install_canister(canister_id, test_wasm, vec![], None);

    // Submit an update call to the test canister making a canister http outcall
    // and mock a canister http outcall response.
    let call_id = pic
        .submit_call(
            canister_id,
            Principal::anonymous(),
            "canister_http",
            encode_one(()).unwrap(),
        )
        .unwrap();

    // We need a pair of ticks for the test canister method to make the http outcall
    // and for the management canister to start processing the http outcall.
    pic.tick();
    pic.tick();
    let canister_http_requests = pic.get_canister_http();
    assert_eq!(canister_http_requests.len(), 1);
    let canister_http_request = &canister_http_requests[0];

    let body = b"hello".to_vec();
    let mock_canister_http_response = MockCanisterHttpResponse {
        subnet_id: canister_http_request.subnet_id,
        request_id: canister_http_request.request_id,
        response: CanisterHttpResponse::CanisterHttpReply(CanisterHttpReply {
            status: 200,
            headers: vec![],
            body: body.clone(),
        }),
        additional_responses: vec![],
    };
    pic.mock_canister_http_response(mock_canister_http_response);

    // There should be no more pending canister http outcalls.
    let canister_http_requests = pic.get_canister_http();
    assert_eq!(canister_http_requests.len(), 0);

    // Now the test canister will receive the http outcall response
    // and reply to the ingress message from the test driver.
    let reply = pic.await_call(call_id).unwrap();
    let http_response: Result<HttpRequestResult, (RejectionCode, String)> =
        decode_one(&reply).unwrap();
    assert_eq!(http_response.unwrap().body, body);
}

#[test]
fn test_canister_http_in_live_mode() {
    // We create a PocketIC instance with an NNS subnet
    // (the "live" mode requires the NNS subnet).
    let mut pic = PocketIcBuilder::new()
        .with_nns_subnet()
        .with_application_subnet()
        .build();

    // Enable the "live" mode.
    let _ = pic.make_live(None);

    // Create a canister and charge it with 2T cycles.
    let canister_id = pic.create_canister();
    pic.add_cycles(canister_id, INIT_CYCLES);

    // Install the test canister wasm file on the canister.
    let test_wasm = test_canister_wasm();
    pic.install_canister(canister_id, test_wasm, vec![], None);

    // Submit an update call to the test canister making a canister http outcall.
    let call_id = pic
        .submit_call(
            canister_id,
            Principal::anonymous(),
            "canister_http",
            encode_one(()).unwrap(),
        )
        .unwrap();

    // Await the update call without making additional progress (the PocketIC instance
    // is already in the "live" mode making progress automatically).
    let reply = pic.await_call_no_ticks(call_id).unwrap();
    let http_response: Result<HttpRequestResult, (RejectionCode, String)> =
        decode_one(&reply).unwrap();
    http_response.unwrap();
}

#[test]
fn test_canister_http_with_transform() {
    let pic = PocketIc::new();

    // Create a canister and charge it with 2T cycles.
    let canister_id = pic.create_canister();
    pic.add_cycles(canister_id, INIT_CYCLES);

    // Install the test canister wasm file on the canister.
    let test_wasm = test_canister_wasm();
    pic.install_canister(canister_id, test_wasm, vec![], None);

    // Submit an update call to the test canister making a canister http outcall
    // with a transform function (clearing http response headers and setting
    // the response body equal to the transform context fixed in the test canister)
    // and mock a canister http outcall response.
    let call_id = pic
        .submit_call(
            canister_id,
            Principal::anonymous(),
            "canister_http_with_transform",
            encode_one(()).unwrap(),
        )
        .unwrap();
    // We need a pair of ticks for the test canister method to make the http outcall
    // and for the management canister to start processing the http outcall.
    pic.tick();
    pic.tick();
    let canister_http_requests = pic.get_canister_http();
    assert_eq!(canister_http_requests.len(), 1);
    let canister_http_request = &canister_http_requests[0];

    let body = b"hello".to_vec();
    let mock_canister_http_response = MockCanisterHttpResponse {
        subnet_id: canister_http_request.subnet_id,
        request_id: canister_http_request.request_id,
        response: CanisterHttpResponse::CanisterHttpReply(CanisterHttpReply {
            status: 200,
            headers: vec![],
            body: body.clone(),
        }),
        additional_responses: vec![],
    };
    pic.mock_canister_http_response(mock_canister_http_response);

    // There should be no more pending canister http outcalls.
    let canister_http_requests = pic.get_canister_http();
    assert_eq!(canister_http_requests.len(), 0);

    // Now the test canister will receive the http outcall response
    // and reply to the ingress message from the test driver.
    let reply = pic.await_call(call_id).unwrap();
    let http_response: HttpRequestResult = decode_one(&reply).unwrap();
    // http response headers are cleared by the transform function
    assert!(http_response.headers.is_empty());
    // mocked non-empty response body is transformed to the transform context
    // by the transform function
    assert_eq!(http_response.body, b"this is my transform context".to_vec());
}

#[test]
fn test_canister_http_with_diverging_responses() {
    let pic = PocketIc::new();

    // Create a canister and charge it with 2T cycles.
    let canister_id = pic.create_canister();
    pic.add_cycles(canister_id, INIT_CYCLES);

    // Install the test canister wasm file on the canister.
    let test_wasm = test_canister_wasm();
    pic.install_canister(canister_id, test_wasm, vec![], None);

    // Submit an update call to the test canister making a canister http outcall
    // and mock diverging canister http outcall responses.
    let call_id = pic
        .submit_call(
            canister_id,
            Principal::anonymous(),
            "canister_http",
            encode_one(()).unwrap(),
        )
        .unwrap();

    // We need a pair of ticks for the test canister method to make the http outcall
    // and for the management canister to start processing the http outcall.
    pic.tick();
    pic.tick();
    let canister_http_requests = pic.get_canister_http();
    assert_eq!(canister_http_requests.len(), 1);
    let canister_http_request = &canister_http_requests[0];

    let response = |i: u64| {
        CanisterHttpResponse::CanisterHttpReply(CanisterHttpReply {
            status: 200,
            headers: vec![],
            body: format!("hello{}", i / 2).as_bytes().to_vec(),
        })
    };
    let mock_canister_http_response = MockCanisterHttpResponse {
        subnet_id: canister_http_request.subnet_id,
        request_id: canister_http_request.request_id,
        response: response(0),
        additional_responses: (1..13).map(response).collect(),
    };
    pic.mock_canister_http_response(mock_canister_http_response);

    // There should be no more pending canister http outcalls.
    let canister_http_requests = pic.get_canister_http();
    assert_eq!(canister_http_requests.len(), 0);

    // Now the test canister will receive an error
    // and reply to the ingress message from the test driver
    // relaying the error.
    let reply = pic.await_call(call_id).unwrap();
    let http_response: Result<HttpRequestResult, (RejectionCode, String)> =
        decode_one(&reply).unwrap();
    let (reject_code, err) = http_response.unwrap_err();
    assert!(matches!(reject_code, RejectionCode::SysTransient));
    let expected = "No consensus could be reached. Replicas had different responses. Details: request_id: 0, timeout: 1620328930000000005, hashes: [98387cc077af9cff2ef439132854e91cb074035bb76e2afb266960d8e3beaf11: 2], [6a2fa8e54fb4bbe62cde29f7531223d9fcf52c21c03500c1060a5f893ed32d2e: 2], [3e9ec98abf56ef680bebb14309858ede38f6fde771cd4c04cda8f066dc2810db: 2], [2c14e77f18cd990676ae6ce0d7eb89c0af9e1a66e17294b5f0efa68422bba4cb: 2], [2843e4133f673571ff919808d3ca542cc54aaf288c702944e291f0e4fafffc69: 2], [1c4ad84926c36f1fbc634a0dc0535709706f7c48f0c6ebd814fe514022b90671: 2], [7bf80e2f02011ab0a7836b526546e75203b94e856d767c9df4cb0c19baf34059: 1]";
    assert_eq!(err, expected);
}

#[test]
#[should_panic(expected = "InvalidMockCanisterHttpResponses((2, 13))")]
fn test_canister_http_with_one_additional_response() {
    let pic = PocketIc::new();

    // Create a canister and charge it with 2T cycles.
    let canister_id = pic.create_canister();
    pic.add_cycles(canister_id, INIT_CYCLES);

    // Install the test canister wasm file on the canister.
    let test_wasm = test_canister_wasm();
    pic.install_canister(canister_id, test_wasm, vec![], None);

    // Submit an update call to the test canister making a canister http outcall
    // and mock diverging canister http outcall responses.
    pic.submit_call(
        canister_id,
        Principal::anonymous(),
        "canister_http",
        encode_one(()).unwrap(),
    )
    .unwrap();

    // We need a pair of ticks for the test canister method to make the http outcall
    // and for the management canister to start processing the http outcall.
    pic.tick();
    pic.tick();
    let canister_http_requests = pic.get_canister_http();
    assert_eq!(canister_http_requests.len(), 1);
    let canister_http_request = &canister_http_requests[0];

    let body = b"hello".to_vec();
    let mock_canister_http_response = MockCanisterHttpResponse {
        subnet_id: canister_http_request.subnet_id,
        request_id: canister_http_request.request_id,
        response: CanisterHttpResponse::CanisterHttpReply(CanisterHttpReply {
            status: 200,
            headers: vec![],
            body: body.clone(),
        }),
        additional_responses: vec![CanisterHttpResponse::CanisterHttpReply(CanisterHttpReply {
            status: 200,
            headers: vec![],
            body: body.clone(),
        })],
    };
    pic.mock_canister_http_response(mock_canister_http_response);
}

#[test]
fn test_canister_http_timeout() {
    let pic = PocketIc::new();

    // Create a canister and charge it with 2T cycles.
    let canister_id = pic.create_canister();
    pic.add_cycles(canister_id, INIT_CYCLES);

    // Install the test canister wasm file on the canister.
    let test_wasm = test_canister_wasm();
    pic.install_canister(canister_id, test_wasm, vec![], None);

    // Submit an update call to the test canister making a canister http outcall
    // and mock a canister http outcall response.
    let call_id = pic
        .submit_call(
            canister_id,
            Principal::anonymous(),
            "canister_http",
            encode_one(()).unwrap(),
        )
        .unwrap();

    // We need a pair of ticks for the test canister method to make the http outcall
    // and for the management canister to start processing the http outcall.
    pic.tick();
    pic.tick();
    let canister_http_requests = pic.get_canister_http();
    assert_eq!(canister_http_requests.len(), 1);

    // Advance time so that the canister http outcall times out.
    pic.advance_time(std::time::Duration::from_secs(180));
    pic.tick();

    // The canister http outcall should time out by now.
    let canister_http_requests = pic.get_canister_http();
    assert_eq!(canister_http_requests.len(), 0);

    // Now the test canister will receive the http outcall response
    // and reply to the ingress message from the test driver.
    let reply = pic.await_call(call_id).unwrap();
    let http_response: Result<HttpRequestResult, (RejectionCode, String)> =
        decode_one(&reply).unwrap();
    let (reject_code, err) = http_response.unwrap_err();
    match reject_code {
        RejectionCode::SysTransient => (),
        _ => panic!("Unexpected reject code {:?}", reject_code),
    };
    assert_eq!(err, "Canister http request timed out");
}

#[test]
fn subnet_metrics() {
    let pic = PocketIcBuilder::new().with_application_subnet().build();

    let topology = pic.topology();
    let app_subnet = topology.get_app_subnets()[0];

    assert!(pic
        .get_subnet_metrics(Principal::management_canister())
        .is_none());

    deploy_counter_canister(&pic);

    let metrics = pic.get_subnet_metrics(app_subnet).unwrap();
    assert_eq!(metrics.num_canisters, 1);
    assert!((1 << 16) < metrics.canister_state_bytes && metrics.canister_state_bytes < (1 << 17));

    let canister_id = deploy_counter_canister(&pic);

    let metrics = pic.get_subnet_metrics(app_subnet).unwrap();
    assert_eq!(metrics.num_canisters, 2);
    assert!((1 << 17) < metrics.canister_state_bytes && metrics.canister_state_bytes < (1 << 18));

    pic.uninstall_canister(canister_id, None).unwrap();
    pic.stop_canister(canister_id, None).unwrap();

    let metrics = pic.get_subnet_metrics(app_subnet).unwrap();
    assert_eq!(metrics.num_canisters, 2);
    assert!((1 << 16) < metrics.canister_state_bytes && metrics.canister_state_bytes < (1 << 17));

    pic.delete_canister(canister_id, None).unwrap();

    let metrics = pic.get_subnet_metrics(app_subnet).unwrap();
    assert_eq!(metrics.num_canisters, 1);
    assert!((1 << 16) < metrics.canister_state_bytes && metrics.canister_state_bytes < (1 << 17));
}

#[cfg(unix)]
#[test]
fn test_raw_gateway() {
    // We create a PocketIC instance consisting of the NNS and one application subnet.
    let mut pic = PocketIcBuilder::new()
        .with_nns_subnet()
        .with_application_subnet()
        .build();

    // We retrieve the app subnet ID from the topology.
    let topology = pic.topology();
    let app_subnet = topology.get_app_subnets()[0];

    // We create a canister on the app subnet.
    let canister = pic.create_canister_on_subnet(None, None, app_subnet);
    assert_eq!(pic.get_subnet(canister), Some(app_subnet));

    // We top up the canister with cycles and install the test canister WASM to them.
    pic.add_cycles(canister, INIT_CYCLES);
    pic.install_canister(canister, test_canister_wasm(), vec![], None);

    // We start the HTTP gateway
    let endpoint = pic.make_live(None);

    // We make two requests: the non-raw request fails because the test canister does not certify its response,
    // the raw request succeeds.
    let client = Client::new();
    let gateway_host = endpoint.host().unwrap();
    for (host, expected) in [
        (
            format!("{}.{}", canister, gateway_host),
            "Response verification failed: Certification values not found",
        ),
        (
            format!("{}.raw.{}", canister, gateway_host),
            "My sample asset.",
        ),
    ] {
        let mut url = endpoint.clone();
        url.set_host(Some(&host)).unwrap();
        url.set_path("/asset.txt");
        let res = client.get(url).send().unwrap();
        let page = String::from_utf8(res.bytes().unwrap().to_vec()).unwrap();
        assert!(page.contains(expected));
    }
}

fn create_canister_with_effective_canister_id(
    pic: &PocketIc,
    effective_canister_id: Principal,
) -> Principal {
    let CanisterIdRecord { canister_id } = pocket_ic::call_candid_as(
        pic,
        Principal::management_canister(),
        RawEffectivePrincipal::CanisterId(effective_canister_id.as_slice().to_vec()),
        Principal::anonymous(),
        "provisional_create_canister_with_cycles",
        (ProvisionalCreateCanisterWithCyclesArgs {
            settings: None,
            specified_id: None,
            amount: None,
            sender_canister_version: None,
        },),
    )
    .map(|(x,)| x)
    .unwrap();
    canister_id
}

async fn create_canister_with_effective_canister_id_nonblocking(
    pic: &pocket_ic::nonblocking::PocketIc,
    effective_canister_id: Principal,
) -> Principal {
    let CanisterIdRecord { canister_id } = pocket_ic::nonblocking::call_candid_as(
        pic,
        Principal::management_canister(),
        RawEffectivePrincipal::CanisterId(effective_canister_id.as_slice().to_vec()),
        Principal::anonymous(),
        "provisional_create_canister_with_cycles",
        (ProvisionalCreateCanisterWithCyclesArgs {
            settings: None,
            specified_id: None,
            amount: None,
            sender_canister_version: None,
        },),
    )
    .await
    .map(|(x,)| x)
    .unwrap();
    canister_id
}

#[test]
fn test_get_default_effective_canister_id() {
    let mut pic = PocketIcBuilder::new()
        .with_nns_subnet()
        .with_application_subnet()
        .build();
    let gateway_url = pic.make_live(None);

    let default_effective_canister_id =
        pocket_ic::get_default_effective_canister_id(gateway_url.to_string()).unwrap();

    let canister_id =
        create_canister_with_effective_canister_id(&pic, default_effective_canister_id);
    assert_eq!(canister_id, default_effective_canister_id);

    let subnet_id = pic.get_subnet(canister_id).unwrap();
    assert!(pic.topology().get_app_subnets().contains(&subnet_id));
}

#[tokio::test]
async fn test_get_default_effective_canister_id_nonblocking() {
    let mut pic = PocketIcBuilder::new()
        .with_nns_subnet()
        .with_application_subnet()
        .build_async()
        .await;
    let gateway_url = pic.make_live(None).await;

    let default_effective_canister_id =
        pocket_ic::nonblocking::get_default_effective_canister_id(gateway_url.to_string())
            .await
            .unwrap();

    let canister_id =
        create_canister_with_effective_canister_id_nonblocking(&pic, default_effective_canister_id)
            .await;
    assert_eq!(canister_id, default_effective_canister_id);

    let subnet_id = pic.get_subnet(canister_id).await.unwrap();
    assert!(pic.topology().await.get_app_subnets().contains(&subnet_id));

    pic.drop().await;
}

#[test]
fn test_get_default_effective_canister_id_system_subnet() {
    let mut pic = PocketIcBuilder::new()
        .with_nns_subnet()
        .with_system_subnet()
        .build();
    let gateway_url = pic.make_live(None);

    let initial_default_effective_canister_id =
        pocket_ic::get_default_effective_canister_id(gateway_url.to_string()).unwrap();

    let canister_id =
        create_canister_with_effective_canister_id(&pic, initial_default_effective_canister_id);
    assert_eq!(canister_id, initial_default_effective_canister_id);

    let subnet_id = pic.get_subnet(canister_id).unwrap();
    assert!(pic.topology().get_system_subnets().contains(&subnet_id));

    assert_eq!(pic.topology().get_app_subnets().len(), 0);

    // We define a "specified" canister ID that exists on the IC mainnet,
    // but belongs to the canister ranges of no subnet on the PocketIC instance.
    let specified_id = Principal::from_text("rimrc-piaaa-aaaao-aaljq-cai").unwrap();
    assert!(pic.get_subnet(specified_id).is_none());

    // We create a canister with that specified canister ID: this should succeed
    // and a new subnet should be created.
    let canister_id = pic
        .create_canister_with_id(None, None, specified_id)
        .unwrap();
    assert_eq!(canister_id, specified_id);

    assert_eq!(pic.topology().get_app_subnets().len(), 1);

    let default_effective_canister_id =
        pocket_ic::get_default_effective_canister_id(gateway_url.to_string()).unwrap();

    assert_eq!(
        default_effective_canister_id,
        initial_default_effective_canister_id
    );
}

#[test]
fn test_get_default_effective_canister_id_subnet_precedence() {
    let mut pic = PocketIcBuilder::new()
        .with_nns_subnet()
        .with_application_subnet()
        .with_system_subnet()
        .build();
    let gateway_url = pic.make_live(None);

    let default_effective_canister_id =
        pocket_ic::get_default_effective_canister_id(gateway_url.to_string()).unwrap();

    let canister_id =
        create_canister_with_effective_canister_id(&pic, default_effective_canister_id);
    assert_eq!(canister_id, default_effective_canister_id);

    let subnet_id = pic.get_subnet(canister_id).unwrap();
    assert!(pic.topology().get_app_subnets().contains(&subnet_id));
}

#[test]
fn test_get_default_effective_canister_id_specified_id() {
    let mut pic = PocketIcBuilder::new()
        .with_nns_subnet()
        .with_application_subnet()
        .build();
    let gateway_url = pic.make_live(None);

    let initial_default_effective_canister_id =
        pocket_ic::get_default_effective_canister_id(gateway_url.to_string()).unwrap();

    assert_eq!(pic.topology().get_app_subnets().len(), 1);

    // We define a "specified" canister ID that exists on the IC mainnet,
    // but belongs to the canister ranges of no subnet on the PocketIC instance.
    let specified_id = Principal::from_text("rimrc-piaaa-aaaao-aaljq-cai").unwrap();
    assert!(pic.get_subnet(specified_id).is_none());

    // We create a canister with that specified canister ID: this should succeed
    // and a new subnet should be created.
    let canister_id = pic
        .create_canister_with_id(None, None, specified_id)
        .unwrap();
    assert_eq!(canister_id, specified_id);

    assert_eq!(pic.topology().get_app_subnets().len(), 2);

    let default_effective_canister_id =
        pocket_ic::get_default_effective_canister_id(gateway_url.to_string()).unwrap();

    assert_eq!(
        default_effective_canister_id,
        initial_default_effective_canister_id
    );
}

#[test]
fn test_get_default_effective_canister_id_invalid_url() {
    let _pic = PocketIcBuilder::new()
        .with_nns_subnet()
        .with_application_subnet()
        .build();

    let test_driver_pid = std::process::id();
    let port_file_path = std::env::temp_dir().join(format!("pocket_ic_{}.port", test_driver_pid));
    let port = std::fs::read_to_string(port_file_path).unwrap();

    let server_url = format!("http://localhost:{}", port);
    match pocket_ic::get_default_effective_canister_id(server_url).unwrap_err() {
        DefaultEffectiveCanisterIdError::ReqwestError(_) => (),
        err => panic!("Unexpected error: {}", err),
    };
}

#[test]
fn get_controllers() {
    let pic = PocketIc::new();

    let canister_id = pic.create_canister();

    let controllers = pic.get_controllers(canister_id);
    assert_eq!(controllers, vec![Principal::anonymous()]);

    let user_id = Principal::from_slice(&[u8::MAX; 29]);
    pic.set_controllers(canister_id, None, vec![Principal::anonymous(), user_id])
        .unwrap();

    let controllers = pic.get_controllers(canister_id);
    assert_eq!(controllers.len(), 2);
    assert!(controllers.contains(&Principal::anonymous()));
    assert!(controllers.contains(&user_id));
}

#[test]
#[should_panic(expected = "CanisterNotFound(CanisterId")]
fn get_controllers_of_nonexisting_canister() {
    let pic = PocketIc::new();

    let canister_id = pic.create_canister();
    pic.add_cycles(canister_id, 100_000_000_000_000);
    pic.stop_canister(canister_id, None).unwrap();
    pic.delete_canister(canister_id, None).unwrap();

    let _ = pic.get_controllers(canister_id);
}

#[test]
fn test_canister_snapshots() {
    let pic = PocketIc::new();
    let canister_id = deploy_counter_canister(&pic);

    // We bump the counter to make the counter different from its initial value.
    let reply = call_counter_canister(&pic, canister_id, "write");
    assert_eq!(reply, 1_u32.to_le_bytes().to_vec());
    let reply = call_counter_canister(&pic, canister_id, "read");
    assert_eq!(reply, 1_u32.to_le_bytes().to_vec());

    // We haven't taken any snapshot so far and thus listing snapshots yields an empty result.
    let snapshots = pic.list_canister_snapshots(canister_id, None).unwrap();
    assert!(snapshots.is_empty());

    // We take a snapshot (it is recommended to only take a snapshot of a stopped canister).
    pic.stop_canister(canister_id, None).unwrap();
    let first_snapshot = pic.take_canister_snapshot(canister_id, None, None).unwrap();
    pic.start_canister(canister_id, None).unwrap();

    // Listing the snapshots now should yield the snapshot we just took.
    let snapshots = pic.list_canister_snapshots(canister_id, None).unwrap();
    assert_eq!(snapshots.len(), 1);
    assert_eq!(snapshots[0].id, first_snapshot.id);
    assert_eq!(snapshots[0].total_size, first_snapshot.total_size);
    assert_eq!(
        snapshots[0].taken_at_timestamp,
        first_snapshot.taken_at_timestamp
    );

    // We bump the counter once more to test loading snapshots in a subsequent step.
    let reply = call_counter_canister(&pic, canister_id, "write");
    assert_eq!(reply, 2_u32.to_le_bytes().to_vec());
    let reply = call_counter_canister(&pic, canister_id, "read");
    assert_eq!(reply, 2_u32.to_le_bytes().to_vec());

    // We load the snapshot (it is recommended to only load a snapshot on a stopped canister).
    pic.stop_canister(canister_id, None).unwrap();
    pic.load_canister_snapshot(canister_id, None, first_snapshot.id.clone())
        .unwrap();
    pic.start_canister(canister_id, None).unwrap();

    // We verify that the snapshot was successfully loaded.
    let reply = call_counter_canister(&pic, canister_id, "read");
    assert_eq!(reply, 1_u32.to_le_bytes().to_vec());

    // We bump the counter again.
    let reply = call_counter_canister(&pic, canister_id, "write");
    assert_eq!(reply, 2_u32.to_le_bytes().to_vec());
    let reply = call_counter_canister(&pic, canister_id, "read");
    assert_eq!(reply, 2_u32.to_le_bytes().to_vec());

    pic.stop_canister(canister_id, None).unwrap();
    // We take another snapshot replacing the first one.
    let second_snapshot = pic
        .take_canister_snapshot(canister_id, None, Some(first_snapshot.id))
        .unwrap();
    pic.start_canister(canister_id, None).unwrap();

    // There should only be the second snapshot in the list of canister snapshots.
    let snapshots = pic.list_canister_snapshots(canister_id, None).unwrap();
    assert_eq!(snapshots.len(), 1);
    assert_eq!(snapshots[0].id, second_snapshot.id);
    assert_eq!(snapshots[0].total_size, second_snapshot.total_size);
    assert_eq!(
        snapshots[0].taken_at_timestamp,
        second_snapshot.taken_at_timestamp
    );

    // Attempt to take another snapshot without providing a replace_id. The second snapshot
    // should be still there.
    pic.stop_canister(canister_id, None).unwrap();
    let third_snapshot = pic.take_canister_snapshot(canister_id, None, None).unwrap();
    pic.start_canister(canister_id, None).unwrap();
    let snapshots = pic.list_canister_snapshots(canister_id, None).unwrap();
    assert_eq!(snapshots[0].id, second_snapshot.id);

    // Finally, we delete the second snapshot which leaves the canister with the third snapshot
    // only.
    pic.delete_canister_snapshot(canister_id, None, second_snapshot.id)
        .unwrap();
    let snapshots = pic.list_canister_snapshots(canister_id, None).unwrap();
    assert_eq!(snapshots.len(), 1);
    assert_eq!(snapshots[0].id, third_snapshot.id);
}

#[test]
fn test_wasm_chunk_store() {
    let pic = PocketIc::new();

    // We create an empty canister and top it up with cycles (WASM chunk store operations cost cycles).
    let canister_id = pic.create_canister();
    pic.add_cycles(canister_id, INIT_CYCLES);

    // There should be no chunks in the WASM chunk store yet.
    let stored_chunks = pic.stored_chunks(canister_id, None).unwrap();
    assert!(stored_chunks.is_empty());

    // Chunk the test canister into two chunks.
    let mut first_chunk = test_canister_wasm();
    let second_chunk = first_chunk.split_off(first_chunk.len() / 2);
    assert!(!first_chunk.is_empty());
    assert!(!second_chunk.is_empty());

    // We upload a bogus chunk to the WASM chunk store and confirm that the returned hash
    // matches the actual hash of the chunk.
    let first_chunk_hash = pic
        .upload_chunk(canister_id, None, first_chunk.clone())
        .unwrap();
    let mut hasher = Sha256::new();
    hasher.update(first_chunk.clone());
    assert_eq!(first_chunk_hash, hasher.finalize().to_vec());

    // We upload the same chunk once more and get the same hash back.
    let same_chunk_hash = pic
        .upload_chunk(canister_id, None, first_chunk.clone())
        .unwrap();
    assert_eq!(first_chunk_hash, same_chunk_hash);

    // We upload a different chunk.
    let second_chunk_hash = pic.upload_chunk(canister_id, None, second_chunk).unwrap();

    // Now the two chunks should be stored in the WASM chunk store.
    let stored_chunks = pic.stored_chunks(canister_id, None).unwrap();
    assert_eq!(stored_chunks.len(), 2);
    assert!(stored_chunks.contains(&first_chunk_hash));
    assert!(stored_chunks.contains(&second_chunk_hash));

    // We create a new canister and install it from chunks.
    let test_canister = pic.create_canister();
    pic.add_cycles(test_canister, INIT_CYCLES);
    let mut hasher = Sha256::new();
    hasher.update(test_canister_wasm());
    let test_canister_wasm_hash = hasher.finalize().to_vec();
    pic.install_chunked_canister(
        test_canister,
        None,
        CanisterInstallMode::Install,
        canister_id,
        vec![first_chunk_hash, second_chunk_hash],
        test_canister_wasm_hash,
        Encode!(&()).unwrap(),
    )
    .unwrap();

    // We clear the WASM chunk store.
    pic.clear_chunk_store(canister_id, None).unwrap();

    // There should be no more chunks in the WASM chunk store.
    let stored_chunks = pic.stored_chunks(canister_id, None).unwrap();
    assert!(stored_chunks.is_empty());
}

#[test]
fn canister_logs() {
    let pic = PocketIc::new();

    // We deploy the test canister.
    let canister = pic.create_canister();
    pic.add_cycles(canister, INIT_CYCLES);
    pic.install_canister(canister, test_canister_wasm(), vec![], None);

    let logs = pic
        .fetch_canister_logs(canister, Principal::anonymous())
        .unwrap();
    assert!(logs.is_empty());

    let log_msg_works = "Logging works!";
    pic.update_call(
        canister,
        Principal::anonymous(),
        "canister_log",
        encode_one(log_msg_works).unwrap(),
    )
    .unwrap();
    let log_msg_multiple = "Multiple logs are stored!";
    pic.update_call(
        canister,
        Principal::anonymous(),
        "canister_log",
        encode_one(log_msg_multiple).unwrap(),
    )
    .unwrap();

    let logs = pic
        .fetch_canister_logs(canister, Principal::anonymous())
        .unwrap();
    assert_eq!(logs.len(), 2);
    assert_eq!(
        String::from_utf8(logs[0].content.clone()).unwrap(),
        log_msg_works
    );
    assert_eq!(
        String::from_utf8(logs[1].content.clone()).unwrap(),
        log_msg_multiple
    );
}

#[test]
fn get_subnet() {
    let pic = PocketIcBuilder::new()
        .with_nns_subnet()
        .with_application_subnet()
        .build();

    let topology = pic.topology();

    let default_subnet = topology
        .get_subnet(topology.default_effective_canister_id.clone().into())
        .unwrap();
    let default_subnet_config = topology.subnet_configs.get(&default_subnet).unwrap();
    assert_eq!(default_subnet_config.subnet_kind, SubnetKind::Application);

    let nns_subnet = topology
        .get_subnet(Principal::from_text("rwlgt-iiaaa-aaaaa-aaaaa-cai").unwrap())
        .unwrap();
    let nns_subnet_config = topology.subnet_configs.get(&nns_subnet).unwrap();
    assert_eq!(nns_subnet_config.subnet_kind, SubnetKind::NNS);
}

#[test]
fn make_live_twice() {
    // create PocketIC instance
    let mut pic = PocketIcBuilder::new()
        .with_nns_subnet()
        .with_application_subnet()
        .build();

    // create HTTP gateway
    let url = pic.make_live(None);

    let same_url = pic.make_live(None);
    assert_eq!(same_url, url);
}

#[test]
fn create_instance_from_existing() {
    let pic = PocketIc::new();
    let canister_id = deploy_counter_canister(&pic);

    // Bump and check the counter value;
    let reply = call_counter_canister(&pic, canister_id, "write");
    assert_eq!(reply, vec![1, 0, 0, 0]);
    let reply = call_counter_canister(&pic, canister_id, "read");
    assert_eq!(reply, vec![1, 0, 0, 0]);

    // Create a new PocketIC handle to the existing PocketIC instance.
    let pic_handle =
        PocketIc::new_from_existing_instance(pic.get_server_url(), pic.instance_id(), None);

    // Bump and check the counter value;
    let reply = call_counter_canister(&pic_handle, canister_id, "write");
    assert_eq!(reply, vec![2, 0, 0, 0]);
    let reply = call_counter_canister(&pic_handle, canister_id, "read");
    assert_eq!(reply, vec![2, 0, 0, 0]);

    // Drop the newly created PocketIC handle.
    // This should not delete the existing PocketIC instance.
    drop(pic_handle);

    // Bump and check the counter value;
    let reply = call_counter_canister(&pic, canister_id, "write");
    assert_eq!(reply, vec![3, 0, 0, 0]);
    let reply = call_counter_canister(&pic, canister_id, "read");
    assert_eq!(reply, vec![3, 0, 0, 0]);
}

#[test]
fn ingress_status() {
    let pic = PocketIcBuilder::new()
        .with_nns_subnet()
        .with_application_subnet()
        .build();
    let canister_id = pic.create_canister();
    pic.add_cycles(canister_id, INIT_CYCLES);
    pic.install_canister(canister_id, test_canister_wasm(), vec![], None);

    let caller = Principal::from_slice(&[0xFF; 29]);
    let msg_id = pic
        .submit_call(canister_id, caller, "whoami", encode_one(()).unwrap())
        .unwrap();

    assert!(pic.ingress_status(msg_id.clone()).is_none());

    // since the ingress status is not available, any caller can attempt to retrieve it
    match pic.ingress_status_as(msg_id.clone(), Principal::anonymous()) {
        IngressStatusResult::NotAvailable => (),
        status => panic!("Unexpected ingress status: {:?}", status),
    }

    pic.tick();

    let reply = pic.ingress_status(msg_id.clone()).unwrap().unwrap();
    let principal = Decode!(&reply, String).unwrap();
    assert_eq!(principal, canister_id.to_string());

    // now that the ingress status is available, the caller must match
    let expected_err = "The user tries to access Request ID not signed by the caller.";
    match pic.ingress_status_as(msg_id.clone(), Principal::anonymous()) {
        IngressStatusResult::Forbidden(msg) => assert_eq!(msg, expected_err,),
        status => panic!("Unexpected ingress status: {:?}", status),
    }

    // confirm the behavior of read state requests
    let resp = read_state_request_status(&pic, canister_id, msg_id.message_id.as_slice());
    assert_eq!(resp.status(), reqwest::StatusCode::FORBIDDEN);
    assert_eq!(
        String::from_utf8(resp.bytes().unwrap().to_vec()).unwrap(),
        expected_err
    );
}

fn read_state_request_status(
    pic: &PocketIc,
    canister_id: Principal,
    msg_id: &[u8],
) -> reqwest::blocking::Response {
    let path = vec!["request_status".into(), Label::from_bytes(msg_id)];
    let paths = vec![path.clone()];
    let content = ReadState {
        ingress_expiry: pic
            .get_time()
            .duration_since(std::time::SystemTime::UNIX_EPOCH)
            .unwrap()
            .as_nanos() as u64
            + 240_000_000_000,
        sender: Principal::anonymous(),
        paths,
    };
    let envelope = Envelope {
        content: std::borrow::Cow::Borrowed(&content),
        sender_pubkey: None,
        sender_sig: None,
        sender_delegation: None,
    };

    let mut serialized_bytes = Vec::new();
    let mut serializer = serde_cbor::Serializer::new(&mut serialized_bytes);
    serializer.self_describe().unwrap();
    envelope.serialize(&mut serializer).unwrap();

    let endpoint = format!(
        "instances/{}/api/v2/canister/{}/read_state",
        pic.instance_id(),
        canister_id.to_text()
    );
    let client = reqwest::blocking::Client::new();
    client
        .post(pic.get_server_url().join(&endpoint).unwrap())
        .header(reqwest::header::CONTENT_TYPE, "application/cbor")
        .body(serialized_bytes)
        .send()
        .unwrap()
}

#[test]
fn call_ingress_expiry() {
    let pic = PocketIcBuilder::new()
        .with_nns_subnet()
        .with_application_subnet()
        .build();
    let canister_id = pic.create_canister();
    pic.add_cycles(canister_id, INIT_CYCLES);
    pic.install_canister(canister_id, test_canister_wasm(), vec![], None);

    // submit an update call via /api/v2/canister/.../call using an ingress expiry in the future
    let unix_time_secs = 2272143600; // Wed Jan 01 2042 00:00:00 GMT+0100
    let time = SystemTime::UNIX_EPOCH + std::time::Duration::from_secs(unix_time_secs);
    pic.set_certified_time(time);
    let ingress_expiry = pic
        .get_time()
        .duration_since(std::time::SystemTime::UNIX_EPOCH)
        .unwrap()
        .as_nanos() as u64
        + 240_000_000_000;
    let (resp, msg_id) = call_request(&pic, ingress_expiry, canister_id);
    assert_eq!(resp.status(), reqwest::StatusCode::ACCEPTED);

    // execute a round on the PocketIC instance to process that update call
    pic.tick();

    // check the update call status
    let raw_message_id = RawMessageId {
        effective_principal: RawEffectivePrincipal::CanisterId(canister_id.as_slice().to_vec()),
        message_id: msg_id.to_vec(),
    };
    let reply = pic.ingress_status(raw_message_id).unwrap().unwrap();
    let principal = Decode!(&reply, String).unwrap();
    assert_eq!(principal, canister_id.to_string());

    // use an invalid ingress expiry
    let ingress_expiry = SystemTime::now()
        .duration_since(std::time::SystemTime::UNIX_EPOCH)
        .unwrap()
        .as_nanos() as u64
        + 240_000_000_000;
    let (resp, _msg_id) = call_request(&pic, ingress_expiry, canister_id);
    assert_eq!(resp.status(), reqwest::StatusCode::BAD_REQUEST);
    let err = String::from_utf8(resp.bytes().unwrap().to_vec()).unwrap();
    assert!(
        err.contains("Invalid request expiry: Specified ingress_expiry not within expected range")
    );
}

fn call_request(
    pic: &PocketIc,
    ingress_expiry: u64,
    canister_id: Principal,
) -> (reqwest::blocking::Response, [u8; 32]) {
    let content = Call {
        nonce: None,
        ingress_expiry,
        sender: Principal::anonymous(),
        canister_id,
        method_name: "whoami".to_string(),
        arg: Encode!(&()).unwrap(),
    };
    let envelope = Envelope {
        content: std::borrow::Cow::Borrowed(&content),
        sender_pubkey: None,
        sender_sig: None,
        sender_delegation: None,
    };

    let mut serialized_bytes = Vec::new();
    let mut serializer = serde_cbor::Serializer::new(&mut serialized_bytes);
    serializer.self_describe().unwrap();
    envelope.serialize(&mut serializer).unwrap();

    let endpoint = format!(
        "instances/{}/api/v2/canister/{}/call",
        pic.instance_id(),
        canister_id.to_text()
    );
    let client = reqwest::blocking::Client::new();
    let resp = client
        .post(pic.get_server_url().join(&endpoint).unwrap())
        .header(reqwest::header::CONTENT_TYPE, "application/cbor")
        .body(serialized_bytes)
        .send()
        .unwrap();
    (resp, *content.to_request_id())
}

#[test]
fn await_call_no_ticks() {
    let mut pic = PocketIcBuilder::new()
        .with_nns_subnet()
        .with_application_subnet()
        .build();
    let canister_id = pic.create_canister();
    pic.add_cycles(canister_id, INIT_CYCLES);
    pic.install_canister(canister_id, test_canister_wasm(), vec![], None);

    pic.make_live(None);

    let msg_id = pic
        .submit_call(
            canister_id,
            Principal::anonymous(),
            "whoami",
            encode_one(()).unwrap(),
        )
        .unwrap();

    let result = pic.await_call_no_ticks(msg_id).unwrap();
    let principal = Decode!(&result, String).unwrap();
    assert_eq!(principal, canister_id.to_string());
}

#[test]
fn many_intersubnet_calls() {
    let pic = PocketIcBuilder::new()
        .with_application_subnet()
        .with_application_subnet()
        .build();
    let canister_1 = pic.create_canister_on_subnet(None, None, pic.topology().get_app_subnets()[0]);
    pic.add_cycles(canister_1, 100_000_000_000_000_000);
    pic.install_canister(canister_1, test_canister_wasm(), vec![], None);
    let canister_2 = pic.create_canister_on_subnet(None, None, pic.topology().get_app_subnets()[1]);
    pic.add_cycles(canister_2, 100_000_000_000_000_000);
    pic.install_canister(canister_2, test_canister_wasm(), vec![], None);

    let mut msg_ids = vec![];
    let num_msgs: usize = 500;
    let msg_size: usize = 10000;
    for _ in 0..num_msgs {
        let msg_id = pic
            .submit_call(
                canister_1,
                Principal::anonymous(),
                "call_with_large_blob",
                Encode!(&canister_2, &msg_size).unwrap(),
            )
            .unwrap();
        msg_ids.push(msg_id);
    }
    for msg_id in msg_ids {
        pic.await_call(msg_id).unwrap();
    }
}

#[test]
fn test_reject_response_type() {
    let pic = PocketIc::new();

    // We create a test canister.
    let canister = pic.create_canister();
    pic.add_cycles(canister, INIT_CYCLES);
    pic.install_canister(canister, test_canister_wasm(), vec![], None);

    for certified in [true, false] {
        for action in ["reject", "trap"] {
            for method in ["query", "update"] {
                // updates are always certified
                if !certified && method == "update" {
                    continue;
                }
                let method_name = format!("{}_{}", action, method);
                let (err, msg_id) = if certified {
                    let msg_id = pic
                        .submit_call(
                            canister,
                            Principal::anonymous(),
                            &method_name,
                            Encode!(&()).unwrap(),
                        )
                        .unwrap();
                    let err = pic.await_call(msg_id.clone()).unwrap_err();
                    (err, Some(msg_id))
                } else {
                    let err = pic
                        .query_call(
                            canister,
                            Principal::anonymous(),
                            &method_name,
                            Encode!(&()).unwrap(),
                        )
                        .unwrap_err();
                    (err, None)
                };
                if let Some(msg_id) = msg_id {
                    let ingress_status_err = pic.ingress_status(msg_id).unwrap().unwrap_err();
                    assert_eq!(ingress_status_err, err);
                }
                if action == "reject" {
                    assert_eq!(err.reject_code, RejectCode::CanisterReject);
                    assert_eq!(err.error_code, ErrorCode::CanisterRejectedMessage);
                } else {
                    assert_eq!(action, "trap");
                    assert_eq!(err.reject_code, RejectCode::CanisterError);
                    assert_eq!(err.error_code, ErrorCode::CanisterCalledTrap);
                }
                assert!(err
                    .reject_message
                    .contains(&format!("{} in {} method", action, method)));
                assert_eq!(err.certified, certified);
            }
        }
    }

    for action in [b"trap", b"skip"] {
        let err = pic
            .submit_call(
                canister,
                Principal::anonymous(),
                "trap_update",
                action.to_vec(),
            )
            .unwrap_err();
        if action == b"trap" {
            assert_eq!(err.reject_code, RejectCode::CanisterError);
            assert!(err.reject_message.contains("trap in inspect message"));
            assert_eq!(err.error_code, ErrorCode::CanisterCalledTrap);
        } else {
            assert_eq!(action, b"skip");
            assert_eq!(err.reject_code, RejectCode::CanisterReject);
            assert!(err.reject_message.contains("Canister rejected the message"));
            assert_eq!(err.error_code, ErrorCode::CanisterRejectedMessage);
        }
        // inspect message is always uncertified
        assert!(!err.certified);
    }
}

#[test]
fn test_custom_blockmaker_metrics() {
    const HOURS_IN_SECONDS: u64 = 60 * 60;

    let pocket_ic = PocketIcBuilder::new().with_application_subnet().build();
    let topology = pocket_ic.topology();
    let application_subnet = topology.get_app_subnets()[0];

    // Create and install test canister.
    let canister = pocket_ic.create_canister_on_subnet(None, None, application_subnet);
    pocket_ic.add_cycles(canister, INIT_CYCLES);
    pocket_ic.install_canister(canister, test_canister_wasm(), vec![], None);

    let nodes = topology
        .subnet_configs
        .get(&application_subnet)
        .unwrap()
        .clone();

    let blockmaker_1 = nodes.node_ids[0].clone();
    let blockmaker_2 = nodes.node_ids[1].clone();

    let subnets_blockmakers = vec![RawSubnetBlockmaker {
        subnet: application_subnet.into(),
        blockmaker: blockmaker_1.clone(),
        failed_blockmakers: vec![blockmaker_2.clone()],
    }];

    let tick_configs = TickConfigs {
        blockmakers: Some(BlockmakerConfigs {
            blockmakers_per_subnet: subnets_blockmakers,
        }),
    };
    let daily_blocks = 5;

    // Blockmaker metrics are recorded in the management canister
    for _ in 0..daily_blocks {
        pocket_ic.tick_with_configs(tick_configs.clone());
    }
    // Advance time until next day so that management canister can record blockmaker metrics
    pocket_ic.advance_time(std::time::Duration::from_secs(HOURS_IN_SECONDS * 24));
    pocket_ic.tick();

    let response = pocket_ic
        .update_call(
            canister,
            Principal::anonymous(),
            // Calls the node_metrics_history method on the management canister
            "node_metrics_history_proxy",
            Encode!(&NodeMetricsHistoryArgs {
                subnet_id: application_subnet,
                start_at_timestamp_nanos: 0,
            })
            .unwrap(),
        )
        .unwrap();

    let first_node_metrics = Decode!(&response, Vec<NodeMetricsHistoryResultItem>)
        .unwrap()
        .remove(0)
        .node_metrics;

    let blockmaker_1_metrics = first_node_metrics
        .iter()
        .find(|x| x.node_id == Principal::from(blockmaker_1.clone()))
        .unwrap()
        .clone();
    let blockmaker_2_metrics = first_node_metrics
        .into_iter()
        .find(|x| x.node_id == Principal::from(blockmaker_2.clone()))
        .unwrap();

    assert_eq!(blockmaker_1_metrics.num_blocks_proposed_total, daily_blocks);
    assert_eq!(blockmaker_1_metrics.num_block_failures_total, 0);

    assert_eq!(blockmaker_2_metrics.num_blocks_proposed_total, 0);
    assert_eq!(blockmaker_2_metrics.num_block_failures_total, daily_blocks);
}

#[test]
fn test_http_methods() {
    // We create a PocketIC instance consisting of the NNS and one application subnet.
    let mut pic = PocketIcBuilder::new()
        .with_nns_subnet()
        .with_application_subnet()
        .build();

    // We retrieve the app subnet ID from the topology.
    let topology = pic.topology();
    let app_subnet = topology.get_app_subnets()[0];

    // We create a canister on the app subnet.
    let canister = pic.create_canister_on_subnet(None, None, app_subnet);
    assert_eq!(pic.get_subnet(canister), Some(app_subnet));

    // We top up the canister with cycles and install the test canister WASM to them.
    pic.add_cycles(canister, INIT_CYCLES);
    pic.install_canister(canister, test_canister_wasm(), vec![], None);

    // We start the HTTP gateway
    let endpoint = pic.make_live(None);

    // We request the path `/` with various HTTP methods.
    // We use raw endpoints as the test canister does not support certification.
    let gateway_host = endpoint.host().unwrap();
    let host = format!("{}.raw.{}", canister, gateway_host);
    let mut url = endpoint;
    url.set_host(Some(&host)).unwrap();
    url.set_path("/");
    for method in [
        Method::GET,
        Method::POST,
        Method::PUT,
        Method::DELETE,
        Method::HEAD,
        Method::PATCH,
    ] {
        // Windows doesn't automatically resolve localhost subdomains.
        #[cfg(windows)]
        let client = Client::builder()
            .resolve(
                &host,
                SocketAddr::new(
                    IpAddr::V4(Ipv4Addr::new(127, 0, 0, 1)),
                    pic.get_server_url().port().unwrap(),
                ),
            )
            .build()
            .unwrap();
        #[cfg(not(windows))]
        let client = Client::new();
        let res = client.request(method.clone(), url.clone()).send().unwrap();
        // The test canister rejects all request to the path `/` with `StatusCode::BAD_REQUEST`
        // and the error message "The request is not supported by the test canister.".
        assert_eq!(res.status(), StatusCode::BAD_REQUEST);
        let content_length: usize = res
            .headers()
            .get(CONTENT_LENGTH)
            .unwrap()
            .to_str()
            .unwrap()
            .parse()
            .unwrap();
        let expected_page = "The request is not supported by the test canister.";
        assert_eq!(content_length, expected_page.len());
        let page = String::from_utf8(res.bytes().unwrap().to_vec()).unwrap();
        if let Method::HEAD = method {
            assert!(page.is_empty());
        } else {
            assert_eq!(page, expected_page);
        }
    }
}

#[test]
fn state_handle() {
    let state = PocketIcState::new();

    let pic = PocketIcBuilder::new()
        .with_application_subnet()
        .with_state(state)
        .build();
    let canister_id = pic.create_canister();
    let state = pic.drop_and_take_state().unwrap();

    let pic = PocketIcBuilder::new().with_state(state).build();
    assert!(pic.canister_exists(canister_id));
    let state = pic.drop_and_take_state().unwrap();

    let path = state.into_path();
    let state = PocketIcState::new_from_path(path);

    let pic1 = PocketIcBuilder::new().with_read_only_state(&state).build();
    assert!(pic1.canister_exists(canister_id));

    let pic2 = PocketIcBuilder::new().with_read_only_state(&state).build();
    assert!(pic2.canister_exists(canister_id));
}

#[tokio::test]
async fn state_handle_async() {
    let state = PocketIcState::new();

    let pic = PocketIcBuilder::new()
        .with_application_subnet()
        .with_state(state)
        .build_async()
        .await;
    let canister_id = pic.create_canister().await;
    let state = pic.drop_and_take_state().await.unwrap();

    let pic = PocketIcBuilder::new().with_state(state).build_async().await;
    assert!(pic.canister_exists(canister_id).await);
    let state = pic.drop_and_take_state().await.unwrap();

    let path = state.into_path();
    let state = PocketIcState::new_from_path(path);

    let pic1 = PocketIcBuilder::new()
        .with_read_only_state(&state)
        .build_async()
        .await;
    assert!(pic1.canister_exists(canister_id).await);
    pic1.drop().await;

    let pic2 = PocketIcBuilder::new()
        .with_read_only_state(&state)
        .build_async()
        .await;
    assert!(pic2.canister_exists(canister_id).await);
    pic2.drop().await;
}

#[test]
#[should_panic(expected = "PocketIC instance state must be empty if a read-only state is mounted.")]
fn non_empty_state_and_read_only_state() {
    let state = PocketIcState::new();
    let pic = PocketIcBuilder::new()
        .with_application_subnet()
        .with_state(state)
        .build();
    let _canister_id = pic.create_canister();
    let state = pic.drop_and_take_state().unwrap();

    let read_only_state = PocketIcState::new();
    let pic = PocketIcBuilder::new()
        .with_application_subnet()
        .with_state(read_only_state)
        .build();
    let _canister_id = pic.create_canister();
    let read_only_state = pic.drop_and_take_state().unwrap();

    let _pic = PocketIcBuilder::new()
        .with_state(state)
        .with_read_only_state(&read_only_state)
        .build();
}

<<<<<<< HEAD
const MAINNET_CANISTER_ID: Principal =
    Principal::from_slice(&[0x00, 0x00, 0x00, 0x00, 0x00, 0x00, 0x00, 0x00, 0x01, 0x01]);

static POCKET_IC_STATE: OnceLock<PocketIcState> = OnceLock::new();

fn init_state() -> &'static PocketIcState {
    POCKET_IC_STATE.get_or_init(|| {
        // create a PocketIC instance used to bootstrap the state to be used in multiple tests later
        let state = PocketIcState::new();
        let pic = PocketIcBuilder::new()
            .with_nns_subnet()
            .with_state(state)
            .build();

        // set up the state to be used in multiple tests later
        pic.create_canister_with_id(None, None, MAINNET_CANISTER_ID)
            .unwrap();

        // serialize and expose the state
        pic.drop_and_take_state().unwrap()
    })
}

#[test]
fn pocket_ic_shared_state_1() {
    // mount the state created before
    let pic1 = PocketIcBuilder::new()
        .with_read_only_state(init_state())
        .build();

    // assert that the state is initialized
    assert!(pic1.canister_exists(MAINNET_CANISTER_ID));
}

#[test]
fn pocket_ic_shared_state_2() {
    // mount the state created before
    let pic2 = PocketIcBuilder::new()
        .with_read_only_state(init_state())
        .build();

    // assert that the state is initialized
    assert!(pic2.canister_exists(MAINNET_CANISTER_ID));
=======
#[test]
fn stack_overflow() {
    const STACK_OVERFLOW_WAT: &str = r#"
        (module
            (func $f (export "canister_update foo")
                ;; Define many local variables to quickly overflow the stack
                (local i64) (local i64) (local i64) (local i64) (local i64)
                (local i64) (local i64) (local i64) (local i64) (local i64)
                (local i64) (local i64) (local i64) (local i64) (local i64)
                (local i64) (local i64) (local i64) (local i64) (local i64)
                ;; call "f" recursively
                (call $f)
            )
            (memory 0)
        )
    "#;
    let stack_overflow_wasm = wat::parse_str(STACK_OVERFLOW_WAT).unwrap();

    let pic = PocketIc::new();

    let canister_id = pic.create_canister();
    pic.add_cycles(canister_id, INIT_CYCLES);
    pic.install_canister(canister_id, stack_overflow_wasm, vec![], None);

    let err = pic
        .update_call(
            canister_id,
            Principal::anonymous(),
            "foo",
            encode_one(()).unwrap(),
        )
        .unwrap_err();
    assert!(err
        .reject_message
        .contains("Canister trapped: stack overflow"));
>>>>>>> 12e4053d
}<|MERGE_RESOLUTION|>--- conflicted
+++ resolved
@@ -25,13 +25,9 @@
 use reqwest::{Method, StatusCode};
 use serde::Serialize;
 use sha2::{Digest, Sha256};
-<<<<<<< HEAD
-use std::{io::Read, sync::OnceLock, time::SystemTime};
-=======
 #[cfg(windows)]
 use std::net::{IpAddr, Ipv4Addr, SocketAddr};
-use std::{io::Read, time::SystemTime};
->>>>>>> 12e4053d
+use std::{io::Read, sync::OnceLock, time::SystemTime};
 
 // 2T cycles
 const INIT_CYCLES: u128 = 2_000_000_000_000;
@@ -2688,7 +2684,6 @@
         .build();
 }
 
-<<<<<<< HEAD
 const MAINNET_CANISTER_ID: Principal =
     Principal::from_slice(&[0x00, 0x00, 0x00, 0x00, 0x00, 0x00, 0x00, 0x00, 0x01, 0x01]);
 
@@ -2732,7 +2727,8 @@
 
     // assert that the state is initialized
     assert!(pic2.canister_exists(MAINNET_CANISTER_ID));
-=======
+}
+
 #[test]
 fn stack_overflow() {
     const STACK_OVERFLOW_WAT: &str = r#"
@@ -2768,5 +2764,4 @@
     assert!(err
         .reject_message
         .contains("Canister trapped: stack overflow"));
->>>>>>> 12e4053d
 }