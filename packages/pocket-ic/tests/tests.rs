--- conflicted
+++ resolved
@@ -76,7 +76,6 @@
     Unknown,
 }
 
-<<<<<<< HEAD
 fn frontend_canister(
     pic: &PocketIc,
     canister_id: Principal,
@@ -91,11 +90,6 @@
     url.set_path(&path.to_string());
     // Windows doesn't automatically resolve localhost subdomains.
     let client = if cfg!(windows) {
-=======
-fn resolving_client(pic: &PocketIc, host: String) -> Client {
-    // Windows doesn't automatically resolve localhost subdomains.
-    if cfg!(windows) {
->>>>>>> 24b0dc2c
         Client::builder()
             .resolve(
                 &host,
@@ -108,12 +102,8 @@
             .unwrap()
     } else {
         Client::new()
-<<<<<<< HEAD
     };
     (client, url)
-=======
-    }
->>>>>>> 24b0dc2c
 }
 
 // Create a counter canister and charge it with 2T cycles.
@@ -2922,11 +2912,7 @@
         Method::HEAD,
         Method::PATCH,
     ] {
-<<<<<<< HEAD
         let (client, url) = frontend_canister(&pic, canister, true, "/");
-=======
-        let client = resolving_client(&pic, host.clone());
->>>>>>> 24b0dc2c
         let res = client.request(method.clone(), url.clone()).send().unwrap();
         // The test canister rejects all request to the path `/` with `StatusCode::BAD_REQUEST`
         // and the error message "The request is not supported by the test canister.".
@@ -3222,14 +3208,8 @@
     pic.add_cycles(canister_id, INIT_CYCLES);
     pic.install_canister(canister_id, test_canister_wasm(), vec![], None);
 
-    let mut endpoint = pic.url().unwrap();
-    assert_eq!(endpoint.host_str().unwrap(), "localhost");
-    let host = format!("{}.raw.localhost", canister_id);
-    endpoint.set_host(Some(&host)).unwrap();
-    endpoint.set_path("/asset.txt");
-
-    let client = resolving_client(&pic, host);
-    let resp = client.get(endpoint.clone()).send().unwrap();
+    let (client, url) = frontend_canister(&pic, canister_id, true, "/asset.txt");
+    let resp = client.get(url).send().unwrap();
     assert!(resp.status().is_success());
     let msg = String::from_utf8(resp.bytes().unwrap().to_vec()).unwrap();
     assert_eq!(msg, "My sample asset.");
