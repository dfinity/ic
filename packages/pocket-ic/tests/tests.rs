--- conflicted
+++ resolved
@@ -25,7 +25,6 @@
 use sha2::{Digest, Sha256};
 #[cfg(windows)]
 use std::net::{IpAddr, Ipv4Addr, SocketAddr};
-use std::time::Duration;
 use std::{io::Read, sync::OnceLock, time::SystemTime};
 use tempfile::{NamedTempFile, TempDir};
 #[cfg(windows)]
@@ -2832,331 +2831,4 @@
         .unwrap_err();
     let expected_err = format!("The `specified_id` {} is invalid because it belongs to the canister allocation ranges of the test environment.\\nUse a `specified_id` that matches a canister ID on the ICP mainnet and a test environment that supports canister creation with `specified_id` (e.g., PocketIC).", specified_id);
     assert!(err.contains(&expected_err));
-<<<<<<< HEAD
-}
-
-#[test]
-fn with_all_icp_features() {
-    let _pic = PocketIcBuilder::new().with_all_icp_features().build();
-}
-
-#[derive(CandidType)]
-struct AccountBalanceArgs {
-    account: Vec<u8>,
-}
-
-#[derive(CandidType, Deserialize)]
-struct Tokens {
-    e8s: u64,
-}
-
-#[test]
-fn test_icp_ledger() {
-    let pic = PocketIcBuilder::new().with_all_icp_features().build();
-
-    let test_account_hex = "5b315d2f6702cb3a27d826161797d7b2c2e131cd312aece51d4d5574d1247087";
-    let test_account = hex::decode(test_account_hex).unwrap();
-
-    // Check balance via ICP ledger.
-    let icp_ledger_id = Principal::from_text("ryjl3-tyaaa-aaaaa-aaaba-cai").unwrap();
-    let account_balance_args = AccountBalanceArgs {
-        account: test_account,
-    };
-    let balance = update_candid::<_, (Tokens,)>(
-        &pic,
-        icp_ledger_id,
-        "account_balance",
-        (account_balance_args,),
-    )
-    .unwrap()
-    .0
-    .e8s;
-    const E8S_PER_ICP: u64 = 100_000_000;
-    assert_eq!(balance, 1_000_000_000 * E8S_PER_ICP);
-
-    // The ICP index only syncs with the ICP ledger after 1s from its deployment.
-    pic.advance_time(Duration::from_secs(1));
-    pic.tick();
-
-    // Check balance via ICP index.
-    let icp_index_id = Principal::from_text("qhbym-qaaaa-aaaaa-aaafq-cai").unwrap();
-    let balance = update_candid::<_, (u64,)>(
-        &pic,
-        icp_index_id,
-        "get_account_identifier_balance",
-        (test_account_hex,),
-    )
-    .unwrap()
-    .0;
-    assert_eq!(balance, 1_000_000_000 * E8S_PER_ICP);
-}
-
-#[derive(CandidType, Deserialize)]
-struct IcpXdrConversionRate {
-    timestamp_seconds: u64,
-    xdr_permyriad_per_icp: u64,
-}
-
-fn get_icp_exchange_rate(pic: &PocketIc) -> IcpXdrConversionRate {
-    #[derive(CandidType, Deserialize)]
-    struct IcpXdrConversionRateResponse {
-        data: IcpXdrConversionRate,
-        hash_tree: Vec<u8>,
-        certificate: Vec<u8>,
-    }
-
-    let cmc_id = Principal::from_text("rkp4c-7iaaa-aaaaa-aaaca-cai").unwrap();
-    update_candid::<_, (IcpXdrConversionRateResponse,)>(
-        pic,
-        cmc_id,
-        "get_icp_xdr_conversion_rate",
-        (),
-    )
-    .unwrap()
-    .0
-    .data
-}
-
-fn get_authorized_subnets(pic: &PocketIc) -> Vec<Principal> {
-    let cmc_id = Principal::from_text("rkp4c-7iaaa-aaaaa-aaaca-cai").unwrap();
-    update_candid::<_, (Vec<Principal>,)>(pic, cmc_id, "get_default_subnets", ())
-        .unwrap()
-        .0
-}
-
-fn get_subnet_types(pic: &PocketIc) -> BTreeMap<String, Vec<Principal>> {
-    #[derive(CandidType, Deserialize)]
-    pub struct SubnetTypesToSubnetsResponse {
-        pub data: BTreeMap<String, Vec<Principal>>,
-    }
-
-    let cmc_id = Principal::from_text("rkp4c-7iaaa-aaaaa-aaaca-cai").unwrap();
-    update_candid::<_, (SubnetTypesToSubnetsResponse,)>(
-        pic,
-        cmc_id,
-        "get_subnet_types_to_subnets",
-        (),
-    )
-    .unwrap()
-    .0
-    .data
-}
-
-fn check_cmc_state(pic: &PocketIc, expect_fiduciary: bool) {
-    // check XDR exchange rate
-    // these values are hard-coded in the PocketIC server implementation
-    // including steps how they were obtained
-    let icp_exchange_rate = get_icp_exchange_rate(pic);
-    assert_eq!(icp_exchange_rate.timestamp_seconds, 1_751_617_980);
-    assert_eq!(icp_exchange_rate.xdr_permyriad_per_icp, 35_200);
-
-    // check authorized (application) subnets
-    let mut authorized_subnets = get_authorized_subnets(pic);
-    authorized_subnets.sort();
-    let mut app_subnets = pic.topology().get_app_subnets();
-    app_subnets.sort();
-    assert_eq!(authorized_subnets, app_subnets);
-
-    // check fiduciary subnet
-    assert_eq!(pic.topology().get_fiduciary().is_some(), expect_fiduciary);
-    let subnet_types = get_subnet_types(pic);
-    let subnet_types_len = if expect_fiduciary { 1 } else { 0 };
-    assert_eq!(subnet_types.len(), subnet_types_len);
-    let fiduciary_subnet_ids = pic
-        .topology()
-        .get_fiduciary()
-        .map(|subnet_id| vec![subnet_id]);
-    assert_eq!(subnet_types.get("fiduciary").cloned(), fiduciary_subnet_ids);
-}
-
-#[test]
-fn test_cmc_fiduciary_subnet() {
-    let pic = PocketIcBuilder::new()
-        .with_fiduciary_subnet()
-        .with_all_icp_features()
-        .build();
-
-    check_cmc_state(&pic, true);
-}
-
-#[test]
-fn test_cmc_fiduciary_subnet_creation() {
-    let pic = PocketIcBuilder::new()
-        .with_application_subnet()
-        .with_all_icp_features()
-        .build();
-
-    check_cmc_state(&pic, false);
-
-    create_mainnet_subnet(&pic, 0x23); // fiduciary subnet
-
-    check_cmc_state(&pic, true);
-}
-
-#[test]
-fn test_cmc_state() {
-    let state = PocketIcState::new();
-    let pic = PocketIcBuilder::new()
-        .with_application_subnet()
-        .with_fiduciary_subnet()
-        .with_all_icp_features()
-        .with_state(state)
-        .build();
-
-    check_cmc_state(&pic, true);
-
-    for i in 1..3 {
-        create_mainnet_subnet(&pic, i);
-        check_cmc_state(&pic, true);
-    }
-
-    // Restart the instance from its state.
-    let state = pic.drop_and_take_state().unwrap();
-    let pic = PocketIcBuilder::new().with_state(state).build();
-
-    check_cmc_state(&pic, true);
-
-    for i in 3..5 {
-        create_mainnet_subnet(&pic, i);
-        check_cmc_state(&pic, true);
-    }
-}
-
-fn get_subnet_from_registry(pic: &PocketIc, canister_id: Principal) -> Principal {
-    #[derive(CandidType)]
-    pub struct GetSubnetForCanisterRequest {
-        pub principal: Option<Principal>,
-    }
-    #[derive(CandidType, Deserialize)]
-    pub struct SubnetForCanister {
-        pub subnet_id: Option<Principal>,
-    }
-
-    let registry_canister_id = Principal::from_text("rwlgt-iiaaa-aaaaa-aaaaa-cai").unwrap();
-    update_candid::<_, (Result<SubnetForCanister, String>,)>(
-        pic,
-        registry_canister_id,
-        "get_subnet_for_canister",
-        (GetSubnetForCanisterRequest {
-            principal: Some(canister_id),
-        },),
-    )
-    .unwrap()
-    .0
-    .unwrap()
-    .subnet_id
-    .unwrap()
-}
-
-#[test]
-fn read_registry() {
-    let state = PocketIcState::new();
-    let pic = PocketIcBuilder::new()
-        .with_application_subnet()
-        .with_all_icp_features()
-        .with_state(state)
-        .build();
-
-    let subnet_0 = pic.topology().get_app_subnets()[0];
-    let canister_0 = pic.create_canister_on_subnet(None, None, subnet_0);
-    assert_eq!(get_subnet_from_registry(&pic, canister_0), subnet_0);
-
-    // We define a "specified" canister ID that exists on the IC mainnet,
-    // but belongs to the canister ranges of no subnet on the PocketIC instance.
-    let specified_1 = Principal::from_text("v7pvf-xyaaa-aaaao-aaaaa-cai").unwrap();
-    assert!(pic.get_subnet(specified_1).is_none());
-
-    // We create a canister with that specified canister ID: this should succeed
-    // and a new subnet should be created.
-    let canister_1 = pic
-        .create_canister_with_id(None, None, specified_1)
-        .unwrap();
-    assert_eq!(canister_1, specified_1);
-    let subnet_1 = pic.get_subnet(specified_1).unwrap();
-    assert_ne!(subnet_0, subnet_1);
-
-    // Check that the subnet from the registry matches
-    // the subnet from the PocketIC topology.
-    assert_eq!(get_subnet_from_registry(&pic, canister_1), subnet_1);
-
-    // Restart the instance from its state.
-    let state = pic.drop_and_take_state().unwrap();
-    let pic = PocketIcBuilder::new().with_state(state).build();
-
-    // Check that the registry contains the expected associations of canisters to subnets.
-    assert_eq!(get_subnet_from_registry(&pic, canister_0), subnet_0);
-    assert_eq!(get_subnet_from_registry(&pic, canister_1), subnet_1);
-
-    // We define another "specified" canister ID that exists on the IC mainnet,
-    // but belongs to the canister ranges of no subnet on the PocketIC instance.
-    let specified_2 = Principal::from_text("z474k-xiaaa-aaaao-qaaaa-cai").unwrap();
-
-    // We create a canister with that specified canister ID: this should succeed
-    // and a new subnet should be created.
-    let canister_2 = pic
-        .create_canister_with_id(None, None, specified_2)
-        .unwrap();
-    assert_eq!(canister_2, specified_2);
-    let subnet_2 = pic.get_subnet(specified_2).unwrap();
-    assert_ne!(subnet_0, subnet_2);
-    assert_ne!(subnet_1, subnet_2);
-
-    // Check that the subnet from the registry matches
-    // the subnet from the PocketIC topology.
-    assert_eq!(get_subnet_from_registry(&pic, canister_2), subnet_2);
-}
-
-#[test]
-#[should_panic(
-    expected = "The NNS subnet must be empty when specifying the `registry` ICP feature."
-)]
-fn with_all_icp_features_and_nns_state() {
-    let state_dir = TempDir::new().unwrap();
-    #[cfg(not(windows))]
-    let state_dir_path_buf = state_dir.path().to_path_buf();
-    #[cfg(windows)]
-    let state_dir_path_buf = windows_to_wsl(state_dir.path().as_os_str().to_str().unwrap())
-        .unwrap()
-        .into();
-
-    let _pic = PocketIcBuilder::new()
-        .with_all_icp_features()
-        .with_nns_state(state_dir_path_buf)
-        .build();
-}
-
-#[tokio::test]
-async fn with_all_icp_features_and_nns_subnet_state() {
-    let state_dir = TempDir::new().unwrap();
-    #[cfg(not(windows))]
-    let state_dir_path_buf = state_dir.path().to_path_buf();
-    #[cfg(windows)]
-    let state_dir_path_buf = windows_to_wsl(state_dir.path().as_os_str().to_str().unwrap())
-        .unwrap()
-        .into();
-
-    let url = start_or_reuse_server(None).await;
-    let client = reqwest::Client::new();
-    let instance_config = InstanceConfig {
-        subnet_config_set: ExtendedSubnetConfigSet {
-            nns: Some(SubnetSpec::default().with_state_dir(state_dir_path_buf)),
-            ..Default::default()
-        },
-        state_dir: None,
-        nonmainnet_features: false,
-        log_level: None,
-        bitcoind_addr: None,
-        icp_features: Some(IcpFeatures::all_icp_features()),
-    };
-    let response = client
-        .post(url.join("instances").unwrap())
-        .json(&instance_config)
-        .send()
-        .await
-        .unwrap();
-
-    assert_eq!(response.status(), StatusCode::BAD_REQUEST);
-    assert!(response.text().await.unwrap().contains("Subnet config failed to validate: The NNS subnet must be empty when specifying the `registry` ICP feature."));
-=======
->>>>>>> 3206a4ba
 }