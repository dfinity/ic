[package]
name = "icrc-ledger-types"
version = "0.1.6"
description = "Types for interacting with DFINITY's implementation of the ICRC-1 fungible token standard."
license = "Apache-2.0"
readme = "README.md"
include = ["src", "Cargo.toml", "CHANGELOG.md", "LICENSE", "README.md"]
repository = "https://github.com/dfinity/ic"
authors.workspace = true
edition.workspace = true
documentation.workspace = true

[dependencies]
base32 = "0.4.0"
candid = { workspace = true }
crc32fast = "1.2.0"
hex = { workspace = true }
ic-stable-structures = { workspace = true }
itertools = { workspace = true }
num-bigint = { workspace = true }
num-traits = { workspace = true }
serde = { workspace = true }
serde_bytes = { workspace = true }
sha2 = { workspace = true }
strum = { workspace = true }
<<<<<<< HEAD
=======
strum_macros = { workspace = true }
>>>>>>> d79f252c
time = { workspace = true }

[dev-dependencies]
assert_matches = { workspace = true }
hex = { workspace = true }
proptest = { workspace = true }<|MERGE_RESOLUTION|>--- conflicted
+++ resolved
@@ -23,10 +23,7 @@
 serde_bytes = { workspace = true }
 sha2 = { workspace = true }
 strum = { workspace = true }
-<<<<<<< HEAD
-=======
 strum_macros = { workspace = true }
->>>>>>> d79f252c
 time = { workspace = true }
 
 [dev-dependencies]
