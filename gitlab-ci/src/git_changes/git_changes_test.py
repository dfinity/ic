--- conflicted
+++ resolved
@@ -100,7 +100,6 @@
 def test_is_master_branch_false(tmpdir):
     """Tests that a commit has changed one crate."""
     setup_repo(tmpdir, "change_one_file")
-<<<<<<< HEAD
     assert not git_changes.is_master(tmpdir)
 
 
@@ -149,6 +148,3 @@
     setup_repo(tmpdir, "change_one_file", branch="master")
 
     assert git_changes.target_branch(tmpdir) == "master"
-=======
-    assert not git_changes.is_master(tmpdir)
->>>>>>> 5519637d
