use std::{
    collections::BTreeMap,
    io::Write,
    net::{Ipv6Addr, SocketAddr},
    path::PathBuf,
    str::FromStr,
    sync::Arc,
};

use axum::{
    body::Body,
    extract::{Path, Request},
    http::{HeaderMap, HeaderName, Method, StatusCode},
    middleware::map_response,
    response::{Html, IntoResponse, Redirect, Response},
    routing::{get, post},
    Router,
};
use clap::Parser;
use hyper::body::Incoming;
use hyper_util::{
    rt::{TokioExecutor, TokioIo},
    server::conn::auto::Builder,
};
use rustls::ServerConfig;
use serde_json::json;
use tokio::{
    net::TcpListener,
    select, signal,
    time::{sleep, Duration},
};
use tokio_rustls::TlsAcceptor;
use tower::Service;

<<<<<<< HEAD
const DETERMINISTIC_HEADERS: [(&str, &str); 3] = [
    ("access-control-allow-origin", "*"),
    ("access-control-allow-credentials", "true"),
    ("date", "Jan 1 1970 00:00:00 GMT"),
=======
/// Se a very large limit for the header to accept.
const MAX_HEADER_LIST_SIZE: u32 = 1024 * 1024; // 1MiB

const DETERMINISTIC_HEADERS: [(&str, &str); 4] = [
    ("Access-Control-Allow-Origin", "*"),
    ("Access-Control-Allow-Credentials", "true"),
    ("Connection", "close"),
    ("Date", "Jan 1 1970 00:00:00 GMT"),
>>>>>>> a549e139
];

/// Returns a normal HTML response
async fn root_handler() -> Html<&'static str> {
    Html(
        "<!DOCTYPE html>
<html lang=\"en\">
<head>
  <title>httpbin</title>
</head>
<body>
  <h1>httpbin</h1>
</body>
</html>",
    )
}

/// Returns a body of size `size`
async fn bytes_or_equal_bytes_handler(Path(size): Path<usize>) -> Vec<u8> {
    "x".repeat(size).as_bytes().to_vec()
}

/// Returns the body specified in the path as the body of the response
async fn ascii_handler(Path(body): Path<String>) -> Vec<u8> {
    body.as_bytes().to_vec()
}

/// Returns the response after a delay of `d` seconds
async fn delay_handler(Path(d): Path<u64>) -> Vec<u8> {
    sleep(Duration::from_secs(d)).await;
    "".as_bytes().to_vec()
}

/// Returns a redirect response based on the number specified in the path
async fn redirect_handler(Path(n): Path<u64>) -> impl IntoResponse {
    if n == 0 {
        return (StatusCode::NO_CONTENT, "".as_bytes().to_vec()).into_response();
    }

    let loc = if n == 1 {
        "/anything".to_string()
    } else {
        format!("/relative-redirect/{}", n - 1)
    };

    Redirect::to(&loc).into_response()
}

/// Builds the response body using the request
async fn anything_handler(method: Method, headers: HeaderMap, body: String) -> Vec<u8> {
    let headers = headers
        .iter()
        .map(|h| (h.0.to_string(), h.1.to_str().unwrap().to_string()))
        .collect::<BTreeMap<String, String>>();

    let body = json!({
        "method": method.to_string(),
        "headers": headers,
        "data": body,
    })
    .to_string();

    body.as_bytes().to_vec()
}

/// Returns the size of the request
async fn request_size_handler(headers: HeaderMap, body: String) -> String {
    let headers_size: usize = headers.iter().map(|h| h.0.as_str().len() + h.1.len()).sum();
    let total_size = headers_size + body.len();
    total_size.to_string()
}

/// Adds `size` headers in the response
async fn many_response_headers_handler(Path(size): Path<usize>) -> (HeaderMap, String) {
    let mut headers = HeaderMap::new();

    for i in 0..size {
        headers.insert(
            HeaderName::from_str(&format!("Name{:?}", i)).unwrap(),
            format!("value{:?}", i).parse().unwrap(),
        );
    }

    (headers, "".to_string())
}

/// Adds a header name of size `size` in the response
async fn long_response_header_name_handler(Path(size): Path<usize>) -> (HeaderMap, String) {
    let mut headers = HeaderMap::new();
    headers.insert(
        HeaderName::from_str(&"x".repeat(size)).unwrap(),
        "value".parse().unwrap(),
    );
    (headers, "".to_string())
}

/// Adds a header value of size `size` in the response
async fn long_response_header_value_handler(Path(size): Path<usize>) -> (HeaderMap, String) {
    let mut headers = HeaderMap::new();
    headers.insert(
        HeaderName::from_str("name").unwrap(),
        "x".repeat(size).parse().unwrap(),
    );
    (headers, "".to_string())
}

/// Makes a response with a total header size of `m`.
/// Each header has a size of 2 * `n` (unless the total size is reached)
async fn large_response_total_header_size_handler(
    Path((n, m)): Path<(usize, usize)>,
) -> impl IntoResponse {
    if n < 8 {
        return Response::builder()
            .status(StatusCode::NO_CONTENT)
            .body(Body::empty())
            .unwrap();
    }

    let mut builder = Response::builder()
        .header("Content-Type", "text/plain")
        .header("Content-Length", 0);

    let mut total_size: usize = DETERMINISTIC_HEADERS
        .iter()
        .map(|h| h.0.len() + h.1.len())
        .sum::<usize>()
        + builder
            .headers_ref()
            .unwrap()
            .into_iter()
            .map(|h| h.0.as_str().len() + h.1.len())
            .sum::<usize>();

    let mut i = 0;

    while total_size < m {
        let mut name = format!("{:08}{}", i, "x".repeat(n - 8));
        name.truncate(m - total_size);
        total_size += name.len();
        let value = "x".repeat(n.min(m - total_size));
        total_size += value.len();
        builder = builder.header(name, value);
        i += 1;
    }

    builder.body(Body::empty()).unwrap()
}

async fn fallback() -> Redirect {
    Redirect::to("/anything")
}

#[derive(Parser)]
struct Cli {
    /// The port to listen on.
    #[clap(long)]
    port: Option<u16>,
    /// The path to cert.pem file.
    #[clap(long)]
    cert_file: Option<std::path::PathBuf>,
    /// The path to key.pem file.
    #[clap(long)]
    key_file: Option<std::path::PathBuf>,
    /// The file to which the httpbin server port should be written
    #[clap(long)]
    port_file: Option<PathBuf>,
}

/// The headers must be deterministic because the compliance tests are making use
/// of the total size of the response headers. Setting them here prevents hyper
/// from adding non-deterministic ones.
async fn add_deterministic_headers(res: Response) -> impl IntoResponse {
    (DETERMINISTIC_HEADERS, res)
}

fn router() -> Router {
    Router::new()
        .route("/", get(root_handler))
        .route("/bytes/:size", get(bytes_or_equal_bytes_handler))
        .route("/equal_bytes/:size", get(bytes_or_equal_bytes_handler))
        .route("/ascii/:body", get(ascii_handler))
        .route("/delay/:d", get(delay_handler))
        .route("/redirect/:n", get(redirect_handler))
        .route("/relative-redirect/:n", get(redirect_handler))
        .route("/post", post(anything_handler))
        .route("/request_size", post(request_size_handler))
        .route(
            "/many_response_headers/:size",
            get(many_response_headers_handler),
        )
        .route(
            "/long_response_header_name/:size",
            get(long_response_header_name_handler),
        )
        .route(
            "/long_response_header_value/:size",
            get(long_response_header_value_handler),
        )
        .route(
            "/anything",
            get(anything_handler)
                .post(anything_handler)
                .head(anything_handler),
        )
        .route(
            "/anything/*key",
            get(anything_handler)
                .post(anything_handler)
                .head(anything_handler),
        )
        .route(
            "/large_response_total_header_size/:n/:m",
            get(large_response_total_header_size_handler),
        )
        .fallback(fallback)
        .layer(map_response(add_deterministic_headers))
}

#[tokio::main]
async fn main() -> Result<(), Box<dyn std::error::Error + Send + Sync>> {
    let args = Cli::parse();

    let addr = SocketAddr::from((Ipv6Addr::UNSPECIFIED, args.port.unwrap_or(0)));
    let listener = TcpListener::bind(&addr).await?;

    if let Some(port_file) = args.port_file {
        let mut port_file = std::fs::File::create(port_file)?;
        let real_port = listener.local_addr()?.port();
        port_file.write_all(real_port.to_string().as_bytes())?;
    }

    let mut pinned_shutdown_signal = std::pin::pin!(shutdown_signal());

    match (args.cert_file, args.key_file) {
        (Some(cert_file), Some(key_file)) => {
            // Load public certificate.
            let cert_file = tokio::fs::read(cert_file).await?;
            let certs =
                rustls_pemfile::certs(&mut cert_file.as_ref()).collect::<Result<Vec<_>, _>>()?;

            // Load private key.
            let key_file = tokio::fs::read(key_file).await?;
            let key = rustls_pemfile::private_key(&mut key_file.as_ref())?.unwrap();

            let mut config = ServerConfig::builder()
                .with_no_client_auth()
                .with_single_cert(certs, key)?;

            config.alpn_protocols =
                vec![b"h2".to_vec(), b"http/1.1".to_vec(), b"http/1.0".to_vec()];
            let tls_acceptor = TlsAcceptor::from(Arc::new(config));

            loop {
                select! {
                    connection = listener.accept() => {
                        let (tcp_stream, _) = connection?;
                        let tls_acceptor = tls_acceptor.clone();

                        let router = router();
                        let hyper_service =
                            hyper::service::service_fn(move |request: Request<Incoming>| {
                                router.clone().call(request)
                            });

                        tokio::spawn(async move {
                            let tls_stream = match tls_acceptor.accept(tcp_stream).await {
                                Ok(tls_stream) => tls_stream,
                                Err(err) => {
                                    eprintln!("failed to perform tls handshake: {err:#}");
                                    return;
                                }
                            };
                            if let Err(err) = Builder::new(TokioExecutor::new())
                                .http2()
                                .max_header_list_size(MAX_HEADER_LIST_SIZE)
                                .serve_connection(TokioIo::new(tls_stream), hyper_service)
                                .await
                            {
                                eprintln!("failed to serve connection: {err:#}");
                            }
                        });
                    }
                    _ = &mut pinned_shutdown_signal => {
                        break;
                    }
                };
            }
        }
        _ => {
            axum::serve(listener, router())
                .with_graceful_shutdown(shutdown_signal())
                .await?
        }
    };
    Ok(())
}

async fn shutdown_signal() {
    let ctrl_c = async {
        signal::ctrl_c()
            .await
            .expect("failed to install Ctrl+C handler");
    };

    let terminate = async {
        signal::unix::signal(signal::unix::SignalKind::terminate())
            .expect("failed to install signal handler")
            .recv()
            .await;
    };

    tokio::select! {
        _ = ctrl_c => {},
        _ = terminate => {},
    }
}<|MERGE_RESOLUTION|>--- conflicted
+++ resolved
@@ -32,22 +32,14 @@
 use tokio_rustls::TlsAcceptor;
 use tower::Service;
 
-<<<<<<< HEAD
 const DETERMINISTIC_HEADERS: [(&str, &str); 3] = [
     ("access-control-allow-origin", "*"),
     ("access-control-allow-credentials", "true"),
     ("date", "Jan 1 1970 00:00:00 GMT"),
-=======
-/// Se a very large limit for the header to accept.
+];
+
+/// Set a very large limit for the headers to accept.
 const MAX_HEADER_LIST_SIZE: u32 = 1024 * 1024; // 1MiB
-
-const DETERMINISTIC_HEADERS: [(&str, &str); 4] = [
-    ("Access-Control-Allow-Origin", "*"),
-    ("Access-Control-Allow-Credentials", "true"),
-    ("Connection", "close"),
-    ("Date", "Jan 1 1970 00:00:00 GMT"),
->>>>>>> a549e139
-];
 
 /// Returns a normal HTML response
 async fn root_handler() -> Html<&'static str> {
