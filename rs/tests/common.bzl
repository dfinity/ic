--- conflicted
+++ resolved
@@ -64,26 +64,15 @@
     "//rs/registry/subnet_type",
     "//rs/registry/transport",
     "//rs/replay",
-<<<<<<< HEAD
     "//rs/rosetta-api/icp:rosetta-api",
-=======
-    "//rs/rosetta-api",
->>>>>>> 3bbabefb
     "//rs/ledger_suite/icp:icp_ledger",
     "//rs/ledger_suite/icrc1",
     "//rs/ledger_suite/icrc1/index-ng",
     "//rs/ledger_suite/icrc1/ledger",
-<<<<<<< HEAD
     "//rs/rosetta-api/icp/ledger_canister_blocks_synchronizer/test_utils",
     "//rs/ledger_suite/common/ledger_core",
     "//rs/rosetta-api/common/rosetta_core:rosetta-core",
     "//rs/rosetta-api/icp/test_utils",
-=======
-    "//rs/rosetta-api/ledger_canister_blocks_synchronizer/test_utils",
-    "//rs/ledger_suite/common/ledger_core",
-    "//rs/rosetta-api/rosetta_core:rosetta-core",
-    "//rs/rosetta-api/test_utils",
->>>>>>> 3bbabefb
     "//rs/rust_canisters/canister_test",
     "//rs/rust_canisters/dfn_candid",
     "//rs/rust_canisters/dfn_json",
