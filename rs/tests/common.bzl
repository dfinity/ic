"""
Common dependencies for system-tests.
"""

load("//bazel:mainnet-icos-images.bzl", "MAINNET_APP", "MAINNET_NNS")
load(":qualifying_nns_canisters.bzl", "QUALIFYING_NNS_CANISTERS", "QUALIFYING_SNS_CANISTERS")

MAINNET_ENV = {
    "MAINNET_NNS_GUESTOS_REVISION_ENV": MAINNET_NNS["version"],
    "MAINNET_APP_GUESTOS_REVISION_ENV": MAINNET_APP["version"],
}

NNS_CANISTER_WASM_PROVIDERS = {
<<<<<<< HEAD
    "registry-canister_test": {
        "tip-of-branch": "//rs/registry/canister:registry-canister-test",
        "mainnet": "@mainnet_nns_registry_canister//file",
=======
    "registry-canister": {
        "tip-of-branch": "//rs/registry/canister:registry-canister",
        "mainnet": "@mainnet_canisters//:registry.wasm.gz",
>>>>>>> 012cb497
    },
    "governance-canister_test": {
        "tip-of-branch": "//rs/nns/governance:governance-canister-test",
        "mainnet": "@mainnet_canisters//:governance.wasm.gz",
    },
    "ledger-canister": {
        "tip-of-branch": "//rs/ledger_suite/icp/ledger:ledger-canister-wasm",
        "mainnet": "@mainnet_canisters//:ledger.wasm.gz",
    },
    "root-canister": {
        "tip-of-branch": "//rs/nns/handlers/root/impl:root-canister",
        "mainnet": "@mainnet_canisters//:root.wasm.gz",
    },
    "cycles-minting-canister": {
        "tip-of-branch": "//rs/nns/cmc:cycles-minting-canister",
        "mainnet": "@mainnet_canisters//:cycles-minting.wasm.gz",
    },
    "lifeline_canister": {
        "tip-of-branch": "//rs/nns/handlers/lifeline/impl:lifeline_canister",
        "mainnet": "@mainnet_canisters//:lifeline.wasm.gz",
    },
    "genesis-token-canister": {
        "tip-of-branch": "//rs/nns/gtc:genesis-token-canister",
        "mainnet": "@mainnet_canisters//:genesis-token.wasm.gz",
    },
    "sns-wasm-canister": {
        "tip-of-branch": "//rs/nns/sns-wasm:sns-wasm-canister",
        "mainnet": "@mainnet_canisters//:sns-wasm.wasm.gz",
    },
    "node-rewards": {
        "tip-of-branch": "//rs/node_rewards/canister:node-rewards-canister",
        "mainnet": "@mainnet_canisters//:node-rewards.wasm.gz",
    },
    "migration-canister": {
        "tip-of-branch": "//rs/migration_canister:migration-canister",
        "mainnet": "//rs/test_utilities:empty-wasm",
    },
}

SNS_CANISTER_WASM_PROVIDERS = {
    "sns-root-canister": {
        "tip-of-branch": "//rs/sns/root:sns-root-canister",
        "mainnet": "@mainnet_canisters//:sns_root.wasm.gz",
    },
    "sns-governance-canister": {
        "tip-of-branch": "//rs/sns/governance:sns-governance-canister",
        "mainnet": "@mainnet_canisters//:sns_governance.wasm.gz",
    },
    "sns-swap-canister": {
        "tip-of-branch": "//rs/sns/swap:sns-swap-canister",
        "mainnet": "@mainnet_canisters//:swap.wasm.gz",
    },
    "ic-icrc1-ledger": {
        "tip-of-branch": "//rs/ledger_suite/icrc1/ledger:ledger_canister",
        "mainnet": "@mainnet_canisters//:sns_ledger.wasm.gz",
    },
    "ic-icrc1-archive": {
        "tip-of-branch": "//rs/ledger_suite/icrc1/archive:archive_canister",
        "mainnet": "@mainnet_canisters//:sns_archive.wasm.gz",
    },
    "ic-icrc1-index-ng": {
        "tip-of-branch": "//rs/ledger_suite/icrc1/index-ng:index_ng_canister",
        "mainnet": "@mainnet_canisters//:sns_index.wasm.gz",
    },
}

def canister_runtime_deps_impl(canister_wasm_providers, qualifying_canisters):
    """
    Return the canister runtime dependencies.

    Args:
      canister_wasm_providers: dict with (canister names as keys) and (values representing WASM-producing rules, tip-of-branch or mainnet).
      qualifying_canisters: list of canisters to be qualified for the release, i.e., these should be built from the current branch.

    Returns:
      the runtime dependencies for a canister suite paired with a set of environment variables pointing to the WASMs.
    """
    for cname in qualifying_canisters:
        if cname not in canister_wasm_providers.keys():
            fail("qualifying canisters must be a subset of {}" % canister_wasm_providers.keys())

    targets = {
        (
            providers["tip-of-branch"] if cname in qualifying_canisters else providers["mainnet"]
        ): cname
        for cname, providers in canister_wasm_providers.items()
    }

    runtime_deps = targets.keys()
    env = {
        "{}_WASM_PATH".format(cname.upper().replace("-", "_")): "$(rootpath {})".format(target)
        for target, cname in targets.items()
    }
    return runtime_deps, env

NNS_CANISTER_RUNTIME_DEPS, NNS_CANISTER_ENV = canister_runtime_deps_impl(
    canister_wasm_providers = NNS_CANISTER_WASM_PROVIDERS,
    qualifying_canisters = NNS_CANISTER_WASM_PROVIDERS.keys(),
)

MAINNET_NNS_CANISTER_RUNTIME_DEPS, MAINNET_NNS_CANISTER_ENV = canister_runtime_deps_impl(
    canister_wasm_providers = NNS_CANISTER_WASM_PROVIDERS,
    qualifying_canisters = [],
)

QUALIFYING_NNS_CANISTER_RUNTIME_DEPS, QUALIFYING_NNS_CANISTER_ENV = canister_runtime_deps_impl(
    canister_wasm_providers = NNS_CANISTER_WASM_PROVIDERS,
    qualifying_canisters = QUALIFYING_NNS_CANISTERS,
)

SNS_CANISTER_RUNTIME_DEPS, SNS_CANISTER_ENV = canister_runtime_deps_impl(
    canister_wasm_providers = SNS_CANISTER_WASM_PROVIDERS,
    qualifying_canisters = SNS_CANISTER_WASM_PROVIDERS.keys(),
)

MAINNET_SNS_CANISTER_RUNTIME_DEPS, MAINNET_SNS_CANISTER_ENV = canister_runtime_deps_impl(
    canister_wasm_providers = SNS_CANISTER_WASM_PROVIDERS,
    qualifying_canisters = [],
)

QUALIFYING_SNS_CANISTER_RUNTIME_DEPS, QUALIFYING_SNS_CANISTER_ENV = canister_runtime_deps_impl(
    canister_wasm_providers = SNS_CANISTER_WASM_PROVIDERS,
    qualifying_canisters = QUALIFYING_SNS_CANISTERS,
)

UNIVERSAL_VM_RUNTIME_DEPS = [
    "//rs/tests:create-universal-vm-config-image.sh",
]

GRAFANA_RUNTIME_DEPS = UNIVERSAL_VM_RUNTIME_DEPS

IC_GATEWAY_RUNTIME_DEPS = UNIVERSAL_VM_RUNTIME_DEPS + [
    "//rs/tests:ic_gateway_uvm_config_image",
]

COUNTER_CANISTER_RUNTIME_DEPS = ["//rs/tests:counter.wat"]

CANISTER_HTTP_RUNTIME_DEPS = [
    "//rs/tests/networking/canister_http:http_uvm_config_image",
]

XNET_TEST_CANISTER_RUNTIME_DEPS = ["//rs/rust_canisters/xnet_test:xnet-test-canister"]

STATESYNC_TEST_CANISTER_RUNTIME_DEPS = ["//rs/rust_canisters/statesync_test:statesync-test-canister"]

UNIVERSAL_CANISTER_RUNTIME_DEPS = [
    "//rs/universal_canister/impl:universal_canister.wasm.gz",
]

UNIVERSAL_CANISTER_ENV = {
    "UNIVERSAL_CANISTER_WASM_PATH": "$(rootpath //rs/universal_canister/impl:universal_canister.wasm.gz)",
}

MESSAGE_CANISTER_RUNTIME_DEPS = [
    "//rs/tests/test_canisters/message:message.wasm.gz",
]

MESSAGE_CANISTER_ENV = {
    "MESSAGE_CANISTER_WASM_PATH": "$(rootpath //rs/tests/test_canisters/message:message.wasm.gz)",
}

SIGNER_CANISTER_RUNTIME_DEPS = [
    "//rs/tests/test_canisters/signer:signer.wasm.gz",
]

SIGNER_CANISTER_ENV = {
    "SIGNER_CANISTER_WASM_PATH": "$(rootpath //rs/tests/test_canisters/signer:signer.wasm.gz)",
}

IMPERSONATE_UPSTREAMS_RUNTIME_DEPS = UNIVERSAL_VM_RUNTIME_DEPS + [
    "//rs/tests:impersonate_upstreams_uvm_config_image",
]

IMPERSONATE_UPSTREAMS_ENV = {
    "IMPERSONATE_UPSTREAMS_UVM_CONFIG_PATH": "$(rootpath //rs/tests:impersonate_upstreams_uvm_config_image)",
}<|MERGE_RESOLUTION|>--- conflicted
+++ resolved
@@ -11,15 +11,9 @@
 }
 
 NNS_CANISTER_WASM_PROVIDERS = {
-<<<<<<< HEAD
     "registry-canister_test": {
         "tip-of-branch": "//rs/registry/canister:registry-canister-test",
-        "mainnet": "@mainnet_nns_registry_canister//file",
-=======
-    "registry-canister": {
-        "tip-of-branch": "//rs/registry/canister:registry-canister",
-        "mainnet": "@mainnet_canisters//:registry.wasm.gz",
->>>>>>> 012cb497
+        "mainnet": "@mainnet_canisters//:governance.wasm.gz",
     },
     "governance-canister_test": {
         "tip-of-branch": "//rs/nns/governance:governance-canister-test",
