load("//rs/tests:common.bzl", "MAINNET_ENV", "STATESYNC_TEST_CANISTER_RUNTIME_DEPS", "UNIVERSAL_CANISTER_ENV", "UNIVERSAL_CANISTER_RUNTIME_DEPS", "XNET_TEST_CANISTER_RUNTIME_DEPS")
load("//rs/tests:system_tests.bzl", "system_test", "system_test_nns")

package(default_visibility = ["//rs:system-tests-pkg"])

exports_files([
    "memory_safety.wasm",
])

system_test_nns(
    name = "global_reboot_test",
    env = UNIVERSAL_CANISTER_ENV | {
        "XNET_TEST_CANISTER_WASM_PATH": "$(rootpath //rs/rust_canisters/xnet_test:xnet-test-canister)",
    },
    tags = [
        "long_test",  # since it takes longer than 5 minutes.
    ],
    runtime_deps = XNET_TEST_CANISTER_RUNTIME_DEPS + UNIVERSAL_CANISTER_RUNTIME_DEPS,
    deps = [
        "//rs/registry/subnet_type",
        "//rs/rust_canisters/canister_test",
        "//rs/rust_canisters/dfn_candid",
        "//rs/rust_canisters/xnet_test",
        "//rs/tests/driver:ic-system-test-driver",
        "@crate_index//:anyhow",
        "@crate_index//:candid",
        "@crate_index//:ic-management-canister-types",
        "@crate_index//:itertools",
        "@crate_index//:slog",
        "@crate_index//:tokio",
    ],
)

system_test(
    name = "memory_safety_test",
    compile_data = [
        "memory_safety.wasm",
    ],
    tags = [
        "long_test",
    ],
    deps = [
        "//rs/registry/subnet_type",
        "//rs/tests/driver:ic-system-test-driver",
        "//rs/types/base_types",
        "//rs/types/types",
        "@crate_index//:anyhow",
        "@crate_index//:candid",
        "@crate_index//:ic-agent",
        "@crate_index//:ic-utils",
        "@crate_index//:rand",
        "@crate_index//:rand_chacha",
        "@crate_index//:slog",
        "@crate_index//:tokio",
    ],
)

system_test_nns(
    name = "rejoin_test",
    env = UNIVERSAL_CANISTER_ENV,
    tags = [
        "long_test",
    ],
    runtime_deps =
        UNIVERSAL_CANISTER_RUNTIME_DEPS,
    deps = [
        "//rs/registry/subnet_type",
        "//rs/tests/driver:ic-system-test-driver",
        "//rs/tests/message_routing/rejoin_test_lib",
        "//rs/types/types",
        "@crate_index//:anyhow",
    ],
)

system_test_nns(
    name = "rejoin_test_large_state",
    enable_head_nns_variant = False,  # only run this test with the mainnet NNS canisters.
    env = UNIVERSAL_CANISTER_ENV | {
        "STATESYNC_TEST_CANISTER_WASM_PATH": "$(rootpath //rs/rust_canisters/statesync_test:statesync-test-canister)",
    },
    tags = [
        "system_test_large",
    ],
    test_timeout = "eternal",
    runtime_deps =
        STATESYNC_TEST_CANISTER_RUNTIME_DEPS +
        UNIVERSAL_CANISTER_RUNTIME_DEPS,
    deps = [
        "//rs/registry/subnet_type",
        "//rs/tests/driver:ic-system-test-driver",
        "//rs/tests/message_routing/rejoin_test_lib",
        "//rs/types/types",
        "@crate_index//:anyhow",
    ],
)

system_test_nns(
    name = "state_sync_malicious_chunk_test",
    enable_head_nns_variant = False,  # only run this test with the mainnet NNS canisters.
    env = UNIVERSAL_CANISTER_ENV | {
        "STATESYNC_TEST_CANISTER_WASM_PATH": "$(rootpath //rs/rust_canisters/statesync_test:statesync-test-canister)",
    },
    guestos = "malicious",
    tags = [
        "system_test_large",
    ],
    test_timeout = "eternal",
<<<<<<< HEAD
    runtime_deps = GRAFANA_RUNTIME_DEPS + STATESYNC_TEST_CANISTER_RUNTIME_DEPS + UNIVERSAL_CANISTER_RUNTIME_DEPS,
=======
    uses_guestos_img = False,
    uses_guestos_malicious_img = True,
    runtime_deps = STATESYNC_TEST_CANISTER_RUNTIME_DEPS + UNIVERSAL_CANISTER_RUNTIME_DEPS,
>>>>>>> 20db925c
    deps = [
        "//rs/registry/subnet_type",
        "//rs/tests/driver:ic-system-test-driver",
        "//rs/tests/message_routing/rejoin_test_lib",
        "//rs/types/types",
        "@crate_index//:anyhow",
        "@crate_index//:slog",
    ],
)

system_test(
    name = "queues_compatibility_test",
    env = MAINNET_ENV,
    runtime_deps = [
        "//rs/replicated_state:replicated_state_test_binary",
    ],
    deps = [
        "//rs/recovery",
        "//rs/tests/driver:ic-system-test-driver",
        "//rs/types/types",
        "@crate_index//:anyhow",
        "@crate_index//:serde",
        "@crate_index//:serde_json",
        "@crate_index//:slog",
        "@crate_index//:tempfile",
    ],
)<|MERGE_RESOLUTION|>--- conflicted
+++ resolved
@@ -105,13 +105,7 @@
         "system_test_large",
     ],
     test_timeout = "eternal",
-<<<<<<< HEAD
-    runtime_deps = GRAFANA_RUNTIME_DEPS + STATESYNC_TEST_CANISTER_RUNTIME_DEPS + UNIVERSAL_CANISTER_RUNTIME_DEPS,
-=======
-    uses_guestos_img = False,
-    uses_guestos_malicious_img = True,
     runtime_deps = STATESYNC_TEST_CANISTER_RUNTIME_DEPS + UNIVERSAL_CANISTER_RUNTIME_DEPS,
->>>>>>> 20db925c
     deps = [
         "//rs/registry/subnet_type",
         "//rs/tests/driver:ic-system-test-driver",
