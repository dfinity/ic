--- conflicted
+++ resolved
@@ -78,11 +78,7 @@
     ) -> Result<(Vec<T::Block>, Vec<T::Header>), AgentError> {
         let get_successors_request =
             BitcoinGetSuccessorsArgs::Initial(BitcoinGetSuccessorsRequestInitial {
-<<<<<<< HEAD
                 network: T::REGTEST_REPLICA,
-=======
-                network: BitcoinNetwork::BitcoinMainnet,
->>>>>>> b2eab290
                 anchor,
                 processed_block_hashes: headers,
             });
@@ -127,11 +123,7 @@
     /// Make a `bitcoin_send_tx` call
     pub async fn send_tx(&self, transaction: Vec<u8>) -> Result<(), AgentError> {
         let send_tx_request = BitcoinSendTransactionInternalArgs {
-<<<<<<< HEAD
             network: T::REGTEST_REPLICA,
-=======
-            network: BitcoinNetwork::BitcoinMainnet,
->>>>>>> b2eab290
             transaction,
         };
 
