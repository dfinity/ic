--- conflicted
+++ resolved
@@ -54,26 +54,11 @@
     deps = DEPENDENCIES,
 )
 
-<<<<<<< HEAD
-CKBTC_RUNTIME_DEPS = [
-    # Keep sorted.
-    "//rs/bitcoin/ckbtc/kyt:kyt_canister",
-    "//rs/bitcoin/ckbtc/minter:ckbtc_minter_debug",
-    "//rs/bitcoin/kyt:btc_kyt_canister",
-    "//rs/ledger_suite/icrc1/ledger:ledger_canister",
-    "@btc_canister//file",
-]
-
 system_test_nns(
     name = "ckbtc_minter_basics_test",
     env = {
-        "IC_BTC_KYT_WASM_PATH": "$(rootpath //rs/bitcoin/kyt:btc_kyt_canister)",
-=======
-system_test_nns(
-    name = "ckbtc_minter_basics_test",
-    env = {
-        "BTC_WASM_PATH": "$(rootpath @btc_canister//file)",
->>>>>>> e5faeaaf
+        "BTC_WASM_PATH": "$(rootpath @btc_canister//file)",
+        "IC_BTC_KYT_WASM_PATH": "$(rootpath //rs/bitcoin/kyt:btc_kyt_canister)",
         "IC_CKBTC_KYT_WASM_PATH": "$(rootpath //rs/bitcoin/ckbtc/kyt:kyt_canister)",
         "IC_CKBTC_MINTER_WASM_PATH": "$(rootpath //rs/bitcoin/ckbtc/minter:ckbtc_minter_debug)",
         "LEDGER_WASM_PATH": "$(rootpath //rs/ledger_suite/icrc1/ledger:ledger_canister)",
@@ -102,11 +87,8 @@
 system_test_nns(
     name = "ckbtc_minter_deposit_and_withdrawal",
     env = {
-<<<<<<< HEAD
-        "IC_BTC_KYT_WASM_PATH": "$(rootpath //rs/bitcoin/kyt:btc_kyt_canister)",
-=======
-        "BTC_WASM_PATH": "$(rootpath @btc_canister//file)",
->>>>>>> e5faeaaf
+        "BTC_WASM_PATH": "$(rootpath @btc_canister//file)",
+        "IC_BTC_KYT_WASM_PATH": "$(rootpath //rs/bitcoin/kyt:btc_kyt_canister)",
         "IC_CKBTC_KYT_WASM_PATH": "$(rootpath //rs/bitcoin/ckbtc/kyt:kyt_canister)",
         "IC_CKBTC_MINTER_WASM_PATH": "$(rootpath //rs/bitcoin/ckbtc/minter:ckbtc_minter_debug)",
         "LEDGER_WASM_PATH": "$(rootpath //rs/ledger_suite/icrc1/ledger:ledger_canister)",
@@ -134,11 +116,8 @@
 system_test_nns(
     name = "ckbtc_minter_kyt",
     env = {
-<<<<<<< HEAD
-        "IC_BTC_KYT_WASM_PATH": "$(rootpath //rs/bitcoin/kyt:btc_kyt_canister)",
-=======
-        "BTC_WASM_PATH": "$(rootpath @btc_canister//file)",
->>>>>>> e5faeaaf
+        "BTC_WASM_PATH": "$(rootpath @btc_canister//file)",
+        "IC_BTC_KYT_WASM_PATH": "$(rootpath //rs/bitcoin/kyt:btc_kyt_canister)",
         "IC_CKBTC_KYT_WASM_PATH": "$(rootpath //rs/bitcoin/ckbtc/kyt:kyt_canister)",
         "IC_CKBTC_MINTER_WASM_PATH": "$(rootpath //rs/bitcoin/ckbtc/minter:ckbtc_minter_debug)",
         "LEDGER_WASM_PATH": "$(rootpath //rs/ledger_suite/icrc1/ledger:ledger_canister)",
@@ -167,11 +146,8 @@
 system_test_nns(
     name = "ckbtc_minter_update_balance",
     env = {
-<<<<<<< HEAD
-        "IC_BTC_KYT_WASM_PATH": "$(rootpath //rs/bitcoin/kyt:btc_kyt_canister)",
-=======
-        "BTC_WASM_PATH": "$(rootpath @btc_canister//file)",
->>>>>>> e5faeaaf
+        "BTC_WASM_PATH": "$(rootpath @btc_canister//file)",
+        "IC_BTC_KYT_WASM_PATH": "$(rootpath //rs/bitcoin/kyt:btc_kyt_canister)",
         "IC_CKBTC_KYT_WASM_PATH": "$(rootpath //rs/bitcoin/ckbtc/kyt:kyt_canister)",
         "IC_CKBTC_MINTER_WASM_PATH": "$(rootpath //rs/bitcoin/ckbtc/minter:ckbtc_minter_debug)",
         "LEDGER_WASM_PATH": "$(rootpath //rs/ledger_suite/icrc1/ledger:ledger_canister)",
@@ -200,11 +176,8 @@
 system_test_nns(
     name = "ckbtc_minter_retrieve_btc",
     env = {
-<<<<<<< HEAD
-        "IC_BTC_KYT_WASM_PATH": "$(rootpath //rs/bitcoin/kyt:btc_kyt_canister)",
-=======
-        "BTC_WASM_PATH": "$(rootpath @btc_canister//file)",
->>>>>>> e5faeaaf
+        "BTC_WASM_PATH": "$(rootpath @btc_canister//file)",
+        "IC_BTC_KYT_WASM_PATH": "$(rootpath //rs/bitcoin/kyt:btc_kyt_canister)",
         "IC_CKBTC_KYT_WASM_PATH": "$(rootpath //rs/bitcoin/ckbtc/kyt:kyt_canister)",
         "IC_CKBTC_MINTER_WASM_PATH": "$(rootpath //rs/bitcoin/ckbtc/minter:ckbtc_minter_debug)",
         "LEDGER_WASM_PATH": "$(rootpath //rs/ledger_suite/icrc1/ledger:ledger_canister)",
