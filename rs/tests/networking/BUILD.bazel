--- conflicted
+++ resolved
@@ -235,17 +235,9 @@
 
 rust_binary(
     name = "nns_delegation_test",
-<<<<<<< HEAD
     testonly = True,
     srcs = ["nns_delegation_test.rs"],
     crate_name = "ic_systest_nns_delegation_test",
-=======
-    env = UNIVERSAL_CANISTER_ENV,
-    tags = [
-        "long_test",
-    ],
-    runtime_deps = UNIVERSAL_VM_RUNTIME_DEPS + UNIVERSAL_CANISTER_RUNTIME_DEPS,
->>>>>>> abbed6b2
     deps = [
         # Keep sorted.
         "//rs/certification",
@@ -274,9 +266,9 @@
     ],
     test_driver_target = ":nns_delegation_test",
     uses_guestos_img = False,
-    uses_guestos_mainnet_img = True,
+    uses_guestos_nns_mainnet_img = True,
     uses_guestos_update = True,
-    runtime_deps = UNIVERSAL_VM_RUNTIME_DEPS,
+    runtime_deps = UNIVERSAL_VM_RUNTIME_DEPS + UNIVERSAL_CANISTER_RUNTIME_DEPS,
 )
 
 system_test_nns(
@@ -286,7 +278,7 @@
     ],
     test_driver_target = ":nns_delegation_test",
     uses_guestos_img = True,
-    uses_guestos_mainnet_img = False,
+    uses_guestos_nns_mainnet_img = False,
     uses_guestos_update = True,
     runtime_deps = UNIVERSAL_VM_RUNTIME_DEPS,
 )
