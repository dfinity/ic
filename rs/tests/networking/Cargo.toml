[package]
name = "networking-system-tests"
version.workspace = true
authors.workspace = true
edition.workspace = true
description.workspace = true
documentation.workspace = true

[dependencies]
anyhow = { workspace = true }
assert_matches = { workspace = true }
candid = { workspace = true }
canister-test = { path = "../../rust_canisters/canister_test" }
canister_http = { path = "./canister_http" }
cloner-canister-types = { path = "./canisters" }
dfn_candid = { path = "../../rust_canisters/dfn_candid" }
ic-agent = { workspace = true }
ic-base-types = { path = "../../types/base_types" }
ic-cdk = { workspace = true }
<<<<<<< HEAD
ic-crypto-tree-hash = { path = "../../crypto/tree_hash" }
ic-http-endpoints-test-agent = { path = "../../http_endpoints/test_agent" }
=======
ic_consensus_system_test_utils = { path = "../consensus/utils" }
ic-crypto-tree-hash = { path = "../../crypto/tree_hash" }
>>>>>>> 1be4f4a5
ic-limits = { path = "../../limits" }
ic-management-canister-types-private = { path = "../../types/management_canister_types" }
ic-networking-subnet-update-workload = { path = "./subnet_update_workload" }
ic-nns-governance-api = { path = "../../nns/governance/api" }
ic-prep = { path = "../../prep" }
ic-protobuf = { path = "../../protobuf" }
ic-registry-keys = { path = "../../registry/keys" }
ic-registry-subnet-features = { path = "../../registry/subnet_features" }
ic-registry-subnet-type = { path = "../../registry/subnet_type" }
ic-system-test-driver = { path = "../driver" }
ic-test-utilities = { path = "../../test_utilities" }
ic-test-utilities-types = { path = "../../test_utilities/types" }
ic-types = { path = "../../types/types" }
ic-utils = { workspace = true }
<<<<<<< HEAD
itertools = { workspace = true }
=======
leb128 = { workspace = true }
>>>>>>> 1be4f4a5
proxy_canister = { path = "../../rust_canisters/proxy_canister" }
rand = { workspace = true }
rand_chacha = { workspace = true }
registry-canister = { path = "../../registry/canister" }
reqwest = { workspace = true }
serde = { workspace = true }
serde_cbor = { workspace = true }
serde_json = { workspace = true }
slog = { workspace = true }
tokio = { workspace = true }
url = { workspace = true }

[[bin]]
name = "ic-systest-canister-http-correctness"
path = "canister_http_correctness_test.rs"

[[bin]]
name = "ic-systest-canister-http-fault-tolerance"
path = "canister_http_fault_tolerance_test.rs"

[[bin]]
name = "ic-systest-canister-http-socks"
path = "canister_http_socks_test.rs"

[[bin]]
name = "ic-systest-canister-http"
path = "canister_http_test.rs"

[[bin]]
name = "ic-systest-canister-http-time-out"
path = "canister_http_time_out_test.rs"

[[bin]]
name = "ic-systest-firewall-max-connections-test"
path = "firewall_max_connections_test.rs"

[[bin]]
name = "ic-systest-firewall-priority-test"
path = "firewall_priority_test.rs"


[[bin]]
name = "ic-systest-http-endpoints-public-spec-test"
path = "http_endpoints_public_spec_test.rs"

[[bin]]
name = "ic-systest-network-large-test"
path = "network_large_test.rs"

[[bin]]
name = "ic-systest-network-reliability-test"
path = "network_reliability_test.rs"

[[bin]]
name = "ic-systest-p2p-performance"
path = "p2p_performance_test.rs"

[[bin]]
name = "ic-systest-query-workload-long-test"
path = "query_workload_long_test.rs"

[[bin]]
name = "ic-systest-update-workload-large-payload-test"
path = "update_workload_large_payload.rs"

[[bin]]
name = "ic-systest-cloner-canister-workload"
path = "cloner_canister_workload.rs"

[[bin]]
name = "ic-systest-nns-delegation-test"
path = "nns_delegation_test.rs"<|MERGE_RESOLUTION|>--- conflicted
+++ resolved
@@ -17,13 +17,9 @@
 ic-agent = { workspace = true }
 ic-base-types = { path = "../../types/base_types" }
 ic-cdk = { workspace = true }
-<<<<<<< HEAD
 ic-crypto-tree-hash = { path = "../../crypto/tree_hash" }
 ic-http-endpoints-test-agent = { path = "../../http_endpoints/test_agent" }
-=======
 ic_consensus_system_test_utils = { path = "../consensus/utils" }
-ic-crypto-tree-hash = { path = "../../crypto/tree_hash" }
->>>>>>> 1be4f4a5
 ic-limits = { path = "../../limits" }
 ic-management-canister-types-private = { path = "../../types/management_canister_types" }
 ic-networking-subnet-update-workload = { path = "./subnet_update_workload" }
@@ -38,11 +34,8 @@
 ic-test-utilities-types = { path = "../../test_utilities/types" }
 ic-types = { path = "../../types/types" }
 ic-utils = { workspace = true }
-<<<<<<< HEAD
 itertools = { workspace = true }
-=======
 leb128 = { workspace = true }
->>>>>>> 1be4f4a5
 proxy_canister = { path = "../../rust_canisters/proxy_canister" }
 rand = { workspace = true }
 rand_chacha = { workspace = true }
