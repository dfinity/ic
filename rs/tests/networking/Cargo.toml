--- conflicted
+++ resolved
@@ -9,13 +9,9 @@
 [dependencies]
 anyhow = { workspace = true }
 candid = { workspace = true }
+canister_http = { path = "./canister_http" }
 canister-test = { path = "../../rust_canisters/canister_test" }
-canister_http = { path = "./canister_http" }
-<<<<<<< HEAD
-=======
-candid = { workspace = true }
 cloner-canister-types = { path = "./canisters" }
->>>>>>> 2e21c967
 dfn_candid = { path = "../../rust_canisters/dfn_candid" }
 ic-base-types = { path = "../../types/base_types" }
 ic-cdk = { workspace = true }
