--- conflicted
+++ resolved
@@ -196,13 +196,8 @@
                             transform: None,
                             method: HttpMethod::GET,
                             max_response_bytes: None,
-<<<<<<< HEAD
-                            is_replicated: None,
-                            pricing_version: None,
-=======
                             // Not replicated, as the /ip endpoint returns different results on each call.
                             is_replicated: Some(false),
->>>>>>> 17aa0e66
                         },
                         cycles: 500_000_000_000,
                     },
@@ -213,64 +208,6 @@
                 bail!("Http request failed response: {:?}", res);
             }
             info!(&logger, "Update call succeeded! {:?}", res);
-<<<<<<< HEAD
-            Ok(())
-        }
-    ))
-    .expect("Failed to call proxy canister");
-
-    // Request from application subnet.
-    let mut app_nodes = get_node_snapshots(&env);
-    let app_node = app_nodes.next().expect("there is no application node");
-    let runtime_app = get_runtime_from_node(&app_node);
-    let proxy_canister_app = create_proxy_canister(&env, &runtime_app, &app_node);
-
-    block_on(ic_system_test_driver::retry_with_msg_async!(
-        format!(
-            "calling send_request of proxy canister {} with URL {}",
-            proxy_canister_app.canister_id(),
-            webserver_url.to_string()
-        ),
-        &logger,
-        READY_WAIT_TIMEOUT,
-        RETRY_BACKOFF,
-        || async {
-            let context = "There is context to be appended in body";
-            let res = proxy_canister_app
-                .update_(
-                    "send_request",
-                    candid_one::<
-                        Result<RemoteHttpResponse, (RejectionCode, String)>,
-                        RemoteHttpRequest,
-                    >,
-                    RemoteHttpRequest {
-                        request: UnvalidatedCanisterHttpRequestArgs {
-                            url: webserver_url.to_string(),
-                            headers: vec![],
-                            body: None,
-                            transform: Some(TransformContext {
-                                function: TransformFunc(candid::Func {
-                                    principal: proxy_canister_app.canister_id().get().0,
-                                    method: "transform_with_context".to_string(),
-                                }),
-                                context: context.as_bytes().to_vec(),
-                            }),
-                            method: HttpMethod::GET,
-                            max_response_bytes: None,
-                            is_replicated: None,
-                            pricing_version: None,
-                        },
-                        cycles: 500_000_000_000,
-                    },
-                )
-                .await
-                .expect("Update call to proxy canister failed");
-            if !matches!(res, Err((RejectionCode::SysTransient, _))) {
-                bail!(
-                    "Http request succeeded or did not return the expected error: {:?}",
-                    res
-                );
-=======
             match res {
                 Ok(response) => {
                     assert_eq!(response.body, expected_body);
@@ -278,7 +215,6 @@
                 Err((code, message)) => {
                     info!(logger, "Error code: {:?}, message: {}", code, message)
                 }
->>>>>>> 17aa0e66
             }
             Ok(())
         }
