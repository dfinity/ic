/* tag::catalog[]
Title:: Read State Request Tests

Goal:: Test the behavior of the read_state endpoint according to its specification.

Runbook::
. Set up two subnets with one fast node each and an api boundary node

Success::
. /api/{v2,v3}/{subnet,canister}/.../read_state of the empty path returns the time
. The /time path returns the time at /api/{v2,v3}/{subnet,canister}/.../read_state
. /api/{v2,v3}/{subnet,canister}/.../read_state of the /subnet path returns
    . public key and canister ranges for all subnets
    . public keys of nodes on the subnet
    . no public keys of nodes on other subnets
. Malformed status requests are rejected by /api/{v2,v3}/canister/.../read_state
. Status requests for non-existent requests contain an absence proof by /api/{v2,v3}/canister/.../read_state
. /api/{v2,v3}/canister/.../read_state requests of invalid paths are rejected
. A canister's public metadata sections can be read by
    . The canister controller
    . The anonymous identity
    . An Identity that isn't the canister controller
  at /api/{v2,v3}/canister/.../read_state endpoints.
. A canister's private metadata sections can only be read by the canister controller.
. /api/{v2,v3}/canister/.../read_state requests for the paths /canister/C/module_hash and /canister/C/controllers succeed for
  both empty and non-empty canisters (with zero, one, and two controllers) and return correct values:
    . module_hash is absent for empty canisters;
    . module_hash is a blob for non-empty canisters;
    . controllers are always present for existing canisters and consist of a list of principals
. /api/{v2,v3}/canister/.../read_state requests for the full paths /request_status/R/status and /request_status/R/reply succeed
. /api/{v2,v3}/canister/.../read_state requests for the path /request_status/R are rejected with 403 if signed by a different
  principal than who made the original request with request ID R;
. /api/{v2,v3}/canister/.../read_state requests for two paths /request_status/R and /request_status/S with two different request
  IDs R and S are rejected with 400 (while requesting each of the two paths in isolation would succeed);
. Read state requests at `/api/{v2,v3}/subnet/{subnet_id}/read_state` for the path `/canister_ranges/{subnet_id}`
  succeed and return a correct list of canister ranges assigned to the subnet.
. Read state requests at `/api/{v2,v3}/canister/{canister_id}/read_state` for the path `/canister_ranges/{subnet_id}`
  should fail because the path is disallowed.
end::catalog[] */

use std::borrow::Cow;
use std::collections::BTreeSet;
use std::panic;
use std::time::Duration;

use anyhow::Result;
use assert_matches::assert_matches;
use candid::{Encode, Principal};
use canister_test::{Canister, CanisterInstallMode, Wasm};
use ic_agent::agent::{CallResponse, Envelope, EnvelopeContent};
use ic_agent::agent_error::HttpErrorPayload;
use ic_agent::hash_tree::{Label, LookupResult, SubtreeLookupResult};
use ic_agent::identity::AnonymousIdentity;
use ic_agent::{Agent, AgentError, Certificate, Identity, RequestId, lookup_value};
use ic_certification::{verify_certificate, verify_certificate_for_subnet_read_state};
use ic_consensus_system_test_utils::rw_message::install_nns_and_check_progress;
use ic_crypto_utils_threshold_sig_der::parse_threshold_sig_key_from_der;
use ic_http_endpoints_public::read_state;
use ic_message::ForwardParams;
use ic_registry_routing_table::CanisterIdRange;
use ic_registry_subnet_type::SubnetType;
use ic_system_test_driver::driver::test_env::HasIcPrepDir;
use ic_system_test_driver::driver::test_env_api::SubnetSnapshot;
use ic_system_test_driver::util::{
    MessageCanister, block_on, get_identity, random_ed25519_identity, runtime_from_url,
};
use ic_system_test_driver::{
    driver::{
        group::{SystemTestGroup, SystemTestSubGroup},
        ic::InternetComputer,
        test_env::TestEnv,
        test_env_api::{HasPublicApiUrl, HasTopologySnapshot, IcNodeContainer, IcNodeSnapshot},
    },
    systest,
};
use ic_types::messages::{Blob, HttpReadStateResponse};
use ic_types::{CanisterId, PrincipalId};
use reqwest::StatusCode;
use serde::Serialize;
use slog::info;
use time::OffsetDateTime;
use url::Url;

/// Encodes an unsigned integer into its binary representation using `leb128`.
fn enc_leb128(x: usize) -> Vec<u8> {
    let mut buf = [0; 1024];
    let mut writable = &mut buf[..];
    let num_bytes =
        leb128::write::unsigned(&mut writable, x.try_into().unwrap()).expect("Should write number");
    buf[..num_bytes].to_vec()
}

struct CustomSection {
    name: Vec<u8>,
    content: Vec<u8>,
}

/// Encodes a WASM custom section with a given name and content into its binary representation,
/// following the WebAssembly standard: https://webassembly.github.io/spec/core/binary/modules.html#custom-section
fn encode_custom_section(custom_section: CustomSection) -> Vec<u8> {
    let mut name = custom_section.name;
    let mut content = custom_section.content;
    let mut name_len_leb128 = enc_leb128(name.len());
    let mut section_len_leb128 = enc_leb128(name_len_leb128.len() + name.len() + content.len());
    let mut buf = vec![0x00]; // Custom sections have the id 0.
    buf.append(&mut section_len_leb128);
    buf.append(&mut name_len_leb128);
    buf.append(&mut name);
    buf.append(&mut content);
    buf
}

/// Creates a valid WASM binary with the provided custom sections.
fn wasm_with_custom_sections(custom_sections: Vec<CustomSection>) -> Wasm {
    // We start with the trivial WASM represented as `(module)` in the WebAssembly textual representation (WAT)
    let mut buf = vec![0x00, 0x61, 0x73, 0x6d, 0x01, 0x00, 0x00, 0x00];
    // and append the binary representations of the individual custom sections
    // (which are self-contained and can thus be simply appended).
    for custom_section in custom_sections {
        buf.append(&mut encode_custom_section(custom_section));
    }
    Wasm::from_bytes(buf)
}

/// Sets up a testnet with
/// 1. System subnet with a single node
/// 2. Application subnet with a single node
/// 3. Boundary node
fn setup(env: TestEnv) {
    InternetComputer::new()
        .add_fast_single_node_subnet(SubnetType::System)
        .add_fast_single_node_subnet(SubnetType::Application)
        .add_fast_single_node_subnet(SubnetType::Application)
        .with_api_boundary_nodes(1)
        .setup_and_start(&env)
        .expect("failed to setup IC under test");

    install_nns_and_check_progress(env.topology_snapshot());

    for api_bn in env.topology_snapshot().api_boundary_nodes() {
        api_bn
            .await_status_is_healthy()
            .expect("API boundary node did not come up healthy.");
    }
}

fn get_first_app_node(env: &TestEnv) -> IcNodeSnapshot {
    get_first_app_subnet(env)
        .nodes()
        .next()
        .expect("Every subnet should have at least one node")
}

fn get_first_app_subnet(env: &TestEnv) -> SubnetSnapshot {
    get_both_app_subnets(env).0
}

fn get_both_app_subnets(env: &TestEnv) -> (SubnetSnapshot, SubnetSnapshot) {
    let app_subnets: Vec<_> = env
        .topology_snapshot()
        .subnets()
        .filter(|subnet| subnet.subnet_type() == SubnetType::Application)
        .collect();

    assert_eq!(
        app_subnets.len(),
        2,
        "There should be exactly two Application subnets"
    );

    (app_subnets[0].clone(), app_subnets[1].clone())
}

/// Call "read_state" with the given paths and the basic identity on the first Application subnet
fn read_state(
    env: &TestEnv,
    paths: Vec<Vec<Label<Vec<u8>>>>,
    endpoint: Endpoint,
) -> Result<Certificate, AgentError> {
    read_state_with_identity(env, paths, endpoint, get_identity())
}

/// Call "read_state" with the given paths and the identity on the first Application subnet
fn read_state_with_identity(
    env: &TestEnv,
    paths: Vec<Vec<Label<Vec<u8>>>>,
    endpoint: Endpoint,
    identity: impl Identity,
) -> Result<Certificate, AgentError> {
    let principal_id = match &endpoint {
        Endpoint::CanisterReadState(_version) => get_first_app_node(env).effective_canister_id(),
        Endpoint::SubnetReadState(_version) => get_first_app_subnet(env).subnet_id.get(),
    };

    read_state_with_identity_and_principal_id(env, paths, endpoint, identity, principal_id)
}

fn read_state_with_identity_and_principal_id(
    env: &TestEnv,
    paths: Vec<Vec<Label<Vec<u8>>>>,
    endpoint: Endpoint,
    identity: impl Identity,
    principal_id: PrincipalId,
) -> Result<Certificate, AgentError> {
    let subnet = get_first_app_subnet(env);
    let node = get_first_app_node(env);
    let api_boundary_node = env
        .topology_snapshot()
        .api_boundary_nodes()
        .next()
        .expect("There should be at least one API boundary node");

    let node_url = match endpoint {
        Endpoint::CanisterReadState(read_state::canister::Version::V2)
        | Endpoint::SubnetReadState(read_state::subnet::Version::V2) => {
            api_boundary_node.get_public_url()
        }
        // TODO(CON-1586): switch to api_boundary_node once the endpoints are
        // allowlisted by the boundary nodes.
        Endpoint::CanisterReadState(read_state::canister::Version::V3)
        | Endpoint::SubnetReadState(read_state::subnet::Version::V3) => node.get_public_url(),
    };

    let certificate = endpoint.read_state(node_url, paths, principal_id, identity)?;

    let nns_public_key =
        parse_threshold_sig_key_from_der(&env.prep_dir("").unwrap().root_public_key().unwrap())
            .unwrap();

    match endpoint {
        Endpoint::CanisterReadState(_version) => {
            verify_certificate(
                &certificate,
                &CanisterId::unchecked_from_principal(principal_id),
                &nns_public_key,
            )
            .unwrap();
        }
        Endpoint::SubnetReadState(_version) => {
            verify_certificate_for_subnet_read_state(
                &certificate,
                &subnet.subnet_id,
                &nns_public_key,
            )
            .unwrap();
        }
    };

    let certificate: Certificate = serde_cbor::from_slice(&certificate).unwrap();

    Ok(certificate)
}

fn test_empty_paths_return_time(env: TestEnv, endpoint: Endpoint) {
    let cert = read_state(&env, vec![], endpoint).expect("Valid request");
    let mut value = lookup_value(&cert, vec!["time".as_bytes()]).unwrap();
    let time = leb128::read::unsigned(&mut value).unwrap();
    assert!(time > 0);
}

fn test_time_path_returns_time(env: TestEnv, endpoint: Endpoint) {
    let path = vec!["time".into()];
    let paths = vec![path.clone()];
    let cert = read_state(&env, paths, endpoint).expect("Valid request");
    let mut value = lookup_value(&cert, path).unwrap();
    let time = leb128::read::unsigned(&mut value).unwrap();
    assert!(time > 0);
}

fn test_subnet_path(env: TestEnv, endpoint: Endpoint) {
    let nns_subnet = env.topology_snapshot().root_subnet();
    let nns_subnet_id = nns_subnet.subnet_id;
    let (app_subnet, other_app_subnet) = get_both_app_subnets(&env);
    let app_subnet_id = app_subnet.subnet_id;

    // Query the `/subnet` enpoint of the app subnet
    let path = vec!["subnet".into()];
    let cert = read_state(&env, vec![path], endpoint).expect("Valid request");

    for subnet_id in [nns_subnet_id, app_subnet_id] {
        let value = lookup_value(
            &cert,
            vec![
                "subnet".as_bytes(),
                subnet_id.get_ref().as_slice(),
                "public_key".as_bytes(),
            ],
        )
        .expect("Should contain public key for all subnets");
        assert!(!value.is_empty());
    }

    for node in nns_subnet.nodes() {
        let node_id = node.node_id;
        let value = lookup_value(
            &cert,
            vec![
                "subnet".as_bytes(),
                nns_subnet_id.get_ref().as_slice(),
                "node".as_bytes(),
                node_id.get_ref().as_slice(),
                "public_key".as_bytes(),
            ],
        );
        assert_matches!(
            value,
            Err(AgentError::LookupPathAbsent(_)),
            "Should not contain public keys of nodes on other subnets (the NNS)"
        );
    }

    for node in other_app_subnet.nodes() {
        let node_id = node.node_id;
        let value = lookup_value(
            &cert,
            vec![
                "subnet".as_bytes(),
                other_app_subnet.subnet_id.get_ref().as_slice(),
                "node".as_bytes(),
                node_id.get_ref().as_slice(),
                "public_key".as_bytes(),
            ],
        );
        assert_matches!(
            value,
            Err(AgentError::LookupPathAbsent(_) | AgentError::LookupPathUnknown(_)),
            "Should not contain public keys of nodes on other subnets (the App subnet)"
        );
    }

    for node in app_subnet.nodes() {
        let node_id = node.node_id;
        let value = lookup_value(
            &cert,
            vec![
                "subnet".as_bytes(),
                app_subnet_id.get_ref().as_slice(),
                "node".as_bytes(),
                node_id.get_ref().as_slice(),
                "public_key".as_bytes(),
            ],
        )
        .expect("Should contain public keys of nodes on the current subnet (the App subnet)");
        assert!(!value.is_empty());
    }
}

fn test_invalid_request_rejected(env: TestEnv, endpoint: Endpoint) {
    for invalid_request_id in ["", "foo"] {
        let path = vec!["request_status".into(), invalid_request_id.into()];
        let error = read_state(&env, vec![path], endpoint).expect_err("Invalid request");
        match endpoint {
            Endpoint::CanisterReadState(_version) => {
                assert_matches!(
                    error,
                    AgentError::HttpError(error) if error.status == StatusCode::BAD_REQUEST.as_u16(),
                    "Invalid request id"
                )
            }
            Endpoint::SubnetReadState(_version) => {
                assert_matches!(
                    error,
                    AgentError::HttpError(error) if error.status == StatusCode::NOT_FOUND.as_u16(),
                    "request_status is not allowed on subnet read_state endpoint"
                )
            }
        }
    }
}

fn test_absent_request(env: TestEnv, version: read_state::canister::Version) {
    let endpoint = Endpoint::CanisterReadState(version);
    for absent_request_id in [&[0; 32], &[8; 32], &[255; 32]] {
        let path = vec!["request_status".into(), absent_request_id.into()];
        let cert = read_state(&env, vec![path], endpoint).expect("Valid request");
        let value = lookup_value(
            &cert,
            vec![
                "request_status".as_bytes(),
                absent_request_id,
                "status".as_bytes(),
            ],
        );
        assert_matches!(value, Err(AgentError::LookupPathAbsent(_)));
    }
}

// The paths `/` (root), `/<>` (empty label), and `/<foo>` are invalid.
fn test_invalid_path_rejected(env: TestEnv, endpoint: Endpoint) {
    for invalid_path in [vec![], vec!["".into()], vec!["foo".into()]] {
        let error =
            read_state(&env, vec![invalid_path.clone()], endpoint).expect_err("Invalid request");
        assert_matches!(
            error,
            AgentError::HttpError(error) if error.status == StatusCode::NOT_FOUND.as_u16(),
            "{invalid_path:?} is not allowed"
        )
    }
}

/// Look up the value of the given metadata section for the given canister
fn lookup_metadata(
    env: &TestEnv,
    canister_id: &CanisterId,
    metadata_section: &[u8],
    identity: impl Identity + 'static,
    endpoint: Endpoint,
) -> Result<Vec<u8>, AgentError> {
    info!(
        env.logger(),
        "Reading canister metadata section \"{}\"",
        String::from_utf8_lossy(metadata_section)
    );
    let cid_slice = canister_id.get_ref().as_slice();
    let path: Vec<Label<Vec<u8>>> = vec![
        "canister".into(),
        cid_slice.into(),
        "metadata".into(),
        metadata_section.into(),
    ];
    let cert = read_state_with_identity_and_principal_id(
        env,
        vec![path.clone()],
        endpoint,
        identity,
        canister_id.get(),
    )?;
    lookup_value(&cert, path).map(|s| s.to_vec())
}

// The following system test is included here because it requires ability to craft an invalid custom section name
// using `wasm_with_custom_sections`.
fn test_non_utf8_metadata(env: TestEnv) {
    let node = get_first_app_node(&env);
    let runtime = runtime_from_url(node.get_public_url(), node.effective_canister_id());
    let mut canister: Canister<'_> =
        block_on(runtime.create_canister_max_cycles_with_retries()).unwrap();

    let non_utf8_vec = b"\xe2\x28\xa1".to_vec();
    assert!(String::from_utf8(non_utf8_vec.clone()).is_err());

    let custom_section = CustomSection {
        name: non_utf8_vec,
        content: b"test".to_vec(),
    };

    // Create a wasm with non UTF-8 custom section name.
    let wasm = wasm_with_custom_sections(vec![custom_section]);

    // Installing the wasm fails
    let err = block_on(wasm.install_onto_canister(
        &mut canister,
        CanisterInstallMode::Install,
        None,
        None,
    ))
    .unwrap_err();
    assert!(err.contains("Canister's Wasm module is not valid"));
}

fn test_metadata_path(env: TestEnv, version: read_state::canister::Version) {
    let endpoint = Endpoint::CanisterReadState(version);
    let node = get_first_app_node(&env);
    let runtime = runtime_from_url(node.get_public_url(), node.effective_canister_id());
    let mut canister: Canister<'_> =
        block_on(runtime.create_canister_max_cycles_with_retries()).unwrap();
    let canister_id = canister.canister_id();

    let non_ascii_vec = "☃️".as_bytes().to_vec();
    let non_ascii_str = String::from_utf8(non_ascii_vec.clone()).unwrap();
    assert!(!non_ascii_str.is_ascii());

    let metadata_sections = vec![
        // ASCII
        (b"test".to_vec(), b"test 1".to_vec()),
        // Non-ASCII UTF-8
        (non_ascii_vec, b"test 2".to_vec()),
        // Empty blob
        (vec![], b"test 3".to_vec()),
        // ASCII string with spaces
        (
            b"metadata section name with spaces".to_vec(),
            b"test 4".to_vec(),
        ),
    ];

    // Create a wasm with public metadata sections
    let wasm_public = wasm_with_custom_sections(
        metadata_sections
            .iter()
            .cloned()
            .map(|(section_name, content)| CustomSection {
                name: [b"icp:public ".to_vec(), section_name].concat(),
                content,
            })
            .collect(),
    );

    // Create a wasm with private metadata sections
    let wasm_private = wasm_with_custom_sections(
        metadata_sections
            .iter()
            .cloned()
            .map(|(section_name, content)| CustomSection {
                name: [b"icp:private ".to_vec(), section_name].concat(),
                content,
            })
            .collect(),
    );

    // Install the wasm with public metadata sections first
    block_on(wasm_public.install_with_retries_onto_canister(&mut canister, None, None)).unwrap();

    // Invalid utf-8 bytes in metadata request
    let non_utf8 = [0xff, 0xfe, 0xfd];
    assert!(String::from_utf8(non_utf8.to_vec()).is_err());
    let cert = lookup_metadata(&env, &canister_id, &non_utf8, get_identity(), endpoint);
    assert_matches!(cert, Err(AgentError::HttpError(payload)) if payload.status == 400);

    // Non-existing metadata section
    let value = lookup_metadata(
        &env,
        &canister_id,
        "foo".as_bytes(),
        get_identity(),
        endpoint,
    );
    assert_matches!(value, Err(AgentError::LookupPathAbsent(_)));

    // Existing sections
    for (section_name, expected_content) in &metadata_sections {
        // Controller identity
        let value =
            lookup_metadata(&env, &canister_id, section_name, get_identity(), endpoint).unwrap();
        assert_eq!(&value, expected_content);

        // Anonymous identity
        let value = lookup_metadata(
            &env,
            &canister_id,
            section_name,
            AnonymousIdentity,
            endpoint,
        )
        .unwrap();
        assert_eq!(&value, expected_content);

        // Non-controller identity
        let value = lookup_metadata(
            &env,
            &canister_id,
            section_name,
            random_ed25519_identity(),
            endpoint,
        )
        .unwrap();
        assert_eq!(&value, expected_content);
    }

    // Now install the wasm with private metadata sections
    block_on(wasm_private.install_with_retries_onto_canister(&mut canister, None, None)).unwrap();

    // Existing private sections should only be readable by canister controller
    for (section_name, expected_content) in &metadata_sections {
        // Controller identity
        let value =
            lookup_metadata(&env, &canister_id, section_name, get_identity(), endpoint).unwrap();
        assert_eq!(&value, expected_content);

        // Anonymous identity
        let res = lookup_metadata(
            &env,
            &canister_id,
            section_name,
            AnonymousIdentity,
            endpoint,
        );
        assert_matches!(res, Err(AgentError::HttpError(payload)) if payload.status == 403);

        // Non-controller identity
        let res = lookup_metadata(
            &env,
            &canister_id,
            section_name,
            random_ed25519_identity(),
            endpoint,
        );
        assert_matches!(res, Err(AgentError::HttpError(payload)) if payload.status == 403);
    }
}

fn test_canister_path(env: TestEnv, version: read_state::canister::Version) {
    let endpoint = Endpoint::CanisterReadState(version);
    let identities = [
        PrincipalId::from(get_identity().sender().unwrap()),
        PrincipalId::from(random_ed25519_identity().sender().unwrap()),
    ];

    let node = get_first_app_node(&env);
    let runtime = runtime_from_url(node.get_public_url(), node.effective_canister_id());

    // Create an empty canister
    let empty_canister: Canister<'_> =
        block_on(runtime.create_canister_max_cycles_with_retries()).unwrap();

    // Create a canister with some installed WASM
    let mut installed_canister: Canister<'_> =
        block_on(runtime.create_canister_max_cycles_with_retries()).unwrap();
    let wasm = wasm_with_custom_sections(vec![]);
    let expected_module_hash = wasm.sha256_hash();
    block_on(wasm.install_with_retries_onto_canister(&mut installed_canister, None, None)).unwrap();

    // Test /module_hash and /controllers paths by setting canister controllers to:
    // 1. [default_identity, random_identity]
    // 2. [default_identity]
    // 3. []
    // Identities must be ordered such that the default identity (the one sending updates/requests)
    // is removed last. Otherwise, it would fail to remove itself as the last controller.
    for i in [2, 1, 0] {
        let controllers = identities[..i].to_vec();

        // Test `module_hash` and `controllers` endpoints for both canisters
        test_module_hash_and_controllers(
            &env,
            endpoint,
            &empty_canister,
            controllers.clone(),
            |res| {
                // Empty canister should not have a module hash
                matches!(res, Err(AgentError::LookupPathAbsent(_)))
            },
        );
        test_module_hash_and_controllers(&env, endpoint, &installed_canister, controllers, |res| {
            // Installed canister should have a module hash
            res.unwrap() == expected_module_hash
        });
    }
}

fn test_module_hash_and_controllers<F>(
    env: &TestEnv,
    endpoint: Endpoint,
    canister: &Canister<'_>,
    controllers: Vec<PrincipalId>,
    assert_module_hash: F,
) where
    F: FnOnce(Result<&[u8], AgentError>) -> bool,
{
    let canister_id = canister.canister_id();
    info!(
        env.logger(),
        "Setting controllers of {} to {:?}", canister_id, controllers
    );
    block_on(canister.set_controllers(controllers.clone())).unwrap();

    let module_hash_path = vec![
        "canister".into(),
        canister_id.get_ref().as_slice().into(),
        "module_hash".into(),
    ];
    let cert = read_state_with_identity_and_principal_id(
        env,
        vec![module_hash_path.clone()],
        endpoint,
        get_identity(),
        canister_id.get(),
    )
    .unwrap();
    let value = lookup_value(&cert, module_hash_path);
    assert!(assert_module_hash(value));

    let controllers_path = vec![
        "canister".into(),
        canister_id.get_ref().as_slice().into(),
        "controllers".into(),
    ];
    let cert = read_state_with_identity_and_principal_id(
        env,
        vec![controllers_path.clone()],
        endpoint,
        get_identity(),
        canister_id.get(),
    )
    .unwrap();
    let value = lookup_value(&cert, controllers_path).unwrap();
    let controllers_read_state: Vec<PrincipalId> =
        serde_cbor::from_slice(value).expect("Failed to decode CBOR");

    // The returned controllers should be equal to what we set them to
    assert_eq!(controllers_read_state.len(), controllers.len());
    assert_eq!(
        BTreeSet::from_iter(controllers_read_state),
        BTreeSet::from_iter(controllers)
    );
}

/// Make an update call by forwarding a "raw_rand" request through the message canister
fn make_update_call(agent: &Agent, canister_id: &Principal) -> (RequestId, Vec<u8>) {
    let update = agent
        .update(canister_id, "forward")
        .with_arg(
            Encode!(&ForwardParams {
                receiver: Principal::management_canister(),
                method: "raw_rand".to_string(),
                cycles: 0,
                payload: Encode!().unwrap(),
            })
            .unwrap(),
        )
        .sign()
        .unwrap();

    let request_id = update.request_id;
    let CallResponse::Response(result) =
        block_on(agent.update_signed(*canister_id, update.signed_update)).unwrap()
    else {
        panic!("Failed to get response");
    };

    (request_id, result)
}

fn test_request_path(env: TestEnv, version: read_state::canister::Version) {
    let endpoint = Endpoint::CanisterReadState(version);
    let node = get_first_app_node(&env);
    let effective_canister_id = node.effective_canister_id();
    let agent = node.build_default_agent();

    let canister_id = block_on(async {
        let mcan = MessageCanister::new_with_cycles(&agent, effective_canister_id, u128::MAX).await;
        mcan.canister_id()
    });

    let (request_id, result) = make_update_call(&agent, &canister_id);

    // Status should be "replied"
    let status_path = vec![
        "request_status".into(),
        (*request_id).into(),
        "status".into(),
    ];
    let cert = read_state(&env, vec![status_path.clone()], endpoint).unwrap();
    let value = lookup_value(&cert, status_path).unwrap();
    assert_eq!(
        String::from("replied"),
        String::from_utf8(value.to_vec()).unwrap()
    );

    let reply_path = vec![
        "request_status".into(),
        (*request_id).into(),
        "reply".into(),
    ];
    let cert = read_state(&env, vec![reply_path.clone()], endpoint).unwrap();
    let value = lookup_value(&cert, reply_path).unwrap();
    // Sanity check that at least 32 bytes were returned
    assert!(value.len() > 32);
    assert_eq!(value.to_vec(), result);
}

fn test_request_path_access(env: TestEnv, version: read_state::canister::Version) {
    let endpoint = Endpoint::CanisterReadState(version);
    let node = get_first_app_node(&env);
    let effective_canister_id = node.effective_canister_id();
    let agent = node.build_default_agent();

    let canister_id = block_on(async {
        let mcan = MessageCanister::new_with_cycles(&agent, effective_canister_id, u128::MAX).await;
        mcan.canister_id()
    });

    let (request_id1, _) = make_update_call(&agent, &canister_id);
    let (request_id2, _) = make_update_call(&agent, &canister_id);

    for request_id in [request_id1, request_id2] {
        let paths = vec![vec!["request_status".into(), (*request_id).into()]];

        // Lookup should succeed for default identity
        let result = read_state_with_identity(&env, paths.clone(), endpoint, get_identity());
        assert!(result.is_ok());

        // Lookup should fail for identity that didn't make the request
        let result = read_state_with_identity(&env, paths, endpoint, random_ed25519_identity());
        assert_matches!(result, Err(AgentError::HttpError(payload)) if payload.status == 403);
    }

    // Reading both requests (to the same canister) at the same time should fail
    let paths = vec![
        vec!["request_status".into(), (*request_id1).into()],
        vec!["request_status".into(), (*request_id2).into()],
    ];
    let result = read_state_with_identity(&env, paths.clone(), endpoint, get_identity());
    assert_matches!(result, Err(AgentError::HttpError(payload)) if payload.status == 400);

    // Reading both requests (to different canisters) at the same time should fail
    let another_canister_id = block_on(async {
        let mcan = MessageCanister::new_with_cycles(&agent, effective_canister_id, u128::MAX).await;
        mcan.canister_id()
    });
    let (request_id2, _) = make_update_call(&agent, &another_canister_id);
    let paths = vec![
        vec!["request_status".into(), (*request_id1).into()],
        vec!["request_status".into(), (*request_id2).into()],
    ];
    let result = read_state_with_identity(&env, paths.clone(), endpoint, get_identity());
    assert_matches!(result, Err(AgentError::HttpError(payload)) if payload.status == 400);
}

/// Queries the `api/{v2,v3}/canister/{canister_id}/read_state` endpoint for the canister ranges,
/// and makes sure the requests fails.
fn test_canister_canister_ranges_paths(env: TestEnv, version: read_state::canister::Version) {
    let endpoint = Endpoint::CanisterReadState(version);
    let subnet = get_first_app_subnet(&env);

    let path: Vec<Label<Vec<u8>>> = vec![
        "canister_ranges".into(),
        subnet.subnet_id.get_ref().as_slice().into(),
    ];

    let err = read_state(&env, vec![path.clone()], endpoint).expect_err(
        "/canister_ranges path should not be fetchable from \
        the /api/v2/canister/<canister_id>/read_state endpoint",
    );

    assert_matches!(err, AgentError::HttpError(payload) if payload.status == 404);
}

/// Queries the `api/{v2,v3}/subnet/{subnet_id}/read_state` endpoint for the canister ranges.
/// and compares the result with the canister ranges obtained from the registry.
fn test_subnet_canister_ranges_paths(env: TestEnv, version: read_state::subnet::Version) {
    let endpoint = Endpoint::SubnetReadState(version);
    let subnet = get_first_app_subnet(&env);

    let path: Vec<Label<Vec<u8>>> = vec![
        "canister_ranges".into(),
        subnet.subnet_id.get_ref().as_slice().into(),
    ];

    let cert = read_state(&env, vec![path.clone()], endpoint).expect("Failed to read state");

    validate_canister_ranges(&subnet, &path, &cert);
}

/// Checks that requesting the deprecated canister ranges path (/subnet/{subnet_id}/canister_ranges)
/// doesn't work on the v3 endpoints, except when subnet_id == nns_subnet_id.
fn test_deprecated_subnet_canister_ranges_paths(env: TestEnv, endpoint: Endpoint) {
    let should_accept_deprecated_canister_ranges_path = match endpoint {
        Endpoint::CanisterReadState(read_state::canister::Version::V2)
        | Endpoint::SubnetReadState(read_state::subnet::Version::V2) => true,
        Endpoint::CanisterReadState(read_state::canister::Version::V3)
        | Endpoint::SubnetReadState(read_state::subnet::Version::V3) => false,
    };
    let app_subnet = get_first_app_subnet(&env);
    let nns_subnet = env.topology_snapshot().root_subnet();

    let deprecated_canister_ranges_for_app_subnet_path: Vec<Label<Vec<u8>>> = vec![
        "subnet".into(),
        app_subnet.subnet_id.get_ref().as_slice().into(),
        "canister_ranges".into(),
    ];

    let response = read_state(
        &env,
        vec![deprecated_canister_ranges_for_app_subnet_path.clone()],
        endpoint,
    );

    if should_accept_deprecated_canister_ranges_path {
        let certificate = response.expect(
            "The old endpoints should correctly handle the request with the deprecated paths",
        );
        assert!(
            lookup_value(
                &certificate,
                deprecated_canister_ranges_for_app_subnet_path.clone()
            )
            .is_ok(),
            "The certificate should contain the deprecated canister ranges"
        );
    } else {
        let err = response.expect_err("The new endpoints should not accept the deprecated paths");
        assert_matches!(err, AgentError::HttpError(payload) if payload.status == StatusCode::NOT_FOUND.as_u16());
    }

    let deprecated_canister_ranges_for_nns_path: Vec<Label<Vec<u8>>> = vec![
        "subnet".into(),
        nns_subnet.subnet_id.as_ref().as_slice().into(),
        "canister_ranges".into(),
    ];

    let certificate = read_state(
        &env,
        vec![deprecated_canister_ranges_for_nns_path.clone()],
        endpoint,
    )
    .expect("Requesting the deprecated canister ranges for the nns subnet is allowed");
    assert!(
        lookup_value(
            &certificate,
            deprecated_canister_ranges_for_nns_path.clone()
        )
        .is_ok(),
        "The certificate should contain the deprecated canister \
        ranges because we are requesting the nns subnet"
    );

    for path in [
        vec!["subnet".into()],
        vec![
            "subnet".into(),
            app_subnet.subnet_id.get_ref().as_slice().into(),
        ],
    ] {
        let certificate = read_state(&env, vec![path.clone()], endpoint)
            .expect("Requesting the {path:?} subtree is valid");
        let deprecated_ranges = lookup_value(
            &certificate,
            deprecated_canister_ranges_for_app_subnet_path.clone(),
        );

        if should_accept_deprecated_canister_ranges_path {
            assert!(
                deprecated_ranges.is_ok(),
                "The certificate should contain the deprecated canister ranges"
            );
        } else {
            let err = deprecated_ranges.expect_err(
                "The new endpoints should purge \
                 the deprecated paths",
            );
            assert_matches!(
                err,
                AgentError::LookupPathUnknown(_),
                "The path {deprecated_canister_ranges_for_app_subnet_path:?} should have \
                been purged from the certificate"
            );
        }
    }
}

fn validate_canister_ranges(
    subnet: &SubnetSnapshot,
    path: &Vec<Label<Vec<u8>>>,
    cert: &Certificate,
) {
    let SubtreeLookupResult::Found(subtree) = cert.tree.lookup_subtree(path) else {
        panic!("State tree does not contain canister ranges subtree");
    };

    let mut canister_ranges_from_state_tree = Vec::new();
    for path in subtree.list_paths() {
        let LookupResult::Found(value) = subtree.lookup_path(&path) else {
            panic!("State tree doesn't contain the requested path: {path:?}");
        };
        let ranges: Vec<(PrincipalId, PrincipalId)> =
            serde_cbor::from_slice(value).expect("Failed to deserialize a canister ranges leaf");

        canister_ranges_from_state_tree.extend(ranges.into_iter().map(|(start, end)| {
            CanisterIdRange {
                start: CanisterId::try_from_principal_id(start).unwrap(),
                end: CanisterId::try_from_principal_id(end).unwrap(),
            }
        }));
    }
    canister_ranges_from_state_tree.sort();

    let mut canister_ranges_from_registry = subnet.subnet_canister_ranges();
    canister_ranges_from_registry.sort();

    assert_eq!(
        canister_ranges_from_registry,
        canister_ranges_from_state_tree
    );
}

#[derive(Copy, Clone, Debug)]
enum Endpoint {
    CanisterReadState(read_state::canister::Version),
    SubnetReadState(read_state::subnet::Version),
}

impl Endpoint {
    fn url(&self, base: Url, principal_id: PrincipalId) -> Url {
        match self {
            Endpoint::CanisterReadState(read_state::canister::Version::V2) => {
                base.join(&format!("/api/v2/canister/{principal_id}/read_state"))
            }
            Endpoint::CanisterReadState(read_state::canister::Version::V3) => {
                base.join(&format!("/api/v3/canister/{principal_id}/read_state"))
            }
            Endpoint::SubnetReadState(read_state::subnet::Version::V2) => {
                base.join(&format!("/api/v2/subnet/{principal_id}/read_state"))
            }
            Endpoint::SubnetReadState(read_state::subnet::Version::V3) => {
                base.join(&format!("/api/v3/subnet/{principal_id}/read_state"))
            }
        }
        .unwrap()
    }

    fn read_state(
        &self,
        base: Url,
        paths: Vec<Vec<Label<Vec<u8>>>>,
        principal_id: PrincipalId,
        identity: impl Identity,
    ) -> Result<Blob, AgentError> {
        let expiration = OffsetDateTime::now_utc() + Duration::from_secs(3 * 60);
        let content = EnvelopeContent::ReadState {
            ingress_expiry: expiration.unix_timestamp_nanos() as u64,
            sender: identity.sender().unwrap(),
            paths,
        };

        let signature = identity.sign(&content).unwrap();

        let envelope = Envelope {
            content: Cow::Borrowed(&content),
            sender_pubkey: signature.public_key,
            sender_sig: signature.signature,
            sender_delegation: signature.delegations,
        };

        let mut serialized_bytes = Vec::new();
        let mut serializer = serde_cbor::Serializer::new(&mut serialized_bytes);
        serializer.self_describe().unwrap();
        envelope.serialize(&mut serializer).unwrap();

        let response: HttpReadStateResponse =
            block_on(try_send(self.url(base, principal_id), serialized_bytes))?;

        Ok(response.certificate)
    }
}

async fn try_send<A>(url: Url, body: Vec<u8>) -> Result<A, AgentError>
where
    A: serde::de::DeserializeOwned,
{
    let client = reqwest::Client::builder()
        .http2_prior_knowledge()
        .danger_accept_invalid_certs(true)
        .build()
        .unwrap();

    let response = client
        .post(url)
        .header("Content-Type", "application/cbor")
        .body(body)
        .send()
        .await
        .map_err(|err| format!("Request failed: {err:?}"))
        .unwrap();

    let status = response.status();
    let response = response
        .bytes()
        .await
        .map_err(|err| format!("Request failed: {err:?}"))
        .unwrap();

    if status != StatusCode::OK {
        return Err(AgentError::HttpError(HttpErrorPayload {
            status: status.as_u16(),
            content_type: None,
            content: response.to_vec(),
        }));
    }

    Ok(serde_cbor::from_slice(&response)
        .map_err(|err| format!("Failed to deserialize response: {err:?}. Response: {response:?}"))
        .unwrap())
}

macro_rules! systest_all_variants {
    ($group: expr, $function_name:path) => {
        $group = $group.add_test(systest!($function_name; Endpoint::CanisterReadState(read_state::canister::Version::V2)));
        $group = $group.add_test(systest!($function_name; Endpoint::CanisterReadState(read_state::canister::Version::V3)));
        $group = $group.add_test(systest!($function_name; Endpoint::SubnetReadState(read_state::subnet::Version::V2)));
        $group = $group.add_test(systest!($function_name; Endpoint::SubnetReadState(read_state::subnet::Version::V3)));
    };
}

fn main() -> Result<()> {
    let mut parallel_group = SystemTestSubGroup::new()
        .add_test(systest!(test_non_utf8_metadata))
        .add_test(systest!(test_subnet_canister_ranges_paths; read_state::subnet::Version::V2))
        .add_test(systest!(test_subnet_canister_ranges_paths; read_state::subnet::Version::V3))
        .add_test(systest!(test_canister_canister_ranges_paths; read_state::canister::Version::V2))
        .add_test(systest!(test_canister_canister_ranges_paths; read_state::canister::Version::V3))
        // Only /api/{v2,v3}/canister/read_state endpoints are tested because paths with
        // /request_status prefix are not supported by /api/{v2,v3}/subnet/read_state
        .add_test(systest!(test_request_path; read_state::canister::Version::V2))
        .add_test(systest!(test_request_path; read_state::canister::Version::V3))
        // Only /api/{v2,v3}/canister/read_state endpoints are tested because paths with
        // /request_status prefix are not supported by /api/{v2,v3}/subnet/read_state
        .add_test(systest!(test_request_path_access; read_state::canister::Version::V2))
        .add_test(systest!(test_request_path_access; read_state::canister::Version::V3))
        // Only /api/{v2,v3}/canister/read_state endpoints are tested because paths with
        // /request_status prefix are not supported by /api/{v2,v3}/subnet/read_state
        .add_test(systest!(test_absent_request; read_state::canister::Version::V2))
        .add_test(systest!(test_absent_request; read_state::canister::Version::V3))
        // Only /api/{v2,v3}/canister/read_state endpoints are tested because paths with
        // /canister prefix are not supported by /api/{v2,v3}/subnet/read_state
        .add_test(systest!(test_canister_path; read_state::canister::Version::V2))
        .add_test(systest!(test_canister_path; read_state::canister::Version::V3))
        // Only /api/{v2,v3}/canister/read_state endpoints are tested because paths with
        // /canister prefix are not supported by /api/{v2,v3}/subnet/read_state
        .add_test(systest!(test_metadata_path; read_state::canister::Version::V2))
        .add_test(systest!(test_metadata_path; read_state::canister::Version::V3));

<<<<<<< HEAD
    systest_all_variants!(group, test_empty_paths_return_time);
    systest_all_variants!(group, test_time_path_returns_time);
    systest_all_variants!(group, test_subnet_path);
    systest_all_variants!(group, test_invalid_request_rejected);
    systest_all_variants!(group, test_invalid_path_rejected);
    systest_all_variants!(group, test_deprecated_subnet_canister_ranges_paths);
=======
    systest_all_variants!(parallel_group, test_empty_paths_return_time);
    systest_all_variants!(parallel_group, test_time_path_returns_time);
    systest_all_variants!(parallel_group, test_subnet_path);
    systest_all_variants!(parallel_group, test_invalid_request_rejected);
    systest_all_variants!(parallel_group, test_invalid_path_rejected);
>>>>>>> 5d23c288

    SystemTestGroup::new()
        .with_setup(setup)
        .add_parallel(parallel_group)
        .execute_from_args()?;
    Ok(())
}<|MERGE_RESOLUTION|>--- conflicted
+++ resolved
@@ -893,7 +893,7 @@
         vec![deprecated_canister_ranges_for_nns_path.clone()],
         endpoint,
     )
-    .expect("Requesting the deprecated canister ranges for the nns subnet is allowed");
+    .expect("Requesting the deprecated canister ranges for the nns subnet is always allowed");
     assert!(
         lookup_value(
             &certificate,
@@ -1109,20 +1109,12 @@
         .add_test(systest!(test_metadata_path; read_state::canister::Version::V2))
         .add_test(systest!(test_metadata_path; read_state::canister::Version::V3));
 
-<<<<<<< HEAD
-    systest_all_variants!(group, test_empty_paths_return_time);
-    systest_all_variants!(group, test_time_path_returns_time);
-    systest_all_variants!(group, test_subnet_path);
-    systest_all_variants!(group, test_invalid_request_rejected);
-    systest_all_variants!(group, test_invalid_path_rejected);
-    systest_all_variants!(group, test_deprecated_subnet_canister_ranges_paths);
-=======
     systest_all_variants!(parallel_group, test_empty_paths_return_time);
     systest_all_variants!(parallel_group, test_time_path_returns_time);
     systest_all_variants!(parallel_group, test_subnet_path);
     systest_all_variants!(parallel_group, test_invalid_request_rejected);
     systest_all_variants!(parallel_group, test_invalid_path_rejected);
->>>>>>> 5d23c288
+    systest_all_variants!(parallel_group, test_deprecated_subnet_canister_ranges_paths);
 
     SystemTestGroup::new()
         .with_setup(setup)
