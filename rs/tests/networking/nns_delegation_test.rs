--- conflicted
+++ resolved
@@ -20,22 +20,17 @@
 };
 
 use anyhow::Result;
-<<<<<<< HEAD
-use ic_agent::Agent;
+use ic_agent::{
+    agent::{Envelope, EnvelopeContent},
+    Agent, Identity,
+};
+use ic_certification::validate_subnet_delegation_certificate;
 use ic_consensus_system_test_utils::{
     rw_message::install_nns_and_check_progress,
     upgrade::{
         assert_assigned_replica_version, bless_replica_version, deploy_guestos_to_all_subnet_nodes,
     },
 };
-=======
-use ic_agent::{
-    agent::{Envelope, EnvelopeContent},
-    Agent, Identity,
-};
-use ic_certification::validate_subnet_delegation_certificate;
-use ic_consensus_system_test_utils::rw_message::install_nns_and_check_progress;
->>>>>>> abbed6b2
 use ic_crypto_tree_hash::{lookup_path, LabeledTree};
 use ic_crypto_utils_threshold_sig_der::parse_threshold_sig_key_from_der;
 use ic_registry_subnet_type::SubnetType;
@@ -43,8 +38,7 @@
     driver::{
         group::SystemTestGroup,
         ic::{InternetComputer, Subnet},
-<<<<<<< HEAD
-        test_env::TestEnv,
+        test_env::{HasIcPrepDir, TestEnv},
         test_env_api::{
             get_guestos_img_version, get_guestos_update_img_sha256, get_guestos_update_img_url,
             get_guestos_update_img_version, HasPublicApiUrl, HasTopologySnapshot, IcNodeContainer,
@@ -52,25 +46,14 @@
         },
     },
     systest,
-    util::{block_on, get_nns_node},
-};
-use ic_types::{messages::Certificate, Height, PrincipalId};
-=======
-        test_env::{HasIcPrepDir, TestEnv},
-        test_env_api::{
-            HasPublicApiUrl, HasTopologySnapshot, IcNodeContainer, IcNodeSnapshot, SubnetSnapshot,
-        },
-    },
-    systest,
-    util::{block_on, get_identity, UniversalCanister},
+    util::{block_on, get_identity, get_nns_node, UniversalCanister},
 };
 use ic_types::{
     messages::{Blob, Certificate, CertificateDelegation, HttpReadStateResponse},
-    PrincipalId, SubnetId,
+    Height, PrincipalId, SubnetId,
 };
 use reqwest::StatusCode;
 use serde::{Deserialize, Serialize};
->>>>>>> abbed6b2
 use slog::info;
 use time::OffsetDateTime;
 
@@ -92,12 +75,6 @@
 
     install_nns_and_check_progress(env.topology_snapshot());
 
-<<<<<<< HEAD
-    // Upgrade the application subnet to test protocol compatibility between subnets running
-    // replica different versions.
-    let (subnet, node) = get_subnet_and_node(&env, SubnetType::Application);
-    upgrade_subnet_if_necessary(&env, &subnet, &node);
-=======
     info!(
         env.logger(),
         "Installing universal canister on the Application subnet"
@@ -115,7 +92,14 @@
         )
         .await;
     });
->>>>>>> abbed6b2
+
+    info!(
+        env.logger(),
+        "Upgrade the application subnet to test protocol \
+        compatibility between subnets running replica different versions."
+    );
+    let (subnet, node) = get_subnet_and_node(&env, SubnetType::Application);
+    upgrade_subnet_if_necessary(&env, &subnet, &node);
 }
 
 fn nns_delegation_on_nns_test(env: TestEnv) {
@@ -191,21 +175,6 @@
             break;
         }
     }
-}
-
-fn get_subnet_and_node(env: &TestEnv, subnet_type: SubnetType) -> (SubnetSnapshot, IcNodeSnapshot) {
-    let subnet = env
-        .topology_snapshot()
-        .subnets()
-        .find(|subnet| subnet.subnet_type() == subnet_type)
-        .expect("There is at least one subnet of each type");
-
-    let node = subnet
-        .nodes()
-        .next()
-        .expect("There is at least one node in the subnet");
-
-    (subnet, node)
 }
 
 async fn get_nns_delegation_timestamp(
