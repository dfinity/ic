--- conflicted
+++ resolved
@@ -176,16 +176,13 @@
     for n in nodes.iter().skip(FAULTY) {
         n.await_status_is_healthy().unwrap();
     }
-<<<<<<< HEAD
     ic_consensus_system_test_utils::assert_node_is_making_progress(
         &nodes[FAULTY],
         &log,
         Height::new(50),
     );
 
-=======
     info!(log, "Storing message '{}' ...", UPDATE_MSG_5);
->>>>>>> ee311e1b
     block_on(message_canister.try_store_msg(UPDATE_MSG_5)).expect("Update canister call failed.");
     info!(log, "Reading message '{}' ...", UPDATE_MSG_5);
     assert_eq!(
