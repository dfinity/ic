/* tag::catalog[]
Title:: End-to-end NNS Recovery Test

Goal:: Ensure that the subnet recovery of an NNS subnet without changing the node membership and without requiring admin access on all nodes works.

Runbook::
. Start IC with an NNS subnet with nodes that have a virtualized HostOS. To do this, start with a standard one-node NNS subnet, add the nodes with virtualized HostOS, wait for them to register, and then remove the original node.
. Add an SSH key as backup access to all NNS nodes to mirror the production setup (needed for recovery).
. Break the subnet by replacing the replica binary on f+1 nodes.
. Run ic-recovery to replay consensus artifacts until the highest certification share height, manually inject a message upgrading the replica to a known working version, produce a CUP and registry local store corresponding to the new state and bundle them in a tarball.
. Upload the tarball to a local web server acting as DFINITY's upstreams, as well as a recovery GuestOS image (containing guestos-recovery-engine).
. Reboot nodes' HostOSes into recovery mode to trigger guestos-recovery-upgrader and download the recovery GuestOS iamge.
. This recovery GuestOS image will download the recovery artifacts from the local web server and launch the orchestrator, which will detect the upgrade message and upgrade to it.
  . It will also state sync the state indicated by the CUP.
. Observe that NNS subnet continues functioning.

Success::
. NNS subnet is functional after the recovery.

Variant::
. This test variant performs the recovery on a large NNS subnet, better reflecting the scale of the production NNS.

end::catalog[] */

use anyhow::Result;
use ic_nested_nns_recovery_common::{
    LARGE_DKG_INTERVAL, LARGE_SUBNET_SIZE, SetupConfig, TestConfig, setup, test,
};
use ic_system_test_driver::{driver::group::SystemTestGroup, systest};
use std::time::Duration;

fn main() -> Result<()> {
    SystemTestGroup::new()
        .with_setup(|env| {
            setup(
                env,
                SetupConfig {
                    impersonate_upstreams: true,
                    subnet_size: LARGE_SUBNET_SIZE,
                    dkg_interval: LARGE_DKG_INTERVAL,
                },
            )
        })
        .add_test(systest!(test; TestConfig {
<<<<<<< HEAD
            local_recovery: false,
=======
            break_dfinity_owned_node: false,
>>>>>>> e231c49c
        }))
        .with_timeout_per_test(Duration::from_secs(60 * 60))
        .with_overall_timeout(Duration::from_secs(75 * 60))
        .execute_from_args()?;

    Ok(())
}<|MERGE_RESOLUTION|>--- conflicted
+++ resolved
@@ -42,11 +42,8 @@
             )
         })
         .add_test(systest!(test; TestConfig {
-<<<<<<< HEAD
             local_recovery: false,
-=======
             break_dfinity_owned_node: false,
->>>>>>> e231c49c
         }))
         .with_timeout_per_test(Duration::from_secs(60 * 60))
         .with_overall_timeout(Duration::from_secs(75 * 60))
