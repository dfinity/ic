--- conflicted
+++ resolved
@@ -16,11 +16,7 @@
 ic-types = { path = "../../../types/types" }
 nested = { path = "../../nested" }
 rand = { workspace = true }
-<<<<<<< HEAD
 serde_json = { workspace = true }
-sha2 = { workspace = true }
-=======
->>>>>>> abc7ecd5
 slog = { workspace = true }
 tokio = { workspace = true }
 
