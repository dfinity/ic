--- conflicted
+++ resolved
@@ -357,13 +357,8 @@
     let recovery_args = RecoveryArgs {
         dir: recovery_dir,
         nns_url: healthy_node.get_public_url(),
-<<<<<<< HEAD
         replica_version: Some(current_version),
-        admin_key_file: Some(ssh_priv_key_path.clone()),
-=======
-        replica_version: Some(ic_version),
         admin_key_file: Some(ssh_admin_priv_key_path),
->>>>>>> a826c3d0
         test_mode: true,
         skip_prompts: true,
         use_local_binaries: false,
