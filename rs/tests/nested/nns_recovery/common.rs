use std::time::Duration;

use anyhow::{Result, bail};
use ic_consensus_system_test_utils::{
    impersonate_upstreams,
    node::await_subnet_earliest_topology_version,
    rw_message::{
        can_read_msg, cannot_store_msg, cert_state_makes_progress_with_retries, store_message,
    },
    set_sandbox_env_vars,
    ssh_access::{
        AuthMean, get_updatesubnetpayload_with_keys, update_subnet_record,
        wait_until_authentication_is_granted,
    },
    upgrade::assert_assigned_replica_version,
};
use ic_recovery::{
    RecoveryArgs, get_node_metrics,
    nns_recovery_same_nodes::{NNSRecoverySameNodes, NNSRecoverySameNodesArgs},
    util::DataLocation,
};
use ic_system_test_driver::{
    driver::{
        constants::SSH_USERNAME,
        driver_setup::{SSH_AUTHORIZED_PRIV_KEYS_DIR, SSH_AUTHORIZED_PUB_KEYS_DIR},
        nested::{NestedVm, NestedVms},
        test_env::TestEnv,
        test_env_api::*,
    },
    nns::change_subnet_membership,
    retry_with_msg_async,
    util::block_on,
};
use nested::util::{
<<<<<<< HEAD
    NODE_REGISTRATION_BACKOFF, NODE_REGISTRATION_TIMEOUT, assert_version_compatibility,
    get_host_boot_id_async, setup_ic_infrastructure, setup_nested_vm_group,
    setup_vector_targets_for_vm, start_nested_vm_group,
=======
    assert_version_compatibility, get_host_boot_id_async, setup_ic_infrastructure,
    setup_nested_vm_group, setup_vector_targets_for_vm,
>>>>>>> f8cb9d9f
};
use rand::seq::SliceRandom;
use sha2::{Digest, Sha256};
use slog::{Logger, info};
use tokio::task::JoinSet;

/// 4 nodes is the minimum subnet size that satisfies 3f+1 for f=1
pub const SUBNET_SIZE: usize = 4;
/// DKG interval of 9 is large enough for a subnet of that size and as small as possible to keep the
/// test runtime low
pub const DKG_INTERVAL: u64 = 9;

/// 40 nodes and DKG interval of 199 are the production values for the NNS but 49 was chosen for
/// the DKG interval to make the test faster
pub const LARGE_SUBNET_SIZE: usize = 40;
pub const LARGE_DKG_INTERVAL: u64 = 49;

/// RECOVERY_GUESTOS_IMG_VERSION variable is a placeholder for the actual version of the recovery
/// GuestOS image, that Node Providers would use as input to guestos-recovery-upgrader.
pub const RECOVERY_GUESTOS_IMG_VERSION: &str = "RECOVERY_VERSION";

pub struct SetupConfig {
    pub impersonate_upstreams: bool,
    pub subnet_size: usize,
    pub dkg_interval: u64,
}

#[derive(Debug)]
pub struct TestConfig {}

fn get_host_vm_names(num_hosts: usize) -> Vec<String> {
    (1..=num_hosts).map(|i| format!("host-{i}")).collect()
}

pub fn replace_nns_with_unassigned_nodes(env: &TestEnv) {
    let logger = env.logger();

    info!(logger, "Adding all unassigned nodes to the NNS subnet...");
    let topology = env.topology_snapshot();
    let nns_subnet = topology.root_subnet();
    let original_node = nns_subnet.nodes().next().unwrap();

    let new_node_ids: Vec<_> = topology.unassigned_nodes().map(|n| n.node_id).collect();
    block_on(change_subnet_membership(
        original_node.get_public_url(),
        nns_subnet.subnet_id,
        &new_node_ids,
        &[original_node.node_id],
    ))
    .expect("Failed to change subnet membership");

    info!(
        logger,
        "Waiting for new nodes to take over the NNS subnet..."
    );
    let new_topology = block_on(topology.block_for_newer_registry_version_within_duration(
        Duration::from_secs(60),
        Duration::from_secs(2),
    ))
    .unwrap();

    let nns_subnet = new_topology.root_subnet();
    let num_nns_nodes = nns_subnet.nodes().count();
    assert_eq!(
        num_nns_nodes,
        new_node_ids.len(),
        "NNS subnet should have {} nodes after removing the original node, but found {} nodes",
        new_node_ids.len(),
        num_nns_nodes
    );

    // Readiness wait: ensure the NNS subnet is healthy and making progress
    for node in nns_subnet.nodes() {
        node.await_status_is_healthy().unwrap();
    }
    await_subnet_earliest_topology_version(
        &nns_subnet,
        new_topology.get_registry_version(),
        &logger,
    );
    info!(logger, "Success: New nodes have taken over the NNS subnet");
}

pub fn setup(env: TestEnv, cfg: SetupConfig) {
    assert_version_compatibility();

    if cfg.impersonate_upstreams {
        impersonate_upstreams::setup_upstreams_uvm(&env);
    }

    setup_ic_infrastructure(&env, Some(cfg.dkg_interval), /*is_fast=*/ false);

    let host_vm_names = get_host_vm_names(cfg.subnet_size);
    let host_vm_names_refs: Vec<&str> = host_vm_names.iter().map(|s| s.as_str()).collect();
    setup_nested_vm_group(env.clone(), &host_vm_names_refs);

    for vm_name in &host_vm_names {
        setup_vector_targets_for_vm(&env, vm_name);
    }
}

pub fn test(env: TestEnv, _cfg: TestConfig) {
    let logger = env.logger();

    let recovery_img_path = get_dependency_path_from_env("RECOVERY_GUESTOS_IMG_PATH");
    let recovery_img =
        std::fs::read(&recovery_img_path).expect("Failed to read recovery GuestOS image");
    let recovery_img_hash = Sha256::digest(&recovery_img)
        .iter()
        .map(|b| format!("{b:02x}"))
        .collect::<String>();

    nested::registration(env.clone());
    replace_nns_with_unassigned_nodes(&env);

    let topology = env.topology_snapshot();
    let nns_subnet = topology.root_subnet();
    let subnet_size = nns_subnet.nodes().count();
    let nns_node = nns_subnet.nodes().next().unwrap();

    // Mirror production setup by granting backup access to all NNS nodes to a specific SSH key.
    // This is necessary as part of the `DownloadCertifications` step of the recovery to determine
    // the latest certified height of the subnet.
    info!(logger, "Update the registry with the backup key");
    let ssh_priv_key_path = env
        .get_path(SSH_AUTHORIZED_PRIV_KEYS_DIR)
        .join(SSH_USERNAME);
    let ssh_priv_key =
        std::fs::read_to_string(&ssh_priv_key_path).expect("Failed to read SSH private key");
    let ssh_pub_key_path = env.get_path(SSH_AUTHORIZED_PUB_KEYS_DIR).join(SSH_USERNAME);
    let ssh_pub_key =
        std::fs::read_to_string(&ssh_pub_key_path).expect("Failed to read SSH public key");
    let payload =
        get_updatesubnetpayload_with_keys(nns_subnet.subnet_id, None, Some(vec![ssh_pub_key]));
    block_on(update_subnet_record(nns_node.get_public_url(), payload));
    let backup_mean = AuthMean::PrivateKey(ssh_priv_key);
    for node in nns_subnet.nodes() {
        info!(
            logger,
            "Waiting for authentication to be granted on node {} ({:?})",
            node.node_id,
            node.get_ip_addr()
        );
        wait_until_authentication_is_granted(&node.get_ip_addr(), "backup", &backup_mean);
    }

    info!(logger, "Ensure NNS subnet is functional");
    let msg = "subnet recovery works!";
    let app_can_id = store_message(
        &nns_node.get_public_url(),
        nns_node.effective_canister_id(),
        msg,
        &logger,
    );
    assert!(can_read_msg(
        &logger,
        &nns_node.get_public_url(),
        app_can_id,
        msg
    ));
    info!(
        logger,
        "NNS is healthy - message stored and read successfully"
    );

    let ic_version = get_guestos_img_version();
    info!(logger, "IC_VERSION_ID: {:?}", &ic_version);
    // identifies the version of the replica after the recovery
    let working_version = get_guestos_update_img_version();

    let recovery_dir = get_dependency_path("rs/tests");
    let output_dir = env.get_path("recovery_output");
    set_sandbox_env_vars(recovery_dir.join("recovery/binaries"));

    // Choose f+1 faulty nodes to break
    let nns_nodes = nns_subnet.nodes().collect::<Vec<_>>();
    let f = (subnet_size - 1) / 3;
    let faulty_nodes = &nns_nodes[..(f + 1)];
    let healthy_nodes = &nns_nodes[(f + 1)..];
    info!(
        logger,
        "Selected faulty nodes: {:?}. Selected healthy nodes: {:?}",
        faulty_nodes.iter().map(|n| n.node_id).collect::<Vec<_>>(),
        healthy_nodes.iter().map(|n| n.node_id).collect::<Vec<_>>(),
    );
    // Break faulty nodes by SSHing into them and breaking the replica binary.
    info!(
        logger,
        "Breaking the NNS subnet by breaking the replica binary on f+1={} nodes",
        f + 1
    );
    let ssh_command =
        "sudo mount --bind /bin/false /opt/ic/bin/replica && sudo systemctl restart ic-replica";
    for node in faulty_nodes {
        info!(
            logger,
            "Breaking the replica on node {} ({:?})...",
            node.node_id,
            node.get_ip_addr()
        );

        node.block_on_bash_script(ssh_command).unwrap_or_else(|_| {
            panic!(
                "SSH command failed on node {} ({:?})",
                node.node_id,
                node.get_ip_addr()
            )
        });
    }

    if let Some(healthy) = healthy_nodes.first() {
        info!(logger, "Ensure a healthy node still works in read mode");
        assert!(can_read_msg(
            &logger,
            &healthy.get_public_url(),
            app_can_id,
            msg
        ));
    }
    info!(
        logger,
        "Ensure the subnet does not work in write mode anymore"
    );
    assert!(cannot_store_msg(
        logger.clone(),
        &nns_node.get_public_url(),
        app_can_id,
        msg
    ));
    info!(
        logger,
        "Success: Subnet is broken - cannot store new messages"
    );

    // Choose the DFINITY-owned node to be the one with the highest certification share height
    let (dfinity_owned_node, highest_certification_share_height) = nns_subnet
        .nodes()
        .filter_map(|n| {
            block_on(get_node_metrics(&logger, &n.get_ip_addr()))
                .map(|m| (n, m.certification_share_height.get()))
        })
        .max_by_key(|&(_, cert_share_height)| cert_share_height)
        .expect("No download node found");

    info!(
        logger,
        "Selected DFINITY-owned NNS node: {} ({:?})",
        dfinity_owned_node.node_id,
        dfinity_owned_node.get_ip_addr()
    );

    let recovery_args = RecoveryArgs {
        dir: recovery_dir,
        nns_url: dfinity_owned_node.get_public_url(),
        replica_version: Some(ic_version),
        key_file: Some(ssh_priv_key_path.clone()),
        test_mode: true,
        skip_prompts: true,
        use_local_binaries: false,
    };

    // unlike during a production recovery using the CLI, here we already know all of parameters
    // ahead of time.
    let subnet_args = NNSRecoverySameNodesArgs {
        subnet_id: nns_subnet.subnet_id,
        upgrade_version: Some(working_version.clone()),
        replay_until_height: Some(highest_certification_share_height),
        upgrade_image_url: Some(get_guestos_update_img_url()),
        upgrade_image_hash: Some(get_guestos_update_img_sha256()),
        download_node: Some(dfinity_owned_node.get_ip_addr()),
        upload_method: Some(DataLocation::Remote(dfinity_owned_node.get_ip_addr())),
        backup_key_file: Some(ssh_priv_key_path),
        output_dir: Some(output_dir.clone()),
        next_step: None,
    };

    let subnet_recovery_tool =
        NNSRecoverySameNodes::new(logger.clone(), recovery_args, subnet_args);

    info!(logger, "Starting recovery tool",);

    // go over all steps of the NNS recovery
    for (step_type, step) in subnet_recovery_tool {
        info!(logger, "Next step: {:?}", step_type);

        info!(logger, "{}", step.descr());
        step.exec()
            .unwrap_or_else(|e| panic!("Execution of step {step_type:?} failed: {e}"));
    }
    info!(
        logger,
        "Recovery coordinator successfully went through all steps of the recovery tool"
    );

    info!(logger, "Setup UVM to serve recovery artifacts");
    let artifacts_path = output_dir.join("recovery.tar.zst");
    let artifacts_hash = std::fs::read_to_string(output_dir.join("recovery.tar.zst.sha256"))
        .unwrap()
        .trim()
        .to_string();
    impersonate_upstreams::uvm_serve_recovery_artifacts(&env, &artifacts_path, &artifacts_hash)
        .expect("Failed to serve recovery artifacts from UVM");

    info!(logger, "Setup UVM to serve recovery-dev GuestOS image");
    impersonate_upstreams::uvm_serve_guestos_image(
        &env,
        &recovery_img_path,
        RECOVERY_GUESTOS_IMG_VERSION,
    )
    .unwrap();

    // The DFINITY-owned node is already recovered as part of the recovery tool, so we only need to
    // trigger the recovery on 2f other nodes.
    info!(logger, "Simulate node provider action on 2f nodes");
    block_on(async {
        let mut handles = JoinSet::new();

        for vm in env
            .get_all_nested_vms()
            .unwrap()
            .iter()
            .filter(|&vm| {
                vm.get_nested_network().unwrap().guest_ip != dfinity_owned_node.get_ip_addr()
            })
            .cloned()
            .collect::<Vec<_>>()
            .choose_multiple(&mut rand::thread_rng(), 2 * f)
        {
            let logger = logger.clone();
            let env = env.clone();
            let vm = vm.clone();
            let recovery_img_hash = recovery_img_hash.clone();
            let artifacts_hash = artifacts_hash.clone();

            handles.spawn(async move {
                simulate_node_provider_action(
                    &logger,
                    &env,
                    &vm,
                    RECOVERY_GUESTOS_IMG_VERSION,
                    &recovery_img_hash[..6],
                    &artifacts_hash,
                )
                .await
            });
        }

        handles.join_all().await;
    });

<<<<<<< HEAD
    info!(
        logger,
        "Ensure every node uses the new replica version, is healthy and the subnet is making progress"
    );
    let nns_subnet = block_on(
        new_topology.block_for_newer_registry_version_within_duration(secs(600), secs(10)),
    )
    .expect("Could not obtain updated registry.")
    .root_subnet();
=======
    info!(logger, "Ensure every node uses the new replica version, is healthy and the subnet is making progress");
    let nns_subnet =
        block_on(topology.block_for_newer_registry_version_within_duration(secs(600), secs(10)))
            .expect("Could not obtain updated registry.")
            .root_subnet();
>>>>>>> f8cb9d9f
    for node in nns_subnet.nodes() {
        assert_assigned_replica_version(&node, &working_version, env.logger());
        node.await_status_is_healthy().unwrap_or_else(|_| {
            panic!(
                "Node {} ({:?}) did not become healthy after the recovery",
                node.node_id,
                node.get_ip_addr()
            )
        });
    }
    cert_state_makes_progress_with_retries(
        &dfinity_owned_node.get_public_url(),
        dfinity_owned_node.effective_canister_id(),
        &logger,
        secs(600),
        secs(10),
    );

    let nns_node = nns_subnet.nodes().next().unwrap();

    info!(logger, "Ensure the old message is still readable");
    assert!(can_read_msg(
        &logger,
        &nns_node.get_public_url(),
        app_can_id,
        msg
    ));

    info!(
        logger,
        "Ensure that the subnet is accepting updates after the recovery"
    );
    let new_msg = "subnet recovery still works!";
    let new_app_can_id = store_message(
        &nns_node.get_public_url(),
        nns_node.effective_canister_id(),
        new_msg,
        &logger,
    );
    assert!(can_read_msg(
        &logger,
        &nns_node.get_public_url(),
        new_app_can_id,
        new_msg
    ));
}

async fn overwrite_expected_recovery_hash<T>(node: &T, artifacts_hash: &str) -> Result<String>
where
    T: SshSession + Sync,
{
    let expected_recovery_hash_path = "/opt/ic/share/expected_recovery_hash";
    // File-system is read-only, so we write the hash in a temporary file and replace the
    // original with a bind mount.
    let command = format!(
        r#"
            echo {artifacts_hash} | sudo tee -a /tmp/expected_recovery_hash > /dev/null

            sudo chown --reference=/tmp/expected_recovery_hash {expected_recovery_hash_path}
            sudo chmod --reference=/tmp/expected_recovery_hash {expected_recovery_hash_path}

            sudo mount --bind /tmp/expected_recovery_hash {expected_recovery_hash_path}
        "#,
    );

    node.block_on_bash_script_async(&command).await
}

async fn simulate_node_provider_action(
    logger: &Logger,
    env: &TestEnv,
    host: &NestedVm,
    img_version: &str,
    img_short_hash: &str,
    artifacts_hash: &str,
) {
    let host_boot_id_pre_reboot = get_host_boot_id_async(host).await;

    // Trigger HostOS reboot and run guestos-recovery-upgrader
    info!(
        logger,
        "Remounting /boot as read-write, updating boot_args file and rebooting host {}",
        host.vm_name(),
    );
    let boot_args_command = format!(
        "sudo mount -o remount,rw /boot && sudo sed -i 's/\\(BOOT_ARGS_A=\".*\\)enforcing=0\"/\\1enforcing=0 recovery=1 version={} hash={}\"/' /boot/boot_args && sudo mount -o remount,ro /boot && sudo reboot",
        &img_version, &img_short_hash
    );
    host.block_on_bash_script_async(&boot_args_command)
        .await
        .expect("Failed to update boot_args file and reboot host");

    // Wait for HostOS to reboot by checking that its boot ID changes
    retry_with_msg_async!(
        format!(
            "Waiting until the host's boot ID changes from its pre reboot value of '{}'",
            host_boot_id_pre_reboot
        ),
        &logger,
        Duration::from_secs(5 * 60),
        Duration::from_secs(5),
        || async {
            let host_boot_id = get_host_boot_id_async(host).await;
            if host_boot_id != host_boot_id_pre_reboot {
                info!(
                    logger,
                    "Host boot ID changed from '{}' to '{}'", host_boot_id_pre_reboot, host_boot_id
                );
                Ok(())
            } else {
                bail!("Host boot ID is still '{}'", host_boot_id_pre_reboot)
            }
        }
    )
    .await
    .unwrap();

    // Once HostOS is back up, spoof its DNS such that it downloads the GuestOS image from the UVM
    let server_ipv6 = impersonate_upstreams::get_upstreams_uvm_ipv6(env);
    info!(
        logger,
        "Spoofing HostOS {} DNS to point the upstreams to the UVM at {}",
        host.vm_name(),
        server_ipv6
    );
    impersonate_upstreams::spoof_node_dns_async(host, &server_ipv6)
        .await
        .expect("Failed to spoof HostOS DNS");

    // Once GuestOS is launched, we still need to overwrite the expected recovery hash with the
    // correct one and spoof its DNS for the same reason as HostOS
    let guest = host.get_guest_ssh().unwrap();
    info!(
        logger,
        "Manually overwriting recovery engine with artifacts expected hash {}", artifacts_hash
    );
    overwrite_expected_recovery_hash(&guest, artifacts_hash)
        .await
        .expect("Failed to overwrite expected recovery hash");
    info!(
        logger,
        "Spoofing GuestOS {} DNS to point the upstreams to the UVM at {}",
        host.vm_name(),
        server_ipv6
    );
    impersonate_upstreams::spoof_node_dns_async(&guest, &server_ipv6)
        .await
        .expect("Failed to spoof GuestOS DNS");
}<|MERGE_RESOLUTION|>--- conflicted
+++ resolved
@@ -32,14 +32,8 @@
     util::block_on,
 };
 use nested::util::{
-<<<<<<< HEAD
-    NODE_REGISTRATION_BACKOFF, NODE_REGISTRATION_TIMEOUT, assert_version_compatibility,
-    get_host_boot_id_async, setup_ic_infrastructure, setup_nested_vm_group,
-    setup_vector_targets_for_vm, start_nested_vm_group,
-=======
     assert_version_compatibility, get_host_boot_id_async, setup_ic_infrastructure,
     setup_nested_vm_group, setup_vector_targets_for_vm,
->>>>>>> f8cb9d9f
 };
 use rand::seq::SliceRandom;
 use sha2::{Digest, Sha256};
@@ -390,23 +384,14 @@
         handles.join_all().await;
     });
 
-<<<<<<< HEAD
     info!(
         logger,
         "Ensure every node uses the new replica version, is healthy and the subnet is making progress"
     );
-    let nns_subnet = block_on(
-        new_topology.block_for_newer_registry_version_within_duration(secs(600), secs(10)),
-    )
-    .expect("Could not obtain updated registry.")
-    .root_subnet();
-=======
-    info!(logger, "Ensure every node uses the new replica version, is healthy and the subnet is making progress");
     let nns_subnet =
         block_on(topology.block_for_newer_registry_version_within_duration(secs(600), secs(10)))
             .expect("Could not obtain updated registry.")
             .root_subnet();
->>>>>>> f8cb9d9f
     for node in nns_subnet.nodes() {
         assert_assigned_replica_version(&node, &working_version, env.logger());
         node.await_status_is_healthy().unwrap_or_else(|_| {
