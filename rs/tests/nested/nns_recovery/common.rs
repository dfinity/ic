use std::path::Path;

use anyhow::bail;
use ic_consensus_system_test_subnet_recovery::utils::{
    BACKUP_USERNAME, admin_keys_and_generate_backup_keys, assert_subnet_is_broken, break_nodes,
    local::{NNS_RECOVERY_OUTPUT_DIR_REMOTE_PATH, nns_subnet_recovery_same_nodes_local_cli_args},
    node_with_highest_certification_share_height, remote_recovery,
};
use ic_consensus_system_test_utils::{
    impersonate_upstreams,
<<<<<<< HEAD
    node::await_subnet_earliest_topology_version,
    rw_message::store_message,
=======
    node::await_subnet_earliest_topology_version_with_retries,
    rw_message::{
        can_read_msg, cannot_store_msg, cert_state_makes_progress_with_retries, store_message,
    },
>>>>>>> 9396b587
    set_sandbox_env_vars,
    ssh_access::{
        AuthMean, disable_ssh_access_to_node, get_updatesubnetpayload_with_keys,
        update_subnet_record, wait_until_authentication_is_granted,
    },
    subnet::assert_subnet_is_healthy,
    upgrade::bless_replica_version,
};
use ic_recovery::{
    RecoveryArgs,
    nns_recovery_same_nodes::{NNSRecoverySameNodes, NNSRecoverySameNodesArgs, StepType},
    steps::CreateNNSRecoveryTarStep,
    util::DataLocation,
};
use ic_system_test_driver::{
    driver::{
        constants::SSH_USERNAME,
        ic::{AmountOfMemoryKiB, NrOfVCPUs, VmResources},
        nested::{HasNestedVms, NestedNodes, NestedVm},
        test_env::TestEnv,
        test_env_api::*,
    },
    nns::change_subnet_membership,
    retry_with_msg_async,
    util::block_on,
};
use nested::util::{get_host_boot_id_async, setup_ic_infrastructure};
use rand::seq::SliceRandom;
use sha2::{Digest, Sha256};
use slog::{Logger, info};
use tokio::task::JoinSet;

pub const NNS_RECOVERY_VM_RESOURCES: VmResources = VmResources {
    vcpus: Some(NrOfVCPUs::new(8)),
    memory_kibibytes: Some(AmountOfMemoryKiB::new(25165824)), // 24GiB
    boot_image_minimal_size_gibibytes: None,
};

/// 4 nodes is the minimum subnet size that satisfies 3f+1 for f=1
pub const SUBNET_SIZE: usize = 4;
/// DKG interval of 9 is large enough for a subnet of that size and as small as possible to keep the
/// test runtime low
pub const DKG_INTERVAL: u64 = 9;

/// 40 nodes and DKG interval of 499 are the production values for the NNS but 49 was chosen for
/// the DKG interval to make the test faster
pub const LARGE_SUBNET_SIZE: usize = 40;
pub const LARGE_DKG_INTERVAL: u64 = 49;

/// RECOVERY_GUESTOS_IMG_VERSION variable is a placeholder for the actual version of the recovery
/// GuestOS image, that Node Providers would use as input to guestos-recovery-upgrader.
pub const RECOVERY_GUESTOS_IMG_VERSION: &str = "RECOVERY_VERSION";

pub struct SetupConfig {
    pub impersonate_upstreams: bool,
    pub subnet_size: usize,
    pub dkg_interval: u64,
}

#[derive(Debug)]
pub struct TestConfig {
    pub local_recovery: bool,
    pub break_dfinity_owned_node: bool,
    pub add_and_bless_upgrade_version: bool,
}

fn get_host_vm_names(num_hosts: usize) -> Vec<String> {
    (1..=num_hosts).map(|i| format!("host-{i}")).collect()
}

pub fn replace_nns_with_unassigned_nodes(env: &TestEnv) {
    let logger = env.logger();

    info!(logger, "Adding all unassigned nodes to the NNS subnet...");
    let topology = env.topology_snapshot();
    let nns_subnet = topology.root_subnet();
    let original_node = nns_subnet.nodes().next().unwrap();

    let new_node_ids: Vec<_> = topology.unassigned_nodes().map(|n| n.node_id).collect();
    block_on(change_subnet_membership(
        original_node.get_public_url(),
        nns_subnet.subnet_id,
        &new_node_ids,
        &[original_node.node_id],
    ))
    .expect("Failed to change subnet membership");

    info!(
        logger,
        "Waiting for new nodes to take over the NNS subnet..."
    );
    let new_topology =
        block_on(topology.block_for_newer_registry_version_within_duration(secs(60), secs(2)))
            .unwrap();

    let nns_subnet = new_topology.root_subnet();
    let num_nns_nodes = nns_subnet.nodes().count();
    assert_eq!(
        num_nns_nodes,
        new_node_ids.len(),
        "NNS subnet should have {} nodes after removing the original node, but found {} nodes",
        new_node_ids.len(),
        num_nns_nodes
    );

    // Readiness wait: ensure the NNS subnet is healthy and making progress
    for node in nns_subnet.nodes() {
        node.await_status_is_healthy().unwrap();
    }
    await_subnet_earliest_topology_version_with_retries(
        &nns_subnet,
        new_topology.get_registry_version(),
        &logger,
        secs(15 * 60),
        secs(15),
    );
    info!(logger, "Success: New nodes have taken over the NNS subnet");
}

// Mirror production setup by granting backup access to all NNS nodes to a specific SSH key.
// This is necessary as part of the `DownloadCertifications` step of the recovery to determine
// the latest certified height of the subnet.
pub fn grant_backup_access_to_all_nns_nodes(
    env: &TestEnv,
    backup_auth: &AuthMean,
    ssh_backup_pub_key: &str,
) {
    let logger = env.logger();
    let topology = env.topology_snapshot();
    let nns_subnet = topology.root_subnet();
    let nns_node = nns_subnet.nodes().next().unwrap();

    info!(logger, "Update the registry with the backup key");
    let payload = get_updatesubnetpayload_with_keys(
        nns_subnet.subnet_id,
        None,
        Some(vec![ssh_backup_pub_key.to_string()]),
    );
    block_on(update_subnet_record(nns_node.get_public_url(), payload));

    for node in nns_subnet.nodes() {
        info!(
            logger,
            "Waiting for authentication to be granted on node {} ({:?})",
            node.node_id,
            node.get_ip_addr()
        );
        wait_until_authentication_is_granted(
            &logger,
            &node.get_ip_addr(),
            BACKUP_USERNAME,
            backup_auth,
        );
    }

    info!(logger, "Success: Backup access granted to all NNS nodes");
}

pub fn setup(env: TestEnv, cfg: SetupConfig) {
    if cfg.impersonate_upstreams {
        impersonate_upstreams::setup_upstreams_uvm(&env);
    }

    setup_ic_infrastructure(&env, Some(cfg.dkg_interval), /*is_fast=*/ false);

    let host_vm_names = get_host_vm_names(cfg.subnet_size);
    NestedNodes::new_with_resources(&host_vm_names, NNS_RECOVERY_VM_RESOURCES)
        .setup_and_start(&env)
        .unwrap();
}

pub fn test(env: TestEnv, cfg: TestConfig) {
    let logger = env.logger();

    let recovery_img_path = get_dependency_path_from_env("RECOVERY_GUESTOS_IMG_PATH");
    let recovery_img =
        std::fs::read(&recovery_img_path).expect("Failed to read recovery GuestOS image");
    let recovery_img_hash = Sha256::digest(&recovery_img)
        .iter()
        .map(|b| format!("{b:02x}"))
        .collect::<String>();

    let (
        ssh_admin_priv_key_path,
        admin_auth,
        ssh_backup_priv_key_path,
        backup_auth,
        _,
        ssh_backup_pub_key,
    ) = admin_keys_and_generate_backup_keys(&env);

    nested::registration(env.clone());
    replace_nns_with_unassigned_nodes(&env);
    grant_backup_access_to_all_nns_nodes(&env, &backup_auth, &ssh_backup_pub_key);

    let current_version = get_guestos_img_version();
    info!(logger, "Current GuestOS version: {:?}", current_version);

    let topology = env.topology_snapshot();
    let nns_subnet = topology.root_subnet();
    let subnet_size = nns_subnet.nodes().count();
    let nns_node = nns_subnet.nodes().next().unwrap();

    info!(logger, "Ensure NNS subnet is functional");
    let init_msg = "subnet recovery works!";
    let app_can_id = store_message(
        &nns_node.get_public_url(),
        nns_node.effective_canister_id(),
        init_msg,
        &logger,
    );
    let msg = "subnet recovery works again!";
    assert_subnet_is_healthy(
        &nns_subnet.nodes().collect::<Vec<_>>(),
        &current_version,
        app_can_id,
        init_msg,
        msg,
        &logger,
    );

    // identifies the version of the replica after the recovery
    let upgrade_version = get_guestos_update_img_version();
    let upgrade_image_url = get_guestos_update_img_url();
    let upgrade_image_hash = get_guestos_update_img_sha256();
    let guest_launch_measurements = get_guestos_launch_measurements();
    if !cfg.add_and_bless_upgrade_version {
        // If ic-recovery does not add/bless the new version to the registry, then we must bless it now.
        block_on(bless_replica_version(
            &nns_node,
            &upgrade_version,
            &logger,
            upgrade_image_hash.clone(),
            guest_launch_measurements,
            vec![upgrade_image_url.to_string()],
        ));
    }

    let recovery_dir = get_dependency_path("rs/tests");
    let output_dir = env.get_path("recovery_output");
    set_sandbox_env_vars(recovery_dir.join("recovery/binaries"));

    // Choose f+1 faulty nodes to break
    let nns_nodes = nns_subnet.nodes().collect::<Vec<_>>();
    let f = (subnet_size - 1) / 3;
    let faulty_nodes = &nns_nodes[..(f + 1)];
    let healthy_nodes = &nns_nodes[(f + 1)..];
    // TODO(CON-1587): Consider breaking all nodes.
    let healthy_node = healthy_nodes.first().unwrap();
    info!(
        logger,
        "Selected faulty nodes: {:?}. Selected healthy nodes: {:?}",
        faulty_nodes.iter().map(|n| n.node_id).collect::<Vec<_>>(),
        healthy_nodes.iter().map(|n| n.node_id).collect::<Vec<_>>(),
    );
    let dfinity_owned_node = if cfg.break_dfinity_owned_node {
        faulty_nodes.last().unwrap()
    } else {
        // TODO(CON-1587): Consider breaking all nodes.
        healthy_nodes.first().unwrap()
    };
    info!(
        logger,
        "Selected DFINITY-owned NNS node: {} ({:?})",
        dfinity_owned_node.node_id,
        dfinity_owned_node.get_ip_addr()
    );

    break_nodes(faulty_nodes, &logger);
    assert_subnet_is_broken(
        &healthy_node.get_public_url(),
        app_can_id,
        msg,
        true,
        &logger,
    );

    // Download pool from the node with the highest certification share height
    let (download_pool_node, highest_cert_share) =
        node_with_highest_certification_share_height(&nns_subnet, &logger);
    info!(
        logger,
        "Selected node {} ({:?}) as download pool with certification share height {}",
        download_pool_node.node_id,
        download_pool_node.get_ip_addr(),
        highest_cert_share,
    );

    // Mirror production setup by removing admin SSH access from all nodes except the DFINITY-owned node
    info!(
        logger,
        "Remove admin SSH access from all NNS nodes except the DFINITY-owned node"
    );
    let nodes_except_dfinity_owned = nns_subnet
        .nodes()
        .filter(|n| n.node_id != dfinity_owned_node.node_id)
        .collect::<Vec<_>>();
    for node in nodes_except_dfinity_owned {
        info!(
            logger,
            "Removing admin SSH access from node {} ({:?})",
            node.node_id,
            node.get_ip_addr()
        );

        let _ = disable_ssh_access_to_node(&logger, &node, SSH_USERNAME, &admin_auth).unwrap();
    }
    // Ensure we can still SSH into the DFINITY-owned node with the admin key
    wait_until_authentication_is_granted(
        &logger,
        &dfinity_owned_node.get_ip_addr(),
        SSH_USERNAME,
        &admin_auth,
    );

    let recovery_args = RecoveryArgs {
        dir: recovery_dir,
        nns_url: healthy_node.get_public_url(),
        replica_version: Some(current_version),
        admin_key_file: Some(ssh_admin_priv_key_path),
        test_mode: true,
        skip_prompts: true,
        use_local_binaries: false,
    };

    // Unlike during a production recovery using the CLI, here we already know all parameters ahead
    // of time.
    let subnet_args = NNSRecoverySameNodesArgs {
        subnet_id: nns_subnet.subnet_id,
        upgrade_version: Some(upgrade_version.clone()),
        upgrade_image_url: Some(upgrade_image_url),
        upgrade_image_hash: Some(upgrade_image_hash),
        add_and_bless_upgrade_version: Some(cfg.add_and_bless_upgrade_version),
        replay_until_height: Some(highest_cert_share),
        download_pool_node: Some(download_pool_node.get_ip_addr()),
        admin_access_location: Some(DataLocation::Remote(dfinity_owned_node.get_ip_addr())),
        keep_downloaded_state: Some(false),
        wait_for_cup_node: Some(dfinity_owned_node.get_ip_addr()),
        backup_key_file: Some(ssh_backup_priv_key_path),
        output_dir: Some(output_dir.clone()),
        next_step: None,
        skip: Some(vec![StepType::Cleanup]), // Skip Cleanup to keep the output directory
    };

    info!(
        logger,
        "Starting recovery of NNS subnet {} with {:?}", nns_subnet.subnet_id, &subnet_args
    );

    let subnet_recovery = NNSRecoverySameNodes::new(logger.clone(), recovery_args, subnet_args);

    if cfg.local_recovery {
        info!(logger, "Performing a local recovery");
        local_recovery(dfinity_owned_node, subnet_recovery, &logger);
    } else {
        info!(logger, "Performing a remote recovery");
        remote_recovery(subnet_recovery, &logger);
    }
    info!(
        logger,
        "Recovery coordinator successfully went through all steps of the recovery tool"
    );

    info!(logger, "Setup UVM to serve recovery artifacts");
    let artifacts_path = output_dir.join(CreateNNSRecoveryTarStep::get_tar_name());
    let artifacts_hash =
        std::fs::read_to_string(output_dir.join(CreateNNSRecoveryTarStep::get_sha_name()))
            .unwrap()
            .trim()
            .to_string();
    impersonate_upstreams::uvm_serve_recovery_artifacts(&env, &artifacts_path, &artifacts_hash)
        .expect("Failed to serve recovery artifacts from UVM");

    info!(logger, "Setup UVM to serve recovery-dev GuestOS image");
    impersonate_upstreams::uvm_serve_recovery_image(
        &env,
        &recovery_img_path,
        RECOVERY_GUESTOS_IMG_VERSION,
    )
    .unwrap();

    // The DFINITY-owned node is already recovered as part of the recovery tool, so we only need to
    // trigger the recovery on 2f other nodes.
    info!(logger, "Simulate node provider action on 2f nodes");
    block_on(async {
        let mut handles = JoinSet::new();

        for vm in env
            .get_all_nested_vms()
            .unwrap()
            .iter()
            .filter(|&vm| {
                vm.get_nested_network().unwrap().guest_ip != dfinity_owned_node.get_ip_addr()
            })
            .cloned()
            .collect::<Vec<_>>()
            .choose_multiple(&mut rand::thread_rng(), 2 * f)
        {
            let logger = logger.clone();
            let env = env.clone();
            let vm = vm.clone();
            let recovery_img_hash = recovery_img_hash.clone();
            let artifacts_hash = artifacts_hash.clone();

            handles.spawn(async move {
                simulate_node_provider_action(
                    &logger,
                    &env,
                    &vm,
                    RECOVERY_GUESTOS_IMG_VERSION,
                    &recovery_img_hash,
                    &artifacts_hash,
                )
                .await
            });
        }

        handles.join_all().await;
    });

    info!(logger, "Ensure the subnet is healthy after the recovery");
    let nns_subnet =
        block_on(topology.block_for_newer_registry_version_within_duration(secs(600), secs(10)))
            .expect("Could not obtain updated registry.")
            .root_subnet();
    let new_msg = "subnet recovery still works!";
    assert_subnet_is_healthy(
        &nns_subnet.nodes().collect::<Vec<_>>(),
        &upgrade_version,
        app_can_id,
        msg,
        new_msg,
        &logger,
    );
}

async fn simulate_node_provider_action(
    logger: &Logger,
    env: &TestEnv,
    host: &NestedVm,
    img_version: &str,
    img_version_hash: &str,
    artifacts_hash: &str,
) {
    let host_boot_id_pre_reboot = get_host_boot_id_async(host).await;

    // Trigger HostOS reboot and run guestos-recovery-upgrader
    info!(
        logger,
        "Remounting /boot as read-write, updating boot_args file and rebooting host {}",
        host.vm_name(),
    );
    let boot_args_command = format!(
        "sudo mount -o remount,rw /boot && sudo sed -i 's/\\(BOOT_ARGS_A=\".*\\)enforcing=0\"/\\1enforcing=0 recovery=1 version={} version-hash={} recovery-hash={}\"/' /boot/boot_args && sudo mount -o remount,ro /boot && sudo reboot",
        &img_version, &img_version_hash, &artifacts_hash
    );
    host.block_on_bash_script_async(&boot_args_command)
        .await
        .expect("Failed to update boot_args file and reboot host");

    // Wait for HostOS to reboot by checking that its boot ID changes
    retry_with_msg_async!(
        format!(
            "Waiting until the host's boot ID changes from its pre reboot value of '{}'",
            host_boot_id_pre_reboot
        ),
        &logger,
        secs(5 * 60),
        secs(5),
        || async {
            let host_boot_id = get_host_boot_id_async(host).await;
            if host_boot_id != host_boot_id_pre_reboot {
                info!(
                    logger,
                    "Host boot ID changed from '{}' to '{}'", host_boot_id_pre_reboot, host_boot_id
                );
                Ok(())
            } else {
                bail!("Host boot ID is still '{}'", host_boot_id_pre_reboot)
            }
        }
    )
    .await
    .unwrap();

    // Once HostOS is back up, spoof its DNS such that it downloads the GuestOS image from the UVM
    let server_ipv6 = impersonate_upstreams::get_upstreams_uvm_ipv6(env);
    info!(
        logger,
        "Spoofing HostOS {} DNS to point the upstreams to the UVM at {}",
        host.vm_name(),
        server_ipv6
    );
    impersonate_upstreams::spoof_node_dns_async(host, &server_ipv6)
        .await
        .expect("Failed to spoof HostOS DNS");

    // Once GuestOS is launched, we still need to spoof its DNS for the same reason as HostOS
    let guest = host.get_guest_ssh().unwrap();
    info!(
        logger,
        "Spoofing GuestOS {} DNS to point the upstreams to the UVM at {}",
        host.vm_name(),
        server_ipv6
    );
    impersonate_upstreams::spoof_node_dns_async(&guest, &server_ipv6)
        .await
        .expect("Failed to spoof GuestOS DNS");
}

fn local_recovery(node: &IcNodeSnapshot, subnet_recovery: NNSRecoverySameNodes, logger: &Logger) {
    let session = node.block_on_ssh_session().unwrap();
    let node_id = node.node_id;
    let node_ip = node.get_ip_addr();

    let command_args =
        nns_subnet_recovery_same_nodes_local_cli_args(node, &session, &subnet_recovery, logger);
    let command = format!(
        r#"/opt/ic/bin/ic-recovery \
        {command_args} \
        "#
    );

    // The command is expected to reboot the node as part of the recovery, so if it returns
    // successfully, it means something went wrong.
    info!(logger, "Executing local recovery command: \n{command}");
    node.block_on_bash_script_from_session(&session, &command)
        .expect_err("Local recovery command completed without rebooting");

    info!(logger, "Node rebooted as part of the recovery");

    // Resume the recovery by re-executing the command starting from WaitForCUP. The command should
    // succeed this time.
    let session = node.block_on_ssh_session().unwrap(); // New session after reboot
    let command = command + r#"--resume WaitForCUP \"#;
    info!(logger, "Resuming local recovery command: \n{command}");
    node.block_on_bash_script_from_session(&session, &command)
        .expect("Local recovery failed to complete");

    info!(logger, "Local recovery completed successfully");

    if let Some(local_output_dir) = &subnet_recovery.params.output_dir {
        info!(
            logger,
            "Copying output directory from node {node_id} with IP {node_ip} ..."
        );
        std::fs::create_dir_all(local_output_dir).unwrap();
        scp_recv_from(
            logger.clone(),
            &session,
            &Path::new(NNS_RECOVERY_OUTPUT_DIR_REMOTE_PATH)
                .join(CreateNNSRecoveryTarStep::get_tar_name()),
            &local_output_dir.join(CreateNNSRecoveryTarStep::get_tar_name()),
        );
        scp_recv_from(
            logger.clone(),
            &session,
            &Path::new(NNS_RECOVERY_OUTPUT_DIR_REMOTE_PATH)
                .join(CreateNNSRecoveryTarStep::get_sha_name()),
            &local_output_dir.join(CreateNNSRecoveryTarStep::get_sha_name()),
        );
    }
}<|MERGE_RESOLUTION|>--- conflicted
+++ resolved
@@ -8,15 +8,8 @@
 };
 use ic_consensus_system_test_utils::{
     impersonate_upstreams,
-<<<<<<< HEAD
-    node::await_subnet_earliest_topology_version,
+    node::await_subnet_earliest_topology_version_with_retries,
     rw_message::store_message,
-=======
-    node::await_subnet_earliest_topology_version_with_retries,
-    rw_message::{
-        can_read_msg, cannot_store_msg, cert_state_makes_progress_with_retries, store_message,
-    },
->>>>>>> 9396b587
     set_sandbox_env_vars,
     ssh_access::{
         AuthMean, disable_ssh_access_to_node, get_updatesubnetpayload_with_keys,
