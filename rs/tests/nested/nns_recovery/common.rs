use std::time::Duration;

<<<<<<< HEAD
use anyhow::bail;
=======
use anyhow::{Result, bail};
>>>>>>> e7422d70
use ic_consensus_system_test_utils::{
    impersonate_upstreams,
    node::await_subnet_earliest_topology_version,
    rw_message::{
        can_read_msg, cannot_store_msg, cert_state_makes_progress_with_retries, store_message,
    },
    set_sandbox_env_vars,
    ssh_access::{
        AuthMean, get_updatesubnetpayload_with_keys, update_subnet_record,
        wait_until_authentication_is_granted,
    },
    upgrade::assert_assigned_replica_version,
};
use ic_recovery::{
    RecoveryArgs, get_node_metrics,
    nns_recovery_same_nodes::{NNSRecoverySameNodes, NNSRecoverySameNodesArgs},
    util::DataLocation,
};
use ic_system_test_driver::{
    driver::{
        constants::SSH_USERNAME,
        driver_setup::{SSH_AUTHORIZED_PRIV_KEYS_DIR, SSH_AUTHORIZED_PUB_KEYS_DIR},
        nested::{NestedVm, NestedVms},
        test_env::TestEnv,
        test_env_api::*,
    },
    nns::change_subnet_membership,
    retry_with_msg_async,
    util::block_on,
};
use nested::util::{
    assert_version_compatibility, get_host_boot_id_async, setup_ic_infrastructure,
    setup_nested_vm_group, setup_vector_targets_for_vm,
};
use rand::seq::SliceRandom;
use sha2::{Digest, Sha256};
use slog::{Logger, info};
use tokio::task::JoinSet;

/// 4 nodes is the minimum subnet size that satisfies 3f+1 for f=1
pub const SUBNET_SIZE: usize = 4;
/// DKG interval of 9 is large enough for a subnet of that size and as small as possible to keep the
/// test runtime low
pub const DKG_INTERVAL: u64 = 9;

/// 40 nodes and DKG interval of 199 are the production values for the NNS but 49 was chosen for
/// the DKG interval to make the test faster
pub const LARGE_SUBNET_SIZE: usize = 40;
pub const LARGE_DKG_INTERVAL: u64 = 49;

/// RECOVERY_GUESTOS_IMG_VERSION variable is a placeholder for the actual version of the recovery
/// GuestOS image, that Node Providers would use as input to guestos-recovery-upgrader.
pub const RECOVERY_GUESTOS_IMG_VERSION: &str = "RECOVERY_VERSION";

pub struct SetupConfig {
    pub impersonate_upstreams: bool,
    pub subnet_size: usize,
    pub dkg_interval: u64,
}

#[derive(Debug)]
pub struct TestConfig {}

fn get_host_vm_names(num_hosts: usize) -> Vec<String> {
    (1..=num_hosts).map(|i| format!("host-{i}")).collect()
}

pub fn replace_nns_with_unassigned_nodes(env: &TestEnv) {
    let logger = env.logger();

    info!(logger, "Adding all unassigned nodes to the NNS subnet...");
    let topology = env.topology_snapshot();
    let nns_subnet = topology.root_subnet();
    let original_node = nns_subnet.nodes().next().unwrap();

    let new_node_ids: Vec<_> = topology.unassigned_nodes().map(|n| n.node_id).collect();
    block_on(change_subnet_membership(
        original_node.get_public_url(),
        nns_subnet.subnet_id,
        &new_node_ids,
        &[original_node.node_id],
    ))
    .expect("Failed to change subnet membership");

    info!(
        logger,
        "Waiting for new nodes to take over the NNS subnet..."
    );
    let new_topology = block_on(topology.block_for_newer_registry_version_within_duration(
        Duration::from_secs(60),
        Duration::from_secs(2),
    ))
    .unwrap();

    let nns_subnet = new_topology.root_subnet();
    let num_nns_nodes = nns_subnet.nodes().count();
    assert_eq!(
        num_nns_nodes,
        new_node_ids.len(),
        "NNS subnet should have {} nodes after removing the original node, but found {} nodes",
        new_node_ids.len(),
        num_nns_nodes
    );

    // Readiness wait: ensure the NNS subnet is healthy and making progress
    for node in nns_subnet.nodes() {
        node.await_status_is_healthy().unwrap();
    }
    await_subnet_earliest_topology_version(
        &nns_subnet,
        new_topology.get_registry_version(),
        &logger,
    );
    info!(logger, "Success: New nodes have taken over the NNS subnet");
}

pub fn setup(env: TestEnv, cfg: SetupConfig) {
    assert_version_compatibility();

    if cfg.impersonate_upstreams {
        impersonate_upstreams::setup_upstreams_uvm(&env);
    }

    setup_ic_infrastructure(&env, Some(cfg.dkg_interval), /*is_fast=*/ false);

    let host_vm_names = get_host_vm_names(cfg.subnet_size);
    let host_vm_names_refs: Vec<&str> = host_vm_names.iter().map(|s| s.as_str()).collect();
    setup_nested_vm_group(env.clone(), &host_vm_names_refs);

    for vm_name in &host_vm_names {
        setup_vector_targets_for_vm(&env, vm_name);
    }
}

pub fn test(env: TestEnv, _cfg: TestConfig) {
    let logger = env.logger();

    let recovery_img_path = get_dependency_path_from_env("RECOVERY_GUESTOS_IMG_PATH");
    let recovery_img =
        std::fs::read(&recovery_img_path).expect("Failed to read recovery GuestOS image");
    let recovery_img_hash = Sha256::digest(&recovery_img)
        .iter()
        .map(|b| format!("{b:02x}"))
        .collect::<String>();

    nested::registration(env.clone());
    replace_nns_with_unassigned_nodes(&env);

    let topology = env.topology_snapshot();
    let nns_subnet = topology.root_subnet();
    let subnet_size = nns_subnet.nodes().count();
    let nns_node = nns_subnet.nodes().next().unwrap();

    // Mirror production setup by granting backup access to all NNS nodes to a specific SSH key.
    // This is necessary as part of the `DownloadCertifications` step of the recovery to determine
    // the latest certified height of the subnet.
    info!(logger, "Update the registry with the backup key");
    let ssh_priv_key_path = env
        .get_path(SSH_AUTHORIZED_PRIV_KEYS_DIR)
        .join(SSH_USERNAME);
    let ssh_priv_key =
        std::fs::read_to_string(&ssh_priv_key_path).expect("Failed to read SSH private key");
    let ssh_pub_key_path = env.get_path(SSH_AUTHORIZED_PUB_KEYS_DIR).join(SSH_USERNAME);
    let ssh_pub_key =
        std::fs::read_to_string(&ssh_pub_key_path).expect("Failed to read SSH public key");
    let payload =
        get_updatesubnetpayload_with_keys(nns_subnet.subnet_id, None, Some(vec![ssh_pub_key]));
    block_on(update_subnet_record(nns_node.get_public_url(), payload));
    let backup_mean = AuthMean::PrivateKey(ssh_priv_key);
    for node in nns_subnet.nodes() {
        info!(
            logger,
            "Waiting for authentication to be granted on node {} ({:?})",
            node.node_id,
            node.get_ip_addr()
        );
        wait_until_authentication_is_granted(&node.get_ip_addr(), "backup", &backup_mean);
    }

    info!(logger, "Ensure NNS subnet is functional");
    let msg = "subnet recovery works!";
    let app_can_id = store_message(
        &nns_node.get_public_url(),
        nns_node.effective_canister_id(),
        msg,
        &logger,
    );
    assert!(can_read_msg(
        &logger,
        &nns_node.get_public_url(),
        app_can_id,
        msg
    ));
    info!(
        logger,
        "NNS is healthy - message stored and read successfully"
    );

    let ic_version = get_guestos_img_version();
    info!(logger, "IC_VERSION_ID: {:?}", &ic_version);
    // identifies the version of the replica after the recovery
    let working_version = get_guestos_update_img_version();

    let recovery_dir = get_dependency_path("rs/tests");
    let output_dir = env.get_path("recovery_output");
    set_sandbox_env_vars(recovery_dir.join("recovery/binaries"));

    // Choose f+1 faulty nodes to break
    let nns_nodes = nns_subnet.nodes().collect::<Vec<_>>();
    let f = (subnet_size - 1) / 3;
    let faulty_nodes = &nns_nodes[..(f + 1)];
    let healthy_nodes = &nns_nodes[(f + 1)..];
    info!(
        logger,
        "Selected faulty nodes: {:?}. Selected healthy nodes: {:?}",
        faulty_nodes.iter().map(|n| n.node_id).collect::<Vec<_>>(),
        healthy_nodes.iter().map(|n| n.node_id).collect::<Vec<_>>(),
    );
    // Break faulty nodes by SSHing into them and breaking the replica binary.
    info!(
        logger,
        "Breaking the NNS subnet by breaking the replica binary on f+1={} nodes",
        f + 1
    );
    let ssh_command =
        "sudo mount --bind /bin/false /opt/ic/bin/replica && sudo systemctl restart ic-replica";
    for node in faulty_nodes {
        info!(
            logger,
            "Breaking the replica on node {} ({:?})...",
            node.node_id,
            node.get_ip_addr()
        );

        node.block_on_bash_script(ssh_command).unwrap_or_else(|_| {
            panic!(
                "SSH command failed on node {} ({:?})",
                node.node_id,
                node.get_ip_addr()
            )
        });
    }

    if let Some(healthy) = healthy_nodes.first() {
        info!(logger, "Ensure a healthy node still works in read mode");
        assert!(can_read_msg(
            &logger,
            &healthy.get_public_url(),
            app_can_id,
            msg
        ));
    }
    info!(
        logger,
        "Ensure the subnet does not work in write mode anymore"
    );
    assert!(cannot_store_msg(
        logger.clone(),
        &nns_node.get_public_url(),
        app_can_id,
        msg
    ));
    info!(
        logger,
        "Success: Subnet is broken - cannot store new messages"
    );

    // Choose the DFINITY-owned node to be the one with the highest certification share height
    let (dfinity_owned_node, highest_certification_share_height) = nns_subnet
        .nodes()
        .filter_map(|n| {
            block_on(get_node_metrics(&logger, &n.get_ip_addr()))
                .map(|m| (n, m.certification_share_height.get()))
        })
        .max_by_key(|&(_, cert_share_height)| cert_share_height)
        .expect("No download node found");

    info!(
        logger,
        "Selected DFINITY-owned NNS node: {} ({:?})",
        dfinity_owned_node.node_id,
        dfinity_owned_node.get_ip_addr()
    );

    let recovery_args = RecoveryArgs {
        dir: recovery_dir,
        nns_url: dfinity_owned_node.get_public_url(),
        replica_version: Some(ic_version),
        key_file: Some(ssh_priv_key_path.clone()),
        test_mode: true,
        skip_prompts: true,
        use_local_binaries: false,
    };

    // unlike during a production recovery using the CLI, here we already know all of parameters
    // ahead of time.
    let subnet_args = NNSRecoverySameNodesArgs {
        subnet_id: nns_subnet.subnet_id,
        upgrade_version: Some(working_version.clone()),
        replay_until_height: Some(highest_certification_share_height),
        upgrade_image_url: Some(get_guestos_update_img_url()),
        upgrade_image_hash: Some(get_guestos_update_img_sha256()),
        download_node: Some(dfinity_owned_node.get_ip_addr()),
        upload_method: Some(DataLocation::Remote(dfinity_owned_node.get_ip_addr())),
        backup_key_file: Some(ssh_priv_key_path),
        output_dir: Some(output_dir.clone()),
        next_step: None,
    };

    let subnet_recovery_tool =
        NNSRecoverySameNodes::new(logger.clone(), recovery_args, subnet_args);

    info!(logger, "Starting recovery tool",);

    // go over all steps of the NNS recovery
    for (step_type, step) in subnet_recovery_tool {
        info!(logger, "Next step: {:?}", step_type);

        info!(logger, "{}", step.descr());
        step.exec()
            .unwrap_or_else(|e| panic!("Execution of step {step_type:?} failed: {e}"));
    }
    info!(
        logger,
        "Recovery coordinator successfully went through all steps of the recovery tool"
    );

    info!(logger, "Setup UVM to serve recovery artifacts");
    let artifacts_path = output_dir.join("recovery.tar.zst");
    let artifacts_short_hash = std::fs::read_to_string(output_dir.join("recovery.tar.zst.sha256"))
        .unwrap()
        .trim()
        .to_string()
        .chars()
        .take(6)
        .collect::<String>();
    impersonate_upstreams::uvm_serve_recovery_artifacts(
        &env,
        &artifacts_path,
        &artifacts_short_hash,
    )
    .expect("Failed to serve recovery artifacts from UVM");

    info!(logger, "Setup UVM to serve recovery-dev GuestOS image");
    impersonate_upstreams::uvm_serve_recovery_image(
        &env,
        &recovery_img_path,
        RECOVERY_GUESTOS_IMG_VERSION,
    )
    .unwrap();

    // The DFINITY-owned node is already recovered as part of the recovery tool, so we only need to
    // trigger the recovery on 2f other nodes.
    info!(logger, "Simulate node provider action on 2f nodes");
    block_on(async {
        let mut handles = JoinSet::new();

        for vm in env
            .get_all_nested_vms()
            .unwrap()
            .iter()
            .filter(|&vm| {
                vm.get_nested_network().unwrap().guest_ip != dfinity_owned_node.get_ip_addr()
            })
            .cloned()
            .collect::<Vec<_>>()
            .choose_multiple(&mut rand::thread_rng(), 2 * f)
        {
            let logger = logger.clone();
            let env = env.clone();
            let vm = vm.clone();
            let recovery_img_hash = recovery_img_hash.clone();
            let artifacts_short_hash = artifacts_short_hash.clone();

            handles.spawn(async move {
                simulate_node_provider_action(
                    &logger,
                    &env,
                    &vm,
                    RECOVERY_GUESTOS_IMG_VERSION,
                    &recovery_img_hash[..6],
                    &artifacts_short_hash,
                )
                .await
            });
        }

        handles.join_all().await;
    });

    info!(
        logger,
        "Ensure every node uses the new replica version, is healthy and the subnet is making progress"
    );
    let nns_subnet =
        block_on(topology.block_for_newer_registry_version_within_duration(secs(600), secs(10)))
            .expect("Could not obtain updated registry.")
            .root_subnet();
    for node in nns_subnet.nodes() {
        assert_assigned_replica_version(&node, &working_version, env.logger());
        node.await_status_is_healthy().unwrap_or_else(|_| {
            panic!(
                "Node {} ({:?}) did not become healthy after the recovery",
                node.node_id,
                node.get_ip_addr()
            )
        });
    }
    cert_state_makes_progress_with_retries(
        &dfinity_owned_node.get_public_url(),
        dfinity_owned_node.effective_canister_id(),
        &logger,
        secs(600),
        secs(10),
    );

    let nns_node = nns_subnet.nodes().next().unwrap();

    info!(logger, "Ensure the old message is still readable");
    assert!(can_read_msg(
        &logger,
        &nns_node.get_public_url(),
        app_can_id,
        msg
    ));

    info!(
        logger,
        "Ensure that the subnet is accepting updates after the recovery"
    );
    let new_msg = "subnet recovery still works!";
    let new_app_can_id = store_message(
        &nns_node.get_public_url(),
        nns_node.effective_canister_id(),
        new_msg,
        &logger,
    );
    assert!(can_read_msg(
        &logger,
        &nns_node.get_public_url(),
        new_app_can_id,
        new_msg
    ));
}

async fn simulate_node_provider_action(
    logger: &Logger,
    env: &TestEnv,
    host: &NestedVm,
    img_version: &str,
    img_short_hash: &str,
    artifacts_short_hash: &str,
) {
    let host_boot_id_pre_reboot = get_host_boot_id_async(host).await;

    // Trigger HostOS reboot and run guestos-recovery-upgrader
    info!(
        logger,
        "Remounting /boot as read-write, updating boot_args file and rebooting host {}",
        host.vm_name(),
    );
    let boot_args_command = format!(
        "sudo mount -o remount,rw /boot && sudo sed -i 's/\\(BOOT_ARGS_A=\".*\\)enforcing=0\"/\\1enforcing=0 recovery=1 version={} version-hash={} recovery-hash={}\"/' /boot/boot_args && sudo mount -o remount,ro /boot && sudo reboot",
        &img_version, &img_short_hash, &artifacts_short_hash
    );
    host.block_on_bash_script_async(&boot_args_command)
        .await
        .expect("Failed to update boot_args file and reboot host");

    // Wait for HostOS to reboot by checking that its boot ID changes
    retry_with_msg_async!(
        format!(
            "Waiting until the host's boot ID changes from its pre reboot value of '{}'",
            host_boot_id_pre_reboot
        ),
        &logger,
        Duration::from_secs(5 * 60),
        Duration::from_secs(5),
        || async {
            let host_boot_id = get_host_boot_id_async(host).await;
            if host_boot_id != host_boot_id_pre_reboot {
                info!(
                    logger,
                    "Host boot ID changed from '{}' to '{}'", host_boot_id_pre_reboot, host_boot_id
                );
                Ok(())
            } else {
                bail!("Host boot ID is still '{}'", host_boot_id_pre_reboot)
            }
        }
    )
    .await
    .unwrap();

    // Once HostOS is back up, spoof its DNS such that it downloads the GuestOS image from the UVM
    let server_ipv6 = impersonate_upstreams::get_upstreams_uvm_ipv6(env);
    info!(
        logger,
        "Spoofing HostOS {} DNS to point the upstreams to the UVM at {}",
        host.vm_name(),
        server_ipv6
    );
    impersonate_upstreams::spoof_node_dns_async(host, &server_ipv6)
        .await
        .expect("Failed to spoof HostOS DNS");

    // Once GuestOS is launched, we still need to spoof its DNS for the same reason as HostOS
    let guest = host.get_guest_ssh().unwrap();
    info!(
        logger,
        "Spoofing GuestOS {} DNS to point the upstreams to the UVM at {}",
        host.vm_name(),
        server_ipv6
    );
    impersonate_upstreams::spoof_node_dns_async(&guest, &server_ipv6)
        .await
        .expect("Failed to spoof GuestOS DNS");
}<|MERGE_RESOLUTION|>--- conflicted
+++ resolved
@@ -1,10 +1,6 @@
 use std::time::Duration;
 
-<<<<<<< HEAD
 use anyhow::bail;
-=======
-use anyhow::{Result, bail};
->>>>>>> e7422d70
 use ic_consensus_system_test_utils::{
     impersonate_upstreams,
     node::await_subnet_earliest_topology_version,
