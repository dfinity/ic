--- conflicted
+++ resolved
@@ -1,11 +1,6 @@
 use std::time::Duration;
 
-<<<<<<< HEAD
 use anyhow::bail;
-use futures::future::join_all;
-=======
-use anyhow::{bail, Result};
->>>>>>> 34b5ccd9
 use ic_consensus_system_test_utils::{
     impersonate_upstreams,
     node::await_subnet_earliest_topology_version,
