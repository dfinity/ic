--- conflicted
+++ resolved
@@ -25,14 +25,9 @@
     driver::{
         constants::SSH_USERNAME,
         driver_setup::{SSH_AUTHORIZED_PRIV_KEYS_DIR, SSH_AUTHORIZED_PUB_KEYS_DIR},
-<<<<<<< HEAD
+        ic::{AmountOfMemoryKiB, NrOfVCPUs, VmResources},
         nested::{HasNestedVms, NestedNodes, NestedVm},
         test_env::{SshKeyGen, TestEnv},
-=======
-        ic::{AmountOfMemoryKiB, NrOfVCPUs, VmResources},
-        nested::{HasNestedVms, NestedNodes, NestedVm},
-        test_env::TestEnv,
->>>>>>> db66ec47
         test_env_api::*,
     },
     nns::change_subnet_membership,
