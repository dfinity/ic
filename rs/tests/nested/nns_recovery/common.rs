use std::time::Duration;

use anyhow::{Result, bail};
use ic_consensus_system_test_utils::{
    impersonate_upstreams,
    node::await_subnet_earliest_topology_version,
    rw_message::{
        can_read_msg, cannot_store_msg, cert_state_makes_progress_with_retries, store_message,
    },
    set_sandbox_env_vars,
    ssh_access::{
        AuthMean, get_updatesubnetpayload_with_keys, update_subnet_record,
        wait_until_authentication_is_granted,
    },
    upgrade::assert_assigned_replica_version,
};
use ic_recovery::{
    RecoveryArgs, get_node_metrics,
    nns_recovery_same_nodes::{NNSRecoverySameNodes, NNSRecoverySameNodesArgs},
    util::DataLocation,
};
use ic_system_test_driver::{
    driver::{
        constants::SSH_USERNAME,
        driver_setup::{SSH_AUTHORIZED_PRIV_KEYS_DIR, SSH_AUTHORIZED_PUB_KEYS_DIR},
        nested::{NestedVm, NestedVms},
        test_env::TestEnv,
        test_env_api::*,
    },
    nns::change_subnet_membership,
    retry_with_msg_async,
    util::block_on,
};
use nested::util::{
    assert_version_compatibility, get_host_boot_id_async, setup_ic_infrastructure,
    setup_nested_vm_group, setup_vector_targets_for_vm,
};
use rand::seq::SliceRandom;
use sha2::{Digest, Sha256};
use slog::{Logger, info};
use tokio::task::JoinSet;

/// 4 nodes is the minimum subnet size that satisfies 3f+1 for f=1
pub const SUBNET_SIZE: usize = 4;
/// DKG interval of 9 is large enough for a subnet of that size and as small as possible to keep the
/// test runtime low
<<<<<<< HEAD
pub const DKG_INTERVAL: u64 = 49; // TODO: DO NOT MERGE
=======
pub const DKG_INTERVAL: u64 = 9;

/// 40 nodes and DKG interval of 199 are the production values for the NNS but 49 was chosen for
/// the DKG interval to make the test faster
pub const LARGE_SUBNET_SIZE: usize = 40;
pub const LARGE_DKG_INTERVAL: u64 = 49;

>>>>>>> f3366fc4
/// RECOVERY_GUESTOS_IMG_VERSION variable is a placeholder for the actual version of the recovery
/// GuestOS image, that Node Providers would use as input to guestos-recovery-upgrader.
pub const RECOVERY_GUESTOS_IMG_VERSION: &str = "RECOVERY_VERSION";

pub struct SetupConfig {
    pub impersonate_upstreams: bool,
    pub subnet_size: usize,
    pub dkg_interval: u64,
}

#[derive(Debug)]
pub struct TestConfig {
    pub break_dfinity_owned_node: bool,
}

fn get_host_vm_names(num_hosts: usize) -> Vec<String> {
    (1..=num_hosts).map(|i| format!("host-{i}")).collect()
}

pub fn replace_nns_with_unassigned_nodes(env: &TestEnv) {
    let logger = env.logger();

    info!(logger, "Adding all unassigned nodes to the NNS subnet...");
    let topology = env.topology_snapshot();
    let nns_subnet = topology.root_subnet();
    let original_node = nns_subnet.nodes().next().unwrap();

    let new_node_ids: Vec<_> = topology.unassigned_nodes().map(|n| n.node_id).collect();
    block_on(change_subnet_membership(
        original_node.get_public_url(),
        nns_subnet.subnet_id,
        &new_node_ids,
        &[original_node.node_id],
    ))
    .expect("Failed to change subnet membership");

    info!(
        logger,
        "Waiting for new nodes to take over the NNS subnet..."
    );
    let new_topology = block_on(topology.block_for_newer_registry_version_within_duration(
        Duration::from_secs(60),
        Duration::from_secs(2),
    ))
    .unwrap();

    let nns_subnet = new_topology.root_subnet();
    let num_nns_nodes = nns_subnet.nodes().count();
    assert_eq!(
        num_nns_nodes,
        new_node_ids.len(),
        "NNS subnet should have {} nodes after removing the original node, but found {} nodes",
        new_node_ids.len(),
        num_nns_nodes
    );

    // Readiness wait: ensure the NNS subnet is healthy and making progress
    for node in nns_subnet.nodes() {
        node.await_status_is_healthy().unwrap();
    }
    await_subnet_earliest_topology_version(
        &nns_subnet,
        new_topology.get_registry_version(),
        &logger,
    );
    info!(logger, "Success: New nodes have taken over the NNS subnet");
}

pub fn setup(env: TestEnv, cfg: SetupConfig) {
    assert_version_compatibility();

    if cfg.impersonate_upstreams {
        impersonate_upstreams::setup_upstreams_uvm(&env);
    }

    setup_ic_infrastructure(&env, Some(cfg.dkg_interval), /*is_fast=*/ false);

    let host_vm_names = get_host_vm_names(cfg.subnet_size);
    let host_vm_names_refs: Vec<&str> = host_vm_names.iter().map(|s| s.as_str()).collect();
    setup_nested_vm_group(env.clone(), &host_vm_names_refs);

    for vm_name in &host_vm_names {
        setup_vector_targets_for_vm(&env, vm_name);
    }
}

pub fn test(env: TestEnv, cfg: TestConfig) {
    let logger = env.logger();

    let recovery_img_path = get_dependency_path_from_env("RECOVERY_GUESTOS_IMG_PATH");
    let recovery_img =
        std::fs::read(&recovery_img_path).expect("Failed to read recovery GuestOS image");
    let recovery_img_hash = Sha256::digest(&recovery_img)
        .iter()
        .map(|b| format!("{b:02x}"))
        .collect::<String>();

    nested::registration(env.clone());
    replace_nns_with_unassigned_nodes(&env);

    let topology = env.topology_snapshot();
    let nns_subnet = topology.root_subnet();
    let subnet_size = nns_subnet.nodes().count();
    let nns_node = nns_subnet.nodes().next().unwrap();

    // Mirror production setup by granting backup access to all NNS nodes to a specific SSH key.
    // This is necessary as part of the `DownloadCertifications` step of the recovery to determine
    // the latest certified height of the subnet.
    info!(logger, "Update the registry with the backup key");
    let ssh_priv_key_path = env
        .get_path(SSH_AUTHORIZED_PRIV_KEYS_DIR)
        .join(SSH_USERNAME);
    let ssh_priv_key =
        std::fs::read_to_string(&ssh_priv_key_path).expect("Failed to read SSH private key");
    let ssh_pub_key_path = env.get_path(SSH_AUTHORIZED_PUB_KEYS_DIR).join(SSH_USERNAME);
    let ssh_pub_key =
        std::fs::read_to_string(&ssh_pub_key_path).expect("Failed to read SSH public key");
    let payload =
        get_updatesubnetpayload_with_keys(nns_subnet.subnet_id, None, Some(vec![ssh_pub_key]));
    block_on(update_subnet_record(nns_node.get_public_url(), payload));
    let backup_mean = AuthMean::PrivateKey(ssh_priv_key);
    for node in nns_subnet.nodes() {
        info!(
            logger,
            "Waiting for authentication to be granted on node {} ({:?})",
            node.node_id,
            node.get_ip_addr()
        );
        wait_until_authentication_is_granted(&node.get_ip_addr(), "backup", &backup_mean);
    }

    info!(logger, "Ensure NNS subnet is functional");
    let msg = "subnet recovery works!";
    let app_can_id = store_message(
        &nns_node.get_public_url(),
        nns_node.effective_canister_id(),
        msg,
        &logger,
    );
    assert!(can_read_msg(
        &logger,
        &nns_node.get_public_url(),
        app_can_id,
        msg
    ));
    info!(
        logger,
        "NNS is healthy - message stored and read successfully"
    );

    let ic_version = get_guestos_img_version();
    info!(logger, "IC_VERSION_ID: {:?}", &ic_version);
    // identifies the version of the replica after the recovery
    let working_version = get_guestos_update_img_version();

    let recovery_dir = get_dependency_path("rs/tests");
    let output_dir = env.get_path("recovery_output");
    set_sandbox_env_vars(recovery_dir.join("recovery/binaries"));

    // Choose f+1 faulty nodes to break
    let nns_nodes = nns_subnet.nodes().collect::<Vec<_>>();
    let f = (subnet_size - 1) / 3;
    let faulty_nodes = &nns_nodes[..(f + 1)];
    let healthy_nodes = &nns_nodes[(f + 1)..];
    // TODO(CON-1587): Consider breaking all nodes.
    let healthy_node = healthy_nodes.first().unwrap();
    info!(
        logger,
        "Selected faulty nodes: {:?}. Selected healthy nodes: {:?}",
        faulty_nodes.iter().map(|n| n.node_id).collect::<Vec<_>>(),
        healthy_nodes.iter().map(|n| n.node_id).collect::<Vec<_>>(),
    );
    let dfinity_owned_node = if cfg.break_dfinity_owned_node {
        faulty_nodes.first().unwrap()
    } else {
        // TODO(CON-1587): Consider breaking all nodes.
        healthy_nodes.first().unwrap()
    };
    info!(
        logger,
        "Selected DFINITY-owned NNS node: {} ({:?})",
        dfinity_owned_node.node_id,
        dfinity_owned_node.get_ip_addr()
    );
    // Break faulty nodes by SSHing into them and breaking the replica binary.
    info!(
        logger,
        "Breaking the NNS subnet by breaking the replica binary on f+1={} nodes",
        f + 1
    );
    let ssh_command =
        "sudo mount --bind /bin/false /opt/ic/bin/replica && sudo systemctl restart ic-replica";
    for node in faulty_nodes {
        info!(
            logger,
            "Breaking the replica on node {} ({:?})...",
            node.node_id,
            node.get_ip_addr()
        );

        node.block_on_bash_script(ssh_command).unwrap_or_else(|_| {
            panic!(
                "SSH command failed on node {} ({:?})",
                node.node_id,
                node.get_ip_addr()
            )
        });
    }

    info!(logger, "Ensure a healthy node still works in read mode");
    assert!(can_read_msg(
        &logger,
        &healthy_node.get_public_url(),
        app_can_id,
        msg
    ));
    info!(
        logger,
        "Ensure the subnet does not work in write mode anymore"
    );
    assert!(cannot_store_msg(
        logger.clone(),
        &nns_node.get_public_url(),
        app_can_id,
        msg
    ));
    info!(
        logger,
        "Success: Subnet is broken - cannot store new messages"
    );

    // Download pool from the node with the highest certification share height
    let (download_pool_node, highest_certification_share_height) = nns_subnet
        .nodes()
        .filter_map(|n| {
            block_on(get_node_metrics(&logger, &n.get_ip_addr()))
                .map(|m| (n, m.certification_share_height.get()))
        })
        .max_by_key(|&(_, cert_share_height)| cert_share_height)
        .expect("No download node found");

    let recovery_args = RecoveryArgs {
        dir: recovery_dir,
        nns_url: healthy_node.get_public_url(),
        replica_version: Some(ic_version),
        key_file: Some(ssh_priv_key_path.clone()),
        test_mode: true,
        skip_prompts: true,
        use_local_binaries: false,
    };

    // unlike during a production recovery using the CLI, here we already know all of parameters
    // ahead of time.
    let subnet_args = NNSRecoverySameNodesArgs {
        subnet_id: nns_subnet.subnet_id,
        upgrade_version: Some(working_version.clone()),
        replay_until_height: Some(highest_certification_share_height),
        upgrade_image_url: Some(get_guestos_update_img_url()),
        upgrade_image_hash: Some(get_guestos_update_img_sha256()),
        download_pool_node: Some(download_pool_node.get_ip_addr()),
        download_state_node: Some(dfinity_owned_node.get_ip_addr()),
        upload_method: Some(DataLocation::Remote(dfinity_owned_node.get_ip_addr())),
        backup_key_file: Some(ssh_priv_key_path),
        output_dir: Some(output_dir.clone()),
        next_step: None,
    };

    let subnet_recovery_tool =
        NNSRecoverySameNodes::new(logger.clone(), recovery_args, subnet_args);

    info!(logger, "Starting recovery tool",);

    // go over all steps of the NNS recovery
    for (step_type, step) in subnet_recovery_tool {
        info!(logger, "Next step: {:?}", step_type);

        info!(logger, "{}", step.descr());
        step.exec()
            .unwrap_or_else(|e| panic!("Execution of step {step_type:?} failed: {e}"));
    }
    info!(
        logger,
        "Recovery coordinator successfully went through all steps of the recovery tool"
    );

    info!(logger, "Setup UVM to serve recovery artifacts");
    let artifacts_path = output_dir.join("recovery.tar.zst");
    let artifacts_hash = std::fs::read_to_string(output_dir.join("recovery.tar.zst.sha256"))
        .unwrap()
        .trim()
        .to_string();
    impersonate_upstreams::uvm_serve_recovery_artifacts(&env, &artifacts_path, &artifacts_hash)
        .expect("Failed to serve recovery artifacts from UVM");

    info!(logger, "Setup UVM to serve recovery-dev GuestOS image");
    impersonate_upstreams::uvm_serve_guestos_image(
        &env,
        &recovery_img_path,
        RECOVERY_GUESTOS_IMG_VERSION,
    )
    .unwrap();

    // The DFINITY-owned node is already recovered as part of the recovery tool, so we only need to
    // trigger the recovery on 2f other nodes.
    info!(logger, "Simulate node provider action on 2f nodes");
    block_on(async {
        let mut handles = JoinSet::new();

        for vm in env
            .get_all_nested_vms()
            .unwrap()
            .iter()
            .filter(|&vm| {
                vm.get_nested_network().unwrap().guest_ip != dfinity_owned_node.get_ip_addr()
            })
            .cloned()
            .collect::<Vec<_>>()
            .choose_multiple(&mut rand::thread_rng(), 2 * f)
        {
            let logger = logger.clone();
            let env = env.clone();
            let vm = vm.clone();
            let recovery_img_hash = recovery_img_hash.clone();
            let artifacts_hash = artifacts_hash.clone();

            handles.spawn(async move {
                simulate_node_provider_action(
                    &logger,
                    &env,
                    &vm,
                    RECOVERY_GUESTOS_IMG_VERSION,
                    &recovery_img_hash[..6],
                    &artifacts_hash,
                )
                .await
            });
        }

        handles.join_all().await;
    });

    info!(
        logger,
        "Ensure every node uses the new replica version, is healthy and the subnet is making progress"
    );
    let nns_subnet =
        block_on(topology.block_for_newer_registry_version_within_duration(secs(600), secs(10)))
            .expect("Could not obtain updated registry.")
            .root_subnet();
    for node in nns_subnet.nodes() {
        assert_assigned_replica_version(&node, &working_version, env.logger());
        node.await_status_is_healthy().unwrap_or_else(|_| {
            panic!(
                "Node {} ({:?}) did not become healthy after the recovery",
                node.node_id,
                node.get_ip_addr()
            )
        });
    }
    cert_state_makes_progress_with_retries(
        &dfinity_owned_node.get_public_url(),
        dfinity_owned_node.effective_canister_id(),
        &logger,
        secs(600),
        secs(10),
    );

    let nns_node = nns_subnet.nodes().next().unwrap();

    info!(logger, "Ensure the old message is still readable");
    assert!(can_read_msg(
        &logger,
        &nns_node.get_public_url(),
        app_can_id,
        msg
    ));

    info!(
        logger,
        "Ensure that the subnet is accepting updates after the recovery"
    );
    let new_msg = "subnet recovery still works!";
    let new_app_can_id = store_message(
        &nns_node.get_public_url(),
        nns_node.effective_canister_id(),
        new_msg,
        &logger,
    );
    assert!(can_read_msg(
        &logger,
        &nns_node.get_public_url(),
        new_app_can_id,
        new_msg
    ));
}

async fn overwrite_expected_recovery_hash<T>(node: &T, artifacts_hash: &str) -> Result<String>
where
    T: SshSession + Sync,
{
    let expected_recovery_hash_path = "/opt/ic/share/expected_recovery_hash";
    // File-system is read-only, so we write the hash in a temporary file and replace the
    // original with a bind mount.
    let command = format!(
        r#"
            echo {artifacts_hash} | sudo tee -a /tmp/expected_recovery_hash > /dev/null

            sudo chown --reference=/tmp/expected_recovery_hash {expected_recovery_hash_path}
            sudo chmod --reference=/tmp/expected_recovery_hash {expected_recovery_hash_path}

            sudo mount --bind /tmp/expected_recovery_hash {expected_recovery_hash_path}
        "#,
    );

    node.block_on_bash_script_async(&command).await
}

async fn simulate_node_provider_action(
    logger: &Logger,
    env: &TestEnv,
    host: &NestedVm,
    img_version: &str,
    img_short_hash: &str,
    artifacts_hash: &str,
) {
    let host_boot_id_pre_reboot = get_host_boot_id_async(host).await;

    // Trigger HostOS reboot and run guestos-recovery-upgrader
    info!(
        logger,
        "Remounting /boot as read-write, updating boot_args file and rebooting host {}",
        host.vm_name(),
    );
    let boot_args_command = format!(
        "sudo mount -o remount,rw /boot && sudo sed -i 's/\\(BOOT_ARGS_A=\".*\\)enforcing=0\"/\\1enforcing=0 recovery=1 version={} hash={}\"/' /boot/boot_args && sudo mount -o remount,ro /boot && sudo reboot",
        &img_version, &img_short_hash
    );
    host.block_on_bash_script_async(&boot_args_command)
        .await
        .expect("Failed to update boot_args file and reboot host");

    // Wait for HostOS to reboot by checking that its boot ID changes
    retry_with_msg_async!(
        format!(
            "Waiting until the host's boot ID changes from its pre reboot value of '{}'",
            host_boot_id_pre_reboot
        ),
        &logger,
        Duration::from_secs(5 * 60),
        Duration::from_secs(5),
        || async {
            let host_boot_id = get_host_boot_id_async(host).await;
            if host_boot_id != host_boot_id_pre_reboot {
                info!(
                    logger,
                    "Host boot ID changed from '{}' to '{}'", host_boot_id_pre_reboot, host_boot_id
                );
                Ok(())
            } else {
                bail!("Host boot ID is still '{}'", host_boot_id_pre_reboot)
            }
        }
    )
    .await
    .unwrap();

    // Once HostOS is back up, spoof its DNS such that it downloads the GuestOS image from the UVM
    let server_ipv6 = impersonate_upstreams::get_upstreams_uvm_ipv6(env);
    info!(
        logger,
        "Spoofing HostOS {} DNS to point the upstreams to the UVM at {}",
        host.vm_name(),
        server_ipv6
    );
    impersonate_upstreams::spoof_node_dns_async(host, &server_ipv6)
        .await
        .expect("Failed to spoof HostOS DNS");

    // Once GuestOS is launched, we still need to overwrite the expected recovery hash with the
    // correct one and spoof its DNS for the same reason as HostOS
    let guest = host.get_guest_ssh().unwrap();
    info!(
        logger,
        "Manually overwriting recovery engine with artifacts expected hash {}", artifacts_hash
    );
    overwrite_expected_recovery_hash(&guest, artifacts_hash)
        .await
        .expect("Failed to overwrite expected recovery hash");
    info!(
        logger,
        "Spoofing GuestOS {} DNS to point the upstreams to the UVM at {}",
        host.vm_name(),
        server_ipv6
    );
    impersonate_upstreams::spoof_node_dns_async(&guest, &server_ipv6)
        .await
        .expect("Failed to spoof GuestOS DNS");
}<|MERGE_RESOLUTION|>--- conflicted
+++ resolved
@@ -44,9 +44,6 @@
 pub const SUBNET_SIZE: usize = 4;
 /// DKG interval of 9 is large enough for a subnet of that size and as small as possible to keep the
 /// test runtime low
-<<<<<<< HEAD
-pub const DKG_INTERVAL: u64 = 49; // TODO: DO NOT MERGE
-=======
 pub const DKG_INTERVAL: u64 = 9;
 
 /// 40 nodes and DKG interval of 199 are the production values for the NNS but 49 was chosen for
@@ -54,7 +51,6 @@
 pub const LARGE_SUBNET_SIZE: usize = 40;
 pub const LARGE_DKG_INTERVAL: u64 = 49;
 
->>>>>>> f3366fc4
 /// RECOVERY_GUESTOS_IMG_VERSION variable is a placeholder for the actual version of the recovery
 /// GuestOS image, that Node Providers would use as input to guestos-recovery-upgrader.
 pub const RECOVERY_GUESTOS_IMG_VERSION: &str = "RECOVERY_VERSION";
