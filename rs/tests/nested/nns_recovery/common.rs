--- conflicted
+++ resolved
@@ -24,11 +24,8 @@
     driver::{
         constants::SSH_USERNAME,
         driver_setup::{SSH_AUTHORIZED_PRIV_KEYS_DIR, SSH_AUTHORIZED_PUB_KEYS_DIR},
-<<<<<<< HEAD
+        nested::NestedVm,
         nested::{HasNestedVms, NestedNodes},
-=======
-        nested::{NestedVm, NestedVms},
->>>>>>> a9d30162
         test_env::TestEnv,
         test_env_api::*,
     },
@@ -36,14 +33,7 @@
     retry_with_msg_async,
     util::block_on,
 };
-use nested::util::{
-<<<<<<< HEAD
-    get_host_boot_id, setup_ic_infrastructure, NODE_REGISTRATION_BACKOFF, NODE_REGISTRATION_TIMEOUT,
-=======
-    assert_version_compatibility, get_host_boot_id_async, setup_ic_infrastructure,
-    setup_nested_vm_group, setup_vector_targets_for_vm,
->>>>>>> a9d30162
-};
+use nested::util::{get_host_boot_id_async, setup_ic_infrastructure};
 use rand::seq::SliceRandom;
 use sha2::{Digest, Sha256};
 use slog::{info, Logger};
@@ -133,20 +123,10 @@
 
     setup_ic_infrastructure(&env, Some(cfg.dkg_interval), /*is_fast=*/ false);
 
-<<<<<<< HEAD
-    let host_vm_names = get_host_vm_names(SUBNET_SIZE);
+    let host_vm_names = get_host_vm_names(cfg.subnet_size);
     NestedNodes::new(&host_vm_names)
         .setup_and_start(&env)
         .unwrap();
-=======
-    let host_vm_names = get_host_vm_names(cfg.subnet_size);
-    let host_vm_names_refs: Vec<&str> = host_vm_names.iter().map(|s| s.as_str()).collect();
-    setup_nested_vm_group(env.clone(), &host_vm_names_refs);
-
-    for vm_name in &host_vm_names {
-        setup_vector_targets_for_vm(&env, vm_name);
-    }
->>>>>>> a9d30162
 }
 
 pub fn test(env: TestEnv, _cfg: TestConfig) {
@@ -160,60 +140,12 @@
         .map(|b| format!("{:02x}", b))
         .collect::<String>();
 
-<<<<<<< HEAD
-    let initial_topology = block_on(
-        env.topology_snapshot()
-            .block_for_min_registry_version(ic_types::RegistryVersion::from(1)),
-    )
-    .unwrap();
-
-    // Check that there are initially no unassigned nodes.
-    let num_unassigned_nodes = initial_topology.unassigned_nodes().count();
-    assert_eq!(num_unassigned_nodes, 0);
-
-    info!(logger, "Waiting for all nodes to join ...");
-
-    // Wait for all nodes to register by repeatedly waiting for registry updates
-    // and checking if we have the expected number of unassigned nodes
-    let new_topology = retry_with_msg!(
-        "Waiting for all nodes to register and appear as unassigned nodes",
-        logger.clone(),
-        NODE_REGISTRATION_TIMEOUT,
-        NODE_REGISTRATION_BACKOFF,
-        || {
-            // Wait for a newer registry version to be available
-            let new_topology = block_on(
-                initial_topology.block_for_newer_registry_version_within_duration(
-                    Duration::from_secs(60), // Shorter timeout for each individual check
-                    Duration::from_secs(2),
-                ),
-            )?;
-
-            let num_unassigned_nodes = new_topology.unassigned_nodes().count();
-            if num_unassigned_nodes == SUBNET_SIZE {
-                info!(logger, "Success: All nodes have registered");
-                Ok(new_topology)
-            } else {
-                bail!(
-                    "Expected {} unassigned nodes, but found {}",
-                    SUBNET_SIZE,
-                    num_unassigned_nodes
-                )
-            }
-        }
-    )
-    .unwrap();
-
-    let new_topology = assign_unassigned_nodes_to_nns(&logger, &new_topology);
-    let nns_subnet = new_topology.root_subnet();
-=======
     nested::registration(env.clone());
     replace_nns_with_unassigned_nodes(&env);
 
     let topology = env.topology_snapshot();
     let nns_subnet = topology.root_subnet();
     let subnet_size = nns_subnet.nodes().count();
->>>>>>> a9d30162
     let nns_node = nns_subnet.nodes().next().unwrap();
 
     // Mirror production setup by granting backup access to all NNS nodes to a specific SSH key.
