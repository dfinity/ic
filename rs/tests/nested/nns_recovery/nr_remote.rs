/* tag::catalog[]
Title:: End-to-end NNS Recovery Test

Goal:: Ensure that the subnet recovery of an NNS subnet without changing the node membership and without requiring admin access on all nodes works.

Runbook::
. Start IC with an NNS subnet with nodes that have a virtualized HostOS. To do this, start with a standard one-node NNS subnet, add the nodes with virtualized HostOS, wait for them to register, and then remove the original node.
. Add an SSH key as backup access to all NNS nodes to mirror the production setup (needed for recovery).
. Break the subnet by replacing the replica binary on f+1 nodes.
. Run ic-recovery to replay consensus artifacts until the highest certification share height, manually inject a message upgrading the replica to a known working version, produce a CUP and registry local store corresponding to the new state and bundle them in a tarball.
. Upload the tarball to a local web server acting as DFINITY's upstreams, as well as a recovery GuestOS image (containing guestos-recovery-engine).
. Reboot nodes' HostOSes into recovery mode to trigger guestos-recovery-upgrader and download the recovery GuestOS iamge.
. This recovery GuestOS image will download the recovery artifacts from the local web server and launch the orchestrator, which will detect the upgrade message and upgrade to it.
  . It will also state sync the state indicated by the CUP.
. Observe that NNS subnet continues functioning.

Success::
. NNS subnet is functional after the recovery.

Variant::
. This test variant performs the recovery remotely, i.e. downloads/uploads state and artifacts from a remote node instead of running the recovery tool directly on the node.

end::catalog[] */

use anyhow::Result;
<<<<<<< HEAD
use ic_nested_nns_recovery_common::{SetupConfig, TestConfig, setup, test};
=======
use ic_nested_nns_recovery_common::{
    setup, test, SetupConfig, TestConfig, DKG_INTERVAL, SUBNET_SIZE,
};
>>>>>>> db559a82
use ic_system_test_driver::{driver::group::SystemTestGroup, systest};
use std::time::Duration;

fn main() -> Result<()> {
    SystemTestGroup::new()
        .with_setup(|env| {
            setup(
                env,
                SetupConfig {
                    impersonate_upstreams: true,
                    subnet_size: SUBNET_SIZE,
                    dkg_interval: DKG_INTERVAL,
                },
            )
        })
        .add_test(systest!(test; TestConfig {
            subnet_size: SUBNET_SIZE,
        }))
        .with_timeout_per_test(Duration::from_secs(30 * 60))
        .with_overall_timeout(Duration::from_secs(35 * 60))
        .execute_from_args()?;

    Ok(())
}<|MERGE_RESOLUTION|>--- conflicted
+++ resolved
@@ -23,13 +23,9 @@
 end::catalog[] */
 
 use anyhow::Result;
-<<<<<<< HEAD
-use ic_nested_nns_recovery_common::{SetupConfig, TestConfig, setup, test};
-=======
 use ic_nested_nns_recovery_common::{
-    setup, test, SetupConfig, TestConfig, DKG_INTERVAL, SUBNET_SIZE,
+    DKG_INTERVAL, SUBNET_SIZE, SetupConfig, TestConfig, setup, test,
 };
->>>>>>> db559a82
 use ic_system_test_driver::{driver::group::SystemTestGroup, systest};
 use std::time::Duration;
 
