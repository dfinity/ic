--- conflicted
+++ resolved
@@ -61,17 +61,10 @@
     flaky = True,  # flakiness rate of over 2% over the month from 2025-02-11 till 2025-03-11.
     tags = ["long_test"],  # since it takes longer than 5 minutes.
     test_timeout = "eternal",
-<<<<<<< HEAD
-    use_empty_image = True,
-    uses_guestos_dev = True,
-    uses_setupos_dev = True,
-    runtime_deps = GUESTOS_RUNTIME_DEPS + IC_GATEWAY_RUNTIME_DEPS,
-=======
     uses_guestos_img = False,
     uses_guestos_mainnet_img = True,
     uses_setupos_img = True,
-    runtime_deps = GUESTOS_RUNTIME_DEPS + IC_GATEWAY_RUNTIME_DEPS + VECTOR_RUNTIME_DEPS,
->>>>>>> 794a2e71
+    runtime_deps = GUESTOS_RUNTIME_DEPS + IC_GATEWAY_RUNTIME_DEPS,
     deps = RUNNER_DEPENDENCIES,
 )
 
@@ -91,17 +84,9 @@
     tags = ["long_test"],
     test_driver_target = ":guestos_upgrade_test_bin",
     test_timeout = "eternal",
-<<<<<<< HEAD
-    use_empty_image = True,
-    uses_guestos_dev = True,
-    uses_guestos_dev_test = True,
-    uses_setupos_dev = True,
-    runtime_deps = GUESTOS_RUNTIME_DEPS + IC_GATEWAY_RUNTIME_DEPS,
-=======
     uses_guestos_test_update = True,
     uses_setupos_img = True,
-    runtime_deps = GUESTOS_RUNTIME_DEPS + IC_GATEWAY_RUNTIME_DEPS + VECTOR_RUNTIME_DEPS,
->>>>>>> 794a2e71
+    runtime_deps = GUESTOS_RUNTIME_DEPS + IC_GATEWAY_RUNTIME_DEPS,
     deps = RUNNER_DEPENDENCIES,
 )
 
@@ -121,19 +106,11 @@
     tags = ["long_test"],
     test_driver_target = ":hostos_upgrade_test_bin",
     test_timeout = "eternal",
-<<<<<<< HEAD
-    use_empty_image = True,
-    uses_guestos_dev = True,
-    uses_hostos_dev_test = True,
-    uses_setupos_dev = True,
-    runtime_deps = GUESTOS_RUNTIME_DEPS + IC_GATEWAY_RUNTIME_DEPS,
-=======
     uses_guestos_img = False,
     uses_guestos_mainnet_img = True,
     uses_hostos_test_update = True,
     uses_setupos_img = True,
-    runtime_deps = GUESTOS_RUNTIME_DEPS + IC_GATEWAY_RUNTIME_DEPS + VECTOR_RUNTIME_DEPS,
->>>>>>> 794a2e71
+    runtime_deps = GUESTOS_RUNTIME_DEPS + IC_GATEWAY_RUNTIME_DEPS, 
     deps = RUNNER_DEPENDENCIES,
 )
 
@@ -148,19 +125,11 @@
     tags = ["long_test"],
     test_driver_target = ":hostos_upgrade_test_bin",
     test_timeout = "eternal",
-<<<<<<< HEAD
-    use_empty_image = True,
-    uses_guestos_dev = True,
-    uses_hostos_dev_test = True,
-    uses_setupos_mainnet = True,
-    runtime_deps = GUESTOS_RUNTIME_DEPS + IC_GATEWAY_RUNTIME_DEPS + ["//ic-os/setupos:config/node_operator_private_key.pem"],
-=======
     uses_guestos_img = False,
     uses_guestos_mainnet_img = True,
     uses_hostos_update = True,
     uses_setupos_mainnet_img = True,
-    runtime_deps = GUESTOS_RUNTIME_DEPS + IC_GATEWAY_RUNTIME_DEPS + VECTOR_RUNTIME_DEPS + ["//ic-os/setupos:config/node_operator_private_key.pem"],
->>>>>>> 794a2e71
+    runtime_deps = GUESTOS_RUNTIME_DEPS + IC_GATEWAY_RUNTIME_DEPS + ["//ic-os/setupos:config/node_operator_private_key.pem"],
     deps = RUNNER_DEPENDENCIES,
 )
 
@@ -177,18 +146,10 @@
     tags = ["manual"],
     test_driver_target = ":hostos_upgrade_test_bin",
     test_timeout = "eternal",
-<<<<<<< HEAD
-    use_empty_image = True,
-    uses_guestos_dev = True,
-    uses_hostos_mainnet_update_img = True,
-    uses_setupos_mainnet = True,
-    runtime_deps = GUESTOS_RUNTIME_DEPS + IC_GATEWAY_RUNTIME_DEPS + ["//ic-os/setupos:config/node_operator_private_key.pem"],
-=======
     uses_guestos_img = False,
     uses_guestos_mainnet_img = True,
     uses_hostos_mainnet_update = True,
     uses_setupos_mainnet_img = True,
-    runtime_deps = GUESTOS_RUNTIME_DEPS + IC_GATEWAY_RUNTIME_DEPS + VECTOR_RUNTIME_DEPS + ["//ic-os/setupos:config/node_operator_private_key.pem"],
->>>>>>> 794a2e71
+    runtime_deps = GUESTOS_RUNTIME_DEPS + IC_GATEWAY_RUNTIME_DEPS + ["//ic-os/setupos:config/node_operator_private_key.pem"],
     deps = RUNNER_DEPENDENCIES,
 )