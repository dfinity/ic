load("@rules_rust//rust:defs.bzl", "rust_binary", "rust_library")
load("//rs/tests:common.bzl", "GUESTOS_RUNTIME_DEPS", "MAINNET_ENV")
load("//rs/tests:system_tests.bzl", "system_test_nns")

package(default_visibility = ["//rs:system-tests-pkg"])

DEPENDENCIES = [
    # Keep sorted.
    "//rs/canister_client",
    "//rs/nervous_system/common/test_keys",
    "//rs/nns/common",
    "//rs/nns/test_utils",
    "//rs/registry/subnet_type",
    "//rs/rust_canisters/canister_test",
    "//rs/tests/consensus/utils",
    "//rs/tests/driver:ic-system-test-driver",
    "//rs/types/types",
    "@crate_index//:anyhow",
    "@crate_index//:reqwest",
    "@crate_index//:slog",
    "@crate_index//:url",
]

RUNNER_DEPENDENCIES = [
    # Keep sorted.
    "nested",
    "//rs/tests/driver:ic-system-test-driver",
    "@crate_index//:anyhow",
]

rust_library(
    name = "nested",
    testonly = True,
    srcs = glob(["src/**/*.rs"]),
    crate_name = "nested",
    target_compatible_with = ["@platforms//os:linux"],  # requires libssh that does not build on Mac OS
    deps = DEPENDENCIES,
)

system_test_nns(
    name = "registration",
<<<<<<< HEAD
    env = MAINNET_ENV,
    flaky = True,
=======
    flaky = True,  # flakiness rate of over 2% over the month from 2025-02-11 till 2025-03-11.
>>>>>>> 72e33378
    tags = [
        "system_test_hourly",
    ],
    target_compatible_with = ["@platforms//os:linux"],  # requires libssh that does not build on Mac OS
    test_timeout = "eternal",
    uses_guestos_dev = True,
    uses_setupos_dev = True,
    runtime_deps = GUESTOS_RUNTIME_DEPS,
    deps = RUNNER_DEPENDENCIES,
)

rust_binary(
    name = "upgrade_test_bin",
    testonly = True,
    srcs = ["upgrade.rs"],
    deps = DEPENDENCIES + [":nested"],
)

system_test_nns(
<<<<<<< HEAD
    name = "hostos_upgrade_smoke_test",
    env = MAINNET_ENV,
    flaky = True,
    tags = ["system_test_hourly"],
    target_compatible_with = ["@platforms//os:linux"],  # requires libssh that does not build on Mac OS
    test_driver_target = ":upgrade_test_bin",
    test_timeout = "eternal",
    uses_guestos_dev = True,
    uses_hostos_dev_test = True,
    uses_setupos_dev = True,
    runtime_deps = GUESTOS_RUNTIME_DEPS,
    deps = RUNNER_DEPENDENCIES,
)

system_test_nns(
    name = "hostos_upgrade_from_latest_release_to_current",
    env = MAINNET_ENV,
    flaky = True,
=======
    name = "upgrade",
    flaky = True,  # flakiness rate of 5% over the month from 2025-02-11 till 2025-03-11.
>>>>>>> 72e33378
    tags = [
        "system_test_hourly",
    ],
    target_compatible_with = ["@platforms//os:linux"],  # requires libssh that does not build on Mac OS
    test_driver_target = ":upgrade_test_bin",
    test_timeout = "eternal",
    uses_guestos_dev = True,
    uses_hostos_dev_test = True,
    uses_setupos_mainnet = True,
    runtime_deps = GUESTOS_RUNTIME_DEPS,
    deps = RUNNER_DEPENDENCIES,
)

system_test_nns(
    name = "hostos_upgrade_from_current_to_latest_release",
    env = MAINNET_ENV,
    flaky = True,
    target_compatible_with = ["@platforms//os:linux"],  # requires libssh that does not build on Mac OS
    test_driver_target = ":upgrade_test_bin",
    test_timeout = "eternal",
    uses_guestos_dev = True,
    uses_hostos_mainnet = True,
    uses_setupos_dev = True,
    runtime_deps = GUESTOS_RUNTIME_DEPS,
    deps = RUNNER_DEPENDENCIES,
)<|MERGE_RESOLUTION|>--- conflicted
+++ resolved
@@ -39,12 +39,8 @@
 
 system_test_nns(
     name = "registration",
-<<<<<<< HEAD
     env = MAINNET_ENV,
-    flaky = True,
-=======
     flaky = True,  # flakiness rate of over 2% over the month from 2025-02-11 till 2025-03-11.
->>>>>>> 72e33378
     tags = [
         "system_test_hourly",
     ],
@@ -64,7 +60,6 @@
 )
 
 system_test_nns(
-<<<<<<< HEAD
     name = "hostos_upgrade_smoke_test",
     env = MAINNET_ENV,
     flaky = True,
@@ -82,11 +77,7 @@
 system_test_nns(
     name = "hostos_upgrade_from_latest_release_to_current",
     env = MAINNET_ENV,
-    flaky = True,
-=======
-    name = "upgrade",
     flaky = True,  # flakiness rate of 5% over the month from 2025-02-11 till 2025-03-11.
->>>>>>> 72e33378
     tags = [
         "system_test_hourly",
     ],
