load("@rules_rust//rust:defs.bzl", "rust_binary", "rust_library")
load("//rs/tests:common.bzl", "IC_GATEWAY_RUNTIME_DEPS", "MAINNET_ENV")
load("//rs/tests:system_tests.bzl", "system_test_nns")

package(default_visibility = ["//rs:system-tests-pkg"])

rust_library(
    name = "nested",
    testonly = True,
    srcs = glob(["src/**/*.rs"]),
    crate_name = "nested",
    target_compatible_with = ["@platforms//os:linux"],  # requires libssh that does not build on Mac OS
    deps = [
        # Keep sorted.
        "//rs/canister_client",
        "//rs/nervous_system/common/test_keys",
        "//rs/nns/common",
        "//rs/protobuf",
        "//rs/registry/keys",
        "//rs/registry/nns_data_provider",
        "//rs/registry/subnet_type",
        "//rs/rust_canisters/canister_test",
        "//rs/tests/consensus/utils",
        "//rs/tests/driver:ic-system-test-driver",
        "//rs/types/types",
        "@crate_index//:anyhow",
        "@crate_index//:prost",
        "@crate_index//:regex",
        "@crate_index//:reqwest",
        "@crate_index//:slog",
        "@crate_index//:url",
    ],
)

genrule(
    name = "empty-disk-img-tar-zst",
    outs = ["empty-disk-img.tar.zst"],
    cmd = """
        truncate -s 101G disk.img
        tar --zstd -Scf $@ disk.img
    """,
    tags = ["manual"],
    target_compatible_with = ["@platforms//os:linux"],
    visibility = ["//visibility:public"],
)

system_test_nns(
    name = "registration",
    env = MAINNET_ENV,
    flaky = True,  # flakiness rate of over 2% over the month from 2025-02-11 till 2025-03-11.
    tags = ["long_test"],  # since it takes longer than 5 minutes.
    test_timeout = "eternal",
    uses_setupos_img = True,
    runtime_deps = IC_GATEWAY_RUNTIME_DEPS,
    deps = [
        # Keep sorted.
        ":nested",
        "//rs/tests/driver:ic-system-test-driver",
        "@crate_index//:anyhow",
    ],
)

rust_binary(
    name = "guestos_upgrade_test_bin",
    testonly = True,
    srcs = ["guestos_upgrade.rs"],
    deps = [
        # Keep sorted.
        ":nested",
        "//rs/tests/driver:ic-system-test-driver",
        "@crate_index//:anyhow",
    ],
)

# Tests if current commit is "upgradeable" and can be used as an upgrade image
system_test_nns(
    name = "guestos_upgrade_smoke_test",
    env = MAINNET_ENV,
    flaky = True,
    tags = ["long_test"],
    test_driver_target = ":guestos_upgrade_test_bin",
    test_timeout = "eternal",
    uses_guestos_test_update = True,
    uses_setupos_img = True,
    runtime_deps = IC_GATEWAY_RUNTIME_DEPS,
    deps = [
        # Keep sorted.
        ":nested",
        "//rs/tests/driver:ic-system-test-driver",
        "@crate_index//:anyhow",
    ],
)

# Tests if "latest_release" in mainnet-icos-revisions.json can successfully guestos upgrade to current commit
system_test_nns(
    name = "guestos_upgrade_from_latest_release_to_current",
    env = MAINNET_ENV | {
        "NODE_OPERATOR_PRIV_KEY_PATH": "$(rootpath //ic-os/setupos:config/node_operator_private_key.pem)",
    },
    flaky = True,
    tags = ["long_test"],
    test_driver_target = ":guestos_upgrade_test_bin",
    test_timeout = "eternal",
    uses_guestos_img = False,
    uses_guestos_mainnet_latest_img = True,
    uses_guestos_update = True,
    uses_setupos_mainnet_latest_img = True,
    runtime_deps = IC_GATEWAY_RUNTIME_DEPS + ["//ic-os/setupos:config/node_operator_private_key.pem"],
    deps = [
        # Keep sorted.
        ":nested",
        "//rs/tests/driver:ic-system-test-driver",
        "@crate_index//:anyhow",
    ],
)

rust_binary(
    name = "hostos_upgrade_test_bin",
    testonly = True,
    srcs = ["hostos_upgrade.rs"],
    deps = [
        # Keep sorted.
        ":nested",
        "//rs/tests/driver:ic-system-test-driver",
        "@crate_index//:anyhow",
    ],
)

# Tests if current commit is "upgradeable" and can be used as an upgrade image
system_test_nns(
    name = "hostos_upgrade_smoke_test",
    env = MAINNET_ENV,
    flaky = True,
    tags = ["long_test"],
    test_driver_target = ":hostos_upgrade_test_bin",
    test_timeout = "eternal",
    uses_hostos_test_update = True,
    uses_setupos_img = True,
    runtime_deps = IC_GATEWAY_RUNTIME_DEPS,
    deps = [
        # Keep sorted.
        ":nested",
        "//rs/tests/driver:ic-system-test-driver",
        "@crate_index//:anyhow",
    ],
)

# Tests if "latest_release" in mainnet-icos-revisions.json can successfully hostos upgrade to current commit
system_test_nns(
    name = "hostos_upgrade_from_latest_release_to_current",
    env = MAINNET_ENV | {
        "NODE_OPERATOR_PRIV_KEY_PATH": "$(rootpath //ic-os/setupos:config/node_operator_private_key.pem)",
    },
    flaky = True,  # flakiness rate of 5% over the month from 2025-02-11 till 2025-03-11.
    tags = ["long_test"],
    test_driver_target = ":hostos_upgrade_test_bin",
    test_timeout = "eternal",
    uses_guestos_img = False,
    uses_guestos_mainnet_latest_img = True,
    uses_hostos_update = True,
<<<<<<< HEAD
    uses_setupos_mainnet_latest_img = True,
=======
    uses_setupos_latest_release_mainnet_img = True,
    runtime_deps = IC_GATEWAY_RUNTIME_DEPS + ["//ic-os/setupos:config/node_operator_private_key.pem"],
    deps = [
        # Keep sorted.
        ":nested",
        "//rs/tests/driver:ic-system-test-driver",
        "@crate_index//:anyhow",
    ],
)

# Used to manually test if can upgrade
# *from* an arbitrary mainnet version (mainnet_setupos_disk_image target)
# *to* an arbitrary mainnet version ("latest_release" in mainnet-icos-revisions.json)
system_test_nns(
    name = "hostos_upgrade_from_mainnet_to_mainnet",
    env = MAINNET_ENV | {
        "NODE_OPERATOR_PRIV_KEY_PATH": "$(rootpath //ic-os/setupos:config/node_operator_private_key.pem)",
    },
    flaky = True,
    tags = ["manual"],
    test_driver_target = ":hostos_upgrade_test_bin",
    test_timeout = "eternal",
    uses_guestos_img = False,
    uses_guestos_latest_release_mainnet_img = True,
    uses_hostos_latest_release_mainnet_update = True,
    uses_setupos_latest_release_mainnet_img = True,
>>>>>>> 7f564957
    runtime_deps = IC_GATEWAY_RUNTIME_DEPS + ["//ic-os/setupos:config/node_operator_private_key.pem"],
    deps = [
        # Keep sorted.
        ":nested",
        "//rs/tests/driver:ic-system-test-driver",
        "@crate_index//:anyhow",
    ],
)

# Tests the recovery-upgrader component by upgrading the GuestOS to the mainnet update image
# Uses the mainnet update image, as this image is hosted at https://download.dfinity.systems/
system_test_nns(
    name = "recovery_upgrader_test",
    env = MAINNET_ENV,
    flaky = True,
    tags = ["long_test"],
    test_timeout = "eternal",
    uses_guestos_mainnet_nns_update = True,
    uses_setupos_img = True,
    runtime_deps = IC_GATEWAY_RUNTIME_DEPS,
    deps = [
        # Keep sorted.
        ":nested",
        "//rs/tests/driver:ic-system-test-driver",
        "@crate_index//:anyhow",
    ],
)<|MERGE_RESOLUTION|>--- conflicted
+++ resolved
@@ -158,36 +158,7 @@
     uses_guestos_img = False,
     uses_guestos_mainnet_latest_img = True,
     uses_hostos_update = True,
-<<<<<<< HEAD
     uses_setupos_mainnet_latest_img = True,
-=======
-    uses_setupos_latest_release_mainnet_img = True,
-    runtime_deps = IC_GATEWAY_RUNTIME_DEPS + ["//ic-os/setupos:config/node_operator_private_key.pem"],
-    deps = [
-        # Keep sorted.
-        ":nested",
-        "//rs/tests/driver:ic-system-test-driver",
-        "@crate_index//:anyhow",
-    ],
-)
-
-# Used to manually test if can upgrade
-# *from* an arbitrary mainnet version (mainnet_setupos_disk_image target)
-# *to* an arbitrary mainnet version ("latest_release" in mainnet-icos-revisions.json)
-system_test_nns(
-    name = "hostos_upgrade_from_mainnet_to_mainnet",
-    env = MAINNET_ENV | {
-        "NODE_OPERATOR_PRIV_KEY_PATH": "$(rootpath //ic-os/setupos:config/node_operator_private_key.pem)",
-    },
-    flaky = True,
-    tags = ["manual"],
-    test_driver_target = ":hostos_upgrade_test_bin",
-    test_timeout = "eternal",
-    uses_guestos_img = False,
-    uses_guestos_latest_release_mainnet_img = True,
-    uses_hostos_latest_release_mainnet_update = True,
-    uses_setupos_latest_release_mainnet_img = True,
->>>>>>> 7f564957
     runtime_deps = IC_GATEWAY_RUNTIME_DEPS + ["//ic-os/setupos:config/node_operator_private_key.pem"],
     deps = [
         # Keep sorted.
