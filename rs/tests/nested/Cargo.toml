--- conflicted
+++ resolved
@@ -14,12 +14,9 @@
 ic-nns-common = { path = "../../nns/common" }
 ic-protobuf = { path = "../../protobuf" }
 ic-registry-keys = { path = "../../registry/keys" }
-<<<<<<< HEAD
 ic-registry-transport = { path = "../../registry/transport" }
-=======
 ic-registry-nns-data-provider = { path = "../../registry/nns_data_provider" }
 ic-registry-subnet-type = { path = "../../registry/subnet_type" }
->>>>>>> 7f564957
 ic-system-test-driver = { path = "../driver" }
 ic-types = { path = "../../types/types" }
 ic_consensus_system_test_utils = { path = "../consensus/utils" }
