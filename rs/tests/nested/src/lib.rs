--- conflicted
+++ resolved
@@ -36,17 +36,11 @@
 }
 
 /// Minimal setup that only creates a nested VM without any IC infrastructure.
-<<<<<<< HEAD
 /// This is much faster than the full setup() setup.
-pub fn simple_setup(env: TestEnv) {
-    simple_setup_nested_vm_group(env.clone(), &[HOST_VM_NAME]);
-=======
-/// This is much faster than the full config() setup.
 pub fn simple_setup(env: TestEnv) {
     NestedNodes::new(&[HOST_VM_NAME])
         .setup_and_start(&env)
         .unwrap();
->>>>>>> bbfea7fc
 }
 
 /// Allow the nested GuestOS to install and launch, and check that it can
