--- conflicted
+++ resolved
@@ -29,13 +29,7 @@
 /// Prepare the environment for nested tests.
 /// SetupOS -> HostOS -> GuestOS
 pub fn setup(env: TestEnv) {
-<<<<<<< HEAD
-    setup_ic_infrastructure(&env, None);
-=======
-    assert_version_compatibility();
-
     setup_ic_infrastructure(&env, /*dkg_interval=*/ None, /*is_fast=*/ true);
->>>>>>> a9d30162
 
     NestedNodes::new(&[HOST_VM_NAME])
         .setup_and_start(&env)
@@ -64,36 +58,6 @@
     // Check that there are initially no unassigned nodes.
     let num_unassigned_nodes = initial_topology.unassigned_nodes().count();
     assert_eq!(num_unassigned_nodes, 0);
-
-<<<<<<< HEAD
-    // Assert that the GuestOS was started with direct kernel boot.
-    let guest_kernel_cmdline = env
-        .get_nested_vm(HOST_VM_NAME)
-        .expect("Unable to find HostOS node.")
-        .get_guest_ssh()
-        .unwrap()
-        .block_on_bash_script("cat /proc/cmdline")
-        .expect("Could not read /proc/cmdline from GuestOS");
-    assert!(
-        guest_kernel_cmdline.contains("initrd=initrd"),
-        "GuestOS kernel command line does not contain 'initrd=initrd'. This is likely caused by \
-         the guest not being started with direct kernel boot but rather with the GRUB \
-         bootloader. guest_kernel_cmdline: '{guest_kernel_cmdline}'"
-    );
-
-    // If the node is able to join successfully, the registry will be updated,
-    // and the new node ID will enter the unassigned pool.
-    info!(logger, "Waiting for node to join ...");
-    let new_topology = block_on(
-        initial_topology.block_for_newer_registry_version_within_duration(
-            NODE_REGISTRATION_TIMEOUT,
-            NODE_REGISTRATION_BACKOFF,
-        ),
-    )
-    .unwrap();
-    info!(logger, "The node successfully came up and registered ...");
-=======
-    start_nested_vm_group(env.clone());
 
     let nested_vms = env.get_all_nested_vms().unwrap();
     let n = nested_vms.len();
@@ -117,7 +81,6 @@
             bootloader. guest_kernel_cmdline: '{guest_kernel_cmdline}'"
         );
     }
->>>>>>> a9d30162
 
     // If the nodes are able to join successfully, the registry will be updated,
     // and the new node IDs will enter the unassigned pool.
