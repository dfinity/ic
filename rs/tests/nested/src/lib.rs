--- conflicted
+++ resolved
@@ -23,87 +23,6 @@
 
 const HOST_VM_NAME: &str = "host-1";
 
-<<<<<<< HEAD
-fn get_host_vm_names(num_hosts: usize) -> Vec<String> {
-    (1..=num_hosts).map(|i| format!("host-{}", i)).collect()
-}
-
-const NODE_REGISTRATION_TIMEOUT: Duration = Duration::from_secs(10 * 60);
-const NODE_REGISTRATION_BACKOFF: Duration = Duration::from_secs(5);
-
-/// Setup the basic IC infrastructure (testnet, NNS, gateway)
-fn setup_ic_infrastructure(env: &TestEnv, dkg_interval: Option<u64>) {
-    let principal =
-        PrincipalId::from_str("7532g-cd7sa-3eaay-weltl-purxe-qliyt-hfuto-364ru-b3dsz-kw5uz-kqe")
-            .unwrap();
-
-    // Setup "testnet"
-    let mut subnet = Subnet::fast_single_node(SubnetType::System);
-    if let Some(dkg_interval) = dkg_interval {
-        subnet = subnet.with_dkg_interval_length(Height::from(dkg_interval));
-    }
-    InternetComputer::new()
-        .add_subnet(subnet)
-        .with_api_boundary_nodes(1)
-        .with_node_provider(principal)
-        .with_node_operator(principal)
-        .without_unassigned_config()
-        .setup_and_start(env)
-        .expect("failed to setup IC under test");
-
-    install_nns_and_check_progress(env.topology_snapshot());
-
-    IcGatewayVm::new(IC_GATEWAY_VM_NAME)
-        .start(env)
-        .expect("failed to setup ic-gateway");
-}
-
-/// Setup vector targets for a single VM
-fn setup_vector_targets_for_vm(env: &TestEnv, vm_name: &str) {
-    let vm = env
-        .get_nested_vm(vm_name)
-        .unwrap_or_else(|e| panic!("Expected nested vm {vm_name} to exist, but got error: {e:?}"));
-
-    let network = vm.get_nested_network().unwrap();
-
-    for (job, ip) in [
-        ("node_exporter", network.guest_ip),
-        ("host_node_exporter", network.host_ip),
-    ] {
-        env.add_custom_vector_target(
-            format!("{vm_name}-{job}"),
-            ip.into(),
-            Some(
-                [("job", job)]
-                    .into_iter()
-                    .map(|(k, v)| (k.to_string(), v.to_string()))
-                    .collect(),
-            ),
-        )
-        .unwrap();
-    }
-}
-
-/// Asserts that SetupOS and initial NNS GuestOS image versions match.
-/// Only checks if both functions return ReplicaVersion successfully.
-/// NOTE: If you want to create a new test with conflicting versions, add a
-/// field to override this check and, in your test, account for the fact that
-/// after registration, the deployed node will upgrade to the NNS GuestOS version.
-fn assert_version_compatibility() {
-    let setupos_version = get_setupos_img_version();
-    let guestos_version = get_guestos_img_version();
-
-    if setupos_version != guestos_version {
-        // TODO: Revert change after extending image version support
-
-        // panic!(
-        //     "Version mismatch detected: SetupOS version '{setupos_version}' does not match GuestOS version '{guestos_version}'. If you want to create a test with different versions, add a field to override this check."
-        // );
-    }
-}
-
-=======
->>>>>>> 7f564957
 /// Prepare the environment for nested tests.
 /// SetupOS -> HostOS -> GuestOS
 pub fn setup(env: TestEnv) {
