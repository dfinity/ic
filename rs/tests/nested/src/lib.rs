use std::str::FromStr;
use std::time::Duration;

use canister_test::PrincipalId;
use ic_consensus_system_test_utils::rw_message::install_nns_and_check_progress;
use ic_registry_nns_data_provider::registry::RegistryCanister;
use ic_registry_subnet_type::SubnetType;
use ic_system_test_driver::{
    driver::{
        ic::InternetComputer,
        ic_gateway_vm::{IcGatewayVm, IC_GATEWAY_VM_NAME},
        nested::NestedVms,
        test_env::TestEnv,
        test_env_api::*,
        vector_vm::HasVectorTargets,
    },
    retry_with_msg, retry_with_msg_async,
    util::block_on,
};
use ic_types::{hostos_version::HostosVersion, ReplicaVersion};
use reqwest::Client;

use slog::info;

mod util;
use util::{
    check_guestos_version, check_hostos_version, elect_guestos_version, elect_hostos_version,
    get_blessed_guestos_versions, get_unassigned_nodes_config, setup_nested_vm, start_nested_vm,
    update_nodes_hostos_version, update_unassigned_nodes,
};

use anyhow::bail;

const HOST_VM_NAME: &str = "host-1";

const NODE_REGISTRATION_TIMEOUT: Duration = Duration::from_secs(10 * 60);
const NODE_REGISTRATION_BACKOFF: Duration = Duration::from_secs(5);

/// Prepare the environment for nested tests.
/// SetupOS -> HostOS -> GuestOS
<<<<<<< HEAD
pub fn config(env: TestEnv, mainnet_config: bool) {
=======
pub fn config(env: TestEnv) {
    let mut vector = VectorVm::new();
    vector.start(&env).expect("Failed to start Vector VM");

>>>>>>> 794a2e71
    let principal =
        PrincipalId::from_str("7532g-cd7sa-3eaay-weltl-purxe-qliyt-hfuto-364ru-b3dsz-kw5uz-kqe")
            .unwrap();

    // Setup "testnet"
    InternetComputer::new()
        .add_fast_single_node_subnet(SubnetType::System)
        .with_api_boundary_nodes(1)
        .with_node_provider(principal)
        .with_node_operator(principal)
        .setup_and_start(&env)
        .expect("failed to setup IC under test");

    install_nns_and_check_progress(env.topology_snapshot());

    IcGatewayVm::new(IC_GATEWAY_VM_NAME)
        .start(&env)
        .expect("failed to setup ic-gateway");

    setup_nested_vm(env.clone(), HOST_VM_NAME);

    let vm = env.get_nested_vm(HOST_VM_NAME).unwrap_or_else(|e| {
        panic!(
            "Expected nested vm {HOST_VM_NAME} to exist, but got error: {:?}",
            e
        )
    });

    let network = vm.get_nested_network().unwrap();

    for (job, ip) in [
        ("node_exporter", network.guest_ip),
        ("host_node_exporter", network.host_ip),
    ] {
        env.add_custom_vector_target(
            format!("{HOST_VM_NAME}-{job}"),
            ip.into(),
            Some(
                [("job", job)]
                    .into_iter()
                    .map(|(k, v)| (k.to_string(), v.to_string()))
                    .collect(),
            ),
        )
        .unwrap();
    }
}

/// Allow the nested GuestOS to install and launch, and check that it can
/// successfully join the testnet.
pub fn registration(env: TestEnv) {
    let logger = env.logger();

    let initial_topology = block_on(
        env.topology_snapshot()
            .block_for_min_registry_version(ic_types::RegistryVersion::from(1)),
    )
    .unwrap();

    // Check that there are initially no unassigned nodes.
    let num_unassigned_nodes = initial_topology.unassigned_nodes().count();
    assert_eq!(num_unassigned_nodes, 0);

    start_nested_vm(env.clone());

    // Assert that the GuestOS was started with direct kernel boot.
    let guest_kernel_cmdline = env
        .get_nested_vm(HOST_VM_NAME)
        .expect("Unable to find HostOS node.")
        .get_guest_ssh()
        .unwrap()
        .block_on_bash_script("cat /proc/cmdline")
        .expect("Could not read /proc/cmdline from GuestOS");
    assert!(
        guest_kernel_cmdline.contains("initrd=initrd"),
        "GuestOS kernel command line does not contain 'initrd=initrd'. This is likely caused by \
         the guest not being started with direct kernel boot but rather with the GRUB \
         bootloader. guest_kernel_cmdline: '{guest_kernel_cmdline}'"
    );

    // If the node is able to join successfully, the registry will be updated,
    // and the new node ID will enter the unassigned pool.
    info!(logger, "Waiting for node to join ...");
    let new_topology = block_on(
        initial_topology.block_for_newer_registry_version_within_duration(
            NODE_REGISTRATION_TIMEOUT,
            NODE_REGISTRATION_BACKOFF,
        ),
    )
    .unwrap();
    let num_unassigned_nodes = new_topology.unassigned_nodes().count();
    assert_eq!(num_unassigned_nodes, 1);
}

/// Upgrade each HostOS VM to the target version, and verify that each is
/// healthy before and after the upgrade.
pub fn upgrade_hostos(env: TestEnv) {
    let logger = env.logger();

    let target_version_str = get_hostos_update_img_version().unwrap();
    let target_version =
        HostosVersion::try_from(target_version_str.trim()).expect("Invalid target hostos version");

    let update_image_url =
        get_hostos_update_img_url().expect("Invalid target hostos update image URL");
    info!(logger, "HostOS update image URL: '{}'", update_image_url);
    let update_image_sha256 = get_hostos_update_img_sha256().unwrap();

    let initial_topology = env.topology_snapshot();
    start_nested_vm(env.clone());
    info!(logger, "Waiting for node to join ...");
    let new_topology = block_on(
        initial_topology.block_for_newer_registry_version_within_duration(
            NODE_REGISTRATION_TIMEOUT,
            NODE_REGISTRATION_BACKOFF,
        ),
    )
    .unwrap();

    let host = env
        .get_nested_vm(HOST_VM_NAME)
        .expect("Unable to find HostOS node.");

    // Check version
    info!(
        logger,
        "Checking version via SSH on HostOS: '{}'",
        host.get_vm().expect("Unable to get HostOS VM.").ipv6
    );
    let original_version = check_hostos_version(&host);
    info!(logger, "Version found is: '{}'", original_version);

    let node_id = new_topology.unassigned_nodes().next().unwrap().node_id;

    // Elect target HostOS version
    info!(
        logger,
        "Electing target HostOS version '{target_version}' with sha256 '{update_image_sha256}' and upgrade url: '{update_image_url}'"
    );
    let nns_subnet = new_topology.root_subnet();
    let nns_node = nns_subnet.nodes().next().unwrap();
    block_on(elect_hostos_version(
        &nns_node,
        &target_version,
        &update_image_sha256,
        vec![update_image_url.to_string()],
    ));
    info!(logger, "Elected target HostOS version");

    info!(logger, "Retrieving the current boot ID from the host before we upgrade so we can determine when it rebooted post upgrade...");
    let retrieve_host_boot_id = || {
        host.block_on_bash_script("journalctl -q --list-boots | tail -n1 | awk '{print $2}'")
            .unwrap()
            .trim()
            .to_string()
    };
    let host_boot_id_pre_upgrade = retrieve_host_boot_id();
    info!(
        logger,
        "Host boot ID pre upgrade: '{}'", host_boot_id_pre_upgrade
    );

    info!(
        logger,
        "Upgrading node '{}' to '{}'", node_id, target_version
    );
    block_on(update_nodes_hostos_version(
        &nns_node,
        &target_version,
        vec![node_id],
    ));

    // The HostOS upgrade is applied with a reboot to the host machine.
    // Wait for the host to reboot before checking Orchestrator dashboard status
    info!(logger, "Waiting for the HostOS upgrade to apply...");

    retry_with_msg!(
        format!(
            "Waiting until the host's boot ID changes from its pre upgrade value of '{}'",
            host_boot_id_pre_upgrade
        ),
        logger.clone(),
        Duration::from_secs(5 * 60),
        Duration::from_secs(5),
        || {
            let host_boot_id = retrieve_host_boot_id();
            if host_boot_id != host_boot_id_pre_upgrade {
                info!(
                    logger,
                    "Host boot ID changed from '{}' to '{}'",
                    host_boot_id_pre_upgrade,
                    host_boot_id
                );
                Ok(())
            } else {
                bail!("Host boot ID is still '{}'", host_boot_id_pre_upgrade)
            }
        }
    )
    .unwrap();

    info!(logger, "Waiting for Orchestrator dashboard...");
    host.await_orchestrator_dashboard_accessible().unwrap();

    // Check the HostOS version again after upgrade
    info!(
        logger,
        "Checking version via SSH on HostOS: '{}'",
        host.get_vm().expect("Unable to get HostOS VM.").ipv6
    );
    let new_version = check_hostos_version(&host);
    info!(logger, "Version found is: '{}'", new_version);

    assert!(new_version != original_version);
}

/// Upgrade unassigned guestOS VMs to the target version, and verify that each one
/// is healthy before and after the upgrade.
pub fn upgrade_guestos(env: TestEnv) {
    let logger = env.logger();

    // start the nested VM and wait for it to join the network
    let initial_topology = env.topology_snapshot();
    start_nested_vm(env.clone());
    info!(logger, "Waiting for node to join ...");
    block_on(
        initial_topology.block_for_newer_registry_version_within_duration(
            NODE_REGISTRATION_TIMEOUT,
            NODE_REGISTRATION_BACKOFF,
        ),
    )
    .unwrap();
    info!(logger, "The node successfully came up and registered ...");

    let host = env
        .get_nested_vm(HOST_VM_NAME)
        .expect("Unable to find HostOS node.");
    let guest_ipv6 = host
        .get_nested_network()
        .expect("Unable to get nested network")
        .guest_ip;

    // choose a node from the NNS subnet to submit the proposals to
    let nns_node = env
        .topology_snapshot()
        .root_subnet()
        .nodes()
        .next()
        .unwrap();
    nns_node.await_status_is_healthy().unwrap();

    block_on(async {
        // initial parameters
        let registry_canister = RegistryCanister::new(vec![nns_node.get_public_url()]);
        let reg_ver = registry_canister.get_latest_version().await.unwrap();
        info!(logger, "Registry is currently at version: {}", reg_ver);

        let blessed_versions = get_blessed_guestos_versions(&nns_node).await;
        info!(logger, "Initial blessed versions: {:?}", blessed_versions);

        let unassigned_nodes_config = get_unassigned_nodes_config(&nns_node).await;
        info!(
            logger,
            "Unassigned nodes config: {:?}", unassigned_nodes_config
        );

        let original_version = get_setupos_img_version().expect("Failed to find initial version");

        // determine new GuestOS version
        let upgrade_url = get_guestos_update_img_url()
            .expect("no image URL")
            .to_string();
        info!(logger, "GuestOS upgrade image URL: {}", upgrade_url);

        let target_version_str =
            get_guestos_update_img_version().expect("Failed to get target replica version");
        let target_version = ReplicaVersion::try_from(target_version_str.as_str()).unwrap();
        info!(logger, "Target replica version: {}", target_version);

        let sha256 = get_guestos_update_img_sha256(&env).expect("no SHA256 hash");
        info!(logger, "Update image SHA256: {}", sha256);

        // check that GuestOS is on the expected version (initial version)
        let client = Client::builder()
            .danger_accept_invalid_certs(true)
            .build()
            .expect("Failed to build HTTP client");

        retry_with_msg_async!(
            format!(
                "Waiting until the guest is on the right version '{}'",
                original_version
            ),
            &logger,
            Duration::from_secs(5 * 60),
            Duration::from_secs(5),
            || async {
                let current_version = check_guestos_version(&client, &guest_ipv6)
                    .await
                    .unwrap_or("unavaiblable".to_string());
                if current_version == original_version {
                    info!(logger, "Guest upgraded to '{}'", current_version);
                    Ok(())
                } else {
                    bail!("Guest is still on version '{}'", current_version)
                }
            }
        )
        .await
        .expect("guest didn't come up as expected");

        // elect the new GuestOS version (upgrade version)
        elect_guestos_version(&nns_node, target_version.clone(), sha256, vec![upgrade_url]).await;

        // check that the registry was updated after blessing the new guestos version
        let reg_ver2 = registry_canister.get_latest_version().await.unwrap();
        info!(
            logger,
            "Registry version after blessing the upgrade version: {}", reg_ver2
        );
        assert!(reg_ver < reg_ver2);

        // check that the new guestOS version is indeed part of the blessed versions
        let blessed_versions = get_blessed_guestos_versions(&nns_node).await;
        info!(logger, "Updated blessed versions: {:?}", blessed_versions);

        // proposal to upgrade the unassigned nodes
        update_unassigned_nodes(&nns_node, &target_version).await;

        // check that the registry was updated after updating the unassigned nodes
        let reg_ver3 = registry_canister.get_latest_version().await.unwrap();
        info!(
            logger,
            "Registry version after updating the unassigned nodes: {}", reg_ver3
        );
        assert!(reg_ver2 < reg_ver3);

        // check that the unassigned nodes config was indeed updated
        let unassigned_nodes_config = get_unassigned_nodes_config(&nns_node).await;
        info!(
            logger,
            "Unassigned nodes config: {:?}", unassigned_nodes_config
        );

        // Check that GuestOS is on the expected version (upgrade version)
        retry_with_msg_async!(
            format!(
                "Waiting until the guest is on the right version '{}'",
                target_version
            ),
            &logger,
            Duration::from_secs(5 * 60),
            Duration::from_secs(5),
            || async {
                let current_version = check_guestos_version(&client, &guest_ipv6)
                    .await
                    .unwrap_or("unavaiblable".to_string());
                if current_version == target_version_str {
                    info!(logger, "Guest upgraded to '{}'", current_version);
                    Ok(())
                } else {
                    bail!("Guest is still on version '{}'", current_version)
                }
            }
        )
        .await
        .expect("guest failed to upgrade");
    });
}<|MERGE_RESOLUTION|>--- conflicted
+++ resolved
@@ -38,14 +38,7 @@
 
 /// Prepare the environment for nested tests.
 /// SetupOS -> HostOS -> GuestOS
-<<<<<<< HEAD
-pub fn config(env: TestEnv, mainnet_config: bool) {
-=======
 pub fn config(env: TestEnv) {
-    let mut vector = VectorVm::new();
-    vector.start(&env).expect("Failed to start Vector VM");
-
->>>>>>> 794a2e71
     let principal =
         PrincipalId::from_str("7532g-cd7sa-3eaay-weltl-purxe-qliyt-hfuto-364ru-b3dsz-kw5uz-kqe")
             .unwrap();
