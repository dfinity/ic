use std::io::Read;
use std::str::FromStr;

use anyhow::{Context, Result, bail};
use canister_test::PrincipalId;
use ic_canister_client::Sender;
use ic_consensus_system_test_utils::rw_message::install_nns_and_check_progress;
use ic_nervous_system_common_test_keys::{TEST_NEURON_1_ID, TEST_NEURON_1_OWNER_KEYPAIR};
use ic_nns_common::types::NeuronId;
use ic_protobuf::registry::{
    replica_version::v1::BlessedReplicaVersions,
    unassigned_nodes_config::v1::UnassignedNodesConfigRecord,
};
use ic_registry_keys::{
    make_blessed_replica_versions_key, make_unassigned_nodes_config_record_key,
};
use ic_registry_nns_data_provider::registry::RegistryCanister;
use ic_registry_subnet_type::SubnetType;
use ic_registry_transport::Error as RegistryTransportError;
use ic_system_test_driver::{
    driver::{
        ic::{InternetComputer, Subnet},
        ic_gateway_vm::{IC_GATEWAY_VM_NAME, IcGatewayVm},
        nested::NestedVm,
        test_env::TestEnv,
        test_env_api::*,
    },
    nns::{
        get_governance_canister, submit_update_elected_hostos_versions_proposal,
        submit_update_elected_replica_versions_proposal,
        submit_update_nodes_hostos_version_proposal,
        submit_update_unassigned_node_version_proposal, vote_execute_proposal_assert_executed,
    },
    retry_with_msg_async_quiet,
    util::{block_on, runtime_from_url},
};
use ic_types::{Height, NodeId, ReplicaVersion, hostos_version::HostosVersion};
use prost::Message;
use regex::Regex;
use reqwest::Client;
use std::net::Ipv6Addr;
use std::time::Duration;

use ic_protobuf::registry::replica_version::v1::GuestLaunchMeasurements;
use slog::{Logger, info};

pub const NODE_REGISTRATION_TIMEOUT: Duration = Duration::from_secs(10 * 60);
pub const NODE_REGISTRATION_BACKOFF: Duration = Duration::from_secs(5);

/// Setup the basic IC infrastructure (testnet, NNS, gateway)
pub fn setup_ic_infrastructure(env: &TestEnv, dkg_interval: Option<u64>, is_fast: bool) {
    let principal =
        PrincipalId::from_str("7532g-cd7sa-3eaay-weltl-purxe-qliyt-hfuto-364ru-b3dsz-kw5uz-kqe")
            .unwrap();

    // Setup "testnet"
    let mut subnet = if is_fast {
        Subnet::fast(SubnetType::System, 1)
    } else {
        Subnet::new(SubnetType::System).add_nodes(1)
    };
    if let Some(dkg_interval) = dkg_interval {
        subnet = subnet.with_dkg_interval_length(Height::from(dkg_interval));
    }
    InternetComputer::new()
        .add_subnet(subnet)
        .with_api_boundary_nodes(1)
        .with_node_provider(principal)
        .with_node_operator(principal)
        .without_unassigned_config()
        .setup_and_start(env)
        .expect("failed to setup IC under test");

    install_nns_and_check_progress(env.topology_snapshot());

    IcGatewayVm::new(IC_GATEWAY_VM_NAME)
        .start(env)
        .expect("failed to setup ic-gateway");
}

/// Use an SSH channel to check the version on the running HostOS.
pub(crate) fn check_hostos_version(node: &NestedVm) -> String {
    let session = node
        .block_on_ssh_session()
        .expect("Could not reach HostOS VM.");
    let mut channel = session.channel_session().unwrap();

    channel.exec("cat /opt/ic/share/version.txt").unwrap();
    let mut s = String::new();
    channel.read_to_string(&mut s).unwrap();
    channel.close().ok();
    channel.wait_close().ok();

    assert!(
        channel.exit_status().unwrap() == 0,
        "Checking version failed."
    );

    s.trim().to_string()
}

/// Submit a proposal to elect a new GuestOS version
pub(crate) async fn elect_guestos_version(
    nns_node: &IcNodeSnapshot,
    target_version: &ReplicaVersion,
    sha256: String,
    upgrade_urls: Vec<String>,
    guest_launch_measurements: Option<GuestLaunchMeasurements>,
) {
    let nns = runtime_from_url(nns_node.get_public_url(), nns_node.effective_canister_id());
    let governance_canister = get_governance_canister(&nns);
    let test_neuron_id = NeuronId(TEST_NEURON_1_ID);
    let proposal_sender = Sender::from_keypair(&TEST_NEURON_1_OWNER_KEYPAIR);

    let proposal_id = submit_update_elected_replica_versions_proposal(
        &governance_canister,
        proposal_sender.clone(),
        test_neuron_id,
        Some(target_version),
        Some(sha256),
        upgrade_urls,
        guest_launch_measurements,
        vec![],
    )
    .await;
    vote_execute_proposal_assert_executed(&governance_canister, proposal_id).await;
}

/// Get the current unassigned nodes configuration from the NNS registry.
pub(crate) async fn get_unassigned_nodes_config(
    nns_node: &IcNodeSnapshot,
) -> Option<UnassignedNodesConfigRecord> {
    let registry_canister = RegistryCanister::new(vec![nns_node.get_public_url()]);
    let unassigned_nodes_config_result = registry_canister
        .get_value(
            make_unassigned_nodes_config_record_key()
                .as_bytes()
                .to_vec(),
            None,
        )
        .await;

    // The record may not exist, in this case return None
    match unassigned_nodes_config_result {
        Err(RegistryTransportError::KeyNotPresent(_)) => None,
        Ok(res) => Some(res),
        err @ Err(_) => Some(err.unwrap()),
    }
    .map(|v| UnassignedNodesConfigRecord::decode(v.0.as_slice()).unwrap())
}

/// Get the blessed guestOS version from the NNS registry.
pub(crate) async fn get_blessed_guestos_versions(
    nns_node: &IcNodeSnapshot,
) -> BlessedReplicaVersions {
    let registry_canister = RegistryCanister::new(vec![nns_node.get_public_url()]);
    let blessed_vers_result = registry_canister
        .get_value(
            make_blessed_replica_versions_key().as_bytes().to_vec(),
            None,
        )
        .await
        .unwrap();
    BlessedReplicaVersions::decode(&*blessed_vers_result.0).unwrap()
}

/// Get the blessed guestOS version from the NNS registry.
pub(crate) async fn update_unassigned_nodes(
    nns_node: &IcNodeSnapshot,
    target_version: &ReplicaVersion,
) {
    let nns = runtime_from_url(nns_node.get_public_url(), nns_node.effective_canister_id());
    let governance_canister = get_governance_canister(&nns);
    let test_neuron_id = NeuronId(TEST_NEURON_1_ID);
    let proposal_sender = Sender::from_keypair(&TEST_NEURON_1_OWNER_KEYPAIR);
    let proposal_id = submit_update_unassigned_node_version_proposal(
        &governance_canister,
        proposal_sender,
        test_neuron_id,
        target_version,
    )
    .await;
    vote_execute_proposal_assert_executed(&governance_canister, proposal_id).await;
}

/// Get the current GuestOS version from the metrics endpoint of the guest.
pub async fn check_guestos_version(
    client: &Client,
    ipv6_address: &Ipv6Addr,
) -> Result<ReplicaVersion> {
    let url = format!("https://[{ipv6_address}]:9100/metrics");

    let response = client
        .get(&url)
        .send()
        .await
        .context("Failed to send HTTP request")?;

    let body = response
        .text()
        .await
        .context("Failed to read response body")?;

    let re =
        Regex::new(r#"guestos_version\{version="([^"]+)""#).context("Failed to compile regex")?;

    let capture = re
        .captures(&body)
        .and_then(|caps| caps.get(1))
        .map(|m| m.as_str().to_string())
        .context("Version string not found in response")?;

    Ok(ReplicaVersion::try_from(capture)?)
}

/// Submit a proposal to elect a new HostOS version
pub(crate) async fn elect_hostos_version(
    nns_node: &IcNodeSnapshot,
    target_version: &HostosVersion,
    sha256: &str,
    upgrade_urls: Vec<String>,
) {
    let nns = runtime_from_url(nns_node.get_public_url(), nns_node.effective_canister_id());
    let governance_canister = get_governance_canister(&nns);
    let test_neuron_id = NeuronId(TEST_NEURON_1_ID);
    let proposal_sender = Sender::from_keypair(&TEST_NEURON_1_OWNER_KEYPAIR);

    let proposal_id = submit_update_elected_hostos_versions_proposal(
        &governance_canister,
        proposal_sender.clone(),
        test_neuron_id,
        target_version,
        sha256.to_string(),
        upgrade_urls,
        vec![],
    )
    .await;
    vote_execute_proposal_assert_executed(&governance_canister, proposal_id).await;
}

/// Submit a proposal to update the HostOS version on a node
pub(crate) async fn update_nodes_hostos_version(
    nns_node: &IcNodeSnapshot,
    new_hostos_version: &HostosVersion,
    node_ids: Vec<NodeId>,
) {
    let nns = runtime_from_url(nns_node.get_public_url(), nns_node.effective_canister_id());
    let governance_canister = get_governance_canister(&nns);
    let test_neuron_id = NeuronId(TEST_NEURON_1_ID);
    let proposal_sender = Sender::from_keypair(&TEST_NEURON_1_OWNER_KEYPAIR);

    let proposal_id = submit_update_nodes_hostos_version_proposal(
        &governance_canister,
        proposal_sender.clone(),
        test_neuron_id,
        new_hostos_version.clone(),
        node_ids,
    )
    .await;
    vote_execute_proposal_assert_executed(&governance_canister, proposal_id).await;
}

<<<<<<< HEAD
pub(crate) fn setup_nested_vm_group(env: TestEnv, names: &[&str]) {
    let logger = env.logger();
    info!(logger, "Setting up nested VM(s) ...");

    let farm_url = env.get_farm_url().expect("Unable to get Farm url.");
    let farm = Farm::new(farm_url, logger.clone());
    let group_setup = GroupSetup::read_attribute(&env);
    let group_name: String = group_setup.infra_group_name;

    let nodes: Vec<NestedNode> = names
        .iter()
        .map(|name| NestedNode::new(name.to_string()))
        .collect();

    let res_request = get_resource_request_for_nested_nodes(&nodes, &env, &group_name)
        .expect("Failed to build resource request for nested test.");
    let res_group = allocate_resources(&farm, &res_request, &env)
        .expect("Failed to allocate resources for nested test.");

    for (name, vm) in res_group.vms.iter() {
        env.write_nested_vm(name, vm)
            .expect("Unable to write nested VM.");
    }

    let ic_gateway = env
        .get_deployed_ic_gateway(IC_GATEWAY_VM_NAME)
        .expect("No HTTP gateway found");
    let ic_gateway_url = ic_gateway.get_public_url();

    let nns_public_key_override =
        std::fs::read_to_string(env.prep_dir("").unwrap().root_public_key_path()).unwrap();

    setup_nested_vms(
        &nodes,
        &env,
        &farm,
        &group_name,
        &ic_gateway_url,
        &nns_public_key_override,
    )
    .expect("Unable to setup nested VMs.");

    info!(logger, "Nested VM(s) setup complete!");
}

/// Simplified nested VM setup that bypasses IC Gateway and NNS requirements.
pub(crate) fn simple_setup_nested_vm_group(env: TestEnv, names: &[&str]) {
    let logger = env.logger();
    info!(
        logger,
        "Setting up minimal nested VM(s) without IC infrastructure..."
    );

    let farm_url = env.get_farm_url().expect("Unable to get Farm url.");
    let farm = Farm::new(farm_url, logger.clone());
    let group_setup = GroupSetup::read_attribute(&env);
    let group_name: String = group_setup.infra_group_name;

    let nodes: Vec<NestedNode> = names
        .iter()
        .map(|name| NestedNode::new(name.to_string()))
        .collect();

    // Allocate VM resources
    let res_request = get_resource_request_for_nested_nodes(&nodes, &env, &group_name)
        .expect("Failed to build resource request for nested test.");
    let res_group = allocate_resources(&farm, &res_request, &env)
        .expect("Failed to allocate resources for nested test.");

    for (name, vm) in res_group.vms.iter() {
        env.write_nested_vm(name, vm)
            .expect("Unable to write nested VM.");
    }

    // Use dummy values for IC Gateway URL and NNS public key
    let dummy_ic_gateway_url = url::Url::parse("http://localhost:8080").unwrap();
    let dummy_nns_public_key_override = "dummy_public_key_for_recovery_test";

    setup_nested_vms(
        &nodes,
        &env,
        &farm,
        &group_name,
        &dummy_ic_gateway_url,
        dummy_nns_public_key_override,
    )
    .expect("Unable to setup nested VMs with minimal config.");

    info!(logger, "Minimal nested VM(s) setup complete!");
}

pub(crate) fn start_nested_vm_group(env: TestEnv) {
    let logger = env.logger();
    info!(logger, "Setup nested VMs ...");

    let farm_url = env.get_farm_url().expect("Unable to get Farm url.");
    let farm = Farm::new(farm_url, logger.clone());
    let group_setup = GroupSetup::read_attribute(&env);
    let group_name: String = group_setup.infra_group_name;

    start_nested_vms(&env, &farm, &group_name).expect("Unable to start nested VMs.");
}

=======
>>>>>>> 23201752
/// Wait for the guest to return any available version (not "unavailable").
/// Returns the version string when available.
pub async fn wait_for_guest_version(
    client: &Client,
    guest_ipv6: &Ipv6Addr,
    logger: &Logger,
    timeout: Duration,
    backoff: Duration,
) -> Result<ReplicaVersion> {
    retry_with_msg_async_quiet!(
        "Waiting until the guest returns a version",
        logger,
        timeout,
        backoff,
        || async {
            let current_version = check_guestos_version(client, guest_ipv6)
                .await
                .context("Unable to check GuestOS version")?;
            info!(
                logger,
                "SUCCESS: Guest reported version '{}'", current_version
            );

            Ok(current_version)
        }
    )
    .await
}

/// Wait for the guest to reach a specific version.
pub async fn wait_for_expected_guest_version(
    client: &Client,
    guest_ipv6: &Ipv6Addr,
    expected_version: &ReplicaVersion,
    logger: &Logger,
    timeout: Duration,
    backoff: Duration,
) -> Result<()> {
    retry_with_msg_async_quiet!(
        format!(
            "Waiting until the guest is on the expected version '{}'",
            expected_version
        ),
        logger,
        timeout,
        backoff,
        || async {
            let current_version = check_guestos_version(client, guest_ipv6)
                .await
                .context("Unable to check GuestOS version")?;
            if &current_version != expected_version {
                bail!("FAIL: Guest is still on version '{}'", current_version)
            }
            info!(
                logger,
                "SUCCESS: Guest is now on expected version '{}'", current_version
            );

            Ok(())
        }
    )
    .await
}

/// Get the current boot ID from a HostOS node.
pub fn get_host_boot_id(node: &NestedVm) -> String {
    block_on(get_host_boot_id_async(node))
}

/// Get the current boot ID from a HostOS node. Asynchronous version
pub async fn get_host_boot_id_async(node: &NestedVm) -> String {
    node.block_on_bash_script_async("journalctl -q --list-boots | tail -n1 | awk '{print $2}'")
        .await
        .expect("Failed to retrieve boot ID")
        .trim()
        .to_string()
}<|MERGE_RESOLUTION|>--- conflicted
+++ resolved
@@ -260,112 +260,6 @@
     vote_execute_proposal_assert_executed(&governance_canister, proposal_id).await;
 }
 
-<<<<<<< HEAD
-pub(crate) fn setup_nested_vm_group(env: TestEnv, names: &[&str]) {
-    let logger = env.logger();
-    info!(logger, "Setting up nested VM(s) ...");
-
-    let farm_url = env.get_farm_url().expect("Unable to get Farm url.");
-    let farm = Farm::new(farm_url, logger.clone());
-    let group_setup = GroupSetup::read_attribute(&env);
-    let group_name: String = group_setup.infra_group_name;
-
-    let nodes: Vec<NestedNode> = names
-        .iter()
-        .map(|name| NestedNode::new(name.to_string()))
-        .collect();
-
-    let res_request = get_resource_request_for_nested_nodes(&nodes, &env, &group_name)
-        .expect("Failed to build resource request for nested test.");
-    let res_group = allocate_resources(&farm, &res_request, &env)
-        .expect("Failed to allocate resources for nested test.");
-
-    for (name, vm) in res_group.vms.iter() {
-        env.write_nested_vm(name, vm)
-            .expect("Unable to write nested VM.");
-    }
-
-    let ic_gateway = env
-        .get_deployed_ic_gateway(IC_GATEWAY_VM_NAME)
-        .expect("No HTTP gateway found");
-    let ic_gateway_url = ic_gateway.get_public_url();
-
-    let nns_public_key_override =
-        std::fs::read_to_string(env.prep_dir("").unwrap().root_public_key_path()).unwrap();
-
-    setup_nested_vms(
-        &nodes,
-        &env,
-        &farm,
-        &group_name,
-        &ic_gateway_url,
-        &nns_public_key_override,
-    )
-    .expect("Unable to setup nested VMs.");
-
-    info!(logger, "Nested VM(s) setup complete!");
-}
-
-/// Simplified nested VM setup that bypasses IC Gateway and NNS requirements.
-pub(crate) fn simple_setup_nested_vm_group(env: TestEnv, names: &[&str]) {
-    let logger = env.logger();
-    info!(
-        logger,
-        "Setting up minimal nested VM(s) without IC infrastructure..."
-    );
-
-    let farm_url = env.get_farm_url().expect("Unable to get Farm url.");
-    let farm = Farm::new(farm_url, logger.clone());
-    let group_setup = GroupSetup::read_attribute(&env);
-    let group_name: String = group_setup.infra_group_name;
-
-    let nodes: Vec<NestedNode> = names
-        .iter()
-        .map(|name| NestedNode::new(name.to_string()))
-        .collect();
-
-    // Allocate VM resources
-    let res_request = get_resource_request_for_nested_nodes(&nodes, &env, &group_name)
-        .expect("Failed to build resource request for nested test.");
-    let res_group = allocate_resources(&farm, &res_request, &env)
-        .expect("Failed to allocate resources for nested test.");
-
-    for (name, vm) in res_group.vms.iter() {
-        env.write_nested_vm(name, vm)
-            .expect("Unable to write nested VM.");
-    }
-
-    // Use dummy values for IC Gateway URL and NNS public key
-    let dummy_ic_gateway_url = url::Url::parse("http://localhost:8080").unwrap();
-    let dummy_nns_public_key_override = "dummy_public_key_for_recovery_test";
-
-    setup_nested_vms(
-        &nodes,
-        &env,
-        &farm,
-        &group_name,
-        &dummy_ic_gateway_url,
-        dummy_nns_public_key_override,
-    )
-    .expect("Unable to setup nested VMs with minimal config.");
-
-    info!(logger, "Minimal nested VM(s) setup complete!");
-}
-
-pub(crate) fn start_nested_vm_group(env: TestEnv) {
-    let logger = env.logger();
-    info!(logger, "Setup nested VMs ...");
-
-    let farm_url = env.get_farm_url().expect("Unable to get Farm url.");
-    let farm = Farm::new(farm_url, logger.clone());
-    let group_setup = GroupSetup::read_attribute(&env);
-    let group_name: String = group_setup.infra_group_name;
-
-    start_nested_vms(&env, &farm, &group_name).expect("Unable to start nested VMs.");
-}
-
-=======
->>>>>>> 23201752
 /// Wait for the guest to return any available version (not "unavailable").
 /// Returns the version string when available.
 pub async fn wait_for_guest_version(
