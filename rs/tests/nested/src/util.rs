--- conflicted
+++ resolved
@@ -39,12 +39,8 @@
 use std::net::Ipv6Addr;
 use std::time::Duration;
 
-<<<<<<< HEAD
 use ic_protobuf::registry::replica_version::v1::GuestLaunchMeasurements;
-use slog::info;
-=======
 use slog::{info, Logger};
->>>>>>> 72e04661
 
 /// Use an SSH channel to check the version on the running HostOS.
 pub(crate) fn check_hostos_version(node: &NestedVm) -> String {
