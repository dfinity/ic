use std::io::Read;

use anyhow::{Context, Result};
use ic_canister_client::Sender;
use ic_nervous_system_common_test_keys::{TEST_NEURON_1_ID, TEST_NEURON_1_OWNER_KEYPAIR};
use ic_nns_common::types::NeuronId;
use ic_protobuf::registry::{
    replica_version::v1::BlessedReplicaVersions,
    unassigned_nodes_config::v1::UnassignedNodesConfigRecord,
};
use ic_registry_keys::{
    make_blessed_replica_versions_key, make_unassigned_nodes_config_record_key,
};
use ic_registry_nns_data_provider::registry::RegistryCanister;
use ic_system_test_driver::{
    driver::{
        bootstrap::{setup_nested_vms, start_nested_vms},
        farm::Farm,
        ic_gateway_vm::{HasIcGatewayVm, IC_GATEWAY_VM_NAME},
        nested::{NestedNode, NestedVm, NestedVms},
        resource::{allocate_resources, get_resource_request_for_nested_nodes},
        test_env::{HasIcPrepDir, TestEnv, TestEnvAttribute},
        test_env_api::*,
        test_setup::GroupSetup,
    },
    nns::{
        get_governance_canister, submit_update_elected_hostos_versions_proposal,
        submit_update_elected_replica_versions_proposal,
        submit_update_nodes_hostos_version_proposal,
        submit_update_unassigned_node_version_proposal, vote_execute_proposal_assert_executed,
    },
    util::runtime_from_url,
};
<<<<<<< HEAD
use ic_types::{hostos_version::HostosVersion, NodeId};
use ssh2::Session;
=======
use ic_types::{hostos_version::HostosVersion, NodeId, ReplicaVersion};
use prost::Message;
use regex::Regex;
use reqwest::Client;
use std::net::Ipv6Addr;
>>>>>>> a711a70a

use slog::info;

/// Helper function to execute version check command over SSH session
fn execute_version_check(session: Session) -> String {
    let mut channel = session.channel_session().unwrap();

    channel.exec("cat /boot/version.txt").unwrap();
    let mut s = String::new();
    channel.read_to_string(&mut s).unwrap();
    channel.close().ok();
    channel.wait_close().ok();

    assert!(
        channel.exit_status().unwrap() == 0,
        "Checking version failed."
    );

    s.trim().to_string()
}

<<<<<<< HEAD
/// Use an SSH channel to check the version on the running HostOS.
pub(crate) fn check_hostos_version(node: &NestedVm) -> String {
    let session = node
        .block_on_ssh_session()
        .expect("Could not reach HostOS VM.");
    execute_version_check(session)
}

/// Use an SSH channel to check the version on the running GuestOS.
pub(crate) fn check_guestos_version(node: &NestedVm) -> String {
    let session = node
        .block_on_guest_ssh_session()
        .expect("Could not reach GuestOS VM.");
    execute_version_check(session)
=======
/// Submit a proposal to elect a new GuestOS version
pub(crate) async fn elect_guestos_version(
    nns_node: &IcNodeSnapshot,
    target_version: ReplicaVersion,
    sha256: String,
    upgrade_urls: Vec<String>,
) {
    let nns = runtime_from_url(nns_node.get_public_url(), nns_node.effective_canister_id());
    let governance_canister = get_governance_canister(&nns);
    let test_neuron_id = NeuronId(TEST_NEURON_1_ID);
    let proposal_sender = Sender::from_keypair(&TEST_NEURON_1_OWNER_KEYPAIR);

    let proposal_id = submit_update_elected_replica_versions_proposal(
        &governance_canister,
        proposal_sender.clone(),
        test_neuron_id,
        Some(target_version),
        Some(sha256),
        upgrade_urls,
        vec![],
    )
    .await;
    vote_execute_proposal_assert_executed(&governance_canister, proposal_id).await;
}

/// Get the current unassigned nodes configuration from the NNS registry.
pub(crate) async fn get_unassigned_nodes_config(
    nns_node: &IcNodeSnapshot,
) -> UnassignedNodesConfigRecord {
    let registry_canister = RegistryCanister::new(vec![nns_node.get_public_url()]);
    let unassigned_nodes_config_result = registry_canister
        .get_value(
            make_unassigned_nodes_config_record_key()
                .as_bytes()
                .to_vec(),
            None,
        )
        .await
        .unwrap();
    UnassignedNodesConfigRecord::decode(&*unassigned_nodes_config_result.0).unwrap()
}

/// Get the blessed guestOS version from the NNS registry.
pub(crate) async fn get_blessed_guestos_versions(
    nns_node: &IcNodeSnapshot,
) -> BlessedReplicaVersions {
    let registry_canister = RegistryCanister::new(vec![nns_node.get_public_url()]);
    let blessed_vers_result = registry_canister
        .get_value(
            make_blessed_replica_versions_key().as_bytes().to_vec(),
            None,
        )
        .await
        .unwrap();
    BlessedReplicaVersions::decode(&*blessed_vers_result.0).unwrap()
}

/// Get the blessed guestOS version from the NNS registry.
pub(crate) async fn update_unassigned_nodes(
    nns_node: &IcNodeSnapshot,
    target_version: &ReplicaVersion,
) {
    let nns = runtime_from_url(nns_node.get_public_url(), nns_node.effective_canister_id());
    let governance_canister = get_governance_canister(&nns);
    let test_neuron_id = NeuronId(TEST_NEURON_1_ID);
    let proposal_sender = Sender::from_keypair(&TEST_NEURON_1_OWNER_KEYPAIR);
    let proposal_id = submit_update_unassigned_node_version_proposal(
        &governance_canister,
        proposal_sender,
        test_neuron_id,
        target_version.to_string(),
    )
    .await;
    vote_execute_proposal_assert_executed(&governance_canister, proposal_id).await;
}

/// Get the current GuestOS version from the metrics endpoint of the guest.
pub async fn check_guestos_version(client: &Client, ipv6_address: &Ipv6Addr) -> Result<String> {
    let url = format!("https://[{ipv6_address}]:9100/metrics");

    let response = client
        .get(&url)
        .send()
        .await
        .context("Failed to send HTTP request")?;

    let body = response
        .text()
        .await
        .context("Failed to read response body")?;

    let re =
        Regex::new(r#"guestos_version\{version="([^"]+)""#).context("Failed to compile regex")?;

    re.captures(&body)
        .and_then(|caps| caps.get(1))
        .map(|m| m.as_str().to_string())
        .context("Version string not found in response")
>>>>>>> a711a70a
}

/// Submit a proposal to elect a new HostOS version
pub(crate) async fn elect_hostos_version(
    nns_node: &IcNodeSnapshot,
    target_version: &HostosVersion,
    sha256: &str,
    upgrade_urls: Vec<String>,
) {
    let nns = runtime_from_url(nns_node.get_public_url(), nns_node.effective_canister_id());
    let governance_canister = get_governance_canister(&nns);
    let test_neuron_id = NeuronId(TEST_NEURON_1_ID);
    let proposal_sender = Sender::from_keypair(&TEST_NEURON_1_OWNER_KEYPAIR);

    let proposal_id = submit_update_elected_hostos_versions_proposal(
        &governance_canister,
        proposal_sender.clone(),
        test_neuron_id,
        target_version,
        sha256.to_string(),
        upgrade_urls,
        vec![],
    )
    .await;
    vote_execute_proposal_assert_executed(&governance_canister, proposal_id).await;
}

/// Submit a proposal to update the HostOS version on a node
pub(crate) async fn update_nodes_hostos_version(
    nns_node: &IcNodeSnapshot,
    new_hostos_version: &HostosVersion,
    node_ids: Vec<NodeId>,
) {
    let nns = runtime_from_url(nns_node.get_public_url(), nns_node.effective_canister_id());
    let governance_canister = get_governance_canister(&nns);
    let test_neuron_id = NeuronId(TEST_NEURON_1_ID);
    let proposal_sender = Sender::from_keypair(&TEST_NEURON_1_OWNER_KEYPAIR);

    let proposal_id = submit_update_nodes_hostos_version_proposal(
        &governance_canister,
        proposal_sender.clone(),
        test_neuron_id,
        new_hostos_version.clone(),
        node_ids,
    )
    .await;
    vote_execute_proposal_assert_executed(&governance_canister, proposal_id).await;
}

pub(crate) fn setup_nested_vm(env: TestEnv, name: &str) {
    let logger = env.logger();
    info!(logger, "Setup nested VMs ...");

    let farm_url = env.get_farm_url().expect("Unable to get Farm url.");
    let farm = Farm::new(farm_url, logger.clone());
    let group_setup = GroupSetup::read_attribute(&env);
    let group_name: String = group_setup.infra_group_name;

    let nodes = vec![NestedNode::new(name.to_owned())];

    let res_request = get_resource_request_for_nested_nodes(&nodes, &env, &group_name)
        .expect("Failed to build resource request for nested test.");
    let res_group = allocate_resources(&farm, &res_request, &env)
        .expect("Failed to allocate resources for nested test.");

    for (name, vm) in res_group.vms.iter() {
        env.write_nested_vm(name, vm)
            .expect("Unable to write nested VM.");
    }

    let ic_gateway = env
        .get_deployed_ic_gateway(IC_GATEWAY_VM_NAME)
        .expect("No HTTP gateway found");
    let ic_gateway_url = ic_gateway.get_public_url();

    let nns_public_key =
        std::fs::read_to_string(env.prep_dir("").unwrap().root_public_key_path()).unwrap();

    setup_nested_vms(
        &nodes,
        &env,
        &farm,
        &group_name,
        &ic_gateway_url,
        &nns_public_key,
    )
    .expect("Unable to setup nested VMs.");
}

pub(crate) fn start_nested_vm(env: TestEnv) {
    let logger = env.logger();
    info!(logger, "Setup nested VMs ...");

    let farm_url = env.get_farm_url().expect("Unable to get Farm url.");
    let farm = Farm::new(farm_url, logger.clone());
    let group_setup = GroupSetup::read_attribute(&env);
    let group_name: String = group_setup.infra_group_name;

    start_nested_vms(&env, &farm, &group_name).expect("Unable to start nested VMs.");
}<|MERGE_RESOLUTION|>--- conflicted
+++ resolved
@@ -31,16 +31,12 @@
     },
     util::runtime_from_url,
 };
-<<<<<<< HEAD
-use ic_types::{hostos_version::HostosVersion, NodeId};
-use ssh2::Session;
-=======
 use ic_types::{hostos_version::HostosVersion, NodeId, ReplicaVersion};
 use prost::Message;
 use regex::Regex;
 use reqwest::Client;
+use ssh2::Session;
 use std::net::Ipv6Addr;
->>>>>>> a711a70a
 
 use slog::info;
 
@@ -62,7 +58,6 @@
     s.trim().to_string()
 }
 
-<<<<<<< HEAD
 /// Use an SSH channel to check the version on the running HostOS.
 pub(crate) fn check_hostos_version(node: &NestedVm) -> String {
     let session = node
@@ -77,7 +72,8 @@
         .block_on_guest_ssh_session()
         .expect("Could not reach GuestOS VM.");
     execute_version_check(session)
-=======
+}
+
 /// Submit a proposal to elect a new GuestOS version
 pub(crate) async fn elect_guestos_version(
     nns_node: &IcNodeSnapshot,
@@ -176,7 +172,6 @@
         .and_then(|caps| caps.get(1))
         .map(|m| m.as_str().to_string())
         .context("Version string not found in response")
->>>>>>> a711a70a
 }
 
 /// Submit a proposal to elect a new HostOS version
