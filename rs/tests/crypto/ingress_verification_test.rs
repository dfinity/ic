--- conflicted
+++ resolved
@@ -20,12 +20,8 @@
     HttpReadStateContent, HttpRequestEnvelope, HttpUserQuery, MessageId, SignedDelegation,
 };
 use ic_types::{CanisterId, PrincipalId, Time};
-<<<<<<< HEAD
 use ic_universal_canister::wasm;
-use rand::{CryptoRng, Rng};
-=======
 use rand::{CryptoRng, Rng, SeedableRng, rngs::StdRng};
->>>>>>> 5db5614e
 use reqwest::{StatusCode, Url};
 use slog::{debug, info};
 
@@ -44,15 +40,11 @@
                 .add_test(systest!(requests_with_delegations_with_targets; 3))
                 .add_test(systest!(requests_with_delegation_loop; 2))
                 .add_test(systest!(requests_with_delegation_loop; 3))
-<<<<<<< HEAD
                 .add_test(systest!(requests_to_mgmt_canister_with_delegations; 2))
                 .add_test(systest!(requests_to_mgmt_canister_with_delegations; 3))
                 .add_test(systest!(requests_to_mgmt_canister_with_delegations; 4))
-                .add_test(systest!(requests_with_invalid_expiry)),
-=======
                 .add_test(systest!(requests_with_invalid_expiry))
                 .add_test(systest!(requests_with_canister_signature)),
->>>>>>> 5db5614e
         )
         .execute_from_args()?;
     Ok(())
@@ -598,7 +590,7 @@
                 let mut identities = vec![];
 
                 for _ in 0..4 {
-                    let id_type = GenericIdentityType::random(rng);
+                    let id_type = GenericIdentityType::random_incl_canister(&canister, rng);
                     identities.push(GenericIdentity::new(id_type, rng));
                 }
 
@@ -617,14 +609,8 @@
                     perform_update_call_with_delegations(&test_info, sender, signer, &delegations)
                         .await;
 
-<<<<<<< HEAD
                 assert_eq!(query_result, 400);
                 assert_eq!(update_result, 400);
-=======
-            for _ in 0..4 {
-                let id_type = GenericIdentityType::random_incl_canister(&canister, rng);
-                identities.push(GenericIdentity::new(id_type, rng));
->>>>>>> 5db5614e
             }
 
             // Test case: An indirect cycle in delegations should be detected and rejected
@@ -632,7 +618,7 @@
                 let mut identities = vec![];
 
                 for _ in 0..4 {
-                    let id_type = GenericIdentityType::random(rng);
+                    let id_type = GenericIdentityType::random_incl_canister(&canister, rng);
                     identities.push(GenericIdentity::new(id_type, rng));
                 }
 
@@ -708,7 +694,7 @@
                 let mut targets = vec![];
 
                 for _ in 0..=delegation_count {
-                    let id_type = GenericIdentityType::random(rng);
+                    let id_type = GenericIdentityType::random_incl_canister(&canister_id, rng);
                     identities.push(GenericIdentity::new(id_type, rng));
                     if include_mgmt_canister_id {
                         targets.push(random_canister_ids_including(
@@ -1350,9 +1336,7 @@
         signature,
     )
     .await
-<<<<<<< HEAD
     .status()
-=======
 }
 
 fn random_n_bytes<R: Rng + CryptoRng>(n: u32, rng: &mut R) -> Vec<u8> {
@@ -1387,5 +1371,4 @@
     serializer.self_describe().unwrap();
     certificate.serialize(&mut serializer).unwrap();
     serializer.into_inner()
->>>>>>> 5db5614e
 }