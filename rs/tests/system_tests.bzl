--- conflicted
+++ resolved
@@ -49,13 +49,6 @@
               done
             fi
 
-<<<<<<< HEAD
-            if [ "${{RUN_SCRIPT_HOSTOS_UPDATE_IMG_TEST}}" = "true" ]; then
-                export ENV_DEPS__HOSTOS_UPDATE_IMG_VERSION="$(cat ${{ENV_DEPS__IC_VERSION_FILE}})-test"
-                export ENV_DEPS__HOSTOS_UPDATE_IMG_URL="${{ENV_DEPS__HOSTOS_UPDATE_IMG_TEST_URL:-}}"
-                export ENV_DEPS__HOSTOS_UPDATE_IMG_SHA="${{ENV_DEPS__HOSTOS_UPDATE_IMG_TEST_HASH:-}}"
-            fi
-
             if [ -v ENV_DEPS__GUESTOS_LAUNCH_MEASUREMENTS_PATH ]; then
                 export ENV_DEPS__GUESTOS_LAUNCH_MEASUREMENTS="$(cat "$ENV_DEPS__GUESTOS_LAUNCH_MEASUREMENTS_PATH")"
             fi
@@ -68,8 +61,6 @@
                 export ENV_DEPS__GUESTOS_MALICIOUS_LAUNCH_MEASUREMENTS="$(cat "$ENV_DEPS__GUESTOS_MALICIOUS_LAUNCH_MEASUREMENTS_PATH")"
             fi
 
-=======
->>>>>>> 87e8fb92
             # clean up the env for the test
             unset RUN_SCRIPT_ICOS_IMAGES RUN_SCRIPT_UPLOAD_SYSTEST_DEP
 
@@ -326,11 +317,13 @@
         # TODO: Until the version can be passed directly in the env variable, pass the file and let the test driver resolve it, instead.
         _env_deps["ENV_DEPS__GUESTOS_UPDATE_IMG_VERSION"] = _guestos + "version-test.txt"
         icos_images["ENV_DEPS__GUESTOS_UPDATE_IMG"] = _guestos + "update-img-test.tar.zst"
+        _env_deps["ENV_DEPS__GUESTOS_LAUNCH_MEASUREMENTS_PATH"] = _guestos + "launch-measurements-test.json"
 
     if uses_guestos_mainnet_update:
         mainnet_guestos_version = mainnet_icos_versions["hostos"]["latest_release"]["version"]
         env["ENV_DEPS__GUESTOS_UPDATE_IMG_VERSION"] = mainnet_guestos_version
         env["ENV_DEPS__GUESTOS_UPDATE_IMG_URL"] = base_download_url(mainnet_guestos_version, "guest-os", True, False) + "update-img.tar.zst"
+        ADD MEASUREMENTS
 
         # TODO: Until the update hash is stored in the repo, pass the URL and let the test driver resolve it, instead.
         env["ENV_DEPS__GUESTOS_UPDATE_IMG_HASH"] = base_download_url(mainnet_guestos_version, "guest-os", True, False)
@@ -353,11 +346,6 @@
         _env_deps["ENV_DEPS__SETUPOS_BUILD_CONFIG"] = "//ic-os:dev-tools/build-setupos-config-image.sh"
         _env_deps["ENV_DEPS__SETUPOS_CREATE_CONFIG"] = "//rs/ic_os/dev_test_tools/setupos-image-config:setupos-create-config"
 
-<<<<<<< HEAD
-    if uses_guestos_dev_test:
-        icos_images["ENV_DEPS__GUESTOS_UPDATE_IMG_TEST"] = _guestos + "update-img-test.tar.zst"
-        _env_deps["ENV_DEPS__GUESTOS_LAUNCH_MEASUREMENTS_TEST_PATH"] = _guestos + "launch-measurements-test.json"
-=======
     if uses_hostos_update:
         # TODO: Until the version can be passed directly in the env variable, pass the file and let the test driver resolve it, instead.
         _env_deps["ENV_DEPS__HOSTOS_UPDATE_IMG_VERSION"] = _guestos + "version.txt"
@@ -373,7 +361,6 @@
         env["ENV_DEPS__HOSTOS_UPDATE_IMG_VERSION"] = mainnet_hostos_version
         env["ENV_DEPS__HOSTOS_UPDATE_IMG_URL"] = base_download_url(mainnet_hostos_version, "host-os", True, False) + "update-img.tar.zst"
         env["ENV_DEPS__HOSTOS_UPDATE_IMG_HASH"] = mainnet_icos_versions["hostos"]["latest_release"]["update_img_hash"]
->>>>>>> 87e8fb92
 
     if malicious:
         _guestos_malicous = "//ic-os/guestos/envs/dev-malicious:"
