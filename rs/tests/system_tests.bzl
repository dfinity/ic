--- conflicted
+++ resolved
@@ -55,18 +55,6 @@
               done
             fi
 
-<<<<<<< HEAD
-            if [ -v ENV_DEPS__GUESTOS_LAUNCH_MEASUREMENTS_PATH ]; then
-                export ENV_DEPS__GUESTOS_LAUNCH_MEASUREMENTS="$(cat "$ENV_DEPS__GUESTOS_LAUNCH_MEASUREMENTS_PATH")"
-            fi
-
-            if [ -v ENV_DEPS__GUESTOS_LAUNCH_MEASUREMENTS_TEST_PATH ]; then
-                export ENV_DEPS__GUESTOS_LAUNCH_MEASUREMENTS_TEST="$(cat "$ENV_DEPS__GUESTOS_LAUNCH_MEASUREMENTS_TEST_PATH")"
-            fi
-
-            if [ -v ENV_DEPS__GUESTOS_MALICIOUS_LAUNCH_MEASUREMENTS_PATH ]; then
-                export ENV_DEPS__GUESTOS_MALICIOUS_LAUNCH_MEASUREMENTS="$(cat "$ENV_DEPS__GUESTOS_MALICIOUS_LAUNCH_MEASUREMENTS_PATH")"
-=======
             # RUN_SCRIPT_INFO_FILE_VARS:
             # For every var specified, pull the value from info_file, and
             # expose it to the test plus the given suffix.
@@ -84,7 +72,6 @@
                   # Expose the variable to the test.
                   export "${{env_var_name}}"="$(grep <{info_file} -e ${{info_var_name}} | cut -d' ' -f2)${{suffix}}"
               done
->>>>>>> 72e04661
             fi
 
             # clean up the env for the test
@@ -339,16 +326,10 @@
         # NOTE: Uses the "NNS" subnet to determine mainnet version
         env["ENV_DEPS__GUESTOS_DISK_IMG_VERSION"] = MAINNET_NNS_SUBNET_REVISION
         icos_images["ENV_DEPS__GUESTOS_DISK_IMG"] = "//ic-os/setupos:mainnet-guest-img.tar.zst"
-<<<<<<< HEAD
-        env["ENV_DEPS__GUESTOS_INITIAL_UPDATE_IMG_URL"] = base_download_url(mainnet_guestos_version, "guest-os", True, False) + "update-img.tar.zst"
-
-        # TODO: Until the update hash is stored in the repo, pass the URL and let the test driver resolve it, instead.
-        env["ENV_DEPS__GUESTOS_INITIAL_UPDATE_IMG_HASH"] = base_download_url(mainnet_guestos_version, "guest-os", True, False)
-        env["ENV_DEPS__GUESTOS_INITIAL_LAUNCH_MEASUREMENTS"] = base_download_url(mainnet_guestos_version, "guest-os", True, False) + "launch-measurements.json"
-=======
         env["ENV_DEPS__GUESTOS_INITIAL_UPDATE_IMG_URL"] = base_download_url(MAINNET_NNS_SUBNET_REVISION, "guest-os", True, False) + "update-img.tar.zst"
         env["ENV_DEPS__GUESTOS_INITIAL_UPDATE_IMG_HASH"] = MAINNET_NNS_SUBNET_HASH
->>>>>>> 72e04661
+
+    #        _env_deps["ENV_DEPS__GUESTOS_INITIAL_LAUNCH_MEASUREMENTS_FILE"] = ... # TODO: Load mainnet measurement once available
 
     if uses_guestos_recovery_dev_img:
         info_file_vars["ENV_DEPS__GUESTOS_DISK_IMG_VERSION"] = ["STABLE_VERSION"]
@@ -359,33 +340,30 @@
         info_file_vars["ENV_DEPS__GUESTOS_DISK_IMG_VERSION"] = ["STABLE_VERSION"]
         icos_images["ENV_DEPS__GUESTOS_DISK_IMG"] = _guestos_malicious + "disk-img.tar.zst"
         icos_images["ENV_DEPS__GUESTOS_INITIAL_UPDATE_IMG"] = _guestos_malicious + "update-img.tar.zst"
+        _env_deps["ENV_DEPS__GUESTOS_INITIAL_LAUNCH_MEASUREMENTS_FILE"] = _guestos_malicious + "launch-measurements.json"
 
     if uses_guestos_update:
         info_file_vars["ENV_DEPS__GUESTOS_UPDATE_IMG_VERSION"] = ["STABLE_VERSION"]
         icos_images["ENV_DEPS__GUESTOS_UPDATE_IMG"] = _guestos + "update-img.tar.zst"
-        _env_deps["ENV_DEPS__GUESTOS_LAUNCH_MEASUREMENTS_PATH"] = _guestos + "launch-measurements.json"
+        _env_deps["ENV_DEPS__GUESTOS_LAUNCH_MEASUREMENTS_FILE"] = _guestos + "launch-measurements.json"
 
     if uses_guestos_test_update:
         info_file_vars["ENV_DEPS__GUESTOS_UPDATE_IMG_VERSION"] = ["STABLE_VERSION", "-test"]
         icos_images["ENV_DEPS__GUESTOS_UPDATE_IMG"] = _guestos + "update-img-test.tar.zst"
-        _env_deps["ENV_DEPS__GUESTOS_LAUNCH_MEASUREMENTS_PATH"] = _guestos + "launch-measurements-test.json"
+        _env_deps["ENV_DEPS__GUESTOS_LAUNCH_MEASUREMENTS_FILE"] = _guestos + "launch-measurements-test.json"
 
     if uses_guestos_mainnet_update:
-<<<<<<< HEAD
-        mainnet_guestos_version = mainnet_icos_versions["hostos"]["latest_release"]["version"]
-        env["ENV_DEPS__GUESTOS_UPDATE_IMG_VERSION"] = mainnet_guestos_version
-        env["ENV_DEPS__GUESTOS_UPDATE_IMG_URL"] = base_download_url(mainnet_guestos_version, "guest-os", True, False) + "update-img.tar.zst"
-        env["ENV_DEPS__GUESTOS_LAUNCH_MEASUREMENTS_URL"] = base_download_url(mainnet_guestos_version, "guest-os", True, False) + "launch-measurements.json"
-=======
         # NOTE: Uses the "NNS" subnet to determine mainnet version
         env["ENV_DEPS__GUESTOS_UPDATE_IMG_VERSION"] = MAINNET_NNS_SUBNET_REVISION
         env["ENV_DEPS__GUESTOS_UPDATE_IMG_URL"] = base_download_url(MAINNET_NNS_SUBNET_REVISION, "guest-os", True, False) + "update-img.tar.zst"
         env["ENV_DEPS__GUESTOS_UPDATE_IMG_HASH"] = MAINNET_NNS_SUBNET_HASH
->>>>>>> 72e04661
+
+    #        _env_deps["ENV_DEPS__GUESTOS_LAUNCH_MEASUREMENTS_FILE"] = ... # TODO: Load mainnet measurement once available
 
     if uses_guestos_malicious_update:
         info_file_vars["ENV_DEPS__GUESTOS_UPDATE_IMG_VERSION"] = ["STABLE_VERSION"]
         icos_images["ENV_DEPS__GUESTOS_UPDATE_IMG"] = _guestos_malicious + "update-img.tar.zst"
+        _env_deps["ENV_DEPS__GUESTOS_LAUNCH_MEASUREMENTS_FILE"] = _guestos_malicious + "launch-measurements-test.json"
 
     if uses_setupos_img:
         icos_images["ENV_DEPS__EMPTY_DISK_IMG"] = "//rs/tests/nested:empty-disk-img.tar.zst"
@@ -425,13 +403,7 @@
             if dep not in UNIVERSAL_VM_RUNTIME_DEPS:
                 deps.append(dep)
 
-<<<<<<< HEAD
-        icos_images["ENV_DEPS__GUESTOS_MALICIOUS_DISK_IMG"] = _guestos_malicous + "disk-img.tar.zst"
-        icos_images["ENV_DEPS__GUESTOS_MALICIOUS_UPDATE_IMG"] = _guestos_malicous + "update-img.tar.zst"
-        _env_deps["ENV_DEPS__GUESTOS_MALICIOUS_LAUNCH_MEASUREMENTS_PATH"] = _guestos_malicous + "launch-measurements.json"
-=======
         deps = deps + UNIVERSAL_VM_RUNTIME_DEPS
->>>>>>> 72e04661
 
     run_system_test(
         name = name,
