--- conflicted
+++ resolved
@@ -149,18 +149,12 @@
     let log = env.logger();
     info!(log, "Running recovery engine test...");
 
-<<<<<<< HEAD
-    let expected_cup_b64 = read_env_var_path_to_string("RECOVERY_CUP_B64_PATH");
-    let expected_local_store_1_b64 = read_env_var_path_to_string("RECOVERY_STORE_1_B64_PATH");
-    let expected_local_store_2_b64 = read_env_var_path_to_string("RECOVERY_STORE_2_B64_PATH");
-    let recovery_hash = read_env_var_path_to_string("RECOVERY_HASH_PATH");
-=======
     let expected_cup_b64 = read_dependency_from_env_to_string("RECOVERY_CUP_B64_PATH").unwrap();
     let expected_local_store_1_b64 =
         read_dependency_from_env_to_string("RECOVERY_STORE_1_B64_PATH").unwrap();
     let expected_local_store_2_b64 =
         read_dependency_from_env_to_string("RECOVERY_STORE_2_B64_PATH").unwrap();
->>>>>>> 9eb4954a
+    let recovery_hash = read_dependency_from_env_to_string("RECOVERY_HASH_PATH").unwrap();
 
     let node = env
         .topology_snapshot()
