load("@rules_rust//rust:defs.bzl", "rust_library")
load("//rs/tests:common.bzl", "COUNTER_CANISTER_RUNTIME_DEPS", "GRAFANA_RUNTIME_DEPS", "GUESTOS_RUNTIME_DEPS", "MACRO_DEPENDENCIES", "MAINNET_REVISION_RUNTIME_DEPS")
load("//rs/tests:system_tests.bzl", "system_test", "system_test_nns")

package(default_visibility = ["//rs:system-tests-pkg"])

<<<<<<< HEAD
BACKUP_RUNTIME_DEPS = ["//rs/tests:backup/binaries"]

system_test_nns(
    name = "backup_manager_test",
    extra_head_nns_tags = [],  # don't run the head_nns variant on nightly since it aleady runs on on_push_to_master.
    flaky = True,
    proc_macro_deps = MACRO_DEPENDENCIES,
    tags = [
        "experimental_system_test_colocation",
        "on_push_to_master",  # since it takes longer than 5 minutes.
    ],
    target_compatible_with = ["@platforms//os:linux"],  # requires libssh that does not build on Mac OS
    runtime_deps =
        GUESTOS_RUNTIME_DEPS +
        UNIVERSAL_VM_RUNTIME_DEPS +
        MAINNET_REVISION_RUNTIME_DEPS +
        BACKUP_RUNTIME_DEPS,
    deps = [
        # Keep sorted.
        "//rs/backup",
        "//rs/registry/subnet_features",
        "//rs/registry/subnet_type",
        "//rs/tests/consensus/tecdsa/utils",
        "//rs/tests/consensus/utils",
        "//rs/tests/driver:ic-system-test-driver",
        "//rs/types/base_types",
        "//rs/types/types",
        "@crate_index//:anyhow",
        "@crate_index//:hex",
        "@crate_index//:serde_json",
        "@crate_index//:slog",
        "@crate_index//:tempfile",
    ],
)

=======
>>>>>>> b98f0fee
rust_library(
    name = "catch_up_test_common",
    testonly = True,
    srcs = ["catch_up_test_common/src/lib.rs"],
    crate_name = "ic_consensus_system_test_catch_up_test_common",
    deps = [
        # Keep sorted.
        "//rs/tests/consensus/utils",
        "//rs/tests/driver:ic-system-test-driver",
        "//rs/types/types",
        "@crate_index//:anyhow",
        "@crate_index//:futures",
        "@crate_index//:slog",
    ],
)

system_test(
    name = "catch_up_loop_prevention_test",
    flaky = True,
    malicious = True,
    proc_macro_deps = MACRO_DEPENDENCIES,
    # TODO(NET-1683): Adjust test for faster p2p
    tags = [
        "k8s",
        "system_test_hourly",
    ],
    target_compatible_with = ["@platforms//os:linux"],  # requires libssh that does not build on Mac OS
    test_timeout = "eternal",
    uses_guestos_dev = True,
    runtime_deps = ["//ic-os/components:hostos-scripts/build-bootstrap-config-image.sh"] + GRAFANA_RUNTIME_DEPS,
    deps = [
        # Keep sorted.
        ":catch_up_test_common",
        "//rs/registry/subnet_type",
        "//rs/tests/driver:ic-system-test-driver",
        "//rs/types/types",
        "@crate_index//:anyhow",
    ],
)

system_test(
    name = "catch_up_possible_test",
    malicious = True,
    proc_macro_deps = MACRO_DEPENDENCIES,
    # TODO(NET-1683): Adjust test for faster p2p
    tags = [
        "k8s",
        "system_test_hourly",
    ],
    target_compatible_with = ["@platforms//os:linux"],  # requires libssh that does not build on Mac OS
    uses_guestos_dev = True,
    runtime_deps = ["//ic-os/components:hostos-scripts/build-bootstrap-config-image.sh"] + GRAFANA_RUNTIME_DEPS,
    deps = [
        # Keep sorted.
        ":catch_up_test_common",
        "//rs/registry/subnet_type",
        "//rs/tests/driver:ic-system-test-driver",
        "//rs/types/types",
        "@crate_index//:anyhow",
    ],
)

system_test(
    name = "dual_workload_test",
    flaky = True,
    proc_macro_deps = MACRO_DEPENDENCIES,
    tags = [
        "k8s",
    ],
    target_compatible_with = ["@platforms//os:linux"],  # requires libssh that does not build on Mac OS
    runtime_deps = GUESTOS_RUNTIME_DEPS,
    deps = [
        # Keep sorted.
        "//rs/registry/subnet_type",
        "//rs/tests/driver:ic-system-test-driver",
        "//rs/types/base_types",
        "//rs/universal_canister/lib",
        "@crate_index//:anyhow",
        "@crate_index//:futures",
        "@crate_index//:ic-agent",
        "@crate_index//:slog",
        "@crate_index//:tokio",
    ],
)

rust_library(
    name = "liveness_test_common",
    testonly = True,
    srcs = ["liveness_test_common/src/lib.rs"],
    crate_name = "ic_consensus_system_test_liveness_test_common",
    deps = [
        # Keep sorted.
        "//rs/registry/subnet_type",
        "//rs/tests/driver:ic-system-test-driver",
        "//rs/types/base_types",
        "@crate_index//:ic-agent",
        "@crate_index//:rand",
        "@crate_index//:rand_chacha",
        "@crate_index//:slog",
        "@crate_index//:tokio",
    ],
)

system_test(
    name = "liveness_with_equivocation_test",
    flaky = True,
    malicious = True,
    proc_macro_deps = MACRO_DEPENDENCIES,
    tags = [
        "k8s",
    ],
    target_compatible_with = ["@platforms//os:linux"],  # requires libssh that does not build on Mac OS
    uses_guestos_dev = True,
    uses_guestos_dev_test = True,
    runtime_deps = ["//ic-os/components:hostos-scripts/build-bootstrap-config-image.sh"],
    deps = [
        # Keep sorted.
        ":liveness_test_common",
        "//rs/registry/subnet_type",
        "//rs/tests/driver:ic-system-test-driver",
        "//rs/types/types",
        "@crate_index//:anyhow",
    ],
)

system_test(
    name = "max_ingress_payload_size_test",
    flaky = True,
    proc_macro_deps = MACRO_DEPENDENCIES,
    tags = [
        "k8s",
    ],
    target_compatible_with = ["@platforms//os:linux"],  # requires libssh that does not build on Mac OS
    runtime_deps = GUESTOS_RUNTIME_DEPS,
    deps = [
        # Keep sorted.
        "//rs/registry/subnet_type",
        "//rs/tests/driver:ic-system-test-driver",
        "//rs/types/base_types",
        "//rs/universal_canister/lib",
        "@crate_index//:anyhow",
        "@crate_index//:futures",
        "@crate_index//:ic-agent",
        "@crate_index//:slog",
        "@crate_index//:tokio",
    ],
)

system_test(
    name = "max_xnet_payload_size_test",
    flaky = True,
    proc_macro_deps = MACRO_DEPENDENCIES,
    tags = [
        "k8s",
    ],
    target_compatible_with = ["@platforms//os:linux"],  # requires libssh that does not build on Mac OS
    runtime_deps = GUESTOS_RUNTIME_DEPS,
    deps = [
        # Keep sorted.
        "//rs/registry/subnet_type",
        "//rs/tests/driver:ic-system-test-driver",
        "//rs/types/base_types",
        "//rs/universal_canister/lib",
        "@crate_index//:anyhow",
        "@crate_index//:futures",
        "@crate_index//:ic-agent",
        "@crate_index//:slog",
        "@crate_index//:tokio",
    ],
)

system_test_nns(
    name = "node_graceful_leaving_test",
    flaky = True,
    proc_macro_deps = MACRO_DEPENDENCIES,
    tags = [
        "k8s",
    ],
    target_compatible_with = ["@platforms//os:linux"],  # requires libssh that does not build on Mac OS
    runtime_deps = GUESTOS_RUNTIME_DEPS,
    deps = [
        # Keep sorted.
        "//rs/registry/subnet_type",
        "//rs/tests/driver:ic-system-test-driver",
        "//rs/types/base_types",
        "//rs/types/types",
        "@crate_index//:anyhow",
        "@crate_index//:rand",
        "@crate_index//:rand_chacha",
        "@crate_index//:slog",
    ],
)

system_test_nns(
    name = "subnet_splitting_test",
    extra_head_nns_tags = [],  # don't run the head_nns variant on nightly since it aleady runs on on_push_to_master.
    flaky = True,
    proc_macro_deps = MACRO_DEPENDENCIES,
    tags = [
        "experimental_system_test_colocation",
        "k8s",
        "on_push_to_master",  # since it takes longer than 5 minutes.
        "subnet_splitting",
    ],
    target_compatible_with = ["@platforms//os:linux"],  # requires libssh that does not build on Mac OS
    runtime_deps =
        GUESTOS_RUNTIME_DEPS +
        MAINNET_REVISION_RUNTIME_DEPS + [
            "//rs/tests:recovery/binaries",
        ],
    deps = [
        "//rs/recovery",
        "//rs/recovery/subnet_splitting",
        "//rs/registry/routing_table",
        "//rs/registry/subnet_type",
        "//rs/tests/consensus/utils",
        "//rs/tests/driver:ic-system-test-driver",
        "//rs/types/base_types",
        "//rs/types/types",
        "@crate_index//:anyhow",
        "@crate_index//:candid",
        "@crate_index//:slog",
    ],
)

system_test(
    name = "replica_determinism_test",
    flaky = True,
    malicious = True,
    proc_macro_deps = MACRO_DEPENDENCIES,
    tags = [
        "k8s",
    ],
    target_compatible_with = ["@platforms//os:linux"],  # requires libssh that does not build on Mac OS
    uses_guestos_dev = True,
    uses_guestos_dev_test = True,
    runtime_deps = ["//ic-os/components:hostos-scripts/build-bootstrap-config-image.sh"],
    deps = [
        # Keep sorted.
        "//rs/registry/subnet_type",
        "//rs/tests/driver:ic-system-test-driver",
        "//rs/types/types",
        "//rs/universal_canister/lib",
        "@crate_index//:anyhow",
        "@crate_index//:slog",
        "@crate_index//:tokio",
    ],
)

system_test(
    name = "request_auth_malicious_replica_test",
    flaky = True,
    malicious = True,
    proc_macro_deps = MACRO_DEPENDENCIES,
    tags = [
        "k8s",
    ],
    target_compatible_with = ["@platforms//os:linux"],  # requires libssh that does not build on Mac OS
    uses_guestos_dev = True,
    uses_guestos_dev_test = True,
    runtime_deps = ["//ic-os/components:hostos-scripts/build-bootstrap-config-image.sh"],
    deps = [
        # Keep sorted.
        "//rs/crypto/test_utils/reproducible_rng",
        "//rs/registry/subnet_type",
        "//rs/tests/driver:ic-system-test-driver",
        "//rs/types/types",
        "//rs/universal_canister/lib",
        "@crate_index//:anyhow",
        "@crate_index//:ic-agent",
        "@crate_index//:k256",
        "@crate_index//:rand",
        "@crate_index//:reqwest",
        "@crate_index//:serde_cbor",
        "@crate_index//:slog",
        "@crate_index//:tokio",
        "@crate_index//:url",
    ],
)

system_test(
    name = "safety_test",
    flaky = True,
    malicious = True,
    proc_macro_deps = MACRO_DEPENDENCIES,
    tags = [
        "k8s",
    ],
    target_compatible_with = ["@platforms//os:linux"],  # requires libssh that does not build on Mac OS
    uses_guestos_dev = True,
    uses_guestos_dev_test = True,
    runtime_deps = ["//ic-os/components:hostos-scripts/build-bootstrap-config-image.sh"],
    deps = [
        # Keep sorted.
        ":liveness_test_common",
        "//rs/registry/subnet_type",
        "//rs/tests/driver:ic-system-test-driver",
        "//rs/types/types",
        "@crate_index//:anyhow",
    ],
)

system_test_nns(
    name = "consensus_performance",
    additional_colocate_tags = [
        "system_test_benchmark",
    ],
    colocated_test_driver_vm_required_host_features = ["performance"],
    colocated_test_driver_vm_resources = {
        "vcpus": 64,
        "memory_kibibytes": 512142680,
        "boot_image_minimal_size_gibibytes": 500,
    },
    crate_features = select({
        "//bazel:upload_perf_systest_results_enabled": ["upload_perf_systest_results"],
        "//conditions:default": [],
    }),
    extra_head_nns_tags = [],
    flaky = False,
    proc_macro_deps = MACRO_DEPENDENCIES,
    tags = [
        "experimental_system_test_colocation",
        "manual",
    ],
    target_compatible_with = ["@platforms//os:linux"],  # requires libssh that does not build on Mac OS
    test_timeout = "eternal",
    runtime_deps = GUESTOS_RUNTIME_DEPS + GRAFANA_RUNTIME_DEPS + COUNTER_CANISTER_RUNTIME_DEPS,
    deps = [
        # Keep sorted.
        "//rs/registry/subnet_type",
        "//rs/tests/consensus/utils",
        "//rs/tests/driver:ic-system-test-driver",
        "//rs/types/types",
        "@crate_index//:anyhow",
        "@crate_index//:reqwest",
        "@crate_index//:serde_json",
        "@crate_index//:slog",
        "@crate_index//:tokio",
    ],
)

system_test_nns(
    name = "adding_nodes_to_subnet_test",
    extra_head_nns_tags = [],  # don't run the head_nns variant on nightly since it aleady runs on on_push_to_master.
    flaky = True,
    proc_macro_deps = MACRO_DEPENDENCIES,
    tags = [
        "k8s",
        "on_push_to_master",  # since it takes longer than 5 minutes.
    ],
    target_compatible_with = ["@platforms//os:linux"],  # requires libssh that does not build on Mac OS
    runtime_deps = GUESTOS_RUNTIME_DEPS,
    deps = [
        # Keep sorted.
        "//rs/nns/constants",
        "//rs/nns/governance/api",
        "//rs/recovery",
        "//rs/registry/canister",
        "//rs/registry/subnet_type",
        "//rs/rust_canisters/canister_test",
        "//rs/tests/consensus/utils",
        "//rs/tests/driver:ic-system-test-driver",
        "//rs/types/base_types",
        "//rs/types/types",
        "@crate_index//:anyhow",
        "@crate_index//:candid",
        "@crate_index//:slog",
    ],
)<|MERGE_RESOLUTION|>--- conflicted
+++ resolved
@@ -4,44 +4,6 @@
 
 package(default_visibility = ["//rs:system-tests-pkg"])
 
-<<<<<<< HEAD
-BACKUP_RUNTIME_DEPS = ["//rs/tests:backup/binaries"]
-
-system_test_nns(
-    name = "backup_manager_test",
-    extra_head_nns_tags = [],  # don't run the head_nns variant on nightly since it aleady runs on on_push_to_master.
-    flaky = True,
-    proc_macro_deps = MACRO_DEPENDENCIES,
-    tags = [
-        "experimental_system_test_colocation",
-        "on_push_to_master",  # since it takes longer than 5 minutes.
-    ],
-    target_compatible_with = ["@platforms//os:linux"],  # requires libssh that does not build on Mac OS
-    runtime_deps =
-        GUESTOS_RUNTIME_DEPS +
-        UNIVERSAL_VM_RUNTIME_DEPS +
-        MAINNET_REVISION_RUNTIME_DEPS +
-        BACKUP_RUNTIME_DEPS,
-    deps = [
-        # Keep sorted.
-        "//rs/backup",
-        "//rs/registry/subnet_features",
-        "//rs/registry/subnet_type",
-        "//rs/tests/consensus/tecdsa/utils",
-        "//rs/tests/consensus/utils",
-        "//rs/tests/driver:ic-system-test-driver",
-        "//rs/types/base_types",
-        "//rs/types/types",
-        "@crate_index//:anyhow",
-        "@crate_index//:hex",
-        "@crate_index//:serde_json",
-        "@crate_index//:slog",
-        "@crate_index//:tempfile",
-    ],
-)
-
-=======
->>>>>>> b98f0fee
 rust_library(
     name = "catch_up_test_common",
     testonly = True,
