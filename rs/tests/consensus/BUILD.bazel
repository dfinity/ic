load("@rules_rust//rust:defs.bzl", "rust_library")
load("//rs/tests:common.bzl", "COUNTER_CANISTER_RUNTIME_DEPS", "IMPERSONATE_UPSTREAMS_ENV", "IMPERSONATE_UPSTREAMS_RUNTIME_DEPS", "MESSAGE_CANISTER_ENV", "MESSAGE_CANISTER_RUNTIME_DEPS", "UNIVERSAL_CANISTER_ENV", "UNIVERSAL_CANISTER_RUNTIME_DEPS")
load("//rs/tests:system_tests.bzl", "system_test", "system_test_nns")

package(default_visibility = ["//rs:system-tests-pkg"])

rust_library(
    name = "node_registration_test_common",
    testonly = True,
    srcs = ["node_registration_test_common/src/lib.rs"],
    crate_name = "ic_consensus_system_test_node_registration_test_common",
    deps = [
        # Keep sorted.
        "//rs/nns/constants",
        "//rs/nns/governance/api",
        "//rs/protobuf",
        "//rs/registry/canister",
        "//rs/registry/subnet_type",
        "//rs/rust_canisters/canister_test",
        "//rs/tests/consensus/utils",
        "//rs/tests/driver:ic-system-test-driver",
        "//rs/types/base_types",
        "//rs/types/types",
        "@crate_index//:anyhow",
        "@crate_index//:slog",
    ],
)

rust_library(
    name = "catch_up_test_common",
    testonly = True,
    srcs = ["catch_up_test_common/src/lib.rs"],
    crate_name = "ic_consensus_system_test_catch_up_test_common",
    deps = [
        # Keep sorted.
        "//rs/tests/consensus/utils",
        "//rs/tests/driver:ic-system-test-driver",
        "//rs/types/types",
        "@crate_index//:anyhow",
        "@crate_index//:futures",
        "@crate_index//:slog",
    ],
)

system_test(
    name = "catch_up_loop_prevention_test",
    guestos = "malicious",
    # TODO(NET-1683): Adjust test for faster p2p
    tags = [
        "long_test",
    ],
    test_timeout = "eternal",
<<<<<<< HEAD
    runtime_deps = GRAFANA_RUNTIME_DEPS,
=======
    uses_guestos_img = False,
    uses_guestos_malicious_img = True,
>>>>>>> 20db925c
    deps = [
        # Keep sorted.
        ":catch_up_test_common",
        "//rs/registry/subnet_type",
        "//rs/tests/driver:ic-system-test-driver",
        "//rs/types/types",
        "@crate_index//:anyhow",
    ],
)

system_test(
    name = "catch_up_possible_test",
    guestos = "malicious",
    # TODO(NET-1683): Adjust test for faster p2p
    tags = [
        "long_test",
    ],
    test_timeout = "eternal",
<<<<<<< HEAD
    runtime_deps = GRAFANA_RUNTIME_DEPS,
=======
    uses_guestos_img = False,
    uses_guestos_malicious_img = True,
>>>>>>> 20db925c
    deps = [
        # Keep sorted.
        ":catch_up_test_common",
        "//rs/registry/subnet_type",
        "//rs/tests/driver:ic-system-test-driver",
        "//rs/types/types",
        "@crate_index//:anyhow",
    ],
)

system_test(
    name = "dual_workload_test",
    env = UNIVERSAL_CANISTER_ENV,
    tags = [
        "colocate",
        "long_test",
    ],
    runtime_deps = UNIVERSAL_CANISTER_RUNTIME_DEPS,
    deps = [
        # Keep sorted.
        "//rs/registry/subnet_type",
        "//rs/tests/driver:ic-system-test-driver",
        "//rs/types/base_types",
        "//rs/universal_canister/lib",
        "@crate_index//:anyhow",
        "@crate_index//:futures",
        "@crate_index//:ic-agent",
        "@crate_index//:slog",
        "@crate_index//:tokio",
    ],
)

rust_library(
    name = "liveness_test_common",
    testonly = True,
    srcs = ["liveness_test_common/src/lib.rs"],
    crate_name = "ic_consensus_system_test_liveness_test_common",
    deps = [
        # Keep sorted.
        "//rs/registry/subnet_type",
        "//rs/tests/driver:ic-system-test-driver",
        "//rs/types/base_types",
        "@crate_index//:ic-agent",
        "@crate_index//:rand",
        "@crate_index//:rand_chacha",
        "@crate_index//:slog",
        "@crate_index//:tokio",
    ],
)

system_test(
    name = "liveness_with_equivocation_test",
    env = UNIVERSAL_CANISTER_ENV,
    guestos = "malicious",
    guestos_update = "test",
    runtime_deps = UNIVERSAL_CANISTER_RUNTIME_DEPS,
    deps = [
        # Keep sorted.
        ":liveness_test_common",
        "//rs/registry/subnet_type",
        "//rs/tests/driver:ic-system-test-driver",
        "//rs/types/types",
        "@crate_index//:anyhow",
    ],
)

system_test_nns(
    name = "max_ingress_payload_size_test",
    env = UNIVERSAL_CANISTER_ENV,
    runtime_deps = UNIVERSAL_CANISTER_RUNTIME_DEPS,
    deps = [
        # Keep sorted.
        "//rs/limits",
        "//rs/registry/subnet_type",
        "//rs/tests/consensus/utils",
        "//rs/tests/driver:ic-system-test-driver",
        "//rs/types/base_types",
        "//rs/types/types",
        "//rs/universal_canister/lib",
        "@crate_index//:anyhow",
        "@crate_index//:assert_matches",
        "@crate_index//:futures",
        "@crate_index//:ic-agent",
        "@crate_index//:slog",
        "@crate_index//:tokio",
    ],
)

system_test(
    name = "max_xnet_payload_size_test",
    env = UNIVERSAL_CANISTER_ENV,
    runtime_deps = UNIVERSAL_CANISTER_RUNTIME_DEPS,
    deps = [
        # Keep sorted.
        "//rs/registry/subnet_type",
        "//rs/tests/driver:ic-system-test-driver",
        "//rs/types/base_types",
        "//rs/universal_canister/lib",
        "@crate_index//:anyhow",
        "@crate_index//:futures",
        "@crate_index//:ic-agent",
        "@crate_index//:slog",
        "@crate_index//:tokio",
    ],
)

system_test_nns(
    name = "node_graceful_leaving_test",
    env = UNIVERSAL_CANISTER_ENV,
    runtime_deps = UNIVERSAL_CANISTER_RUNTIME_DEPS,
    deps = [
        # Keep sorted.
        "//rs/registry/subnet_type",
        "//rs/tests/driver:ic-system-test-driver",
        "//rs/types/base_types",
        "//rs/types/types",
        "@crate_index//:anyhow",
        "@crate_index//:rand",
        "@crate_index//:rand_chacha",
        "@crate_index//:slog",
    ],
)

system_test_nns(
    name = "cup_explorer_test",
    tags = [
        "long_test",  # The P90 duration was over 6 minutes for the week starting on 2025-08-25.
    ],
    deps = [
        # Keep sorted.
        "//rs/cup_explorer",
        "//rs/nns/constants",
        "//rs/protobuf",
        "//rs/registry/canister",
        "//rs/registry/subnet_type",
        "//rs/rust_canisters/canister_test",
        "//rs/tests/consensus/tecdsa/utils",
        "//rs/tests/consensus/utils",
        "//rs/tests/driver:ic-system-test-driver",
        "//rs/types/base_types",
        "//rs/types/types",
        "@crate_index//:anyhow",
        "@crate_index//:prost",
        "@crate_index//:rand",
        "@crate_index//:rand_chacha",
        "@crate_index//:slog",
        "@crate_index//:tempfile",
        "@crate_index//:tokio",
    ],
)

system_test_nns(
    name = "subnet_splitting_test",
    env = MESSAGE_CANISTER_ENV,
    tags = [
        "colocate",
        "long_test",  # since it takes longer than 5 minutes.
        "subnet_splitting",
    ],
    runtime_deps =
        MESSAGE_CANISTER_RUNTIME_DEPS + [
            "//rs/tests:recovery/binaries",
        ],
    deps = [
        "//rs/recovery",
        "//rs/recovery/subnet_splitting",
        "//rs/registry/routing_table",
        "//rs/registry/subnet_type",
        "//rs/tests/consensus/utils",
        "//rs/tests/driver:ic-system-test-driver",
        "//rs/types/base_types",
        "//rs/types/types",
        "@crate_index//:anyhow",
        "@crate_index//:candid",
        "@crate_index//:slog",
    ],
)

system_test(
    name = "guestos_recovery_engine_smoke_test",
    env = IMPERSONATE_UPSTREAMS_ENV | {
        "RECOVERY_ARTIFACTS_PATH": "$(rootpath //ic-os/guestos/envs/recovery-dev:recovery.tar.zst)",
        "RECOVERY_HASH_PATH": "$(rootpath //ic-os/guestos/envs/recovery-dev:recovery.tar.zst.sha256)",
        "RECOVERY_CUP_B64_PATH": "$(rootpath //ic-os/guestos/envs/recovery-dev:cup.proto.b64)",
        "RECOVERY_STORE_1_B64_PATH": "$(rootpath //ic-os/guestos/envs/recovery-dev:ic_registry_local_store_1.b64)",
        "RECOVERY_STORE_2_B64_PATH": "$(rootpath //ic-os/guestos/envs/recovery-dev:ic_registry_local_store_2.b64)",
    },
    guestos = "recovery_dev",
    tags = [
        "long_test",  # the P90 duration of this test is over 6 minutes in the week starting on 2025-08-25.
    ],
    runtime_deps = IMPERSONATE_UPSTREAMS_RUNTIME_DEPS + [
        "//ic-os/guestos/envs/recovery-dev:cup.proto.b64",
        "//ic-os/guestos/envs/recovery-dev:ic_registry_local_store_1.b64",
        "//ic-os/guestos/envs/recovery-dev:ic_registry_local_store_2.b64",
        "//ic-os/guestos/envs/recovery-dev:recovery.tar.zst",
        "//ic-os/guestos/envs/recovery-dev:recovery.tar.zst.sha256",
    ],
    deps = [
        # Keep sorted.
        "//rs/registry/subnet_type",
        "//rs/tests/consensus/utils",
        "//rs/tests/driver:ic-system-test-driver",
        "@crate_index//:anyhow",
        "@crate_index//:slog",
        "@crate_index//:ssh2",
    ],
)

system_test(
    name = "replica_determinism_test",
    env = UNIVERSAL_CANISTER_ENV,
    guestos = "malicious",
    guestos_update = "test",
    runtime_deps = UNIVERSAL_CANISTER_RUNTIME_DEPS,
    deps = [
        # Keep sorted.
        "//rs/registry/subnet_type",
        "//rs/tests/driver:ic-system-test-driver",
        "//rs/types/types",
        "//rs/universal_canister/lib",
        "@crate_index//:anyhow",
        "@crate_index//:slog",
        "@crate_index//:tokio",
    ],
)

system_test(
    name = "request_auth_malicious_replica_test",
    env = UNIVERSAL_CANISTER_ENV,
    guestos = "malicious",
    guestos_update = "test",
    runtime_deps = UNIVERSAL_CANISTER_RUNTIME_DEPS,
    deps = [
        # Keep sorted.
        "//rs/crypto/test_utils/reproducible_rng",
        "//rs/registry/subnet_type",
        "//rs/tests/driver:ic-system-test-driver",
        "//rs/types/types",
        "//rs/universal_canister/lib",
        "@crate_index//:anyhow",
        "@crate_index//:ic-agent",
        "@crate_index//:k256",
        "@crate_index//:rand",
        "@crate_index//:reqwest",
        "@crate_index//:serde_cbor",
        "@crate_index//:slog",
        "@crate_index//:tokio",
        "@crate_index//:url",
    ],
)

system_test(
    name = "safety_test",
    env = UNIVERSAL_CANISTER_ENV,
    guestos = "malicious",
    guestos_update = "test",
    runtime_deps = UNIVERSAL_CANISTER_RUNTIME_DEPS,
    deps = [
        # Keep sorted.
        ":liveness_test_common",
        "//rs/registry/subnet_type",
        "//rs/tests/driver:ic-system-test-driver",
        "//rs/types/types",
        "@crate_index//:anyhow",
    ],
)

system_test_nns(
    name = "consensus_performance",
    additional_colocate_tags = [
        "system_test_benchmark",
    ],
    colocated_test_driver_vm_required_host_features = ["performance"],
    colocated_test_driver_vm_resources = {
        "vcpus": 64,
        "memory_kibibytes": 512142680,
        "boot_image_minimal_size_gibibytes": 500,
    },
    crate_features = select({
        "//bazel:upload_perf_systest_results_enabled": ["upload_perf_systest_results"],
        "//conditions:default": [],
    }),
    enable_head_nns_variant = False,
    env = {"ENV_DEPS__IC_VERSION_FILE": "$(rootpath //bazel:version.txt)"},
    tags = [
        "colocate",
        "manual",
    ],
    test_timeout = "eternal",
    runtime_deps = COUNTER_CANISTER_RUNTIME_DEPS + [
        "//bazel:version.txt",
        "//rs/tests:jaeger_uvm_config_image",
    ],
    deps = [
        # Keep sorted.
        "//rs/registry/subnet_type",
        "//rs/tests/consensus/utils",
        "//rs/tests/driver:ic-system-test-driver",
        "//rs/types/types",
        "@crate_index//:anyhow",
        "@crate_index//:reqwest",
        "@crate_index//:serde_json",
        "@crate_index//:slog",
        "@crate_index//:tokio",
    ],
)

system_test_nns(
    name = "adding_nodes_to_subnet_test",
    env = MESSAGE_CANISTER_ENV,
    tags = [
        "long_test",  # since it takes longer than 5 minutes.
    ],
    runtime_deps = MESSAGE_CANISTER_RUNTIME_DEPS,
    deps = [
        # Keep sorted.
        "//rs/nns/constants",
        "//rs/nns/governance/api",
        "//rs/recovery",
        "//rs/registry/canister",
        "//rs/registry/subnet_type",
        "//rs/rust_canisters/canister_test",
        "//rs/tests/consensus/utils",
        "//rs/tests/driver:ic-system-test-driver",
        "//rs/types/base_types",
        "//rs/types/types",
        "@crate_index//:anyhow",
        "@crate_index//:candid",
        "@crate_index//:slog",
    ],
)<|MERGE_RESOLUTION|>--- conflicted
+++ resolved
@@ -50,12 +50,6 @@
         "long_test",
     ],
     test_timeout = "eternal",
-<<<<<<< HEAD
-    runtime_deps = GRAFANA_RUNTIME_DEPS,
-=======
-    uses_guestos_img = False,
-    uses_guestos_malicious_img = True,
->>>>>>> 20db925c
     deps = [
         # Keep sorted.
         ":catch_up_test_common",
@@ -74,12 +68,6 @@
         "long_test",
     ],
     test_timeout = "eternal",
-<<<<<<< HEAD
-    runtime_deps = GRAFANA_RUNTIME_DEPS,
-=======
-    uses_guestos_img = False,
-    uses_guestos_malicious_img = True,
->>>>>>> 20db925c
     deps = [
         # Keep sorted.
         ":catch_up_test_common",
