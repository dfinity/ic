--- conflicted
+++ resolved
@@ -44,11 +44,8 @@
 
 system_test(
     name = "catch_up_loop_prevention_test",
-<<<<<<< HEAD
+    guestos = "malicious",
     prometheus_vm_scrape_interval_secs = 5,
-=======
-    guestos = "malicious",
->>>>>>> df4324ce
     # TODO(NET-1683): Adjust test for faster p2p
     tags = [
         "long_test",
