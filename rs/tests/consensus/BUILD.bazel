load("@rules_rust//rust:defs.bzl", "rust_library")
load("//rs/tests:common.bzl", "COUNTER_CANISTER_RUNTIME_DEPS", "DEPENDENCIES", "GRAFANA_RUNTIME_DEPS", "GUESTOS_RUNTIME_DEPS", "MACRO_DEPENDENCIES", "MAINNET_REVISION_RUNTIME_DEPS", "NNS_CANISTER_ENV", "NNS_CANISTER_RUNTIME_DEPS", "UNIVERSAL_VM_RUNTIME_DEPS")
load("//rs/tests:system_tests.bzl", "system_test")

package(default_visibility = ["//rs:system-tests-pkg"])

BACKUP_RUNTIME_DEPS = ["//rs/tests:backup/binaries"]

system_test(
    name = "backup_manager_test",
    env = NNS_CANISTER_ENV,
    flaky = True,
    proc_macro_deps = MACRO_DEPENDENCIES,
    tags = [
        "experimental_system_test_colocation",
    ],
    target_compatible_with = ["@platforms//os:linux"],  # requires libssh that does not build on Mac OS
    runtime_deps =
        GUESTOS_RUNTIME_DEPS +
        UNIVERSAL_VM_RUNTIME_DEPS +
        NNS_CANISTER_RUNTIME_DEPS +
        MAINNET_REVISION_RUNTIME_DEPS +
        BACKUP_RUNTIME_DEPS,
    deps = [
        # Keep sorted.
        "//rs/backup",
        "//rs/recovery",
        "//rs/registry/subnet_type",
        "//rs/tests/consensus/tecdsa/utils",
        "//rs/tests/consensus/utils",
        "//rs/tests/driver:ic-system-test-driver",
        "//rs/types/base_types",
        "//rs/types/management_canister_types",
        "//rs/types/types",
        "@crate_index//:anyhow",
        "@crate_index//:hex",
        "@crate_index//:serde_json",
        "@crate_index//:slog",
        "@crate_index//:tempfile",
    ],
)

rust_library(
    name = "catch_up_test_common",
    testonly = True,
    srcs = ["catch_up_test_common/src/lib.rs"],
    crate_name = "ic_consensus_system_test_catch_up_test_common",
    deps = [
        # Keep sorted.
        "//rs/tests/consensus/utils",
        "//rs/tests/driver:ic-system-test-driver",
        "//rs/types/types",
        "@crate_index//:anyhow",
        "@crate_index//:futures",
        "@crate_index//:slog",
    ],
)

system_test(
    name = "catch_up_loop_prevention_test",
    flaky = True,
    malicious = True,
    proc_macro_deps = MACRO_DEPENDENCIES,
    # TODO(NET-1683): Adjust test for faster p2p
    tags = [
        "k8s",
        "system_test_hourly",
        "system_test_nightly",
    ],
    target_compatible_with = ["@platforms//os:linux"],  # requires libssh that does not build on Mac OS
    test_timeout = "eternal",
    uses_guestos_dev = True,
    runtime_deps = ["//ic-os/components:hostos-scripts/build-bootstrap-config-image.sh"] + GRAFANA_RUNTIME_DEPS,
    deps = [
        # Keep sorted.
        ":catch_up_test_common",
        "//rs/registry/subnet_type",
        "//rs/tests/driver:ic-system-test-driver",
        "//rs/types/types",
        "@crate_index//:anyhow",
    ],
)

system_test(
    name = "catch_up_possible_test",
    malicious = True,
    proc_macro_deps = MACRO_DEPENDENCIES,
    # TODO(NET-1683): Adjust test for faster p2p
    tags = [
        "k8s",
        "system_test_hourly",
        "system_test_nightly",
    ],
    target_compatible_with = ["@platforms//os:linux"],  # requires libssh that does not build on Mac OS
    uses_guestos_dev = True,
    runtime_deps = ["//ic-os/components:hostos-scripts/build-bootstrap-config-image.sh"] + GRAFANA_RUNTIME_DEPS,
    deps = [
        # Keep sorted.
        ":catch_up_test_common",
        "//rs/registry/subnet_type",
        "//rs/tests/driver:ic-system-test-driver",
        "//rs/types/types",
        "@crate_index//:anyhow",
    ],
)

system_test(
    name = "cow_safety_test",
    flaky = True,
    proc_macro_deps = MACRO_DEPENDENCIES,
    tags = [
        "k8s",
    ],
    target_compatible_with = ["@platforms//os:linux"],  # requires libssh that does not build on Mac OS
    runtime_deps = GUESTOS_RUNTIME_DEPS,
    deps = DEPENDENCIES + ["//rs/tests"],
)

system_test(
    name = "dual_workload_test",
    flaky = True,
    proc_macro_deps = MACRO_DEPENDENCIES,
    tags = [
        "k8s",
    ],
    target_compatible_with = ["@platforms//os:linux"],  # requires libssh that does not build on Mac OS
    runtime_deps = GUESTOS_RUNTIME_DEPS,
    deps = [
        # Keep sorted.
        "//rs/registry/subnet_type",
        "//rs/tests/driver:ic-system-test-driver",
        "//rs/types/base_types",
        "//rs/universal_canister/lib",
        "@crate_index//:anyhow",
        "@crate_index//:futures",
        "@crate_index//:ic-agent",
        "@crate_index//:slog",
        "@crate_index//:tokio",
    ],
)

rust_library(
    name = "liveness_test_common",
    testonly = True,
    srcs = ["liveness_test_common/src/lib.rs"],
    crate_name = "ic_consensus_system_test_liveness_test_common",
    deps = [
        # Keep sorted.
        "//rs/registry/subnet_type",
        "//rs/tests/driver:ic-system-test-driver",
        "//rs/types/base_types",
        "@crate_index//:ic-agent",
        "@crate_index//:rand",
        "@crate_index//:rand_chacha",
        "@crate_index//:slog",
        "@crate_index//:tokio",
    ],
)

system_test(
    name = "liveness_with_equivocation_test",
    flaky = True,
    malicious = True,
    proc_macro_deps = MACRO_DEPENDENCIES,
    tags = [
        "k8s",
    ],
    target_compatible_with = ["@platforms//os:linux"],  # requires libssh that does not build on Mac OS
    uses_guestos_dev = True,
    uses_guestos_dev_test = True,
    runtime_deps = ["//ic-os/components:hostos-scripts/build-bootstrap-config-image.sh"],
    deps = [
        # Keep sorted.
        ":liveness_test_common",
        "//rs/registry/subnet_type",
        "//rs/tests/driver:ic-system-test-driver",
        "//rs/types/types",
        "@crate_index//:anyhow",
    ],
)

system_test(
    name = "max_ingress_payload_size_test",
    flaky = True,
    proc_macro_deps = MACRO_DEPENDENCIES,
    tags = [
        "k8s",
    ],
    target_compatible_with = ["@platforms//os:linux"],  # requires libssh that does not build on Mac OS
    runtime_deps = GUESTOS_RUNTIME_DEPS,
    deps = [
        # Keep sorted.
        "//rs/registry/subnet_type",
        "//rs/tests/driver:ic-system-test-driver",
        "//rs/types/base_types",
        "//rs/universal_canister/lib",
        "@crate_index//:anyhow",
        "@crate_index//:futures",
        "@crate_index//:ic-agent",
        "@crate_index//:slog",
        "@crate_index//:tokio",
    ],
)

system_test(
    name = "max_xnet_payload_size_test",
    flaky = True,
    proc_macro_deps = MACRO_DEPENDENCIES,
    tags = [
        "k8s",
    ],
    target_compatible_with = ["@platforms//os:linux"],  # requires libssh that does not build on Mac OS
    runtime_deps = GUESTOS_RUNTIME_DEPS,
    deps = [
        # Keep sorted.
        "//rs/registry/subnet_type",
        "//rs/tests/driver:ic-system-test-driver",
        "//rs/types/base_types",
        "//rs/universal_canister/lib",
        "@crate_index//:anyhow",
        "@crate_index//:futures",
        "@crate_index//:ic-agent",
        "@crate_index//:slog",
        "@crate_index//:tokio",
    ],
)

system_test(
    name = "node_graceful_leaving_test",
    env = NNS_CANISTER_ENV,
    flaky = True,
    proc_macro_deps = MACRO_DEPENDENCIES,
    tags = [
        "k8s",
    ],
    target_compatible_with = ["@platforms//os:linux"],  # requires libssh that does not build on Mac OS
    runtime_deps = GUESTOS_RUNTIME_DEPS + NNS_CANISTER_RUNTIME_DEPS,
    deps = [
        # Keep sorted.
        "//rs/registry/subnet_type",
        "//rs/tests/driver:ic-system-test-driver",
        "//rs/types/base_types",
        "//rs/types/types",
        "@crate_index//:anyhow",
        "@crate_index//:rand",
        "@crate_index//:rand_chacha",
        "@crate_index//:slog",
    ],
)

system_test(
    name = "subnet_splitting_test",
    env = NNS_CANISTER_ENV,
    flaky = True,
    proc_macro_deps = MACRO_DEPENDENCIES,
    tags = [
        "experimental_system_test_colocation",
        "k8s",
        "subnet_splitting",
    ],
    target_compatible_with = ["@platforms//os:linux"],  # requires libssh that does not build on Mac OS
    runtime_deps =
        GUESTOS_RUNTIME_DEPS +
        NNS_CANISTER_RUNTIME_DEPS +
        MAINNET_REVISION_RUNTIME_DEPS + [
            "//rs/tests:recovery/binaries",
        ],
    deps = DEPENDENCIES + ["//rs/tests"],
)

system_test(
    name = "replica_determinism_test",
    flaky = True,
    malicious = True,
    proc_macro_deps = MACRO_DEPENDENCIES,
    tags = [
        "k8s",
    ],
    target_compatible_with = ["@platforms//os:linux"],  # requires libssh that does not build on Mac OS
    uses_guestos_dev = True,
    uses_guestos_dev_test = True,
    runtime_deps = ["//ic-os/components:hostos-scripts/build-bootstrap-config-image.sh"],
    deps = [
        # Keep sorted.
        "//rs/registry/subnet_type",
        "//rs/tests/driver:ic-system-test-driver",
        "//rs/types/types",
        "//rs/universal_canister/lib",
        "@crate_index//:anyhow",
        "@crate_index//:slog",
        "@crate_index//:tokio",
    ],
)

system_test(
    name = "request_auth_malicious_replica_test",
    flaky = True,
    malicious = True,
    proc_macro_deps = MACRO_DEPENDENCIES,
    tags = [
        "k8s",
    ],
    target_compatible_with = ["@platforms//os:linux"],  # requires libssh that does not build on Mac OS
    uses_guestos_dev = True,
    uses_guestos_dev_test = True,
    runtime_deps = ["//ic-os/components:hostos-scripts/build-bootstrap-config-image.sh"],
    deps = [
        # Keep sorted.
        "//rs/crypto/test_utils/reproducible_rng",
        "//rs/registry/subnet_type",
        "//rs/tests/driver:ic-system-test-driver",
        "//rs/types/types",
        "//rs/universal_canister/lib",
        "@crate_index//:anyhow",
        "@crate_index//:ic-agent",
        "@crate_index//:k256",
        "@crate_index//:rand",
        "@crate_index//:reqwest",
        "@crate_index//:serde_cbor",
        "@crate_index//:slog",
        "@crate_index//:tokio",
        "@crate_index//:url",
    ],
)

system_test(
    name = "safety_test",
    flaky = True,
    malicious = True,
    proc_macro_deps = MACRO_DEPENDENCIES,
    tags = [
        "k8s",
    ],
    target_compatible_with = ["@platforms//os:linux"],  # requires libssh that does not build on Mac OS
    uses_guestos_dev = True,
    uses_guestos_dev_test = True,
    runtime_deps = ["//ic-os/components:hostos-scripts/build-bootstrap-config-image.sh"],
    deps = [
        # Keep sorted.
        ":liveness_test_common",
        "//rs/registry/subnet_type",
        "//rs/tests/driver:ic-system-test-driver",
        "//rs/types/types",
        "@crate_index//:anyhow",
    ],
)

system_test(
    name = "consensus_performance",
    colocated_test_driver_vm_required_host_features = ["performance"],
    colocated_test_driver_vm_resources = {
        "vcpus": 64,
        "memory_kibibytes": 512142680,
        "boot_image_minimal_size_gibibytes": 500,
    },
<<<<<<< HEAD
    env = NNS_CANISTER_ENV,
=======
    crate_features = select({
        "//bazel:upload_perf_systest_results_enabled": ["upload_perf_systest_results"],
        "//conditions:default": [],
    }),
>>>>>>> 2bdfdc54
    flaky = False,
    proc_macro_deps = MACRO_DEPENDENCIES,
    tags = [
        "experimental_system_test_colocation",
        "manual",
    ],
    target_compatible_with = ["@platforms//os:linux"],  # requires libssh that does not build on Mac OS
    test_timeout = "eternal",
    runtime_deps = GUESTOS_RUNTIME_DEPS + NNS_CANISTER_RUNTIME_DEPS + GRAFANA_RUNTIME_DEPS + COUNTER_CANISTER_RUNTIME_DEPS,
    deps = [
        # Keep sorted.
        "//rs/registry/subnet_type",
        "//rs/tests/consensus/utils",
        "//rs/tests/driver:ic-system-test-driver",
        "//rs/types/types",
        "@crate_index//:anyhow",
        "@crate_index//:chrono",
        "@crate_index//:futures",
        "@crate_index//:reqwest",
        "@crate_index//:serde_json",
        "@crate_index//:slog",
        "@crate_index//:tokio",
    ],
)

system_test(
    name = "adding_nodes_to_subnet_test",
    env = NNS_CANISTER_ENV,
    flaky = True,
    proc_macro_deps = MACRO_DEPENDENCIES,
    tags = [
        "k8s",
    ],
    target_compatible_with = ["@platforms//os:linux"],  # requires libssh that does not build on Mac OS
    runtime_deps = GUESTOS_RUNTIME_DEPS + NNS_CANISTER_RUNTIME_DEPS,
    deps = [
        # Keep sorted.
        "//rs/nns/constants",
        "//rs/nns/governance",
        "//rs/recovery",
        "//rs/registry/canister",
        "//rs/registry/subnet_type",
        "//rs/rust_canisters/canister_test",
        "//rs/tests/consensus/utils",
        "//rs/tests/driver:ic-system-test-driver",
        "//rs/types/base_types",
        "//rs/types/types",
        "@crate_index//:anyhow",
        "@crate_index//:candid",
        "@crate_index//:slog",
    ],
)<|MERGE_RESOLUTION|>--- conflicted
+++ resolved
@@ -353,14 +353,11 @@
         "memory_kibibytes": 512142680,
         "boot_image_minimal_size_gibibytes": 500,
     },
-<<<<<<< HEAD
-    env = NNS_CANISTER_ENV,
-=======
     crate_features = select({
         "//bazel:upload_perf_systest_results_enabled": ["upload_perf_systest_results"],
         "//conditions:default": [],
     }),
->>>>>>> 2bdfdc54
+    env = NNS_CANISTER_ENV,
     flaky = False,
     proc_macro_deps = MACRO_DEPENDENCIES,
     tags = [
