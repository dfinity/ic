--- conflicted
+++ resolved
@@ -30,11 +30,8 @@
 rand_chacha = { workspace = true }
 registry-canister = { path = "../../registry/canister" }
 reqwest = { workspace = true }
-<<<<<<< HEAD
 serde_json = { workspace = true }
-=======
 serde_cbor = { workspace = true }
->>>>>>> 14788937
 slog = { workspace = true }
 tokio = { workspace = true }
 url = { workspace = true }
