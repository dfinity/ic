/* tag::catalog[]

Title:: Backup Manager

Goal:: Ensure that the backup tool is able to restore a subnet state across a replica up- and downgrade.

Description::
In this test we create 4 nodes NNS network and run the backup tool on its backup artifacts. It includes an upgrade to a new replica version.
It makes sure we can restore the subnet state and archive all backup snapshots.

Runbook::
. Deploy an IC with 4 node NNS. The replica version is of the current branch.
. Copy prebuilt ic-backup and add ic-replay tools for this version.
. Download the binaries of the ic-replay for the mainnet version.
. Generate SSH credentials for the backup user.
. Create a configuration file for ic-backup.
. Start the backup process in a separate thread.
. Upgrade the subnet to the replica version of the master branch.
. Wait for backup and archive of a new version checkpoint.

Success::
. Backup tool is able to restore the state from pulled artifacts, including those after the upgrade. The state is also archived.

end::catalog[] */
use ic_backup::{
    backup_helper::last_checkpoint,
    config::{ColdStorage, Config, SubnetConfig},
};
use ic_base_types::SubnetId;
use ic_consensus_system_test_utils::upgrade::bless_replica_version;
use ic_consensus_system_test_utils::{
    rw_message::install_nns_and_check_progress,
    ssh_access::{
        generate_key_strings, get_updatesubnetpayload_with_keys, update_subnet_record,
        wait_until_authentication_is_granted, AuthMean,
    },
    upgrade::{
        assert_assigned_replica_version, deploy_guestos_to_all_subnet_nodes,
        get_assigned_replica_version,
    },
};
use ic_consensus_threshold_sig_system_test_utils::{
    get_master_public_key, make_key_ids_for_all_schemes, run_chain_key_signature_test,
};
use ic_registry_subnet_features::{ChainKeyConfig, KeyConfig};
use ic_registry_subnet_type::SubnetType;
use ic_system_test_driver::{
    driver::{
        ic::{InternetComputer, Subnet},
        test_env::{HasIcPrepDir, TestEnv},
        test_env_api::*,
    },
    util::{block_on, get_nns_node, MessageCanister},
};
use ic_types::{Height, ReplicaVersion};
use slog::{debug, error, info, Logger};
use std::{
    ffi::OsStr,
    fs,
    io::Write,
    net::IpAddr,
    path::{Path, PathBuf},
    process::{Command, Stdio},
};
use std::{fs::File, time::Duration};

const DKG_INTERVAL: u64 = 9;
const SUBNET_SIZE: usize = 4;
const DIVERGENCE_LOG_STR: &str = "The state hash of the CUP at height ";

pub fn setup(env: TestEnv) {
    InternetComputer::new()
        .add_subnet(
            Subnet::new(SubnetType::System)
                .add_nodes(SUBNET_SIZE)
                .with_chain_key_config(ChainKeyConfig {
                    key_configs: make_key_ids_for_all_schemes()
                        .into_iter()
                        .map(|key_id| KeyConfig {
                            max_queue_size: 20,
                            pre_signatures_to_create_in_advance: if key_id.requires_pre_signatures()
                            {
                                7
                            } else {
                                0
                            },
                            key_id,
                        })
                        .collect(),
                    signature_request_timeout_ns: None,
                    idkg_key_rotation_period_ms: None,
                    max_parallel_pre_signature_transcripts_in_creation: None,
                })
                .with_dkg_interval_length(Height::from(DKG_INTERVAL)),
        )
        .setup_and_start(&env)
        .expect("failed to setup IC under test");

    install_nns_and_check_progress(env.topology_snapshot());
}

pub fn test(env: TestEnv) {
    let log = env.logger();
    let nns_node = get_nns_node(&env.topology_snapshot());
<<<<<<< HEAD
    info!(log, "Elect the branch replica version");
    let original_branch_version = read_dependency_from_env_to_string("ENV_DEPS__IC_VERSION_FILE")
        .expect("tip-of-branch IC version");
    let branch_version = format!("{}-test", original_branch_version);

    // Bless branch version
    let sha256 = get_ic_os_update_img_test_sha256().unwrap();
    let upgrade_url = get_ic_os_update_img_test_url().unwrap();
    let guest_launch_measurements =
        get_ic_os_launch_measurements_test().expect("Failed to get guest launch measurements");
=======
    info!(log, "Elect the target replica version");
    let binary_version = get_current_branch_version().expect("tip-of-branch IC version");
    let target_version = get_guestos_update_img_version().expect("target IC version");

    // Bless target version
    let sha256 = get_guestos_update_img_sha256(&env).unwrap();
    let upgrade_url = get_guestos_update_img_url().unwrap();
>>>>>>> 87e8fb92
    block_on(bless_replica_version(
        &nns_node,
        &target_version,
        &log,
        &sha256,
        guest_launch_measurements,
        vec![upgrade_url.to_string()],
    ));
    info!(log, "TARGET_VERSION: {}", target_version);

    info!(log, "Create all directories");
    let root_dir = tempfile::TempDir::new()
        .expect("failed to create a temporary directory")
        .path()
        .to_path_buf();
    let backup_dir = root_dir.join("backup");
    fs::create_dir_all(backup_dir.clone()).expect("failure creating backup directory");
    let config_dir = root_dir.join("config");
    fs::create_dir_all(config_dir.clone()).expect("failure creating config directory");
    let cold_storage_dir = tempfile::TempDir::new()
        .expect("failed to create a temporary directory")
        .path()
        .to_path_buf();

    info!(log, "Fetch the replica version");
    let nns_node = get_nns_node(&env.topology_snapshot());
    let node_ip: IpAddr = nns_node.get_ip_addr();
    let subnet_id = env.topology_snapshot().root_subnet_id();
    let replica_version =
        get_assigned_replica_version(&nns_node).expect("There should be assigned replica version");
    let initial_replica_version = ReplicaVersion::try_from(replica_version.clone())
        .expect("Assigned replica version should be valid");

    info!(
        log,
        "Copy the binaries needed for replay of the current version"
    );
    let backup_binaries_dir = backup_dir.join("binaries").join(&binary_version);
    fs::create_dir_all(&backup_binaries_dir).expect("failure creating backup binaries directory");

    // Copy all the binaries needed for the replay of the current version in order to avoid downloading them
    copy_file(
        &get_dependency_path(std::env::var("IC_REPLAY_PATH").expect("IC_REPLAY_PATH not set")),
        &backup_binaries_dir,
        "ic-replay",
    );
    copy_file(
        &get_dependency_path(
            std::env::var("SANDBOX_LAUNCHER_PATH").expect("SANDBOX_LAUNCHER_PATH not set"),
        ),
        &backup_binaries_dir,
        "sandbox_launcher",
    );
    copy_file(
        &get_dependency_path(
            std::env::var("CANISTER_SANDBOX_PATH").expect("CANISTER_SANDBOX_PATH not set"),
        ),
        &backup_binaries_dir,
        "canister_sandbox",
    );
    copy_file(
        &get_dependency_path(
            std::env::var("COMPILER_SANDBOX_PATH").expect("COMPILER_SANDBOX_PATH not set"),
        ),
        &backup_binaries_dir,
        "compiler_sandbox",
    );

    // Generate keypair and store the private key
    info!(log, "Create backup user credentials");
    let (backup_private_key, backup_public_key) = generate_key_strings();
    let private_key_path = config_dir.join("id_rsa");
    std::fs::write(private_key_path.clone(), &backup_private_key)
        .expect("writing private key file failed");
    let chmod = Command::new("chmod")
        .arg("600")
        .arg(private_key_path.clone())
        .spawn()
        .expect("chmod command failed");
    chmod.wait_with_output().expect("chmod execution failed");

    info!(log, "Run threshold signature test");
    let nns_node = env.get_first_healthy_nns_node_snapshot();
    let agent = nns_node.build_default_agent();
    let nns_canister = block_on(MessageCanister::new(
        &agent,
        nns_node.effective_canister_id(),
    ));

    for key_id in make_key_ids_for_all_schemes() {
        let public_key = get_master_public_key(&nns_canister, &key_id, &log);
        run_chain_key_signature_test(&nns_canister, &log, &key_id, public_key);
    }

    info!(log, "Install universal canister");
    let log2 = log.clone();
    let id = nns_node.effective_canister_id();
    let canister_id_hex: String = block_on({
        async move {
            let canister = MessageCanister::new_with_retries(
                &agent,
                id,
                &log2,
                Duration::from_secs(120),
                Duration::from_secs(1),
            )
            .await;
            hex::encode(canister.canister_id().as_slice())
        }
    });

    info!(log, "Update the registry with the backup key");
    let payload = get_updatesubnetpayload_with_keys(subnet_id, None, Some(vec![backup_public_key]));
    block_on(update_subnet_record(nns_node.get_public_url(), payload));
    let backup_mean = AuthMean::PrivateKey(backup_private_key);
    wait_until_authentication_is_granted(&node_ip, "backup", &backup_mean);

    info!(log, "Fetch NNS public key");
    let nns_public_key = env
        .prep_dir("")
        .expect("missing NNS public key")
        .root_public_key_path();

    info!(log, "Generate config file for ic-backup");
    let subnet = SubnetConfig {
        subnet_id,
        initial_replica_version,
        nodes_syncing: 2,
        sync_period_secs: 30,
        replay_period_secs: 30,
        thread_id: 0,
        disable_cold_storage: false,
    };
    let cold_storage = Some(ColdStorage {
        cold_storage_dir: cold_storage_dir.clone(),
        versions_hot: 1,
    });
    let config = Config {
        push_metrics: true,
        metrics_urls: vec!["https://127.0.0.1:8080".try_into().unwrap()],
        network_name: "testnet".to_string(),
        backup_instance: "backup_test_node".to_string(),
        nns_url: Some(nns_node.get_public_url()),
        nns_pem: nns_public_key,
        root_dir: backup_dir.clone(),
        excluded_dirs: vec![],
        ssh_private_key: private_key_path,
        hot_disk_resource_threshold_percentage: 75,
        cold_disk_resource_threshold_percentage: 95,
        slack_token: "NO_TOKEN_IN_TESTING".to_string(),
        cold_storage,
        blacklisted_nodes: None,
        subnets: vec![subnet],
    };
    let config_str =
        serde_json::to_string(&config).expect("Config structure can't be converted to json");
    info!(log, "Config: {}", config_str);
    let config_file = config_dir.join("config.json5");
    let mut f = File::create(&config_file).expect("Should be able to create the config file");
    write!(f, "{}", config_str).expect("Should be able to write the config file");

    info!(log, "Start the backup process in a separate thread");
    let ic_backup_path =
        &get_dependency_path(std::env::var("IC_BACKUP_PATH").expect("IC_BACKUP_PATH not set"));
    let mut command = Command::new(ic_backup_path);
    command
        .arg("--config-file")
        .arg(&config_file)
        .arg("--debug");
    info!(log, "Will execute: {:?}", command);

    let mut child = command
        .stdout(Stdio::piped())
        .spawn()
        .expect("Failed to start backup process");
    info!(log, "Started process: {}", child.id());

    info!(log, "Wait for archived checkpoint");
    let archive_dir = backup_dir.join("archive").join(subnet_id.to_string());
    // make sure we have some archive of the old version before upgrading to the new one
    loop {
        if highest_dir_entry(&archive_dir, 10) > 0 {
            info!(log, "A checkpoint has been archived");
            break;
        }
        std::thread::sleep(std::time::Duration::from_secs(5));
    }

    info!(log, "Proposal to upgrade the subnet replica version");
    block_on(deploy_guestos_to_all_subnet_nodes(
        &nns_node,
        &ReplicaVersion::try_from(target_version.clone()).expect("bad TARGET_VERSION string"),
        subnet_id,
    ));

    info!(log, "Wait until the upgrade happens");
    assert_assigned_replica_version(&nns_node, &target_version, env.logger());

    let checkpoint_dir = backup_dir
        .join("data")
        .join(subnet_id.to_string())
        .join("ic_state/checkpoints");
    let orig_spool_dir = backup_dir
        .join("spool")
        .join(subnet_id.to_string())
        .join(replica_version)
        .join("0");
    let new_spool_dir = backup_dir
        .join("spool")
        .join(subnet_id.to_string())
        .join(target_version)
        .join("0");

    info!(
        log,
        "Wait for backup and archive of a new version checkpoint"
    );
    loop {
        let old_height = highest_dir_entry(&orig_spool_dir, 10);
        let new_height = highest_dir_entry(&new_spool_dir, 10);
        let good_progress = old_height + 3 * (DKG_INTERVAL + 1);
        let checkpoint = highest_dir_entry(&checkpoint_dir, 16);
        let archive_height = highest_dir_entry(&archive_dir, 10);
        info!(
            log,
            "New version: {}  Checkpoint: {}  Archive: {} Target: {} ",
            new_height,
            checkpoint,
            archive_height,
            good_progress,
        );
        if new_height > 0 && checkpoint > good_progress && archive_height > good_progress {
            info!(log, "New version was successfully backed up and archived");
            break;
        }
        std::thread::sleep(std::time::Duration::from_secs(5));
    }

    info!(
        log,
        "Restart and wait for cold storage and divergence to happen"
    );
    child.kill().expect("Error killing backup process");
    child.wait().expect("Error waiting for backup process");

    let checkpoint =
        some_checkpoint_dir(&backup_dir, &subnet_id).expect("Checkpoint doesn't exist");

    let canister_dir = checkpoint.join("canister_states").join(canister_id_hex);
    let memory_artifact_path = fs::read_dir(canister_dir)
        .expect("Should read canister dir")
        .flatten()
        .map(|entry| entry.path())
        .find(|path| path.display().to_string().contains("vmemory_0"))
        .expect("Should find file");

    assert!(memory_artifact_path.exists());
    info!(log, "Removing memory file: {:?}", memory_artifact_path);
    fs::remove_file(&memory_artifact_path).unwrap();
    assert!(!memory_artifact_path.exists());

    info!(log, "Start again the backup process in a separate thread");
    let mut command = Command::new(ic_backup_path);
    command
        .arg("--config-file")
        .arg(&config_file)
        .arg("--debug");
    info!(log, "Will execute: {:?}", command);
    let mut child = command
        .stdout(Stdio::piped())
        .spawn()
        .expect("Failed to start backup process");
    info!(log, "Started process: {}", child.id());

    if !cold_storage_exists(&log, cold_storage_dir.join(subnet_id.to_string())) {
        info!(log, "Kill child process");
        child.kill().expect("Error killing backup process");
        panic!("No cold storage");
    }

    info!(log, "Artifacts and states are moved to cold storage");

    let mut hash_mismatch = false;
    for i in 0..60 {
        info!(log, "Checking logs for hash mismatch...");
        if let Ok(dirs) = fs::read_dir(backup_dir.join("logs")) {
            for en in dirs {
                info!(log, "DirEntry in logs: {:?}", en);
                match en {
                    Ok(d) => {
                        let contents = fs::read_to_string(d.path())
                            .expect("Should have been able to read the log file");
                        if i == 15 {
                            println!("{}", contents);
                        }

                        if contents.contains(DIVERGENCE_LOG_STR) {
                            hash_mismatch = true;
                            break;
                        }
                    }
                    Err(e) => error!(log, "Error opening log file: {:?}", e),
                }
            }
        } else {
            error!(log, "Error reading log file directory")
        }
        if hash_mismatch {
            break;
        }
        std::thread::sleep(std::time::Duration::from_secs(10));
    }

    info!(log, "Kill child process");
    child.kill().expect("Error killing backup process");
    child.wait().expect("Error waiting for backup process");

    assert!(hash_mismatch);
    info!(log, "There was a divergence of the state");
}

fn some_checkpoint_dir(backup_dir: &Path, subnet_id: &SubnetId) -> Option<PathBuf> {
    let dir = backup_dir
        .join("data")
        .join(subnet_id.to_string())
        .join("ic_state");
    if !dir.exists() {
        return None;
    }
    let lcp = last_checkpoint(&dir);
    if lcp == 0 {
        return None;
    }
    Some(dir.join(format!("checkpoints/{:016x}", lcp)))
}

fn cold_storage_exists(log: &Logger, cold_storage_dir: PathBuf) -> bool {
    for _ in 0..12 {
        if dir_exists_and_have_file(log, &cold_storage_dir.join("states"))
            && dir_exists_and_have_file(log, &cold_storage_dir.join("artifacts"))
        {
            return true;
        }
        std::thread::sleep(std::time::Duration::from_secs(10));
    }
    false
}

fn dir_exists_and_have_file(log: &Logger, dir: &PathBuf) -> bool {
    debug!(log, "Check directory: {:?}", dir);
    if !dir.exists() {
        debug!(log, "Doesn't exists!");
        return false;
    }
    debug!(log, "Directory exists!");
    let have_file = fs::read_dir(dir)
        .expect("Should be able to read existing directory")
        .next()
        .is_some();
    debug!(log, "Check does it contain file(s): {}", have_file);
    have_file
}

fn copy_file(binary_path: &Path, backup_binaries_dir: &Path, file_name: &str) {
    fs::copy(binary_path, backup_binaries_dir.join(file_name)).expect("failed to copy file");
}

fn highest_dir_entry(dir: &PathBuf, radix: u32) -> u64 {
    if !dir.exists() {
        return 0u64;
    }
    match std::fs::read_dir(dir) {
        Ok(file_list) => file_list
            .flatten()
            .map(|filename| {
                filename
                    .path()
                    .file_name()
                    .unwrap_or_else(|| OsStr::new("0"))
                    .to_os_string()
                    .into_string()
                    .unwrap_or_else(|_| "0".to_string())
            })
            .map(|s| u64::from_str_radix(&s, radix).unwrap_or(0))
            .fold(0u64, |a: u64, b: u64| -> u64 { a.max(b) }),
        Err(_) => 0,
    }
}<|MERGE_RESOLUTION|>--- conflicted
+++ resolved
@@ -102,18 +102,6 @@
 pub fn test(env: TestEnv) {
     let log = env.logger();
     let nns_node = get_nns_node(&env.topology_snapshot());
-<<<<<<< HEAD
-    info!(log, "Elect the branch replica version");
-    let original_branch_version = read_dependency_from_env_to_string("ENV_DEPS__IC_VERSION_FILE")
-        .expect("tip-of-branch IC version");
-    let branch_version = format!("{}-test", original_branch_version);
-
-    // Bless branch version
-    let sha256 = get_ic_os_update_img_test_sha256().unwrap();
-    let upgrade_url = get_ic_os_update_img_test_url().unwrap();
-    let guest_launch_measurements =
-        get_ic_os_launch_measurements_test().expect("Failed to get guest launch measurements");
-=======
     info!(log, "Elect the target replica version");
     let binary_version = get_current_branch_version().expect("tip-of-branch IC version");
     let target_version = get_guestos_update_img_version().expect("target IC version");
@@ -121,7 +109,8 @@
     // Bless target version
     let sha256 = get_guestos_update_img_sha256(&env).unwrap();
     let upgrade_url = get_guestos_update_img_url().unwrap();
->>>>>>> 87e8fb92
+    let guest_launch_measurements =
+        get_ic_os_launch_measurements_test().expect("Failed to get guest launch measurements");
     block_on(bless_replica_version(
         &nns_node,
         &target_version,
