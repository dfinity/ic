--- conflicted
+++ resolved
@@ -71,16 +71,10 @@
         get_guestos_update_img_version().expect("Failed to get target replica version");
     info!(logger, "Target version: {}", target_version);
 
-<<<<<<< HEAD
-    let upgrade_url = get_ic_os_update_img_url().unwrap();
-    // Note: we're pulling a wrong hash on purpose to simulate a failed upgrade
-    let sha256 = get_ic_os_update_img_test_sha256().unwrap();
-    let guest_launch_measurements = get_ic_os_launch_measurements_test().unwrap();
-=======
     // Note: we're pulling a wrong URL on purpose to simulate a failed upgrade
     let upgrade_url = get_guestos_initial_update_img_url().unwrap();
     let sha256 = get_guestos_update_img_sha256(&test_env).unwrap();
->>>>>>> 87e8fb92
+    let guest_launch_measurements = get_ic_os_launch_measurements_test().unwrap();
     block_on(bless_replica_version(
         &nns_node,
         &target_version,
