load("//rs/tests:common.bzl", "MAINNET_ENV", "MESSAGE_CANISTER_ENV", "MESSAGE_CANISTER_RUNTIME_DEPS")
load("//rs/tests:system_tests.bzl", "system_test", "system_test_nns")

package(default_visibility = ["//rs:system-tests-pkg"])

system_test_nns(
    name = "node_assign_test",
    env = MESSAGE_CANISTER_ENV,
    tags = [
        "long_test",  # since it takes longer than 5 minutes.
    ],
    runtime_deps = MESSAGE_CANISTER_RUNTIME_DEPS,
    deps = [
        # Keep sorted.
        "//rs/nns/constants",
        "//rs/nns/governance/api",
        "//rs/registry/canister",
        "//rs/registry/subnet_type",
        "//rs/rust_canisters/canister_test",
        "//rs/tests/consensus/utils",
        "//rs/tests/driver:ic-system-test-driver",
        "//rs/types/base_types",
        "//rs/types/types",
        "@crate_index//:anyhow",
        "@crate_index//:slog",
        "@crate_index//:tokio",
    ],
)

system_test_nns(
    name = "node_reassignment_test",
    env = MESSAGE_CANISTER_ENV,
    tags = [
        "long_test",  # since it takes longer than 5 minutes.
    ],
    runtime_deps = MESSAGE_CANISTER_RUNTIME_DEPS,
    deps = [
        # Keep sorted.
        "//rs/registry/subnet_features",
        "//rs/registry/subnet_type",
        "//rs/tests/consensus/utils",
        "//rs/tests/driver:ic-system-test-driver",
        "//rs/types/types",
        "@crate_index//:anyhow",
        "@crate_index//:slog",
    ],
)

system_test_nns(
    name = "node_registration_with_max_rewardable_nodes_test",
    deps = [
        # Keep sorted.
        "//rs/tests/consensus:node_registration_test_common",
        "//rs/tests/driver:ic-system-test-driver",
        "@crate_index//:anyhow",
        "@crate_index//:slog",
    ],
)

system_test_nns(
    name = "node_registration_with_node_allowance_test",
    deps = [
        # Keep sorted.
        "//rs/tests/consensus:node_registration_test_common",
        "//rs/tests/driver:ic-system-test-driver",
        "@crate_index//:anyhow",
        "@crate_index//:slog",
    ],
)

system_test(
    name = "cup_compatibility_test",
    env = MAINNET_ENV,
    runtime_deps = [
        "//rs/tests:cup_compatibility/binaries",
    ],
    deps = [
        # Keep sorted.
        "//rs/recovery",
        "//rs/tests/consensus/utils",
        "//rs/tests/driver:ic-system-test-driver",
        "//rs/types/types",
        "@crate_index//:anyhow",
        "@crate_index//:slog",
        "@crate_index//:tempfile",
    ],
)

system_test_nns(
    name = "ssh_access_to_nodes_test",
    tags = [
        "long_test",  # since it takes longer than 5 minutes.
    ],
    deps = [
        # Keep sorted.
        "//rs/nns/common",
        "//rs/registry/subnet_type",
        "//rs/tests/consensus/utils",
        "//rs/tests/driver:ic-system-test-driver",
        "//rs/types/types",
        "@crate_index//:anyhow",
        "@crate_index//:slog",
    ],
)

system_test_nns(
    name = "unstuck_subnet_test",
    env = MESSAGE_CANISTER_ENV,
    flaky = True,  # flakiness rate of over 2.1% over the month from 2025-02-11 till 2025-03-11.
    guestos_update = "test",
    tags = [
        "long_test",
    ],
<<<<<<< HEAD
    runtime_deps = MESSAGE_CANISTER_RUNTIME_DEPS + UNIVERSAL_VM_RUNTIME_DEPS,
=======
    uses_guestos_test_update = True,
    runtime_deps = MESSAGE_CANISTER_RUNTIME_DEPS,
>>>>>>> 20db925c
    deps = [
        "//rs/registry/subnet_type",
        "//rs/tests/consensus/utils",
        "//rs/tests/driver:ic-system-test-driver",
        "//rs/types/types",
        "@crate_index//:anyhow",
        "@crate_index//:slog",
        "@crate_index//:ssh2",
    ],
)

system_test_nns(
    name = "rotate_ecdsa_idkg_key_test",
    env = MESSAGE_CANISTER_ENV,
    tags = [
        "long_test",  # since it takes longer than 5 minutes.
    ],
    runtime_deps = MESSAGE_CANISTER_RUNTIME_DEPS,
    deps = [
        "//rs/interfaces/registry",
        "//rs/protobuf",
        "//rs/registry/keys",
        "//rs/registry/nns_data_provider",
        "//rs/registry/subnet_type",
        "//rs/tests/consensus/tecdsa/utils",
        "//rs/tests/consensus/utils",
        "//rs/tests/driver:ic-system-test-driver",
        "//rs/types/base_types",
        "//rs/types/types",
        "@crate_index//:anyhow",
        "@crate_index//:slog",
    ],
)<|MERGE_RESOLUTION|>--- conflicted
+++ resolved
@@ -111,12 +111,7 @@
     tags = [
         "long_test",
     ],
-<<<<<<< HEAD
-    runtime_deps = MESSAGE_CANISTER_RUNTIME_DEPS + UNIVERSAL_VM_RUNTIME_DEPS,
-=======
-    uses_guestos_test_update = True,
     runtime_deps = MESSAGE_CANISTER_RUNTIME_DEPS,
->>>>>>> 20db925c
     deps = [
         "//rs/registry/subnet_type",
         "//rs/tests/consensus/utils",
