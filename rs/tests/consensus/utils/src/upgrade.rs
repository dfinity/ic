--- conflicted
+++ resolved
@@ -277,20 +277,11 @@
     guest_launch_measurements: GuestLaunchMeasurements,
     upgrade_url: Vec<String>,
 ) {
-<<<<<<< HEAD
-    bless_replica_version_with_sha(
-        nns_node,
-        target_version,
-        image_type,
+    bless_replica_version_with_sha(nns_node, target_version,
         logger,
         sha256,
         guest_launch_measurements,
-        upgrade_url,
-    )
-    .await;
-=======
-    bless_replica_version_with_sha(nns_node, target_version, logger, sha256, upgrade_url).await;
->>>>>>> 87e8fb92
+        upgrade_url).await;
 }
 
 pub async fn bless_public_replica_version(
