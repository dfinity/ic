use anyhow::{bail, Context, Result};
use ic_canister_client::Sender;
use ic_http_utils::file_downloader::FileDownloader;
use ic_nervous_system_common_test_keys::{TEST_NEURON_1_ID, TEST_NEURON_1_OWNER_KEYPAIR};
use ic_nns_common::types::NeuronId;
use ic_protobuf::registry::replica_version::v1::{BlessedReplicaVersions, GuestLaunchMeasurements};
use ic_registry_keys::make_blessed_replica_versions_key;
use ic_registry_nns_data_provider::registry::RegistryCanister;
use ic_system_test_driver::{
    driver::test_env_api::*,
    nns::{
        get_governance_canister, submit_deploy_guestos_to_all_subnet_nodes_proposal,
        submit_update_elected_replica_versions_proposal, vote_execute_proposal_assert_executed,
    },
    util::runtime_from_url,
};
use ic_types::{messages::ReplicaHealthStatus, ReplicaVersion, SubnetId};
use prost::Message;
use slog::{info, Logger};
use std::{convert::TryFrom, fs, io::Read, path::Path};

pub fn get_public_update_image_url(git_revision: &ReplicaVersion) -> String {
    format!(
                "http://download.proxy-global.dfinity.network:8080/ic/{}/guest-os/update-img/update-img.tar.zst",
                git_revision
            )
}

pub fn get_public_update_image_sha_url(git_revision: &ReplicaVersion) -> String {
    format!(
        "http://download.proxy-global.dfinity.network:8080/ic/{}/guest-os/update-img/SHA256SUMS",
        git_revision
    )
}

<<<<<<< HEAD
pub async fn fetch_update_file_sha256_with_retry(log: &Logger, version: &ReplicaVersion) -> String {
    ic_system_test_driver::retry_with_msg_async!(
        format!("fetch update file sha256 of version {}", version),
=======
pub fn get_public_update_image_guest_launch_measurements(git_revision: &str) -> String {
    format!(
        "http://download.proxy-global.dfinity.network:8080/ic/{}/guest-os/update-img/launch-measurements.json",
        git_revision
    )
}

/// Returns (SHA256, GuestLaunchMeasurements) of the update package with the given version string.
pub async fn fetch_update_metadata_with_retry(
    log: &Logger,
    version_str: &str,
) -> (String, GuestLaunchMeasurements) {
    let sha256 = retry_async(
        format!("fetch update file sha256 of version {}", version_str),
>>>>>>> 84538856
        log,
        READY_WAIT_TIMEOUT,
        RETRY_BACKOFF,
        || async {
<<<<<<< HEAD
            match fetch_update_file_sha256(version).await {
                Err(err) => bail!(err),
                Ok(sha) => Ok(sha),
            }
        }
    )
    .await
    .expect("Failed to fetch sha256 file.")
}

pub async fn fetch_update_file_sha256(version: &ReplicaVersion) -> Result<String, String> {
    let sha_url = get_public_update_image_sha_url(version);
=======
            fetch_update_file_sha256(version_str)
                .await
                .context("Failed to fetch update file sha256")
        },
    );

    let guest_launch_measurements = retry_async(
        format!(
            "fetch guest launch measurements file of version {}",
            version_str
        ),
        log,
        READY_WAIT_TIMEOUT,
        RETRY_BACKOFF,
        || async {
            let tmpfile = tempfile::NamedTempFile::new()?;
            FileDownloader::new(None)
                .download_file(
                    &get_public_update_image_guest_launch_measurements(version_str),
                    tmpfile.path(),
                    None,
                )
                .await?;
            serde_json::from_slice::<GuestLaunchMeasurements>(
                &tokio::fs::read(tmpfile.path()).await?,
            )
            .context("Could not deserialize guest launch measurements")
        },
    );

    futures::try_join!(sha256, guest_launch_measurements).expect("Failed to fetch update metadata")
}

pub async fn fetch_update_file_sha256(version_str: &str) -> Result<String> {
    let sha_url = get_public_update_image_sha_url(version_str);
>>>>>>> 84538856
    let tmp_dir = tempfile::tempdir().unwrap().keep();
    let mut tmp_file = tmp_dir.clone();
    tmp_file.push("SHA256.txt");

    let file_downloader = FileDownloader::new(None);
    file_downloader
        .download_file(&sha_url, &tmp_file, None)
        .await
        .context("Download of SHA256SUMS file failed")?;
    let contents = fs::read_to_string(tmp_file).context("Something went wrong reading the file")?;
    for line in contents.lines() {
        let words: Vec<&str> = line.split(char::is_whitespace).collect();
        let suffix = "update-img.tar.zst";
        if words.len() == 2 && words[1].ends_with(suffix) {
            return Ok(words[0].to_string());
        }
    }

    bail!("SHA256 hash is not found in {}", sha_url)
}

pub async fn get_blessed_replica_versions(
    registry_canister: &RegistryCanister,
) -> BlessedReplicaVersions {
    let blessed_vers_result = registry_canister
        .get_value(
            make_blessed_replica_versions_key().as_bytes().to_vec(),
            None,
        )
        .await
        .unwrap();
    BlessedReplicaVersions::decode(&*blessed_vers_result.0).unwrap()
}

/// Reads the replica version from an unassigned node.
pub fn fetch_unassigned_node_version(endpoint: &IcNodeSnapshot) -> Result<ReplicaVersion> {
    let sess = endpoint.block_on_ssh_session()?;
    let version_file = Path::new("/opt/ic/share/version.txt");
    let mut chan = sess.scp_recv(version_file)?.0;
    let mut version = String::new();
    chan.read_to_string(&mut version)?;
    version.retain(|c| !c.is_whitespace());

    Ok(ReplicaVersion::try_from(version)?)
}

pub fn assert_assigned_replica_version(
    node: &IcNodeSnapshot,
    expected_version: &ReplicaVersion,
    logger: Logger,
) {
    assert_assigned_replica_version_with_time(node, expected_version, logger, 600, 10)
}

/// Waits until the node is healthy and running the given replica version.
/// Panics if the timeout is reached while waiting.
pub fn assert_assigned_replica_version_with_time(
    node: &IcNodeSnapshot,
    expected_version: &ReplicaVersion,
    logger: Logger,
    total_secs: u64,
    backoff_secs: u64,
) {
    info!(
        logger,
        "Waiting until the node {} is healthy and running replica version {}",
        node.get_ip_addr(),
        expected_version
    );

    #[derive(PartialEq)]
    enum State {
        Uninitialized,
        OldVersion,
        Reboot,
        OldVersionAgain,
        Finished,
    }
    let mut state = State::Uninitialized;
    let result = ic_system_test_driver::retry_with_msg!(
        format!(
            "Check if node {} is healthy and running replica version {}",
            node.get_ip_addr(),
            expected_version
        ),
        logger.clone(),
        secs(total_secs),
        secs(backoff_secs),
        || match get_assigned_replica_version(node) {
            Ok(ver) if &ver == expected_version => {
                state = State::Finished;
                Ok(())
            }
            Ok(ver) => {
                if state == State::Uninitialized || state == State::OldVersion {
                    state = State::OldVersion
                } else {
                    state = State::OldVersionAgain
                }
                bail!(
                    "Node is running the old replica version: {}. Expected: {}",
                    ver,
                    expected_version
                )
            }
            Err(err) => {
                state = State::Reboot;
                bail!("Error reading replica version: {:?}", err)
            }
        }
    );
    if let Err(error) = result {
        info!(logger, "Error: {}", error);
        match state {
            State::Uninitialized => panic!("No version is fetched at all!"),
            State::OldVersion => panic!("Replica was running the old version only!"),
            State::Reboot => {
                panic!("Replica did reboot, but never came back online!")
            }
            State::OldVersionAgain => panic!("Replica rebooted to a wrong version!"),
            State::Finished => {} // All went well eventually
        }
    }
}

/// Gets the replica version from the node if it is healthy.
pub fn get_assigned_replica_version(node: &IcNodeSnapshot) -> Result<ReplicaVersion, String> {
    let version = match node.status() {
        Ok(status) if Some(ReplicaHealthStatus::Healthy) == status.replica_health_status => status,
        Ok(status) => return Err(format!("Replica is not healthy: {:?}", status)),
        Err(err) => return Err(err.to_string()),
    }
    .impl_version
    .ok_or("No version found in status".to_string())?;

    ReplicaVersion::try_from(version).map_err(|_| "Invalid replica version".to_string())
}

async fn bless_replica_version_with_sha(
    nns_node: &IcNodeSnapshot,
    target_version: &ReplicaVersion,
    logger: &Logger,
    sha256: &String,
    guest_launch_measurements: Option<GuestLaunchMeasurements>,
    upgrade_url: Vec<String>,
) {
    let nns = runtime_from_url(nns_node.get_public_url(), nns_node.effective_canister_id());
    let governance_canister = get_governance_canister(&nns);

    let proposal_sender = Sender::from_keypair(&TEST_NEURON_1_OWNER_KEYPAIR);
    let test_neuron_id = NeuronId(TEST_NEURON_1_ID);

    let registry_canister = RegistryCanister::new(vec![nns_node.get_public_url()]);
    let blessed_versions = get_blessed_replica_versions(&registry_canister).await;
    info!(logger, "Initial: {:?}", blessed_versions);

    info!(
        logger,
        "Blessing replica version {} with sha256 {} and upgrade urls: {:?}",
        target_version,
        sha256,
        &upgrade_url
    );

    let proposal_id = submit_update_elected_replica_versions_proposal(
        &governance_canister,
        proposal_sender.clone(),
        test_neuron_id,
        Some(target_version),
        Some(sha256.clone()),
        upgrade_url,
        guest_launch_measurements,
        vec![],
    )
    .await;
    vote_execute_proposal_assert_executed(&governance_canister, proposal_id).await;

    let blessed_versions = get_blessed_replica_versions(&registry_canister).await;
    info!(logger, "Updated: {:?}", blessed_versions);
}

pub async fn bless_replica_version(
    nns_node: &IcNodeSnapshot,
    target_version: &ReplicaVersion,
    logger: &Logger,
    sha256: &String,
    guest_launch_measurements: Option<GuestLaunchMeasurements>,
    upgrade_url: Vec<String>,
) {
    bless_replica_version_with_sha(
        nns_node,
        target_version,
        logger,
        sha256,
        guest_launch_measurements,
        upgrade_url,
    )
    .await;
}

pub async fn bless_public_replica_version(
    nns_node: &IcNodeSnapshot,
    target_version: &ReplicaVersion,
    logger: &Logger,
) {
    let upgrade_url = get_public_update_image_url(target_version);
    info!(logger, "Upgrade URL: {}", upgrade_url);

    let (sha256, guest_launch_measurements) =
        fetch_update_metadata_with_retry(logger, target_version).await;

    bless_replica_version_with_sha(
        nns_node,
        target_version,
        logger,
        &sha256,
        Some(guest_launch_measurements),
        vec![upgrade_url.clone()],
    )
    .await;
}

pub async fn bless_replica_version_with_urls(
    nns_node: &IcNodeSnapshot,
    target_version: &ReplicaVersion,
    release_package_urls: Vec<String>,
    sha256: String,
    guest_launch_measurements: Option<GuestLaunchMeasurements>,
    logger: &Logger,
) {
    let nns = runtime_from_url(nns_node.get_public_url(), nns_node.effective_canister_id());
    let governance_canister = get_governance_canister(&nns);
    let registry_canister = RegistryCanister::new(vec![nns_node.get_public_url()]);
    let test_neuron_id = NeuronId(TEST_NEURON_1_ID);
    let proposal_sender = Sender::from_keypair(&TEST_NEURON_1_OWNER_KEYPAIR);
    let blessed_versions = get_blessed_replica_versions(&registry_canister).await;
    info!(logger, "Initial: {:?}", blessed_versions);

    info!(
        logger,
        "Blessing replica version {} with sha256 {}", target_version, sha256
    );

    let proposal_id = submit_update_elected_replica_versions_proposal(
        &governance_canister,
        proposal_sender.clone(),
        test_neuron_id,
        Some(target_version),
        Some(sha256),
        release_package_urls,
        guest_launch_measurements,
        vec![],
    )
    .await;
    vote_execute_proposal_assert_executed(&governance_canister, proposal_id).await;
    let blessed_versions = get_blessed_replica_versions(&registry_canister).await;
    info!(logger, "Updated: {:?}", blessed_versions);
}

pub async fn deploy_guestos_to_all_subnet_nodes(
    nns_node: &IcNodeSnapshot,
    new_replica_version: &ReplicaVersion,
    subnet_id: SubnetId,
) {
    let nns = runtime_from_url(nns_node.get_public_url(), nns_node.effective_canister_id());
    let governance_canister = get_governance_canister(&nns);
    let test_neuron_id = NeuronId(TEST_NEURON_1_ID);
    let proposal_sender = Sender::from_keypair(&TEST_NEURON_1_OWNER_KEYPAIR);
    let proposal_id = submit_deploy_guestos_to_all_subnet_nodes_proposal(
        &governance_canister,
        proposal_sender.clone(),
        test_neuron_id,
        new_replica_version.clone(),
        subnet_id,
    )
    .await;
    vote_execute_proposal_assert_executed(&governance_canister, proposal_id).await;
}<|MERGE_RESOLUTION|>--- conflicted
+++ resolved
@@ -33,45 +33,25 @@
     )
 }
 
-<<<<<<< HEAD
-pub async fn fetch_update_file_sha256_with_retry(log: &Logger, version: &ReplicaVersion) -> String {
-    ic_system_test_driver::retry_with_msg_async!(
-        format!("fetch update file sha256 of version {}", version),
-=======
-pub fn get_public_update_image_guest_launch_measurements(git_revision: &str) -> String {
+pub fn get_public_update_image_guest_launch_measurements(git_revision: &ReplicaVersion) -> String {
     format!(
         "http://download.proxy-global.dfinity.network:8080/ic/{}/guest-os/update-img/launch-measurements.json",
         git_revision
     )
 }
 
-/// Returns (SHA256, GuestLaunchMeasurements) of the update package with the given version string.
+/// Returns (SHA256, GuestLaunchMeasurements) of the update package with the given version.
 pub async fn fetch_update_metadata_with_retry(
     log: &Logger,
-    version_str: &str,
+    version: &ReplicaVersion,
 ) -> (String, GuestLaunchMeasurements) {
     let sha256 = retry_async(
-        format!("fetch update file sha256 of version {}", version_str),
->>>>>>> 84538856
+        format!("fetch update file sha256 of version {}", version),
         log,
         READY_WAIT_TIMEOUT,
         RETRY_BACKOFF,
         || async {
-<<<<<<< HEAD
-            match fetch_update_file_sha256(version).await {
-                Err(err) => bail!(err),
-                Ok(sha) => Ok(sha),
-            }
-        }
-    )
-    .await
-    .expect("Failed to fetch sha256 file.")
-}
-
-pub async fn fetch_update_file_sha256(version: &ReplicaVersion) -> Result<String, String> {
-    let sha_url = get_public_update_image_sha_url(version);
-=======
-            fetch_update_file_sha256(version_str)
+            fetch_update_file_sha256(version)
                 .await
                 .context("Failed to fetch update file sha256")
         },
@@ -80,7 +60,7 @@
     let guest_launch_measurements = retry_async(
         format!(
             "fetch guest launch measurements file of version {}",
-            version_str
+            version
         ),
         log,
         READY_WAIT_TIMEOUT,
@@ -89,7 +69,7 @@
             let tmpfile = tempfile::NamedTempFile::new()?;
             FileDownloader::new(None)
                 .download_file(
-                    &get_public_update_image_guest_launch_measurements(version_str),
+                    &get_public_update_image_guest_launch_measurements(version),
                     tmpfile.path(),
                     None,
                 )
@@ -104,9 +84,8 @@
     futures::try_join!(sha256, guest_launch_measurements).expect("Failed to fetch update metadata")
 }
 
-pub async fn fetch_update_file_sha256(version_str: &str) -> Result<String> {
-    let sha_url = get_public_update_image_sha_url(version_str);
->>>>>>> 84538856
+pub async fn fetch_update_file_sha256(version: &ReplicaVersion) -> Result<String> {
+    let sha_url = get_public_update_image_sha_url(version);
     let tmp_dir = tempfile::tempdir().unwrap().keep();
     let mut tmp_file = tmp_dir.clone();
     tmp_file.push("SHA256.txt");
