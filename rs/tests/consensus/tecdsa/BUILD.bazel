load("//rs/tests:common.bzl", "GRAFANA_RUNTIME_DEPS", "GUESTOS_RUNTIME_DEPS", "SIGNER_CANISTER_ENV", "SIGNER_CANISTER_RUNTIME_DEPS")
load("//rs/tests:system_tests.bzl", "system_test_nns")

package(default_visibility = ["//rs:system-tests-pkg"])

system_test_nns(
    name = "tecdsa_complaint_test",
    malicious = True,
    tags = [
        "k8s",
    ],
    uses_guestos_dev = True,
    uses_guestos_dev_test = True,
    deps = [
        # Keep sorted.
        "//rs/nns/constants",
        "//rs/registry/subnet_type",
        "//rs/rust_canisters/canister_test",
        "//rs/tests/consensus/tecdsa/utils",
        "//rs/tests/driver:ic-system-test-driver",
        "//rs/types/types",
        "@crate_index//:anyhow",
        "@crate_index//:slog",
        "@crate_index//:tokio",
    ],
)

system_test_nns(
    name = "tecdsa_add_nodes_test",
    extra_head_nns_tags = [],  # don't run the head_nns variant on nightly since it aleady runs on long_test.
    tags = [
        "k8s",
        "long_test",  # since it takes longer than 5 minutes.
    ],
    runtime_deps = GUESTOS_RUNTIME_DEPS,
    deps = [
        # Keep sorted.
        "//rs/nns/constants",
        "//rs/nns/governance/api",
        "//rs/registry/canister",
        "//rs/registry/subnet_type",
        "//rs/rust_canisters/canister_test",
        "//rs/tests/consensus/tecdsa/utils",
        "//rs/tests/consensus/utils",
        "//rs/tests/driver:ic-system-test-driver",
        "//rs/types/management_canister_types",
        "//rs/types/types",
        "@crate_index//:anyhow",
        "@crate_index//:slog",
        "@crate_index//:tokio",
    ],
)

system_test_nns(
    name = "tschnorr_message_sizes_test",
    env = SIGNER_CANISTER_ENV,
    extra_head_nns_tags = [],  # don't run the head_nns variant on nightly since it aleady runs on long_test.
    tags = [
        "k8s",
        "long_test",  # since it takes longer than 5 minutes.
    ],
<<<<<<< HEAD
    runtime_deps = GUESTOS_RUNTIME_DEPS,
=======
    target_compatible_with = ["@platforms//os:linux"],  # requires libssh that does not build on Mac OS
    runtime_deps = GUESTOS_RUNTIME_DEPS + SIGNER_CANISTER_RUNTIME_DEPS,
>>>>>>> 70f822d3
    deps = [
        # Keep sorted.
        "//rs/config",
        "//rs/registry/subnet_features",
        "//rs/registry/subnet_type",
        "//rs/tests/consensus/tecdsa/utils",
        "//rs/tests/driver:ic-system-test-driver",
        "//rs/types/management_canister_types",
        "//rs/types/types",
        "@crate_index//:anyhow",
        "@crate_index//:slog",
    ],
)

system_test_nns(
    name = "tecdsa_remove_nodes_test",
    extra_head_nns_tags = [],  # don't run the head_nns variant on nightly since it aleady runs on long_test.
    tags = [
        "k8s",
        "long_test",  # since it takes longer than 5 minutes.
    ],
    runtime_deps = GUESTOS_RUNTIME_DEPS,
    deps = [
        # Keep sorted.
        "//rs/nns/constants",
        "//rs/registry/subnet_type",
        "//rs/rust_canisters/canister_test",
        "//rs/tests/consensus/tecdsa/utils",
        "//rs/tests/driver:ic-system-test-driver",
        "//rs/types/base_types",
        "//rs/types/types",
        "@crate_index//:anyhow",
        "@crate_index//:rand",
        "@crate_index//:rand_chacha",
        "@crate_index//:slog",
    ],
)

system_test_nns(
    name = "tecdsa_key_rotation_test",
    tags = [
        "k8s",
        "long_test",  # since it takes longer than 5 minutes.
    ],
    runtime_deps = GUESTOS_RUNTIME_DEPS,
    deps = [
        # Keep sorted.
        "//rs/nns/constants",
        "//rs/registry/subnet_type",
        "//rs/rust_canisters/canister_test",
        "//rs/tests/consensus/tecdsa/utils",
        "//rs/tests/driver:ic-system-test-driver",
        "@crate_index//:anyhow",
        "@crate_index//:slog",
        "@crate_index//:tokio",
    ],
)

system_test_nns(
    name = "tecdsa_signature_fails_without_cycles_test",
    flaky = True,  # flakiness rate of over 1.05% over the month from 2025-02-11 till 2025-03-11.
    tags = [
        "k8s",
        "long_test",
    ],
    runtime_deps = GUESTOS_RUNTIME_DEPS,
    deps = [
        # Keep sorted.
        "//rs/config",
        "//rs/nns/constants",
        "//rs/registry/subnet_type",
        "//rs/rust_canisters/canister_test",
        "//rs/tests/consensus/tecdsa/utils",
        "//rs/tests/driver:ic-system-test-driver",
        "//rs/types/management_canister_types",
        "@crate_index//:anyhow",
        "@crate_index//:ic-agent",
        "@crate_index//:slog",
    ],
)

system_test_nns(
    name = "tecdsa_signature_from_nns_without_cycles_test",
    flaky = True,  # flakiness rate of over 1.67% over the month from 2025-02-11 till 2025-03-11 only for the //rs/tests/consensus/tecdsa:tecdsa_signature_from_nns_without_cycles_test_head_nns variant.
    tags = [
        "k8s",
        "long_test",
    ],
    runtime_deps = GUESTOS_RUNTIME_DEPS,
    deps = [
        # Keep sorted.
        "//rs/nns/constants",
        "//rs/registry/subnet_type",
        "//rs/rust_canisters/canister_test",
        "//rs/tests/consensus/tecdsa/utils",
        "//rs/tests/driver:ic-system-test-driver",
        "@crate_index//:anyhow",
    ],
)

system_test_nns(
    name = "tecdsa_signature_from_other_subnet_test",
    tags = [
        "k8s",
        "long_test",
    ],
    runtime_deps = GUESTOS_RUNTIME_DEPS,
    deps = [
        # Keep sorted.
        "//rs/nns/constants",
        "//rs/registry/subnet_type",
        "//rs/rust_canisters/canister_test",
        "//rs/tests/consensus/tecdsa/utils",
        "//rs/tests/driver:ic-system-test-driver",
        "@crate_index//:anyhow",
        "@crate_index//:itertools",
    ],
)

system_test_nns(
    name = "tecdsa_two_signing_subnets_test",
    tags = [
        "k8s",
        "long_test",
    ],
    runtime_deps = GUESTOS_RUNTIME_DEPS,
    deps = [
        # Keep sorted.
        "//rs/config",
        "//rs/nns/constants",
        "//rs/registry/canister",
        "//rs/registry/subnet_features",
        "//rs/registry/subnet_type",
        "//rs/rust_canisters/canister_test",
        "//rs/tests/consensus/tecdsa/utils",
        "//rs/tests/consensus/utils",
        "//rs/tests/driver:ic-system-test-driver",
        "//rs/types/management_canister_types",
        "//rs/types/types",
        "@crate_index//:anyhow",
        "@crate_index//:slog",
    ],
)

system_test_nns(
    name = "tecdsa_signature_life_cycle_test",
    extra_head_nns_tags = [],  # don't run the head_nns variant on nightly since it aleady runs on long_test.
    # Remove when CON-937 is resolved
    flaky = True,  # flakiness rate of 1.57% over the month from 2025-02-11 till 2025-03-11
    tags = [
        "k8s",
        "long_test",  # since it takes longer than 5 minutes.
    ],
    runtime_deps = GUESTOS_RUNTIME_DEPS,
    deps = [
        # Keep sorted.
        "//rs/config",
        "//rs/nns/constants",
        "//rs/registry/canister",
        "//rs/registry/nns_data_provider",
        "//rs/registry/subnet_type",
        "//rs/rust_canisters/canister_test",
        "//rs/tests/consensus/tecdsa/utils",
        "//rs/tests/driver:ic-system-test-driver",
        "//rs/types/management_canister_types",
        "@crate_index//:anyhow",
        "@crate_index//:ic-agent",
        "@crate_index//:slog",
        "@crate_index//:tokio",
    ],
)

system_test_nns(
    name = "tecdsa_signature_same_subnet_test",
    tags = [
        "k8s",
        "long_test",
    ],
    runtime_deps = GUESTOS_RUNTIME_DEPS,
    deps = [
        # Keep sorted.
        "//rs/nns/constants",
        "//rs/registry/subnet_type",
        "//rs/rust_canisters/canister_test",
        "//rs/tests/consensus/tecdsa/utils",
        "//rs/tests/driver:ic-system-test-driver",
        "@crate_index//:anyhow",
    ],
)

system_test_nns(
    name = "tecdsa_signature_timeout_test",
    extra_head_nns_tags = [],  # don't run the head_nns variant on nightly since it aleady runs on long_test.
    tags = [
        "k8s",
        "long_test",  # since it takes longer than 5 minutes.
    ],
    runtime_deps = GUESTOS_RUNTIME_DEPS,
    deps = [
        # Keep sorted.
        "//rs/config",
        "//rs/nns/constants",
        "//rs/registry/subnet_type",
        "//rs/rust_canisters/canister_test",
        "//rs/tests/consensus/tecdsa/utils",
        "//rs/tests/driver:ic-system-test-driver",
        "@crate_index//:anyhow",
        "@crate_index//:ic-agent",
    ],
)

tecdsa_performance_test_template = system_test_nns(
    name = "tecdsa_performance_test_template",
    colocated_test_driver_vm_required_host_features = ["performance"],
    colocated_test_driver_vm_resources = {
        "vcpus": 64,
        "memory_kibibytes": 512142680,
        "boot_image_minimal_size_gibibytes": 500,
    },
    crate_features = select({
        "//bazel:upload_perf_systest_results_enabled": ["upload_perf_systest_results"],
        "//conditions:default": [],
    }),
    tags = [
        "experimental_system_test_colocation",
        "manual",
    ],
    test_timeout = "eternal",
    runtime_deps = GUESTOS_RUNTIME_DEPS + GRAFANA_RUNTIME_DEPS,
    deps = [
        # Keep sorted.
        "//rs/registry/subnet_features",
        "//rs/registry/subnet_type",
        "//rs/sys",
        "//rs/tests/consensus/tecdsa/utils",
        "//rs/tests/consensus/utils",
        "//rs/tests/driver:ic-system-test-driver",
        "//rs/types/management_canister_types",
        "//rs/types/types",
        "@crate_index//:anyhow",
        "@crate_index//:chrono",
        "@crate_index//:futures",
        "@crate_index//:reqwest",
        "@crate_index//:serde_json",
        "@crate_index//:slog",
        "@crate_index//:tokio",
    ],
)

system_test_nns(
    name = "tecdsa_performance_test",
    additional_colocate_tags = [
        "system_test_benchmark",
    ],
    colocated_test_driver_vm_required_host_features = ["performance"],
    colocated_test_driver_vm_resources = {
        "vcpus": 64,
        "memory_kibibytes": 512142680,
        "boot_image_minimal_size_gibibytes": 500,
    },
    env = SIGNER_CANISTER_ENV | {
        "TECDSA_PERFORMANCE_TEST_KEY_IDS": "ecdsa_secp256k1",
        "BENCHMARK_NAME": "tecdsa_performance_test",
    },
    tags = [
        "experimental_system_test_colocation",
        "k8s",
        "manual",
    ],
    test_driver_target = tecdsa_performance_test_template.test_driver_target,
    test_timeout = "eternal",
    runtime_deps = GUESTOS_RUNTIME_DEPS + GRAFANA_RUNTIME_DEPS + SIGNER_CANISTER_RUNTIME_DEPS,
)

system_test_nns(
    name = "tschnorr_ed25519_performance_test",
    additional_colocate_tags = [
        "system_test_benchmark",
    ],
    colocated_test_driver_vm_required_host_features = ["performance"],
    colocated_test_driver_vm_resources = {
        "vcpus": 64,
        "memory_kibibytes": 512142680,
        "boot_image_minimal_size_gibibytes": 500,
    },
    env = SIGNER_CANISTER_ENV | {
        "TECDSA_PERFORMANCE_TEST_KEY_IDS": "schnorr_ed25519",
        "BENCHMARK_NAME": "tschnorr_ed25519_performance_test",
    },
    tags = [
        "experimental_system_test_colocation",
        "k8s",
        "manual",
    ],
    test_driver_target = tecdsa_performance_test_template.test_driver_target,
    test_timeout = "eternal",
    runtime_deps = GUESTOS_RUNTIME_DEPS + GRAFANA_RUNTIME_DEPS + SIGNER_CANISTER_RUNTIME_DEPS,
)

system_test_nns(
    name = "tschnorr_bip340_performance_test",
    additional_colocate_tags = [
        "system_test_benchmark",
    ],
    colocated_test_driver_vm_required_host_features = ["performance"],
    colocated_test_driver_vm_resources = {
        "vcpus": 64,
        "memory_kibibytes": 512142680,
        "boot_image_minimal_size_gibibytes": 500,
    },
    env = SIGNER_CANISTER_ENV | {
        "TECDSA_PERFORMANCE_TEST_KEY_IDS": "schnorr_bip340",
        "BENCHMARK_NAME": "tschnorr_bip340_performance_test",
    },
    tags = [
        "experimental_system_test_colocation",
        "k8s",
        "manual",
    ],
    test_driver_target = tecdsa_performance_test_template.test_driver_target,
    test_timeout = "eternal",
    runtime_deps = GUESTOS_RUNTIME_DEPS + GRAFANA_RUNTIME_DEPS + SIGNER_CANISTER_RUNTIME_DEPS,
)

system_test_nns(
    name = "vetkd_performance_test",
    additional_colocate_tags = [
        "system_test_benchmark",
    ],
    colocated_test_driver_vm_required_host_features = ["performance"],
    colocated_test_driver_vm_resources = {
        "vcpus": 64,
        "memory_kibibytes": 512142680,
        "boot_image_minimal_size_gibibytes": 500,
    },
    env = SIGNER_CANISTER_ENV | {
        "TECDSA_PERFORMANCE_TEST_KEY_IDS": "vetkd_bls12_381_g2",
        "BENCHMARK_NAME": "vetkd_performance_test",
    },
    tags = [
        "experimental_system_test_colocation",
        "k8s",
        "manual",
    ],
    test_driver_target = tecdsa_performance_test_template.test_driver_target,
    test_timeout = "eternal",
    runtime_deps = GUESTOS_RUNTIME_DEPS + GRAFANA_RUNTIME_DEPS + SIGNER_CANISTER_RUNTIME_DEPS,
)<|MERGE_RESOLUTION|>--- conflicted
+++ resolved
@@ -59,12 +59,7 @@
         "k8s",
         "long_test",  # since it takes longer than 5 minutes.
     ],
-<<<<<<< HEAD
-    runtime_deps = GUESTOS_RUNTIME_DEPS,
-=======
-    target_compatible_with = ["@platforms//os:linux"],  # requires libssh that does not build on Mac OS
     runtime_deps = GUESTOS_RUNTIME_DEPS + SIGNER_CANISTER_RUNTIME_DEPS,
->>>>>>> 70f822d3
     deps = [
         # Keep sorted.
         "//rs/config",
