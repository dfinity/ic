use candid::{CandidType, Deserialize, Encode, Principal};
use canister_test::{Canister, Cycles};
use ic_agent::AgentError;
use ic_base_types::{NodeId, SubnetId};
use ic_bls12_381::G1Affine;
use ic_canister_client::Sender;
use ic_config::subnet_config::{ECDSA_SIGNATURE_FEE, SCHNORR_SIGNATURE_FEE, VETKD_FEE};
use ic_limits::SMALL_APP_SUBNET_MAX_SIZE;
use ic_management_canister_types_private::{
    DerivationPath, ECDSAPublicKeyArgs, ECDSAPublicKeyResponse, EcdsaCurve, EcdsaKeyId,
    MasterPublicKeyId, Payload, SchnorrAlgorithm, SchnorrKeyId, SchnorrPublicKeyArgs,
    SchnorrPublicKeyResponse, SignWithECDSAArgs, SignWithECDSAReply, SignWithSchnorrArgs,
<<<<<<< HEAD
    SignWithSchnorrReply, VetKdCurve, VetKdDeriveEncryptedKeyArgs, VetKdDeriveEncryptedKeyResult,
    VetKdKeyId, VetKdPublicKeyArgs, VetKdPublicKeyResult,
=======
    SignWithSchnorrReply, VetKdDeriveEncryptedKeyArgs, VetKdDeriveEncryptedKeyResult, VetKdKeyId,
    VetKdPublicKeyArgs, VetKdPublicKeyResult,
>>>>>>> 59ca7665
};
use ic_message::ForwardParams;
use ic_nervous_system_common_test_keys::{TEST_NEURON_1_ID, TEST_NEURON_1_OWNER_KEYPAIR};
use ic_nns_common::types::NeuronId;
use ic_nns_governance_api::pb::v1::{NnsFunction, ProposalStatus};
use ic_nns_test_utils::governance::submit_external_update_proposal;
use ic_registry_subnet_features::DEFAULT_ECDSA_MAX_QUEUE_SIZE;
use ic_registry_subnet_type::SubnetType;
use ic_system_test_driver::{
    canister_api::{CallMode, Request},
    driver::{
        ic::{InternetComputer, Subnet},
        test_env::TestEnv,
        test_env_api::{
            HasPublicApiUrl, HasTopologySnapshot, IcNodeContainer, NnsInstallationBuilder,
        },
    },
    nns::vote_and_execute_proposal,
    util::{block_on, MessageCanister},
};
use ic_types::{Height, PrincipalId, ReplicaVersion};
use ic_types_test_utils::ids::subnet_test_id;
use k256::ecdsa::{signature::hazmat::PrehashVerifier, Signature, VerifyingKey};
use registry_canister::mutations::{
    do_create_subnet::{
        CreateSubnetPayload, InitialChainKeyConfig, KeyConfig as KeyConfigCreate, KeyConfigRequest,
    },
    do_update_subnet::{ChainKeyConfig, KeyConfig as KeyConfigUpdate, UpdateSubnetPayload},
};
use slog::{debug, info, Logger};
use std::time::Duration;

pub const KEY_ID1: &str = "secp256k1";

/// The default DKG interval takes too long before the keys are created and
/// passed to execution.
pub const DKG_INTERVAL: u64 = 19;

pub const NUMBER_OF_NODES: usize = 4;

pub fn make_key(name: &str) -> EcdsaKeyId {
    EcdsaKeyId {
        curve: EcdsaCurve::Secp256k1,
        name: name.to_string(),
    }
}

pub fn make_ecdsa_key_id() -> MasterPublicKeyId {
    MasterPublicKeyId::Ecdsa(EcdsaKeyId {
        curve: EcdsaCurve::Secp256k1,
        name: "some_ecdsa_key".to_string(),
    })
}

pub fn make_eddsa_key_id() -> MasterPublicKeyId {
    MasterPublicKeyId::Schnorr(SchnorrKeyId {
        algorithm: SchnorrAlgorithm::Ed25519,
        name: "some_eddsa_key".to_string(),
    })
}

pub fn make_bip340_key_id() -> MasterPublicKeyId {
    MasterPublicKeyId::Schnorr(SchnorrKeyId {
        algorithm: SchnorrAlgorithm::Bip340Secp256k1,
        name: "some_bip340_key".to_string(),
    })
}

pub fn make_vetkd_key_id() -> MasterPublicKeyId {
    MasterPublicKeyId::VetKd(VetKdKeyId {
        curve: VetKdCurve::Bls12_381_G2,
        name: "some_vetkd_key".to_string(),
    })
}

pub fn make_key_ids_for_all_schemes() -> Vec<MasterPublicKeyId> {
    vec![
        make_ecdsa_key_id(),
        make_bip340_key_id(),
        make_eddsa_key_id(),
        make_vetkd_key_id(),
    ]
}

pub fn make_key_ids_for_all_idkg_schemes() -> Vec<MasterPublicKeyId> {
    vec![
        make_ecdsa_key_id(),
        make_bip340_key_id(),
        make_eddsa_key_id(),
    ]
}

/// Creates one system subnet without signing enabled and one application subnet
/// with signing enabled.
pub fn setup_without_ecdsa_on_nns(test_env: TestEnv) {
    InternetComputer::new()
        .add_subnet(
            Subnet::new(SubnetType::System)
                .with_dkg_interval_length(Height::from(19))
                .add_nodes(NUMBER_OF_NODES),
        )
        .add_subnet(
            Subnet::new(SubnetType::Application)
                .with_dkg_interval_length(Height::from(DKG_INTERVAL))
                .add_nodes(NUMBER_OF_NODES),
        )
        .with_unassigned_nodes(NUMBER_OF_NODES)
        .setup_and_start(&test_env)
        .expect("Could not start IC!");
    test_env.topology_snapshot().subnets().for_each(|subnet| {
        subnet
            .nodes()
            .for_each(|node| node.await_status_is_healthy().unwrap())
    });
    test_env
        .topology_snapshot()
        .unassigned_nodes()
        .for_each(|node| node.await_can_login_as_admin_via_ssh().unwrap());

    // Currently, we make the assumption that the first subnets is the root
    // subnet. This might not hold in the future.
    let nns_node = test_env
        .topology_snapshot()
        .root_subnet()
        .nodes()
        .next()
        .unwrap();
    NnsInstallationBuilder::new()
        .install(&nns_node, &test_env)
        .expect("Failed to install NNS canisters");
}

/// Creates one system subnet and two application subnets.
pub fn setup(test_env: TestEnv) {
    InternetComputer::new()
        .add_subnet(
            Subnet::new(SubnetType::System)
                .with_dkg_interval_length(Height::from(DKG_INTERVAL))
                .add_nodes(NUMBER_OF_NODES),
        )
        .add_subnet(
            Subnet::new(SubnetType::Application)
                .with_dkg_interval_length(Height::from(DKG_INTERVAL))
                .add_nodes(NUMBER_OF_NODES),
        )
        .add_subnet(
            Subnet::new(SubnetType::Application)
                .with_dkg_interval_length(Height::from(DKG_INTERVAL))
                .add_nodes(NUMBER_OF_NODES),
        )
        .with_unassigned_nodes(NUMBER_OF_NODES)
        .setup_and_start(&test_env)
        .expect("Could not start IC!");
    test_env.topology_snapshot().subnets().for_each(|subnet| {
        subnet
            .nodes()
            .for_each(|node| node.await_status_is_healthy().unwrap())
    });
    test_env
        .topology_snapshot()
        .unassigned_nodes()
        .for_each(|node| node.await_can_login_as_admin_via_ssh().unwrap());

    // Currently, we make the assumption that the first subnets is the root
    // subnet. This might not hold in the future.
    let nns_node = test_env
        .topology_snapshot()
        .root_subnet()
        .nodes()
        .next()
        .unwrap();
    NnsInstallationBuilder::new()
        .install(&nns_node, &test_env)
        .expect("Failed to install NNS canisters");
}

pub fn empty_subnet_update() -> UpdateSubnetPayload {
    UpdateSubnetPayload {
        subnet_id: subnet_test_id(0),
        max_ingress_bytes_per_message: None,
        max_ingress_messages_per_block: None,
        max_block_payload_size: None,
        unit_delay_millis: None,
        initial_notary_delay_millis: None,
        dkg_interval_length: None,
        dkg_dealings_per_block: None,
        start_as_nns: None,
        subnet_type: None,
        is_halted: None,
        halt_at_cup_height: None,
        features: None,
        chain_key_config: None,
        chain_key_signing_enable: None,
        chain_key_signing_disable: None,
        max_number_of_canisters: None,
        ssh_readonly_access: None,
        ssh_backup_access: None,
        // Deprecated/unused values follow
        max_artifact_streams_per_peer: None,
        max_chunk_wait_ms: None,
        max_duplicity: None,
        max_chunk_size: None,
        receive_check_cache_size: None,
        pfn_evaluation_period_ms: None,
        registry_poll_period_ms: None,
        retransmission_request_ms: None,
        set_gossip_config_to_default: Default::default(),
    }
}

pub fn scale_cycles(cycles: Cycles) -> Cycles {
    // Subnet is constructed with `NUMBER_OF_NODES`, see `config()` and `config_without_ecdsa_on_nns()`.
    (cycles * NUMBER_OF_NODES) / SMALL_APP_SUBNET_MAX_SIZE
}

/// The signature test consists of getting the given canister's Chain key, comparing it to the existing key
/// to ensure it hasn't changed, sending a sign request, and verifying the signature
pub fn run_chain_key_signature_test(
    canister: &MessageCanister,
    logger: &Logger,
    key_id: &MasterPublicKeyId,
    existing_key: Vec<u8>,
) {
    info!(logger, "Run through Chain key signature test.");
    let message_hash = vec![0xabu8; 32];
    block_on(async {
        let public_key = get_public_key_with_retries(key_id, canister, logger, 100)
            .await
            .unwrap();
        assert_eq!(existing_key, public_key);
        let signature = get_signature_with_logger(
            message_hash.clone(),
            ECDSA_SIGNATURE_FEE,
            key_id,
            canister,
            logger,
        )
        .await
        .unwrap();
        verify_signature(key_id, &message_hash, &public_key, &signature);
    });
}

/// Get the threshold public key of the given canister
pub fn get_master_public_key(
    canister: &MessageCanister,
    key_id: &MasterPublicKeyId,
    logger: &Logger,
) -> Vec<u8> {
    info!(
        logger,
        "Getting threshold public key for key id: {}.", key_id
    );
    let public_key = block_on(get_public_key_with_retries(key_id, canister, logger, 100)).unwrap();
    info!(logger, "Got public key {:?}", public_key);
    public_key
}

pub async fn get_public_key_and_test_signature(
    key_id: &MasterPublicKeyId,
    message_canister: &MessageCanister<'_>,
    zero_cycles: bool,
    logger: &Logger,
) -> Result<Vec<u8>, AgentError> {
    let cycles = if zero_cycles {
        Cycles::zero()
    } else {
        scale_cycles(ECDSA_SIGNATURE_FEE)
    };

    let message_hash = vec![0xabu8; 32];

    info!(logger, "Getting the public key for {}", key_id);
    let public_key = get_public_key_with_logger(key_id, message_canister, logger).await?;

    info!(logger, "Getting signature for {}", key_id);
    let signature = get_signature_with_logger(
        message_hash.clone(),
        cycles,
        key_id,
        message_canister,
        logger,
    )
    .await?;

    info!(logger, "Verifying signature for {}", key_id);
    verify_signature(key_id, &message_hash, &public_key, &signature);

    Ok(public_key)
}

pub async fn get_public_key_with_retries(
    key_id: &MasterPublicKeyId,
    msg_can: &MessageCanister<'_>,
    logger: &Logger,
    retries: u64,
) -> Result<Vec<u8>, AgentError> {
    match key_id {
        MasterPublicKeyId::Ecdsa(key_id) => {
            get_ecdsa_public_key_with_retries(key_id, msg_can, logger, retries).await
        }
        MasterPublicKeyId::Schnorr(key_id) => {
            get_schnorr_public_key_with_retries(key_id, msg_can, logger, retries).await
        }
        MasterPublicKeyId::VetKd(key_id) => {
            get_vetkd_public_key_with_retries(key_id, msg_can, logger, retries).await
        }
    }
}

pub async fn get_ecdsa_public_key_with_retries(
    key_id: &EcdsaKeyId,
    msg_can: &MessageCanister<'_>,
    logger: &Logger,
    retries: u64,
) -> Result<Vec<u8>, AgentError> {
    let public_key_request = ECDSAPublicKeyArgs {
        canister_id: None,
        derivation_path: DerivationPath::new(vec![]),
        key_id: key_id.clone(),
    };
    info!(
        logger,
        "Sending a 'get ecdsa public key' request: {:?}", public_key_request
    );

    let mut count = 0;
    let public_key = loop {
        let res = msg_can
            .forward_to(
                &Principal::management_canister(),
                "ecdsa_public_key",
                Encode!(&public_key_request).unwrap(),
            )
            .await;
        match res {
            Ok(bytes) => {
                let key = ECDSAPublicKeyResponse::decode(&bytes)
                    .expect("failed to decode ECDSAPublicKeyResponse");
                break key.public_key;
            }
            Err(err) => {
                count += 1;
                if count < retries {
                    debug!(
                        logger,
                        "ecdsa_public_key returns `{}`. Trying again in 2 seconds...", err
                    );
                    tokio::time::sleep(Duration::from_secs(2)).await;
                } else {
                    return Err(err);
                }
            }
        }
    };
    let pk =
        VerifyingKey::from_sec1_bytes(&public_key[..]).expect("Bytes are not a valid public key");
    info!(logger, "ecdsa_public_key returns {:?}", pk);
    Ok(public_key)
}

pub async fn get_schnorr_public_key_with_retries(
    key_id: &SchnorrKeyId,
    msg_can: &MessageCanister<'_>,
    logger: &Logger,
    retries: u64,
) -> Result<Vec<u8>, AgentError> {
    let public_key_request = SchnorrPublicKeyArgs {
        canister_id: None,
        derivation_path: DerivationPath::new(vec![]),
        key_id: key_id.clone(),
    };
    info!(
        logger,
        "Sending a 'get schnorr public key' request: {:?}", public_key_request
    );

    let mut count = 0;
    let public_key = loop {
        let res = msg_can
            .forward_to(
                &Principal::management_canister(),
                "schnorr_public_key",
                Encode!(&public_key_request).unwrap(),
            )
            .await;
        match res {
            Ok(bytes) => {
                let key = SchnorrPublicKeyResponse::decode(&bytes)
                    .expect("failed to decode SchnorrPublicKeyResponse");
                break key.public_key;
            }
            Err(err) => {
                count += 1;
                if count < retries {
                    debug!(
                        logger,
                        "schnorr_public_key returns `{}`. Trying again in 2 seconds...", err
                    );
                    tokio::time::sleep(Duration::from_secs(2)).await;
                } else {
                    return Err(err);
                }
            }
        }
    };

    match key_id.algorithm {
        SchnorrAlgorithm::Bip340Secp256k1 => {
            let pk_with_even_y = {
                let mut k = public_key.clone();
                k[0] = 0x02;
                k
            };

            let vk = k256::PublicKey::from_sec1_bytes(&pk_with_even_y);
            info!(logger, "schnorr_public_key returns {:?}", vk);
        }
        SchnorrAlgorithm::Ed25519 => {
            let pk: [u8; 32] = public_key[..].try_into().expect("Public key wrong size");
            let vk = ed25519_dalek::VerifyingKey::from_bytes(&pk).unwrap();
            info!(logger, "schnorr_public_key returns {:?}", vk);
        }
    }
    Ok(public_key)
}

pub async fn get_vetkd_public_key_with_retries(
    key_id: &VetKdKeyId,
    msg_can: &MessageCanister<'_>,
    logger: &Logger,
    retries: u64,
) -> Result<Vec<u8>, AgentError> {
    let public_key_request = VetKdPublicKeyArgs {
        canister_id: None,
        derivation_domain: vec![],
        key_id: key_id.clone(),
    };
    info!(
        logger,
        "Sending a 'get vetkd public key' request: {:?}", public_key_request
    );

    let mut count = 0;
    let public_key = loop {
        let res = msg_can
            .forward_to(
                &Principal::management_canister(),
                "vetkd_public_key",
                Encode!(&public_key_request).unwrap(),
            )
            .await;
        match res {
            Ok(bytes) => {
                let key = VetKdPublicKeyResult::decode(&bytes)
                    .expect("failed to decode VetKdPublicKeyResult");
                break key.public_key;
            }
            Err(err) => {
                count += 1;
                if count < retries {
                    debug!(
                        logger,
                        "vetkd_public_key returns `{}`. Trying again in 2 seconds...", err
                    );
                    tokio::time::sleep(Duration::from_secs(2)).await;
                } else {
                    return Err(err);
                }
            }
        }
    };

    info!(logger, "vetkd_public_key returns {:?}", public_key);
    Ok(public_key)
}

pub async fn get_public_key_with_logger(
    key_id: &MasterPublicKeyId,
    msg_can: &MessageCanister<'_>,
    logger: &Logger,
) -> Result<Vec<u8>, AgentError> {
    get_public_key_with_retries(key_id, msg_can, logger, /*retries=*/ 100).await
}

pub async fn execute_update_subnet_proposal(
    governance: &Canister<'_>,
    proposal_payload: UpdateSubnetPayload,
    title: &str,
    logger: &Logger,
) {
    info!(
        logger,
        "Executing Subnet Update proposal: {:?}", proposal_payload
    );

    let proposal_id = submit_external_update_proposal(
        governance,
        Sender::from_keypair(&TEST_NEURON_1_OWNER_KEYPAIR),
        NeuronId(TEST_NEURON_1_ID),
        NnsFunction::UpdateConfigOfSubnet,
        proposal_payload,
        format!(
            "<subnet update proposal created by threshold ecdsa test>: {}",
            title
        ),
        /*summary=*/ String::default(),
    )
    .await;

    let proposal_result = vote_and_execute_proposal(governance, proposal_id).await;
    info!(
        logger,
        "Subnet Update proposal result: {:?}", proposal_result
    );
    assert_eq!(proposal_result.status, ProposalStatus::Executed as i32);
}

pub async fn execute_create_subnet_proposal(
    governance: &Canister<'_>,
    proposal_payload: CreateSubnetPayload,
    logger: &Logger,
) {
    info!(
        logger,
        "Executing Subnet creation proposal: {:?}", proposal_payload
    );

    let proposal_id = submit_external_update_proposal(
        governance,
        Sender::from_keypair(&TEST_NEURON_1_OWNER_KEYPAIR),
        NeuronId(TEST_NEURON_1_ID),
        NnsFunction::CreateSubnet,
        proposal_payload,
        "<subnet creation proposal created by threshold ecdsa test>".to_string(),
        /*summary=*/ String::default(),
    )
    .await;

    let proposal_result = vote_and_execute_proposal(governance, proposal_id).await;
    info!(
        logger,
        "Subnet Creation proposal result: {:?}", proposal_result
    );
    assert_eq!(proposal_result.status, ProposalStatus::Executed as i32);
}

pub async fn get_signature_with_logger(
    message: Vec<u8>,
    cycles: Cycles,
    key_id: &MasterPublicKeyId,
    msg_can: &MessageCanister<'_>,
    logger: &Logger,
) -> Result<Vec<u8>, AgentError> {
    match key_id {
        MasterPublicKeyId::Ecdsa(key_id) => {
            let message_hash =
                <[u8; 32]>::try_from(&message[..]).expect("message hash is not 32 bytes");
            get_ecdsa_signature_with_logger(&message_hash, cycles, key_id, msg_can, logger).await
        }
        MasterPublicKeyId::Schnorr(key_id) => {
            get_schnorr_signature_with_logger(message, cycles, key_id, msg_can, logger).await
        }
        MasterPublicKeyId::VetKd(key_id) => {
            get_vetkd_with_logger(message, cycles, key_id, msg_can, logger).await
        }
    }
}

pub async fn get_ecdsa_signature_with_logger(
    message_hash: &[u8; 32],
    cycles: Cycles,
    key_id: &EcdsaKeyId,
    msg_can: &MessageCanister<'_>,
    logger: &Logger,
) -> Result<Vec<u8>, AgentError> {
    let signature_request = SignWithECDSAArgs {
        message_hash: *message_hash,
        derivation_path: DerivationPath::new(Vec::new()),
        key_id: key_id.clone(),
    };
    info!(
        logger,
        "Sending an ECDSA signing request: {:?}", signature_request
    );

    let mut count = 0;
    let signature = loop {
        // Ask for a signature.
        let res = msg_can
            .forward_with_cycles_to(
                &Principal::management_canister(),
                "sign_with_ecdsa",
                Encode!(&signature_request).unwrap(),
                cycles,
            )
            .await;
        match res {
            Ok(reply) => {
                let signature = SignWithECDSAReply::decode(&reply)
                    .expect("failed to decode SignWithECDSAReply")
                    .signature;
                break signature;
            }
            Err(err) => {
                count += 1;
                if count < 5 {
                    debug!(
                        logger,
                        "sign_with_ecdsa returns `{}`. Trying again in 2 seconds...", err
                    );
                    tokio::time::sleep(Duration::from_secs(2)).await;
                } else {
                    return Err(err);
                }
            }
        }
    };
    info!(logger, "sign_with_ecdsa returns {:?}", signature);

    Ok(signature)
}

pub async fn get_schnorr_signature_with_logger(
    message: Vec<u8>,
    cycles: Cycles,
    key_id: &SchnorrKeyId,
    msg_can: &MessageCanister<'_>,
    logger: &Logger,
) -> Result<Vec<u8>, AgentError> {
    let signature_request = SignWithSchnorrArgs {
        message,
        derivation_path: DerivationPath::new(Vec::new()),
        key_id: key_id.clone(),
        aux: None,
    };
    info!(
        logger,
        "Sending a {} signing request of size: {}",
        key_id,
        signature_request.message.len(),
    );

    let mut count = 0;
    let signature = loop {
        // Ask for a signature.
        let res = msg_can
            .forward_with_cycles_to(
                &Principal::management_canister(),
                "sign_with_schnorr",
                Encode!(&signature_request).unwrap(),
                cycles,
            )
            .await;
        match res {
            Ok(reply) => {
                let signature = SignWithSchnorrReply::decode(&reply)
                    .expect("failed to decode SignWithSchnorrReply")
                    .signature;
                break signature;
            }
            Err(err) => {
                count += 1;
                if count < 5 {
                    debug!(
                        logger,
                        "sign_with_schnorr returns `{}`. Trying again in 2 seconds...", err
                    );
                    tokio::time::sleep(Duration::from_secs(2)).await;
                } else {
                    return Err(err);
                }
            }
        }
    };
    info!(logger, "sign_with_schnorr returns {:?}", signature);

    Ok(signature)
}

pub async fn get_vetkd_with_logger(
    input: Vec<u8>,
    cycles: Cycles,
    key_id: &VetKdKeyId,
    msg_can: &MessageCanister<'_>,
    logger: &Logger,
) -> Result<Vec<u8>, AgentError> {
    let transport_public_key = G1Affine::generator();
    let vetkd_request = VetKdDeriveEncryptedKeyArgs {
        derivation_domain: input,
        derivation_id: vec![],
        key_id: key_id.clone(),
        encryption_public_key: transport_public_key.to_compressed(),
    };
    info!(
        logger,
        "Sending a {} request of size: {}",
        key_id,
        vetkd_request.derivation_domain.len(),
    );

    let mut count = 0;
    let result = loop {
        let res = msg_can
            .forward_with_cycles_to(
                &Principal::management_canister(),
                "vetkd_derive_encrypted_key",
                Encode!(&vetkd_request).unwrap(),
                cycles,
            )
            .await;
        match res {
            Ok(reply) => {
                let result = VetKdDeriveEncryptedKeyResult::decode(&reply)
                    .expect("failed to decode VetKdDeriveEncryptedKeyResult")
                    .encrypted_key;
                break result;
            }
            Err(err) => {
                count += 1;
                if count < 5 {
                    debug!(
                        logger,
                        "vetkd_derive_encrypted_key returns `{}`. Trying again in 2 seconds...",
                        err
                    );
                    tokio::time::sleep(Duration::from_secs(2)).await;
                } else {
                    return Err(err);
                }
            }
        }
    };
    info!(logger, "vetkd_derive_encrypted_key returns {:?}", result);

    Ok(result)
}

pub async fn enable_chain_key_signing(
    governance: &Canister<'_>,
    subnet_id: SubnetId,
    key_ids: Vec<MasterPublicKeyId>,
    logger: &Logger,
) {
    enable_chain_key_signing_with_timeout(
        governance, subnet_id, key_ids, /*timeout=*/ None, logger,
    )
    .await
}

pub async fn enable_chain_key_signing_with_timeout(
    governance: &Canister<'_>,
    subnet_id: SubnetId,
    key_ids: Vec<MasterPublicKeyId>,
    timeout: Option<Duration>,
    logger: &Logger,
) {
    enable_chain_key_signing_with_timeout_and_rotation_period(
        governance, subnet_id, key_ids, timeout, /*period=*/ None, logger,
    )
    .await
}

pub async fn add_chain_keys_with_timeout_and_rotation_period(
    governance: &Canister<'_>,
    subnet_id: SubnetId,
    key_ids: Vec<MasterPublicKeyId>,
    timeout: Option<Duration>,
    period: Option<Duration>,
    logger: &Logger,
) {
    let proposal_payload = UpdateSubnetPayload {
        subnet_id,
        chain_key_config: Some(ChainKeyConfig {
            key_configs: key_ids
                .into_iter()
                .map(|key_id| KeyConfigUpdate {
                    key_id: Some(key_id.clone()),
                    pre_signatures_to_create_in_advance: Some(5),
                    max_queue_size: Some(DEFAULT_ECDSA_MAX_QUEUE_SIZE),
                })
                .collect(),
            signature_request_timeout_ns: timeout.map(|t| t.as_nanos() as u64),
            idkg_key_rotation_period_ms: period.map(|t| t.as_millis() as u64),
        }),
        ..empty_subnet_update()
    };
    execute_update_subnet_proposal(governance, proposal_payload, "Add Chain keys", logger).await;
}

pub async fn enable_chain_key_signing_with_timeout_and_rotation_period(
    governance: &Canister<'_>,
    subnet_id: SubnetId,
    key_ids: Vec<MasterPublicKeyId>,
    timeout: Option<Duration>,
    period: Option<Duration>,
    logger: &Logger,
) {
    // The Chain key sharing process requires that a key first be added to a
    // subnet, and then enabling signing with that key must happen in a separate
    // proposal.
    add_chain_keys_with_timeout_and_rotation_period(
        governance,
        subnet_id,
        key_ids.clone(),
        timeout,
        period,
        logger,
    )
    .await;

    let proposal_payload = UpdateSubnetPayload {
        subnet_id,
        chain_key_signing_enable: Some(key_ids),
        ..empty_subnet_update()
    };
    execute_update_subnet_proposal(
        governance,
        proposal_payload,
        "Enable Chain key signing",
        logger,
    )
    .await;
}

pub async fn create_new_subnet_with_keys(
    governance: &Canister<'_>,
    node_ids: Vec<NodeId>,
    keys: Vec<(MasterPublicKeyId, PrincipalId)>,
    replica_version: ReplicaVersion,
    logger: &Logger,
) {
    let chain_key_config = InitialChainKeyConfig {
        key_configs: keys
            .into_iter()
            .map(|(key_id, subnet_id)| KeyConfigRequest {
                key_config: Some(KeyConfigCreate {
                    key_id: Some(key_id),
                    pre_signatures_to_create_in_advance: Some(4),
                    max_queue_size: Some(DEFAULT_ECDSA_MAX_QUEUE_SIZE),
                }),
                subnet_id: Some(subnet_id),
            })
            .collect(),
        signature_request_timeout_ns: None,
        idkg_key_rotation_period_ms: None,
    };
    let config = ic_prep_lib::subnet_configuration::get_default_config_params(
        SubnetType::Application,
        node_ids.len(),
    );
    let payload = CreateSubnetPayload {
        node_ids,
        subnet_id_override: None,
        max_ingress_bytes_per_message: config.max_ingress_bytes_per_message,
        max_ingress_messages_per_block: config.max_ingress_messages_per_block,
        max_block_payload_size: config.max_block_payload_size,
        replica_version_id: replica_version.to_string(),
        unit_delay_millis: ic_prep_lib::subnet_configuration::duration_to_millis(config.unit_delay),
        initial_notary_delay_millis: ic_prep_lib::subnet_configuration::duration_to_millis(
            config.initial_notary_delay,
        ),
        dkg_interval_length: DKG_INTERVAL,
        dkg_dealings_per_block: config.dkg_dealings_per_block as u64,
        start_as_nns: false,
        subnet_type: SubnetType::Application,
        is_halted: false,
        features: Default::default(),
        max_number_of_canisters: 4,
        ssh_readonly_access: vec![],
        ssh_backup_access: vec![],
        chain_key_config: Some(chain_key_config),
        // Unused section follows
        ingress_bytes_per_block_soft_cap: Default::default(),
        gossip_max_artifact_streams_per_peer: Default::default(),
        gossip_max_chunk_wait_ms: Default::default(),
        gossip_max_duplicity: Default::default(),
        gossip_max_chunk_size: Default::default(),
        gossip_receive_check_cache_size: Default::default(),
        gossip_pfn_evaluation_period_ms: Default::default(),
        gossip_registry_poll_period_ms: Default::default(),
        gossip_retransmission_request_ms: Default::default(),
    };
    execute_create_subnet_proposal(governance, payload, logger).await;
}

pub fn verify_bip340_signature(sec1_pk: &[u8], sig: &[u8], msg: &[u8]) -> bool {
    let signature = match k256::schnorr::Signature::try_from(sig) {
        Ok(sig) => sig,
        Err(_) => return false,
    };

    // from_bytes takes just the x coordinate encoding:
    if let Ok(bip340) = k256::schnorr::VerifyingKey::from_bytes(&sec1_pk[1..]) {
        bip340.verify_raw(msg, &signature).is_ok()
    } else {
        false
    }
}

pub fn verify_ed25519_signature(pk: &[u8], sig: &[u8], msg: &[u8]) -> bool {
    use ed25519_dalek::{Signature, Verifier, VerifyingKey};

    let pk: [u8; 32] = pk.try_into().expect("Public key wrong size");
    let vk = VerifyingKey::from_bytes(&pk).unwrap();

    let signature = Signature::from_slice(sig).expect("Signature incorrect length");

    vk.verify(msg, &signature).is_ok()
}

pub fn verify_ecdsa_signature(pk: &[u8], sig: &[u8], msg: &[u8]) -> bool {
    let pk = VerifyingKey::from_sec1_bytes(pk).expect("Bytes are not a valid public key");
    let signature = Signature::try_from(sig).expect("Bytes are not a valid signature");
    pk.verify_prehash(msg, &signature).is_ok()
}

pub fn verify_vetkd(pk: &[u8], sig: &[u8], msg: &[u8]) -> bool {
    !pk.is_empty() && !sig.is_empty() && !msg.is_empty()
}

pub fn verify_signature(key_id: &MasterPublicKeyId, msg: &[u8], pk: &[u8], sig: &[u8]) {
    let res = match key_id {
        MasterPublicKeyId::Ecdsa(key_id) => match key_id.curve {
            EcdsaCurve::Secp256k1 => verify_ecdsa_signature(pk, sig, msg),
        },
        MasterPublicKeyId::Schnorr(key_id) => match key_id.algorithm {
            SchnorrAlgorithm::Bip340Secp256k1 => verify_bip340_signature(pk, sig, msg),
            SchnorrAlgorithm::Ed25519 => verify_ed25519_signature(pk, sig, msg),
        },
        MasterPublicKeyId::VetKd(key_id) => match key_id.curve {
            VetKdCurve::Bls12_381_G2 => verify_vetkd(pk, sig, msg),
        },
    };
    assert!(res);
}

#[derive(Debug, CandidType, Deserialize)]
pub enum SignWithChainKeyReply {
    Ecdsa(SignWithECDSAReply),
    Schnorr(SignWithSchnorrReply),
    VetKd(VetKdDeriveEncryptedKeyResult),
}

#[derive(Clone)]
pub struct ChainSignatureRequest {
    pub key_id: MasterPublicKeyId,
    pub principal: Principal,
    pub payload: Vec<u8>,
}

impl ChainSignatureRequest {
    pub fn new(
        principal: Principal,
        key_id: MasterPublicKeyId,
        schnorr_message_size: usize,
    ) -> Self {
        let params = match key_id.clone() {
            MasterPublicKeyId::Ecdsa(ecdsa_key_id) => Self::ecdsa_params(ecdsa_key_id),
            MasterPublicKeyId::Schnorr(schnorr_key_id) => {
                Self::schnorr_params(schnorr_key_id, schnorr_message_size)
            }
            MasterPublicKeyId::VetKd(vetkd_key_id) => Self::vetkd_params(vetkd_key_id),
        };
        let payload = Encode!(&params).unwrap();

        Self {
            key_id,
            principal,
            payload,
        }
    }

    fn ecdsa_params(ecdsa_key_id: EcdsaKeyId) -> ForwardParams {
        let signature_request = SignWithECDSAArgs {
            message_hash: [1; 32],
            derivation_path: DerivationPath::new(Vec::new()),
            key_id: ecdsa_key_id,
        };
        ForwardParams {
            receiver: Principal::management_canister(),
            method: "sign_with_ecdsa".to_string(),
            cycles: ECDSA_SIGNATURE_FEE.get() * 2,
            payload: Encode!(&signature_request).unwrap(),
        }
    }

    fn schnorr_params(schnorr_key_id: SchnorrKeyId, message_size: usize) -> ForwardParams {
        let signature_request = SignWithSchnorrArgs {
            message: vec![1; message_size],
            derivation_path: DerivationPath::new(Vec::new()),
            key_id: schnorr_key_id,
            aux: None,
        };
        ForwardParams {
            receiver: Principal::management_canister(),
            method: "sign_with_schnorr".to_string(),
            cycles: SCHNORR_SIGNATURE_FEE.get() * 2,
            payload: Encode!(&signature_request).unwrap(),
        }
    }

    fn vetkd_params(vetkd_key_id: VetKdKeyId) -> ForwardParams {
        let vetkd_request = VetKdDeriveEncryptedKeyArgs {
            derivation_domain: vec![1; 32],
            derivation_id: vec![],
            key_id: vetkd_key_id,
            encryption_public_key: G1Affine::generator().to_compressed(),
        };
        ForwardParams {
            receiver: Principal::management_canister(),
            method: "vetkd_derive_encrypted_key".to_string(),
            cycles: VETKD_FEE.get() * 2,
            payload: Encode!(&vetkd_request).unwrap(),
        }
    }
}

impl Request<SignWithChainKeyReply> for ChainSignatureRequest {
    fn mode(&self) -> CallMode {
        CallMode::Update
    }

    fn canister_id(&self) -> Principal {
        self.principal
    }

    fn method_name(&self) -> String {
        "forward".to_string()
    }

    fn payload(&self) -> Vec<u8> {
        self.payload.clone()
    }

    fn parse_response(&self, raw_response: &[u8]) -> anyhow::Result<SignWithChainKeyReply> {
        Ok(match self.key_id {
            MasterPublicKeyId::Ecdsa(_) => {
                SignWithChainKeyReply::Ecdsa(SignWithECDSAReply::decode(raw_response)?)
            }
            MasterPublicKeyId::Schnorr(_) => {
                SignWithChainKeyReply::Schnorr(SignWithSchnorrReply::decode(raw_response)?)
            }
            MasterPublicKeyId::VetKd(_) => {
                SignWithChainKeyReply::VetKd(VetKdDeriveEncryptedKeyResult::decode(raw_response)?)
            }
        })
    }
}

pub async fn vetkd_derive_encrypted_key(
    encryption_public_key: [u8; 48],
    key_id: VetKdKeyId,
    derivation_id: Vec<u8>,
    msg_can: &MessageCanister<'_>,
) -> Result<Vec<u8>, AgentError> {
    let args = VetKdDeriveEncryptedKeyArgs {
        derivation_domain: vec![],
        derivation_id,
        key_id,
        encryption_public_key,
    };

    let res = msg_can
        .forward_to(
            &Principal::management_canister(),
            "vetkd_derive_encrypted_key",
            Encode!(&args).unwrap(),
        )
        .await?;

    let res = VetKdDeriveEncryptedKeyResult::decode(&res)
        .expect("Failed to decode VetKdDeriveEncryptedKeyResult");

    Ok(res.encrypted_key)
}<|MERGE_RESOLUTION|>--- conflicted
+++ resolved
@@ -1,3 +1,4 @@
+use anyhow::{anyhow, bail};
 use candid::{CandidType, Deserialize, Encode, Principal};
 use canister_test::{Canister, Cycles};
 use ic_agent::AgentError;
@@ -10,13 +11,8 @@
     DerivationPath, ECDSAPublicKeyArgs, ECDSAPublicKeyResponse, EcdsaCurve, EcdsaKeyId,
     MasterPublicKeyId, Payload, SchnorrAlgorithm, SchnorrKeyId, SchnorrPublicKeyArgs,
     SchnorrPublicKeyResponse, SignWithECDSAArgs, SignWithECDSAReply, SignWithSchnorrArgs,
-<<<<<<< HEAD
     SignWithSchnorrReply, VetKdCurve, VetKdDeriveEncryptedKeyArgs, VetKdDeriveEncryptedKeyResult,
     VetKdKeyId, VetKdPublicKeyArgs, VetKdPublicKeyResult,
-=======
-    SignWithSchnorrReply, VetKdDeriveEncryptedKeyArgs, VetKdDeriveEncryptedKeyResult, VetKdKeyId,
-    VetKdPublicKeyArgs, VetKdPublicKeyResult,
->>>>>>> 59ca7665
 };
 use ic_message::ForwardParams;
 use ic_nervous_system_common_test_keys::{TEST_NEURON_1_ID, TEST_NEURON_1_OWNER_KEYPAIR};
@@ -35,10 +31,12 @@
         },
     },
     nns::vote_and_execute_proposal,
+    retry_with_msg_async,
     util::{block_on, MessageCanister},
 };
 use ic_types::{Height, PrincipalId, ReplicaVersion};
 use ic_types_test_utils::ids::subnet_test_id;
+use ic_vetkd_utils::{DerivedPublicKey, IBECiphertext, TransportSecretKey};
 use k256::ecdsa::{signature::hazmat::PrehashVerifier, Signature, VerifyingKey};
 use registry_canister::mutations::{
     do_create_subnet::{
@@ -56,6 +54,9 @@
 pub const DKG_INTERVAL: u64 = 19;
 
 pub const NUMBER_OF_NODES: usize = 4;
+
+const MSG: &str = "Secret message that is totally important";
+const SEED: [u8; 32] = [13; 32];
 
 pub fn make_key(name: &str) -> EcdsaKeyId {
     EcdsaKeyId {
@@ -489,6 +490,8 @@
             }
         }
     };
+    let _key =
+        DerivedPublicKey::deserialize(&public_key).expect("Failed to parse vetkd public key");
 
     info!(logger, "vetkd_public_key returns {:?}", public_key);
     Ok(public_key)
@@ -598,45 +601,38 @@
         derivation_path: DerivationPath::new(Vec::new()),
         key_id: key_id.clone(),
     };
-    info!(
-        logger,
-        "Sending an ECDSA signing request: {:?}", signature_request
-    );
-
-    let mut count = 0;
-    let signature = loop {
-        // Ask for a signature.
-        let res = msg_can
-            .forward_with_cycles_to(
-                &Principal::management_canister(),
-                "sign_with_ecdsa",
-                Encode!(&signature_request).unwrap(),
-                cycles,
-            )
-            .await;
-        match res {
-            Ok(reply) => {
-                let signature = SignWithECDSAReply::decode(&reply)
-                    .expect("failed to decode SignWithECDSAReply")
-                    .signature;
-                break signature;
-            }
-            Err(err) => {
-                count += 1;
-                if count < 5 {
-                    debug!(
-                        logger,
-                        "sign_with_ecdsa returns `{}`. Trying again in 2 seconds...", err
-                    );
-                    tokio::time::sleep(Duration::from_secs(2)).await;
-                } else {
-                    return Err(err);
+
+    let signature: Vec<u8> = retry_with_msg_async!(
+        format!("Sending an ECDSA signing request: {:?}", signature_request),
+        logger,
+        Duration::from_secs(20),
+        Duration::from_secs(2),
+        || async {
+            let res = msg_can
+                .forward_with_cycles_to(
+                    &Principal::management_canister(),
+                    "sign_with_ecdsa",
+                    Encode!(&signature_request).unwrap(),
+                    cycles,
+                )
+                .await;
+            match res {
+                Ok(reply) => {
+                    let signature = SignWithECDSAReply::decode(&reply)
+                        .expect("failed to decode SignWithECDSAReply")
+                        .signature;
+                    Ok(signature)
                 }
-            }
-        }
-    };
+                Err(err) => {
+                    bail!("sign_with_ecdsa returns `{}`. Trying again...", err)
+                }
+            }
+        }
+    )
+    .await
+    .expect("Failed to retrieve ECDSA signature");
+
     info!(logger, "sign_with_ecdsa returns {:?}", signature);
-
     Ok(signature)
 }
 
@@ -653,47 +649,42 @@
         key_id: key_id.clone(),
         aux: None,
     };
-    info!(
-        logger,
-        "Sending a {} signing request of size: {}",
-        key_id,
-        signature_request.message.len(),
-    );
-
-    let mut count = 0;
-    let signature = loop {
-        // Ask for a signature.
-        let res = msg_can
-            .forward_with_cycles_to(
-                &Principal::management_canister(),
-                "sign_with_schnorr",
-                Encode!(&signature_request).unwrap(),
-                cycles,
-            )
-            .await;
-        match res {
-            Ok(reply) => {
-                let signature = SignWithSchnorrReply::decode(&reply)
-                    .expect("failed to decode SignWithSchnorrReply")
-                    .signature;
-                break signature;
-            }
-            Err(err) => {
-                count += 1;
-                if count < 5 {
-                    debug!(
-                        logger,
-                        "sign_with_schnorr returns `{}`. Trying again in 2 seconds...", err
-                    );
-                    tokio::time::sleep(Duration::from_secs(2)).await;
-                } else {
-                    return Err(err);
+
+    let signature: Vec<u8> = retry_with_msg_async!(
+        format!(
+            "Sending a {} signing request of size: {}",
+            key_id,
+            signature_request.message.len(),
+        ),
+        logger,
+        Duration::from_secs(20),
+        Duration::from_secs(2),
+        || async {
+            let res = msg_can
+                .forward_with_cycles_to(
+                    &Principal::management_canister(),
+                    "sign_with_schnorr",
+                    Encode!(&signature_request).unwrap(),
+                    cycles,
+                )
+                .await;
+            match res {
+                Ok(reply) => {
+                    let signature = SignWithSchnorrReply::decode(&reply)
+                        .expect("failed to decode SignWithSchnorrReply")
+                        .signature;
+                    Ok(signature)
                 }
-            }
-        }
-    };
+                Err(err) => {
+                    bail!("sign_with_schnorr returns `{}`. Trying again...", err)
+                }
+            }
+        }
+    )
+    .await
+    .expect("Failed to retrieve Schnorr signature");
+
     info!(logger, "sign_with_schnorr returns {:?}", signature);
-
     Ok(signature)
 }
 
@@ -704,55 +695,47 @@
     msg_can: &MessageCanister<'_>,
     logger: &Logger,
 ) -> Result<Vec<u8>, AgentError> {
-    let transport_public_key = G1Affine::generator();
-    let vetkd_request = VetKdDeriveEncryptedKeyArgs {
-        derivation_domain: input,
-        derivation_id: vec![],
-        key_id: key_id.clone(),
-        encryption_public_key: transport_public_key.to_compressed(),
-    };
+    let transport_key = TransportSecretKey::from_seed(SEED.to_vec())
+        .expect("Failed to generate transport secret key");
+    let transport_public_key = transport_key.public_key().try_into().unwrap();
+
     info!(
         logger,
         "Sending a {} request of size: {}",
         key_id,
-        vetkd_request.derivation_domain.len(),
+        input.len(),
     );
 
-    let mut count = 0;
-    let result = loop {
-        let res = msg_can
-            .forward_with_cycles_to(
-                &Principal::management_canister(),
-                "vetkd_derive_encrypted_key",
-                Encode!(&vetkd_request).unwrap(),
+    let encrypted_key: Vec<u8> = retry_with_msg_async!(
+        format!("Sending a {} request of size: {}", key_id, input.len(),),
+        logger,
+        Duration::from_secs(20),
+        Duration::from_secs(2),
+        || async {
+            vetkd_derive_encrypted_key(
+                transport_public_key,
+                key_id.clone(),
+                input.clone(),
+                msg_can,
                 cycles,
             )
-            .await;
-        match res {
-            Ok(reply) => {
-                let result = VetKdDeriveEncryptedKeyResult::decode(&reply)
-                    .expect("failed to decode VetKdDeriveEncryptedKeyResult")
-                    .encrypted_key;
-                break result;
-            }
-            Err(err) => {
-                count += 1;
-                if count < 5 {
-                    debug!(
-                        logger,
-                        "vetkd_derive_encrypted_key returns `{}`. Trying again in 2 seconds...",
-                        err
-                    );
-                    tokio::time::sleep(Duration::from_secs(2)).await;
-                } else {
-                    return Err(err);
-                }
-            }
-        }
-    };
-    info!(logger, "vetkd_derive_encrypted_key returns {:?}", result);
-
-    Ok(result)
+            .await
+            .map_err(|err| {
+                anyhow!(
+                    "vetkd_derive_encrypted_key returns `{}`. Trying again...",
+                    err
+                )
+            })
+        }
+    )
+    .await
+    .expect("Failed to derive encrypted key");
+
+    info!(
+        logger,
+        "vetkd_derive_encrypted_key returns {:?}", encrypted_key
+    );
+    Ok(encrypted_key)
 }
 
 pub async fn enable_chain_key_signing(
@@ -934,8 +917,22 @@
     pk.verify_prehash(msg, &signature).is_ok()
 }
 
-pub fn verify_vetkd(pk: &[u8], sig: &[u8], msg: &[u8]) -> bool {
-    !pk.is_empty() && !sig.is_empty() && !msg.is_empty()
+pub fn verify_vetkd(public_key: &[u8], encrypted_key: &[u8], input: &[u8]) -> bool {
+    let enc_msg = IBECiphertext::encrypt(public_key, input, MSG.as_bytes(), &SEED)
+        .expect("Failed to encrypt message");
+
+    let transport_key = TransportSecretKey::from_seed(SEED.to_vec())
+        .expect("Failed to generate transport secret key");
+
+    let priv_key = transport_key
+        .decrypt(encrypted_key, &public_key, input)
+        .expect("Failed to decrypt derived key");
+
+    let msg = enc_msg
+        .decrypt(&priv_key)
+        .expect("Failed to decrypt the message");
+
+    &msg == MSG.as_bytes()
 }
 
 pub fn verify_signature(key_id: &MasterPublicKeyId, msg: &[u8], pk: &[u8], sig: &[u8]) {
@@ -1072,6 +1069,7 @@
     key_id: VetKdKeyId,
     derivation_id: Vec<u8>,
     msg_can: &MessageCanister<'_>,
+    cycles: Cycles,
 ) -> Result<Vec<u8>, AgentError> {
     let args = VetKdDeriveEncryptedKeyArgs {
         derivation_domain: vec![],
@@ -1081,10 +1079,11 @@
     };
 
     let res = msg_can
-        .forward_to(
+        .forward_with_cycles_to(
             &Principal::management_canister(),
             "vetkd_derive_encrypted_key",
             Encode!(&args).unwrap(),
+            cycles,
         )
         .await?;
 
