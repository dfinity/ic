use anyhow::bail;
use candid::{CandidType, Deserialize, Encode, Principal};
use canister_test::{Canister, Cycles};
use ic_agent::AgentError;
use ic_base_types::{CanisterId, NodeId, SubnetId};
use ic_bls12_381::G1Affine;
use ic_canister_client::Sender;
use ic_cdk::management_canister::{
    SignWithEcdsaResult, SignWithSchnorrResult, VetKDDeriveKeyResult,
};
use ic_config::subnet_config::{ECDSA_SIGNATURE_FEE, SCHNORR_SIGNATURE_FEE, VETKD_FEE};
use ic_limits::SMALL_APP_SUBNET_MAX_SIZE;
use ic_management_canister_types_private::{
    DerivationPath, ECDSAPublicKeyArgs, ECDSAPublicKeyResponse, EcdsaCurve, EcdsaKeyId,
    MasterPublicKeyId, Payload, SchnorrAlgorithm, SchnorrKeyId, SchnorrPublicKeyArgs,
    SchnorrPublicKeyResponse, SignWithECDSAArgs, SignWithECDSAReply, SignWithSchnorrArgs,
    SignWithSchnorrAux, SignWithSchnorrReply, VetKdCurve, VetKdDeriveKeyArgs, VetKdDeriveKeyResult,
    VetKdKeyId, VetKdPublicKeyArgs, VetKdPublicKeyResult,
};
use ic_message::ForwardParams;
use ic_nervous_system_common_test_keys::{TEST_NEURON_1_ID, TEST_NEURON_1_OWNER_KEYPAIR};
use ic_nns_common::types::NeuronId;
use ic_nns_governance_api::{NnsFunction, ProposalStatus};
use ic_nns_test_utils::governance::submit_external_update_proposal;
use ic_registry_subnet_features::DEFAULT_ECDSA_MAX_QUEUE_SIZE;
use ic_registry_subnet_type::SubnetType;
use ic_signer::{GenEcdsaParams, GenSchnorrParams, GenVetkdParams};
use ic_system_test_driver::{
    canister_api::{CallMode, Request},
    driver::{
        ic::{InternetComputer, Subnet},
        test_env::TestEnv,
        test_env_api::{
            HasPublicApiUrl, HasTopologySnapshot, IcNodeContainer, NnsInstallationBuilder,
            READY_WAIT_TIMEOUT, RETRY_BACKOFF, SshSession, SubnetSnapshot,
        },
    },
    nns::vote_and_execute_proposal,
    util::{MessageCanister, MetricsFetcher, SignerCanister, block_on},
};
use ic_types::{Height, PrincipalId, ReplicaVersion};
use ic_types_test_utils::ids::subnet_test_id;
use ic_vetkeys::{DerivedPublicKey, EncryptedVetKey, TransportSecretKey};
use k256::ecdsa::{Signature, VerifyingKey, signature::hazmat::PrehashVerifier};
use registry_canister::mutations::{
    do_create_subnet::{
        CanisterCyclesCostSchedule, CreateSubnetPayload, InitialChainKeyConfig,
        KeyConfig as KeyConfigCreate, KeyConfigRequest,
    },
    do_recover_subnet::RecoverSubnetPayload,
    do_update_subnet::{ChainKeyConfig, KeyConfig as KeyConfigUpdate, UpdateSubnetPayload},
};
use slog::{Logger, debug, info};
use std::{fmt::Debug, time::Duration};

pub const KEY_ID1: &str = "secp256k1";

/// The default DKG interval takes too long before the keys are created and
/// passed to execution.
pub const DKG_INTERVAL: u64 = 19;

pub const NUMBER_OF_NODES: usize = 4;

const VETKD_TRANSPORT_SECRET_KEY_SEED: [u8; 32] = [13; 32];
const GET_SIGNATURE_RETRIES: i32 = 10;

pub fn make_key(name: &str) -> EcdsaKeyId {
    EcdsaKeyId {
        curve: EcdsaCurve::Secp256k1,
        name: name.to_string(),
    }
}

pub fn make_ecdsa_key_id() -> MasterPublicKeyId {
    MasterPublicKeyId::Ecdsa(EcdsaKeyId {
        curve: EcdsaCurve::Secp256k1,
        name: "some_ecdsa_key".to_string(),
    })
}

pub fn make_eddsa_key_id() -> MasterPublicKeyId {
    MasterPublicKeyId::Schnorr(SchnorrKeyId {
        algorithm: SchnorrAlgorithm::Ed25519,
        name: "some_eddsa_key".to_string(),
    })
}

pub fn make_bip340_key_id() -> MasterPublicKeyId {
    MasterPublicKeyId::Schnorr(SchnorrKeyId {
        algorithm: SchnorrAlgorithm::Bip340Secp256k1,
        name: "some_bip340_key".to_string(),
    })
}

pub fn make_vetkd_key_id() -> MasterPublicKeyId {
    MasterPublicKeyId::VetKd(VetKdKeyId {
        curve: VetKdCurve::Bls12_381_G2,
        name: "some_vetkd_key".to_string(),
    })
}

pub fn make_key_ids_for_all_schemes() -> Vec<MasterPublicKeyId> {
    vec![
        make_ecdsa_key_id(),
        make_bip340_key_id(),
        make_eddsa_key_id(),
        make_vetkd_key_id(),
    ]
}

pub fn make_key_ids_for_all_idkg_schemes() -> Vec<MasterPublicKeyId> {
    vec![
        make_ecdsa_key_id(),
        make_bip340_key_id(),
        make_eddsa_key_id(),
    ]
}

/// Creates one system subnet without signing enabled and one application subnet
/// with signing enabled.
pub fn setup_without_ecdsa_on_nns(test_env: TestEnv) {
    InternetComputer::new()
        .add_subnet(
            Subnet::new(SubnetType::System)
                .with_dkg_interval_length(Height::from(19))
                .add_nodes(NUMBER_OF_NODES),
        )
        .add_subnet(
            Subnet::new(SubnetType::Application)
                .with_dkg_interval_length(Height::from(DKG_INTERVAL))
                .add_nodes(NUMBER_OF_NODES),
        )
        .with_unassigned_nodes(NUMBER_OF_NODES)
        .setup_and_start(&test_env)
        .expect("Could not start IC!");
    test_env.topology_snapshot().subnets().for_each(|subnet| {
        subnet
            .nodes()
            .for_each(|node| node.await_status_is_healthy().unwrap())
    });
    test_env
        .topology_snapshot()
        .unassigned_nodes()
        .for_each(|node| node.await_can_login_as_admin_via_ssh().unwrap());

    // Currently, we make the assumption that the first subnets is the root
    // subnet. This might not hold in the future.
    let nns_node = test_env
        .topology_snapshot()
        .root_subnet()
        .nodes()
        .next()
        .unwrap();
    NnsInstallationBuilder::new()
        .install(&nns_node, &test_env)
        .expect("Failed to install NNS canisters");
}

/// Creates one system subnet and two application subnets.
pub fn setup(test_env: TestEnv) {
    InternetComputer::new()
        .add_subnet(
            Subnet::new(SubnetType::System)
                .with_dkg_interval_length(Height::from(DKG_INTERVAL))
                .add_nodes(NUMBER_OF_NODES),
        )
        .add_subnet(
            Subnet::new(SubnetType::Application)
                .with_dkg_interval_length(Height::from(DKG_INTERVAL))
                .add_nodes(NUMBER_OF_NODES),
        )
        .add_subnet(
            Subnet::new(SubnetType::Application)
                .with_dkg_interval_length(Height::from(DKG_INTERVAL))
                .add_nodes(NUMBER_OF_NODES),
        )
        .with_unassigned_nodes(NUMBER_OF_NODES)
        .setup_and_start(&test_env)
        .expect("Could not start IC!");
    test_env.topology_snapshot().subnets().for_each(|subnet| {
        subnet
            .nodes()
            .for_each(|node| node.await_status_is_healthy().unwrap())
    });
    test_env
        .topology_snapshot()
        .unassigned_nodes()
        .for_each(|node| node.await_can_login_as_admin_via_ssh().unwrap());

    // Currently, we make the assumption that the first subnets is the root
    // subnet. This might not hold in the future.
    let nns_node = test_env
        .topology_snapshot()
        .root_subnet()
        .nodes()
        .next()
        .unwrap();
    NnsInstallationBuilder::new()
        .install(&nns_node, &test_env)
        .expect("Failed to install NNS canisters");
}

pub fn empty_subnet_update() -> UpdateSubnetPayload {
    UpdateSubnetPayload {
        subnet_id: subnet_test_id(0),
        max_ingress_bytes_per_message: None,
        max_ingress_messages_per_block: None,
        max_block_payload_size: None,
        unit_delay_millis: None,
        initial_notary_delay_millis: None,
        dkg_interval_length: None,
        dkg_dealings_per_block: None,
        start_as_nns: None,
        subnet_type: None,
        is_halted: None,
        halt_at_cup_height: None,
        features: None,
        chain_key_config: None,
        chain_key_signing_enable: None,
        chain_key_signing_disable: None,
        max_number_of_canisters: None,
        ssh_readonly_access: None,
        ssh_backup_access: None,
        // Deprecated/unused values follow
        max_artifact_streams_per_peer: None,
        max_chunk_wait_ms: None,
        max_duplicity: None,
        max_chunk_size: None,
        receive_check_cache_size: None,
        pfn_evaluation_period_ms: None,
        registry_poll_period_ms: None,
        retransmission_request_ms: None,
        set_gossip_config_to_default: Default::default(),
    }
}

pub fn scale_cycles(cycles: Cycles) -> Cycles {
    // Subnet is constructed with `NUMBER_OF_NODES`, see `config()` and `config_without_ecdsa_on_nns()`.
    (cycles * NUMBER_OF_NODES) / SMALL_APP_SUBNET_MAX_SIZE
}

pub fn scale_cycles_to(number_of_nodes: usize, cycles: Cycles) -> Cycles {
    (cycles * number_of_nodes) / SMALL_APP_SUBNET_MAX_SIZE
}

/// The signature test consists of getting the given canister's Chain key, comparing it to the existing key
/// to ensure it hasn't changed, sending a sign request, and verifying the signature
pub fn run_chain_key_signature_test(
    canister: &MessageCanister,
    logger: &Logger,
    key_id: &MasterPublicKeyId,
    existing_key: Vec<u8>,
) {
    info!(logger, "Run through Chain key signature test.");
    let message_hash = vec![0xabu8; 32];
    block_on(async {
        let public_key = get_public_key_with_retries(key_id, canister, logger, 100)
            .await
            .unwrap();
        assert_eq!(existing_key, public_key);
        let signature = get_signature_with_logger(
            message_hash.clone(),
            ECDSA_SIGNATURE_FEE,
            key_id,
            canister,
            logger,
        )
        .await
        .unwrap();
        verify_signature(key_id, &message_hash, &public_key, &signature);
    });
}

/// Get the threshold public key of the given canister
pub fn get_master_public_key(
    canister: &MessageCanister,
    key_id: &MasterPublicKeyId,
    logger: &Logger,
) -> Vec<u8> {
    info!(
        logger,
        "Getting threshold public key for key id: {}.", key_id
    );
    let public_key = block_on(get_public_key_with_retries(key_id, canister, logger, 100)).unwrap();
    info!(logger, "Got public key {:?}", public_key);
    public_key
}

pub async fn get_public_key_and_test_signature(
    key_id: &MasterPublicKeyId,
    message_canister: &MessageCanister<'_>,
    zero_cycles: bool,
    logger: &Logger,
) -> Result<Vec<u8>, AgentError> {
    let cycles = if zero_cycles {
        Cycles::zero()
    } else {
        scale_cycles(ECDSA_SIGNATURE_FEE)
    };

    let message_hash = vec![0xabu8; 32];

    info!(logger, "Getting the public key for {}", key_id);
    let public_key = get_public_key_with_logger(key_id, message_canister, logger).await?;

    info!(logger, "Getting signature for {}", key_id);
    let signature = get_signature_with_logger(
        message_hash.clone(),
        cycles,
        key_id,
        message_canister,
        logger,
    )
    .await?;

    info!(logger, "Verifying signature for {}", key_id);
    verify_signature(key_id, &message_hash, &public_key, &signature);

    Ok(public_key)
}

pub async fn get_public_key_with_retries(
    key_id: &MasterPublicKeyId,
    msg_can: &MessageCanister<'_>,
    logger: &Logger,
    retries: u64,
) -> Result<Vec<u8>, AgentError> {
    get_public_key_with_retries_impl(/*canister_id=*/ None, key_id, msg_can, logger, retries).await
}

pub async fn get_public_key_for_canister_id_with_retries(
    canister_id: CanisterId,
    key_id: &MasterPublicKeyId,
    msg_can: &MessageCanister<'_>,
    logger: &Logger,
    retries: u64,
) -> Result<Vec<u8>, AgentError> {
    get_public_key_with_retries_impl(Some(canister_id), key_id, msg_can, logger, retries).await
}

async fn get_public_key_with_retries_impl(
    canister_id: Option<CanisterId>,
    key_id: &MasterPublicKeyId,
    msg_can: &MessageCanister<'_>,
    logger: &Logger,
    retries: u64,
) -> Result<Vec<u8>, AgentError> {
    match key_id {
        MasterPublicKeyId::Ecdsa(key_id) => {
            get_ecdsa_public_key_with_retries(canister_id, key_id, msg_can, logger, retries).await
        }
        MasterPublicKeyId::Schnorr(key_id) => {
            get_schnorr_public_key_with_retries(canister_id, key_id, msg_can, logger, retries).await
        }
        MasterPublicKeyId::VetKd(key_id) => {
            get_vetkd_public_key_with_retries(canister_id, key_id, msg_can, logger, retries).await
        }
    }
}

pub async fn get_ecdsa_public_key_with_retries(
    canister_id: Option<CanisterId>,
    key_id: &EcdsaKeyId,
    msg_can: &MessageCanister<'_>,
    logger: &Logger,
    retries: u64,
) -> Result<Vec<u8>, AgentError> {
    let public_key_request = ECDSAPublicKeyArgs {
        canister_id,
        derivation_path: DerivationPath::new(vec![]),
        key_id: key_id.clone(),
    };
    info!(
        logger,
        "Sending a 'get ecdsa public key' request: {:?}", public_key_request
    );

    let mut count = 0;
    let public_key = loop {
        let res = msg_can
            .forward_to(
                &Principal::management_canister(),
                "ecdsa_public_key",
                Encode!(&public_key_request).unwrap(),
            )
            .await;
        match res {
            Ok(bytes) => {
                let key = ECDSAPublicKeyResponse::decode(&bytes)
                    .expect("failed to decode ECDSAPublicKeyResponse");
                break key.public_key;
            }
            Err(err) => {
                count += 1;
                if count < retries {
                    debug!(
                        logger,
                        "ecdsa_public_key returns `{}`. Trying again in 2 seconds...", err
                    );
                    tokio::time::sleep(Duration::from_secs(2)).await;
                } else {
                    return Err(err);
                }
            }
        }
    };
    let pk =
        VerifyingKey::from_sec1_bytes(&public_key[..]).expect("Bytes are not a valid public key");
    info!(logger, "ecdsa_public_key returns {:?}", pk);
    Ok(public_key)
}

pub async fn get_schnorr_public_key_with_retries(
    canister_id: Option<CanisterId>,
    key_id: &SchnorrKeyId,
    msg_can: &MessageCanister<'_>,
    logger: &Logger,
    retries: u64,
) -> Result<Vec<u8>, AgentError> {
    let public_key_request = SchnorrPublicKeyArgs {
        canister_id,
        derivation_path: DerivationPath::new(vec![]),
        key_id: key_id.clone(),
    };
    info!(
        logger,
        "Sending a 'get schnorr public key' request: {:?}", public_key_request
    );

    let mut count = 0;
    let public_key = loop {
        let res = msg_can
            .forward_to(
                &Principal::management_canister(),
                "schnorr_public_key",
                Encode!(&public_key_request).unwrap(),
            )
            .await;
        match res {
            Ok(bytes) => {
                let key = SchnorrPublicKeyResponse::decode(&bytes)
                    .expect("failed to decode SchnorrPublicKeyResponse");
                break key.public_key;
            }
            Err(err) => {
                count += 1;
                if count < retries {
                    debug!(
                        logger,
                        "schnorr_public_key returns `{}`. Trying again in 2 seconds...", err
                    );
                    tokio::time::sleep(Duration::from_secs(2)).await;
                } else {
                    return Err(err);
                }
            }
        }
    };

    match key_id.algorithm {
        SchnorrAlgorithm::Bip340Secp256k1 => {
            let pk_with_even_y = {
                let mut k = public_key.clone();
                k[0] = 0x02;
                k
            };

            let vk = k256::PublicKey::from_sec1_bytes(&pk_with_even_y);
            info!(logger, "schnorr_public_key returns {:?}", vk);
        }
        SchnorrAlgorithm::Ed25519 => {
            let pk: [u8; 32] = public_key[..].try_into().expect("Public key wrong size");
            let vk = ed25519_dalek::VerifyingKey::from_bytes(&pk).unwrap();
            info!(logger, "schnorr_public_key returns {:?}", vk);
        }
    }
    Ok(public_key)
}

pub async fn get_vetkd_public_key_with_retries(
    canister_id: Option<CanisterId>,
    key_id: &VetKdKeyId,
    msg_can: &MessageCanister<'_>,
    logger: &Logger,
    retries: u64,
) -> Result<Vec<u8>, AgentError> {
    let public_key_request = VetKdPublicKeyArgs {
        canister_id,
        context: vec![],
        key_id: key_id.clone(),
    };
    info!(
        logger,
        "Sending a 'get vetkd public key' request: {:?}", public_key_request
    );

    let mut count = 0;
    let public_key = loop {
        let res = msg_can
            .forward_to(
                &Principal::management_canister(),
                "vetkd_public_key",
                Encode!(&public_key_request).unwrap(),
            )
            .await;
        match res {
            Ok(bytes) => {
                let key = VetKdPublicKeyResult::decode(&bytes)
                    .expect("failed to decode VetKdPublicKeyResult");
                break key.public_key;
            }
            Err(err) => {
                count += 1;
                if count < retries {
                    debug!(
                        logger,
                        "vetkd_public_key returns `{}`. Trying again in 2 seconds...", err
                    );
                    tokio::time::sleep(Duration::from_secs(2)).await;
                } else {
                    return Err(err);
                }
            }
        }
    };
    let _key =
        DerivedPublicKey::deserialize(&public_key).expect("Failed to parse vetkd public key");

    info!(logger, "vetkd_public_key returns {:?}", public_key);
    Ok(public_key)
}

pub async fn get_public_key_with_logger(
    key_id: &MasterPublicKeyId,
    msg_can: &MessageCanister<'_>,
    logger: &Logger,
) -> Result<Vec<u8>, AgentError> {
    get_public_key_with_logger_impl(/*canister_id=*/ None, key_id, msg_can, logger).await
}

pub async fn get_public_key_for_canister_id_with_logger(
    canister_id: CanisterId,
    key_id: &MasterPublicKeyId,
    msg_can: &MessageCanister<'_>,
    logger: &Logger,
) -> Result<Vec<u8>, AgentError> {
    get_public_key_with_logger_impl(Some(canister_id), key_id, msg_can, logger).await
}

async fn get_public_key_with_logger_impl(
    canister_id: Option<CanisterId>,
    key_id: &MasterPublicKeyId,
    msg_can: &MessageCanister<'_>,
    logger: &Logger,
) -> Result<Vec<u8>, AgentError> {
    get_public_key_with_retries_impl(canister_id, key_id, msg_can, logger, /*retries=*/ 100).await
}

pub async fn execute_proposal(
    governance: &Canister<'_>,
    function: NnsFunction,
    proposal_payload: impl CandidType + Debug,
    title: &str,
    logger: &Logger,
) {
    info!(
        logger,
        "Executing {:?} proposal: {:?}", function, proposal_payload
    );

    let proposal_id = submit_external_update_proposal(
        governance,
        Sender::from_keypair(&TEST_NEURON_1_OWNER_KEYPAIR),
        NeuronId(TEST_NEURON_1_ID),
        function,
        proposal_payload,
        title.to_string(),
        /*summary=*/ String::default(),
    )
    .await;

    let proposal_result = vote_and_execute_proposal(governance, proposal_id).await;
    info!(
        logger,
        "{:?} proposal result: {:?}", function, proposal_result
    );
    assert_eq!(proposal_result.status, ProposalStatus::Executed as i32);
}

pub async fn execute_update_subnet_proposal(
    governance: &Canister<'_>,
    proposal_payload: UpdateSubnetPayload,
    title: &str,
    logger: &Logger,
) {
    execute_proposal(
        governance,
        NnsFunction::UpdateConfigOfSubnet,
        proposal_payload,
        &format!("<subnet update proposal created by system test>: {title}"),
        logger,
    )
    .await;
}

pub async fn execute_create_subnet_proposal(
    governance: &Canister<'_>,
    proposal_payload: CreateSubnetPayload,
    logger: &Logger,
) {
    execute_proposal(
        governance,
        NnsFunction::CreateSubnet,
        proposal_payload,
        "<subnet creation proposal created by system test>",
        logger,
    )
    .await;
}

pub async fn execute_recover_subnet_proposal(
    governance: &Canister<'_>,
    proposal_payload: RecoverSubnetPayload,
    logger: &Logger,
) {
    execute_proposal(
        governance,
        NnsFunction::RecoverSubnet,
        proposal_payload,
        "<recover subnet proposal created by system test>",
        logger,
    )
    .await;
}

pub async fn get_signature_with_logger(
    message: Vec<u8>,
    cycles: Cycles,
    key_id: &MasterPublicKeyId,
    msg_can: &MessageCanister<'_>,
    logger: &Logger,
) -> Result<Vec<u8>, AgentError> {
    match key_id {
        MasterPublicKeyId::Ecdsa(key_id) => {
            let message_hash =
                <[u8; 32]>::try_from(&message[..]).expect("message hash is not 32 bytes");
            get_ecdsa_signature_with_logger(&message_hash, cycles, key_id, msg_can, logger).await
        }
        MasterPublicKeyId::Schnorr(key_id) => {
            get_schnorr_signature_with_logger(message, cycles, key_id, msg_can, logger).await
        }
        MasterPublicKeyId::VetKd(key_id) => {
            get_vetkd_with_logger(message, vec![], cycles, key_id, msg_can, logger).await
        }
    }
}

pub async fn get_ecdsa_signature_with_logger(
    message_hash: &[u8; 32],
    cycles: Cycles,
    key_id: &EcdsaKeyId,
    msg_can: &MessageCanister<'_>,
    logger: &Logger,
) -> Result<Vec<u8>, AgentError> {
    let signature_request = SignWithECDSAArgs {
        message_hash: *message_hash,
        derivation_path: DerivationPath::new(Vec::new()),
        key_id: key_id.clone(),
    };
    info!(
        logger,
        "Sending an ECDSA signing request: {:?}", signature_request
    );

    let mut count = 0;
    let signature = loop {
        // Ask for a signature.
        let res = msg_can
            .forward_with_cycles_to(
                &Principal::management_canister(),
                "sign_with_ecdsa",
                Encode!(&signature_request).unwrap(),
                cycles,
            )
            .await;
        match res {
            Ok(reply) => {
                let signature = SignWithECDSAReply::decode(&reply)
                    .expect("failed to decode SignWithECDSAReply")
                    .signature;
                break signature;
            }
            Err(err) => {
                count += 1;
                if count < GET_SIGNATURE_RETRIES {
                    debug!(
                        logger,
                        "sign_with_ecdsa returns `{}`. Trying again in 2 seconds...", err
                    );
                    tokio::time::sleep(Duration::from_secs(2)).await;
                } else {
                    return Err(err);
                }
            }
        }
    };
    info!(logger, "sign_with_ecdsa returns {:?}", signature);

    Ok(signature)
}

pub async fn get_schnorr_signature_with_logger(
    message: Vec<u8>,
    cycles: Cycles,
    key_id: &SchnorrKeyId,
    msg_can: &MessageCanister<'_>,
    logger: &Logger,
) -> Result<Vec<u8>, AgentError> {
    let signature_request = SignWithSchnorrArgs {
        message,
        derivation_path: DerivationPath::new(Vec::new()),
        key_id: key_id.clone(),
        aux: None,
    };
    info!(
        logger,
        "Sending a {} signing request of size: {}",
        key_id,
        signature_request.message.len(),
    );

    let mut count = 0;
    let signature = loop {
        // Ask for a signature.
        let res = msg_can
            .forward_with_cycles_to(
                &Principal::management_canister(),
                "sign_with_schnorr",
                Encode!(&signature_request).unwrap(),
                cycles,
            )
            .await;
        match res {
            Ok(reply) => {
                let signature = SignWithSchnorrReply::decode(&reply)
                    .expect("failed to decode SignWithSchnorrReply")
                    .signature;
                break signature;
            }
            Err(err) => {
                count += 1;
                if count < GET_SIGNATURE_RETRIES {
                    debug!(
                        logger,
                        "sign_with_schnorr returns `{}`. Trying again in 2 seconds...", err
                    );
                    tokio::time::sleep(Duration::from_secs(2)).await;
                } else {
                    return Err(err);
                }
            }
        }
    };
    info!(logger, "sign_with_schnorr returns {:?}", signature);

    Ok(signature)
}

pub async fn get_vetkd_with_logger(
    input: Vec<u8>,
    context: Vec<u8>,
    cycles: Cycles,
    key_id: &VetKdKeyId,
    msg_can: &MessageCanister<'_>,
    logger: &Logger,
) -> Result<Vec<u8>, AgentError> {
    let transport_key = TransportSecretKey::from_seed(VETKD_TRANSPORT_SECRET_KEY_SEED.to_vec())
        .expect("Failed to generate transport secret key");
    let transport_public_key = transport_key.public_key().try_into().unwrap();

    info!(
        logger,
        "Sending a {} request of size: {}",
        key_id,
        input.len() + context.len(),
    );

    let mut count = 0;
    let result = loop {
        let res = vetkd_derive_key(
            transport_public_key,
            key_id.clone(),
            input.clone(),
            context.clone(),
            msg_can,
            cycles,
        )
        .await;
        match res {
            Ok(result) => {
                break result;
            }
            Err(err) => {
                count += 1;
                if count < GET_SIGNATURE_RETRIES {
                    debug!(
                        logger,
                        "vetkd_derive_key returns `{}`. Trying again in 2 seconds...", err
                    );
                    tokio::time::sleep(Duration::from_secs(2)).await;
                } else {
                    return Err(err);
                }
            }
        }
    };

    info!(logger, "vetkd_derive_key returns {:?}", result);
    Ok(result)
}

pub async fn generate_dummy_ecdsa_signature_with_logger(
    derivation_path_length: usize,
    derivation_path_element_size: usize,
    key_id: &EcdsaKeyId,
    sig_can: &SignerCanister<'_>,
    logger: &Logger,
) -> Result<SignWithEcdsaResult, AgentError> {
    let signature_request = GenEcdsaParams {
        derivation_path_length,
        derivation_path_element_size,
        key_id: cast_ecdsa_key_id(key_id.clone()),
    };
    info!(
        logger,
        "Sending a dummy ECDSA signing request: {:?}", signature_request
    );

    let mut count = 0;
    let signature = loop {
        // Ask for a signature.
        let res = sig_can.gen_ecdsa_sig(signature_request.clone()).await;
        match res {
            Ok(signature) => {
                break signature;
            }
            Err(err) => {
                count += 1;
                if count < GET_SIGNATURE_RETRIES {
                    debug!(
                        logger,
                        "gen_ecdsa_sig returns `{}`. Trying again in 2 seconds...", err
                    );
                    tokio::time::sleep(Duration::from_secs(2)).await;
                } else {
                    return Err(err);
                }
            }
        }
    };
    info!(logger, "gen_ecdsa_sig returns {:?}", signature);

    Ok(signature)
}

pub async fn generate_dummy_schnorr_signature_with_logger(
    message_size: usize,
    derivation_path_length: usize,
    derivation_path_element_size: usize,
    key_id: &SchnorrKeyId,
    aux: Option<SignWithSchnorrAux>,
    sig_can: &SignerCanister<'_>,
    logger: &Logger,
) -> Result<SignWithSchnorrResult, AgentError> {
    let signature_request = GenSchnorrParams {
        message_size,
        derivation_path_length,
        derivation_path_element_size,
        key_id: cast_schnorr_key_id(key_id.clone()),
        aux: aux.map(cast_schnorr_aux),
    };
    info!(
        logger,
        "Sending a dummy Schnorr signing request: {:?}", signature_request
    );

    let mut count = 0;
    let signature = loop {
        // Ask for a signature.
        let res = sig_can.gen_schnorr_sig(signature_request.clone()).await;
        match res {
            Ok(signature) => {
                break signature;
            }
            Err(err) => {
                count += 1;
                if count < GET_SIGNATURE_RETRIES {
                    debug!(
                        logger,
                        "gen_schnorr_sig returns `{}`. Trying again in 2 seconds...", err
                    );
                    tokio::time::sleep(Duration::from_secs(2)).await;
                } else {
                    return Err(err);
                }
            }
        }
    };
    info!(logger, "gen_schnorr_sig returns {:?}", signature);

    Ok(signature)
}

pub async fn generate_dummy_vetkd_key_with_logger(
    context_size: usize,
    input_size: usize,
    key_id: &VetKdKeyId,
    sig_can: &SignerCanister<'_>,
    logger: &Logger,
) -> Result<VetKDDeriveKeyResult, AgentError> {
    let key_request = GenVetkdParams {
        context_size,
        input_size,
        key_id: cast_vetkd_key_id(key_id.clone()),
    };

    info!(
        logger,
        "Sending a dummy VetKD key request: {:?}", key_request
    );

    let mut count = 0;
    let result = loop {
        let res = sig_can.gen_vetkd_key(key_request.clone()).await;
        match res {
            Ok(encrypted_key) => {
                break encrypted_key;
            }
            Err(err) => {
                count += 1;
                if count < GET_SIGNATURE_RETRIES {
                    debug!(
                        logger,
                        "gen_vetkd_key returns `{}`. Trying again in 2 seconds...", err
                    );
                    tokio::time::sleep(Duration::from_secs(2)).await;
                } else {
                    return Err(err);
                }
            }
        }
    };

    info!(logger, "gen_vetkd_key returns {:?}", result);
    Ok(result)
}

pub async fn enable_chain_key_signing(
    governance: &Canister<'_>,
    subnet_id: SubnetId,
    key_ids: Vec<MasterPublicKeyId>,
    logger: &Logger,
) {
    enable_chain_key_signing_with_timeout(
        governance, subnet_id, key_ids, /*timeout=*/ None, logger,
    )
    .await
}

pub async fn enable_chain_key_signing_with_timeout(
    governance: &Canister<'_>,
    subnet_id: SubnetId,
    key_ids: Vec<MasterPublicKeyId>,
    timeout: Option<Duration>,
    logger: &Logger,
) {
    enable_chain_key_signing_with_timeout_and_rotation_period(
        governance, subnet_id, key_ids, timeout, /*period=*/ None, logger,
    )
    .await
}

pub async fn add_chain_keys_with_timeout_and_rotation_period(
    governance: &Canister<'_>,
    subnet_id: SubnetId,
    key_ids: Vec<MasterPublicKeyId>,
    timeout: Option<Duration>,
    period: Option<Duration>,
    logger: &Logger,
) {
    let proposal_payload = UpdateSubnetPayload {
        subnet_id,
        chain_key_config: Some(ChainKeyConfig {
            key_configs: key_ids
                .into_iter()
                .map(|key_id| KeyConfigUpdate {
                    key_id: Some(key_id.clone()),
                    pre_signatures_to_create_in_advance: key_id
                        .requires_pre_signatures()
                        .then_some(5),
                    max_queue_size: Some(DEFAULT_ECDSA_MAX_QUEUE_SIZE),
                })
                .collect(),
            signature_request_timeout_ns: timeout.map(|t| t.as_nanos() as u64),
            idkg_key_rotation_period_ms: period.map(|t| t.as_millis() as u64),
            max_parallel_pre_signature_transcripts_in_creation: None,
        }),
        ..empty_subnet_update()
    };
    execute_update_subnet_proposal(governance, proposal_payload, "Add Chain keys", logger).await;
}

pub async fn enable_chain_key_signing_with_timeout_and_rotation_period(
    governance: &Canister<'_>,
    subnet_id: SubnetId,
    key_ids: Vec<MasterPublicKeyId>,
    timeout: Option<Duration>,
    period: Option<Duration>,
    logger: &Logger,
) {
    // The Chain key sharing process requires that a key first be added to a
    // subnet, and then enabling signing with that key must happen in a separate
    // proposal.
    add_chain_keys_with_timeout_and_rotation_period(
        governance,
        subnet_id,
        key_ids.clone(),
        timeout,
        period,
        logger,
    )
    .await;

    let proposal_payload = UpdateSubnetPayload {
        subnet_id,
        chain_key_signing_enable: Some(key_ids),
        ..empty_subnet_update()
    };
    execute_update_subnet_proposal(
        governance,
        proposal_payload,
        "Enable Chain key signing",
        logger,
    )
    .await;
}

pub async fn create_new_subnet_with_keys(
    governance: &Canister<'_>,
    node_ids: Vec<NodeId>,
    keys: Vec<(MasterPublicKeyId, PrincipalId)>,
    replica_version: ReplicaVersion,
    logger: &Logger,
) {
    let chain_key_config = InitialChainKeyConfig {
        key_configs: keys
            .into_iter()
            .map(|(key_id, subnet_id)| KeyConfigRequest {
                key_config: Some(KeyConfigCreate {
<<<<<<< HEAD
                    pre_signatures_to_create_in_advance: key_id
                        .requires_pre_signatures()
                        .then_some(4),
=======
                    pre_signatures_to_create_in_advance: Some(
                        if key_id.requires_pre_signatures() {
                            5
                        } else {
                            0
                        },
                    ),
>>>>>>> 28bd59ba
                    max_queue_size: Some(DEFAULT_ECDSA_MAX_QUEUE_SIZE),
                    key_id: Some(key_id),
                }),
                subnet_id: Some(subnet_id),
            })
            .collect(),
        signature_request_timeout_ns: None,
        idkg_key_rotation_period_ms: None,
        max_parallel_pre_signature_transcripts_in_creation: None,
    };
    let config = ic_prep_lib::subnet_configuration::get_default_config_params(
        SubnetType::Application,
        node_ids.len(),
    );
    let payload = CreateSubnetPayload {
        node_ids,
        subnet_id_override: None,
        max_ingress_bytes_per_message: config.max_ingress_bytes_per_message,
        max_ingress_messages_per_block: config.max_ingress_messages_per_block,
        max_block_payload_size: config.max_block_payload_size,
        replica_version_id: replica_version.to_string(),
        unit_delay_millis: ic_prep_lib::subnet_configuration::duration_to_millis(config.unit_delay),
        initial_notary_delay_millis: ic_prep_lib::subnet_configuration::duration_to_millis(
            config.initial_notary_delay,
        ),
        dkg_interval_length: DKG_INTERVAL,
        dkg_dealings_per_block: config.dkg_dealings_per_block as u64,
        start_as_nns: false,
        subnet_type: SubnetType::Application,
        is_halted: false,
        features: Default::default(),
        max_number_of_canisters: 4,
        ssh_readonly_access: vec![],
        ssh_backup_access: vec![],
        chain_key_config: Some(chain_key_config),
        canister_cycles_cost_schedule: Some(CanisterCyclesCostSchedule::Normal),

        // Unused section follows
        ingress_bytes_per_block_soft_cap: Default::default(),
        gossip_max_artifact_streams_per_peer: Default::default(),
        gossip_max_chunk_wait_ms: Default::default(),
        gossip_max_duplicity: Default::default(),
        gossip_max_chunk_size: Default::default(),
        gossip_receive_check_cache_size: Default::default(),
        gossip_pfn_evaluation_period_ms: Default::default(),
        gossip_registry_poll_period_ms: Default::default(),
        gossip_retransmission_request_ms: Default::default(),
    };
    execute_create_subnet_proposal(governance, payload, logger).await;
}

pub fn await_pre_signature_stash_size(
    subnet: &SubnetSnapshot,
    expected_size: usize,
    key_ids: &[MasterPublicKeyId],
    log: &Logger,
) {
    let metric_vec = key_ids
        .iter()
        .map(|key_id| format!("execution_pre_signature_stash_size{{key_id=\"{key_id}\"}}"))
        .collect::<Vec<_>>();
    let metrics = MetricsFetcher::new(subnet.nodes(), metric_vec.clone());
    ic_system_test_driver::retry_with_msg!(
        format!(
            "Waiting until pre-signature stashes for key_ids {key_ids:?} are of size {expected_size}",
        ),
        log.clone(),
        READY_WAIT_TIMEOUT,
        RETRY_BACKOFF,
        || match block_on(metrics.fetch::<usize>()) {
            Ok(val) => {
                for metric in &metric_vec {
                    let Some(sizes) = val.get(metric) else {
                        bail!("Metric {metric} not found in {val:?}");
                    };
                    assert_eq!(sizes.len(), subnet.nodes().count());
                    for size in sizes {
                        if *size != expected_size {
                            bail!(
                                "Pre-signature stash for key_id {} is of size {}, but expected {}",
                                metric, size, expected_size
                            );
                        }
                    }
                }
                Ok(())
            }
            Err(err) => {
                bail!("Could not connect to metrics yet {:?}", err);
            }
        }
    )
    .expect("The subnet did not reach the required pre-signature stash size in time");
}

pub async fn set_pre_signature_stash_size(
    governance: &Canister<'_>,
    subnet_id: SubnetId,
    key_ids: &[MasterPublicKeyId],
    max_parallel_pre_signature_transcripts_in_creation: u32,
    pre_signatures_to_create_in_advance: u32,
    idkg_key_rotation_period_ms: Option<Duration>,
    log: &Logger,
) {
    let proposal_payload = UpdateSubnetPayload {
        subnet_id,
        chain_key_config: Some(ChainKeyConfig {
            key_configs: key_ids
                .iter()
                .map(|key_id| KeyConfigUpdate {
                    key_id: Some(key_id.clone()),
                    pre_signatures_to_create_in_advance: Some(pre_signatures_to_create_in_advance),
                    max_queue_size: Some(DEFAULT_ECDSA_MAX_QUEUE_SIZE),
                })
                .collect(),
            signature_request_timeout_ns: None,
            idkg_key_rotation_period_ms: idkg_key_rotation_period_ms.map(|t| t.as_millis() as u64),
            max_parallel_pre_signature_transcripts_in_creation: Some(
                max_parallel_pre_signature_transcripts_in_creation,
            ),
        }),
        ..empty_subnet_update()
    };
    execute_update_subnet_proposal(governance, proposal_payload, "Update Chain key config", log)
        .await;
}

pub fn verify_bip340_signature(sec1_pk: &[u8], sig: &[u8], msg: &[u8]) -> bool {
    let signature = match k256::schnorr::Signature::try_from(sig) {
        Ok(sig) => sig,
        Err(_) => return false,
    };

    // from_bytes takes just the x coordinate encoding:
    match k256::schnorr::VerifyingKey::from_bytes(&sec1_pk[1..]) {
        Ok(bip340) => bip340.verify_raw(msg, &signature).is_ok(),
        _ => false,
    }
}

pub fn verify_ed25519_signature(pk: &[u8], sig: &[u8], msg: &[u8]) -> bool {
    use ed25519_dalek::{Signature, Verifier, VerifyingKey};

    let pk: [u8; 32] = pk.try_into().expect("Public key wrong size");
    let vk = VerifyingKey::from_bytes(&pk).unwrap();

    let signature = Signature::from_slice(sig).expect("Signature incorrect length");

    vk.verify(msg, &signature).is_ok()
}

pub fn verify_ecdsa_signature(pk: &[u8], sig: &[u8], msg: &[u8]) -> bool {
    let pk = VerifyingKey::from_sec1_bytes(pk).expect("Bytes are not a valid public key");
    let signature = Signature::try_from(sig).expect("Bytes are not a valid signature");
    pk.verify_prehash(msg, &signature).is_ok()
}

pub fn verify_vetkey(public_key: &[u8], encrypted_key: &[u8], input: &[u8]) -> bool {
    let dpk = DerivedPublicKey::deserialize(public_key).expect("Failed to deserialize public key");

    let transport_key = TransportSecretKey::from_seed(VETKD_TRANSPORT_SECRET_KEY_SEED.to_vec())
        .expect("Failed to generate transport secret key");

    let enc_key =
        EncryptedVetKey::deserialize(encrypted_key).expect("Failed to deserialize encrypted key");

    enc_key
        .decrypt_and_verify(&transport_key, &dpk, input)
        .is_ok()
}

pub fn verify_signature(key_id: &MasterPublicKeyId, msg: &[u8], pk: &[u8], sig: &[u8]) {
    let res = match key_id {
        MasterPublicKeyId::Ecdsa(key_id) => match key_id.curve {
            EcdsaCurve::Secp256k1 => verify_ecdsa_signature(pk, sig, msg),
        },
        MasterPublicKeyId::Schnorr(key_id) => match key_id.algorithm {
            SchnorrAlgorithm::Bip340Secp256k1 => verify_bip340_signature(pk, sig, msg),
            SchnorrAlgorithm::Ed25519 => verify_ed25519_signature(pk, sig, msg),
        },
        MasterPublicKeyId::VetKd(key_id) => match key_id.curve {
            VetKdCurve::Bls12_381_G2 => verify_vetkey(pk, sig, msg),
        },
    };
    assert!(res);
}

#[derive(Debug, CandidType, Deserialize)]
pub enum SignWithChainKeyReply {
    Ecdsa(SignWithECDSAReply),
    Schnorr(SignWithSchnorrReply),
    VetKd(VetKdDeriveKeyResult),
}

fn cast_ecdsa_key_id(key_id: EcdsaKeyId) -> ic_cdk::management_canister::EcdsaKeyId {
    ic_cdk::management_canister::EcdsaKeyId {
        curve: match key_id.curve {
            EcdsaCurve::Secp256k1 => ic_cdk::management_canister::EcdsaCurve::Secp256k1,
        },
        name: key_id.name,
    }
}

fn cast_schnorr_key_id(key_id: SchnorrKeyId) -> ic_cdk::management_canister::SchnorrKeyId {
    ic_cdk::management_canister::SchnorrKeyId {
        algorithm: match key_id.algorithm {
            SchnorrAlgorithm::Bip340Secp256k1 => {
                ic_cdk::management_canister::SchnorrAlgorithm::Bip340secp256k1
            }
            SchnorrAlgorithm::Ed25519 => ic_cdk::management_canister::SchnorrAlgorithm::Ed25519,
        },
        name: key_id.name,
    }
}

fn cast_vetkd_key_id(key_id: VetKdKeyId) -> ic_cdk::management_canister::VetKDKeyId {
    ic_cdk::management_canister::VetKDKeyId {
        curve: match key_id.curve {
            VetKdCurve::Bls12_381_G2 => ic_cdk::management_canister::VetKDCurve::Bls12_381_G2,
        },
        name: key_id.name,
    }
}

fn cast_schnorr_aux(aux: SignWithSchnorrAux) -> ic_cdk::management_canister::SchnorrAux {
    match aux {
        SignWithSchnorrAux::Bip341(aux) => {
            ic_cdk::management_canister::SchnorrAux::Bip341(ic_cdk::management_canister::Bip341 {
                merkle_root_hash: aux.merkle_root_hash.to_vec(),
            })
        }
    }
}

#[derive(Clone)]
pub struct ChainSignatureRequest {
    pub principal: Principal,
    pub method_name: String,
    pub key_id: MasterPublicKeyId,
    pub payload: Vec<u8>,
}

impl ChainSignatureRequest {
    pub fn new(
        principal: Principal,
        key_id: MasterPublicKeyId,
        schnorr_message_size: usize,
    ) -> Self {
        let params = match key_id.clone() {
            MasterPublicKeyId::Ecdsa(ecdsa_key_id) => Self::ecdsa_params(ecdsa_key_id),
            MasterPublicKeyId::Schnorr(schnorr_key_id) => {
                Self::schnorr_params(schnorr_key_id, schnorr_message_size)
            }
            MasterPublicKeyId::VetKd(vetkd_key_id) => Self::vetkd_params(vetkd_key_id),
        };
        let payload = Encode!(&params).unwrap();

        Self {
            principal,
            method_name: String::from("forward"),
            key_id,
            payload,
        }
    }

    fn ecdsa_params(ecdsa_key_id: EcdsaKeyId) -> ForwardParams {
        let signature_request = SignWithECDSAArgs {
            message_hash: [1; 32],
            derivation_path: DerivationPath::new(Vec::new()),
            key_id: ecdsa_key_id,
        };
        ForwardParams {
            receiver: Principal::management_canister(),
            method: "sign_with_ecdsa".to_string(),
            cycles: ECDSA_SIGNATURE_FEE.get() * 2,
            payload: Encode!(&signature_request).unwrap(),
        }
    }

    fn schnorr_params(schnorr_key_id: SchnorrKeyId, message_size: usize) -> ForwardParams {
        let signature_request = SignWithSchnorrArgs {
            message: vec![1; message_size],
            derivation_path: DerivationPath::new(Vec::new()),
            key_id: schnorr_key_id,
            aux: None,
        };
        ForwardParams {
            receiver: Principal::management_canister(),
            method: "sign_with_schnorr".to_string(),
            cycles: SCHNORR_SIGNATURE_FEE.get() * 2,
            payload: Encode!(&signature_request).unwrap(),
        }
    }

    fn vetkd_params(vetkd_key_id: VetKdKeyId) -> ForwardParams {
        let vetkd_request = VetKdDeriveKeyArgs {
            context: vec![1; 32],
            input: vec![],
            key_id: vetkd_key_id,
            transport_public_key: G1Affine::generator().to_compressed(),
        };
        ForwardParams {
            receiver: Principal::management_canister(),
            method: "vetkd_derive_key".to_string(),
            cycles: VETKD_FEE.get() * 2,
            payload: Encode!(&vetkd_request).unwrap(),
        }
    }

    pub fn large_ecdsa_method_and_payload(
        derivation_path_length: usize,
        derivation_path_element_size: usize,
        key_id: EcdsaKeyId,
    ) -> (String, Vec<u8>) {
        let params = GenEcdsaParams {
            derivation_path_length,
            derivation_path_element_size,
            key_id: cast_ecdsa_key_id(key_id),
        };

        (String::from("gen_ecdsa_sig"), Encode!(&params).unwrap())
    }

    pub fn large_schnorr_method_and_payload(
        message_size: usize,
        derivation_path_length: usize,
        derivation_path_element_size: usize,
        key_id: SchnorrKeyId,
        aux: Option<SignWithSchnorrAux>,
    ) -> (String, Vec<u8>) {
        let params = GenSchnorrParams {
            message_size,
            derivation_path_length,
            derivation_path_element_size,
            key_id: cast_schnorr_key_id(key_id),
            aux: aux.map(cast_schnorr_aux),
        };

        (String::from("gen_schnorr_sig"), Encode!(&params).unwrap())
    }

    pub fn large_vetkd_method_and_payload(
        context_size: usize,
        input_size: usize,
        key_id: VetKdKeyId,
    ) -> (String, Vec<u8>) {
        let params = GenVetkdParams {
            context_size,
            input_size,
            key_id: cast_vetkd_key_id(key_id),
        };

        (String::from("gen_vetkd_key"), Encode!(&params).unwrap())
    }
}

impl Request<SignWithChainKeyReply> for ChainSignatureRequest {
    fn mode(&self) -> CallMode {
        CallMode::Update
    }

    fn canister_id(&self) -> Principal {
        self.principal
    }

    fn method_name(&self) -> String {
        self.method_name.clone()
    }

    fn payload(&self) -> Vec<u8> {
        self.payload.clone()
    }

    fn parse_response(&self, raw_response: &[u8]) -> anyhow::Result<SignWithChainKeyReply> {
        Ok(match self.key_id {
            MasterPublicKeyId::Ecdsa(_) => {
                SignWithChainKeyReply::Ecdsa(SignWithECDSAReply::decode(raw_response)?)
            }
            MasterPublicKeyId::Schnorr(_) => {
                SignWithChainKeyReply::Schnorr(SignWithSchnorrReply::decode(raw_response)?)
            }
            MasterPublicKeyId::VetKd(_) => {
                SignWithChainKeyReply::VetKd(VetKdDeriveKeyResult::decode(raw_response)?)
            }
        })
    }
}

pub async fn vetkd_derive_key(
    transport_public_key: [u8; 48],
    key_id: VetKdKeyId,
    input: Vec<u8>,
    context: Vec<u8>,
    msg_can: &MessageCanister<'_>,
    cycles: Cycles,
) -> Result<Vec<u8>, AgentError> {
    let args = VetKdDeriveKeyArgs {
        context,
        input,
        key_id,
        transport_public_key,
    };

    let res = msg_can
        .forward_with_cycles_to(
            &Principal::management_canister(),
            "vetkd_derive_key",
            Encode!(&args).unwrap(),
            cycles,
        )
        .await?;

    let res = VetKdDeriveKeyResult::decode(&res).expect("Failed to decode VetKdDeriveKeyResult");

    Ok(res.encrypted_key)
}<|MERGE_RESOLUTION|>--- conflicted
+++ resolved
@@ -1057,19 +1057,9 @@
             .into_iter()
             .map(|(key_id, subnet_id)| KeyConfigRequest {
                 key_config: Some(KeyConfigCreate {
-<<<<<<< HEAD
                     pre_signatures_to_create_in_advance: key_id
                         .requires_pre_signatures()
-                        .then_some(4),
-=======
-                    pre_signatures_to_create_in_advance: Some(
-                        if key_id.requires_pre_signatures() {
-                            5
-                        } else {
-                            0
-                        },
-                    ),
->>>>>>> 28bd59ba
+                        .then_some(5),
                     max_queue_size: Some(DEFAULT_ECDSA_MAX_QUEUE_SIZE),
                     key_id: Some(key_id),
                 }),
