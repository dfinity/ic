/* tag::catalog[]
Title:: Upgradability from/to the mainnet replica version.

Goal:: Ensure the upgradability of the branch version against the oldest used replica version

Runbook::
. Setup an IC with 4-nodes (App/NNS) subnet under test using the mainnet replica version.
. Upgrade each type of subnet to the branch version, and downgrade again.
. During both upgrades simulate a disconnected node and make sure it catches up.

Success:: Upgrades work into both directions for all subnet types.

end::catalog[] */

use candid::Principal;
use ic_agent::Agent;
use ic_consensus_system_test_utils::rw_message::{
    can_read_msg, cert_state_makes_progress_with_retries, store_message,
};
use ic_consensus_system_test_utils::subnet::enable_chain_key_signing_on_subnet;
use ic_consensus_system_test_utils::upgrade::{
    assert_assigned_replica_version, bless_replica_version, deploy_guestos_to_all_subnet_nodes,
};
use ic_consensus_threshold_sig_system_test_utils::run_chain_key_signature_test;
use ic_management_canister_types_private::MasterPublicKeyId;
use ic_registry_subnet_type::SubnetType;
use ic_system_test_driver::util::create_agent;
use ic_system_test_driver::{
    driver::{test_env::TestEnv, test_env_api::*},
    util::{block_on, MessageCanister},
};
use ic_types::SubnetId;
use ic_utils::interfaces::ManagementCanister;
use slog::{info, Logger};
use std::collections::BTreeMap;
use std::time::Duration;

const ALLOWED_FAILURES: usize = 1;

pub const UP_DOWNGRADE_OVERALL_TIMEOUT: Duration = Duration::from_secs(25 * 60);
pub const UP_DOWNGRADE_PER_TEST_TIMEOUT: Duration = Duration::from_secs(20 * 60);

pub fn bless_target_version(env: &TestEnv, nns_node: &IcNodeSnapshot) -> String {
    let logger = env.logger();

    let target_version = get_guestos_update_img_version().expect("target IC version");

<<<<<<< HEAD
    // Bless branch version
    let sha256 = get_ic_os_update_img_test_sha256().unwrap();
    let upgrade_url = get_ic_os_update_img_test_url().unwrap();
    let guest_launch_measurements = get_ic_os_launch_measurements_test().unwrap();
=======
    // Bless target version
    let sha256 = get_guestos_update_img_sha256(env).unwrap();
    let upgrade_url = get_guestos_update_img_url().unwrap();
>>>>>>> 87e8fb92
    block_on(bless_replica_version(
        nns_node,
        &target_version,
        &logger,
        &sha256,
        guest_launch_measurements,
        vec![upgrade_url.to_string()],
    ));
<<<<<<< HEAD
    info!(&logger, "Blessed branch version");
    branch_version
}

pub fn bless_mainnet_version(env: &TestEnv, nns_node: &IcNodeSnapshot) -> String {
    let logger = env.logger();

    let mainnet_version = get_mainnet_nns_revision();

    // Bless mainnet version
    let sha256 = env.get_mainnet_ic_os_update_img_sha256().unwrap();
    let upgrade_url = get_mainnet_ic_os_update_img_url().unwrap();
    let guest_launch_measurements = get_ic_os_launch_measurements().unwrap();
    block_on(bless_replica_version(
        nns_node,
        &mainnet_version,
        UpdateImageType::Image,
        &logger,
        &sha256,
        guest_launch_measurements,
        vec![upgrade_url.to_string()],
    ));
    info!(&logger, "Blessed mainnet version");
    mainnet_version
=======
    info!(&logger, "Blessed target version");
    target_version
>>>>>>> 87e8fb92
}

// Enable ECDSA signing on the first subnet of the given type, and
// return a canister on that subnet together with its tECDSA public key
pub fn get_chain_key_canister_and_public_key<'a>(
    env: &TestEnv,
    nns_node: &IcNodeSnapshot,
    agent: &'a Agent,
    subnet_type: SubnetType,
    key_ids: Vec<MasterPublicKeyId>,
) -> (MessageCanister<'a>, BTreeMap<MasterPublicKeyId, Vec<u8>>) {
    let logger = env.logger();
    let nns_canister = block_on(MessageCanister::new(
        agent,
        nns_node.effective_canister_id(),
    ));
    let subnet_id = env
        .topology_snapshot()
        .subnets()
        .find(|s| s.subnet_type() == subnet_type)
        .unwrap()
        .subnet_id;
    info!(logger, "Enabling ECDSA signing on {subnet_id}.");
    let public_keys =
        enable_chain_key_signing_on_subnet(nns_node, &nns_canister, subnet_id, key_ids, &logger);

    for (key_id, public_key) in &public_keys {
        run_chain_key_signature_test(&nns_canister, &logger, key_id, public_key.clone());
    }

    (nns_canister, public_keys)
}

// Upgrades a subnet with one faulty node.
// Return the faulty node and the message (canister) stored before the upgrade.
pub fn upgrade(
    env: &TestEnv,
    nns_node: &IcNodeSnapshot,
    upgrade_version: &str,
    subnet_type: SubnetType,
    ecdsa_canister_key: Option<&(MessageCanister, BTreeMap<MasterPublicKeyId, Vec<u8>>)>,
) -> (IcNodeSnapshot, Principal, String) {
    let logger = env.logger();
    let (subnet_id, subnet_node, faulty_node, redundant_nodes) =
        if subnet_type == SubnetType::System {
            let subnet = env.topology_snapshot().root_subnet();
            let mut it = subnet.nodes();
            // We don't want to hit the node we're using for sending the proposals
            assert!(it.next().unwrap().node_id == nns_node.node_id);
            let subnet_node = it.next().unwrap();
            let faulty_node = it.next().unwrap();
            let mut redundant_nodes = Vec::new();
            for _ in 0..ALLOWED_FAILURES {
                redundant_nodes.push(it.next().unwrap());
            }
            (subnet.subnet_id, subnet_node, faulty_node, redundant_nodes)
        } else {
            let subnet = env
                .topology_snapshot()
                .subnets()
                .find(|subnet| subnet.subnet_type() == SubnetType::Application)
                .expect("there is no application subnet");
            let mut it = subnet.nodes();
            let subnet_node = it.next().unwrap();
            let faulty_node = it.next().unwrap();
            let mut redundant_nodes = Vec::new();
            for _ in 0..ALLOWED_FAILURES {
                redundant_nodes.push(it.next().unwrap());
            }
            (subnet.subnet_id, subnet_node, faulty_node, redundant_nodes)
        };
    info!(logger, "upgrade: subnet_node = {:?}", subnet_node.node_id);
    subnet_node.await_status_is_healthy().unwrap();
    faulty_node.await_status_is_healthy().unwrap();

    let msg = &format!("hello before upgrade to {upgrade_version}");
    info!(logger, "Storing message: '{}'", msg);
    let can_id = store_message(
        &subnet_node.get_public_url(),
        subnet_node.effective_canister_id(),
        msg,
        &logger,
    );
    info!(logger, "Reading message: '{}'", msg);
    assert!(can_read_msg(
        &logger,
        &subnet_node.get_public_url(),
        can_id,
        msg
    ));
    info!(logger, "Could store and read message '{}'", msg);

    info!(logger, "Creating canister snapshot before upgrading ...");
    block_on(async {
        let agent = create_agent(subnet_node.get_public_url().as_str())
            .await
            .expect("Failed to create agent");
        let mgr = ManagementCanister::create(&agent);
        mgr.take_canister_snapshot(&can_id, None).await.unwrap();
    });

    info!(logger, "Stopping faulty node {} ...", faulty_node.node_id);
    stop_node(&logger, &faulty_node);

    info!(logger, "Upgrade to version {}", upgrade_version);
    upgrade_to(nns_node, subnet_id, &subnet_node, upgrade_version, &logger);

    info!(logger, "Stopping redundant nodes ...");
    // Killing redundant nodes should not prevent the `faulty_node` from upgrading
    // and catching up after restarting.
    for redundant_node in &redundant_nodes {
        info!(
            logger,
            "Stopping redundant node: {} ...", redundant_node.node_id
        );
        stop_node(&logger, redundant_node);
    }
    info!(logger, "Starting faulty node: {} ...", faulty_node.node_id);
    start_node(&logger, &faulty_node);

    info!(
        logger,
        "Asserting that the faulty node is running the expected version: {} ...", upgrade_version
    );
    assert_assigned_replica_version(&faulty_node, upgrade_version, env.logger());

    // make sure that state sync is completed
    cert_state_makes_progress_with_retries(
        &faulty_node.get_public_url(),
        faulty_node.effective_canister_id(),
        &logger,
        secs(600),
        secs(10),
    );

    assert!(can_read_msg(
        &logger,
        &faulty_node.get_public_url(),
        can_id,
        msg
    ));
    info!(logger, "After upgrade could read message '{}'", msg);

    let msg_2 = &format!("hello after upgrade to {upgrade_version}");
    let can_id_2 = store_message(
        &faulty_node.get_public_url(),
        faulty_node.effective_canister_id(),
        msg_2,
        &logger,
    );
    assert!(can_read_msg(
        &logger,
        &faulty_node.get_public_url(),
        can_id_2,
        msg_2
    ));
    info!(logger, "Could store and read message '{}'", msg_2);

    if let Some((canister, public_keys)) = ecdsa_canister_key {
        for (key_id, public_key) in public_keys {
            run_chain_key_signature_test(canister, &logger, key_id, public_key.clone());
        }
    }

    info!(logger, "Starting redundant nodes ...");
    for redundant_node in &redundant_nodes {
        info!(
            logger,
            "Starting redundant node: {} ...", redundant_node.node_id
        );
        start_node(&logger, redundant_node);
    }

    (faulty_node.clone(), can_id, msg.into())
}

fn upgrade_to(
    nns_node: &IcNodeSnapshot,
    subnet_id: SubnetId,
    subnet_node: &IcNodeSnapshot,
    target_version: &str,
    logger: &Logger,
) {
    info!(
        logger,
        "Upgrading subnet {} to {}", subnet_id, target_version
    );
    block_on(deploy_guestos_to_all_subnet_nodes(
        nns_node,
        &ic_types::ReplicaVersion::try_from(target_version).unwrap(),
        subnet_id,
    ));
    assert_assigned_replica_version(subnet_node, target_version, logger.clone());
    info!(
        logger,
        "Successfully upgraded subnet {} to {}", subnet_id, target_version
    );
}

// Stops the node and makes sure it becomes unreachable
pub fn stop_node(logger: &Logger, app_node: &IcNodeSnapshot) {
    app_node
        .await_status_is_healthy()
        .expect("Node not healthy");
    info!(logger, "Kill node: {}", app_node.get_ip_addr());
    app_node.vm().kill();
    app_node
        .await_status_is_unavailable()
        .expect("Node still healthy");
    info!(logger, "Node killed: {}", app_node.get_ip_addr());
}

// Starts a node and makes sure it becomes reachable
pub fn start_node(logger: &Logger, app_node: &IcNodeSnapshot) {
    app_node
        .await_status_is_unavailable()
        .expect("Node still healthy");
    info!(logger, "Starting node: {}", app_node.get_ip_addr());
    app_node.vm().start();
    app_node
        .await_status_is_healthy()
        .expect("Node not healthy");
    info!(logger, "Node started: {}", app_node.get_ip_addr());
}<|MERGE_RESOLUTION|>--- conflicted
+++ resolved
@@ -45,16 +45,10 @@
 
     let target_version = get_guestos_update_img_version().expect("target IC version");
 
-<<<<<<< HEAD
-    // Bless branch version
-    let sha256 = get_ic_os_update_img_test_sha256().unwrap();
-    let upgrade_url = get_ic_os_update_img_test_url().unwrap();
-    let guest_launch_measurements = get_ic_os_launch_measurements_test().unwrap();
-=======
     // Bless target version
     let sha256 = get_guestos_update_img_sha256(env).unwrap();
     let upgrade_url = get_guestos_update_img_url().unwrap();
->>>>>>> 87e8fb92
+    let guest_launch_measurements = get_ic_os_launch_measurements().unwrap();
     block_on(bless_replica_version(
         nns_node,
         &target_version,
@@ -63,35 +57,8 @@
         guest_launch_measurements,
         vec![upgrade_url.to_string()],
     ));
-<<<<<<< HEAD
-    info!(&logger, "Blessed branch version");
-    branch_version
-}
-
-pub fn bless_mainnet_version(env: &TestEnv, nns_node: &IcNodeSnapshot) -> String {
-    let logger = env.logger();
-
-    let mainnet_version = get_mainnet_nns_revision();
-
-    // Bless mainnet version
-    let sha256 = env.get_mainnet_ic_os_update_img_sha256().unwrap();
-    let upgrade_url = get_mainnet_ic_os_update_img_url().unwrap();
-    let guest_launch_measurements = get_ic_os_launch_measurements().unwrap();
-    block_on(bless_replica_version(
-        nns_node,
-        &mainnet_version,
-        UpdateImageType::Image,
-        &logger,
-        &sha256,
-        guest_launch_measurements,
-        vec![upgrade_url.to_string()],
-    ));
-    info!(&logger, "Blessed mainnet version");
-    mainnet_version
-=======
     info!(&logger, "Blessed target version");
     target_version
->>>>>>> 87e8fb92
 }
 
 // Enable ECDSA signing on the first subnet of the given type, and
