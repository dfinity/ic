--- conflicted
+++ resolved
@@ -87,12 +87,8 @@
         &nns_node,
         &target_version,
         release_package_urls,
-<<<<<<< HEAD
-        get_ic_os_update_img_test_sha256().expect("no SHA256 hash"),
+        get_guestos_update_img_sha256(&env).expect("no SHA256 hash"),
         get_ic_os_launch_measurements_test().expect("no launch measurements"),
-=======
-        get_guestos_update_img_sha256(&env).expect("no SHA256 hash"),
->>>>>>> 87e8fb92
         &logger,
     ));
 
