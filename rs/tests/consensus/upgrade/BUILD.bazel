load("@rules_rust//rust:defs.bzl", "rust_binary", "rust_library")
load("//rs/tests:common.bzl", "MAINNET_ENV", "MESSAGE_CANISTER_ENV", "MESSAGE_CANISTER_RUNTIME_DEPS")
load("//rs/tests:system_tests.bzl", "system_test_nns")

package(default_visibility = ["//rs:system-tests-pkg"])

rust_library(
    name = "common",
    testonly = True,
    srcs = ["common.rs"],
    crate_name = "ic_consensus_system_test_upgrade_common",
    deps = [
        # Keep sorted.
        "//rs/registry/subnet_type",
        "//rs/tests/consensus/tecdsa/utils",
        "//rs/tests/consensus/utils",
        "//rs/tests/driver:ic-system-test-driver",
        "//rs/types/management_canister_types",
        "//rs/types/types",
        "@crate_index//:anyhow",
        "@crate_index//:candid",
        "@crate_index//:futures",
        "@crate_index//:ic-agent",
        "@crate_index//:ic-utils",
        "@crate_index//:regex",
        "@crate_index//:slog",
        "@crate_index//:tokio",
    ],
)

system_test_nns(
    name = "upgrade_downgrade_app_subnet_test",
    colocated_test_driver_vm_resources = {
        "vcpus": 24,
    },
    env = MAINNET_ENV | MESSAGE_CANISTER_ENV,
    guestos = "mainnet_nns",
    guestos_update = True,
    tags = [
        "colocate",
        "long_test",
    ],
    test_timeout = "eternal",
    runtime_deps =
        MESSAGE_CANISTER_RUNTIME_DEPS,
    deps = [
        # Keep sorted.
        ":common",
        "//rs/registry/subnet_features",
        "//rs/registry/subnet_type",
        "//rs/tests/consensus/tecdsa/utils",
        "//rs/tests/consensus/utils",
        "//rs/tests/driver:ic-system-test-driver",
        "//rs/types/types",
        "@crate_index//:anyhow",
        "@crate_index//:futures",
        "@crate_index//:slog",
        "@crate_index//:tokio",
    ],
)

system_test_nns(
    name = "upgrade_downgrade_nns_subnet_test",
    env = MAINNET_ENV | MESSAGE_CANISTER_ENV,
    guestos = "mainnet_nns",
    guestos_update = True,
    tags = [
        "long_test",
    ],
    test_timeout = "eternal",
    runtime_deps =
        MESSAGE_CANISTER_RUNTIME_DEPS,
    deps = [
        # Keep sorted.
        ":common",
        "//rs/registry/subnet_type",
        "//rs/tests/consensus/utils",
        "//rs/tests/driver:ic-system-test-driver",
        "//rs/types/types",
        "@crate_index//:anyhow",
        "@crate_index//:slog",
    ],
)

rust_binary(
    name = "upgrade_test_bin",
    testonly = True,
    srcs = ["upgrade_app_subnet_test.rs"],
    crate_name = "ic_systest_upgrade_app_subnet",
    deps = [
        # Keep sorted.
        ":common",
        "//rs/registry/subnet_features",
        "//rs/registry/subnet_type",
        "//rs/tests/consensus/tecdsa/utils",
        "//rs/tests/consensus/utils",
        "//rs/tests/driver:ic-system-test-driver",
        "//rs/types/types",
        "@crate_index//:anyhow",
    ],
)

system_test_nns(
    name = "upgrade_app_subnet_test",
    env = MAINNET_ENV | MESSAGE_CANISTER_ENV,
    flaky = True,  # flakiness rate of over 2.27% over the month from 2025-02-11 till 2025-03-11.
    guestos = "mainnet_nns",
    guestos_update = True,
    tags = [
        "long_test",  # since it takes longer than 5 minutes.
    ],
    test_driver_target = ":upgrade_test_bin",
    test_timeout = "eternal",  # the default 900 seconds (15 minutes) is not enough for this test, so we set it to 3600 seconds (1 hour).
<<<<<<< HEAD
    runtime_deps =
        MESSAGE_CANISTER_RUNTIME_DEPS +
        UNIVERSAL_VM_RUNTIME_DEPS,
=======
    uses_guestos_img = False,
    uses_guestos_mainnet_nns_img = True,
    uses_guestos_update = True,
    runtime_deps = MESSAGE_CANISTER_RUNTIME_DEPS,
>>>>>>> 20db925c
)

system_test_nns(
    name = "downgrade_app_subnet_test",
    env = MAINNET_ENV | MESSAGE_CANISTER_ENV,
    flaky = True,  # flakiness rate of over 2.97% over the month from 2025-02-11 till 2025-03-11.
    guestos_update = "mainnet_nns",
    tags = [
        "long_test",  # since it takes longer than 5 minutes.
    ],
    test_driver_target = ":upgrade_test_bin",
    test_timeout = "eternal",  # the default 900 seconds (15 minutes) is not enough for this test, so we set it to 3600 seconds (1 hour).
<<<<<<< HEAD
    runtime_deps =
        MESSAGE_CANISTER_RUNTIME_DEPS +
        UNIVERSAL_VM_RUNTIME_DEPS,
=======
    uses_guestos_img = True,
    uses_guestos_mainnet_nns_update = True,
    runtime_deps = MESSAGE_CANISTER_RUNTIME_DEPS,
>>>>>>> 20db925c
)

system_test_nns(
    name = "upgrade_with_alternative_urls",
    guestos_update = "test",
    tags = [
        "long_test",
    ],
<<<<<<< HEAD
    runtime_deps = UNIVERSAL_VM_RUNTIME_DEPS,
=======
    uses_guestos_img = True,
    uses_guestos_test_update = True,
>>>>>>> 20db925c
    deps = [
        # Keep sorted.
        "//rs/nns/common",
        "//rs/registry/subnet_type",
        "//rs/tests/consensus/utils",
        "//rs/tests/driver:ic-system-test-driver",
        "//rs/types/types",
        "@crate_index//:anyhow",
        "@crate_index//:slog",
    ],
)

system_test_nns(
    name = "unassigned_node_upgrade_test",
    guestos_update = "test",
    tags = [
        "long_test",
    ],
<<<<<<< HEAD
    runtime_deps = UNIVERSAL_VM_RUNTIME_DEPS,
=======
    uses_guestos_img = True,
    uses_guestos_test_update = True,
>>>>>>> 20db925c
    deps = [
        # Keep sorted.
        "//rs/canister_client",
        "//rs/nervous_system/common/test_keys",
        "//rs/nns/common",
        "//rs/registry/nns_data_provider",
        "//rs/registry/subnet_type",
        "//rs/tests/consensus/utils",
        "//rs/tests/driver:ic-system-test-driver",
        "//rs/types/types",
        "@crate_index//:anyhow",
        "@crate_index//:slog",
    ],
)<|MERGE_RESOLUTION|>--- conflicted
+++ resolved
@@ -111,16 +111,7 @@
     ],
     test_driver_target = ":upgrade_test_bin",
     test_timeout = "eternal",  # the default 900 seconds (15 minutes) is not enough for this test, so we set it to 3600 seconds (1 hour).
-<<<<<<< HEAD
-    runtime_deps =
-        MESSAGE_CANISTER_RUNTIME_DEPS +
-        UNIVERSAL_VM_RUNTIME_DEPS,
-=======
-    uses_guestos_img = False,
-    uses_guestos_mainnet_nns_img = True,
-    uses_guestos_update = True,
     runtime_deps = MESSAGE_CANISTER_RUNTIME_DEPS,
->>>>>>> 20db925c
 )
 
 system_test_nns(
@@ -133,15 +124,7 @@
     ],
     test_driver_target = ":upgrade_test_bin",
     test_timeout = "eternal",  # the default 900 seconds (15 minutes) is not enough for this test, so we set it to 3600 seconds (1 hour).
-<<<<<<< HEAD
-    runtime_deps =
-        MESSAGE_CANISTER_RUNTIME_DEPS +
-        UNIVERSAL_VM_RUNTIME_DEPS,
-=======
-    uses_guestos_img = True,
-    uses_guestos_mainnet_nns_update = True,
     runtime_deps = MESSAGE_CANISTER_RUNTIME_DEPS,
->>>>>>> 20db925c
 )
 
 system_test_nns(
@@ -150,12 +133,6 @@
     tags = [
         "long_test",
     ],
-<<<<<<< HEAD
-    runtime_deps = UNIVERSAL_VM_RUNTIME_DEPS,
-=======
-    uses_guestos_img = True,
-    uses_guestos_test_update = True,
->>>>>>> 20db925c
     deps = [
         # Keep sorted.
         "//rs/nns/common",
@@ -174,12 +151,6 @@
     tags = [
         "long_test",
     ],
-<<<<<<< HEAD
-    runtime_deps = UNIVERSAL_VM_RUNTIME_DEPS,
-=======
-    uses_guestos_img = True,
-    uses_guestos_test_update = True,
->>>>>>> 20db925c
     deps = [
         # Keep sorted.
         "//rs/canister_client",
