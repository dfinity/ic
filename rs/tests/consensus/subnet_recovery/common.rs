/* tag::catalog[]

Title:: Subnet Recovery Test (App subnet, same nodes + failover nodes, with and without chain keys, with and without version upgrade)

Goal::
Ensure that the subnet recovery of an app subnet works on the same nodes and on failover nodes.


Runbook::
. Deploy an IC with one "source" app subnet and one "app" app subnet (and some unassigned nodes
  in case of recovery on failover nodes).
. In case of chain keys: enable signing on the "source", create the "app" with the key, then disable
  signing on "source" and enable it on the "app" instead.
. Break (halt in case of no upgrade) the subnet.
. Make sure the subnet stalls.
. Propose readonly key and confirm ssh access.
. Download IC state of a node with max finalization height.
. Execute ic-replay to generate a recovery CUP.
. Optionally upgrade the subnet to a working replica.
. Submit a recovery CUP (using failover nodes and/or chain keys, if configured).
. Upload replayed state to a node.
. Unhalt the subnet.
. Ensure the subnet resumes.
. In case of chain keys: ensure that signing on the "app" is possible, and the key hasn't changed.

Success::
. "App" subnet is functional after the recovery.

end::catalog[] */

use crate::utils::{
    AdminAndUserKeys, Cursor, assert_subnet_is_broken, break_nodes,
    get_admin_keys_and_generate_readonly_keys, get_node_certification_share_height, halt_subnet,
    local::app_subnet_recovery_local_cli_args, node_with_highest_certification_share_height,
    remote_recovery, unhalt_subnet,
};
use anyhow::bail;
use canister_test::Canister;
use ic_base_types::NodeId;
use ic_consensus_system_test_utils::{
    node::assert_node_is_unassigned_with_ssh_session,
    rw_message::{install_nns_and_check_progress, store_message},
    set_sandbox_env_vars,
    ssh_access::{disable_ssh_access_to_node, wait_until_authentication_is_granted},
    subnet::{
        assert_subnet_is_healthy, disable_chain_key_on_subnet, enable_chain_key_signing_on_subnet,
    },
};
use ic_consensus_threshold_sig_system_test_utils::{
    await_pre_signature_stash_size, create_new_subnet_with_keys, make_key_ids_for_all_schemes,
    run_chain_key_signature_test, set_pre_signature_stash_size,
};
use ic_management_canister_types_private::MasterPublicKeyId;
use ic_nns_constants::GOVERNANCE_CANISTER_ID;
use ic_protobuf::types::v1 as pb;
use ic_recovery::{
    RecoveryArgs,
    admin_helper::AdminHelper,
    app_subnet_recovery::{AppSubnetRecovery, AppSubnetRecoveryArgs, StepType},
    get_node_metrics,
    util::DataLocation,
};
use ic_registry_subnet_features::{ChainKeyConfig, DEFAULT_ECDSA_MAX_QUEUE_SIZE, KeyConfig};
use ic_registry_subnet_type::SubnetType;
use ic_system_test_driver::driver::constants::SSH_USERNAME;
use ic_system_test_driver::driver::ic::{InternetComputer, Subnet};
use ic_system_test_driver::driver::test_env_api::scp_send_to;
use ic_system_test_driver::driver::{test_env::TestEnv, test_env_api::*};
use ic_system_test_driver::util::*;
use ic_types::{
    Height, ReplicaVersion, SubnetId,
    consensus::{CatchUpPackage, idkg::STORE_PRE_SIGNATURES_IN_STATE},
};
use prost::Message;
use slog::{Logger, info};
use std::{
    collections::{BTreeMap, HashMap},
    convert::TryFrom,
};
use std::{io::Read, time::Duration};
use std::{io::Write, path::Path};

const DKG_INTERVAL: u64 = 20;
const NNS_NODES: usize = 4;
const APP_NODES: usize = 4;
const UNASSIGNED_NODES: usize = 4;

const NNS_NODES_LARGE: usize = 40;
const APP_NODES_LARGE: usize = 37;
/// 40 dealings * 3 transcripts being reshared (high/local, high/remote, low/remote)
/// plus 4 to make checkpoint heights more predictable
const DKG_INTERVAL_LARGE: u64 = 124;

const IC_ADMIN_REMOTE_PATH: &str = "/var/lib/admin/ic-admin";

pub const CHAIN_KEY_SUBNET_RECOVERY_TIMEOUT: Duration = Duration::from_secs(30 * 60);
const PRE_SIGNATURES_TO_CREATE_IN_ADVANCE: u32 = 5;

/// Setup an IC with the given number of unassigned nodes and
/// an app subnet with the given number of nodes
fn setup(env: TestEnv, cfg: SetupConfig) {
    let key_ids = make_key_ids_for_all_schemes();

    let key_configs = key_ids
        .into_iter()
        .map(|key_id| KeyConfig {
            max_queue_size: DEFAULT_ECDSA_MAX_QUEUE_SIZE,
<<<<<<< HEAD
            pre_signatures_to_create_in_advance: key_id.requires_pre_signatures().then_some(3),
=======
            pre_signatures_to_create_in_advance: if key_id.requires_pre_signatures() {
                PRE_SIGNATURES_TO_CREATE_IN_ADVANCE
            } else {
                0
            },
>>>>>>> 28bd59ba
            key_id,
        })
        .collect();

    let mut ic = InternetComputer::new()
        .add_subnet(
            Subnet::new(SubnetType::System)
                .with_dkg_interval_length(Height::from(cfg.dkg_interval))
                .add_nodes(cfg.nns_nodes),
        )
        .add_subnet(
            Subnet::new(SubnetType::Application)
                .with_dkg_interval_length(Height::from(cfg.dkg_interval))
                .add_nodes(cfg.source_nodes)
                .with_chain_key_config(ChainKeyConfig {
                    key_configs,
                    signature_request_timeout_ns: None,
                    idkg_key_rotation_period_ms: None,
                    max_parallel_pre_signature_transcripts_in_creation: None,
                }),
        )
        .with_unassigned_nodes(cfg.unassigned_nodes);
    if cfg.app_nodes > 0 {
        ic = ic.add_subnet(
            Subnet::new(SubnetType::Application)
                .with_dkg_interval_length(Height::from(cfg.dkg_interval))
                .add_nodes(cfg.app_nodes),
        );
    }

    ic.setup_and_start(&env)
        .expect("failed to setup IC under test");
    install_nns_and_check_progress(env.topology_snapshot());
}

struct SetupConfig {
    nns_nodes: usize,
    source_nodes: usize,
    app_nodes: usize,
    unassigned_nodes: usize,
    dkg_interval: u64,
}

pub fn setup_large_chain_keys(env: TestEnv) {
    setup(
        env,
        SetupConfig {
            nns_nodes: NNS_NODES_LARGE,
            source_nodes: APP_NODES_LARGE,
            app_nodes: 0,
            unassigned_nodes: APP_NODES_LARGE,
            dkg_interval: DKG_INTERVAL_LARGE,
        },
    );
}

pub fn setup_same_nodes_chain_keys(env: TestEnv) {
    setup(
        env,
        SetupConfig {
            nns_nodes: NNS_NODES,
            source_nodes: APP_NODES,
            app_nodes: 0,
            unassigned_nodes: APP_NODES,
            dkg_interval: DKG_INTERVAL,
        },
    );
}

pub fn setup_failover_nodes_chain_keys(env: TestEnv) {
    setup(
        env,
        SetupConfig {
            nns_nodes: NNS_NODES,
            source_nodes: APP_NODES,
            app_nodes: 0,
            unassigned_nodes: APP_NODES + UNASSIGNED_NODES,
            dkg_interval: DKG_INTERVAL,
        },
    );
}

pub fn setup_same_nodes(env: TestEnv) {
    setup(
        env,
        SetupConfig {
            nns_nodes: NNS_NODES,
            source_nodes: APP_NODES,
            app_nodes: APP_NODES,
            unassigned_nodes: 0,
            dkg_interval: DKG_INTERVAL,
        },
    );
}

pub fn setup_failover_nodes(env: TestEnv) {
    setup(
        env,
        SetupConfig {
            nns_nodes: NNS_NODES,
            source_nodes: APP_NODES,
            app_nodes: APP_NODES,
            unassigned_nodes: UNASSIGNED_NODES,
            dkg_interval: DKG_INTERVAL,
        },
    );
}

struct TestConfig {
    subnet_size: usize,
    upgrade: bool,
    chain_key: bool,
    corrupt_cup: bool,
    local_recovery: bool,
}

pub fn test_with_chain_keys(env: TestEnv) {
    app_subnet_recovery_test(
        env,
        TestConfig {
            subnet_size: APP_NODES,
            upgrade: true,
            chain_key: true,
            corrupt_cup: false,
            local_recovery: false,
        },
    );
}

pub fn test_without_chain_keys(env: TestEnv) {
    app_subnet_recovery_test(
        env,
        TestConfig {
            subnet_size: APP_NODES,
            upgrade: true,
            chain_key: false,
            corrupt_cup: false,
            local_recovery: false,
        },
    );
}

pub fn test_no_upgrade_with_chain_keys(env: TestEnv) {
    // Test the corrupt CUP case only when recovering an app subnet with chain keys without upgrade
    let corrupt_cup = env.topology_snapshot().unassigned_nodes().count() > 0;
    app_subnet_recovery_test(
        env,
        TestConfig {
            subnet_size: APP_NODES,
            upgrade: false,
            chain_key: true,
            corrupt_cup,
            local_recovery: false,
        },
    );
}

pub fn test_large_with_chain_keys(env: TestEnv) {
    app_subnet_recovery_test(
        env,
        TestConfig {
            subnet_size: APP_NODES_LARGE,
            upgrade: false,
            chain_key: true,
            corrupt_cup: false,
            local_recovery: false,
        },
    );
}

pub fn test_no_upgrade_without_chain_keys(env: TestEnv) {
    app_subnet_recovery_test(
        env,
        TestConfig {
            subnet_size: APP_NODES,
            upgrade: false,
            chain_key: false,
            corrupt_cup: false,
            local_recovery: false,
        },
    );
}

pub fn test_no_upgrade_without_chain_keys_local(env: TestEnv) {
    app_subnet_recovery_test(
        env,
        TestConfig {
            subnet_size: APP_NODES,
            upgrade: false,
            chain_key: false,
            corrupt_cup: false,
            local_recovery: true,
        },
    );
}

fn app_subnet_recovery_test(env: TestEnv, cfg: TestConfig) {
    let logger = env.logger();

    if cfg.local_recovery {
        // TODO: Audit that the environment access only happens in single-threaded code.
        unsafe {
            std::env::set_var(
                "IC_ADMIN_BIN",
                get_dependency_path_from_env("IC_ADMIN_PATH"),
            )
        };
    }

    let AdminAndUserKeys {
        ssh_admin_priv_key_path,
        admin_auth,
        ssh_user_priv_key_path: ssh_readonly_priv_key_path,
        ssh_user_pub_key: ssh_readonly_pub_key,
        ..
    } = get_admin_keys_and_generate_readonly_keys(&env);
    // If the latest CUP is corrupted we can't deploy read-only access
    let ssh_readonly_pub_key_deployed = (!cfg.corrupt_cup).then_some(ssh_readonly_pub_key);

    let current_version = get_guestos_img_version();
    info!(logger, "Current GuestOS version: {:?}", current_version);

    let topology_snapshot = env.topology_snapshot();

    // Choose a node from the nns subnet
    let nns_node = get_nns_node(&topology_snapshot);
    info!(
        logger,
        "Selected NNS node: {} ({:?})",
        nns_node.node_id,
        nns_node.get_ip_addr()
    );
    let nns = runtime_from_url(nns_node.get_public_url(), nns_node.effective_canister_id());
    let governance = Canister::new(&nns, GOVERNANCE_CANISTER_ID);

    let agent = nns_node.with_default_agent(|agent| async move { agent });
    let nns_canister = block_on(MessageCanister::new(
        &agent,
        nns_node.effective_canister_id(),
    ));

    // The first application subnet encountered during iteration is the source subnet because it was inserted first.
    let source_subnet_id = env
        .topology_snapshot()
        .subnets()
        .find(|subnet| subnet.subnet_type() == SubnetType::Application)
        .expect("there is no source subnet")
        .subnet_id;

    let create_new_subnet = !topology_snapshot
        .subnets()
        .any(|s| s.subnet_type() == SubnetType::Application && s.subnet_id != source_subnet_id);
    assert!(cfg.chain_key >= create_new_subnet);

    let key_ids = make_key_ids_for_all_schemes();
    let idkg_keys = key_ids
        .iter()
        .filter(|k| k.is_idkg_key())
        .cloned()
        .collect::<Vec<_>>();
    let chain_key_pub_keys = cfg.chain_key.then(|| {
        info!(
            logger,
            "Chain key flag set, creating key on the source subnet."
        );
        if create_new_subnet {
            info!(
                logger,
                "No app subnet found, creating a new one with the Chain keys."
            );
            enable_chain_key_on_new_subnet(
                &env,
                &nns_node,
                &nns_canister,
                source_subnet_id,
                cfg.subnet_size,
                current_version.clone(),
                key_ids.clone(),
                &logger,
            )
        } else {
            enable_chain_key_signing_on_subnet(
                &nns_node,
                &nns_canister,
                source_subnet_id,
                key_ids.clone(),
                &logger,
            )
        }
    });

    let app_subnet = env
        .topology_snapshot()
        .subnets()
        .find(|subnet| {
            subnet.subnet_type() == SubnetType::Application && subnet.subnet_id != source_subnet_id
        })
        .expect("there is no application subnet");
    let mut app_nodes = app_subnet.nodes();
    let download_state_node = app_nodes.next().expect("there is no application node");
    info!(
        logger,
        "Selected random application subnet node to download the state from: {} ({:?})",
        download_state_node.node_id,
        download_state_node.get_ip_addr()
    );

    info!(logger, "Ensure app subnet is functional");
    let init_msg = "subnet recovery works!";
    let app_can_id = store_message(
        &download_state_node.get_public_url(),
        download_state_node.effective_canister_id(),
        init_msg,
        &logger,
    );
    let msg = "subnet recovery works again!";
    assert_subnet_is_healthy(
        &app_subnet.nodes().collect::<Vec<_>>(),
        &current_version,
        app_can_id,
        init_msg,
        msg,
        &logger,
    );

    print_source_and_app_and_unassigned_nodes(&env, &logger, source_subnet_id);

    // Only check that the pre-signature stash is purged in one test case (chain keys + corrupt CUP)
    let check_pre_signature_stash_is_purged =
        cfg.chain_key && cfg.corrupt_cup && STORE_PRE_SIGNATURES_IN_STATE;
    if check_pre_signature_stash_is_purged {
        // The stash size should be `PRE_SIGNATURES_TO_CREATE_IN_ADVANCE` initially
        await_pre_signature_stash_size(
            &app_subnet,
            PRE_SIGNATURES_TO_CREATE_IN_ADVANCE as usize,
            idkg_keys.as_slice(),
            &logger,
        );
        // Turn off pre-signature generation on both subnets, so we can check that the stash is purged during recovery
        info!(logger, "Disabling pre-signature generation");
        block_on(set_pre_signature_stash_size(
            &governance,
            app_subnet.subnet_id,
            key_ids.as_slice(),
            /* max_parallel_pre_signatures */ 0,
            /* max_stash_size */ PRE_SIGNATURES_TO_CREATE_IN_ADVANCE,
            /* key_rotation_period */ None,
            &logger,
        ));
        block_on(set_pre_signature_stash_size(
            &governance,
            source_subnet_id,
            key_ids.as_slice(),
            /* max_parallel_pre_signatures */ 0,
            /* max_stash_size */ PRE_SIGNATURES_TO_CREATE_IN_ADVANCE,
            /* key_rotation_period */ None,
            &logger,
        ));
    };

    let unassigned_nodes_ids = env
        .topology_snapshot()
        .unassigned_nodes()
        .map(|n| n.node_id)
        .collect::<Vec<NodeId>>();

    let maybe_upgrade_version = (cfg.upgrade && unassigned_nodes_ids.is_empty())
        .then_some(get_guestos_update_img_version());

    let recovery_dir = get_dependency_path("rs/tests");
    let binaries_dir = recovery_dir.join("recovery/binaries");
    set_sandbox_env_vars(binaries_dir.clone());

    let app_subnet_id = app_subnet.subnet_id;
    let admin_helper = AdminHelper::new(
        match std::env::var("IC_ADMIN_PATH") {
            Ok(path) => get_dependency_path(path),
            Err(_) => binaries_dir.join("ic-admin"),
        },
        nns_node.get_public_url(),
        None,
    );
    if cfg.upgrade {
        // Break f+1 nodes
        let f = (cfg.subnet_size - 1) / 3;
        break_nodes(&app_nodes.take(f + 1).collect::<Vec<_>>(), &logger);
    } else {
        halt_subnet(
            &admin_helper,
            &download_state_node,
            app_subnet_id,
            &[],
            &logger,
        )
    }
    assert_subnet_is_broken(
        &download_state_node.get_public_url(),
        app_can_id,
        msg,
        true,
        &logger,
    );

    // If there are unassigned nodes, we are in a failover nodes scenario. Otherwise, just use the
    // same node that we downloaded the state from.
    let upload_node = env
        .topology_snapshot()
        .unassigned_nodes()
        .next()
        .unwrap_or_else(|| download_state_node.clone());

    let (download_pool_node, replay_height, admin_nodes) = if ssh_readonly_pub_key_deployed
        .is_some()
    {
        // If we can deploy read-only access to the subnet, then we can download the consensus
        // poll from the node with highest certification, and we only need admin access on the
        // upload node to upload the state

        let (download_pool_node, highest_cert_share) =
            node_with_highest_certification_share_height(&app_subnet, &logger);
        info!(
            logger,
            "Selected node {} ({:?}) as download pool with certification share height {}",
            download_pool_node.node_id,
            download_pool_node.get_ip_addr(),
            highest_cert_share,
        );
        let admins = vec![&upload_node];

        (download_pool_node, highest_cert_share, admins)
    } else {
        // If we cannot deploy read-only access to the subnet, this would mean that the CUP is
        // corrupted on enough nodes to stall the subnet which, in practice, should happen only
        // during upgrades. In that case, all nodes stalled at the same height (the upgrade height)
        // and the node with admin access (if not lagging behind) will have the highest
        // certification height (and thus state), which can be used to download both the consensus
        // pool and the state. Though, this means that this node requires admin access to read them
        // without a readonly key.
        //
        // Note: inside this system test, it is not the case that all nodes stalled at the same
        // height, and it is not the case that they stalled at an upgrade height. We would normally
        // not need to replay anything (because it would be an upgrade height), but we need here,
        // and since we do not break `download_state_node`, we know that it will have the highest
        // certification height available in the subnet.

        let download_pool_node = download_state_node.clone();
        info!(
            logger,
            "Using node {} ({:?}) both as download pool and download state node as read-only access cannot be deployed",
            download_pool_node.node_id,
            download_pool_node.get_ip_addr(),
        );
        let node_cert_share =
            get_node_certification_share_height(&download_state_node, &logger).unwrap();
        let admins = vec![&upload_node, &download_state_node];

        (download_pool_node, node_cert_share, admins)
    };

    if cfg.corrupt_cup {
        info!(logger, "Corrupting the latest CUP on all nodes");
        corrupt_latest_cup(&app_subnet, &admin_helper, &logger);
        assert_subnet_is_broken(
            &download_state_node.get_public_url(),
            app_can_id,
            msg,
            false,
            &logger,
        );
    }

    // Mirror production setup by removing admin SSH access from all nodes except the ones we need
    // for recovery.
    info!(
        logger,
        "Admin nodes: {:?}. Removing admin SSH access from all other nodes",
        admin_nodes.iter().map(|n| n.node_id).collect::<Vec<_>>()
    );
    let mut admin_ssh_sessions = HashMap::new();
    for node in app_subnet
        .nodes()
        .filter(|n| !admin_nodes.iter().any(|an| an.node_id == n.node_id))
    {
        info!(
            logger,
            "Removing admin SSH access from node {} ({:?})",
            node.node_id,
            node.get_ip_addr()
        );

        let session =
            disable_ssh_access_to_node(&logger, &node, SSH_USERNAME, &admin_auth).unwrap();

        admin_ssh_sessions.insert(node.node_id, session);
    }
    // Ensure we can still SSH into admin nodes
    for node in admin_nodes {
        wait_until_authentication_is_granted(
            &logger,
            &node.get_ip_addr(),
            SSH_USERNAME,
            &admin_auth,
        );
    }

    let recovery_args = RecoveryArgs {
        dir: recovery_dir,
        nns_url: nns_node.get_public_url(),
        replica_version: Some(current_version.clone()),
        admin_key_file: Some(ssh_admin_priv_key_path),
        test_mode: true,
        skip_prompts: true,
        use_local_binaries: cfg.local_recovery,
    };

    // Unlike during a production recovery using the CLI, here we already know all parameters ahead
    // of time.
    let subnet_args = AppSubnetRecoveryArgs {
        subnet_id: app_subnet_id,
        upgrade_version: maybe_upgrade_version.clone(),
        upgrade_image_url: Some(get_guestos_update_img_url()),
        upgrade_image_hash: Some(get_guestos_update_img_sha256()),
        replacement_nodes: Some(unassigned_nodes_ids.clone()),
        replay_until_height: Some(replay_height),
        readonly_pub_key: ssh_readonly_pub_key_deployed,
        readonly_key_file: Some(ssh_readonly_priv_key_path),
        download_pool_node: Some(download_pool_node.get_ip_addr()),
        download_state_method: Some(DataLocation::Remote(download_state_node.get_ip_addr())),
        keep_downloaded_state: Some(cfg.chain_key),
        upload_method: Some(DataLocation::Remote(upload_node.get_ip_addr())),
        wait_for_cup_node: Some(upload_node.get_ip_addr()),
        chain_key_subnet_id: cfg.chain_key.then_some(source_subnet_id),
        next_step: None,
        // Skip validating the output if the CUP is corrupted, as in this case no replica will be
        // running to compare the heights to.
        skip: cfg
            .corrupt_cup
            .then_some(vec![StepType::ValidateReplayOutput]),
    };

    info!(
        logger,
        "Starting recovery of subnet {} with {:?}",
        app_subnet_id.to_string(),
        &subnet_args
    );

    let subnet_recovery = AppSubnetRecovery::new(
        env.logger(),
        recovery_args,
        /*neuron_args=*/ None,
        subnet_args,
    );

    if cfg.local_recovery {
        info!(logger, "Performing a local node recovery");
        local_recovery(&download_state_node, subnet_recovery, &logger);
    } else {
        info!(logger, "Performing remote recovery");
        remote_recovery(subnet_recovery, &logger);
    }
    info!(
        logger,
        "Recovery coordinator successfully went through all steps of the recovery tool"
    );

    info!(logger, "Blocking for newer registry version");
    let topology_snapshot = block_on(env.topology_snapshot().block_for_newer_registry_version())
        .expect("Could not block for newer registry version");

    print_source_and_app_and_unassigned_nodes(&env, &logger, source_subnet_id);

    let all_app_nodes: Vec<IcNodeSnapshot> = topology_snapshot
        .subnets()
        .find(|subnet| {
            subnet.subnet_type() == SubnetType::Application && subnet.subnet_id != source_subnet_id
        })
        .expect("there is no application subnet")
        .nodes()
        .collect();

    let mut old_unassigned_ids = unassigned_nodes_ids;
    if !old_unassigned_ids.is_empty() {
        old_unassigned_ids.sort();
        let mut assigned_nodes_ids: Vec<NodeId> = all_app_nodes.iter().map(|n| n.node_id).collect();
        assigned_nodes_ids.sort();
        assert_eq!(
            old_unassigned_ids, assigned_nodes_ids,
            "Previously unassigned nodes should now be assigned"
        );
    }

    let new_msg = "subnet recovery still works!";
    assert_subnet_is_healthy(
        &all_app_nodes,
        &maybe_upgrade_version.unwrap_or(current_version),
        app_can_id,
        msg,
        new_msg,
        &logger,
    );

    for node in all_app_nodes {
        let height = block_on(get_node_metrics(&logger, &node.get_ip_addr()))
            .unwrap()
            .finalization_height;
        info!(
            logger,
            "Node {} finalization height: {:?}", node.node_id, height
        );
        assert!(height > Height::from(1000));
    }

    if check_pre_signature_stash_is_purged {
        info!(logger, "Checking that the pre-signature stash is purged");
        // After recovery the stash should be purged
        await_pre_signature_stash_size(&app_subnet, 0, idkg_keys.as_slice(), &logger);
        // Re-enable pre-signature generation
        block_on(set_pre_signature_stash_size(
            &governance,
            app_subnet.subnet_id,
            key_ids.as_slice(),
            /* max_parallel_pre_signatures */ 10,
            /* max_stash_size */ PRE_SIGNATURES_TO_CREATE_IN_ADVANCE,
            /* key_rotation_period */ None,
            &logger,
        ));
    }

    if cfg.chain_key {
        if !create_new_subnet {
            disable_chain_key_on_subnet(
                &nns_node,
                source_subnet_id,
                &nns_canister,
                key_ids.clone(),
                &logger,
            );
            let app_keys = enable_chain_key_signing_on_subnet(
                &nns_node,
                &nns_canister,
                app_subnet_id,
                key_ids.clone(),
                &logger,
            );
            assert_eq!(chain_key_pub_keys.clone().unwrap(), app_keys)
        }

        for (key_id, chain_key_pub_key) in chain_key_pub_keys.unwrap() {
            run_chain_key_signature_test(&nns_canister, &logger, &key_id, chain_key_pub_key);
        }
    }

    info!(
        logger,
        "Making sure unassigned nodes deleted their state..."
    );
    topology_snapshot.unassigned_nodes().for_each(|n| {
        assert_node_is_unassigned_with_ssh_session(&n, admin_ssh_sessions.get(&n.node_id), &logger);
    });
}

fn local_recovery(node: &IcNodeSnapshot, subnet_recovery: AppSubnetRecovery, logger: &Logger) {
    let session = node.block_on_ssh_session().unwrap();
    let node_id = node.node_id;
    let node_ip = node.get_ip_addr();
    info!(
        logger,
        "Copying ic-admin to node {node_id} with IP {node_ip} such that ic-recovery can execute it ..."
    );
    scp_send_to(
        logger.clone(),
        &session,
        &get_dependency_path_from_env("IC_ADMIN_PATH"),
        Path::new(IC_ADMIN_REMOTE_PATH),
        0o755,
    );

    let command_args = app_subnet_recovery_local_cli_args(node, &session, &subnet_recovery, logger);
    let command = format!(
        r#"IC_ADMIN_BIN="{IC_ADMIN_REMOTE_PATH}" /opt/ic/bin/ic-recovery \
        {command_args}
        "#
    );

    info!(logger, "Executing local recovery command: \n{command}");
    match node.block_on_bash_script_from_session(&session, &command) {
        Ok(ret) => info!(logger, "Finished local recovery: \n{ret}"),
        Err(err) => panic!("Local recovery failed: \n{err}"),
    }
}

// Corrupt the latest cup of all subnet nodes by change the CUP's replica version field.
// This will change the hash of the block, thus making the CUP non-deserializable.
fn corrupt_latest_cup(subnet: &SubnetSnapshot, admin_helper: &AdminHelper, logger: &Logger) {
    const CUP_PATH: &str = "/var/lib/ic/data/cups/cup.types.v1.CatchUpPackage.pb";
    const NEW_CUP_PATH: &str = "/var/lib/ic/data/cups/new_cup.pb";

    let app_node = subnet.nodes().next().unwrap();
    let session = app_node.block_on_ssh_session().unwrap();

    info!(
        logger,
        "Setting journal cursor on node {:?}",
        app_node.get_ip_addr()
    );
    let message_str = app_node
        .block_on_bash_script_from_session(
            &session,
            "journalctl -n1 -o json --output-fields='__CURSOR'",
        )
        .expect("journal message");
    let message: Cursor = serde_json::from_str(&message_str).expect("JSON journal message");

    info!(logger, "Reading CUP from node {:?}", app_node.get_ip_addr());
    let (mut channel, _) = session.scp_recv(Path::new(CUP_PATH)).unwrap();
    let mut bytes = Vec::new();
    channel.read_to_end(&mut bytes).unwrap();

    info!(logger, "Modifying CUP replica version");
    let proto_cup = pb::CatchUpPackage::decode(bytes.as_slice()).unwrap();
    let mut cup = CatchUpPackage::try_from(&proto_cup).unwrap();
    cup.content.block.as_mut().version = ReplicaVersion::try_from("invalid_version").unwrap();
    let bytes = pb::CatchUpPackage::from(cup).encode_to_vec();

    for node in subnet.nodes() {
        info!(
            logger,
            "Uploading corrupted CUP of length {} to node {:?}",
            bytes.len(),
            node.get_ip_addr()
        );
        let session = node.block_on_ssh_session().unwrap();
        app_node
            .block_on_bash_script_from_session(
                &session,
                &format!("sudo touch {NEW_CUP_PATH}; sudo chmod a+rw {NEW_CUP_PATH}"),
            )
            .expect("touch");
        let mut channel = session
            .scp_send(Path::new(NEW_CUP_PATH), 0o666, bytes.len() as u64, None)
            .unwrap();
        channel.write_all(&bytes).unwrap();

        info!(logger, "Restarting node {:?}", node.get_ip_addr());
        app_node
            .block_on_bash_script_from_session(
                &session,
                &format!("sudo mv {NEW_CUP_PATH} {CUP_PATH}; sudo systemctl restart ic-replica"),
            )
            .expect("restart");
    }

    ic_system_test_driver::retry_with_msg!(
        "check if cup is corrupted",
        logger.clone(),
        secs(120),
        secs(10),
        || {
            let res = app_node.block_on_bash_script_from_session(
                &session,
                &format!(
                    "journalctl --after-cursor='{}' | grep -c 'Failed to deserialize CatchUpPackage'",
                    message.cursor
                ),
            );
            if res.is_ok_and( |r| r.trim().parse::<i32>().unwrap() > 0) {
                Ok(())
            } else {
                bail!("Did not find log entry that cup is corrupted.")
            }
        }
    )
    .expect("Failed to detect broken subnet.");

    unhalt_subnet(admin_helper, subnet.subnet_id, &[], logger);
}

/// Print ID and IP of the source subnet, the first app subnet found that is not the source, and all
/// unassigned nodes.
fn print_source_and_app_and_unassigned_nodes(
    env: &TestEnv,
    logger: &Logger,
    source_subnet_id: SubnetId,
) {
    let topology_snapshot = env.topology_snapshot();

    info!(logger, "Source nodes:");
    topology_snapshot
        .subnets()
        .find(|subnet| subnet.subnet_id == source_subnet_id)
        .unwrap()
        .nodes()
        .for_each(|n| {
            info!(logger, "S: {}, ip: {}", n.node_id, n.get_ip_addr());
        });

    info!(logger, "App nodes:");
    topology_snapshot
        .subnets()
        .find(|subnet| {
            subnet.subnet_type() == SubnetType::Application && subnet.subnet_id != source_subnet_id
        })
        .unwrap()
        .nodes()
        .for_each(|n| {
            info!(logger, "A: {}, ip: {}", n.node_id, n.get_ip_addr());
        });

    info!(logger, "Unassigned nodes:");
    topology_snapshot.unassigned_nodes().for_each(|n| {
        info!(logger, "U: {}, ip: {}", n.node_id, n.get_ip_addr());
    });
}

/// Create a chain key on the source subnet using the given NNS node, then
/// create a new subnet of the given size initialized with the chain key.
/// Disable signing on the source subnet and enable it on the new one.
/// Assert that the key stays the same regardless of whether signing
/// is enabled on the source subnet or the new one.
/// Return the public key for the given canister.
fn enable_chain_key_on_new_subnet(
    env: &TestEnv,
    nns_node: &IcNodeSnapshot,
    canister: &MessageCanister,
    source_subnet_id: SubnetId,
    subnet_size: usize,
    replica_version: ReplicaVersion,
    key_ids: Vec<MasterPublicKeyId>,
    logger: &Logger,
) -> BTreeMap<MasterPublicKeyId, Vec<u8>> {
    let nns_runtime = runtime_from_url(nns_node.get_public_url(), nns_node.effective_canister_id());
    let governance = Canister::new(&nns_runtime, GOVERNANCE_CANISTER_ID);
    let snapshot = env.topology_snapshot();
    let registry_version = snapshot.get_registry_version();

    info!(logger, "Enabling signing on the source subnet.");
    let source_keys = enable_chain_key_signing_on_subnet(
        nns_node,
        canister,
        source_subnet_id,
        key_ids.clone(),
        logger,
    );
    let snapshot =
        block_on(snapshot.block_for_min_registry_version(registry_version.increment())).unwrap();
    let registry_version = snapshot.get_registry_version();

    let unassigned_node_ids = snapshot
        .unassigned_nodes()
        .take(subnet_size)
        .map(|n| n.node_id)
        .collect();

    info!(logger, "Creating new subnet with keys.");
    block_on(create_new_subnet_with_keys(
        &governance,
        unassigned_node_ids,
        key_ids
            .iter()
            .cloned()
            .map(|key_id| (key_id, source_subnet_id.get()))
            .collect(),
        replica_version,
        logger,
    ));

    let snapshot =
        block_on(snapshot.block_for_min_registry_version(registry_version.increment())).unwrap();

    let app_subnet = snapshot
        .subnets()
        .find(|subnet| {
            subnet.subnet_type() == SubnetType::Application && subnet.subnet_id != source_subnet_id
        })
        .expect("there is no application subnet");

    app_subnet.nodes().for_each(|n| {
        n.await_status_is_healthy()
            .expect("Timeout while waiting for all nodes to be healthy");
    });

    info!(logger, "Disabling signing on the source subnet.");
    disable_chain_key_on_subnet(
        nns_node,
        source_subnet_id,
        canister,
        key_ids.clone(),
        logger,
    );
    let app_keys = enable_chain_key_signing_on_subnet(
        nns_node,
        canister,
        app_subnet.subnet_id,
        key_ids,
        logger,
    );

    assert_eq!(app_keys, source_keys);
    app_keys
}<|MERGE_RESOLUTION|>--- conflicted
+++ resolved
@@ -105,15 +105,9 @@
         .into_iter()
         .map(|key_id| KeyConfig {
             max_queue_size: DEFAULT_ECDSA_MAX_QUEUE_SIZE,
-<<<<<<< HEAD
-            pre_signatures_to_create_in_advance: key_id.requires_pre_signatures().then_some(3),
-=======
-            pre_signatures_to_create_in_advance: if key_id.requires_pre_signatures() {
-                PRE_SIGNATURES_TO_CREATE_IN_ADVANCE
-            } else {
-                0
-            },
->>>>>>> 28bd59ba
+            pre_signatures_to_create_in_advance: key_id
+                .requires_pre_signatures()
+                .then_some(PRE_SIGNATURES_TO_CREATE_IN_ADVANCE),
             key_id,
         })
         .collect();
