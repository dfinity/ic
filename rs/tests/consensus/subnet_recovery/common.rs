--- conflicted
+++ resolved
@@ -53,12 +53,8 @@
 use ic_nns_constants::GOVERNANCE_CANISTER_ID;
 use ic_protobuf::types::v1 as pb;
 use ic_recovery::{
-<<<<<<< HEAD
-    Recovery, RecoveryArgs,
-=======
     RecoveryArgs,
     admin_helper::AdminHelper,
->>>>>>> 5d1b2482
     app_subnet_recovery::{AppSubnetRecovery, AppSubnetRecoveryArgs, StepType},
     get_node_metrics,
     util::DataLocation,
@@ -414,65 +410,13 @@
     );
 
     info!(logger, "Ensure app subnet is functional");
-<<<<<<< HEAD
-    cert_state_makes_progress_with_retries(
-        &download_state_node.get_public_url(),
-        download_state_node.effective_canister_id(),
-=======
     let init_msg = "subnet recovery works!";
-    let app_can_id = store_message(
-        &app_node.get_public_url(),
-        app_node.effective_canister_id(),
-        init_msg,
->>>>>>> 5d1b2482
-        &logger,
-    );
-<<<<<<< HEAD
-    let msg = "subnet recovery works!";
     let app_can_id = store_message(
         &download_state_node.get_public_url(),
         download_state_node.effective_canister_id(),
-        msg,
+        init_msg,
         &logger,
     );
-    assert!(can_read_msg(
-        &logger,
-        &download_state_node.get_public_url(),
-        app_can_id,
-        msg
-    ));
-
-    let subnet_id = app_subnet.subnet_id;
-
-    let ssh_authorized_priv_keys_dir = env.get_path(SSH_AUTHORIZED_PRIV_KEYS_DIR);
-    let ssh_authorized_pub_keys_dir = env.get_path(SSH_AUTHORIZED_PUB_KEYS_DIR);
-
-    let ssh_admin_priv_key_path = ssh_authorized_priv_keys_dir.join(SSH_USERNAME);
-    let ssh_admin_priv_key = std::fs::read_to_string(&ssh_admin_priv_key_path)
-        .expect("Failed to read admin SSH private key");
-    let admin_auth = AuthMean::PrivateKey(ssh_admin_priv_key);
-
-    // Generate a new readonly keypair
-    env.ssh_keygen_for_user(READONLY_USERNAME)
-        .expect("ssh-keygen failed for readonly key");
-    let ssh_readonly_priv_key_path = ssh_authorized_priv_keys_dir.join(READONLY_USERNAME);
-    let ssh_readonly_pub_key_path = ssh_authorized_pub_keys_dir.join(READONLY_USERNAME);
-    let ssh_readonly_pub_key = std::fs::read_to_string(&ssh_readonly_pub_key_path)
-        .expect("Failed to read readonly SSH public key");
-
-    let recovery_dir = get_dependency_path("rs/tests");
-    set_sandbox_env_vars(recovery_dir.join("recovery/binaries"));
-
-    let recovery_args = RecoveryArgs {
-        dir: recovery_dir,
-        nns_url: nns_node.get_public_url(),
-        replica_version: Some(initial_version.clone()),
-        admin_key_file: Some(ssh_admin_priv_key_path),
-        test_mode: true,
-        skip_prompts: true,
-        use_local_binaries: cfg.local_recovery,
-    };
-=======
     let msg = "subnet recovery works again!";
     assert_subnet_is_healthy(
         &app_subnet.nodes().collect::<Vec<_>>(),
@@ -482,7 +426,6 @@
         msg,
         &logger,
     );
->>>>>>> 5d1b2482
 
     print_source_and_app_and_unassigned_nodes(&env, &logger, source_subnet_id);
 
@@ -495,48 +438,6 @@
     let maybe_upgrade_version = (cfg.upgrade && unassigned_nodes_ids.is_empty())
         .then_some(get_guestos_update_img_version());
 
-<<<<<<< HEAD
-    // If there are unassigned nodes, we are in a failover nodes scenario. Otherwise, just use the
-    // same node that we downloaded the state from.
-    let upload_node = env
-        .topology_snapshot()
-        .unassigned_nodes()
-        .next()
-        .unwrap_or_else(|| download_state_node.clone());
-
-    let subnet_args = AppSubnetRecoveryArgs {
-        keep_downloaded_state: Some(cfg.chain_key),
-        subnet_id,
-        upgrade_version: version_is_broken.then(|| working_version.clone()),
-        upgrade_image_url: Some(get_guestos_update_img_url()),
-        upgrade_image_hash: Some(get_guestos_update_img_sha256()),
-        replacement_nodes: Some(unassigned_nodes_ids.clone()),
-        replay_until_height: None, // We will set this after breaking/halting the subnet, see below
-        // If the latest CUP is corrupted we can't deploy read-only access
-        readonly_pub_key: (!cfg.corrupt_cup).then_some(ssh_readonly_pub_key),
-        readonly_key_file: Some(ssh_readonly_priv_key_path),
-        download_pool_node: None, // We will set this after breaking/halting the subnet, see below
-        download_state_method: Some(DataLocation::Remote(download_state_node.get_ip_addr())),
-        upload_method: Some(DataLocation::Remote(upload_node.get_ip_addr())),
-        wait_for_cup_node: Some(download_state_node.get_ip_addr()),
-        chain_key_subnet_id: cfg.chain_key.then_some(source_subnet_id),
-        next_step: None,
-        skip: None,
-    };
-
-    info!(
-        logger,
-        "Starting recovery of subnet {} with {:?}",
-        subnet_id.to_string(),
-        &subnet_args
-    );
-
-    let mut subnet_recovery = AppSubnetRecovery::new(
-        env.logger(),
-        recovery_args,
-        /*neuron_args=*/ None,
-        subnet_args,
-=======
     let recovery_dir = get_dependency_path("rs/tests");
     let binaries_dir = recovery_dir.join("recovery/binaries");
     set_sandbox_env_vars(binaries_dir.clone());
@@ -549,7 +450,6 @@
         },
         nns_node.get_public_url(),
         None,
->>>>>>> 5d1b2482
     );
     if cfg.upgrade {
         // Break f+1 nodes
@@ -559,16 +459,13 @@
             &logger,
         );
     } else {
-<<<<<<< HEAD
         halt_subnet(
+            &admin_helper,
             &download_state_node,
-            subnet_id,
-            subnet_recovery.get_recovery_api(),
+            app_subnet_id,
+            &[],
             &logger,
         )
-=======
-        halt_subnet(&admin_helper, &app_node, app_subnet_id, &[], &logger)
->>>>>>> 5d1b2482
     }
     assert_subnet_is_broken(
         &download_state_node.get_public_url(),
@@ -578,18 +475,32 @@
         &logger,
     );
 
-<<<<<<< HEAD
+    // If there are unassigned nodes, we are in a failover nodes scenario. Otherwise, just use the
+    // same node that we downloaded the state from.
+    let upload_node = env
+        .topology_snapshot()
+        .unassigned_nodes()
+        .next()
+        .unwrap_or_else(|| download_state_node.clone());
+
     let (download_pool_node, replay_height, admin_nodes) =
-        if subnet_recovery.params.readonly_pub_key.is_some() {
+        if ssh_readonly_pub_key_deployed.is_some() {
             // If we can deploy read-only access to the subnet, then we can download the consensus
             // poll from the node with highest certification, and we only need admin access on the
             // upload node to upload the state
 
-            let (download_pool_node, highest_certification_height) =
-                node_with_highest_certification_height(&app_subnet, &logger);
+            let (download_pool_node, highest_cert_share) =
+                node_with_highest_certification_share_height(&app_subnet, &logger);
+            info!(
+                logger,
+                "Selected node {} ({:?}) as download pool with certification share height {}",
+                download_pool_node.node_id,
+                download_pool_node.get_ip_addr(),
+                highest_cert_share,
+            );
             let admins = vec![&upload_node];
 
-            (download_pool_node, highest_certification_height, admins)
+            (download_pool_node, highest_cert_share, admins)
         } else {
             // If we cannot deploy read-only access to the subnet, this would mean that the CUP is
             // corrupted on enough nodes to stall the subnet which, in practice, should happen only
@@ -604,44 +515,21 @@
             // highest certification height available in the subnet.
 
             let download_pool_node = download_state_node.clone();
-            let node_certification_height = block_on(get_node_metrics(
+            let node_cert_share = block_on(get_node_metrics(
                 &logger,
                 &download_state_node.get_ip_addr(),
             ))
-=======
-    let (download_node, highest_cert_share) =
-        node_with_highest_certification_share_height(&app_subnet, &logger);
-    info!(
-        logger,
-        "Selected download node {} ({:?}) with highest certification share height {}",
-        download_node.node_id,
-        download_node.get_ip_addr(),
-        highest_cert_share,
-    );
-    let upload_node = if cfg.local_recovery {
-        // In local recoveries, we download and upload from/to the same node
-        download_node.clone()
-    } else {
-        env.topology_snapshot()
-            .unassigned_nodes()
-            .next()
-            .or_else(|| app_nodes.next())
->>>>>>> 5d1b2482
             .unwrap()
-            .certification_height
+            .certification_share_height
             .get();
             let admins = vec![&upload_node, &download_state_node];
 
-<<<<<<< HEAD
-            (download_pool_node, node_certification_height, admins)
+            (download_pool_node, node_cert_share, admins)
         };
-
-    subnet_recovery.params.download_pool_node = Some(download_pool_node.get_ip_addr());
-    subnet_recovery.params.replay_until_height = Some(replay_height);
 
     if cfg.corrupt_cup {
         info!(logger, "Corrupting the latest CUP on all nodes");
-        corrupt_latest_cup(&app_subnet, subnet_recovery.get_recovery_api(), &logger);
+        corrupt_latest_cup(&app_subnet, &admin_helper, &logger);
         assert_subnet_is_broken(
             &download_state_node.get_public_url(),
             app_can_id,
@@ -649,28 +537,10 @@
             false,
             &logger,
         );
-=======
-    if cfg.corrupt_cup {
-        info!(logger, "Corrupting the latest CUP on all nodes");
-        corrupt_latest_cup(&app_subnet, &admin_helper, &logger);
-        assert_subnet_is_broken(&app_node.get_public_url(), app_can_id, msg, false, &logger);
->>>>>>> 5d1b2482
     }
 
     // Mirror production setup by removing admin SSH access from all nodes except the ones we need
     // for recovery.
-<<<<<<< HEAD
-=======
-    let admin_nodes = if ssh_readonly_pub_key_deployed.is_some() {
-        // If we can deploy read-only access, we only need admin access on the upload node to upload
-        // the state
-        vec![&upload_node]
-    } else {
-        // In cases where we cannot deploy read-only access, we download the state & pool using
-        // admin access instead of read-only, so we need admin access on the download node as well
-        vec![&upload_node, &download_node]
-    };
->>>>>>> 5d1b2482
     info!(
         logger,
         "Admin nodes: {:?}. Removing admin SSH access from all other nodes",
@@ -721,10 +591,11 @@
         upgrade_image_url: Some(get_guestos_update_img_url()),
         upgrade_image_hash: Some(get_guestos_update_img_sha256()),
         replacement_nodes: Some(unassigned_nodes_ids.clone()),
-        replay_until_height: Some(highest_cert_share),
+        replay_until_height: Some(replay_height),
         readonly_pub_key: ssh_readonly_pub_key_deployed,
         readonly_key_file: Some(ssh_readonly_priv_key_path),
-        download_method: Some(DataLocation::Remote(download_node.get_ip_addr())),
+        download_pool_node: Some(download_pool_node.get_ip_addr()),
+        download_state_method: Some(DataLocation::Remote(download_state_node.get_ip_addr())),
         keep_downloaded_state: Some(cfg.chain_key),
         upload_method: Some(DataLocation::Remote(upload_node.get_ip_addr())),
         wait_for_cup_node: Some(upload_node.get_ip_addr()),
@@ -753,11 +624,7 @@
 
     if cfg.local_recovery {
         info!(logger, "Performing a local node recovery");
-<<<<<<< HEAD
         local_recovery(&download_state_node, subnet_recovery, &logger);
-=======
-        local_recovery(&download_node, subnet_recovery, &logger);
->>>>>>> 5d1b2482
     } else {
         info!(logger, "Performing remote recovery");
         remote_recovery(subnet_recovery, &logger);
@@ -863,44 +730,11 @@
         0o755,
     );
 
-<<<<<<< HEAD
-    let nns_url = subnet_recovery.recovery_args.nns_url;
-    let subnet_id = subnet_recovery.params.subnet_id;
-    let maybe_replay_until_height = subnet_recovery
-        .params
-        .replay_until_height
-        .map(|h| format!("--replay-until-height {h} "))
-        .unwrap_or_default();
-    let readonly_pub_key = subnet_recovery.params.readonly_pub_key.unwrap();
-    let readonly_pub_key = readonly_pub_key.trim();
-    let maybe_download_pool_node = subnet_recovery
-        .params
-        .download_pool_node
-        .map(|n| format!("--download-pool-node {n} "))
-        .unwrap_or_default();
-
-    let command = format!(
-        r#"IC_ADMIN_BIN="{IC_ADMIN_REMOTE_PATH}" /opt/ic/bin/ic-recovery \
-        --nns-url {nns_url} \
-        --test --skip-prompts --use-local-binaries \
-        app-subnet-recovery \
-        --subnet-id {subnet_id} \
-        {maybe_replay_until_height}\
-        --readonly-pub-key "{readonly_pub_key}" \
-        {maybe_download_pool_node}\
-        --download-state-method local \
-        --upload-method local \
-        --wait-for-cup-node {node_ip} \
-        --skip DownloadCertifications \
-        --skip MergeCertificationPools
-    "#
-=======
     let command_args = app_subnet_recovery_local_cli_args(node, &session, &subnet_recovery, logger);
     let command = format!(
         r#"IC_ADMIN_BIN="{IC_ADMIN_REMOTE_PATH}" /opt/ic/bin/ic-recovery \
         {command_args}
         "#
->>>>>>> 5d1b2482
     );
 
     info!(logger, "Executing local recovery command: \n{command}");
@@ -993,63 +827,7 @@
     )
     .expect("Failed to detect broken subnet.");
 
-<<<<<<< HEAD
-    info!(logger, "Unhalting subnet");
-    recovery
-        .halt_subnet(subnet.subnet_id, false, &[])
-        .exec()
-        .expect("Failed to unhalt subnet.");
-}
-
-/// A subnet is considered to be broken if it still works in read mode,
-/// but doesn't in write mode
-fn assert_subnet_is_broken(
-    node_url: &Url,
-    can_id: Principal,
-    msg: &str,
-    can_read: bool,
-    logger: &Logger,
-) {
-    if can_read {
-        info!(logger, "Ensure the subnet works in read mode");
-        assert!(
-            can_read_msg(logger, node_url, can_id, msg),
-            "Failed to read message on node: {node_url}"
-        );
-    }
-    info!(
-        logger,
-        "Ensure the subnet doesn't work in write mode anymore"
-    );
-    assert!(
-        cannot_store_msg(logger.clone(), node_url, can_id, msg),
-        "Writing messages still successful on: {node_url}"
-    );
-}
-
-/// Select a node with highest certification height in the given subnet snapshot
-fn node_with_highest_certification_height(
-    subnet: &SubnetSnapshot,
-    logger: &Logger,
-) -> (IcNodeSnapshot, u64) {
-    let (node, cert_height) = subnet
-        .nodes()
-        .filter_map(|n| {
-            block_on(get_node_metrics(logger, &n.get_ip_addr()))
-                .map(|m| (n, m.certification_height.get()))
-        })
-        .max_by_key(|&(_, cert_height)| cert_height)
-        .expect("No download node found");
-    info!(
-        logger,
-        "Selected download node: ({}, {})",
-        node.get_ip_addr(),
-        cert_height
-    );
-    (node, cert_height)
-=======
     unhalt_subnet(admin_helper, subnet.subnet_id, &[], logger);
->>>>>>> 5d1b2482
 }
 
 /// Print ID and IP of the source subnet, the first app subnet found that is not the source, and all
