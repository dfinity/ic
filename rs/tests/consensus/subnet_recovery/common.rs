/* tag::catalog[]

Title:: Subnet Recovery Test (App subnet, same nodes + failover nodes, with and without ECDSA, with and without version upgrade)

Goal::
Ensure that the subnet recovery of an app subnet works on the same nodes and on failover nodes.


Runbook::
. Deploy an IC with one app subnet (and some unassigned nodes in case of recovery on failover nodes).
. In case of ECDSA: enable signing on NNS, create the app subnet with the key, then disable signing
  on NNS and enable it on the app subnet instead.
. Break (halt in case of no upgrade) the subnet.
. Make sure the subnet stalls.
. Propose readonly key and confirm ssh access.
. Download IC state of a node with max finalization height.
. Execute ic-replay to generate a recovery CUP.
. Optionally upgrade the subnet to a working replica.
. Submit a recovery CUP (using failover nodes and/or ECDSA, if configured).
. Upload replayed state to a node.
. Unhalt the subnet.
. Ensure the subnet resumes.
. In case of ECDSA: ensure that signing on the app subnet is possible, and the key hasn't changed.

Success::
. App subnet is functional after the recovery.

end::catalog[] */

use anyhow::bail;
use candid::Principal;
use canister_test::Canister;
use ic_base_types::NodeId;
use ic_consensus_system_test_utils::{
    node::assert_node_is_unassigned,
    rw_message::{
        can_read_msg, cannot_store_msg, cert_state_makes_progress_with_retries,
        install_nns_and_check_progress, store_message,
    },
    set_sandbox_env_vars,
    ssh_access::execute_bash_command,
    subnet::{
        assert_subnet_is_healthy, disable_chain_key_on_subnet, enable_chain_key_signing_on_subnet,
    },
};
use ic_consensus_threshold_sig_system_test_utils::{
    create_new_subnet_with_keys, make_key_ids_for_all_schemes, run_chain_key_signature_test,
};
use ic_management_canister_types_private::MasterPublicKeyId;
use ic_nns_constants::GOVERNANCE_CANISTER_ID;
use ic_protobuf::types::v1 as pb;
use ic_recovery::{
    app_subnet_recovery::{AppSubnetRecovery, AppSubnetRecoveryArgs, StepType},
    steps::Step,
    util::DataLocation,
    NodeMetrics, Recovery, RecoveryArgs,
};
use ic_recovery::{file_sync_helper, get_node_metrics};
use ic_registry_subnet_features::{ChainKeyConfig, KeyConfig, DEFAULT_ECDSA_MAX_QUEUE_SIZE};
use ic_registry_subnet_type::SubnetType;
use ic_system_test_driver::driver::constants::SSH_USERNAME;
use ic_system_test_driver::driver::driver_setup::{
    SSH_AUTHORIZED_PRIV_KEYS_DIR, SSH_AUTHORIZED_PUB_KEYS_DIR,
};
use ic_system_test_driver::driver::ic::{InternetComputer, Subnet};
use ic_system_test_driver::driver::{test_env::TestEnv, test_env_api::*};
use ic_system_test_driver::util::*;
use ic_types::{consensus::CatchUpPackage, Height, ReplicaVersion, SubnetId};
use prost::Message;
use serde::{Deserialize, Serialize};
use slog::{info, Logger};
use std::{collections::BTreeMap, convert::TryFrom};
use std::{io::Read, time::Duration};
use std::{io::Write, path::Path};
use url::Url;

const DKG_INTERVAL: u64 = 9;
const NNS_NODES: usize = 4;
const APP_NODES: usize = 4;
const UNASSIGNED_NODES: usize = 4;

const DKG_INTERVAL_LARGE: u64 = 99;
const NNS_NODES_LARGE: usize = 40;
const APP_NODES_LARGE: usize = 37;

pub const CHAIN_KEY_SUBNET_RECOVERY_TIMEOUT: Duration = Duration::from_secs(15 * 60);

/// Setup an IC with the given number of unassigned nodes and
/// an app subnet with the given number of nodes
pub fn setup(
    nns_nodes: usize,
    app_nodes: usize,
    unassigned_nodes: usize,
    dkg_interval: u64,
    env: TestEnv,
) {
<<<<<<< HEAD
    let mut nns = if let Some(nns_nodes) = nns_nodes {
        Subnet::new(SubnetType::System)
            .with_dkg_interval_length(Height::from(dkg_interval))
            .add_nodes(nns_nodes)
    } else {
        Subnet::fast_single_node(SubnetType::System)
            .with_dkg_interval_length(Height::from(dkg_interval))
    };

    let key_ids = make_key_ids_for_all_schemes();
=======
    let mut nns = Subnet::new(SubnetType::System)
        .with_dkg_interval_length(Height::from(dkg_interval))
        .add_nodes(nns_nodes);

    // TODO(CON-1471): Add a VetKD key ID
    let key_ids = make_key_ids_for_all_idkg_schemes();
>>>>>>> 8a9c8f74
    let key_configs = key_ids
        .into_iter()
        .map(|key_id| KeyConfig {
            key_id,
            max_queue_size: DEFAULT_ECDSA_MAX_QUEUE_SIZE,
            pre_signatures_to_create_in_advance: 3,
        })
        .collect();
    nns = nns.with_chain_key_config(ChainKeyConfig {
        key_configs,
        signature_request_timeout_ns: None,
        idkg_key_rotation_period_ms: None,
    });

    let mut ic = InternetComputer::new()
        .add_subnet(nns)
        .with_unassigned_nodes(unassigned_nodes);
    if app_nodes > 0 {
        ic = ic.add_subnet(
            Subnet::new(SubnetType::Application)
                .with_dkg_interval_length(Height::from(dkg_interval))
                .add_nodes(app_nodes),
        );
    }

    ic.setup_and_start(&env)
        .expect("failed to setup IC under test");
    install_nns_and_check_progress(env.topology_snapshot());
}

pub fn setup_large_tecdsa(env: TestEnv) {
    setup(NNS_NODES_LARGE, 0, APP_NODES_LARGE, DKG_INTERVAL_LARGE, env);
}

pub fn setup_same_nodes_tecdsa(env: TestEnv) {
    setup(NNS_NODES, 0, APP_NODES, DKG_INTERVAL, env);
}

pub fn setup_failover_nodes_tecdsa(env: TestEnv) {
    setup(
        NNS_NODES,
        0,
        APP_NODES + UNASSIGNED_NODES,
        DKG_INTERVAL,
        env,
    );
}

pub fn setup_same_nodes(env: TestEnv) {
    setup(NNS_NODES, APP_NODES, 0, DKG_INTERVAL, env);
}

pub fn setup_failover_nodes(env: TestEnv) {
    setup(NNS_NODES, APP_NODES, UNASSIGNED_NODES, DKG_INTERVAL, env);
}

struct Config {
    subnet_size: usize,
    upgrade: bool,
    chain_key: bool,
    corrupt_cup: bool,
    local_recovery: bool,
}

pub fn test_with_tecdsa(env: TestEnv) {
    app_subnet_recovery_test(
        env,
        Config {
            subnet_size: APP_NODES,
            upgrade: true,
            chain_key: true,
            corrupt_cup: false,
            local_recovery: false,
        },
    );
}

pub fn test_without_tecdsa(env: TestEnv) {
    app_subnet_recovery_test(
        env,
        Config {
            subnet_size: APP_NODES,
            upgrade: true,
            chain_key: false,
            corrupt_cup: false,
            local_recovery: false,
        },
    );
}

pub fn test_no_upgrade_with_tecdsa(env: TestEnv) {
    // Test the corrupt CUP case only when recovering an app subnet with tECDSA without upgrade
    let corrupt_cup = env.topology_snapshot().unassigned_nodes().count() > 0;
    app_subnet_recovery_test(
        env,
        Config {
            subnet_size: APP_NODES,
            upgrade: false,
            chain_key: true,
            corrupt_cup,
            local_recovery: false,
        },
    );
}

pub fn test_large_with_tecdsa(env: TestEnv) {
    app_subnet_recovery_test(
        env,
        Config {
            subnet_size: APP_NODES_LARGE,
            upgrade: false,
            chain_key: true,
            corrupt_cup: false,
            local_recovery: false,
        },
    );
}

pub fn test_no_upgrade_without_tecdsa(env: TestEnv) {
    app_subnet_recovery_test(
        env,
        Config {
            subnet_size: APP_NODES,
            upgrade: false,
            chain_key: false,
            corrupt_cup: false,
            local_recovery: false,
        },
    );
}

pub fn test_no_upgrade_without_tecdsa_local(env: TestEnv) {
    app_subnet_recovery_test(
        env,
        Config {
            subnet_size: APP_NODES,
            upgrade: false,
            chain_key: false,
            corrupt_cup: false,
            local_recovery: true,
        },
    );
}

fn app_subnet_recovery_test(env: TestEnv, cfg: Config) {
    let logger = env.logger();

    let master_version = env.get_initial_replica_version().unwrap();
    info!(logger, "IC_VERSION_ID: {master_version:?}");
    let topology_snapshot = env.topology_snapshot();

    // choose a node from the nns subnet
    let nns_node = get_nns_node(&topology_snapshot);
    info!(
        logger,
        "Selected NNS node: {} ({:?})",
        nns_node.node_id,
        nns_node.get_ip_addr()
    );

    let agent = nns_node.with_default_agent(|agent| async move { agent });
    let nns_canister = block_on(MessageCanister::new(
        &agent,
        nns_node.effective_canister_id(),
    ));

    let root_subnet_id = topology_snapshot.root_subnet_id();

    let create_new_subnet = !topology_snapshot
        .subnets()
        .any(|s| s.subnet_type() == SubnetType::Application);
    assert!(cfg.chain_key >= create_new_subnet);

    let key_ids = make_key_ids_for_all_schemes();
    let chain_key_pub_keys = cfg.chain_key.then(|| {
        info!(logger, "Chain key flag set, creating key on NNS.");
        if create_new_subnet {
            info!(
                logger,
                "No app subnet found, creating a new one with the Chain keys."
            );
            enable_chain_key_on_new_subnet(
                &env,
                &nns_node,
                &nns_canister,
                cfg.subnet_size,
                master_version.clone(),
                key_ids.clone(),
                &logger,
            )
        } else {
            enable_chain_key_signing_on_subnet(
                &nns_node,
                &nns_canister,
                root_subnet_id,
                key_ids.clone(),
                &logger,
            )
        }
    });

    let app_subnet = env
        .topology_snapshot()
        .subnets()
        .find(|subnet| subnet.subnet_type() == SubnetType::Application)
        .expect("there is no application subnet");
    let mut app_nodes = app_subnet.nodes();
    let app_node = app_nodes.next().expect("there is no application node");
    info!(
        logger,
        "Selected random application subnet node: {} ({:?})",
        app_node.node_id,
        app_node.get_ip_addr()
    );
    info!(logger, "app node URL: {}", app_node.get_public_url());

    info!(logger, "Ensure app subnet is functional");
    cert_state_makes_progress_with_retries(
        &app_node.get_public_url(),
        app_node.effective_canister_id(),
        &logger,
        secs(600),
        secs(10),
    );
    let msg = "subnet recovery works!";
    let app_can_id = store_message(
        &app_node.get_public_url(),
        app_node.effective_canister_id(),
        msg,
        &logger,
    );
    assert!(can_read_msg(
        &logger,
        &app_node.get_public_url(),
        app_can_id,
        msg
    ));

    let subnet_id = app_subnet.subnet_id;

    let ssh_authorized_priv_keys_dir = env.get_path(SSH_AUTHORIZED_PRIV_KEYS_DIR);
    let ssh_authorized_pub_keys_dir = env.get_path(SSH_AUTHORIZED_PUB_KEYS_DIR);

    let pub_key = file_sync_helper::read_file(&ssh_authorized_pub_keys_dir.join(SSH_USERNAME))
        .expect("Couldn't read public key");

    let recovery_dir = get_dependency_path("rs/tests");
    set_sandbox_env_vars(recovery_dir.join("recovery/binaries"));

    let recovery_args = RecoveryArgs {
        dir: recovery_dir,
        nns_url: nns_node.get_public_url(),
        replica_version: Some(master_version.clone()),
        key_file: Some(ssh_authorized_priv_keys_dir.join(SSH_USERNAME)),
        test_mode: true,
        skip_prompts: true,
        use_local_binaries: false,
    };

    let mut unassigned_nodes = env.topology_snapshot().unassigned_nodes();

    let upload_node = if let Some(node) = unassigned_nodes.next() {
        node
    } else {
        app_nodes.next().unwrap()
    };

    print_app_and_unassigned_nodes(&env, &logger);

    let unassigned_nodes_ids = env
        .topology_snapshot()
        .unassigned_nodes()
        .map(|n| n.node_id)
        .collect::<Vec<NodeId>>();

    let version_is_broken = cfg.upgrade && unassigned_nodes_ids.is_empty();
    let working_version = if version_is_broken {
        format!("{}-test", master_version)
    } else {
        master_version.to_string()
    };

    let subnet_args = AppSubnetRecoveryArgs {
        keep_downloaded_state: Some(cfg.chain_key),
        subnet_id,
        upgrade_version: version_is_broken
            .then(|| ReplicaVersion::try_from(working_version.clone()).unwrap()),
        upgrade_image_url: get_ic_os_update_img_test_url().ok(),
        upgrade_image_hash: get_ic_os_update_img_test_sha256().ok(),
        replacement_nodes: Some(unassigned_nodes_ids.clone()),
        replay_until_height: None,
        // If the latest CUP is corrupted we can't deploy read-only access
        pub_key: (!cfg.corrupt_cup).then_some(pub_key),
        download_method: None,
        upload_method: Some(DataLocation::Remote(upload_node.get_ip_addr())),
        wait_for_cup_node: Some(upload_node.get_ip_addr()),
        chain_key_subnet_id: cfg.chain_key.then_some(root_subnet_id),
        next_step: None,
        skip: None,
    };

    info!(
        logger,
        "Starting recovery of subnet {} with {:?}",
        subnet_id.to_string(),
        &subnet_args
    );

    let mut subnet_recovery = AppSubnetRecovery::new(
        env.logger(),
        recovery_args,
        /*neuron_args=*/ None,
        subnet_args,
    );
    if cfg.upgrade {
        break_subnet(
            app_nodes,
            cfg.subnet_size,
            subnet_recovery.get_recovery_api(),
            &logger,
        );
    } else {
        halt_subnet(
            &app_node,
            subnet_id,
            subnet_recovery.get_recovery_api(),
            &logger,
        )
    }
    assert_subnet_is_broken(&app_node.get_public_url(), app_can_id, msg, true, &logger);

    let download_node = select_download_node(&app_subnet, &logger);

    if cfg.corrupt_cup {
        info!(logger, "Corrupting the latest CUP on all nodes");
        corrupt_latest_cup(&app_subnet, subnet_recovery.get_recovery_api(), &logger);
        assert_subnet_is_broken(&app_node.get_public_url(), app_can_id, msg, false, &logger);
    }

    subnet_recovery.params.download_method =
        Some(DataLocation::Remote(download_node.0.get_ip_addr()));

    if cfg.local_recovery {
        info!(logger, "Performing a local node recovery");
        local_recovery(&download_node.0, subnet_recovery, &logger);
    } else {
        info!(logger, "Performing remote recovery");
        remote_recovery(&cfg, subnet_recovery, &logger);
    }

    info!(logger, "Blocking for newer registry version");
    let topology_snapshot = block_on(env.topology_snapshot().block_for_newer_registry_version())
        .expect("Could not block for newer registry version");

    print_app_and_unassigned_nodes(&env, &logger);

    let all_app_nodes: Vec<IcNodeSnapshot> = topology_snapshot
        .subnets()
        .find(|subnet| subnet.subnet_type() == SubnetType::Application)
        .expect("there is no application subnet")
        .nodes()
        .collect();

    let mut old_unassigned_ids = unassigned_nodes_ids;
    if !old_unassigned_ids.is_empty() {
        old_unassigned_ids.sort();
        let mut assigned_nodes_ids: Vec<NodeId> = all_app_nodes.iter().map(|n| n.node_id).collect();
        assigned_nodes_ids.sort();
        assert_eq!(
            old_unassigned_ids, assigned_nodes_ids,
            "Previously unassigned nodes should now be assigned"
        );
    }

    assert_subnet_is_healthy(&all_app_nodes, working_version, app_can_id, msg, &logger);

    for node in all_app_nodes {
        let height = block_on(get_node_metrics(&logger, &node.get_ip_addr()))
            .unwrap()
            .finalization_height;
        info!(
            logger,
            "Node {} finalization height: {:?}", node.node_id, height
        );
        assert!(height > Height::from(1000));
    }

    if cfg.chain_key {
        if !create_new_subnet {
            disable_chain_key_on_subnet(
                &nns_node,
                root_subnet_id,
                &nns_canister,
                key_ids.clone(),
                &logger,
            );
            let app_keys = enable_chain_key_signing_on_subnet(
                &nns_node,
                &nns_canister,
                subnet_id,
                key_ids.clone(),
                &logger,
            );
            assert_eq!(chain_key_pub_keys.clone().unwrap(), app_keys)
        }

        for (key_id, chain_key_pub_key) in chain_key_pub_keys.unwrap() {
            run_chain_key_signature_test(&nns_canister, &logger, &key_id, chain_key_pub_key);
        }
    }

    info!(
        logger,
        "Making sure unassigned nodes deleted their state..."
    );
    topology_snapshot
        .unassigned_nodes()
        .for_each(|n| assert_node_is_unassigned(&n, &logger));
}

fn remote_recovery(cfg: &Config, subnet_recovery: AppSubnetRecovery, logger: &Logger) {
    for (step_type, step) in subnet_recovery {
        info!(logger, "Next step: {:?}", step_type);

        if cfg.corrupt_cup && step_type == StepType::ValidateReplayOutput {
            // Skip validating the output if the CUP is corrupt, as in this case
            // no replica will be running to compare the heights to.
            continue;
        }

        info!(logger, "{}", step.descr());
        step.exec()
            .unwrap_or_else(|e| panic!("Execution of step {:?} failed: {}", step_type, e));
    }
}

fn local_recovery(node: &IcNodeSnapshot, subnet_recovery: AppSubnetRecovery, logger: &Logger) {
    let nns_url = subnet_recovery.recovery_args.nns_url;
    let subnet_id = subnet_recovery.params.subnet_id;
    let pub_key = subnet_recovery.params.pub_key.unwrap();
    let pub_key = pub_key.trim();
    let node_ip = node.get_ip_addr();

    let command = format!(
        r#"/opt/ic/bin/ic-recovery \
        --nns-url {nns_url} \
        --test --skip-prompts --use-local-binaries \
        app-subnet-recovery \
        --subnet-id {subnet_id} \
        --pub-key "{pub_key}" \
        --download-method local \
        --upload-method local \
        --wait-for-cup-node {node_ip} \
        --skip DownloadCertifications \
        --skip MergeCertificationPools
    "#
    );

    info!(logger, "Executing local recovery command: \n{command}");
    match node.block_on_bash_script(&command) {
        Ok(ret) => info!(logger, "Finished local recovery: \n{ret}"),
        Err(err) => panic!("Local recovery failed: \n{err}"),
    }
}

/// break a subnet by breaking the replica binary on f+1 = (subnet_size - 1) / 3 +1
/// nodes taken from the given iterator.
fn break_subnet(
    subnet: Box<dyn Iterator<Item = IcNodeSnapshot>>,
    subnet_size: usize,
    recovery: &Recovery,
    logger: &Logger,
) {
    // Let's take f+1 nodes and break them.
    let f = (subnet_size - 1) / 3;
    info!(
        logger,
        "Breaking the subnet by breaking the replica binary on f+1={} nodes",
        f + 1
    );

    let faulty_nodes = subnet.take(f + 1).collect::<Vec<_>>();
    for node in faulty_nodes {
        // simulate subnet failure by breaking the replica process, but not the orchestrator
        recovery
            .execute_ssh_command(
                "admin",
                node.get_ip_addr(),
                "sudo mount --bind /bin/false /opt/ic/bin/replica && sudo systemctl restart ic-replica",
            )
            .expect("couldn't run ssh command");
    }
}

#[derive(Debug, Deserialize, Serialize)]
struct Cursor {
    #[serde(alias = "__CURSOR")]
    cursor: String,
}

/// Halt the subnet and wait until the given app node reports consensus 'is halted'
fn halt_subnet(
    app_node: &IcNodeSnapshot,
    subnet_id: SubnetId,
    recovery: &Recovery,
    logger: &Logger,
) {
    info!(logger, "Breaking the app subnet by halting it");
    let s = app_node.block_on_ssh_session().unwrap();
    let message_str = execute_bash_command(
        &s,
        "journalctl -n1 -o json --output-fields='__CURSOR'".to_string(),
    )
    .expect("journal message");
    let message: Cursor = serde_json::from_str(&message_str).expect("JSON journal message");
    recovery
        .halt_subnet(subnet_id, true, &[])
        .exec()
        .expect("Failed to halt subnet.");
    ic_system_test_driver::retry_with_msg!(
        "check if consensus is halted",
        logger.clone(),
        secs(120),
        secs(10),
        || {
            let res = execute_bash_command(
                &s,
                format!(
                    "journalctl --after-cursor='{}' | grep -c 'is halted'",
                    message.cursor
                ),
            );
            if res.is_ok_and(|r| r.trim().parse::<i32>().unwrap() > 0) {
                Ok(())
            } else {
                bail!("Did not find log entry that consensus is halted.")
            }
        }
    )
    .expect("Failed to detect broken subnet.");
}

// Corrupt the latest cup of all subnet nodes by change the CUP's replica version field.
// This will change the hash of the block, thus making the CUP non-deserializable.
fn corrupt_latest_cup(subnet: &SubnetSnapshot, recovery: &Recovery, logger: &Logger) {
    const CUP_PATH: &str = "/var/lib/ic/data/cups/cup.types.v1.CatchUpPackage.pb";
    const NEW_CUP_PATH: &str = "/var/lib/ic/data/cups/new_cup.pb";

    let app_node = subnet.nodes().next().unwrap();
    let session = app_node.block_on_ssh_session().unwrap();

    info!(
        logger,
        "Setting journal cursor on node {:?}",
        app_node.get_ip_addr()
    );
    let message_str = execute_bash_command(
        &session,
        "journalctl -n1 -o json --output-fields='__CURSOR'".to_string(),
    )
    .expect("journal message");
    let message: Cursor = serde_json::from_str(&message_str).expect("JSON journal message");

    info!(logger, "Reading CUP from node {:?}", app_node.get_ip_addr());
    let (mut channel, _) = session.scp_recv(Path::new(CUP_PATH)).unwrap();
    let mut bytes = Vec::new();
    channel.read_to_end(&mut bytes).unwrap();

    info!(logger, "Modifying CUP replica version");
    let proto_cup = pb::CatchUpPackage::decode(bytes.as_slice()).unwrap();
    let mut cup = CatchUpPackage::try_from(&proto_cup).unwrap();
    cup.content.block.as_mut().version = ReplicaVersion::try_from("invalid_version").unwrap();
    let bytes = pb::CatchUpPackage::from(cup).encode_to_vec();

    for node in subnet.nodes() {
        info!(
            logger,
            "Uploading corrupted CUP of length {} to node {:?}",
            bytes.len(),
            node.get_ip_addr()
        );
        let session = node.block_on_ssh_session().unwrap();
        execute_bash_command(
            &session,
            format!(
                "sudo touch {}; sudo chmod a+rw {}",
                NEW_CUP_PATH, NEW_CUP_PATH
            ),
        )
        .expect("touch");
        let mut channel = session
            .scp_send(Path::new(NEW_CUP_PATH), 0o666, bytes.len() as u64, None)
            .unwrap();
        channel.write_all(&bytes).unwrap();

        info!(logger, "Restarting node {:?}", node.get_ip_addr());
        execute_bash_command(
            &session,
            format!(
                "sudo mv {} {}; sudo systemctl restart ic-replica",
                NEW_CUP_PATH, CUP_PATH
            ),
        )
        .expect("restart");
    }

    ic_system_test_driver::retry_with_msg!(
        "check if cup is corrupted",
        logger.clone(),
        secs(120),
        secs(10),
        || {
            let res = execute_bash_command(
                &session,
                format!(
                    "journalctl --after-cursor='{}' | grep -c 'Failed to deserialize CatchUpPackage'",
                    message.cursor
                ),
            );
            if res.is_ok_and( |r| r.trim().parse::<i32>().unwrap() > 0) {
                Ok(())
            } else {
                bail!("Did not find log entry that cup is corrupted.")
            }
        }
    )
    .expect("Failed to detect broken subnet.");

    info!(logger, "Unhalting subnet");
    recovery
        .halt_subnet(subnet.subnet_id, false, &[])
        .exec()
        .expect("Failed to unhalt subnet.");
}

/// A subnet is considered to be broken if it still works in read mode,
/// but doesn't in write mode
fn assert_subnet_is_broken(
    node_url: &Url,
    can_id: Principal,
    msg: &str,
    can_read: bool,
    logger: &Logger,
) {
    if can_read {
        info!(logger, "Ensure the subnet works in read mode");
        assert!(
            can_read_msg(logger, node_url, can_id, msg),
            "Failed to read message on node: {}",
            node_url
        );
    }
    info!(
        logger,
        "Ensure the subnet doesn't work in write mode anymore"
    );
    assert!(
        cannot_store_msg(logger.clone(), node_url, can_id, msg),
        "Writing messages still successful on: {}",
        node_url
    );
}

/// Select a node with highest finalization height in the given subnet snapshot
fn select_download_node(subnet: &SubnetSnapshot, logger: &Logger) -> (IcNodeSnapshot, NodeMetrics) {
    let node = subnet
        .nodes()
        .filter_map(|n| block_on(get_node_metrics(logger, &n.get_ip_addr())).map(|m| (n, m)))
        .max_by_key(|(_, metric)| metric.finalization_height)
        .expect("No download node found");
    info!(
        logger,
        "Selected download node: ({}, {})",
        node.0.get_ip_addr(),
        node.1.finalization_height
    );
    node
}

/// Print ID and IP of all unassigned nodes and the first app subnet found.
fn print_app_and_unassigned_nodes(env: &TestEnv, logger: &Logger) {
    let topology_snapshot = env.topology_snapshot();

    info!(logger, "App nodes:");
    topology_snapshot
        .subnets()
        .find(|subnet| subnet.subnet_type() == SubnetType::Application)
        .unwrap()
        .nodes()
        .for_each(|n| {
            info!(logger, "A: {}, ip: {}", n.node_id, n.get_ip_addr());
        });

    info!(logger, "Unassigned nodes:");
    topology_snapshot.unassigned_nodes().for_each(|n| {
        info!(logger, "U: {}, ip: {}", n.node_id, n.get_ip_addr());
    });
}

/// Create a chain key on the root subnet using the given NNS node, then
/// create a new subnet of the given size initialized with the chain key.
/// Disable signing on NNS and enable it on the new app subnet.
/// Assert that the key stays the same regardless of whether signing
/// is enabled on NNS or the app subnet. Return the public key for the given canister.
fn enable_chain_key_on_new_subnet(
    env: &TestEnv,
    nns_node: &IcNodeSnapshot,
    canister: &MessageCanister,
    subnet_size: usize,
    replica_version: ReplicaVersion,
    key_ids: Vec<MasterPublicKeyId>,
    logger: &Logger,
) -> BTreeMap<MasterPublicKeyId, Vec<u8>> {
    let nns_runtime = runtime_from_url(nns_node.get_public_url(), nns_node.effective_canister_id());
    let governance = Canister::new(&nns_runtime, GOVERNANCE_CANISTER_ID);
    let snapshot = env.topology_snapshot();
    let root_subnet_id = snapshot.root_subnet_id();
    let registry_version = snapshot.get_registry_version();

    info!(logger, "Enabling signing on NNS.");
    let nns_keys = enable_chain_key_signing_on_subnet(
        nns_node,
        canister,
        root_subnet_id,
        key_ids.clone(),
        logger,
    );
    let snapshot =
        block_on(snapshot.block_for_min_registry_version(registry_version.increment())).unwrap();
    let registry_version = snapshot.get_registry_version();

    let unassigned_node_ids = snapshot
        .unassigned_nodes()
        .take(subnet_size)
        .map(|n| n.node_id)
        .collect();

    info!(logger, "Creating new subnet with keys.");
    block_on(create_new_subnet_with_keys(
        &governance,
        unassigned_node_ids,
        key_ids
            .iter()
            .cloned()
            .map(|key_id| (key_id, root_subnet_id.get()))
            .collect(),
        replica_version,
        logger,
    ));

    let snapshot =
        block_on(snapshot.block_for_min_registry_version(registry_version.increment())).unwrap();

    let app_subnet = snapshot
        .subnets()
        .find(|subnet| subnet.subnet_type() == SubnetType::Application)
        .expect("there is no application subnet");

    app_subnet.nodes().for_each(|n| {
        n.await_status_is_healthy()
            .expect("Timeout while waiting for all nodes to be healthy");
    });

    info!(logger, "Disabling signing on NNS.");
    disable_chain_key_on_subnet(nns_node, root_subnet_id, canister, key_ids.clone(), logger);
    let app_keys = enable_chain_key_signing_on_subnet(
        nns_node,
        canister,
        app_subnet.subnet_id,
        key_ids,
        logger,
    );

    assert_eq!(app_keys, nns_keys);
    app_keys
}<|MERGE_RESOLUTION|>--- conflicted
+++ resolved
@@ -94,25 +94,12 @@
     dkg_interval: u64,
     env: TestEnv,
 ) {
-<<<<<<< HEAD
-    let mut nns = if let Some(nns_nodes) = nns_nodes {
-        Subnet::new(SubnetType::System)
-            .with_dkg_interval_length(Height::from(dkg_interval))
-            .add_nodes(nns_nodes)
-    } else {
-        Subnet::fast_single_node(SubnetType::System)
-            .with_dkg_interval_length(Height::from(dkg_interval))
-    };
-
-    let key_ids = make_key_ids_for_all_schemes();
-=======
     let mut nns = Subnet::new(SubnetType::System)
         .with_dkg_interval_length(Height::from(dkg_interval))
         .add_nodes(nns_nodes);
 
-    // TODO(CON-1471): Add a VetKD key ID
-    let key_ids = make_key_ids_for_all_idkg_schemes();
->>>>>>> 8a9c8f74
+    let key_ids = make_key_ids_for_all_schemes();
+
     let key_configs = key_ids
         .into_iter()
         .map(|key_id| KeyConfig {
