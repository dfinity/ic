--- conflicted
+++ resolved
@@ -607,18 +607,6 @@
 
 fn local_recovery(node: &IcNodeSnapshot, subnet_recovery: AppSubnetRecovery, logger: &Logger) {
     let session = &node.block_on_ssh_session().unwrap();
-<<<<<<< HEAD
-
-    // ic-recovery requires ic-admin so we copy ic-admin to the node at /tmp/ic-admin
-    // such that we can copy it to /opt/ic/bin/ic-admin below:
-    let local_ic_admin_path = &get_dependency_path("rs/tests/recovery/binaries/ic-admin");
-    let remote_ic_admin_path = Path::new("/tmp/ic-admin");
-    scp_send_to(
-        logger.clone(),
-        session,
-        local_ic_admin_path,
-        remote_ic_admin_path,
-=======
     let node_id = node.node_id;
     let node_ip = node.get_ip_addr();
     info!(
@@ -630,7 +618,6 @@
         session,
         &get_dependency_path("rs/tests/recovery/binaries/ic-admin"),
         Path::new("/var/lib/admin/ic-admin"),
->>>>>>> eacd8859
         0o755,
     );
 
@@ -644,42 +631,6 @@
     let pub_key = subnet_recovery.params.pub_key.unwrap();
     let pub_key = pub_key.trim();
 
-<<<<<<< HEAD
-    let script = format!(
-        r#"set -euo pipefail
-# We need to have ic-admin at /opt/ic/bin/ic-admin. However /opt/ic/bin is on a read-only filesystem.
-# To work around this the following prepares an overlay on /opt/ic/bin that keeps existing binaries visible (lowerdir)
-# and lets us add ic-admin via a writable upperdir.
-sudo mkdir -p /tmp/opt-ic-bin-overlay/{{upper,work}}
-sudo mount -t overlay overlay \
-  -o lowerdir=/opt/ic/bin,upperdir=/tmp/opt-ic-bin-overlay/upper,workdir=/tmp/opt-ic-bin-overlay/work \
-  /opt/ic/bin
-
-# Ensure overlay gets cleaned up on exit
-cleanup() {{ sudo umount /opt/ic/bin || true; }}
-trap cleanup EXIT
-
-# Make ic-admin visible through the overlay (write goes to upperdir, not the read-only FS)
-sudo install -m 0755 {remote_ic_admin_path:?} /opt/ic/bin/ic-admin
-
-/opt/ic/bin/ic-recovery \
-  --nns-url {nns_url} \
-  --test --skip-prompts --use-local-binaries \
-  app-subnet-recovery \
-  --subnet-id {subnet_id} \
-  {maybe_replay_until_height}\
-  --pub-key "{pub_key}" \
-  --download-method local \
-  --upload-method local \
-  --wait-for-cup-node {node_ip} \
-  --skip DownloadCertifications \
-  --skip MergeCertificationPools
-"#
-    );
-
-    info!(logger, "Executing local recovery command: \n{script}");
-    match node.block_on_bash_script_from_session(session, &script) {
-=======
     let command = format!(
         r#"PATH="/var/lib/admin${{PATH:+:$PATH}}" /opt/ic/bin/ic-recovery \
         --nns-url {nns_url} \
@@ -698,7 +649,6 @@
 
     info!(logger, "Executing local recovery command: \n{command}");
     match node.block_on_bash_script_from_session(session, &command) {
->>>>>>> eacd8859
         Ok(ret) => info!(logger, "Finished local recovery: \n{ret}"),
         Err(err) => panic!("Local recovery failed: \n{err}"),
     }
