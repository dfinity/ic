load("@aspect_bazel_lib//lib:tar.bzl", "tar")
load("@bazel_skylib//rules:common_settings.bzl", "bool_flag")
load("@bazel_skylib//rules:run_binary.bzl", "run_binary")
load("@rules_distroless//apt:defs.bzl", "dpkg_status")
load("@rules_distroless//distroless:defs.bzl", "passwd")
load("@rules_oci//oci:defs.bzl", "oci_image")
load("@rules_rust//rust:defs.bzl", "rust_library")
load("//bazel:defs.bzl", "symlink_dir", "symlink_dir_test")
load("//rs/tests:common.bzl", "DEPENDENCIES", "MACRO_DEPENDENCIES")
load(":system_tests.bzl", "oci_tar", "uvm_config_image")

package(default_visibility = ["//rs:system-tests-pkg"])

exports_files([
    "counter.wat",
])

bool_flag(
    name = "k8s",
    build_setting_default = False,
)

rust_library(
    name = "tests",
    testonly = True,
    srcs = glob(["src/**/*.rs"]),
    compile_data = [
        "//ic-os/components:ic/generate-ic-config/ic.json5.template",
        "src/ledger_tests/transaction_ledger_correctness.wasm",
    ],
    crate_name = "ic_tests",
    proc_macro_deps = MACRO_DEPENDENCIES,
    target_compatible_with = ["@platforms//os:linux"],  # requires libssh that does not build on Mac OS
    deps = DEPENDENCIES,
)

# Packages we install into the image; see base image definition and its
# 'manifest = ...' field for more information
PACKAGES = [
    "@noble//bash/amd64",
    "@noble//ca-certificates/amd64",
    "@noble//coreutils/amd64",
    "@noble//dosfstools/amd64",
    "@noble//gawk/amd64",
    "@noble//gzip/amd64",
    "@noble//libssl3t64/amd64",
    "@noble//libunwind8/amd64",
    "@noble//mtools/amd64",
    "@noble//openssh-client/amd64",
    "@noble//rsync/amd64",
    "@noble//tar/amd64",
    "@noble//zstd/amd64",
]

tar(
    name = "sh",
    mtree = [
        # needed as dpkg assumes sh is installed in a typical debian installation.
        "./usr/bin/sh type=link link=/bin/bash",
    ],
)

tar(
    name = "mkfsvfat",
    mtree = [
        # symlink instead of updating the PATH
        "./usr/bin/mkfs.vfat type=link link=/sbin/mkfs.vfat",
    ],
)

tar(
    name = "awk",
    mtree = [
        # we install the GNU variant but call 'awk' so we symlink
        "./usr/bin/awk type=link link=/usr/bin/gawk",
    ],
)

# Creates /var/lib/dpkg/status with installed package information.
dpkg_status(
    name = "dpkg_status",
    controls = [
        "%s:control" % package
        for package in PACKAGES
    ],
)

passwd(
    name = "passwd",
    entries = [
        dict(
            gecos = ["root"],
            gid = 0,
            home = "/root",
            shell = "/usr/bin/bash",
            uid = 0,
            username = "root",
        ),
    ],
)

oci_image(
    name = "ubuntu_test_runtime_image_src",
    architecture = "amd64",
    os = "linux",
    target_compatible_with = [
        "@platforms//os:linux",
    ],
    tars = [
        ":dpkg_status",
        ":passwd",  # needed because we ssh in

        # symlinks
        ":awk",
        ":mkfsvfat",
        ":sh",
    ] + PACKAGES,
)

oci_tar(
    name = "ubuntu_test_runtime.tar",
    image = ":ubuntu_test_runtime_image_src",
    repo_tags = ["ubuntu_test_runtime:image"],
)

uvm_config_image(
    name = "colocate_uvm_config_image",
    srcs = [
        ":ubuntu_test_runtime.tar",
        "//rs/tests:activate-systest-uvm-config",
    ],
    remap_paths = {
        "activate-systest-uvm-config": "activate",
    },
    tags = ["manual"],  # this target will be built if required as a dependency of another target
)

<<<<<<< HEAD
=======
# Packages we install into the image; see base image definition and its
# 'manifest = ...' field for more information
PACKAGES_NOBLE = [
    "@noble//bash/amd64",
    "@noble//ca-certificates/amd64",
    "@noble//coreutils/amd64",
    "@noble//dosfstools/amd64",
    "@noble//gawk/amd64",
    "@noble//gzip/amd64",
    "@noble//libssl3t64/amd64",
    "@noble//libunwind8/amd64",
    "@noble//mtools/amd64",
    "@noble//openssh-client/amd64",
    "@noble//rsync/amd64",
    "@noble//tar/amd64",
    "@noble//zstd/amd64",
]

tar(
    name = "sh_noble",
    mtree = [
        # needed as dpkg assumes sh is installed in a typical debian installation.
        "./usr/bin/sh type=link link=/bin/bash",
    ],
)

tar(
    name = "mkfsvfat_noble",
    mtree = [
        # symlink instead of updating the PATH
        "./usr/bin/mkfs.vfat type=link link=/sbin/mkfs.vfat",
    ],
)

tar(
    name = "awk_noble",
    mtree = [
        # we install the GNU variant but call 'awk' so we symlink
        "./usr/bin/awk type=link link=/usr/bin/gawk",
    ],
)

# Creates /var/lib/dpkg/status with installed package information.
dpkg_status(
    name = "dpkg_status_noble",
    controls = [
        "%s:control" % package
        for package in PACKAGES_NOBLE
    ],
    target_compatible_with = [
        "@platforms//os:linux",
    ],
)

passwd(
    name = "passwd_noble",
    entries = [
        dict(
            gecos = ["root"],
            gid = 0,
            home = "/root",
            shell = "/usr/bin/bash",
            uid = 0,
            username = "root",
        ),
    ],
)

oci_image(
    name = "ubuntu_noble_test_runtime_image_src",
    architecture = "amd64",
    os = "linux",
    target_compatible_with = [
        "@platforms//os:linux",
    ],
    tars = [
        ":dpkg_status_noble",
        ":passwd_noble",  # needed because we ssh in

        # symlinks
        ":awk_noble",
        ":mkfsvfat_noble",
        ":sh_noble",
    ] + PACKAGES_NOBLE,
)

oci_tar(
    name = "ubuntu_noble_test_runtime.tar",
    image = ":ubuntu_noble_test_runtime_image_src",
    repo_tags = ["ubuntu_noble_test_runtime:image"],
)

uvm_config_image(
    name = "colocate_uvm_noble_config_image",
    srcs = [
        ":ubuntu_noble_test_runtime.tar",
        "//rs/tests:activate-systest-uvm-config",
    ],
    remap_paths = {
        "activate-systest-uvm-config": "activate",
    },
    tags = ["manual"],  # this target will be built if required as a dependency of another target
)

>>>>>>> 7dd4fd0f
exports_files([
    "create-universal-vm-config-image.sh",
])

filegroup(
    name = "grafana_dashboards",
    srcs = glob(["dashboards/**/*"]),
)

symlink_dir(
    name = "recovery/binaries",
    testonly = True,
    targets = {
        "//rs/registry/admin:ic-admin": "ic-admin",
        "//rs/state_tool:state-tool": "state-tool",
        "//rs/canister_sandbox:compiler_sandbox": "compiler_sandbox",
        "//rs/canister_sandbox:sandbox_launcher": "sandbox_launcher",
        "//rs/canister_sandbox:canister_sandbox": "canister_sandbox",
        "@crate_index//:ic-wasm__ic-wasm": "ic-wasm",
    },
)

symlink_dir(
    name = "backup/binaries",
    testonly = True,
    targets = {
        "//rs/backup:ic-backup": "ic-backup",
        "//rs/replay:ic-replay": "ic-replay",
        "//rs/canister_sandbox:compiler_sandbox": "compiler_sandbox",
        "//rs/canister_sandbox:sandbox_launcher": "sandbox_launcher",
        "//rs/canister_sandbox:canister_sandbox": "canister_sandbox",
    },
)

symlink_dir_test(
    name = "cup_compatibility/binaries",
    targets = {
        "//rs/types/types:types_test": "types_test",
    },
)

oci_tar(
    name = "static-file-server.tar",
    image = "@static-file-server",
    repo_tags = ["static-file-server:image"],
)

exports_files([
    "jaeger_activate.sh",
])

uvm_config_image(
    name = "jaeger_uvm_config_image",
    srcs = [
        ":jaeger.tar",
        ":jaeger_activate.sh",
    ],
    remap_paths = {
        "jaeger_activate.sh": "activate",
    },
    tags = ["manual"],  # this target will be built if required as a dependency of another target
)

filegroup(
    name = "rosetta_workspace",
    srcs = glob(["rosetta_workspace/*"]),
)

exports_files([
    "src/canister_http/universal_vm_activation.sh",
])

run_binary(
    name = "wabt-tests",
    outs = [
        "custom_section_name_with_spaces.wasm",
        "duplicate_custom_section.wasm",
        "empty_custom_section_name.wasm",
        "empty_query_name.wasm",
        "invalid_canister_composite_query_cq_reta.wasm",
        "invalid_canister_composite_query_cq_retb.wasm",
        "invalid_canister_export.wasm",
        "invalid_canister_global_timer_reta.wasm",
        "invalid_canister_global_timer_retb.wasm",
        "invalid_canister_heartbeat_reta.wasm",
        "invalid_canister_heartbeat_retb.wasm",
        "invalid_canister_init_reta.wasm",
        "invalid_canister_init_retb.wasm",
        "invalid_canister_inspect_message_reta.wasm",
        "invalid_canister_inspect_message_retb.wasm",
        "invalid_canister_post_upgrade_reta.wasm",
        "invalid_canister_post_upgrade_retb.wasm",
        "invalid_canister_pre_upgrade_reta.wasm",
        "invalid_canister_pre_upgrade_retb.wasm",
        "invalid_canister_query_que_reta.wasm",
        "invalid_canister_query_que_retb.wasm",
        "invalid_canister_update_upd_reta.wasm",
        "invalid_canister_update_upd_retb.wasm",
        "invalid_custom_section.wasm",
        "invalid_empty_custom_section_name.wasm",
        "invalid_empty_query_name.wasm",
        "invalid_import.wasm",
        "large_custom_sections.wasm",
        "long_exported_function_names.wasm",
        "many_custom_sections.wasm",
        "many_exports.wasm",
        "many_functions.wasm",
        "many_globals.wasm",
        "name_clash_query_composite_query.wasm",
        "name_clash_update_composite_query.wasm",
        "name_clash_update_query.wasm",
        "no_start.wasm",
        "query_name_with_spaces.wasm",
        "start.wasm",
        "too_large_custom_sections.wasm",
        "too_long_exported_function_names.wasm",
        "too_many_custom_sections.wasm",
        "too_many_exports.wasm",
        "too_many_functions.wasm",
        "too_many_globals.wasm",
        "valid_import.wasm",
    ],
    args = ["$(location valid_import.wasm)"],  # passing location of an arbitrary output file is a hack, see https://github.com/bazelbuild/bazel-skylib/blob/288731ef9f7f688932bd50e704a91a45ec185f9b/rules/run_binary.bzl#L29
    target_compatible_with = ["@platforms//os:linux"],
    tool = "//rs/tests/testing_verification/wabt-tests:generator",
)

oci_tar(
    name = "jaeger.tar",
    image = "@jaeger",
    repo_tags = ["jaegertracing/all-in-one:1.58"],
)<|MERGE_RESOLUTION|>--- conflicted
+++ resolved
@@ -83,6 +83,9 @@
         "%s:control" % package
         for package in PACKAGES
     ],
+    target_compatible_with = [
+        "@platforms//os:linux",
+    ],
 )
 
 passwd(
@@ -135,113 +138,6 @@
     tags = ["manual"],  # this target will be built if required as a dependency of another target
 )
 
-<<<<<<< HEAD
-=======
-# Packages we install into the image; see base image definition and its
-# 'manifest = ...' field for more information
-PACKAGES_NOBLE = [
-    "@noble//bash/amd64",
-    "@noble//ca-certificates/amd64",
-    "@noble//coreutils/amd64",
-    "@noble//dosfstools/amd64",
-    "@noble//gawk/amd64",
-    "@noble//gzip/amd64",
-    "@noble//libssl3t64/amd64",
-    "@noble//libunwind8/amd64",
-    "@noble//mtools/amd64",
-    "@noble//openssh-client/amd64",
-    "@noble//rsync/amd64",
-    "@noble//tar/amd64",
-    "@noble//zstd/amd64",
-]
-
-tar(
-    name = "sh_noble",
-    mtree = [
-        # needed as dpkg assumes sh is installed in a typical debian installation.
-        "./usr/bin/sh type=link link=/bin/bash",
-    ],
-)
-
-tar(
-    name = "mkfsvfat_noble",
-    mtree = [
-        # symlink instead of updating the PATH
-        "./usr/bin/mkfs.vfat type=link link=/sbin/mkfs.vfat",
-    ],
-)
-
-tar(
-    name = "awk_noble",
-    mtree = [
-        # we install the GNU variant but call 'awk' so we symlink
-        "./usr/bin/awk type=link link=/usr/bin/gawk",
-    ],
-)
-
-# Creates /var/lib/dpkg/status with installed package information.
-dpkg_status(
-    name = "dpkg_status_noble",
-    controls = [
-        "%s:control" % package
-        for package in PACKAGES_NOBLE
-    ],
-    target_compatible_with = [
-        "@platforms//os:linux",
-    ],
-)
-
-passwd(
-    name = "passwd_noble",
-    entries = [
-        dict(
-            gecos = ["root"],
-            gid = 0,
-            home = "/root",
-            shell = "/usr/bin/bash",
-            uid = 0,
-            username = "root",
-        ),
-    ],
-)
-
-oci_image(
-    name = "ubuntu_noble_test_runtime_image_src",
-    architecture = "amd64",
-    os = "linux",
-    target_compatible_with = [
-        "@platforms//os:linux",
-    ],
-    tars = [
-        ":dpkg_status_noble",
-        ":passwd_noble",  # needed because we ssh in
-
-        # symlinks
-        ":awk_noble",
-        ":mkfsvfat_noble",
-        ":sh_noble",
-    ] + PACKAGES_NOBLE,
-)
-
-oci_tar(
-    name = "ubuntu_noble_test_runtime.tar",
-    image = ":ubuntu_noble_test_runtime_image_src",
-    repo_tags = ["ubuntu_noble_test_runtime:image"],
-)
-
-uvm_config_image(
-    name = "colocate_uvm_noble_config_image",
-    srcs = [
-        ":ubuntu_noble_test_runtime.tar",
-        "//rs/tests:activate-systest-uvm-config",
-    ],
-    remap_paths = {
-        "activate-systest-uvm-config": "activate",
-    },
-    tags = ["manual"],  # this target will be built if required as a dependency of another target
-)
-
->>>>>>> 7dd4fd0f
 exports_files([
     "create-universal-vm-config-image.sh",
 ])
