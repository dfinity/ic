--- conflicted
+++ resolved
@@ -576,74 +576,6 @@
         };
 
         let uvms_logs_stream_task_id = TaskId::Test(String::from(UVMS_LOGS_STREAM_TASK_NAME));
-<<<<<<< HEAD
-        let uvms_logs_stream_task = if !group_ctx.k8s {
-            Box::from(subproc(
-                uvms_logs_stream_task_id,
-                {
-                    let logger = group_ctx.logger().clone();
-                    let group_ctx = group_ctx.clone();
-                    move || {
-                        let rt: Runtime = tokio::runtime::Builder::new_multi_thread()
-                            .worker_threads(1)
-                            .max_blocking_threads(1)
-                            .enable_all()
-                            .build()
-                            .unwrap_or_else(|err| panic!("Could not create tokio runtime: {err}"));
-                        let root_search_dir = {
-                            let root_env = group_ctx
-                                .clone()
-                                .get_root_env()
-                                .expect("root_env should already exist");
-                            let base_path = root_env.base_path();
-                            base_path
-                                .parent()
-                                .expect("root_env dir should have a parent dir")
-                                .to_path_buf()
-                        };
-                        let mut streamed_uvms: HashMap<String, Ipv6Addr> = HashMap::new();
-                        let mut skipped_uvms: BTreeSet<String> = BTreeSet::new();
-                        debug!(logger, ">>> {UVMS_LOGS_STREAM_TASK_NAME}");
-                        loop {
-                            match discover_uvms(root_search_dir.clone()) {
-                                Ok(discovered_uvms) => {
-                                    for (key, value) in discovered_uvms {
-                                        if skipped_uvms.contains(&key) {
-                                            continue;
-                                        }
-
-                                        let key_match = group_ctx
-                                            .exclude_logs
-                                            .iter()
-                                            .any(|pattern| pattern.is_match(&key));
-
-                                        if key_match {
-                                            debug!(
-                                                logger,
-                                                "Skipping journald streaming of [uvm={key}] because it was excluded by the `--exclude-logs` pattern"
-                                            );
-                                            skipped_uvms.insert(key);
-                                            continue;
-                                        }
-
-                                        streamed_uvms.entry(key.clone()).or_insert_with(|| {
-                                            let logger = logger.clone();
-                                            info!(
-                                                    logger,
-                                                    "Streaming Journald for newly discovered [uvm={key}] with ipv6={value}"
-                                                );
-                                            // The task starts, but the handle is never joined.
-                                            rt.spawn(stream_journald_with_retries(logger, key.clone(), value));
-                                            value
-                                        });
-                                    }
-                                }
-                                Err(err) => {
-                                    warn!(
-                                        logger,
-                                        "Discovering deployed uvms failed with err:{err}"
-                                    );
-=======
         let uvms_logs_stream_task = Box::from(subproc(
             uvms_logs_stream_task_id,
             {
@@ -692,20 +624,19 @@
                                         continue;
                                     }
 
-                                    streamed_uvms.entry(key.clone()).or_insert_with(|| {
-                                                let logger = logger.clone();
-                                                info!(
+                                        streamed_uvms.entry(key.clone()).or_insert_with(|| {
+                                            let logger = logger.clone();
+                                            info!(
                                                     logger,
                                                     "Streaming Journald for newly discovered [uvm={key}] with ipv6={value}"
                                                 );
-                                                // The task starts, but the handle is never joined.
-                                                rt.spawn(stream_journald_with_retries(logger, key.clone(), value));
-                                                value
-                                            });
->>>>>>> 9a745d50
+                                            // The task starts, but the handle is never joined.
+                                            rt.spawn(stream_journald_with_retries(logger, key.clone(), value));
+                                            value
+                                        });
+                                    }
                                 }
-                            }
-                            Err(err) => {
+                                Err(err) => {
                                 warn!(logger, "Discovering deployed uvms failed with err:{err}");
                             }
                         }
@@ -845,7 +776,6 @@
             )
         };
 
-<<<<<<< HEAD
         let teardown_plan = {
             if let Some(teardown_fn) = self.teardown {
                 let logger = group_ctx.logger().clone();
@@ -876,9 +806,6 @@
             }
         };
 
-        // TODO: k8s
-=======
->>>>>>> 9a745d50
         // normal case: no debugkeepalive, overall timeout is active
         if !group_ctx.debug_keepalive {
             let keepalive_plan = compose(
