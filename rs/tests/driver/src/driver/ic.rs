--- conflicted
+++ resolved
@@ -44,15 +44,6 @@
     pub jaeger_addr: Option<SocketAddr>,
     pub socks_proxy: Option<String>,
     use_specified_ids_allocation_range: bool,
-<<<<<<< HEAD
-    /// Indicates whether this `InternetComputer` instance should be installed with
-    /// GuestOS disk images of the latest-deployed mainnet version.
-    pub with_mainnet_config: bool,
-    /// Indicates whether this `InternetComputer` instance should be installed with
-    /// a recovery GuestOS disk image.
-    pub use_recovery_image: bool,
-=======
->>>>>>> 04d65b41
     pub api_boundary_nodes: Vec<Node>,
 }
 
@@ -68,15 +59,7 @@
 
 impl InternetComputer {
     pub fn new() -> Self {
-<<<<<<< HEAD
-        Self {
-            with_mainnet_config: false,
-            use_recovery_image: false,
-            ..Self::default()
-        }
-=======
         Self::default()
->>>>>>> 04d65b41
     }
 
     /// Set the VM resources (like number of virtual CPUs and memory) of all
@@ -227,19 +210,6 @@
         self
     }
 
-<<<<<<< HEAD
-    pub fn with_mainnet_config(mut self) -> Self {
-        self.with_mainnet_config = true;
-        self
-    }
-
-    pub fn use_recovery_image(mut self) -> Self {
-        self.use_recovery_image = true;
-        self
-    }
-
-=======
->>>>>>> 04d65b41
     pub fn setup_and_start(&mut self, env: &TestEnv) -> Result<()> {
         // propagate required host features and resource settings to all vms
         let farm = Farm::from_test_env(env, "Internet Computer");
