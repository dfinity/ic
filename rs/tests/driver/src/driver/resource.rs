--- conflicted
+++ resolved
@@ -12,14 +12,8 @@
 use crate::driver::nested::NestedNode;
 use crate::driver::test_env::{TestEnv, TestEnvAttribute};
 use crate::driver::test_env_api::{
-<<<<<<< HEAD
-    get_empty_disk_img_sha256, get_empty_disk_img_url, get_ic_os_img_sha256, get_ic_os_img_url,
-    get_mainnet_ic_os_img_url, get_malicious_ic_os_img_sha256, get_malicious_ic_os_img_url,
-    get_recovery_ic_os_img_sha256, get_recovery_ic_os_img_url, HasIcDependencies,
-=======
     get_empty_disk_img_sha256, get_empty_disk_img_url, get_guestos_img_sha256, get_guestos_img_url,
     get_malicious_ic_os_img_sha256, get_malicious_ic_os_img_url,
->>>>>>> 04d65b41
 };
 use crate::driver::test_setup::{GroupSetup, InfraProvider};
 use crate::driver::universal_vm::UniversalVm;
@@ -170,27 +164,6 @@
                 get_malicious_ic_os_img_sha256()?,
                 get_malicious_ic_os_img_url()?,
             )
-<<<<<<< HEAD
-        } else if config.with_mainnet_config {
-            warn!(
-                test_env.logger(),
-                "Using mainnet guestos image for IC config."
-            );
-            (
-                test_env.get_mainnet_ic_os_img_sha256()?,
-                get_mainnet_ic_os_img_url()?,
-            )
-        } else if config.use_recovery_image {
-            warn!(
-                test_env.logger(),
-                "Using recovery guestos image for IC config."
-            );
-            (
-                get_recovery_ic_os_img_sha256()?,
-                get_recovery_ic_os_img_url()?,
-            )
-=======
->>>>>>> 04d65b41
         } else {
             info!(
                 test_env.logger(),
