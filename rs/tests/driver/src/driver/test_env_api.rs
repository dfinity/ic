--- conflicted
+++ resolved
@@ -1241,18 +1241,8 @@
     }
 }
 
-<<<<<<< HEAD
-pub fn get_malicious_ic_os_launch_measurements() -> Result<GuestLaunchMeasurements> {
-    read_guest_launch_measurements(&std::env::var(
-        "ENV_DEPS__GUESTOS_MALICIOUS_LAUNCH_MEASUREMENTS",
-    )?)
-}
-
-pub fn get_ic_os_update_img_url() -> Result<Url> {
-=======
 /// Pull the URL of the target GuestOS update image from the environment.
 pub fn get_guestos_update_img_url() -> Result<Url> {
->>>>>>> 87e8fb92
     let url = std::env::var("ENV_DEPS__GUESTOS_UPDATE_IMG_URL")?;
     Ok(Url::parse(&url)?)
 }
@@ -1288,25 +1278,9 @@
     Ok(Url::parse(&url)?)
 }
 
-<<<<<<< HEAD
-pub fn get_ic_os_launch_measurements() -> Result<GuestLaunchMeasurements> {
-    read_guest_launch_measurements(&std::env::var("ENV_DEPS__GUESTOS_LAUNCH_MEASUREMENTS")?)
-}
-
-pub fn get_ic_os_launch_measurements_test() -> Result<GuestLaunchMeasurements> {
-    read_guest_launch_measurements(&std::env::var(
-        "ENV_DEPS__GUESTOS_LAUNCH_MEASUREMENTS_TEST",
-    )?)
-}
-
-pub fn get_malicious_ic_os_update_img_url() -> Result<Url> {
-    let url = std::env::var("ENV_DEPS__GUESTOS_MALICIOUS_UPDATE_IMG_URL")?;
-    Ok(Url::parse(&url)?)
-=======
 /// Pull the hash of the initial SetupOS image from the environment.
 pub fn get_setupos_img_sha256() -> Result<String> {
     Ok(std::env::var("ENV_DEPS__SETUPOS_DISK_IMG_HASH")?)
->>>>>>> 87e8fb92
 }
 
 /// Pull the version of the target HostOS update image from the environment.
@@ -1347,6 +1321,22 @@
 
 pub fn get_malicious_ic_os_img_sha256() -> Result<String> {
     Ok(std::env::var("ENV_DEPS__GUESTOS_MALICIOUS_DISK_IMG_HASH")?)
+}
+
+pub fn get_malicious_ic_os_launch_measurements() -> Result<GuestLaunchMeasurements> {
+    read_guest_launch_measurements(&std::env::var(
+        "ENV_DEPS__GUESTOS_MALICIOUS_LAUNCH_MEASUREMENTS",
+    )?)
+}
+
+pub fn get_ic_os_launch_measurements() -> Result<GuestLaunchMeasurements> {
+    read_guest_launch_measurements(&std::env::var("ENV_DEPS__GUESTOS_LAUNCH_MEASUREMENTS")?)
+}
+
+pub fn get_ic_os_launch_measurements_test() -> Result<GuestLaunchMeasurements> {
+    read_guest_launch_measurements(&std::env::var(
+        "ENV_DEPS__GUESTOS_LAUNCH_MEASUREMENTS_TEST",
+    )?)
 }
 
 pub fn get_malicious_ic_os_update_img_url() -> Result<Url> {
