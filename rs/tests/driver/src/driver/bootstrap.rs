--- conflicted
+++ resolved
@@ -680,13 +680,8 @@
             nns: deployment_json::Nns {
                 urls: vec![nns_url.clone()],
             },
-<<<<<<< HEAD
             dev_vm_resources: deployment_json::VmResources {
-                memory: (HOSTOS_MEMORY_KIB_PER_VM / 2 / 1024 / 1024).get() as u32,
-=======
-            vm_resources: deployment_json::VmResources {
                 memory: (vm_spec.memory_ki_b / 2 / 1024 / 1024) as u32,
->>>>>>> b358d801
                 cpu: cpu.to_string(),
                 nr_of_vcpus: (vm_spec.v_cpus / 2) as u32,
             },
