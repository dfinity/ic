use crate::driver::ic_gateway_vm::HasIcGatewayVm;
use crate::driver::ic_gateway_vm::IC_GATEWAY_VM_NAME;
use crate::driver::test_env_api::get_guestos_initial_launch_measurements;
use crate::k8s::config::LOGS_URL;
use crate::k8s::images::*;
use crate::k8s::tnet::{TNet, TNode};
use crate::util::block_on;
use crate::{
    driver::{
        config::NODES_INFO,
        driver_setup::SSH_AUTHORIZED_PUB_KEYS_DIR,
        farm::{AttachImageSpec, Farm, FarmResult, FileId},
        ic::{InternetComputer, Node},
        nested::{HasNestedVms, NESTED_CONFIG_IMAGE_PATH, UnassignedRecordConfig},
        node_software_version::NodeSoftwareVersion,
        port_allocator::AddrType,
        resource::{AllocatedVm, HOSTOS_MEMORY_KIB_PER_VM, HOSTOS_VCPUS_PER_VM},
        test_env::{HasIcPrepDir, TestEnv, TestEnvAttribute},
        test_env_api::{
            HasTopologySnapshot, HasVmName, IcNodeContainer, NodesInfo,
            get_build_setupos_config_image_tool, get_guestos_img_version,
            get_guestos_initial_update_img_sha256, get_guestos_initial_update_img_url,
            get_setupos_img_sha256, get_setupos_img_url, get_setupos_img_version,
            try_get_guestos_img_version,
        },
        test_setup::InfraProvider,
    },
    k8s::job::wait_for_job_completion,
};
use anyhow::{Context, Result, bail};
use config::generate_testnet_config::{
    GenerateTestnetConfigArgs, Ipv6ConfigType, generate_testnet_config,
};
use config::hostos::guestos_bootstrap_image::BootstrapOptions;
use config_types::DeploymentEnvironment;
use ic_base_types::NodeId;
use ic_prep_lib::{
    internet_computer::{IcConfig, InitializedIc, TopologyConfig},
    node::{InitializedNode, NodeConfiguration, NodeIndex},
    subnet_configuration::SubnetConfig,
};
use ic_registry_canister_api::IPv4Config;
use ic_registry_provisional_whitelist::ProvisionalWhitelist;
use ic_registry_subnet_type::SubnetType;
use ic_types::malicious_behavior::MaliciousBehavior;
use setupos_image_config::{ConfigIni, DeploymentConfig};
use slog::{Logger, info, warn};
use std::{
    collections::BTreeMap,
    convert::Into,
    fs,
    fs::File,
    io,
    io::Write,
    net::{IpAddr, SocketAddr},
    path::PathBuf,
    process::Command,
    thread::{self, JoinHandle},
};
use url::Url;
use zstd::stream::write::Encoder;

pub type UnassignedNodes = BTreeMap<NodeIndex, NodeConfiguration>;
pub type NodeVms = BTreeMap<NodeId, AllocatedVm>;

const CONF_IMG_FNAME: &str = "config_disk.img";
const BITCOIND_ADDR_PATH: &str = "bitcoind_addr";
const DOGECOIND_ADDR_PATH: &str = "dogecoind_addr";
const JAEGER_ADDR_PATH: &str = "jaeger_addr";
const SOCKS_PROXY_PATH: &str = "socks_proxy";

fn mk_compressed_img_path() -> std::string::String {
    format!("{CONF_IMG_FNAME}.zst")
}

pub fn init_ic(
    ic: &InternetComputer,
    test_env: &TestEnv,
    logger: &Logger,
    specific_ids: bool,
) -> Result<InitializedIc> {
    let mut next_node_index = 0u64;
    let ic_name = ic.name();
    let working_dir = test_env.create_prep_dir(&ic_name)?;

    if let Some(bitcoind_addr) = &ic.bitcoind_addr {
        test_env.write_json_object(BITCOIND_ADDR_PATH, &bitcoind_addr)?;
    }

    if let Some(dogecoind_addr) = &ic.dogecoind_addr {
        test_env.write_json_object(DOGECOIND_ADDR_PATH, &dogecoind_addr)?;
    }

    if let Some(jaeger_addr) = &ic.jaeger_addr {
        test_env.write_json_object(JAEGER_ADDR_PATH, &jaeger_addr)?;
    }

    if let Some(socks_proxy) = &ic.socks_proxy {
        test_env.write_json_object(SOCKS_PROXY_PATH, &socks_proxy)?;
    }

    // In production, this dummy hash is not actually checked and exists
    // only as a placeholder: Updating individual binaries (replica/orchestrator)
    // is not supported anymore.
    let dummy_hash = "60958ccac3e5dfa6ae74aa4f8d6206fd33a5fc9546b8abaad65e3f1c4023c5bf".to_string();

    let replica_version = get_guestos_img_version();
    info!(
        logger,
        "Replica Version that is passed is: {:?}", &replica_version
    );
    let initial_replica = ic
        .initial_version
        .clone()
        .unwrap_or_else(|| NodeSoftwareVersion {
            replica_version,
            // the following are dummy values, these are not used in production
            replica_url: Url::parse("file:///opt/replica").unwrap(),
            replica_hash: dummy_hash.clone(),
            orchestrator_url: Url::parse("file:///opt/replica").unwrap(),
            orchestrator_hash: dummy_hash,
        });
    info!(logger, "Initial_replica: {:?}", initial_replica);

    // Note: NNS subnet should be selected from among the system subnets.
    // If there is no system subnet, fall back on choosing the first one.
    let mut nns_subnet_idx = None;
    // TopologyConfig is a structure provided by ic-prep. We translate from the
    // builder (InternetComputer) to TopologyConfig. While doing so, we allocate tcp
    // ports for the http handler, p2p and xnet. The corresponding sockets are
    // closed when the port-allocator is dropped—which happens before we start the
    // nodes.
    let mut ic_topology = TopologyConfig::default();
    for (subnet_idx, subnet) in ic.subnets.iter().enumerate() {
        if subnet.subnet_type == SubnetType::System && nns_subnet_idx.is_none() {
            nns_subnet_idx = Some(subnet_idx as u64);
        }
        let subnet_index = subnet_idx as u64;
        let mut nodes: BTreeMap<NodeIndex, NodeConfiguration> = BTreeMap::new();

        for node in &subnet.nodes {
            let node_index = next_node_index;
            next_node_index += 1;
            nodes.insert(node_index, node_to_config(node));
        }

        ic_topology.insert_subnet(
            subnet_index,
            SubnetConfig::new(
                subnet_index,
                nodes,
                initial_replica.replica_version.clone(),
                subnet.max_ingress_bytes_per_message,
                subnet.max_ingress_messages_per_block,
                subnet.max_block_payload_size,
                subnet.unit_delay,
                subnet.initial_notary_delay,
                subnet.dkg_interval_length,
                subnet.dkg_dealings_per_block,
                subnet.subnet_type,
                subnet.max_instructions_per_message,
                subnet.max_instructions_per_round,
                subnet.max_instructions_per_install_code,
                subnet.features,
                subnet.chain_key_config.clone().map(|c| c.into()),
                subnet.max_number_of_canisters,
                subnet.ssh_readonly_access.clone(),
                subnet.ssh_backup_access.clone(),
                subnet.running_state,
                Some(subnet.initial_height),
            ),
        );
    }

    for node in &ic.unassigned_nodes {
        let node_index = next_node_index;
        next_node_index += 1;
        ic_topology.insert_unassigned_node(node_index as NodeIndex, node_to_config(node));
    }

    for node in &ic.api_boundary_nodes {
        let node_index = next_node_index;
        next_node_index += 1;
        ic_topology.insert_api_boundary_node(node_index as NodeIndex, node_to_config(node))?;
    }

    let whitelist = ProvisionalWhitelist::All;
    let (ic_os_update_img_sha256, ic_os_update_img_url, ic_os_launch_measurements) = (
        get_guestos_initial_update_img_sha256(),
        get_guestos_initial_update_img_url(),
        get_guestos_initial_launch_measurements(),
    );
    let mut ic_config = IcConfig::new(
        working_dir.path(),
        ic_topology,
        initial_replica.replica_version,
        // To maintain backwards compatibility, pass true here.
        // False is used only when nodes need to be deployed without
        // them joining any subnet initially

        /* generate_subnet_records= */
        true,
        Some(nns_subnet_idx.unwrap_or(0)),
        Some(ic_os_update_img_url),
        Some(ic_os_update_img_sha256),
        ic_os_launch_measurements,
        Some(whitelist),
        ic.node_operator,
        ic.node_provider,
        ic.ssh_readonly_access_to_unassigned_nodes.clone(),
    );

    ic_config.set_use_specified_ids_allocation_range(specific_ids);

    if let Some(UnassignedRecordConfig::Skip) = ic.unassigned_record_config {
        ic_config.skip_unassigned_record();
    }

    info!(test_env.logger(), "Initializing via {:?}", &ic_config);

    Ok(ic_config.initialize()?)
}

pub fn setup_and_start_vms(
    initialized_ic: &InitializedIc,
    ic: &InternetComputer,
    env: &TestEnv,
    farm: &Farm,
    group_name: &str,
) -> anyhow::Result<()> {
    let mut nodes = vec![];
    for subnet in initialized_ic.initialized_topology.values() {
        for node in subnet.initialized_nodes.values() {
            nodes.push(node.clone());
        }
    }
    for node in initialized_ic.unassigned_nodes.values() {
        nodes.push(node.clone());
    }
    for node in initialized_ic.api_boundary_nodes.values() {
        nodes.push(node.clone());
    }

    let tnet = match InfraProvider::read_attribute(env) {
        InfraProvider::K8s => TNet::read_attribute(env),
        InfraProvider::Farm => TNet::new("dummy")?,
    };

    let mut join_handles: Vec<JoinHandle<anyhow::Result<()>>> = vec![];
    let mut nodes_info = NodesInfo::new();
    for node in nodes {
        let group_name = group_name.to_string();
        let vm_name = node.node_id.to_string();
        let t_farm = farm.clone();
        let t_env = env.clone();
        let ic_name = ic.name();
        let malicious_behavior = ic.get_malicious_behavior_of_node(node.node_id);
        let query_stats_epoch_length = ic.get_query_stats_epoch_length_of_node(node.node_id);
        let ipv4_config = ic.get_ipv4_config_of_node(node.node_id);
        let domain = ic.get_domain_of_node(node.node_id);
        let recovery_hash: Option<String> = ic.get_recovery_hash_of_node(node.node_id);
        nodes_info.insert(node.node_id, malicious_behavior.clone());
        let tnet_node = match InfraProvider::read_attribute(env) {
            InfraProvider::K8s => tnet
                .nodes
                .iter()
                .find(|n| n.node_id.clone().expect("node_id missing") == vm_name.clone())
                .expect("tnet doesn't have this node")
                .clone(),
            InfraProvider::Farm => TNode::default(),
        };
        join_handles.push(thread::spawn(move || {
            create_config_disk_image(
                &ic_name,
                &node,
                malicious_behavior,
                query_stats_epoch_length,
                ipv4_config,
                domain,
                recovery_hash,
                &t_env,
            )?;

            let conf_img_path = PathBuf::from(&node.node_path).join(mk_compressed_img_path());
            match InfraProvider::read_attribute(&t_env) {
                InfraProvider::K8s => {
                    let url = format!(
                        "{}/{}",
                        tnet_node.config_url.clone().expect("Missing config_url"),
                        mk_compressed_img_path()
                    );
                    info!(
                        t_env.logger(),
                        "Uploading image {} to {}",
                        conf_img_path.clone().display().to_string(),
                        url.clone()
                    );
                    block_on(upload_image(conf_img_path.as_path(), &url))
                        .expect("Failed to upload config image");
                    // wait for job pulling the disk to complete
                    block_on(wait_for_job_completion(&tnet_node.name.clone().unwrap()))
                        .expect("Waiting for job failed");
                    block_on(tnet_node.start()).expect("Starting vm failed");
                    let node_name = tnet_node.name.unwrap();
                    info!(t_farm.logger, "Starting k8s vm: {}", node_name);
                    info!(
                        t_farm.logger,
                        "VM {} console logs: {}",
                        node_name.clone(),
                        LOGS_URL.replace("{job}", &node_name)
                    );
                }
                InfraProvider::Farm => {
                    let image_spec = AttachImageSpec::new(upload_config_disk_image(
                        &group_name,
                        &node,
                        &t_farm,
                    )?);
                    t_farm.attach_disk_images(
                        &group_name,
                        &vm_name,
                        "usb-storage",
                        vec![image_spec],
                    )?;
                    t_farm.start_vm(&group_name, &vm_name)?;
                }
            }
            std::fs::remove_file(conf_img_path)?;
            Ok(())
        }));
    }
    // In the tests we may need to identify, which node/s have malicious behavior.
    // We dump this info into a file.
    env.write_json_object(NODES_INFO, &nodes_info)?;

    let mut result = Ok(());
    // Wait for all threads to finish and return an error if any of them fails.
    for jh in join_handles {
        if let Err(e) = jh.join().expect("Waiting for a thread failed") {
            warn!(farm.logger, "Starting VM failed with: {:?}", e);
            result = Err(anyhow::anyhow!(
                "Failed to set up and start a VM pool: {:?}",
                e
            ));
        }
    }
    result
}

// Setup and start nested VMs. NOTE: This is different from
// `setup_and_start_vms` in that we need to configure and push SetupOS config
// for each node.
pub fn setup_and_start_nested_vms(
    env: &TestEnv,
    farm: &Farm,
    group_name: &str,
) -> anyhow::Result<()> {
    // Check that versions are in line, or configured properly
    validate_version_config(env);

    let logger = env.logger();
    info!(logger, "Setting up nested VM(s) ...");

    let ic_gateway_url = env
        .get_deployed_ic_gateway(IC_GATEWAY_VM_NAME)
        .map(|v| v.get_public_url())
        .unwrap_or_else(|_| {
            info!(logger, "No gateway found, using dummy URL");
            url::Url::parse("http://localhost:8080").unwrap()
        });
    let nns_public_key = env
        .prep_dir("")
        .and_then(|v| std::fs::read_to_string(v.root_public_key_path()).ok())
        .unwrap_or_else(|| {
            info!(logger, "No NNS public key found, using dummy key");
            "dummy_public_key_for_recovery_test".to_string()
        });

    let setupos_url = get_setupos_img_url();
    let setupos_hash = get_setupos_img_sha256();
    let setupos_image_spec = AttachImageSpec::via_url(setupos_url, setupos_hash);

    let mut join_handles: Vec<JoinHandle<anyhow::Result<()>>> = vec![];
    for node in env.get_all_nested_vms()? {
        let t_env = env.clone();
        let t_farm = farm.clone();
        let t_group_name = group_name.to_string();
        let t_ic_gateway_url = ic_gateway_url.clone();
        let t_nns_public_key = nns_public_key.clone();
        let t_setupos_image_spec = setupos_image_spec.clone();
        join_handles.push(thread::spawn(move || {
            let vm_name = node.vm_name();

            let config_image = create_setupos_config_image(
                &t_env,
                &vm_name,
                &t_ic_gateway_url,
                &t_nns_public_key,
            )?;
            let config_image_spec = AttachImageSpec::new(t_farm.upload_file(
                &t_group_name,
                config_image,
                NESTED_CONFIG_IMAGE_PATH,
            )?);

            t_farm.attach_disk_images(
                &t_group_name,
                &vm_name,
                "usb-storage",
                vec![t_setupos_image_spec, config_image_spec],
            )?;
            t_farm.start_vm(&t_group_name, &vm_name)?;

            Ok(())
        }));
    }

    // Wait for all threads to finish and return an error if any of them fails.
    info!(
        farm.logger,
        "Waiting for {} VM setup threads to complete",
        join_handles.len()
    );

    let mut result = Ok(());
    for jh in join_handles {
        if let Err(e) = jh.join().expect("Waiting for a thread failed") {
            warn!(farm.logger, "Setting up VM failed with: {:?}", e);
            result = Err(anyhow::anyhow!("Failed to set up a VM pool"));
        }
    }

    info!(logger, "Nested VM(s) setup complete!");

    result
}

fn validate_version_config(env: &TestEnv) {
    // When a GuestOS image is also in use...
    if let Ok(guestos_version) = try_get_guestos_img_version() {
        // ...and the versions do not match...
        if guestos_version != get_setupos_img_version() {
            // ...panic, unless an appropriate UnassignedRecordConfig is set.
            if let Ok(config) = UnassignedRecordConfig::try_read_attribute(env) {
                info!(
                    env.logger(),
                    "Version mismatch allowed by UnassignedRecordConfig: '{config:?}'"
                );
            } else {
                panic!(
                    "Initial GuestOS and SetupOS versions do not match! \
                    If this is intended, set `without_unassigned_config` (avoid) \
                    or `with_unassigned_config` (ignore) on your IC."
                );
            }
        }
    }
}

pub fn upload_config_disk_image(
    group_name: &str,
    node: &InitializedNode,
    farm: &Farm,
) -> FarmResult<FileId> {
    let compressed_img_path = mk_compressed_img_path();
    let target_file = PathBuf::from(&node.node_path).join(compressed_img_path.clone());
    let image_id = farm.upload_file(group_name, target_file, &compressed_img_path)?;
    info!(farm.logger, "Uploaded image: {}", image_id);
    Ok(image_id)
}

/// side-effectful function that creates the config disk images in the node
/// directories.
fn create_config_disk_image(
    ic_name: &str,
    node: &InitializedNode,
    malicious_behavior: Option<MaliciousBehavior>,
    query_stats_epoch_length: Option<u64>,
    ipv4_config: Option<IPv4Config>,
    domain_name: Option<String>,
    recovery_hash: Option<String>,
    test_env: &TestEnv,
) -> anyhow::Result<()> {
    // Build GuestOS config object
    let mut config = GenerateTestnetConfigArgs {
        ipv6_config_type: Some(Ipv6ConfigType::RouterAdvertisement),
        deterministic_prefix: None,
        deterministic_prefix_length: None,
        deterministic_gateway: None,
        fixed_address: None,
        fixed_gateway: None,
        ipv4_address: None,
        ipv4_gateway: None,
        ipv4_prefix_length: None,
        domain_name: None,
        node_reward_type: None,
        mgmt_mac: None,
        deployment_environment: Some(DeploymentEnvironment::Testnet),
        use_nns_public_key: Some(true),
        nns_urls: None,
        enable_trusted_execution_environment: None,
        use_node_operator_private_key: Some(true),
        use_ssh_authorized_keys: Some(true),
        recovery_hash,
        inject_ic_crypto: Some(false),
        inject_ic_state: Some(false),
        inject_ic_registry_local_store: Some(false),
        backup_retention_time_seconds: None,
        backup_purging_interval_seconds: None,
        malicious_behavior: None,
        query_stats_epoch_length: None,
        bitcoind_addr: None,
        dogecoind_addr: None,
        jaeger_addr: None,
        socks_proxy: None,
        hostname: None,
        generate_ic_boundary_tls_cert: None,
    };

    let mut bootstrap_options = BootstrapOptions {
        ic_registry_local_store: Some(
            test_env
                .prep_dir(ic_name)
                .expect("No no-name IC")
                .registry_local_store_path(),
        ),
        ic_state: Some(node.state_path()),
        ic_crypto: Some(node.crypto_path()),
        ..Default::default()
    };

    // We've seen k8s nodes fail to pick up RA correctly, so we specify their
    // addresses directly. Ideally, all nodes should do this, to match mainnet.
    if InfraProvider::read_attribute(test_env) == InfraProvider::K8s {
        let ip = format!("{}/64", node.node_config.public_api.ip());
        let gateway = "fe80::ecee:eeff:feee:eeee".to_string();

        config.ipv6_config_type = Some(Ipv6ConfigType::Fixed);
        config.fixed_address = Some(ip.clone());
        config.fixed_gateway = Some(gateway.clone());
    }

    // If we have a root subnet, specify the correct NNS url.
    if let Some(node) = test_env
        .topology_snapshot_by_name(ic_name)
        .root_subnet()
        .nodes()
        .next()
    {
        let nns_url = format!("http://[{}]:8080", node.get_ip_addr());
        config.nns_urls = Some(vec![nns_url.clone()]);
    }

    if let Some(malicious_behavior) = malicious_behavior {
        info!(
            test_env.logger(),
            "Node with id={} has malicious behavior={:?}", node.node_id, malicious_behavior
        );
        config.malicious_behavior = Some(serde_json::to_string(&malicious_behavior)?);
    }

    if let Some(query_stats_epoch_length) = query_stats_epoch_length {
        info!(
            test_env.logger(),
            "Node with id={} has query_stats_epoch_length={:?}",
            node.node_id,
            query_stats_epoch_length
        );
        config.query_stats_epoch_length = Some(query_stats_epoch_length);
    }

    if let Some(ref ipv4_config) = ipv4_config {
        info!(
            test_env.logger(),
            "Node with id={} is IPv4-enabled: {:?}", node.node_id, ipv4_config
        );
        config.ipv4_address = Some(ipv4_config.ip_addr().to_string());
        config.ipv4_gateway = Some(ipv4_config.gateway_ip_addr().to_string());
        config.ipv4_prefix_length = Some(ipv4_config.prefix_length().try_into().unwrap());
    }

    // if the node has a domain name, generate a certificate to be used
    // when the node is an API boundary node.
    if let Some(domain_name) = &node.node_config.domain {
        config.generate_ic_boundary_tls_cert = Some(domain_name.to_string());
    }

    if let Some(ref domain_name) = domain_name {
        info!(
            test_env.logger(),
            "Node with id={} has domain_name {}", node.node_id, domain_name,
        );
        config.domain_name = Some(domain_name.to_string());
    }

    // The bitcoin_addr specifies the local bitcoin node that the bitcoin adapter should connect to in the system test environment.
    if let Ok(bitcoind_addr) = test_env.read_json_object::<String, _>(BITCOIND_ADDR_PATH) {
        config.bitcoind_addr = Some(bitcoind_addr.clone());
    }

    // The dogecoind_addr specifies the local dogecoin node that the dogecoin adapter should connect to in the system test environment.
    if let Ok(dogecoind_addr) = test_env.read_json_object::<String, _>(DOGECOIND_ADDR_PATH) {
        config.dogecoind_addr = Some(dogecoind_addr.clone());
    }

    // The jaeger_addr specifies the local Jaeger node that the nodes should connect to in the system test environment.
    if let Ok(jaeger_addr) = test_env.read_json_object::<String, _>(JAEGER_ADDR_PATH) {
        config.jaeger_addr = Some(jaeger_addr.clone());
    }

    // The socks_proxy configuration indicates that a socks proxy is available to the system test environment.
    if let Ok(socks_proxy) = test_env.read_json_object::<String, _>(SOCKS_PROXY_PATH) {
        config.socks_proxy = Some(socks_proxy.clone());
    }

    let hostname = node.node_id.to_string();
    config.hostname = Some(hostname.clone());

    // Generate the GuestOS config and set it in bootstrap_options
    bootstrap_options.guestos_config = Some(generate_testnet_config(config)?);

    let ssh_authorized_pub_keys_dir = test_env.get_path(SSH_AUTHORIZED_PUB_KEYS_DIR);
    if ssh_authorized_pub_keys_dir.exists() {
        bootstrap_options.accounts_ssh_authorized_keys = Some(ssh_authorized_pub_keys_dir);
    }

    let img_path = PathBuf::from(&node.node_path).join(CONF_IMG_FNAME);

    bootstrap_options
        .build_bootstrap_config_image(&img_path)
        .context("Could not create bootstrap config image")?;

    let mut img_file = File::open(img_path)?;
    let compressed_img_path = PathBuf::from(&node.node_path).join(mk_compressed_img_path());
    let compressed_img_file = File::create(compressed_img_path.clone())?;
    let mut encoder = Encoder::new(compressed_img_file, 0)?;
    let _ = io::copy(&mut img_file, &mut encoder)?;
    let mut write_stream = encoder.finish()?;
    write_stream.flush()?;
    let mut cmd = Command::new("sha256sum");
    cmd.arg(compressed_img_path);
    let output = cmd.output()?;
    std::io::stdout().write_all(&output.stdout)?;
    std::io::stderr().write_all(&output.stderr)?;
    if !output.status.success() {
        bail!("Could not create sha256 of image");
    }
    Ok(())
}

fn node_to_config(node: &Node) -> NodeConfiguration {
    let ipv6_addr = IpAddr::V6(node.ipv6.expect("Missing ip_addr"));
    let public_api = SocketAddr::new(ipv6_addr, AddrType::PublicApi.into());
    let xnet_api = SocketAddr::new(ipv6_addr, AddrType::Xnet.into());
    NodeConfiguration {
        xnet_api,
        public_api,
        // this value will be overridden by IcConfig::with_node_operator()
        node_operator_principal_id: None,
        secret_key_store: node.secret_key_store.clone(),
        domain: node.domain.clone(),
        node_reward_type: None,
    }
}

fn create_setupos_config_image(
    env: &TestEnv,
    name: &str,
    nns_url: &Url,
    nns_public_key: &str,
) -> anyhow::Result<PathBuf> {
    info!(
        env.logger(),
        "[{}] Starting create_setupos_config_image", name
    );

    // Create a unique temporary directory for this thread to avoid conflicts
    let tmp_dir = env.get_path(format!("setupos_config_{name}"));
    fs::create_dir_all(&tmp_dir)?;

    let build_setupos_config_image = get_build_setupos_config_image_tool();

    let nested_vm = env.get_nested_vm(name)?;

    let mac = nested_vm.get_vm()?.mac6;
    let cpu = "kvm";

    let ssh_authorized_pub_keys_dir = env.get_path(SSH_AUTHORIZED_PUB_KEYS_DIR);

    // TODO: We transform the IPv6 to get this information, but it could be
    // passed natively.
    let old_ip = nested_vm.get_vm()?.ipv6;
    info!(env.logger(), "[{}] Got VM with IPv6: {}", name, old_ip);
    let segments = old_ip.segments();
    let prefix = format!(
        "{:04x}:{:04x}:{:04x}:{:04x}",
        segments[0], segments[1], segments[2], segments[3]
    );
    let gateway = format!(
        "{:04x}:{:04x}:{:04x}:{:04x}::1",
        segments[0], segments[1], segments[2], segments[3]
    );

    // Prep config dir
    let config_dir = tmp_dir.join("config");
    std::fs::create_dir_all(config_dir.join("ssh_authorized_keys"))?;

    // Prep data dir
    let data_dir = tmp_dir.join("data");
    std::fs::create_dir_all(&data_dir)?;

<<<<<<< HEAD
    // Prep config contents
    let mut cmd = Command::new(create_setupos_config);
    cmd.arg("--config-dir")
        .arg(&config_dir)
        .arg("--data-dir")
        .arg(&data_dir)
        .arg("--deployment-environment")
        .arg("testnet")
        .arg("--mgmt-mac")
        .arg(&mac)
        .arg("--ipv6-prefix")
        .arg(&prefix)
        .arg("--ipv6-gateway")
        .arg(&gateway)
        .arg("--memory-gb")
        .arg((HOSTOS_MEMORY_KIB_PER_VM / 2 / 1024 / 1024).to_string())
        .arg("--cpu")
        .arg(cpu)
        .arg("--nr-of-vcpus")
        .arg((HOSTOS_VCPUS_PER_VM / 2).to_string())
        .arg("--nns-urls")
        .arg(nns_url.to_string())
        .arg("--nns-public-key")
        .arg(nns_public_key)
        .arg("--node-reward-type")
        .arg("type3.1")
        .arg("--admin-keys")
        .arg(ssh_authorized_pub_keys_dir.join("admin"));

    if let Ok(node_key) = std::env::var("NODE_OPERATOR_PRIV_KEY_PATH")
        && !node_key.trim().is_empty()
    {
        cmd.arg("--node-operator-private-key").arg(node_key);
    }

    if !cmd.status()?.success() {
        bail!("Could not create SetupOS config");
    }
=======
    let node_operator_private_key = std::env::var("NODE_OPERATOR_PRIV_KEY_PATH")
        .ok()
        .filter(|s| !s.trim().is_empty())
        .map(PathBuf::from);

    setupos_image_config::create_setupos_config(
        &config_dir,
        &data_dir,
        ConfigIni {
            node_reward_type: Some("type3.1".to_string()),
            ipv6_prefix: Some(prefix),
            ipv6_gateway: Some(gateway.parse().context("Failed to parse ipv6 gateway")?),
            ..ConfigIni::default()
        },
        node_operator_private_key.as_deref(),
        Some(&ssh_authorized_pub_keys_dir.join("admin")),
        DeploymentConfig {
            nns_urls: Some(nns_url.clone()),
            nns_public_key: Some(nns_public_key.to_string()),
            memory_gb: Some((HOSTOS_MEMORY_KIB_PER_VM / 2 / 1024 / 1024).get() as u32),
            cpu: Some(cpu.to_string()),
            nr_of_vcpus: Some((HOSTOS_VCPUS_PER_VM / 2).get() as u32),
            mgmt_mac: Some(mac.to_string()),
            deployment_environment: Some(DeploymentEnvironment::Testnet),
        },
    )
    .context("Could not create SetupOS config")?;
>>>>>>> bf0d4d1b

    // Pack dirs into config image
    let config_image = nested_vm.get_setupos_config_image_path()?;
    let path_key = "PATH";
    let new_path = format!("{}:{}", "/usr/sbin", std::env::var(path_key)?);
    let status = Command::new(build_setupos_config_image)
        .arg(config_dir)
        .arg(data_dir)
        .arg(&config_image)
        .env(path_key, &new_path)
        .status()?;

    if !status.success() {
        bail!("Could not inject configs into image");
    }

    info!(
        env.logger(),
        "[{}] Successfully created config image at: {:?}", name, config_image
    );
    Ok(config_image)
}<|MERGE_RESOLUTION|>--- conflicted
+++ resolved
@@ -709,46 +709,6 @@
     let data_dir = tmp_dir.join("data");
     std::fs::create_dir_all(&data_dir)?;
 
-<<<<<<< HEAD
-    // Prep config contents
-    let mut cmd = Command::new(create_setupos_config);
-    cmd.arg("--config-dir")
-        .arg(&config_dir)
-        .arg("--data-dir")
-        .arg(&data_dir)
-        .arg("--deployment-environment")
-        .arg("testnet")
-        .arg("--mgmt-mac")
-        .arg(&mac)
-        .arg("--ipv6-prefix")
-        .arg(&prefix)
-        .arg("--ipv6-gateway")
-        .arg(&gateway)
-        .arg("--memory-gb")
-        .arg((HOSTOS_MEMORY_KIB_PER_VM / 2 / 1024 / 1024).to_string())
-        .arg("--cpu")
-        .arg(cpu)
-        .arg("--nr-of-vcpus")
-        .arg((HOSTOS_VCPUS_PER_VM / 2).to_string())
-        .arg("--nns-urls")
-        .arg(nns_url.to_string())
-        .arg("--nns-public-key")
-        .arg(nns_public_key)
-        .arg("--node-reward-type")
-        .arg("type3.1")
-        .arg("--admin-keys")
-        .arg(ssh_authorized_pub_keys_dir.join("admin"));
-
-    if let Ok(node_key) = std::env::var("NODE_OPERATOR_PRIV_KEY_PATH")
-        && !node_key.trim().is_empty()
-    {
-        cmd.arg("--node-operator-private-key").arg(node_key);
-    }
-
-    if !cmd.status()?.success() {
-        bail!("Could not create SetupOS config");
-    }
-=======
     let node_operator_private_key = std::env::var("NODE_OPERATOR_PRIV_KEY_PATH")
         .ok()
         .filter(|s| !s.trim().is_empty())
@@ -776,7 +736,6 @@
         },
     )
     .context("Could not create SetupOS config")?;
->>>>>>> bf0d4d1b
 
     // Pack dirs into config image
     let config_image = nested_vm.get_setupos_config_image_path()?;
