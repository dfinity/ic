--- conflicted
+++ resolved
@@ -368,7 +368,7 @@
             info!(logger, "No gateway found, using dummy URL");
             url::Url::parse("http://localhost:8080").unwrap()
         });
-    let nns_public_key = env
+    let nns_public_key_override = env
         .prep_dir("")
         .and_then(|v| std::fs::read_to_string(v.root_public_key_path()).ok())
         .unwrap_or_else(|| {
@@ -386,7 +386,7 @@
         let t_farm = farm.clone();
         let t_group_name = group_name.to_string();
         let t_ic_gateway_url = ic_gateway_url.clone();
-        let t_nns_public_key = nns_public_key.clone();
+        let t_nns_public_key_override = nns_public_key_override.clone();
         let t_setupos_image_spec = setupos_image_spec.clone();
         join_handles.push(thread::spawn(move || {
             let vm_name = node.vm_name();
@@ -395,7 +395,7 @@
                 &t_env,
                 &vm_name,
                 &t_ic_gateway_url,
-                &t_nns_public_key,
+                &t_nns_public_key_override,
             )?;
             let config_image_spec = AttachImageSpec::new(t_farm.upload_file(
                 &t_group_name,
@@ -662,79 +662,6 @@
     }
 }
 
-<<<<<<< HEAD
-// Setup nested VMs. NOTE: This is different from `setup_and_start_vms` in that
-// we need to configure and push a SetupOS image for each node.
-pub fn setup_nested_vms(
-    nodes: &[NestedNode],
-    env: &TestEnv,
-    farm: &Farm,
-    group_name: &str,
-    nns_url: &Url,
-    nns_public_key_override: &str,
-) -> anyhow::Result<()> {
-    let mut result = Ok(());
-
-    info!(
-        farm.logger,
-        "Starting setup_nested_vms for {} node(s)",
-        nodes.len()
-    );
-
-    thread::scope(|s| {
-        let mut join_handles: Vec<ScopedJoinHandle<anyhow::Result<()>>> = vec![];
-        for node in nodes {
-            join_handles.push(s.spawn(|| {
-                let vm_name = &node.name;
-                let url = get_setupos_img_url();
-                let hash = get_setupos_img_sha256();
-                let setupos_image_spec = AttachImageSpec::via_url(url, hash);
-
-                let config_image =
-                    create_setupos_config_image(env, vm_name, nns_url, nns_public_key_override)?;
-                let config_image_spec = AttachImageSpec::new(farm.upload_file(
-                    group_name,
-                    config_image,
-                    NESTED_CONFIG_IMAGE_PATH,
-                )?);
-
-                farm.attach_disk_images(
-                    group_name,
-                    vm_name,
-                    "usb-storage",
-                    vec![setupos_image_spec, config_image_spec],
-                )
-                .map_err(|e| e.into())
-            }));
-        }
-
-        // Wait for all threads to finish and return an error if any of them fails.
-        info!(
-            farm.logger,
-            "Waiting for {} VM setup threads to complete",
-            join_handles.len()
-        );
-        for jh in join_handles {
-            if let Err(e) = jh.join().expect("Waiting for a thread failed") {
-                warn!(farm.logger, "Setting up VM failed with: {:?}", e);
-                result = Err(anyhow::anyhow!("Failed to set up a VM pool"));
-            }
-        }
-    });
-
-    result
-}
-
-pub fn start_nested_vms(env: &TestEnv, farm: &Farm, group_name: &str) -> anyhow::Result<()> {
-    for node in env.get_all_nested_vms()? {
-        farm.start_vm(group_name, &node.vm_name())?;
-    }
-
-    Ok(())
-}
-
-=======
->>>>>>> 23201752
 fn create_setupos_config_image(
     env: &TestEnv,
     name: &str,
@@ -781,46 +708,6 @@
     let data_dir = tmp_dir.join("data");
     std::fs::create_dir_all(&data_dir)?;
 
-<<<<<<< HEAD
-    // Prep config contents
-    let mut cmd = Command::new(create_setupos_config);
-    cmd.arg("--config-dir")
-        .arg(&config_dir)
-        .arg("--data-dir")
-        .arg(&data_dir)
-        .arg("--deployment-environment")
-        .arg("testnet")
-        .arg("--mgmt-mac")
-        .arg(&mac)
-        .arg("--ipv6-prefix")
-        .arg(&prefix)
-        .arg("--ipv6-gateway")
-        .arg(&gateway)
-        .arg("--memory-gb")
-        .arg((HOSTOS_MEMORY_KIB_PER_VM / 2 / 1024 / 1024).to_string())
-        .arg("--cpu")
-        .arg(cpu)
-        .arg("--nr-of-vcpus")
-        .arg((HOSTOS_VCPUS_PER_VM / 2).to_string())
-        .arg("--nns-urls")
-        .arg(nns_url.to_string())
-        .arg("--nns-public-key-override")
-        .arg(nns_public_key_override)
-        .arg("--node-reward-type")
-        .arg("type3.1")
-        .arg("--admin-keys")
-        .arg(ssh_authorized_pub_keys_dir.join("admin"));
-
-    if let Ok(node_key) = std::env::var("NODE_OPERATOR_PRIV_KEY_PATH") {
-        if !node_key.trim().is_empty() {
-            cmd.arg("--node-operator-private-key").arg(node_key);
-        }
-    }
-
-    if !cmd.status()?.success() {
-        bail!("Could not create SetupOS config");
-    }
-=======
     let node_operator_private_key = std::env::var("NODE_OPERATOR_PRIV_KEY_PATH")
         .ok()
         .filter(|s| !s.trim().is_empty())
@@ -839,7 +726,7 @@
         Some(&ssh_authorized_pub_keys_dir.join("admin")),
         DeploymentConfig {
             nns_urls: Some(nns_url.clone()),
-            nns_public_key: Some(nns_public_key.to_string()),
+            nns_public_key_override: Some(nns_public_key_override.to_string()),
             memory_gb: Some((HOSTOS_MEMORY_KIB_PER_VM / 2 / 1024 / 1024).get() as u32),
             cpu: Some(cpu.to_string()),
             nr_of_vcpus: Some((HOSTOS_VCPUS_PER_VM / 2).get() as u32),
@@ -848,7 +735,6 @@
         },
     )
     .context("Could not create SetupOS config")?;
->>>>>>> 23201752
 
     // Pack dirs into config image
     let config_image = nested_vm.get_setupos_config_image_path()?;
