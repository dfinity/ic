--- conflicted
+++ resolved
@@ -1,6 +1,4 @@
-use crate::driver::test_env_api::{
-    get_ic_os_launch_measurements, get_malicious_ic_os_launch_measurements,
-};
+use crate::driver::test_env_api::get_guestos_initial_launch_measurements;
 use crate::k8s::config::LOGS_URL;
 use crate::k8s::images::*;
 use crate::k8s::tnet::{TNet, TNode};
@@ -184,32 +182,11 @@
     }
 
     let whitelist = ProvisionalWhitelist::All;
-<<<<<<< HEAD
-    let (ic_os_update_img_sha256, ic_os_update_img_url, ic_os_launch_measurements) = {
-        if ic.has_malicious_behaviours() {
-            warn!(
-                logger,
-                "Using malicious guestos update image for IC config."
-            );
-            (
-                get_malicious_ic_os_update_img_sha256()?,
-                get_malicious_ic_os_update_img_url()?,
-                get_malicious_ic_os_launch_measurements()?,
-            )
-        } else {
-            (
-                get_guestos_initial_update_img_sha256(test_env)?,
-                get_guestos_initial_update_img_url()?,
-                get_ic_os_launch_measurements()?,
-            )
-        }
-    };
-=======
-    let (ic_os_update_img_sha256, ic_os_update_img_url) = (
+    let (ic_os_update_img_sha256, ic_os_update_img_url, ic_os_launch_measurements) = (
         get_guestos_initial_update_img_sha256()?,
         get_guestos_initial_update_img_url()?,
+        get_guestos_initial_launch_measurements()?,
     );
->>>>>>> 72e04661
     let mut ic_config = IcConfig::new(
         working_dir.path(),
         ic_topology,
