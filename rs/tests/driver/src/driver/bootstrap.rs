use crate::k8s::config::LOGS_URL;
use crate::k8s::images::*;
use crate::k8s::tnet::{TNet, TNode};
use crate::util::block_on;
use crate::{
    driver::{
        config::NODES_INFO,
        driver_setup::SSH_AUTHORIZED_PUB_KEYS_DIR,
        farm::{AttachImageSpec, Farm, FarmResult, FileId},
        ic::{InternetComputer, Node},
        nested::{NestedNode, NestedVms, NESTED_CONFIG_IMAGE_PATH},
        node_software_version::NodeSoftwareVersion,
        port_allocator::AddrType,
        resource::{AllocatedVm, HOSTOS_MEMORY_KIB_PER_VM, HOSTOS_VCPUS_PER_VM},
        test_env::{HasIcPrepDir, TestEnv, TestEnvAttribute},
        test_env_api::{
            get_dependency_path_from_env, get_elasticsearch_hosts, get_ic_os_update_img_sha256,
            get_ic_os_update_img_url, get_mainnet_ic_os_update_img_url, get_mainnet_nns_revision,
            get_malicious_ic_os_update_img_sha256, get_malicious_ic_os_update_img_url,
            read_dependency_from_env_to_string, HasIcDependencies, HasTopologySnapshot, HasVmName,
            IcNodeContainer, InitialReplicaVersion, NodesInfo,
        },
        test_setup::InfraProvider,
    },
    k8s::job::wait_for_job_completion,
};
use anyhow::{bail, Context, Result};
<<<<<<< HEAD
use bootstrap_config::{build_bootstrap_config_image, BootstrapOptions};
=======
>>>>>>> ccb64da8
use config::generate_testnet_config::{
    generate_testnet_config, GenerateTestnetConfigArgs, Ipv6ConfigType,
};
use config::guestos_bootstrap_image::BootstrapOptions;
use config_types::DeploymentEnvironment;
use ic_base_types::NodeId;
use ic_prep_lib::{
    internet_computer::{IcConfig, InitializedIc, TopologyConfig},
    node::{InitializedNode, NodeConfiguration, NodeIndex},
    subnet_configuration::SubnetConfig,
};
use ic_registry_canister_api::IPv4Config;
use ic_registry_provisional_whitelist::ProvisionalWhitelist;
use ic_registry_subnet_type::SubnetType;
use ic_types::malicious_behaviour::MaliciousBehaviour;
use ic_types::ReplicaVersion;
use slog::{info, warn, Logger};
use std::{
    collections::BTreeMap,
    convert::Into,
    fs,
    fs::File,
    io,
    io::Write,
    net::{IpAddr, SocketAddr},
    path::PathBuf,
    process::Command,
    thread::{self, JoinHandle, ScopedJoinHandle},
};
use tempfile::tempdir;
use url::Url;
use zstd::stream::write::Encoder;

pub type UnassignedNodes = BTreeMap<NodeIndex, NodeConfiguration>;
pub type NodeVms = BTreeMap<NodeId, AllocatedVm>;

const CONF_IMG_FNAME: &str = "config_disk.img";
const BITCOIND_ADDR_PATH: &str = "bitcoind_addr";
const JAEGER_ADDR_PATH: &str = "jaeger_addr";
const SOCKS_PROXY_PATH: &str = "socks_proxy";

fn mk_compressed_img_path() -> std::string::String {
    format!("{}.zst", CONF_IMG_FNAME)
}

pub fn init_ic(
    ic: &InternetComputer,
    test_env: &TestEnv,
    logger: &Logger,
    specific_ids: bool,
) -> Result<InitializedIc> {
    let mut next_node_index = 0u64;
    let ic_name = ic.name();
    let working_dir = test_env.create_prep_dir(&ic_name)?;

    if let Some(bitcoind_addr) = &ic.bitcoind_addr {
        test_env.write_json_object(BITCOIND_ADDR_PATH, &bitcoind_addr)?;
    }

    if let Some(jaeger_addr) = &ic.jaeger_addr {
        test_env.write_json_object(JAEGER_ADDR_PATH, &jaeger_addr)?;
    }

    if let Some(socks_proxy) = &ic.socks_proxy {
        test_env.write_json_object(SOCKS_PROXY_PATH, &socks_proxy)?;
    }

    // In production, this dummy hash is not actually checked and exists
    // only as a placeholder: Updating individual binaries (replica/orchestrator)
    // is not supported anymore.
    let dummy_hash = "60958ccac3e5dfa6ae74aa4f8d6206fd33a5fc9546b8abaad65e3f1c4023c5bf".to_string();

    let replica_version = if ic.with_mainnet_config {
        get_mainnet_nns_revision()
    } else {
        read_dependency_from_env_to_string("ENV_DEPS__IC_VERSION_FILE")?
    };

    let replica_version = ReplicaVersion::try_from(replica_version.clone())?;
    let initial_replica_version = InitialReplicaVersion {
        version: replica_version.clone(),
    };
    initial_replica_version.write_attribute(test_env);
    info!(
        logger,
        "Replica Version that is passed is: {:?}", &replica_version
    );
    let initial_replica = ic
        .initial_version
        .clone()
        .unwrap_or_else(|| NodeSoftwareVersion {
            replica_version,
            // the following are dummy values, these are not used in production
            replica_url: Url::parse("file:///opt/replica").unwrap(),
            replica_hash: dummy_hash.clone(),
            orchestrator_url: Url::parse("file:///opt/replica").unwrap(),
            orchestrator_hash: dummy_hash,
        });
    info!(logger, "Initial_replica: {:?}", initial_replica);

    // Note: NNS subnet should be selected from among the system subnets.
    // If there is no system subnet, fall back on choosing the first one.
    let mut nns_subnet_idx = None;
    // TopologyConfig is a structure provided by ic-prep. We translate from the
    // builder (InternetComputer) to TopologyConfig. While doing so, we allocate tcp
    // ports for the http handler, p2p and xnet. The corresponding sockets are
    // closed when the port-allocator is dropped—which happens before we start the
    // nodes.
    let mut ic_topology = TopologyConfig::default();
    for (subnet_idx, subnet) in ic.subnets.iter().enumerate() {
        if subnet.subnet_type == SubnetType::System && nns_subnet_idx.is_none() {
            nns_subnet_idx = Some(subnet_idx as u64);
        }
        let subnet_index = subnet_idx as u64;
        let mut nodes: BTreeMap<NodeIndex, NodeConfiguration> = BTreeMap::new();

        for node in &subnet.nodes {
            let node_index = next_node_index;
            next_node_index += 1;
            nodes.insert(node_index, node_to_config(node));
        }

        ic_topology.insert_subnet(
            subnet_index,
            SubnetConfig::new(
                subnet_index,
                nodes,
                initial_replica.replica_version.clone(),
                subnet.max_ingress_bytes_per_message,
                subnet.max_ingress_messages_per_block,
                subnet.max_block_payload_size,
                subnet.unit_delay,
                subnet.initial_notary_delay,
                subnet.dkg_interval_length,
                subnet.dkg_dealings_per_block,
                subnet.subnet_type,
                subnet.max_instructions_per_message,
                subnet.max_instructions_per_round,
                subnet.max_instructions_per_install_code,
                subnet.features,
                subnet.chain_key_config.clone().map(|c| c.into()),
                subnet.max_number_of_canisters,
                subnet.ssh_readonly_access.clone(),
                subnet.ssh_backup_access.clone(),
                subnet.running_state,
                Some(subnet.initial_height),
            ),
        );
    }

    for node in &ic.unassigned_nodes {
        let node_index = next_node_index;
        next_node_index += 1;
        ic_topology.insert_unassigned_node(node_index as NodeIndex, node_to_config(node));
    }

    for node in &ic.api_boundary_nodes {
        let node_index = next_node_index;
        next_node_index += 1;
        ic_topology.insert_api_boundary_node(node_index as NodeIndex, node_to_config(node))?;
    }

    let whitelist = ProvisionalWhitelist::All;
    let (ic_os_update_img_sha256, ic_os_update_img_url) = {
        if ic.has_malicious_behaviours() {
            warn!(
                logger,
                "Using malicious guestos update image for IC config."
            );
            (
                get_malicious_ic_os_update_img_sha256()?,
                get_malicious_ic_os_update_img_url()?,
            )
        } else if ic.with_mainnet_config {
            (
                test_env.get_mainnet_ic_os_update_img_sha256()?,
                get_mainnet_ic_os_update_img_url()?,
            )
        } else {
            (get_ic_os_update_img_sha256()?, get_ic_os_update_img_url()?)
        }
    };
    let mut ic_config = IcConfig::new(
        working_dir.path(),
        ic_topology,
        initial_replica.replica_version,
        // To maintain backwards compatibility, pass true here.
        // False is used only when nodes need to be deployed without
        // them joining any subnet initially

        /* generate_subnet_records= */
        true,
        Some(nns_subnet_idx.unwrap_or(0)),
        Some(ic_os_update_img_url),
        Some(ic_os_update_img_sha256),
        Some(whitelist),
        ic.node_operator,
        ic.node_provider,
        ic.ssh_readonly_access_to_unassigned_nodes.clone(),
    );

    ic_config.set_use_specified_ids_allocation_range(specific_ids);

    info!(test_env.logger(), "Initializing via {:?}", &ic_config);

    Ok(ic_config.initialize()?)
}

pub fn setup_and_start_vms(
    initialized_ic: &InitializedIc,
    ic: &InternetComputer,
    env: &TestEnv,
    farm: &Farm,
    group_name: &str,
) -> anyhow::Result<()> {
    let mut nodes = vec![];
    for subnet in initialized_ic.initialized_topology.values() {
        for node in subnet.initialized_nodes.values() {
            nodes.push(node.clone());
        }
    }
    for node in initialized_ic.unassigned_nodes.values() {
        nodes.push(node.clone());
    }
    for node in initialized_ic.api_boundary_nodes.values() {
        nodes.push(node.clone());
    }

    let tnet = match InfraProvider::read_attribute(env) {
        InfraProvider::K8s => TNet::read_attribute(env),
        InfraProvider::Farm => TNet::new("dummy")?,
    };

    let mut join_handles: Vec<JoinHandle<anyhow::Result<()>>> = vec![];
    let mut nodes_info = NodesInfo::new();
    for node in nodes {
        let group_name = group_name.to_string();
        let vm_name = node.node_id.to_string();
        let t_farm = farm.clone();
        let t_env = env.clone();
        let ic_name = ic.name();
        let malicious_behaviour = ic.get_malicious_behavior_of_node(node.node_id);
        let query_stats_epoch_length = ic.get_query_stats_epoch_length_of_node(node.node_id);
        let ipv4_config = ic.get_ipv4_config_of_node(node.node_id);
        let domain = ic.get_domain_of_node(node.node_id);
        nodes_info.insert(node.node_id, malicious_behaviour.clone());
        let tnet_node = match InfraProvider::read_attribute(env) {
            InfraProvider::K8s => tnet
                .nodes
                .iter()
                .find(|n| n.node_id.clone().expect("node_id missing") == vm_name.clone())
                .expect("tnet doesn't have this node")
                .clone(),
            InfraProvider::Farm => TNode::default(),
        };
        join_handles.push(thread::spawn(move || {
            create_config_disk_image(
                &ic_name,
                &node,
                malicious_behaviour,
                query_stats_epoch_length,
                ipv4_config,
                domain,
                &t_env,
                &group_name,
            )?;

            let conf_img_path = PathBuf::from(&node.node_path).join(mk_compressed_img_path());
            match InfraProvider::read_attribute(&t_env) {
                InfraProvider::K8s => {
                    let url = format!(
                        "{}/{}",
                        tnet_node.config_url.clone().expect("Missing config_url"),
                        mk_compressed_img_path()
                    );
                    info!(
                        t_env.logger(),
                        "Uploading image {} to {}",
                        conf_img_path.clone().display().to_string(),
                        url.clone()
                    );
                    block_on(upload_image(conf_img_path.as_path(), &url))
                        .expect("Failed to upload config image");
                    // wait for job pulling the disk to complete
                    block_on(wait_for_job_completion(&tnet_node.name.clone().unwrap()))
                        .expect("Waiting for job failed");
                    block_on(tnet_node.start()).expect("Starting vm failed");
                    let node_name = tnet_node.name.unwrap();
                    info!(t_farm.logger, "Starting k8s vm: {}", node_name);
                    info!(
                        t_farm.logger,
                        "VM {} console logs: {}",
                        node_name.clone(),
                        LOGS_URL.replace("{job}", &node_name)
                    );
                }
                InfraProvider::Farm => {
                    let image_spec = AttachImageSpec::new(upload_config_disk_image(
                        &group_name,
                        &node,
                        &t_farm,
                    )?);
                    t_farm.attach_disk_images(
                        &group_name,
                        &vm_name,
                        "usb-storage",
                        vec![image_spec],
                    )?;
                    t_farm.start_vm(&group_name, &vm_name)?;
                }
            }
            std::fs::remove_file(conf_img_path)?;
            Ok(())
        }));
    }
    // In the tests we may need to identify, which node/s have malicious behavior.
    // We dump this info into a file.
    env.write_json_object(NODES_INFO, &nodes_info)?;

    let mut result = Ok(());
    // Wait for all threads to finish and return an error if any of them fails.
    for jh in join_handles {
        if let Err(e) = jh.join().expect("Waiting for a thread failed") {
            warn!(farm.logger, "Starting VM failed with: {:?}", e);
            result = Err(anyhow::anyhow!(
                "Failed to set up and start a VM pool: {:?}",
                e
            ));
        }
    }
    result
}

pub fn upload_config_disk_image(
    group_name: &str,
    node: &InitializedNode,
    farm: &Farm,
) -> FarmResult<FileId> {
    let compressed_img_path = mk_compressed_img_path();
    let target_file = PathBuf::from(&node.node_path).join(compressed_img_path.clone());
    let image_id = farm.upload_file(group_name, target_file, &compressed_img_path)?;
    info!(farm.logger, "Uploaded image: {}", image_id);
    Ok(image_id)
}

/// side-effectful function that creates the config disk images in the node
/// directories.
fn create_config_disk_image(
    ic_name: &str,
    node: &InitializedNode,
    malicious_behavior: Option<MaliciousBehaviour>,
    query_stats_epoch_length: Option<u64>,
    ipv4_config: Option<IPv4Config>,
    domain_name: Option<String>,
    test_env: &TestEnv,
    group_name: &str,
) -> anyhow::Result<()> {
    // Build GuestOS config object
    let mut config = GenerateTestnetConfigArgs {
        ipv6_config_type: Some(Ipv6ConfigType::RouterAdvertisement),
        deterministic_prefix: None,
        deterministic_prefix_length: None,
        deterministic_gateway: None,
        fixed_address: None,
        fixed_gateway: None,
        ipv4_address: None,
        ipv4_gateway: None,
        ipv4_prefix_length: None,
        domain_name: None,
        node_reward_type: None,
        mgmt_mac: None,
        deployment_environment: Some(DeploymentEnvironment::Testnet),
        elasticsearch_hosts: None,
        elasticsearch_tags: Some(format!("system_test {}", group_name)),
        use_nns_public_key: Some(true),
        nns_urls: None,
        use_node_operator_private_key: Some(true),
        use_ssh_authorized_keys: Some(true),
        inject_ic_crypto: Some(false),
        inject_ic_state: Some(false),
        inject_ic_registry_local_store: Some(false),
        backup_retention_time_seconds: None,
        backup_purging_interval_seconds: None,
        malicious_behavior: None,
        query_stats_epoch_length: None,
        bitcoind_addr: None,
        jaeger_addr: None,
        socks_proxy: None,
        hostname: None,
        generate_ic_boundary_tls_cert: None,
    };

    // We've seen k8s nodes fail to pick up RA correctly, so we specify their
    // addresses directly. Ideally, all nodes should do this, to match mainnet.
    if InfraProvider::read_attribute(test_env) == InfraProvider::K8s {
        config.ipv6_config_type = Some(Ipv6ConfigType::Fixed);
        config.fixed_address = Some(format!("{}/64", node.node_config.public_api.ip()));
        config.fixed_gateway = Some("fe80::ecee:eeff:feee:eeee".to_string());
    }

    // If we have a root subnet, specify the correct NNS url.
    if let Some(node) = test_env
        .topology_snapshot_by_name(ic_name)
        .root_subnet()
        .nodes()
        .next()
    {
        config.nns_urls = Some(vec![format!("http://[{}]:8080", node.get_ip_addr())]);
    }

    if let Some(ref malicious_behavior) = malicious_behavior {
        info!(
            test_env.logger(),
            "Node with id={} has malicious behavior={:?}", node.node_id, malicious_behavior
        );
        config.malicious_behavior = Some(serde_json::to_string(&malicious_behavior)?);
    }

    if let Some(query_stats_epoch_length) = query_stats_epoch_length {
        info!(
            test_env.logger(),
            "Node with id={} has query_stats_epoch_length={:?}",
            node.node_id,
            query_stats_epoch_length
        );
        config.query_stats_epoch_length = Some(query_stats_epoch_length);
    }

    if let Some(ref ipv4_config) = ipv4_config {
        info!(
            test_env.logger(),
            "Node with id={} is IPv4-enabled: {:?}", node.node_id, ipv4_config
        );
        config.ipv4_address = Some(ipv4_config.ip_addr().to_string());
        config.ipv4_gateway = Some(ipv4_config.gateway_ip_addr().to_string());
        config.ipv4_prefix_length = Some(ipv4_config.prefix_length().try_into().unwrap());
    }

    // if the node has a domain name, generate a certificate to be used
    // when the node is an API boundary node.
    if let Some(domain_name) = &node.node_config.domain {
        config.generate_ic_boundary_tls_cert = Some(domain_name.to_string());
    }

    if let Some(ref domain_name) = domain_name {
        info!(
            test_env.logger(),
            "Node with id={} has domain_name {}", node.node_id, domain_name,
        );
        config.domain_name = Some(domain_name.to_string());
    }

    let elasticsearch_hosts: Vec<String> = get_elasticsearch_hosts()?;
    info!(
        test_env.logger(),
        "ElasticSearch hosts are {:?}", elasticsearch_hosts
    );
    if !elasticsearch_hosts.is_empty() {
        config.elasticsearch_hosts = Some(elasticsearch_hosts.join(" "));
    }

    // The bitcoin_addr specifies the local bitcoin node that the bitcoin adapter should connect to in the system test environment.
    if let Ok(bitcoin_addr) = test_env.read_json_object::<String, _>(BITCOIND_ADDR_PATH) {
        config.bitcoind_addr = Some(bitcoin_addr);
    }

    // The jaeger_addr specifies the local Jaeger node that the nodes should connect to in the system test environment.
    if let Ok(jaeger_addr) = test_env.read_json_object::<String, _>(JAEGER_ADDR_PATH) {
        config.jaeger_addr = Some(jaeger_addr);
    }

    // The socks_proxy configuration indicates that a socks proxy is available to the system test environment.
    if let Ok(socks_proxy) = test_env.read_json_object::<String, _>(SOCKS_PROXY_PATH) {
        config.socks_proxy = Some(socks_proxy);
    }

    config.hostname = Some(node.node_id.to_string());

    // populate guestos_config_json_path with serialized guestos config object
    let guestos_config_json_path = tempdir().unwrap().as_ref().join("guestos_config.json");
    generate_testnet_config(config, guestos_config_json_path.clone())?;

    let img_path = PathBuf::from(&node.node_path).join(CONF_IMG_FNAME);
    let local_store_path = test_env
        .prep_dir(ic_name)
        .expect("No no-name IC")
        .registry_local_store_path();

    let mut bootstrap_options = BootstrapOptions {
        guestos_config: Some(guestos_config_json_path),
        ic_registry_local_store: Some(local_store_path),
        ic_state: Some(node.state_path()),
        ic_crypto: Some(node.crypto_path()),
        malicious_behavior,
        query_stats_epoch_length,
        domain: domain_name,
        elasticsearch_hosts,

        // The bitcoind address specifies the local bitcoin node that the bitcoin adapter should
        // connect to in the system test environment.
        bitcoind_addr: test_env
            .read_json_object::<String, _>(BITCOIND_ADDR_PATH)
            .ok(),

        // The jaeger address specifies the local Jaeger node that the nodes should connect to in
        // the system test environment.
        jaeger_addr: test_env
            .read_json_object::<String, _>(JAEGER_ADDR_PATH)
            .ok(),

        // The socks proxy configuration indicates that a socks proxy is available to the system
        // test environment.
        socks_proxy: test_env
            .read_json_object::<String, _>(SOCKS_PROXY_PATH)
            .ok(),
        ..Default::default()
    };

    let ssh_authorized_pub_keys_dir = test_env.get_path(SSH_AUTHORIZED_PUB_KEYS_DIR);
    if ssh_authorized_pub_keys_dir.exists() {
        bootstrap_options.accounts_ssh_authorized_keys = Some(ssh_authorized_pub_keys_dir);
    }

    // TODO(NODE-1518): remove passing old config (only exists to pass *downgrade* CI tests)
    if InfraProvider::read_attribute(test_env) == InfraProvider::K8s {
        bootstrap_options.ipv6_address = Some(format!("{}/64", node.node_config.public_api.ip()));
        bootstrap_options.ipv6_gateway = Some("fe80::ecee:eeff:feee:eeee".to_string());
    }

    if let Some(node) = test_env
        .topology_snapshot_by_name(ic_name)
        .root_subnet()
        .nodes()
        .next()
    {
        bootstrap_options
            .nns_urls
            .push(format!("http://[{}]:8080", node.get_ip_addr()));
    }

    if let Some(ipv4_config) = ipv4_config {
        bootstrap_options.ipv4_address = Some(format!(
            "{}/{:?}",
            ipv4_config.ip_addr(),
            ipv4_config.prefix_length()
        ));
        bootstrap_options.ipv4_gateway = Some(ipv4_config.gateway_ip_addr().to_string());
    }

<<<<<<< HEAD
    build_bootstrap_config_image(&img_path, &bootstrap_options)
=======
    bootstrap_options
        .build_bootstrap_config_image(&img_path)
>>>>>>> ccb64da8
        .context("Could not create bootstrap config image")?;

    let mut img_file = File::open(img_path)?;
    let compressed_img_path = PathBuf::from(&node.node_path).join(mk_compressed_img_path());
    let compressed_img_file = File::create(compressed_img_path.clone())?;
    let mut encoder = Encoder::new(compressed_img_file, 0)?;
    let _ = io::copy(&mut img_file, &mut encoder)?;
    let mut write_stream = encoder.finish()?;
    write_stream.flush()?;
    let mut cmd = Command::new("sha256sum");
    cmd.arg(compressed_img_path);
    let output = cmd.output()?;
    std::io::stdout().write_all(&output.stdout)?;
    std::io::stderr().write_all(&output.stderr)?;
    if !output.status.success() {
        bail!("Could not create sha256 of image");
    }
    Ok(())
}

fn node_to_config(node: &Node) -> NodeConfiguration {
    let ipv6_addr = IpAddr::V6(node.ipv6.expect("Missing ip_addr"));
    let public_api = SocketAddr::new(ipv6_addr, AddrType::PublicApi.into());
    let xnet_api = SocketAddr::new(ipv6_addr, AddrType::Xnet.into());
    NodeConfiguration {
        xnet_api,
        public_api,
        // this value will be overridden by IcConfig::with_node_operator()
        node_operator_principal_id: None,
        secret_key_store: node.secret_key_store.clone(),
        domain: node.domain.clone(),
        node_reward_type: None,
    }
}

// Setup nested VMs. NOTE: This is different from `setup_and_start_vms` in that
// we need to configure and push a SetupOS image for each node.
pub fn setup_nested_vms(
    nodes: &[NestedNode],
    env: &TestEnv,
    farm: &Farm,
    group_name: &str,
    nns_url: &Url,
    nns_public_key: &str,
) -> anyhow::Result<()> {
    let mut result = Ok(());

    thread::scope(|s| {
        let mut join_handles: Vec<ScopedJoinHandle<anyhow::Result<()>>> = vec![];
        for node in nodes {
            join_handles.push(s.spawn(|| {
                let vm_name = &node.name;
                let url = Url::parse(&std::env::var("ENV_DEPS__SETUPOS_DISK_IMG_URL")?)?;
                let hash = std::env::var("ENV_DEPS__SETUPOS_DISK_IMG_HASH")?;
                let setupos_image_spec = AttachImageSpec::via_url(url, hash);

                let config_image =
                    create_setupos_config_image(env, group_name, vm_name, nns_url, nns_public_key)?;
                let config_image_spec = AttachImageSpec::new(farm.upload_file(
                    group_name,
                    config_image,
                    NESTED_CONFIG_IMAGE_PATH,
                )?);

                farm.attach_disk_images(
                    group_name,
                    vm_name,
                    "usb-storage",
                    vec![setupos_image_spec, config_image_spec],
                )
                .map_err(|e| e.into())
            }));
        }

        // Wait for all threads to finish and return an error if any of them fails.
        for jh in join_handles {
            if let Err(e) = jh.join().expect("Waiting for a thread failed") {
                warn!(farm.logger, "Setting up VM failed with: {:?}", e);
                result = Err(anyhow::anyhow!("Failed to set up a VM pool"));
            }
        }
    });

    result
}

pub fn start_nested_vms(env: &TestEnv, farm: &Farm, group_name: &str) -> anyhow::Result<()> {
    for node in env.get_all_nested_vms()? {
        farm.start_vm(group_name, &node.vm_name())?;
    }

    Ok(())
}

fn create_setupos_config_image(
    env: &TestEnv,
    group_name: &str,
    name: &str,
    nns_url: &Url,
    nns_public_key: &str,
) -> anyhow::Result<PathBuf> {
    let tmp_dir = env.get_path("setupos");
    fs::create_dir_all(&tmp_dir)?;

    let build_setupos_config_image = get_dependency_path_from_env("ENV_DEPS__SETUPOS_BUILD_CONFIG");
    let create_setupos_config = get_dependency_path_from_env("ENV_DEPS__SETUPOS_CREATE_CONFIG");

    let nested_vm = env.get_nested_vm(name)?;

    let mac = nested_vm.get_vm()?.mac6;
    let cpu = "kvm";

    let ssh_authorized_pub_keys_dir = env.get_path(SSH_AUTHORIZED_PUB_KEYS_DIR);

    // TODO: We transform the IPv6 to get this information, but it could be
    // passed natively.
    let old_ip = nested_vm.get_vm()?.ipv6;
    let segments = old_ip.segments();
    let prefix = format!(
        "{:04x}:{:04x}:{:04x}:{:04x}",
        segments[0], segments[1], segments[2], segments[3]
    );
    let gateway = format!(
        "{:04x}:{:04x}:{:04x}:{:04x}::1",
        segments[0], segments[1], segments[2], segments[3]
    );

    // Prep config dir
    let config_dir = tmp_dir.join("config");
    std::fs::create_dir_all(config_dir.join("ssh_authorized_keys"))?;

    // Prep data dir
    let data_dir = tmp_dir.join("data");
    std::fs::create_dir(&data_dir)?;

    // Prep config contents
    let mut cmd = Command::new(create_setupos_config);
    cmd.arg("--config-dir")
        .arg(&config_dir)
        .arg("--data-dir")
        .arg(&data_dir)
        .arg("--deployment-environment")
        .arg("testnet")
        .arg("--mgmt-mac")
        .arg(&mac)
        .arg("--ipv6-prefix")
        .arg(&prefix)
        .arg("--ipv6-gateway")
        .arg(&gateway)
        .arg("--memory-gb")
        .arg((HOSTOS_MEMORY_KIB_PER_VM / 2 / 1024 / 1024).to_string())
        .arg("--cpu")
        .arg(cpu)
        .arg("--nr-of-vcpus")
        .arg((HOSTOS_VCPUS_PER_VM / 2).to_string())
        .arg("--nns-url")
        .arg(nns_url.to_string())
        .arg("--nns-public-key")
        .arg(nns_public_key)
        .arg("--node-reward-type")
        .arg("type3.1")
        .arg("--admin-keys")
        .arg(ssh_authorized_pub_keys_dir.join("admin"))
        .arg("--elasticsearch-tags")
        .arg(format!("system_test {}", group_name));

    let elasticsearch_hosts: Vec<String> = get_elasticsearch_hosts()?;
    if !elasticsearch_hosts.is_empty() {
        cmd.arg("--elasticsearch-hosts")
            .arg(elasticsearch_hosts.join(" "));
    }

    if let Ok(node_key) = std::env::var("NODE_OPERATOR_PRIV_KEY_PATH") {
        if !node_key.trim().is_empty() {
            cmd.arg("--node-operator-private-key").arg(node_key);
        }
    }

    if !cmd.status()?.success() {
        bail!("Could not create SetupOS config");
    }

    // Pack dirs into config image
    let config_image = nested_vm.get_setupos_config_image_path()?;
    let path_key = "PATH";
    let new_path = format!("{}:{}", "/usr/sbin", std::env::var(path_key)?);
    let status = Command::new(build_setupos_config_image)
        .arg(config_dir)
        .arg(data_dir)
        .arg(&config_image)
        .env(path_key, &new_path)
        .status()?;

    if !status.success() {
        bail!("Could not inject configs into image");
    }

    Ok(config_image)
}<|MERGE_RESOLUTION|>--- conflicted
+++ resolved
@@ -25,10 +25,6 @@
     k8s::job::wait_for_job_completion,
 };
 use anyhow::{bail, Context, Result};
-<<<<<<< HEAD
-use bootstrap_config::{build_bootstrap_config_image, BootstrapOptions};
-=======
->>>>>>> ccb64da8
 use config::generate_testnet_config::{
     generate_testnet_config, GenerateTestnetConfigArgs, Ipv6ConfigType,
 };
@@ -578,12 +574,8 @@
         bootstrap_options.ipv4_gateway = Some(ipv4_config.gateway_ip_addr().to_string());
     }
 
-<<<<<<< HEAD
-    build_bootstrap_config_image(&img_path, &bootstrap_options)
-=======
     bootstrap_options
         .build_bootstrap_config_image(&img_path)
->>>>>>> ccb64da8
         .context("Could not create bootstrap config image")?;
 
     let mut img_file = File::open(img_path)?;
