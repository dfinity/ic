use crate::driver::ic_gateway_vm::HasIcGatewayVm;
use crate::driver::ic_gateway_vm::IC_GATEWAY_VM_NAME;
use crate::driver::test_env_api::get_guestos_initial_launch_measurements;
use crate::k8s::config::LOGS_URL;
use crate::k8s::images::*;
use crate::k8s::tnet::{TNet, TNode};
use crate::util::block_on;
use crate::{
    driver::{
        config::NODES_INFO,
        driver_setup::SSH_AUTHORIZED_PUB_KEYS_DIR,
        farm::{AttachImageSpec, Farm, FarmResult, FileId},
        ic::{InternetComputer, Node},
        nested::{HasNestedVms, NESTED_CONFIG_IMAGE_PATH, UnassignedRecordConfig},
        node_software_version::NodeSoftwareVersion,
        port_allocator::AddrType,
        resource::AllocatedVm,
        test_env::{HasIcPrepDir, TestEnv, TestEnvAttribute},
        test_env_api::{
            HasTopologySnapshot, HasVmName, IcNodeContainer, NodesInfo,
            get_build_setupos_config_image_tool, get_guestos_img_version,
            get_guestos_initial_update_img_sha256, get_guestos_initial_update_img_url,
            get_setupos_img_sha256, get_setupos_img_url, get_setupos_img_version,
            try_get_guestos_img_version,
        },
        test_setup::InfraProvider,
    },
    k8s::job::wait_for_job_completion,
};
use anyhow::{Context, Result, bail};
use config::hostos::guestos_bootstrap_image::BootstrapOptions;
use config::setupos::{
    config_ini::ConfigIniSettings,
    deployment_json::{self, DeploymentSettings},
};
use config_types::{
    CONFIG_VERSION, DeploymentEnvironment, FixedIpv6Config, GuestOSConfig, GuestOSDevSettings,
    GuestOSSettings, GuestOSUpgradeConfig, GuestVMType, ICOSDevSettings, ICOSSettings, Ipv4Config,
    Ipv6Config, Logging, NetworkSettings, RecoveryConfig,
};
use ic_base_types::NodeId;
use ic_prep_lib::{
    internet_computer::{IcConfig, InitializedIc, TopologyConfig},
    node::{InitializedNode, NodeConfiguration, NodeIndex},
    subnet_configuration::SubnetConfig,
};
use ic_registry_canister_api::IPv4Config;
use ic_registry_provisional_whitelist::ProvisionalWhitelist;
use ic_registry_subnet_type::SubnetType;
use ic_types::malicious_behavior::MaliciousBehavior;
use slog::{Logger, info, warn};
use std::{
    collections::BTreeMap,
    convert::Into,
    fs,
    fs::File,
    io,
    io::Write,
    net::{IpAddr, SocketAddr},
    path::{Path, PathBuf},
    process::Command,
    thread::{self, JoinHandle},
};
use url::Url;
use zstd::stream::write::Encoder;

pub type UnassignedNodes = BTreeMap<NodeIndex, NodeConfiguration>;
pub type NodeVms = BTreeMap<NodeId, AllocatedVm>;

const CONF_IMG_FNAME: &str = "config_disk.img";
const BITCOIND_ADDR_PATH: &str = "bitcoind_addr";
const DOGECOIND_ADDR_PATH: &str = "dogecoind_addr";
const JAEGER_ADDR_PATH: &str = "jaeger_addr";
const SOCKS_PROXY_PATH: &str = "socks_proxy";

fn mk_compressed_img_path() -> std::string::String {
    format!("{CONF_IMG_FNAME}.zst")
}

pub fn init_ic(
    ic: &InternetComputer,
    test_env: &TestEnv,
    logger: &Logger,
    specific_ids: bool,
) -> Result<InitializedIc> {
    let mut next_node_index = 0u64;
    let ic_name = ic.name();
    let working_dir = test_env.create_prep_dir(&ic_name)?;

    if let Some(bitcoind_addr) = &ic.bitcoind_addr {
        test_env.write_json_object(BITCOIND_ADDR_PATH, &bitcoind_addr)?;
    }

    if let Some(dogecoind_addr) = &ic.dogecoind_addr {
        test_env.write_json_object(DOGECOIND_ADDR_PATH, &dogecoind_addr)?;
    }

    if let Some(jaeger_addr) = &ic.jaeger_addr {
        test_env.write_json_object(JAEGER_ADDR_PATH, &jaeger_addr)?;
    }

    if let Some(socks_proxy) = &ic.socks_proxy {
        test_env.write_json_object(SOCKS_PROXY_PATH, &socks_proxy)?;
    }

    // In production, this dummy hash is not actually checked and exists
    // only as a placeholder: Updating individual binaries (replica/orchestrator)
    // is not supported anymore.
    let dummy_hash = "60958ccac3e5dfa6ae74aa4f8d6206fd33a5fc9546b8abaad65e3f1c4023c5bf".to_string();

    let replica_version = get_guestos_img_version();
    info!(
        logger,
        "Replica Version that is passed is: {:?}", &replica_version
    );
    let initial_replica = ic
        .initial_version
        .clone()
        .unwrap_or_else(|| NodeSoftwareVersion {
            replica_version,
            // the following are dummy values, these are not used in production
            replica_url: Url::parse("file:///opt/replica").unwrap(),
            replica_hash: dummy_hash.clone(),
            orchestrator_url: Url::parse("file:///opt/replica").unwrap(),
            orchestrator_hash: dummy_hash,
        });
    info!(logger, "Initial_replica: {:?}", initial_replica);

    // Note: NNS subnet should be selected from among the system subnets.
    // If there is no system subnet, fall back on choosing the first one.
    let mut nns_subnet_idx = None;
    // TopologyConfig is a structure provided by ic-prep. We translate from the
    // builder (InternetComputer) to TopologyConfig. While doing so, we allocate tcp
    // ports for the http handler, p2p and xnet. The corresponding sockets are
    // closed when the port-allocator is dropped—which happens before we start the
    // nodes.
    let mut ic_topology = TopologyConfig::default();
    for (subnet_idx, subnet) in ic.subnets.iter().enumerate() {
        if subnet.subnet_type == SubnetType::System && nns_subnet_idx.is_none() {
            nns_subnet_idx = Some(subnet_idx as u64);
        }
        let subnet_index = subnet_idx as u64;
        let mut nodes: BTreeMap<NodeIndex, NodeConfiguration> = BTreeMap::new();

        for node in &subnet.nodes {
            let node_index = next_node_index;
            next_node_index += 1;
            nodes.insert(node_index, node_to_config(node));
        }

        ic_topology.insert_subnet(
            subnet_index,
            SubnetConfig::new(
                subnet_index,
                nodes,
                initial_replica.replica_version.clone(),
                subnet.max_ingress_bytes_per_message,
                subnet.max_ingress_messages_per_block,
                subnet.max_block_payload_size,
                subnet.unit_delay,
                subnet.initial_notary_delay,
                subnet.dkg_interval_length,
                subnet.dkg_dealings_per_block,
                subnet.subnet_type,
                subnet.max_instructions_per_message,
                subnet.max_instructions_per_round,
                subnet.max_instructions_per_install_code,
                subnet.features,
                subnet.chain_key_config.clone().map(|c| c.into()),
                subnet.max_number_of_canisters,
                subnet.ssh_readonly_access.clone(),
                subnet.ssh_backup_access.clone(),
                subnet.running_state,
                Some(subnet.initial_height),
            ),
        );
    }

    for node in &ic.unassigned_nodes {
        let node_index = next_node_index;
        next_node_index += 1;
        ic_topology.insert_unassigned_node(node_index as NodeIndex, node_to_config(node));
    }

    for node in &ic.api_boundary_nodes {
        let node_index = next_node_index;
        next_node_index += 1;
        ic_topology.insert_api_boundary_node(node_index as NodeIndex, node_to_config(node))?;
    }

    let whitelist = ProvisionalWhitelist::All;
    let (ic_os_update_img_sha256, ic_os_update_img_url, ic_os_launch_measurements) = (
        get_guestos_initial_update_img_sha256(),
        get_guestos_initial_update_img_url(),
        get_guestos_initial_launch_measurements(),
    );
    let mut ic_config = IcConfig::new(
        working_dir.path(),
        ic_topology,
        initial_replica.replica_version,
        // To maintain backwards compatibility, pass true here.
        // False is used only when nodes need to be deployed without
        // them joining any subnet initially

        /* generate_subnet_records= */
        true,
        Some(nns_subnet_idx.unwrap_or(0)),
        Some(ic_os_update_img_url),
        Some(ic_os_update_img_sha256),
        ic_os_launch_measurements,
        Some(whitelist),
        ic.node_operator,
        ic.node_provider,
        ic.ssh_readonly_access_to_unassigned_nodes.clone(),
    );

    ic_config.set_use_specified_ids_allocation_range(specific_ids);

    if let Some(UnassignedRecordConfig::Skip) = ic.unassigned_record_config {
        ic_config.skip_unassigned_record();
    }

    info!(test_env.logger(), "Initializing via {:?}", &ic_config);

    Ok(ic_config.initialize()?)
}

pub fn setup_and_start_vms(
    initialized_ic: &InitializedIc,
    ic: &InternetComputer,
    env: &TestEnv,
    farm: &Farm,
    group_name: &str,
) -> anyhow::Result<()> {
    let mut nodes = vec![];
    for subnet in initialized_ic.initialized_topology.values() {
        for node in subnet.initialized_nodes.values() {
            nodes.push(node.clone());
        }
    }
    for node in initialized_ic.unassigned_nodes.values() {
        nodes.push(node.clone());
    }
    for node in initialized_ic.api_boundary_nodes.values() {
        nodes.push(node.clone());
    }

    let tnet = match InfraProvider::read_attribute(env) {
        InfraProvider::K8s => TNet::read_attribute(env),
        InfraProvider::Farm => TNet::new("dummy")?,
    };

    let mut join_handles: Vec<JoinHandle<anyhow::Result<()>>> = vec![];
    let mut nodes_info = NodesInfo::new();
    for node in nodes {
        let group_name = group_name.to_string();
        let vm_name = node.node_id.to_string();
        let t_farm = farm.clone();
        let t_env = env.clone();
        let ic_name = ic.name();
        let malicious_behavior = ic.get_malicious_behavior_of_node(node.node_id);
        let query_stats_epoch_length = ic.get_query_stats_epoch_length_of_node(node.node_id);
        let ipv4_config = ic.get_ipv4_config_of_node(node.node_id);
        let domain = ic.get_domain_of_node(node.node_id);
        let recovery_hash: Option<String> = ic.get_recovery_hash_of_node(node.node_id);
        nodes_info.insert(node.node_id, malicious_behavior.clone());
        let tnet_node = match InfraProvider::read_attribute(env) {
            InfraProvider::K8s => tnet
                .nodes
                .iter()
                .find(|n| n.node_id.clone().expect("node_id missing") == vm_name.clone())
                .expect("tnet doesn't have this node")
                .clone(),
            InfraProvider::Farm => TNode::default(),
        };
        join_handles.push(thread::spawn(move || {
            create_config_disk_image(
                &ic_name,
                &node,
                malicious_behavior,
                query_stats_epoch_length,
                ipv4_config,
                domain,
                recovery_hash,
                &t_env,
            )?;

            let conf_img_path = PathBuf::from(&node.node_path).join(mk_compressed_img_path());
            match InfraProvider::read_attribute(&t_env) {
                InfraProvider::K8s => {
                    let url = format!(
                        "{}/{}",
                        tnet_node.config_url.clone().expect("Missing config_url"),
                        mk_compressed_img_path()
                    );
                    info!(
                        t_env.logger(),
                        "Uploading image {} to {}",
                        conf_img_path.clone().display().to_string(),
                        url.clone()
                    );
                    block_on(upload_image(conf_img_path.as_path(), &url))
                        .expect("Failed to upload config image");
                    // wait for job pulling the disk to complete
                    block_on(wait_for_job_completion(&tnet_node.name.clone().unwrap()))
                        .expect("Waiting for job failed");
                    block_on(tnet_node.start()).expect("Starting vm failed");
                    let node_name = tnet_node.name.unwrap();
                    info!(t_farm.logger, "Starting k8s vm: {}", node_name);
                    info!(
                        t_farm.logger,
                        "VM {} console logs: {}",
                        node_name.clone(),
                        LOGS_URL.replace("{job}", &node_name)
                    );
                }
                InfraProvider::Farm => {
                    let image_spec = AttachImageSpec::new(upload_config_disk_image(
                        &group_name,
                        &node,
                        &t_farm,
                    )?);
                    t_farm.attach_disk_images(
                        &group_name,
                        &vm_name,
                        "usb-storage",
                        vec![image_spec],
                    )?;
                    t_farm.start_vm(&group_name, &vm_name)?;
                }
            }
            std::fs::remove_file(conf_img_path)?;
            Ok(())
        }));
    }
    // In the tests we may need to identify, which node/s have malicious behavior.
    // We dump this info into a file.
    env.write_json_object(NODES_INFO, &nodes_info)?;

    let mut result = Ok(());
    // Wait for all threads to finish and return an error if any of them fails.
    for jh in join_handles {
        if let Err(e) = jh.join().expect("Waiting for a thread failed") {
            warn!(farm.logger, "Starting VM failed with: {:?}", e);
            result = Err(anyhow::anyhow!(
                "Failed to set up and start a VM pool: {:?}",
                e
            ));
        }
    }
    result
}

// Setup and start nested VMs. NOTE: This is different from
// `setup_and_start_vms` in that we need to configure and push SetupOS config
// for each node.
pub fn setup_and_start_nested_vms(
    env: &TestEnv,
    farm: &Farm,
    group_name: &str,
) -> anyhow::Result<()> {
    // Check that versions are in line, or configured properly
    validate_version_config(env);

    let logger = env.logger();
    info!(logger, "Setting up nested VM(s) ...");

    let ic_gateway_url = env
        .get_deployed_ic_gateway(IC_GATEWAY_VM_NAME)
        .map(|v| v.get_public_url())
        .unwrap_or_else(|_| {
            info!(logger, "No gateway found, using dummy URL");
            url::Url::parse("http://localhost:8080").unwrap()
        });
    let nns_public_key_override = env.prep_dir("").map(|v| v.root_public_key_path());

    let setupos_url = get_setupos_img_url();
    let setupos_hash = get_setupos_img_sha256();
    let setupos_image_spec = AttachImageSpec::via_url(setupos_url, setupos_hash);

    let mut join_handles: Vec<JoinHandle<anyhow::Result<()>>> = vec![];
    for node in env.get_all_nested_vms()? {
        let t_env = env.clone();
        let t_farm = farm.clone();
        let t_group_name = group_name.to_string();
        let t_ic_gateway_url = ic_gateway_url.clone();
        let t_nns_public_key_override = nns_public_key_override.clone();
        let t_setupos_image_spec = setupos_image_spec.clone();
        join_handles.push(thread::spawn(move || {
            let vm_name = node.vm_name();

            let config_image = create_setupos_config_image(
                &t_env,
                &vm_name,
                &t_ic_gateway_url,
                t_nns_public_key_override.as_deref(),
            )?;
            let config_image_spec = AttachImageSpec::new(t_farm.upload_file(
                &t_group_name,
                config_image,
                NESTED_CONFIG_IMAGE_PATH,
            )?);

            t_farm.attach_disk_images(
                &t_group_name,
                &vm_name,
                "usb-storage",
                vec![t_setupos_image_spec, config_image_spec],
            )?;
            t_farm.start_vm(&t_group_name, &vm_name)?;

            Ok(())
        }));
    }

    // Wait for all threads to finish and return an error if any of them fails.
    info!(
        farm.logger,
        "Waiting for {} VM setup threads to complete",
        join_handles.len()
    );

    let mut result = Ok(());
    for jh in join_handles {
        if let Err(e) = jh.join().expect("Waiting for a thread failed") {
            warn!(farm.logger, "Setting up VM failed with: {:?}", e);
            result = Err(anyhow::anyhow!("Failed to set up a VM pool"));
        }
    }

    info!(logger, "Nested VM(s) setup complete!");

    result
}

fn validate_version_config(env: &TestEnv) {
    // When a GuestOS image is also in use...
    if let Ok(guestos_version) = try_get_guestos_img_version() {
        // ...and the versions do not match...
        if guestos_version != get_setupos_img_version() {
            // ...panic, unless an appropriate UnassignedRecordConfig is set.
            if let Ok(config) = UnassignedRecordConfig::try_read_attribute(env) {
                info!(
                    env.logger(),
                    "Version mismatch allowed by UnassignedRecordConfig: '{config:?}'"
                );
            } else {
                panic!(
                    "Initial GuestOS and SetupOS versions do not match! \
                    If this is intended, set `without_unassigned_config` (avoid) \
                    or `with_unassigned_config` (ignore) on your IC."
                );
            }
        }
    }
}

pub fn upload_config_disk_image(
    group_name: &str,
    node: &InitializedNode,
    farm: &Farm,
) -> FarmResult<FileId> {
    let compressed_img_path = mk_compressed_img_path();
    let target_file = PathBuf::from(&node.node_path).join(compressed_img_path.clone());
    let image_id = farm.upload_file(group_name, target_file, &compressed_img_path)?;
    info!(farm.logger, "Uploaded image: {}", image_id);
    Ok(image_id)
}

/// side-effectful function that creates the config disk images in the node
/// directories.
fn create_config_disk_image(
    ic_name: &str,
    node: &InitializedNode,
    malicious_behavior: Option<MaliciousBehavior>,
    query_stats_epoch_length: Option<u64>,
    ipv4_config: Option<IPv4Config>,
    domain_name: Option<String>,
    recovery_hash: Option<String>,
    test_env: &TestEnv,
) -> anyhow::Result<()> {
    let mut bootstrap_options = BootstrapOptions {
        ic_registry_local_store: Some(
            test_env
                .prep_dir(ic_name)
                .expect("No no-name IC")
                .registry_local_store_path(),
        ),
        ic_state: Some(node.state_path()),
        ic_crypto: Some(node.crypto_path()),
        ..Default::default()
    };

    let guestos_config = create_guestos_config_for_node(
        node,
        malicious_behavior,
        query_stats_epoch_length,
        ipv4_config,
        domain_name,
        recovery_hash,
        test_env,
        ic_name,
    )?;

    bootstrap_options.guestos_config = Some(guestos_config);

    let ssh_authorized_pub_keys_dir = test_env.get_path(SSH_AUTHORIZED_PUB_KEYS_DIR);
    if ssh_authorized_pub_keys_dir.exists() {
        bootstrap_options.accounts_ssh_authorized_keys = Some(ssh_authorized_pub_keys_dir);
    }

    let img_path = PathBuf::from(&node.node_path).join(CONF_IMG_FNAME);

    bootstrap_options
        .build_bootstrap_config_image(&img_path)
        .context("Could not create bootstrap config image")?;

    let mut img_file = File::open(img_path)?;
    let compressed_img_path = PathBuf::from(&node.node_path).join(mk_compressed_img_path());
    let compressed_img_file = File::create(compressed_img_path.clone())?;
    let mut encoder = Encoder::new(compressed_img_file, 0)?;
    let _ = io::copy(&mut img_file, &mut encoder)?;
    let mut write_stream = encoder.finish()?;
    write_stream.flush()?;
    let mut cmd = Command::new("sha256sum");
    cmd.arg(compressed_img_path);
    let output = cmd.output()?;
    std::io::stdout().write_all(&output.stdout)?;
    std::io::stderr().write_all(&output.stderr)?;
    if !output.status.success() {
        bail!("Could not create sha256 of image");
    }
    Ok(())
}

/// Creates a GuestOSConfig for a node based on the provided parameters.
fn create_guestos_config_for_node(
    node: &InitializedNode,
    malicious_behavior: Option<MaliciousBehavior>,
    query_stats_epoch_length: Option<u64>,
    ipv4_config: Option<IPv4Config>,
    domain_name: Option<String>,
    recovery_hash: Option<String>,
    test_env: &TestEnv,
    ic_name: &str,
) -> anyhow::Result<GuestOSConfig> {
    // Build NetworkSettings
    let ipv6_config = if InfraProvider::read_attribute(test_env) == InfraProvider::K8s {
        let address = format!("{}/64", node.node_config.public_api.ip());
        let gateway = "fe80::ecee:eeff:feee:eeee".parse::<std::net::Ipv6Addr>()?;
        Ipv6Config::Fixed(FixedIpv6Config { address, gateway })
    } else {
        Ipv6Config::RouterAdvertisement
    };

    let ipv4_config = match ipv4_config {
        Some(config) => Some(Ipv4Config {
            address: config.ip_addr().parse::<std::net::Ipv4Addr>()?,
            gateway: config.gateway_ip_addr().parse::<std::net::Ipv4Addr>()?,
            prefix_length: config.prefix_length().try_into().unwrap(),
        }),
        None => None,
    };

    let network_settings = NetworkSettings {
        ipv6_config,
        ipv4_config,
        domain_name,
    };

    // Build ICOS settings
    let mgmt_mac = "00:00:00:00:00:00".parse()?;
    let deployment_environment = DeploymentEnvironment::Testnet;

    let nns_urls = if let Some(node) = test_env
        .topology_snapshot_by_name(ic_name)
        .root_subnet()
        .nodes()
        .next()
    {
        let nns_url = format!("http://[{}]:8080", node.get_ip_addr());
        vec![Url::parse(&nns_url)?]
    } else {
        vec![Url::parse("https://cloudflare.com/cdn-cgi/trace")?]
    };

    let icos_settings = ICOSSettings {
        node_reward_type: None,
        mgmt_mac,
        deployment_environment,
        logging: Logging {},
        use_nns_public_key: false,
        nns_urls,
        use_node_operator_private_key: true,
        enable_trusted_execution_environment: false,
        use_ssh_authorized_keys: true,
        icos_dev_settings: ICOSDevSettings::default(),
    };

    // Build GuestOSDevSettings
    let guestos_dev_settings = GuestOSDevSettings {
        backup_spool: None,
        malicious_behavior,
        query_stats_epoch_length,
        bitcoind_addr: test_env
            .read_json_object::<String, _>(BITCOIND_ADDR_PATH)
            .ok(),
        dogecoind_addr: test_env
            .read_json_object::<String, _>(DOGECOIND_ADDR_PATH)
            .ok(),
        jaeger_addr: test_env
            .read_json_object::<String, _>(JAEGER_ADDR_PATH)
            .ok(),
        socks_proxy: test_env
            .read_json_object::<String, _>(SOCKS_PROXY_PATH)
            .ok(),
        hostname: Some(node.node_id.to_string()),
        generate_ic_boundary_tls_cert: node.node_config.domain.clone(),
    };

    let guestos_settings = GuestOSSettings {
        inject_ic_crypto: false,
        inject_ic_state: false,
        inject_ic_registry_local_store: false,
        guestos_dev_settings,
    };

    // Assemble GuestOSConfig
    Ok(GuestOSConfig {
        config_version: CONFIG_VERSION.to_string(),
        network_settings,
        icos_settings,
        guestos_settings,
        guest_vm_type: GuestVMType::Default,
        upgrade_config: GuestOSUpgradeConfig::default(),
        trusted_execution_environment_config: None,
        recovery_config: recovery_hash.map(|hash| RecoveryConfig {
            recovery_hash: hash,
        }),
    })
}

fn node_to_config(node: &Node) -> NodeConfiguration {
    let ipv6_addr = IpAddr::V6(node.ipv6.expect("Missing ip_addr"));
    let public_api = SocketAddr::new(ipv6_addr, AddrType::PublicApi.into());
    let xnet_api = SocketAddr::new(ipv6_addr, AddrType::Xnet.into());
    NodeConfiguration {
        xnet_api,
        public_api,
        // this value will be overridden by IcConfig::with_node_operator()
        node_operator_principal_id: None,
        secret_key_store: node.secret_key_store.clone(),
        domain: node.domain.clone(),
        node_reward_type: None,
    }
}

fn create_setupos_config_image(
    env: &TestEnv,
    name: &str,
    nns_url: &Url,
    nns_public_key_override: Option<&Path>,
) -> anyhow::Result<PathBuf> {
    info!(
        env.logger(),
        "[{}] Starting create_setupos_config_image", name
    );

    // Create a unique temporary directory for this thread to avoid conflicts
    let tmp_dir = env.get_path(format!("setupos_config_{name}"));
    fs::create_dir_all(&tmp_dir)?;

    let build_setupos_config_image = get_build_setupos_config_image_tool();

    let nested_vm = env.get_nested_vm(name)?;

    let mac = nested_vm.get_vm()?.mac6;
    let cpu = "kvm";

    let ssh_authorized_pub_keys_dir = env.get_path(SSH_AUTHORIZED_PUB_KEYS_DIR);

    // TODO: We transform the IPv6 to get this information, but it could be
    // passed natively.
    let old_ip = nested_vm.get_vm()?.ipv6;
    info!(env.logger(), "[{}] Got VM with IPv6: {}", name, old_ip);
    let segments = old_ip.segments();
    let prefix = format!(
        "{:04x}:{:04x}:{:04x}:{:04x}",
        segments[0], segments[1], segments[2], segments[3]
    );
    let gateway = format!(
        "{:04x}:{:04x}:{:04x}:{:04x}::1",
        segments[0], segments[1], segments[2], segments[3]
    );

    // Prep config dir
    let config_dir = tmp_dir.join("config");
    std::fs::create_dir_all(config_dir.join("ssh_authorized_keys"))?;

    // Prep data dir
    let data_dir = tmp_dir.join("data");
    std::fs::create_dir_all(&data_dir)?;

    let node_operator_private_key = std::env::var("NODE_OPERATOR_PRIV_KEY_PATH")
        .ok()
        .filter(|s| !s.trim().is_empty())
        .map(PathBuf::from);

    let vm_spec = nested_vm.get_vm_spec()?;

    setupos_image_config::create_setupos_config(
        &config_dir,
        &data_dir,
        ConfigIniSettings {
            ipv6_prefix: prefix,
            ipv6_prefix_length: Default::default(),
            ipv6_gateway: gateway.parse().context("Failed to parse ipv6 gateway")?,
            ipv4_address: Default::default(),
            ipv4_gateway: Default::default(),
            ipv4_prefix_length: Default::default(),
            domain_name: Default::default(),
            verbose: Default::default(),
            node_reward_type: Some("type3.1".to_string()),
            enable_trusted_execution_environment: Default::default(),
        },
        node_operator_private_key.as_deref(),
        nns_public_key_override,
        Some(&ssh_authorized_pub_keys_dir.join("admin")),
<<<<<<< HEAD
        DeploymentConfig {
            nns_urls: Some(nns_url.clone()),
            nns_public_key_override: Some(nns_public_key_override.to_string()),
            memory_gb: Some((vm_spec.memory_ki_b / 2 / 1024 / 1024) as u32),
            cpu: Some(cpu.to_string()),
            nr_of_vcpus: Some((vm_spec.v_cpus / 2) as u32),
            mgmt_mac: Some(mac.to_string()),
            deployment_environment: Some(DeploymentEnvironment::Testnet),
=======
        DeploymentSettings {
            deployment: deployment_json::Deployment {
                deployment_environment: DeploymentEnvironment::Testnet,
                mgmt_mac: Some(mac.to_string()),
            },
            logging: deployment_json::Logging {},
            nns: deployment_json::Nns {
                urls: vec![nns_url.clone()],
            },
            vm_resources: deployment_json::VmResources {
                memory: (HOSTOS_MEMORY_KIB_PER_VM / 2 / 1024 / 1024).get() as u32,
                cpu: cpu.to_string(),
                nr_of_vcpus: (HOSTOS_VCPUS_PER_VM / 2).get() as u32,
            },
>>>>>>> a44bcc6d
        },
    )
    .context("Could not create SetupOS config")?;

    // Pack dirs into config image
    let config_image = nested_vm.get_setupos_config_image_path()?;
    let path_key = "PATH";
    let new_path = format!("{}:{}", "/usr/sbin", std::env::var(path_key)?);
    let status = Command::new(build_setupos_config_image)
        .arg(config_dir)
        .arg(data_dir)
        .arg(&config_image)
        .env(path_key, &new_path)
        .status()?;

    if !status.success() {
        bail!("Could not inject configs into image");
    }

    info!(
        env.logger(),
        "[{}] Successfully created config image at: {:?}", name, config_image
    );
    Ok(config_image)
}<|MERGE_RESOLUTION|>--- conflicted
+++ resolved
@@ -726,16 +726,6 @@
         node_operator_private_key.as_deref(),
         nns_public_key_override,
         Some(&ssh_authorized_pub_keys_dir.join("admin")),
-<<<<<<< HEAD
-        DeploymentConfig {
-            nns_urls: Some(nns_url.clone()),
-            nns_public_key_override: Some(nns_public_key_override.to_string()),
-            memory_gb: Some((vm_spec.memory_ki_b / 2 / 1024 / 1024) as u32),
-            cpu: Some(cpu.to_string()),
-            nr_of_vcpus: Some((vm_spec.v_cpus / 2) as u32),
-            mgmt_mac: Some(mac.to_string()),
-            deployment_environment: Some(DeploymentEnvironment::Testnet),
-=======
         DeploymentSettings {
             deployment: deployment_json::Deployment {
                 deployment_environment: DeploymentEnvironment::Testnet,
@@ -746,11 +736,10 @@
                 urls: vec![nns_url.clone()],
             },
             vm_resources: deployment_json::VmResources {
-                memory: (HOSTOS_MEMORY_KIB_PER_VM / 2 / 1024 / 1024).get() as u32,
+                memory: Some((vm_spec.memory_ki_b / 2 / 1024 / 1024) as u32),
                 cpu: cpu.to_string(),
-                nr_of_vcpus: (HOSTOS_VCPUS_PER_VM / 2).get() as u32,
+                nr_of_vcpus: Some((vm_spec.v_cpus / 2) as u32),
             },
->>>>>>> a44bcc6d
         },
     )
     .context("Could not create SetupOS config")?;
