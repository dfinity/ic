use crate::k8s::config::LOGS_URL;
use crate::k8s::images::*;
use crate::k8s::tnet::{TNet, TNode};
use crate::util::block_on;
use crate::{
    driver::{
        config::NODES_INFO,
        driver_setup::SSH_AUTHORIZED_PUB_KEYS_DIR,
        farm::{AttachImageSpec, Farm, FarmResult, FileId},
        ic::{InternetComputer, Node},
        nested::{NestedNode, NestedVms, NESTED_CONFIG_IMAGE_PATH},
        node_software_version::NodeSoftwareVersion,
        port_allocator::AddrType,
        resource::{AllocatedVm, HOSTOS_MEMORY_KIB_PER_VM, HOSTOS_VCPUS_PER_VM},
        test_env::{HasIcPrepDir, TestEnv, TestEnvAttribute},
        test_env_api::{
            get_dependency_path_from_env, get_elasticsearch_hosts, get_ic_os_update_img_sha256,
            get_ic_os_update_img_url, get_mainnet_ic_os_update_img_url, get_mainnet_nns_revision,
            get_malicious_ic_os_update_img_sha256, get_malicious_ic_os_update_img_url,
            read_dependency_from_env_to_string, HasIcDependencies, HasTopologySnapshot, HasVmName,
            IcNodeContainer, InitialReplicaVersion, NodesInfo,
        },
        test_setup::InfraProvider,
    },
    k8s::job::wait_for_job_completion,
};
use anyhow::{bail, Context, Result};
use bootstrap_config::{build_bootstrap_config_image, BootstrapOptions};
use config::generate_testnet_config::{
    generate_testnet_config, GenerateTestnetConfigArgs, Ipv6ConfigType,
};
use config_types::DeploymentEnvironment;
use ic_base_types::NodeId;
use ic_prep_lib::{
    internet_computer::{IcConfig, InitializedIc, TopologyConfig},
    node::{InitializedNode, NodeConfiguration, NodeIndex},
    subnet_configuration::SubnetConfig,
};
use ic_registry_canister_api::IPv4Config;
use ic_registry_provisional_whitelist::ProvisionalWhitelist;
use ic_registry_subnet_type::SubnetType;
use ic_types::malicious_behaviour::MaliciousBehaviour;
use ic_types::ReplicaVersion;
use slog::{info, warn, Logger};
use std::{
    collections::BTreeMap,
    convert::Into,
    fs,
    fs::File,
    io,
    io::Write,
    net::{IpAddr, SocketAddr},
    path::PathBuf,
    process::Command,
    thread::{self, JoinHandle, ScopedJoinHandle},
};
use tempfile::tempdir;
use url::Url;
use zstd::stream::write::Encoder;

pub type UnassignedNodes = BTreeMap<NodeIndex, NodeConfiguration>;
pub type NodeVms = BTreeMap<NodeId, AllocatedVm>;

const CONF_IMG_FNAME: &str = "config_disk.img";
const BITCOIND_ADDR_PATH: &str = "bitcoind_addr";
const JAEGER_ADDR_PATH: &str = "jaeger_addr";
const SOCKS_PROXY_PATH: &str = "socks_proxy";

fn mk_compressed_img_path() -> std::string::String {
    format!("{}.zst", CONF_IMG_FNAME)
}

pub fn init_ic(
    ic: &InternetComputer,
    test_env: &TestEnv,
    logger: &Logger,
    specific_ids: bool,
) -> Result<InitializedIc> {
    let mut next_node_index = 0u64;
    let ic_name = ic.name();
    let working_dir = test_env.create_prep_dir(&ic_name)?;

    if let Some(bitcoind_addr) = &ic.bitcoind_addr {
        test_env.write_json_object(BITCOIND_ADDR_PATH, &bitcoind_addr)?;
    }

    if let Some(jaeger_addr) = &ic.jaeger_addr {
        test_env.write_json_object(JAEGER_ADDR_PATH, &jaeger_addr)?;
    }

    if let Some(socks_proxy) = &ic.socks_proxy {
        test_env.write_json_object(SOCKS_PROXY_PATH, &socks_proxy)?;
    }

    // In production, this dummy hash is not actually checked and exists
    // only as a placeholder: Updating individual binaries (replica/orchestrator)
    // is not supported anymore.
    let dummy_hash = "60958ccac3e5dfa6ae74aa4f8d6206fd33a5fc9546b8abaad65e3f1c4023c5bf".to_string();

    let replica_version = if ic.with_mainnet_config {
        get_mainnet_nns_revision()
    } else {
        read_dependency_from_env_to_string("ENV_DEPS__IC_VERSION_FILE")?
    };

    let replica_version = ReplicaVersion::try_from(replica_version.clone())?;
    let initial_replica_version = InitialReplicaVersion {
        version: replica_version.clone(),
    };
    initial_replica_version.write_attribute(test_env);
    info!(
        logger,
        "Replica Version that is passed is: {:?}", &replica_version
    );
    let initial_replica = ic
        .initial_version
        .clone()
        .unwrap_or_else(|| NodeSoftwareVersion {
            replica_version,
            // the following are dummy values, these are not used in production
            replica_url: Url::parse("file:///opt/replica").unwrap(),
            replica_hash: dummy_hash.clone(),
            orchestrator_url: Url::parse("file:///opt/replica").unwrap(),
            orchestrator_hash: dummy_hash,
        });
    info!(logger, "Initial_replica: {:?}", initial_replica);

    // Note: NNS subnet should be selected from among the system subnets.
    // If there is no system subnet, fall back on choosing the first one.
    let mut nns_subnet_idx = None;
    // TopologyConfig is a structure provided by ic-prep. We translate from the
    // builder (InternetComputer) to TopologyConfig. While doing so, we allocate tcp
    // ports for the http handler, p2p and xnet. The corresponding sockets are
    // closed when the port-allocator is dropped—which happens before we start the
    // nodes.
    let mut ic_topology = TopologyConfig::default();
    for (subnet_idx, subnet) in ic.subnets.iter().enumerate() {
        if subnet.subnet_type == SubnetType::System && nns_subnet_idx.is_none() {
            nns_subnet_idx = Some(subnet_idx as u64);
        }
        let subnet_index = subnet_idx as u64;
        let mut nodes: BTreeMap<NodeIndex, NodeConfiguration> = BTreeMap::new();

        for node in &subnet.nodes {
            let node_index = next_node_index;
            next_node_index += 1;
            nodes.insert(node_index, node_to_config(node));
        }

        ic_topology.insert_subnet(
            subnet_index,
            SubnetConfig::new(
                subnet_index,
                nodes,
                initial_replica.replica_version.clone(),
                subnet.max_ingress_bytes_per_message,
                subnet.max_ingress_messages_per_block,
                subnet.max_block_payload_size,
                subnet.unit_delay,
                subnet.initial_notary_delay,
                subnet.dkg_interval_length,
                subnet.dkg_dealings_per_block,
                subnet.subnet_type,
                subnet.max_instructions_per_message,
                subnet.max_instructions_per_round,
                subnet.max_instructions_per_install_code,
                subnet.features,
                subnet.chain_key_config.clone().map(|c| c.into()),
                subnet.max_number_of_canisters,
                subnet.ssh_readonly_access.clone(),
                subnet.ssh_backup_access.clone(),
                subnet.running_state,
                Some(subnet.initial_height),
            ),
        );
    }

    for node in &ic.unassigned_nodes {
        let node_index = next_node_index;
        next_node_index += 1;
        ic_topology.insert_unassigned_node(node_index as NodeIndex, node_to_config(node));
    }

    for node in &ic.api_boundary_nodes {
        let node_index = next_node_index;
        next_node_index += 1;
        ic_topology.insert_api_boundary_node(node_index as NodeIndex, node_to_config(node))?;
    }

    let whitelist = ProvisionalWhitelist::All;
    let (ic_os_update_img_sha256, ic_os_update_img_url) = {
        if ic.has_malicious_behaviours() {
            warn!(
                logger,
                "Using malicious guestos update image for IC config."
            );
            (
                get_malicious_ic_os_update_img_sha256()?,
                get_malicious_ic_os_update_img_url()?,
            )
        } else if ic.with_mainnet_config {
            (
                test_env.get_mainnet_ic_os_update_img_sha256()?,
                get_mainnet_ic_os_update_img_url()?,
            )
        } else {
            (get_ic_os_update_img_sha256()?, get_ic_os_update_img_url()?)
        }
    };
    let mut ic_config = IcConfig::new(
        working_dir.path(),
        ic_topology,
        initial_replica.replica_version,
        // To maintain backwards compatibility, pass true here.
        // False is used only when nodes need to be deployed without
        // them joining any subnet initially

        /* generate_subnet_records= */
        true,
        Some(nns_subnet_idx.unwrap_or(0)),
        Some(ic_os_update_img_url),
        Some(ic_os_update_img_sha256),
        Some(whitelist),
        ic.node_operator,
        ic.node_provider,
        ic.ssh_readonly_access_to_unassigned_nodes.clone(),
    );

    ic_config.set_use_specified_ids_allocation_range(specific_ids);

    info!(test_env.logger(), "Initializing via {:?}", &ic_config);

    Ok(ic_config.initialize()?)
}

pub fn setup_and_start_vms(
    initialized_ic: &InitializedIc,
    ic: &InternetComputer,
    env: &TestEnv,
    farm: &Farm,
    group_name: &str,
) -> anyhow::Result<()> {
    let mut nodes = vec![];
    for subnet in initialized_ic.initialized_topology.values() {
        for node in subnet.initialized_nodes.values() {
            nodes.push(node.clone());
        }
    }
    for node in initialized_ic.unassigned_nodes.values() {
        nodes.push(node.clone());
    }
    for node in initialized_ic.api_boundary_nodes.values() {
        nodes.push(node.clone());
    }

    let tnet = match InfraProvider::read_attribute(env) {
        InfraProvider::K8s => TNet::read_attribute(env),
        InfraProvider::Farm => TNet::new("dummy")?,
    };

    let mut join_handles: Vec<JoinHandle<anyhow::Result<()>>> = vec![];
    let mut nodes_info = NodesInfo::new();
    for node in nodes {
        let group_name = group_name.to_string();
        let vm_name = node.node_id.to_string();
        let t_farm = farm.clone();
        let t_env = env.clone();
        let ic_name = ic.name();
        let malicious_behaviour = ic.get_malicious_behavior_of_node(node.node_id);
        let query_stats_epoch_length = ic.get_query_stats_epoch_length_of_node(node.node_id);
        let ipv4_config = ic.get_ipv4_config_of_node(node.node_id);
        let domain = ic.get_domain_of_node(node.node_id);
        nodes_info.insert(node.node_id, malicious_behaviour.clone());
        let tnet_node = match InfraProvider::read_attribute(env) {
            InfraProvider::K8s => tnet
                .nodes
                .iter()
                .find(|n| n.node_id.clone().expect("node_id missing") == vm_name.clone())
                .expect("tnet doesn't have this node")
                .clone(),
            InfraProvider::Farm => TNode::default(),
        };
        join_handles.push(thread::spawn(move || {
            create_config_disk_image(
                &ic_name,
                &node,
                malicious_behaviour,
                query_stats_epoch_length,
                ipv4_config,
                domain,
                &t_env,
                &group_name,
            )?;

            let conf_img_path = PathBuf::from(&node.node_path).join(mk_compressed_img_path());
            match InfraProvider::read_attribute(&t_env) {
                InfraProvider::K8s => {
                    let url = format!(
                        "{}/{}",
                        tnet_node.config_url.clone().expect("Missing config_url"),
                        mk_compressed_img_path()
                    );
                    info!(
                        t_env.logger(),
                        "Uploading image {} to {}",
                        conf_img_path.clone().display().to_string(),
                        url.clone()
                    );
                    block_on(upload_image(conf_img_path.as_path(), &url))
                        .expect("Failed to upload config image");
                    // wait for job pulling the disk to complete
                    block_on(wait_for_job_completion(&tnet_node.name.clone().unwrap()))
                        .expect("Waiting for job failed");
                    block_on(tnet_node.start()).expect("Starting vm failed");
                    let node_name = tnet_node.name.unwrap();
                    info!(t_farm.logger, "Starting k8s vm: {}", node_name);
                    info!(
                        t_farm.logger,
                        "VM {} console logs: {}",
                        node_name.clone(),
                        LOGS_URL.replace("{job}", &node_name)
                    );
                }
                InfraProvider::Farm => {
                    let image_spec = AttachImageSpec::new(upload_config_disk_image(
                        &group_name,
                        &node,
                        &t_farm,
                    )?);
                    t_farm.attach_disk_images(
                        &group_name,
                        &vm_name,
                        "usb-storage",
                        vec![image_spec],
                    )?;
                    t_farm.start_vm(&group_name, &vm_name)?;
                }
            }
            std::fs::remove_file(conf_img_path)?;
            Ok(())
        }));
    }
    // In the tests we may need to identify, which node/s have malicious behavior.
    // We dump this info into a file.
    env.write_json_object(NODES_INFO, &nodes_info)?;

    let mut result = Ok(());
    // Wait for all threads to finish and return an error if any of them fails.
    for jh in join_handles {
        if let Err(e) = jh.join().expect("Waiting for a thread failed") {
            warn!(farm.logger, "Starting VM failed with: {:?}", e);
            result = Err(anyhow::anyhow!(
                "Failed to set up and start a VM pool: {:?}",
                e
            ));
        }
    }
    result
}

pub fn upload_config_disk_image(
    group_name: &str,
    node: &InitializedNode,
    farm: &Farm,
) -> FarmResult<FileId> {
    let compressed_img_path = mk_compressed_img_path();
    let target_file = PathBuf::from(&node.node_path).join(compressed_img_path.clone());
    let image_id = farm.upload_file(group_name, target_file, &compressed_img_path)?;
    info!(farm.logger, "Uploaded image: {}", image_id);
    Ok(image_id)
}

/// side-effectful function that creates the config disk images in the node
/// directories.
fn create_config_disk_image(
    ic_name: &str,
    node: &InitializedNode,
    malicious_behavior: Option<MaliciousBehaviour>,
    query_stats_epoch_length: Option<u64>,
    ipv4_config: Option<IPv4Config>,
    domain_name: Option<String>,
    test_env: &TestEnv,
    group_name: &str,
) -> anyhow::Result<()> {
    // Build GuestOS config object
    let mut config = GenerateTestnetConfigArgs {
        ipv6_config_type: Some(Ipv6ConfigType::RouterAdvertisement),
        deterministic_prefix: None,
        deterministic_prefix_length: None,
        deterministic_gateway: None,
        fixed_address: None,
        fixed_gateway: None,
        ipv4_address: None,
        ipv4_gateway: None,
        ipv4_prefix_length: None,
        domain_name: None,
        node_reward_type: None,
        mgmt_mac: None,
        deployment_environment: Some(DeploymentEnvironment::Testnet),
        elasticsearch_hosts: None,
        elasticsearch_tags: Some(format!("system_test {}", group_name)),
        use_nns_public_key: Some(true),
        nns_urls: None,
        use_node_operator_private_key: Some(true),
        use_ssh_authorized_keys: Some(true),
        inject_ic_crypto: Some(false),
        inject_ic_state: Some(false),
        inject_ic_registry_local_store: Some(false),
        backup_retention_time_seconds: None,
        backup_purging_interval_seconds: None,
        malicious_behavior: None,
        query_stats_epoch_length: None,
        bitcoind_addr: None,
        jaeger_addr: None,
        socks_proxy: None,
        hostname: None,
        generate_ic_boundary_tls_cert: None,
    };

    // We've seen k8s nodes fail to pick up RA correctly, so we specify their
    // addresses directly. Ideally, all nodes should do this, to match mainnet.
    if InfraProvider::read_attribute(test_env) == InfraProvider::K8s {
        config.ipv6_config_type = Some(Ipv6ConfigType::Fixed);
        config.fixed_address = Some(format!("{}/64", node.node_config.public_api.ip()));
        config.fixed_gateway = Some("fe80::ecee:eeff:feee:eeee".to_string());
    }

    // If we have a root subnet, specify the correct NNS url.
    if let Some(node) = test_env
        .topology_snapshot_by_name(ic_name)
        .root_subnet()
        .nodes()
        .next()
    {
        config.nns_urls = Some(vec![format!("http://[{}]:8080", node.get_ip_addr())]);
    }

    if let Some(ref malicious_behavior) = malicious_behavior {
        info!(
            test_env.logger(),
            "Node with id={} has malicious behavior={:?}", node.node_id, malicious_behavior
        );
        config.malicious_behavior = Some(serde_json::to_string(&malicious_behavior)?);
    }

    if let Some(query_stats_epoch_length) = query_stats_epoch_length {
        info!(
            test_env.logger(),
            "Node with id={} has query_stats_epoch_length={:?}",
            node.node_id,
            query_stats_epoch_length
        );
        config.query_stats_epoch_length = Some(query_stats_epoch_length);
    }

    if let Some(ref ipv4_config) = ipv4_config {
        info!(
            test_env.logger(),
            "Node with id={} is IPv4-enabled: {:?}", node.node_id, ipv4_config
        );
        config.ipv4_address = Some(ipv4_config.ip_addr().to_string());
        config.ipv4_gateway = Some(ipv4_config.gateway_ip_addr().to_string());
        config.ipv4_prefix_length = Some(ipv4_config.prefix_length().try_into().unwrap());
    }

    // if the node has a domain name, generate a certificate to be used
    // when the node is an API boundary node.
    if let Some(domain_name) = &node.node_config.domain {
        config.generate_ic_boundary_tls_cert = Some(domain_name.to_string());
    }

    if let Some(ref domain_name) = domain_name {
        info!(
            test_env.logger(),
            "Node with id={} has domain_name {}", node.node_id, domain_name,
        );
        config.domain_name = Some(domain_name.to_string());
    }

    let elasticsearch_hosts: Vec<String> = get_elasticsearch_hosts()?;
    info!(
        test_env.logger(),
        "ElasticSearch hosts are {:?}", elasticsearch_hosts
    );
    if !elasticsearch_hosts.is_empty() {
        config.elasticsearch_hosts = Some(elasticsearch_hosts.join(" "));
    }

    // The bitcoin_addr specifies the local bitcoin node that the bitcoin adapter should connect to in the system test environment.
    if let Ok(bitcoin_addr) = test_env.read_json_object::<String, _>(BITCOIND_ADDR_PATH) {
        config.bitcoind_addr = Some(bitcoin_addr);
    }

    // The jaeger_addr specifies the local Jaeger node that the nodes should connect to in the system test environment.
    if let Ok(jaeger_addr) = test_env.read_json_object::<String, _>(JAEGER_ADDR_PATH) {
        config.jaeger_addr = Some(jaeger_addr);
    }

    // The socks_proxy configuration indicates that a socks proxy is available to the system test environment.
    if let Ok(socks_proxy) = test_env.read_json_object::<String, _>(SOCKS_PROXY_PATH) {
        config.socks_proxy = Some(socks_proxy);
    }

    config.hostname = Some(node.node_id.to_string());

    // populate guestos_config_json_path with serialized guestos config object
    let guestos_config_json_path = tempdir().unwrap().as_ref().join("guestos_config.json");
    generate_testnet_config(config, guestos_config_json_path.clone())?;

    let img_path = PathBuf::from(&node.node_path).join(CONF_IMG_FNAME);
    let local_store_path = test_env
        .prep_dir(ic_name)
        .expect("No no-name IC")
        .registry_local_store_path();

    let mut bootstrap_options = BootstrapOptions {
        guestos_config: Some(guestos_config_json_path),
        ic_registry_local_store: Some(local_store_path),
        ic_state: Some(node.state_path()),
        ic_crypto: Some(node.crypto_path()),
        malicious_behavior,
        ..Default::default()
    };

    let ssh_authorized_pub_keys_dir = test_env.get_path(SSH_AUTHORIZED_PUB_KEYS_DIR);
    if ssh_authorized_pub_keys_dir.exists() {
        bootstrap_options.accounts_ssh_authorized_keys = Some(ssh_authorized_pub_keys_dir);
    }

    // TODO(NODE-1518): remove passing old config (only exists to pass *downgrade* CI tests)
    if InfraProvider::read_attribute(test_env) == InfraProvider::K8s {
        bootstrap_options.ipv6_address = Some(format!("{}/64", node.node_config.public_api.ip()));
        bootstrap_options.ipv6_gateway = Some("fe80::ecee:eeff:feee:eeee".to_string());
    }

    if let Some(node) = test_env
        .topology_snapshot_by_name(ic_name)
        .root_subnet()
        .nodes()
        .next()
    {
        bootstrap_options
            .nns_urls
            .push(format!("http://[{}]:8080", node.get_ip_addr()));
    }

    if let Some(query_stats_epoch_length) = query_stats_epoch_length {
        bootstrap_options.query_stats_epoch_length = Some(query_stats_epoch_length);
    }

    if let Some(ipv4_config) = ipv4_config {
        bootstrap_options.ipv4_address = Some(format!(
            "{}/{:?}",
            ipv4_config.ip_addr(),
            ipv4_config.prefix_length()
        ));
        bootstrap_options.ipv4_gateway = Some(ipv4_config.gateway_ip_addr().to_string());
    }

    if let Some(domain_name) = domain_name {
        bootstrap_options.domain = Some(domain_name);
    }

    if !elasticsearch_hosts.is_empty() {
        bootstrap_options.elasticsearch_hosts = elasticsearch_hosts.clone();
    }

    // The bitcoind address specifies the local bitcoin node that the bitcoin adapter should connect to in the system test environment.
    if let Ok(arg) = test_env.read_json_object::<String, _>(BITCOIND_ADDR_PATH) {
        bootstrap_options.bitcoind_addr = Some(arg);
    }

    // The jaeger address specifies the local Jaeger node that the nodes should connect to in the system test environment.
    if let Ok(arg) = test_env.read_json_object::<String, _>(JAEGER_ADDR_PATH) {
        bootstrap_options.jaeger_addr = Some(arg);
    }

    // The socks proxy configuration indicates that a socks proxy is available to the system test environment.
    if let Ok(arg) = test_env.read_json_object::<String, _>(SOCKS_PROXY_PATH) {
        bootstrap_options.socks_proxy = Some(arg);
    }

<<<<<<< HEAD
    build_bootstrap_config_image(&img_path, &bootstrap_options)
        .context("Could not create bootstrap config image")?;

=======
    let key = "PATH";
    let old_path = match std::env::var(key) {
        Ok(val) => {
            println!("{}: {:?}", key, val);
            val
        }
        Err(e) => {
            bail!("Couldn't interpret {}: {}", key, e)
        }
    };
    cmd.env("PATH", format!("{}:{}", "/usr/sbin", old_path));

    if !cmd.status()?.success() {
        bail!("Could not spawn image creation process");
    }
>>>>>>> fda8ae42
    let mut img_file = File::open(img_path)?;
    let compressed_img_path = PathBuf::from(&node.node_path).join(mk_compressed_img_path());
    let compressed_img_file = File::create(compressed_img_path.clone())?;
    let mut encoder = Encoder::new(compressed_img_file, 0)?;
    let _ = io::copy(&mut img_file, &mut encoder)?;
    let mut write_stream = encoder.finish()?;
    write_stream.flush()?;
    let mut cmd = Command::new("sha256sum");
    cmd.arg(compressed_img_path);
    let output = cmd.output()?;
    std::io::stdout().write_all(&output.stdout)?;
    std::io::stderr().write_all(&output.stderr)?;
    if !output.status.success() {
        bail!("Could not create sha256 of image");
    }
    Ok(())
}

fn node_to_config(node: &Node) -> NodeConfiguration {
    let ipv6_addr = IpAddr::V6(node.ipv6.expect("Missing ip_addr"));
    let public_api = SocketAddr::new(ipv6_addr, AddrType::PublicApi.into());
    let xnet_api = SocketAddr::new(ipv6_addr, AddrType::Xnet.into());
    NodeConfiguration {
        xnet_api,
        public_api,
        // this value will be overridden by IcConfig::with_node_operator()
        node_operator_principal_id: None,
        secret_key_store: node.secret_key_store.clone(),
        domain: node.domain.clone(),
        node_reward_type: None,
    }
}

// Setup nested VMs. NOTE: This is different from `setup_and_start_vms` in that
// we need to configure and push a SetupOS image for each node.
pub fn setup_nested_vms(
    nodes: &[NestedNode],
    env: &TestEnv,
    farm: &Farm,
    group_name: &str,
    nns_url: &Url,
    nns_public_key: &str,
) -> anyhow::Result<()> {
    let mut result = Ok(());

    thread::scope(|s| {
        let mut join_handles: Vec<ScopedJoinHandle<anyhow::Result<()>>> = vec![];
        for node in nodes {
            join_handles.push(s.spawn(|| {
                let vm_name = &node.name;
                let url = Url::parse(&std::env::var("ENV_DEPS__SETUPOS_DISK_IMG_URL")?)?;
                let hash = std::env::var("ENV_DEPS__SETUPOS_DISK_IMG_HASH")?;
                let setupos_image_spec = AttachImageSpec::via_url(url, hash);

                let config_image =
                    create_setupos_config_image(env, group_name, vm_name, nns_url, nns_public_key)?;
                let config_image_spec = AttachImageSpec::new(farm.upload_file(
                    group_name,
                    config_image,
                    NESTED_CONFIG_IMAGE_PATH,
                )?);

                farm.attach_disk_images(
                    group_name,
                    vm_name,
                    "usb-storage",
                    vec![setupos_image_spec, config_image_spec],
                )
                .map_err(|e| e.into())
            }));
        }

        // Wait for all threads to finish and return an error if any of them fails.
        for jh in join_handles {
            if let Err(e) = jh.join().expect("Waiting for a thread failed") {
                warn!(farm.logger, "Setting up VM failed with: {:?}", e);
                result = Err(anyhow::anyhow!("Failed to set up a VM pool"));
            }
        }
    });

    result
}

pub fn start_nested_vms(env: &TestEnv, farm: &Farm, group_name: &str) -> anyhow::Result<()> {
    for node in env.get_all_nested_vms()? {
        farm.start_vm(group_name, &node.vm_name())?;
    }

    Ok(())
}

fn create_setupos_config_image(
    env: &TestEnv,
    group_name: &str,
    name: &str,
    nns_url: &Url,
    nns_public_key: &str,
) -> anyhow::Result<PathBuf> {
    let tmp_dir = env.get_path("setupos");
    fs::create_dir_all(&tmp_dir)?;

    let build_setupos_config_image = get_dependency_path_from_env("ENV_DEPS__SETUPOS_BUILD_CONFIG");
    let create_setupos_config = get_dependency_path_from_env("ENV_DEPS__SETUPOS_CREATE_CONFIG");

    let nested_vm = env.get_nested_vm(name)?;

    let mac = nested_vm.get_vm()?.mac6;
    let cpu = "kvm";

    let ssh_authorized_pub_keys_dir = env.get_path(SSH_AUTHORIZED_PUB_KEYS_DIR);

    // TODO: We transform the IPv6 to get this information, but it could be
    // passed natively.
    let old_ip = nested_vm.get_vm()?.ipv6;
    let segments = old_ip.segments();
    let prefix = format!(
        "{:04x}:{:04x}:{:04x}:{:04x}",
        segments[0], segments[1], segments[2], segments[3]
    );
    let gateway = format!(
        "{:04x}:{:04x}:{:04x}:{:04x}::1",
        segments[0], segments[1], segments[2], segments[3]
    );

    // Prep config dir
    let config_dir = tmp_dir.join("config");
    std::fs::create_dir_all(config_dir.join("ssh_authorized_keys"))?;

    // Prep data dir
    let data_dir = tmp_dir.join("data");
    std::fs::create_dir(&data_dir)?;

    // Prep config contents
    let mut cmd = Command::new(create_setupos_config);
    cmd.arg("--config-dir")
        .arg(&config_dir)
        .arg("--data-dir")
        .arg(&data_dir)
        .arg("--deployment-environment")
        .arg("testnet")
        .arg("--mgmt-mac")
        .arg(&mac)
        .arg("--ipv6-prefix")
        .arg(&prefix)
        .arg("--ipv6-gateway")
        .arg(&gateway)
        .arg("--memory-gb")
        .arg((HOSTOS_MEMORY_KIB_PER_VM / 2 / 1024 / 1024).to_string())
        .arg("--cpu")
        .arg(cpu)
        .arg("--nr-of-vcpus")
        .arg((HOSTOS_VCPUS_PER_VM / 2).to_string())
        .arg("--nns-url")
        .arg(nns_url.to_string())
        .arg("--nns-public-key")
        .arg(nns_public_key)
        .arg("--node-reward-type")
        .arg("type3.1")
        .arg("--admin-keys")
        .arg(ssh_authorized_pub_keys_dir.join("admin"))
        .arg("--elasticsearch-tags")
        .arg(format!("system_test {}", group_name));

    let elasticsearch_hosts: Vec<String> = get_elasticsearch_hosts()?;
    if !elasticsearch_hosts.is_empty() {
        cmd.arg("--elasticsearch-hosts")
            .arg(elasticsearch_hosts.join(" "));
    }

    if let Ok(node_key) = std::env::var("NODE_OPERATOR_PRIV_KEY_PATH") {
        if !node_key.trim().is_empty() {
            cmd.arg("--node-operator-private-key").arg(node_key);
        }
    }

    if !cmd.status()?.success() {
        bail!("Could not create SetupOS config");
    }

    // Pack dirs into config image
    let config_image = nested_vm.get_setupos_config_image_path()?;
    let path_key = "PATH";
    let new_path = format!("{}:{}", "/usr/sbin", std::env::var(path_key)?);
    let status = Command::new(build_setupos_config_image)
        .arg(config_dir)
        .arg(data_dir)
        .arg(&config_image)
        .env(path_key, &new_path)
        .status()?;

    if !status.success() {
        bail!("Could not inject configs into image");
    }

    Ok(config_image)
}<|MERGE_RESOLUTION|>--- conflicted
+++ resolved
@@ -580,27 +580,9 @@
         bootstrap_options.socks_proxy = Some(arg);
     }
 
-<<<<<<< HEAD
     build_bootstrap_config_image(&img_path, &bootstrap_options)
         .context("Could not create bootstrap config image")?;
 
-=======
-    let key = "PATH";
-    let old_path = match std::env::var(key) {
-        Ok(val) => {
-            println!("{}: {:?}", key, val);
-            val
-        }
-        Err(e) => {
-            bail!("Couldn't interpret {}: {}", key, e)
-        }
-    };
-    cmd.env("PATH", format!("{}:{}", "/usr/sbin", old_path));
-
-    if !cmd.status()?.success() {
-        bail!("Could not spawn image creation process");
-    }
->>>>>>> fda8ae42
     let mut img_file = File::open(img_path)?;
     let compressed_img_path = PathBuf::from(&node.node_path).join(mk_compressed_img_path());
     let compressed_img_file = File::create(compressed_img_path.clone())?;
