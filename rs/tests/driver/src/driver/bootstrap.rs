use crate::driver::test_env_api::get_guestos_initial_launch_measurements;
use crate::k8s::config::LOGS_URL;
use crate::k8s::images::*;
use crate::k8s::tnet::{TNet, TNode};
use crate::util::block_on;
use crate::{
    driver::{
        config::NODES_INFO,
        driver_setup::SSH_AUTHORIZED_PUB_KEYS_DIR,
        farm::{AttachImageSpec, Farm, FarmResult, FileId},
        ic::{InternetComputer, Node},
        nested::{NestedNode, NestedVms, NESTED_CONFIG_IMAGE_PATH},
        node_software_version::NodeSoftwareVersion,
        port_allocator::AddrType,
        resource::{AllocatedVm, HOSTOS_MEMORY_KIB_PER_VM, HOSTOS_VCPUS_PER_VM},
        test_env::{HasIcPrepDir, TestEnv, TestEnvAttribute},
        test_env_api::{
            get_build_setupos_config_image_tool, get_create_setupos_config_tool,
            get_guestos_img_version, get_guestos_initial_update_img_sha256,
            get_guestos_initial_update_img_url, get_setupos_img_sha256, get_setupos_img_url,
            HasTopologySnapshot, HasVmName, IcNodeContainer, NodesInfo,
        },
        test_setup::InfraProvider,
    },
    k8s::job::wait_for_job_completion,
};
use anyhow::{bail, Context, Result};
use config::generate_testnet_config::{
    generate_testnet_config, GenerateTestnetConfigArgs, Ipv6ConfigType,
};
use config::hostos::guestos_bootstrap_image::BootstrapOptions;
use config_types::DeploymentEnvironment;
use ic_base_types::NodeId;
use ic_prep_lib::{
    internet_computer::{IcConfig, InitializedIc, TopologyConfig},
    node::{InitializedNode, NodeConfiguration, NodeIndex},
    subnet_configuration::SubnetConfig,
};
use ic_registry_canister_api::IPv4Config;
use ic_registry_provisional_whitelist::ProvisionalWhitelist;
use ic_registry_subnet_type::SubnetType;
use ic_types::malicious_behavior::MaliciousBehavior;
use slog::{info, warn, Logger};
use std::{
    collections::BTreeMap,
    convert::Into,
    fs,
    fs::File,
    io,
    io::Write,
    net::{IpAddr, SocketAddr},
    path::PathBuf,
    process::Command,
    thread::{self, JoinHandle, ScopedJoinHandle},
};
use url::Url;
use zstd::stream::write::Encoder;

pub type UnassignedNodes = BTreeMap<NodeIndex, NodeConfiguration>;
pub type NodeVms = BTreeMap<NodeId, AllocatedVm>;

const CONF_IMG_FNAME: &str = "config_disk.img";
const BITCOIND_ADDR_PATH: &str = "bitcoind_addr";
const JAEGER_ADDR_PATH: &str = "jaeger_addr";
const SOCKS_PROXY_PATH: &str = "socks_proxy";

fn mk_compressed_img_path() -> std::string::String {
    format!("{}.zst", CONF_IMG_FNAME)
}

pub fn init_ic(
    ic: &InternetComputer,
    test_env: &TestEnv,
    logger: &Logger,
    specific_ids: bool,
) -> Result<InitializedIc> {
    let mut next_node_index = 0u64;
    let ic_name = ic.name();
    let working_dir = test_env.create_prep_dir(&ic_name)?;

    if let Some(bitcoind_addr) = &ic.bitcoind_addr {
        test_env.write_json_object(BITCOIND_ADDR_PATH, &bitcoind_addr)?;
    }

    if let Some(jaeger_addr) = &ic.jaeger_addr {
        test_env.write_json_object(JAEGER_ADDR_PATH, &jaeger_addr)?;
    }

    if let Some(socks_proxy) = &ic.socks_proxy {
        test_env.write_json_object(SOCKS_PROXY_PATH, &socks_proxy)?;
    }

    // In production, this dummy hash is not actually checked and exists
    // only as a placeholder: Updating individual binaries (replica/orchestrator)
    // is not supported anymore.
    let dummy_hash = "60958ccac3e5dfa6ae74aa4f8d6206fd33a5fc9546b8abaad65e3f1c4023c5bf".to_string();

    let replica_version = get_guestos_img_version();
    info!(
        logger,
        "Replica Version that is passed is: {:?}", &replica_version
    );
    let initial_replica = ic
        .initial_version
        .clone()
        .unwrap_or_else(|| NodeSoftwareVersion {
            replica_version,
            // the following are dummy values, these are not used in production
            replica_url: Url::parse("file:///opt/replica").unwrap(),
            replica_hash: dummy_hash.clone(),
            orchestrator_url: Url::parse("file:///opt/replica").unwrap(),
            orchestrator_hash: dummy_hash,
        });
    info!(logger, "Initial_replica: {:?}", initial_replica);

    // Note: NNS subnet should be selected from among the system subnets.
    // If there is no system subnet, fall back on choosing the first one.
    let mut nns_subnet_idx = None;
    // TopologyConfig is a structure provided by ic-prep. We translate from the
    // builder (InternetComputer) to TopologyConfig. While doing so, we allocate tcp
    // ports for the http handler, p2p and xnet. The corresponding sockets are
    // closed when the port-allocator is dropped—which happens before we start the
    // nodes.
    let mut ic_topology = TopologyConfig::default();
    for (subnet_idx, subnet) in ic.subnets.iter().enumerate() {
        if subnet.subnet_type == SubnetType::System && nns_subnet_idx.is_none() {
            nns_subnet_idx = Some(subnet_idx as u64);
        }
        let subnet_index = subnet_idx as u64;
        let mut nodes: BTreeMap<NodeIndex, NodeConfiguration> = BTreeMap::new();

        for node in &subnet.nodes {
            let node_index = next_node_index;
            next_node_index += 1;
            nodes.insert(node_index, node_to_config(node));
        }

        ic_topology.insert_subnet(
            subnet_index,
            SubnetConfig::new(
                subnet_index,
                nodes,
                initial_replica.replica_version.clone(),
                subnet.max_ingress_bytes_per_message,
                subnet.max_ingress_messages_per_block,
                subnet.max_block_payload_size,
                subnet.unit_delay,
                subnet.initial_notary_delay,
                subnet.dkg_interval_length,
                subnet.dkg_dealings_per_block,
                subnet.subnet_type,
                subnet.max_instructions_per_message,
                subnet.max_instructions_per_round,
                subnet.max_instructions_per_install_code,
                subnet.features,
                subnet.chain_key_config.clone().map(|c| c.into()),
                subnet.max_number_of_canisters,
                subnet.ssh_readonly_access.clone(),
                subnet.ssh_backup_access.clone(),
                subnet.running_state,
                Some(subnet.initial_height),
            ),
        );
    }

    for node in &ic.unassigned_nodes {
        let node_index = next_node_index;
        next_node_index += 1;
        ic_topology.insert_unassigned_node(node_index as NodeIndex, node_to_config(node));
    }

    for node in &ic.api_boundary_nodes {
        let node_index = next_node_index;
        next_node_index += 1;
        ic_topology.insert_api_boundary_node(node_index as NodeIndex, node_to_config(node))?;
    }

    let whitelist = ProvisionalWhitelist::All;
    let (ic_os_update_img_sha256, ic_os_update_img_url, ic_os_launch_measurements) = (
        get_guestos_initial_update_img_sha256(),
        get_guestos_initial_update_img_url(),
        get_guestos_initial_launch_measurements(),
    );
    let mut ic_config = IcConfig::new(
        working_dir.path(),
        ic_topology,
        initial_replica.replica_version,
        // To maintain backwards compatibility, pass true here.
        // False is used only when nodes need to be deployed without
        // them joining any subnet initially

        /* generate_subnet_records= */
        true,
        Some(nns_subnet_idx.unwrap_or(0)),
        Some(ic_os_update_img_url),
        Some(ic_os_update_img_sha256),
        ic_os_launch_measurements,
        Some(whitelist),
        ic.node_operator,
        ic.node_provider,
        ic.ssh_readonly_access_to_unassigned_nodes.clone(),
    );

    ic_config.set_use_specified_ids_allocation_range(specific_ids);

    info!(test_env.logger(), "Initializing via {:?}", &ic_config);

    Ok(ic_config.initialize()?)
}

pub fn setup_and_start_vms(
    initialized_ic: &InitializedIc,
    ic: &InternetComputer,
    env: &TestEnv,
    farm: &Farm,
    group_name: &str,
) -> anyhow::Result<()> {
    let mut nodes = vec![];
    for subnet in initialized_ic.initialized_topology.values() {
        for node in subnet.initialized_nodes.values() {
            nodes.push(node.clone());
        }
    }
    for node in initialized_ic.unassigned_nodes.values() {
        nodes.push(node.clone());
    }
    for node in initialized_ic.api_boundary_nodes.values() {
        nodes.push(node.clone());
    }

    let tnet = match InfraProvider::read_attribute(env) {
        InfraProvider::K8s => TNet::read_attribute(env),
        InfraProvider::Farm => TNet::new("dummy")?,
    };

    let mut join_handles: Vec<JoinHandle<anyhow::Result<()>>> = vec![];
    let mut nodes_info = NodesInfo::new();
    for node in nodes {
        let group_name = group_name.to_string();
        let vm_name = node.node_id.to_string();
        let t_farm = farm.clone();
        let t_env = env.clone();
        let ic_name = ic.name();
        let malicious_behavior = ic.get_malicious_behavior_of_node(node.node_id);
        let query_stats_epoch_length = ic.get_query_stats_epoch_length_of_node(node.node_id);
        let ipv4_config = ic.get_ipv4_config_of_node(node.node_id);
        let domain = ic.get_domain_of_node(node.node_id);
        nodes_info.insert(node.node_id, malicious_behavior.clone());
        let tnet_node = match InfraProvider::read_attribute(env) {
            InfraProvider::K8s => tnet
                .nodes
                .iter()
                .find(|n| n.node_id.clone().expect("node_id missing") == vm_name.clone())
                .expect("tnet doesn't have this node")
                .clone(),
            InfraProvider::Farm => TNode::default(),
        };
        join_handles.push(thread::spawn(move || {
            create_config_disk_image(
                &ic_name,
                &node,
                malicious_behavior,
                query_stats_epoch_length,
                ipv4_config,
                domain,
                &t_env,
            )?;

            let conf_img_path = PathBuf::from(&node.node_path).join(mk_compressed_img_path());
            match InfraProvider::read_attribute(&t_env) {
                InfraProvider::K8s => {
                    let url = format!(
                        "{}/{}",
                        tnet_node.config_url.clone().expect("Missing config_url"),
                        mk_compressed_img_path()
                    );
                    info!(
                        t_env.logger(),
                        "Uploading image {} to {}",
                        conf_img_path.clone().display().to_string(),
                        url.clone()
                    );
                    block_on(upload_image(conf_img_path.as_path(), &url))
                        .expect("Failed to upload config image");
                    // wait for job pulling the disk to complete
                    block_on(wait_for_job_completion(&tnet_node.name.clone().unwrap()))
                        .expect("Waiting for job failed");
                    block_on(tnet_node.start()).expect("Starting vm failed");
                    let node_name = tnet_node.name.unwrap();
                    info!(t_farm.logger, "Starting k8s vm: {}", node_name);
                    info!(
                        t_farm.logger,
                        "VM {} console logs: {}",
                        node_name.clone(),
                        LOGS_URL.replace("{job}", &node_name)
                    );
                }
                InfraProvider::Farm => {
                    let image_spec = AttachImageSpec::new(upload_config_disk_image(
                        &group_name,
                        &node,
                        &t_farm,
                    )?);
                    t_farm.attach_disk_images(
                        &group_name,
                        &vm_name,
                        "usb-storage",
                        vec![image_spec],
                    )?;
                    t_farm.start_vm(&group_name, &vm_name)?;
                }
            }
            std::fs::remove_file(conf_img_path)?;
            Ok(())
        }));
    }
    // In the tests we may need to identify, which node/s have malicious behavior.
    // We dump this info into a file.
    env.write_json_object(NODES_INFO, &nodes_info)?;

    let mut result = Ok(());
    // Wait for all threads to finish and return an error if any of them fails.
    for jh in join_handles {
        if let Err(e) = jh.join().expect("Waiting for a thread failed") {
            warn!(farm.logger, "Starting VM failed with: {:?}", e);
            result = Err(anyhow::anyhow!(
                "Failed to set up and start a VM pool: {:?}",
                e
            ));
        }
    }
    result
}

pub fn upload_config_disk_image(
    group_name: &str,
    node: &InitializedNode,
    farm: &Farm,
) -> FarmResult<FileId> {
    let compressed_img_path = mk_compressed_img_path();
    let target_file = PathBuf::from(&node.node_path).join(compressed_img_path.clone());
    let image_id = farm.upload_file(group_name, target_file, &compressed_img_path)?;
    info!(farm.logger, "Uploaded image: {}", image_id);
    Ok(image_id)
}

/// side-effectful function that creates the config disk images in the node
/// directories.
fn create_config_disk_image(
    ic_name: &str,
    node: &InitializedNode,
    malicious_behavior: Option<MaliciousBehavior>,
    query_stats_epoch_length: Option<u64>,
    ipv4_config: Option<IPv4Config>,
    domain_name: Option<String>,
    test_env: &TestEnv,
) -> anyhow::Result<()> {
    // Build GuestOS config object
    let mut config = GenerateTestnetConfigArgs {
        ipv6_config_type: Some(Ipv6ConfigType::RouterAdvertisement),
        deterministic_prefix: None,
        deterministic_prefix_length: None,
        deterministic_gateway: None,
        fixed_address: None,
        fixed_gateway: None,
        ipv4_address: None,
        ipv4_gateway: None,
        ipv4_prefix_length: None,
        domain_name: None,
        node_reward_type: None,
        mgmt_mac: None,
        deployment_environment: Some(DeploymentEnvironment::Testnet),
<<<<<<< HEAD
        elasticsearch_hosts: None,
        elasticsearch_tags: Some(format!("system_test {}", group_name)),
=======
        use_nns_public_key: Some(true),
>>>>>>> cb4878c4
        nns_urls: None,
        enable_trusted_execution_environment: None,
        use_node_operator_private_key: Some(true),
        use_ssh_authorized_keys: Some(true),
        inject_ic_crypto: Some(false),
        inject_ic_state: Some(false),
        inject_ic_registry_local_store: Some(false),
        backup_retention_time_seconds: None,
        backup_purging_interval_seconds: None,
        malicious_behavior: None,
        query_stats_epoch_length: None,
        bitcoind_addr: None,
        jaeger_addr: None,
        socks_proxy: None,
        hostname: None,
        generate_ic_boundary_tls_cert: None,
    };

    let mut bootstrap_options = BootstrapOptions {
        ic_registry_local_store: Some(
            test_env
                .prep_dir(ic_name)
                .expect("No no-name IC")
                .registry_local_store_path(),
        ),
        ic_state: Some(node.state_path()),
        ic_crypto: Some(node.crypto_path()),
        ..Default::default()
    };

    // We've seen k8s nodes fail to pick up RA correctly, so we specify their
    // addresses directly. Ideally, all nodes should do this, to match mainnet.
    if InfraProvider::read_attribute(test_env) == InfraProvider::K8s {
        let ip = format!("{}/64", node.node_config.public_api.ip());
        let gateway = "fe80::ecee:eeff:feee:eeee".to_string();

        config.ipv6_config_type = Some(Ipv6ConfigType::Fixed);
        config.fixed_address = Some(ip.clone());
        config.fixed_gateway = Some(gateway.clone());
    }

    // If we have a root subnet, specify the correct NNS url.
    if let Some(node) = test_env
        .topology_snapshot_by_name(ic_name)
        .root_subnet()
        .nodes()
        .next()
    {
        let nns_url = format!("http://[{}]:8080", node.get_ip_addr());
        config.nns_urls = Some(vec![nns_url.clone()]);
    }

    if let Some(malicious_behavior) = malicious_behavior {
        info!(
            test_env.logger(),
            "Node with id={} has malicious behavior={:?}", node.node_id, malicious_behavior
        );
        config.malicious_behavior = Some(serde_json::to_string(&malicious_behavior)?);
    }

    if let Some(query_stats_epoch_length) = query_stats_epoch_length {
        info!(
            test_env.logger(),
            "Node with id={} has query_stats_epoch_length={:?}",
            node.node_id,
            query_stats_epoch_length
        );
        config.query_stats_epoch_length = Some(query_stats_epoch_length);
    }

    if let Some(ref ipv4_config) = ipv4_config {
        info!(
            test_env.logger(),
            "Node with id={} is IPv4-enabled: {:?}", node.node_id, ipv4_config
        );
        config.ipv4_address = Some(ipv4_config.ip_addr().to_string());
        config.ipv4_gateway = Some(ipv4_config.gateway_ip_addr().to_string());
        config.ipv4_prefix_length = Some(ipv4_config.prefix_length().try_into().unwrap());
    }

    // if the node has a domain name, generate a certificate to be used
    // when the node is an API boundary node.
    if let Some(domain_name) = &node.node_config.domain {
        config.generate_ic_boundary_tls_cert = Some(domain_name.to_string());
    }

    if let Some(ref domain_name) = domain_name {
        info!(
            test_env.logger(),
            "Node with id={} has domain_name {}", node.node_id, domain_name,
        );
        config.domain_name = Some(domain_name.to_string());
    }

    // The bitcoin_addr specifies the local bitcoin node that the bitcoin adapter should connect to in the system test environment.
    if let Ok(bitcoind_addr) = test_env.read_json_object::<String, _>(BITCOIND_ADDR_PATH) {
        config.bitcoind_addr = Some(bitcoind_addr.clone());
    }

    // The jaeger_addr specifies the local Jaeger node that the nodes should connect to in the system test environment.
    if let Ok(jaeger_addr) = test_env.read_json_object::<String, _>(JAEGER_ADDR_PATH) {
        config.jaeger_addr = Some(jaeger_addr.clone());
    }

    // The socks_proxy configuration indicates that a socks proxy is available to the system test environment.
    if let Ok(socks_proxy) = test_env.read_json_object::<String, _>(SOCKS_PROXY_PATH) {
        config.socks_proxy = Some(socks_proxy.clone());
    }

    let hostname = node.node_id.to_string();
    config.hostname = Some(hostname.clone());

    // Generate the GuestOS config and set it in bootstrap_options
    bootstrap_options.guestos_config = Some(generate_testnet_config(config)?);

    let ssh_authorized_pub_keys_dir = test_env.get_path(SSH_AUTHORIZED_PUB_KEYS_DIR);
    if ssh_authorized_pub_keys_dir.exists() {
        bootstrap_options.accounts_ssh_authorized_keys = Some(ssh_authorized_pub_keys_dir);
    }

    let img_path = PathBuf::from(&node.node_path).join(CONF_IMG_FNAME);

    bootstrap_options
        .build_bootstrap_config_image(&img_path)
        .context("Could not create bootstrap config image")?;

    let mut img_file = File::open(img_path)?;
    let compressed_img_path = PathBuf::from(&node.node_path).join(mk_compressed_img_path());
    let compressed_img_file = File::create(compressed_img_path.clone())?;
    let mut encoder = Encoder::new(compressed_img_file, 0)?;
    let _ = io::copy(&mut img_file, &mut encoder)?;
    let mut write_stream = encoder.finish()?;
    write_stream.flush()?;
    let mut cmd = Command::new("sha256sum");
    cmd.arg(compressed_img_path);
    let output = cmd.output()?;
    std::io::stdout().write_all(&output.stdout)?;
    std::io::stderr().write_all(&output.stderr)?;
    if !output.status.success() {
        bail!("Could not create sha256 of image");
    }
    Ok(())
}

fn node_to_config(node: &Node) -> NodeConfiguration {
    let ipv6_addr = IpAddr::V6(node.ipv6.expect("Missing ip_addr"));
    let public_api = SocketAddr::new(ipv6_addr, AddrType::PublicApi.into());
    let xnet_api = SocketAddr::new(ipv6_addr, AddrType::Xnet.into());
    NodeConfiguration {
        xnet_api,
        public_api,
        // this value will be overridden by IcConfig::with_node_operator()
        node_operator_principal_id: None,
        secret_key_store: node.secret_key_store.clone(),
        domain: node.domain.clone(),
        node_reward_type: None,
    }
}

// Setup nested VMs. NOTE: This is different from `setup_and_start_vms` in that
// we need to configure and push a SetupOS image for each node.
pub fn setup_nested_vms(
    nodes: &[NestedNode],
    env: &TestEnv,
    farm: &Farm,
    group_name: &str,
    nns_url: &Url,
    nns_public_key_override: &str,
) -> anyhow::Result<()> {
    let mut result = Ok(());

    info!(
        farm.logger,
        "Starting setup_nested_vms for {} node(s)",
        nodes.len()
    );

    thread::scope(|s| {
        let mut join_handles: Vec<ScopedJoinHandle<anyhow::Result<()>>> = vec![];
        for node in nodes {
            join_handles.push(s.spawn(|| {
                let vm_name = &node.name;
                let url = get_setupos_img_url();
                let hash = get_setupos_img_sha256();
                let setupos_image_spec = AttachImageSpec::via_url(url, hash);

<<<<<<< HEAD
                let config_image = create_setupos_config_image(
                    env,
                    group_name,
                    vm_name,
                    nns_url,
                    nns_public_key_override,
                )?;
=======
                let config_image =
                    create_setupos_config_image(env, vm_name, nns_url, nns_public_key)?;
>>>>>>> cb4878c4
                let config_image_spec = AttachImageSpec::new(farm.upload_file(
                    group_name,
                    config_image,
                    NESTED_CONFIG_IMAGE_PATH,
                )?);

                farm.attach_disk_images(
                    group_name,
                    vm_name,
                    "usb-storage",
                    vec![setupos_image_spec, config_image_spec],
                )
                .map_err(|e| e.into())
            }));
        }

        // Wait for all threads to finish and return an error if any of them fails.
        info!(
            farm.logger,
            "Waiting for {} VM setup threads to complete",
            join_handles.len()
        );
        for jh in join_handles {
            if let Err(e) = jh.join().expect("Waiting for a thread failed") {
                warn!(farm.logger, "Setting up VM failed with: {:?}", e);
                result = Err(anyhow::anyhow!("Failed to set up a VM pool"));
            }
        }
    });

    result
}

pub fn start_nested_vms(env: &TestEnv, farm: &Farm, group_name: &str) -> anyhow::Result<()> {
    for node in env.get_all_nested_vms()? {
        farm.start_vm(group_name, &node.vm_name())?;
    }

    Ok(())
}

fn create_setupos_config_image(
    env: &TestEnv,
    name: &str,
    nns_url: &Url,
    nns_public_key_override: &str,
) -> anyhow::Result<PathBuf> {
    info!(
        env.logger(),
        "[{}] Starting create_setupos_config_image", name
    );

    // Create a unique temporary directory for this thread to avoid conflicts
    let tmp_dir = env.get_path(format!("setupos_config_{}", name));
    fs::create_dir_all(&tmp_dir)?;

    let build_setupos_config_image = get_build_setupos_config_image_tool();
    let create_setupos_config = get_create_setupos_config_tool();

    let nested_vm = env.get_nested_vm(name)?;

    let mac = nested_vm.get_vm()?.mac6;
    let cpu = "kvm";

    let ssh_authorized_pub_keys_dir = env.get_path(SSH_AUTHORIZED_PUB_KEYS_DIR);

    // TODO: We transform the IPv6 to get this information, but it could be
    // passed natively.
    let old_ip = nested_vm.get_vm()?.ipv6;
    info!(env.logger(), "[{}] Got VM with IPv6: {}", name, old_ip);
    let segments = old_ip.segments();
    let prefix = format!(
        "{:04x}:{:04x}:{:04x}:{:04x}",
        segments[0], segments[1], segments[2], segments[3]
    );
    let gateway = format!(
        "{:04x}:{:04x}:{:04x}:{:04x}::1",
        segments[0], segments[1], segments[2], segments[3]
    );

    // Prep config dir
    let config_dir = tmp_dir.join("config");
    std::fs::create_dir_all(config_dir.join("ssh_authorized_keys"))?;

    // Prep data dir
    let data_dir = tmp_dir.join("data");
    std::fs::create_dir_all(&data_dir)?;

    // Prep config contents
    let mut cmd = Command::new(create_setupos_config);
    cmd.arg("--config-dir")
        .arg(&config_dir)
        .arg("--data-dir")
        .arg(&data_dir)
        .arg("--deployment-environment")
        .arg("testnet")
        .arg("--mgmt-mac")
        .arg(&mac)
        .arg("--ipv6-prefix")
        .arg(&prefix)
        .arg("--ipv6-gateway")
        .arg(&gateway)
        .arg("--memory-gb")
        .arg((HOSTOS_MEMORY_KIB_PER_VM / 2 / 1024 / 1024).to_string())
        .arg("--cpu")
        .arg(cpu)
        .arg("--nr-of-vcpus")
        .arg((HOSTOS_VCPUS_PER_VM / 2).to_string())
        .arg("--nns-urls")
        .arg(nns_url.to_string())
        .arg("--nns-public-key-override")
        .arg(nns_public_key_override)
        .arg("--node-reward-type")
        .arg("type3.1")
        .arg("--admin-keys")
        .arg(ssh_authorized_pub_keys_dir.join("admin"));

    if let Ok(node_key) = std::env::var("NODE_OPERATOR_PRIV_KEY_PATH") {
        if !node_key.trim().is_empty() {
            cmd.arg("--node-operator-private-key").arg(node_key);
        }
    }

    if !cmd.status()?.success() {
        bail!("Could not create SetupOS config");
    }

    // Pack dirs into config image
    let config_image = nested_vm.get_setupos_config_image_path()?;
    let path_key = "PATH";
    let new_path = format!("{}:{}", "/usr/sbin", std::env::var(path_key)?);
    let status = Command::new(build_setupos_config_image)
        .arg(config_dir)
        .arg(data_dir)
        .arg(&config_image)
        .env(path_key, &new_path)
        .status()?;

    if !status.success() {
        bail!("Could not inject configs into image");
    }

    info!(
        env.logger(),
        "[{}] Successfully created config image at: {:?}", name, config_image
    );
    Ok(config_image)
}<|MERGE_RESOLUTION|>--- conflicted
+++ resolved
@@ -370,12 +370,6 @@
         node_reward_type: None,
         mgmt_mac: None,
         deployment_environment: Some(DeploymentEnvironment::Testnet),
-<<<<<<< HEAD
-        elasticsearch_hosts: None,
-        elasticsearch_tags: Some(format!("system_test {}", group_name)),
-=======
-        use_nns_public_key: Some(true),
->>>>>>> cb4878c4
         nns_urls: None,
         enable_trusted_execution_environment: None,
         use_node_operator_private_key: Some(true),
@@ -562,18 +556,8 @@
                 let hash = get_setupos_img_sha256();
                 let setupos_image_spec = AttachImageSpec::via_url(url, hash);
 
-<<<<<<< HEAD
-                let config_image = create_setupos_config_image(
-                    env,
-                    group_name,
-                    vm_name,
-                    nns_url,
-                    nns_public_key_override,
-                )?;
-=======
                 let config_image =
-                    create_setupos_config_image(env, vm_name, nns_url, nns_public_key)?;
->>>>>>> cb4878c4
+                    create_setupos_config_image(env, vm_name, nns_url, nns_public_key_override)?;
                 let config_image_spec = AttachImageSpec::new(farm.upload_file(
                     group_name,
                     config_image,
