use crate::k8s::config::LOGS_URL;
use crate::k8s::images::*;
use crate::k8s::tnet::{TNet, TNode};
use crate::util::block_on;
use crate::{
    driver::{
        config::NODES_INFO,
        driver_setup::SSH_AUTHORIZED_PUB_KEYS_DIR,
        farm::{AttachImageSpec, Farm, FarmResult, FileId},
        ic::{InternetComputer, Node},
        nested::{NestedNode, NestedVms, NESTED_CONFIG_IMAGE_PATH},
        node_software_version::NodeSoftwareVersion,
        port_allocator::AddrType,
        resource::{AllocatedVm, HOSTOS_MEMORY_KIB_PER_VM, HOSTOS_VCPUS_PER_VM},
        test_env::{HasIcPrepDir, TestEnv, TestEnvAttribute},
        test_env_api::{
            get_dependency_path, get_dependency_path_from_env, get_elasticsearch_hosts,
            get_ic_os_update_img_sha256, get_ic_os_update_img_url,
            get_mainnet_ic_os_update_img_url, get_mainnet_nns_revision,
            get_malicious_ic_os_update_img_sha256, get_malicious_ic_os_update_img_url,
            read_dependency_from_env_to_string, HasIcDependencies, HasTopologySnapshot, HasVmName,
            IcNodeContainer, InitialReplicaVersion, NodesInfo,
        },
        test_setup::InfraProvider,
    },
    k8s::job::wait_for_job_completion,
};
use anyhow::{bail, Result};
use config::generate_testnet_config::{
    generate_testnet_config, GenerateTestnetConfigArgs, Ipv6ConfigType,
};
use config_types::DeploymentEnvironment;
use ic_base_types::NodeId;
use ic_prep_lib::{
    internet_computer::{IcConfig, InitializedIc, TopologyConfig},
    node::{InitializedNode, NodeConfiguration, NodeIndex},
    subnet_configuration::SubnetConfig,
};
use ic_registry_canister_api::IPv4Config;
use ic_registry_provisional_whitelist::ProvisionalWhitelist;
use ic_registry_subnet_type::SubnetType;
use ic_types::malicious_behaviour::MaliciousBehaviour;
use ic_types::ReplicaVersion;
use slog::{info, warn, Logger};
use std::{
    collections::BTreeMap,
    convert::Into,
    fs,
    fs::File,
    io,
    io::Write,
    net::{IpAddr, SocketAddr},
    path::PathBuf,
    process::Command,
    thread::{self, JoinHandle, ScopedJoinHandle},
};
use tempfile::tempdir;
use url::Url;
use zstd::stream::write::Encoder;

pub type UnassignedNodes = BTreeMap<NodeIndex, NodeConfiguration>;
pub type NodeVms = BTreeMap<NodeId, AllocatedVm>;

const CONF_IMG_FNAME: &str = "config_disk.img";
const BITCOIND_ADDR_PATH: &str = "bitcoind_addr";
const JAEGER_ADDR_PATH: &str = "jaeger_addr";
const SOCKS_PROXY_PATH: &str = "socks_proxy";

fn mk_compressed_img_path() -> std::string::String {
    format!("{}.zst", CONF_IMG_FNAME)
}

pub fn init_ic(
    ic: &InternetComputer,
    test_env: &TestEnv,
    logger: &Logger,
    specific_ids: bool,
) -> Result<InitializedIc> {
    let mut next_node_index = 0u64;
    let ic_name = ic.name();
    let working_dir = test_env.create_prep_dir(&ic_name)?;

    if let Some(bitcoind_addr) = &ic.bitcoind_addr {
        test_env.write_json_object(BITCOIND_ADDR_PATH, &bitcoind_addr)?;
    }

    if let Some(jaeger_addr) = &ic.jaeger_addr {
        test_env.write_json_object(JAEGER_ADDR_PATH, &jaeger_addr)?;
    }

    if let Some(socks_proxy) = &ic.socks_proxy {
        test_env.write_json_object(SOCKS_PROXY_PATH, &socks_proxy)?;
    }

    // In production, this dummy hash is not actually checked and exists
    // only as a placeholder: Updating individual binaries (replica/orchestrator)
    // is not supported anymore.
    let dummy_hash = "60958ccac3e5dfa6ae74aa4f8d6206fd33a5fc9546b8abaad65e3f1c4023c5bf".to_string();

    let replica_version = if ic.with_mainnet_config {
        get_mainnet_nns_revision()
    } else {
        read_dependency_from_env_to_string("ENV_DEPS__IC_VERSION_FILE")?
    };

    let replica_version = ReplicaVersion::try_from(replica_version.clone())?;
    let initial_replica_version = InitialReplicaVersion {
        version: replica_version.clone(),
    };
    initial_replica_version.write_attribute(test_env);
    info!(
        logger,
        "Replica Version that is passed is: {:?}", &replica_version
    );
    let initial_replica = ic
        .initial_version
        .clone()
        .unwrap_or_else(|| NodeSoftwareVersion {
            replica_version,
            // the following are dummy values, these are not used in production
            replica_url: Url::parse("file:///opt/replica").unwrap(),
            replica_hash: dummy_hash.clone(),
            orchestrator_url: Url::parse("file:///opt/replica").unwrap(),
            orchestrator_hash: dummy_hash,
        });
    info!(logger, "Initial_replica: {:?}", initial_replica);

    // Note: NNS subnet should be selected from among the system subnets.
    // If there is no system subnet, fall back on choosing the first one.
    let mut nns_subnet_idx = None;
    // TopologyConfig is a structure provided by ic-prep. We translate from the
    // builder (InternetComputer) to TopologyConfig. While doing so, we allocate tcp
    // ports for the http handler, p2p and xnet. The corresponding sockets are
    // closed when the port-allocator is dropped—which happens before we start the
    // nodes.
    let mut ic_topology = TopologyConfig::default();
    for (subnet_idx, subnet) in ic.subnets.iter().enumerate() {
        if subnet.subnet_type == SubnetType::System && nns_subnet_idx.is_none() {
            nns_subnet_idx = Some(subnet_idx as u64);
        }
        let subnet_index = subnet_idx as u64;
        let mut nodes: BTreeMap<NodeIndex, NodeConfiguration> = BTreeMap::new();

        for node in &subnet.nodes {
            let node_index = next_node_index;
            next_node_index += 1;
            nodes.insert(node_index, node_to_config(node));
        }

        ic_topology.insert_subnet(
            subnet_index,
            SubnetConfig::new(
                subnet_index,
                nodes,
                initial_replica.replica_version.clone(),
                subnet.max_ingress_bytes_per_message,
                subnet.max_ingress_messages_per_block,
                subnet.max_block_payload_size,
                subnet.unit_delay,
                subnet.initial_notary_delay,
                subnet.dkg_interval_length,
                subnet.dkg_dealings_per_block,
                subnet.subnet_type,
                subnet.max_instructions_per_message,
                subnet.max_instructions_per_round,
                subnet.max_instructions_per_install_code,
                subnet.features,
                subnet.chain_key_config.clone().map(|c| c.into()),
                subnet.max_number_of_canisters,
                subnet.ssh_readonly_access.clone(),
                subnet.ssh_backup_access.clone(),
                subnet.running_state,
                Some(subnet.initial_height),
            ),
        );
    }

    for node in &ic.unassigned_nodes {
        let node_index = next_node_index;
        next_node_index += 1;
        ic_topology.insert_unassigned_node(node_index as NodeIndex, node_to_config(node));
    }

    for node in &ic.api_boundary_nodes {
        let node_index = next_node_index;
        next_node_index += 1;
        ic_topology.insert_api_boundary_node(node_index as NodeIndex, node_to_config(node))?;
    }

    let whitelist = ProvisionalWhitelist::All;
    let (ic_os_update_img_sha256, ic_os_update_img_url) = {
        if ic.has_malicious_behaviours() {
            warn!(
                logger,
                "Using malicious guestos update image for IC config."
            );
            (
                get_malicious_ic_os_update_img_sha256()?,
                get_malicious_ic_os_update_img_url()?,
            )
        } else if ic.with_mainnet_config {
            (
                test_env.get_mainnet_ic_os_update_img_sha256()?,
                get_mainnet_ic_os_update_img_url()?,
            )
        } else {
            (get_ic_os_update_img_sha256()?, get_ic_os_update_img_url()?)
        }
    };
    let mut ic_config = IcConfig::new(
        working_dir.path(),
        ic_topology,
        initial_replica.replica_version,
        // To maintain backwards compatibility, pass true here.
        // False is used only when nodes need to be deployed without
        // them joining any subnet initially

        /* generate_subnet_records= */
        true,
        Some(nns_subnet_idx.unwrap_or(0)),
        Some(ic_os_update_img_url),
        Some(ic_os_update_img_sha256),
        Some(whitelist),
        ic.node_operator,
        ic.node_provider,
        ic.ssh_readonly_access_to_unassigned_nodes.clone(),
    );

    ic_config.set_use_specified_ids_allocation_range(specific_ids);

    info!(test_env.logger(), "Initializing via {:?}", &ic_config);

    Ok(ic_config.initialize()?)
}

pub fn setup_and_start_vms(
    initialized_ic: &InitializedIc,
    ic: &InternetComputer,
    env: &TestEnv,
    farm: &Farm,
    group_name: &str,
) -> anyhow::Result<()> {
    let mut nodes = vec![];
    for subnet in initialized_ic.initialized_topology.values() {
        for node in subnet.initialized_nodes.values() {
            nodes.push(node.clone());
        }
    }
    for node in initialized_ic.unassigned_nodes.values() {
        nodes.push(node.clone());
    }
    for node in initialized_ic.api_boundary_nodes.values() {
        nodes.push(node.clone());
    }

    let tnet = match InfraProvider::read_attribute(env) {
        InfraProvider::K8s => TNet::read_attribute(env),
        InfraProvider::Farm => TNet::new("dummy")?,
    };

    let mut join_handles: Vec<JoinHandle<anyhow::Result<()>>> = vec![];
    let mut nodes_info = NodesInfo::new();
    for node in nodes {
        let group_name = group_name.to_string();
        let vm_name = node.node_id.to_string();
        let t_farm = farm.clone();
        let t_env = env.clone();
        let ic_name = ic.name();
        let malicious_behaviour = ic.get_malicious_behavior_of_node(node.node_id);
        let query_stats_epoch_length = ic.get_query_stats_epoch_length_of_node(node.node_id);
        let ipv4_config = ic.get_ipv4_config_of_node(node.node_id);
        let domain = ic.get_domain_of_node(node.node_id);
        nodes_info.insert(node.node_id, malicious_behaviour.clone());
        let tnet_node = match InfraProvider::read_attribute(env) {
            InfraProvider::K8s => tnet
                .nodes
                .iter()
                .find(|n| n.node_id.clone().expect("node_id missing") == vm_name.clone())
                .expect("tnet doesn't have this node")
                .clone(),
            InfraProvider::Farm => TNode::default(),
        };
        join_handles.push(thread::spawn(move || {
            create_config_disk_image(
                &ic_name,
                &node,
                malicious_behaviour,
                query_stats_epoch_length,
                ipv4_config,
                domain,
                &t_env,
                &group_name,
            )?;

            let conf_img_path = PathBuf::from(&node.node_path).join(mk_compressed_img_path());
            match InfraProvider::read_attribute(&t_env) {
                InfraProvider::K8s => {
                    let url = format!(
                        "{}/{}",
                        tnet_node.config_url.clone().expect("Missing config_url"),
                        mk_compressed_img_path()
                    );
                    info!(
                        t_env.logger(),
                        "Uploading image {} to {}",
                        conf_img_path.clone().display().to_string(),
                        url.clone()
                    );
                    block_on(upload_image(conf_img_path.as_path(), &url))
                        .expect("Failed to upload config image");
                    // wait for job pulling the disk to complete
                    block_on(wait_for_job_completion(&tnet_node.name.clone().unwrap()))
                        .expect("Waiting for job failed");
                    block_on(tnet_node.start()).expect("Starting vm failed");
                    let node_name = tnet_node.name.unwrap();
                    info!(t_farm.logger, "Starting k8s vm: {}", node_name);
                    info!(
                        t_farm.logger,
                        "VM {} console logs: {}",
                        node_name.clone(),
                        LOGS_URL.replace("{job}", &node_name)
                    );
                }
                InfraProvider::Farm => {
                    let image_spec = AttachImageSpec::new(upload_config_disk_image(
                        &group_name,
                        &node,
                        &t_farm,
                    )?);
                    t_farm.attach_disk_images(
                        &group_name,
                        &vm_name,
                        "usb-storage",
                        vec![image_spec],
                    )?;
                    t_farm.start_vm(&group_name, &vm_name)?;
                }
            }
            std::fs::remove_file(conf_img_path)?;
            Ok(())
        }));
    }
    // In the tests we may need to identify, which node/s have malicious behavior.
    // We dump this info into a file.
    env.write_json_object(NODES_INFO, &nodes_info)?;

    let mut result = Ok(());
    // Wait for all threads to finish and return an error if any of them fails.
    for jh in join_handles {
        if let Err(e) = jh.join().expect("Waiting for a thread failed") {
            warn!(farm.logger, "Starting VM failed with: {:?}", e);
            result = Err(anyhow::anyhow!(
                "Failed to set up and start a VM pool: {:?}",
                e
            ));
        }
    }
    result
}

pub fn upload_config_disk_image(
    group_name: &str,
    node: &InitializedNode,
    farm: &Farm,
) -> FarmResult<FileId> {
    let compressed_img_path = mk_compressed_img_path();
    let target_file = PathBuf::from(&node.node_path).join(compressed_img_path.clone());
    let image_id = farm.upload_file(group_name, target_file, &compressed_img_path)?;
    info!(farm.logger, "Uploaded image: {}", image_id);
    Ok(image_id)
}

/// side-effectful function that creates the config disk images in the node
/// directories.
fn create_config_disk_image(
    ic_name: &str,
    node: &InitializedNode,
    malicious_behavior: Option<MaliciousBehaviour>,
    query_stats_epoch_length: Option<u64>,
    ipv4_config: Option<IPv4Config>,
    domain_name: Option<String>,
    test_env: &TestEnv,
    group_name: &str,
) -> anyhow::Result<()> {
<<<<<<< HEAD
    let img_path = PathBuf::from(&node.node_path).join(CONF_IMG_FNAME);
    let script_path =
        get_dependency_path("ic-os/components/hostos-scripts/build-bootstrap-config-image.sh");
    let mut cmd = Command::new(script_path);
    let local_store_path = test_env
        .prep_dir(ic_name)
        .expect("No no-name IC")
        .registry_local_store_path();
    cmd.arg(img_path.clone())
        .args(["--node_reward_type", "type3.1"])
        .arg("--hostname")
        .arg(node.node_id.to_string())
        .arg("--ic_registry_local_store")
        .arg(local_store_path)
        .arg("--ic_state")
        .arg(node.state_path())
        .arg("--ic_crypto")
        .arg(node.crypto_path())
        .arg("--elasticsearch_tags")
        .arg(format!("system_test {}", group_name));
=======
    // Build GuestOS config object
    let mut config = GenerateTestnetConfigArgs {
        ipv6_config_type: Some(Ipv6ConfigType::RouterAdvertisement),
        deterministic_prefix: None,
        deterministic_prefix_length: None,
        deterministic_gateway: None,
        fixed_address: None,
        fixed_gateway: None,
        ipv4_address: None,
        ipv4_gateway: None,
        ipv4_prefix_length: None,
        domain_name: None,
        node_reward_type: None,
        mgmt_mac: None,
        deployment_environment: Some(DeploymentEnvironment::Testnet),
        elasticsearch_hosts: None,
        elasticsearch_tags: Some(format!("system_test {}", group_name)),
        use_nns_public_key: Some(true),
        nns_urls: None,
        use_node_operator_private_key: Some(true),
        use_ssh_authorized_keys: Some(true),
        inject_ic_crypto: Some(false),
        inject_ic_state: Some(false),
        inject_ic_registry_local_store: Some(false),
        backup_retention_time_seconds: None,
        backup_purging_interval_seconds: None,
        malicious_behavior: None,
        query_stats_epoch_length: None,
        bitcoind_addr: None,
        jaeger_addr: None,
        socks_proxy: None,
        hostname: None,
        generate_ic_boundary_tls_cert: None,
    };
>>>>>>> 88f8a80e

    // We've seen k8s nodes fail to pick up RA correctly, so we specify their
    // addresses directly. Ideally, all nodes should do this, to match mainnet.
    if InfraProvider::read_attribute(test_env) == InfraProvider::K8s {
        config.ipv6_config_type = Some(Ipv6ConfigType::Fixed);
        config.fixed_address = Some(format!("{}/64", node.node_config.public_api.ip()));
        config.fixed_gateway = Some("fe80::ecee:eeff:feee:eeee".to_string());
    }

    // If we have a root subnet, specify the correct NNS url.
    if let Some(node) = test_env
        .topology_snapshot_by_name(ic_name)
        .root_subnet()
        .nodes()
        .next()
    {
        config.nns_urls = Some(vec![format!("http://[{}]:8080", node.get_ip_addr())]);
    }

    if let Some(ref malicious_behavior) = malicious_behavior {
        info!(
            test_env.logger(),
            "Node with id={} has malicious behavior={:?}", node.node_id, malicious_behavior
        );
        config.malicious_behavior = Some(serde_json::to_string(&malicious_behavior)?);
    }

    if let Some(query_stats_epoch_length) = query_stats_epoch_length {
        info!(
            test_env.logger(),
            "Node with id={} has query_stats_epoch_length={:?}",
            node.node_id,
            query_stats_epoch_length
        );
        config.query_stats_epoch_length = Some(query_stats_epoch_length);
    }

    if let Some(ref ipv4_config) = ipv4_config {
        info!(
            test_env.logger(),
            "Node with id={} is IPv4-enabled: {:?}", node.node_id, ipv4_config
        );
        config.ipv4_address = Some(ipv4_config.ip_addr().to_string());
        config.ipv4_gateway = Some(ipv4_config.gateway_ip_addr().to_string());
        config.ipv4_prefix_length = Some(ipv4_config.prefix_length().try_into().unwrap());
    }

    // if the node has a domain name, generate a certificate to be used
    // when the node is an API boundary node.
    if let Some(domain_name) = &node.node_config.domain {
        config.generate_ic_boundary_tls_cert = Some(domain_name.to_string());
    }

    if let Some(ref domain_name) = domain_name {
        info!(
            test_env.logger(),
            "Node with id={} has domain_name {}", node.node_id, domain_name,
        );
        config.domain_name = Some(domain_name.to_string());
    }

    let elasticsearch_hosts: Vec<String> = get_elasticsearch_hosts()?;
    info!(
        test_env.logger(),
        "ElasticSearch hosts are {:?}", elasticsearch_hosts
    );
    if !elasticsearch_hosts.is_empty() {
        config.elasticsearch_hosts = Some(elasticsearch_hosts.join(" "));
    }

    // The bitcoin_addr specifies the local bitcoin node that the bitcoin adapter should connect to in the system test environment.
    if let Ok(bitcoin_addr) = test_env.read_json_object::<String, _>(BITCOIND_ADDR_PATH) {
        config.bitcoind_addr = Some(bitcoin_addr);
    }

    // The jaeger_addr specifies the local Jaeger node that the nodes should connect to in the system test environment.
    if let Ok(jaeger_addr) = test_env.read_json_object::<String, _>(JAEGER_ADDR_PATH) {
        config.jaeger_addr = Some(jaeger_addr);
    }

    // The socks_proxy configuration indicates that a socks proxy is available to the system test environment.
    if let Ok(socks_proxy) = test_env.read_json_object::<String, _>(SOCKS_PROXY_PATH) {
        config.socks_proxy = Some(socks_proxy);
    }

    config.hostname = Some(node.node_id.to_string());

    // populate guestos_config_json_path with serialized guestos config object
    let guestos_config_json_path = tempdir().unwrap().as_ref().join("guestos_config.json");
    generate_testnet_config(config, guestos_config_json_path.clone())?;

    let img_path = PathBuf::from(&node.node_path).join(CONF_IMG_FNAME);
    let script_path =
        get_dependency_path("ic-os/components/hostos-scripts/build-bootstrap-config-image.sh");
    let mut cmd = Command::new(script_path);
    let local_store_path = test_env
        .prep_dir(ic_name)
        .expect("no no-name IC")
        .registry_local_store_path();

    cmd.arg(img_path.clone())
        .arg("--guestos_config")
        .arg(guestos_config_json_path)
        .arg("--ic_registry_local_store")
        .arg(local_store_path)
        .arg("--ic_state")
        .arg(node.state_path())
        .arg("--ic_crypto")
        .arg(node.crypto_path());

    let ssh_authorized_pub_keys_dir: PathBuf = test_env.get_path(SSH_AUTHORIZED_PUB_KEYS_DIR);
    if ssh_authorized_pub_keys_dir.exists() {
        cmd.arg("--accounts_ssh_authorized_keys")
            .arg(ssh_authorized_pub_keys_dir);
    }

    // TODO(NODE-1518): remove passing old config (only exists to pass *downgrade* CI tests)
    if InfraProvider::read_attribute(test_env) == InfraProvider::K8s {
        cmd.arg("--ipv6_address")
            .arg(format!("{}/64", node.node_config.public_api.ip()))
            .arg("--ipv6_gateway")
            .arg("fe80::ecee:eeff:feee:eeee");
    }
    if let Some(node) = test_env
        .topology_snapshot_by_name(ic_name)
        .root_subnet()
        .nodes()
        .next()
    {
        cmd.arg("--nns_urls")
            .arg(format!("http://[{}]:8080", node.get_ip_addr()));
    }
    if let Some(malicious_behavior) = malicious_behavior {
        cmd.arg("--malicious_behavior")
            .arg(serde_json::to_string(&malicious_behavior)?);
    }
    if let Some(query_stats_epoch_length) = query_stats_epoch_length {
        cmd.arg("--query_stats_epoch_length")
            .arg(format!("{}", query_stats_epoch_length));
    }
    if let Some(ipv4_config) = ipv4_config {
        cmd.arg("--ipv4_address").arg(format!(
            "{}/{:?}",
            ipv4_config.ip_addr(),
            ipv4_config.prefix_length()
        ));
        cmd.arg("--ipv4_gateway").arg(ipv4_config.gateway_ip_addr());
    }
    if let Some(domain_name) = domain_name {
        cmd.arg("--domain").arg(domain_name);
    }
    if !elasticsearch_hosts.is_empty() {
        cmd.arg("--elasticsearch_hosts")
            .arg(elasticsearch_hosts.join(" "));
    }

    // The bitcoind address specifies the local bitcoin node that the bitcoin adapter should connect to in the system test environment.
    if let Ok(arg) = test_env.read_json_object::<String, _>(BITCOIND_ADDR_PATH) {
        cmd.arg("--bitcoind_addr").arg(arg);
    }
    // The jaeger address specifies the local Jaeger node that the nodes should connect to in the system test environment.
    if let Ok(arg) = test_env.read_json_object::<String, _>(JAEGER_ADDR_PATH) {
        cmd.arg("--jaeger_addr").arg(arg);
    }
    // The socks proxy configuration indicates that a socks proxy is available to the system test environment.
    if let Ok(arg) = test_env.read_json_object::<String, _>(SOCKS_PROXY_PATH) {
        cmd.arg("--socks_proxy").arg(arg);
    }

    let key = "PATH";
    let old_path = match std::env::var(key) {
        Ok(val) => {
            println!("{}: {:?}", key, val);
            val
        }
        Err(e) => {
            bail!("Couldn't interpret {}: {}", key, e)
        }
    };
    cmd.env("PATH", format!("{}:{}", "/usr/sbin", old_path));

    if !cmd.status()?.success() {
        bail!("Could not spawn image creation process");
    }
    let mut img_file = File::open(img_path)?;
    let compressed_img_path = PathBuf::from(&node.node_path).join(mk_compressed_img_path());
    let compressed_img_file = File::create(compressed_img_path.clone())?;
    let mut encoder = Encoder::new(compressed_img_file, 0)?;
    let _ = io::copy(&mut img_file, &mut encoder)?;
    let mut write_stream = encoder.finish()?;
    write_stream.flush()?;
    let mut cmd = Command::new("sha256sum");
    cmd.arg(compressed_img_path);
    let output = cmd.output()?;
    std::io::stdout().write_all(&output.stdout)?;
    std::io::stderr().write_all(&output.stderr)?;
    if !output.status.success() {
        bail!("Could not create sha256 of image");
    }
    Ok(())
}

fn node_to_config(node: &Node) -> NodeConfiguration {
    let ipv6_addr = IpAddr::V6(node.ipv6.expect("Missing ip_addr"));
    let public_api = SocketAddr::new(ipv6_addr, AddrType::PublicApi.into());
    let xnet_api = SocketAddr::new(ipv6_addr, AddrType::Xnet.into());
    NodeConfiguration {
        xnet_api,
        public_api,
        // this value will be overridden by IcConfig::with_node_operator()
        node_operator_principal_id: None,
        secret_key_store: node.secret_key_store.clone(),
        domain: node.domain.clone(),
        node_reward_type: None,
    }
}

// Setup nested VMs. NOTE: This is different from `setup_and_start_vms` in that
// we need to configure and push a SetupOS image for each node.
pub fn setup_nested_vms(
    nodes: &[NestedNode],
    env: &TestEnv,
    farm: &Farm,
    group_name: &str,
    nns_url: &Url,
    nns_public_key: &str,
) -> anyhow::Result<()> {
    let mut result = Ok(());

    thread::scope(|s| {
        let mut join_handles: Vec<ScopedJoinHandle<anyhow::Result<()>>> = vec![];
        for node in nodes {
            join_handles.push(s.spawn(|| {
                let vm_name = &node.name;
                let url = Url::parse(&std::env::var("ENV_DEPS__SETUPOS_DISK_IMG_URL")?)?;
                let hash = std::env::var("ENV_DEPS__SETUPOS_DISK_IMG_HASH")?;
                let setupos_image_spec = AttachImageSpec::via_url(url, hash);

                let config_image =
                    create_setupos_config_image(env, vm_name, nns_url, nns_public_key)?;
                let config_image_spec = AttachImageSpec::new(farm.upload_file(
                    group_name,
                    config_image,
                    NESTED_CONFIG_IMAGE_PATH,
                )?);

                farm.attach_disk_images(
                    group_name,
                    vm_name,
                    "usb-storage",
                    vec![setupos_image_spec, config_image_spec],
                )
                .map_err(|e| e.into())
            }));
        }

        // Wait for all threads to finish and return an error if any of them fails.
        for jh in join_handles {
            if let Err(e) = jh.join().expect("Waiting for a thread failed") {
                warn!(farm.logger, "Setting up VM failed with: {:?}", e);
                result = Err(anyhow::anyhow!("Failed to set up a VM pool"));
            }
        }
    });

    result
}

pub fn start_nested_vms(env: &TestEnv, farm: &Farm, group_name: &str) -> anyhow::Result<()> {
    for node in env.get_all_nested_vms()? {
        farm.start_vm(group_name, &node.vm_name())?;
    }

    Ok(())
}

fn create_setupos_config_image(
    env: &TestEnv,
    name: &str,
    nns_url: &Url,
    nns_public_key: &str,
) -> anyhow::Result<PathBuf> {
    let tmp_dir = env.get_path("setupos");
    fs::create_dir_all(&tmp_dir)?;

    let build_setupos_config_image = get_dependency_path_from_env("ENV_DEPS__SETUPOS_BUILD_CONFIG");
    let create_setupos_config = get_dependency_path_from_env("ENV_DEPS__SETUPOS_CREATE_CONFIG");

    let nested_vm = env.get_nested_vm(name)?;

    let mac = nested_vm.get_vm()?.mac6;
    let cpu = "kvm";

    let ssh_authorized_pub_keys_dir = env.get_path(SSH_AUTHORIZED_PUB_KEYS_DIR);

    // TODO: We transform the IPv6 to get this information, but it could be
    // passed natively.
    let old_ip = nested_vm.get_vm()?.ipv6;
    let segments = old_ip.segments();
    let prefix = format!(
        "{:04x}:{:04x}:{:04x}:{:04x}",
        segments[0], segments[1], segments[2], segments[3]
    );
    let gateway = format!(
        "{:04x}:{:04x}:{:04x}:{:04x}::1",
        segments[0], segments[1], segments[2], segments[3]
    );

    // Prep config dir
    let config_dir = tmp_dir.join("config");
    std::fs::create_dir_all(config_dir.join("ssh_authorized_keys"))?;

    // Prep data dir
    let data_dir = tmp_dir.join("data");
    std::fs::create_dir(&data_dir)?;

    // Prep config contents
    let mut cmd = Command::new(create_setupos_config);
    cmd.arg("--config-dir")
        .arg(&config_dir)
        .arg("--data-dir")
        .arg(&data_dir)
        .arg("--deployment-environment")
        .arg("testnet")
        .arg("--mgmt-mac")
        .arg(&mac)
        .arg("--ipv6-prefix")
        .arg(&prefix)
        .arg("--ipv6-gateway")
        .arg(&gateway)
        .arg("--memory-gb")
        .arg((HOSTOS_MEMORY_KIB_PER_VM / 2 / 1024 / 1024).to_string())
        .arg("--cpu")
        .arg(cpu)
        .arg("--nr-of-vcpus")
        .arg((HOSTOS_VCPUS_PER_VM / 2).to_string())
        .arg("--nns-url")
        .arg(nns_url.to_string())
        .arg("--nns-public-key")
        .arg(nns_public_key)
        .arg("--node-reward-type")
        .arg("type3.1")
        .arg("--admin-keys")
        .arg(ssh_authorized_pub_keys_dir.join("admin"));

    if let Ok(node_key) = std::env::var("NODE_OPERATOR_PRIV_KEY_PATH") {
        if !node_key.trim().is_empty() {
            cmd.arg("--node-operator-private-key").arg(node_key);
        }
    }

    if !cmd.status()?.success() {
        bail!("Could not create SetupOS config");
    }

    // Pack dirs into config image
    let config_image = nested_vm.get_setupos_config_image_path()?;
    let path_key = "PATH";
    let new_path = format!("{}:{}", "/usr/sbin", std::env::var(path_key)?);
    let status = Command::new(build_setupos_config_image)
        .arg(config_dir)
        .arg(data_dir)
        .arg(&config_image)
        .env(path_key, &new_path)
        .status()?;

    if !status.success() {
        bail!("Could not inject configs into image");
    }

    Ok(config_image)
}<|MERGE_RESOLUTION|>--- conflicted
+++ resolved
@@ -382,28 +382,6 @@
     test_env: &TestEnv,
     group_name: &str,
 ) -> anyhow::Result<()> {
-<<<<<<< HEAD
-    let img_path = PathBuf::from(&node.node_path).join(CONF_IMG_FNAME);
-    let script_path =
-        get_dependency_path("ic-os/components/hostos-scripts/build-bootstrap-config-image.sh");
-    let mut cmd = Command::new(script_path);
-    let local_store_path = test_env
-        .prep_dir(ic_name)
-        .expect("No no-name IC")
-        .registry_local_store_path();
-    cmd.arg(img_path.clone())
-        .args(["--node_reward_type", "type3.1"])
-        .arg("--hostname")
-        .arg(node.node_id.to_string())
-        .arg("--ic_registry_local_store")
-        .arg(local_store_path)
-        .arg("--ic_state")
-        .arg(node.state_path())
-        .arg("--ic_crypto")
-        .arg(node.crypto_path())
-        .arg("--elasticsearch_tags")
-        .arg(format!("system_test {}", group_name));
-=======
     // Build GuestOS config object
     let mut config = GenerateTestnetConfigArgs {
         ipv6_config_type: Some(Ipv6ConfigType::RouterAdvertisement),
@@ -438,7 +416,6 @@
         hostname: None,
         generate_ic_boundary_tls_cert: None,
     };
->>>>>>> 88f8a80e
 
     // We've seen k8s nodes fail to pick up RA correctly, so we specify their
     // addresses directly. Ideally, all nodes should do this, to match mainnet.
@@ -536,7 +513,7 @@
     let mut cmd = Command::new(script_path);
     let local_store_path = test_env
         .prep_dir(ic_name)
-        .expect("no no-name IC")
+        .expect("No no-name IC")
         .registry_local_store_path();
 
     cmd.arg(img_path.clone())
