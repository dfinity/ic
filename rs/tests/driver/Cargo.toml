--- conflicted
+++ resolved
@@ -17,11 +17,7 @@
 canister-test = { path = "../../rust_canisters/canister_test" }
 chrono = { workspace = true }
 clap = { workspace = true }
-<<<<<<< HEAD
-config = { path = "../../ic_os/config" }
-=======
 config_types = { path = "../../ic_os/config_types" }
->>>>>>> 96944f42
 crossbeam-channel = { workspace = true }
 cycles-minting-canister = { path = "../../nns/cmc" }
 deterministic_ips = { path = "../../ic_os/deterministic_ips" }
