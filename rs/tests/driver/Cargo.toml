[package]
name = "ic-system-test-driver"
version.workspace = true
authors.workspace = true
edition.workspace = true
description.workspace = true
documentation.workspace = true

[dependencies]
anyhow = { workspace = true }
assert_matches = { workspace = true }
async-trait = { workspace = true }
backon = "0.4.1"
base64 = { workspace = true }
bincode = { workspace = true }
candid = { workspace = true }
canister-test = { path = "../../rust_canisters/canister_test" }
chrono = { workspace = true }
clap = { version = "3.2.25", features = ["derive"] }
crossbeam-channel = { workspace = true }
cycles-minting-canister = { path = "../../nns/cmc" }
deterministic_ips = { path = "../../ic_os/deterministic_ips" }
dfn_candid = { path = "../../rust_canisters/dfn_candid" }
dfn_protobuf = { path = "../../rust_canisters/dfn_protobuf" }
ed25519-dalek = { workspace = true }
futures = { workspace = true }
hex = { workspace = true }
http = { workspace = true }
humantime = "2.0"
humantime-serde = { workspace = true }
<<<<<<< HEAD
hyper = { workspace = true }
hyper-rustls = { workspace = true }
=======
hyper = "0.14.18"
>>>>>>> d37a6a16
ic-agent = { workspace = true }
ic-artifact-pool = { path = "../../artifact_pool" }
ic-base-types = { path = "../../types/base_types" }
ic-btc-interface = { workspace = true }
ic-canister-client = { path = "../../canister_client" }
ic-canister-client-sender = { path = "../../canister_client/sender" }
ic-cdk = { workspace = true }
ic-certification = { path = "../../certification" }
ic-config = { path = "../../config" }
ic-constants = { path = "../../constants" }
ic-crypto-sha2 = { path = "../../crypto/sha2" }
ic-crypto-test-utils-reproducible-rng = { path = "../../crypto/test_utils/reproducible_rng" }
ic-crypto-tree-hash = { path = "../../crypto/tree_hash" }
ic-crypto-utils-threshold-sig-der = { path = "../../crypto/utils/threshold_sig_der" }
ic-cycles-account-manager = { path = "../../cycles_account_manager" }
ic-icrc1 = { path = "../../rosetta-api/icrc1" }
ic-icrc1-index-ng = { path = "../../rosetta-api/icrc1/index-ng" }
ic-icrc1-ledger = { path = "../../rosetta-api/icrc1/ledger" }
ic-interfaces = { path = "../../interfaces" }
ic-interfaces-registry = { path = "../../interfaces/registry" }
ic-ledger-core = { path = "../../rosetta-api/ledger_core" }
ic-management-canister-types = { path = "../../types/management_canister_types" }
ic-message = { path = "../test_canisters/message" }
ic-nervous-system-clients = { path = "../../nervous_system/clients" }
ic-nervous-system-common = { path = "../../nervous_system/common" }
ic-nervous-system-common-test-keys = { path = "../../nervous_system/common/test_keys" }
ic-nervous-system-proto = { path = "../../nervous_system/proto" }
ic-nervous-system-root = { path = "../../nervous_system/root" }
ic-nns-common = { path = "../../nns/common" }
ic-nns-constants = { path = "../../nns/constants" }
ic-nns-governance-api = { path = "../../nns/governance/api" }
ic-nns-gtc = { path = "../../nns/gtc" }
ic-nns-handler-root = { path = "../../nns/handlers/root/impl" }
ic-nns-init = { path = "../../nns/init" }
ic-nns-test-utils = { path = "../../nns/test_utils" }
ic-prep = { path = "../../prep" }
ic-protobuf = { path = "../../protobuf" }
ic-registry-canister-api = { path = "../../registry/canister/api" }
ic-regedit = { path = "../../registry/regedit" }
ic-registry-client = { path = "../../registry/client" }
ic-registry-client-helpers = { path = "../../registry/helpers" }
ic-registry-keys = { path = "../../registry/keys" }
ic-registry-local-registry = { path = "../../registry/local_registry" }
ic-registry-local-store = { path = "../../registry/local_store" }
ic-registry-nns-data-provider = { path = "../../registry/nns_data_provider" }
ic-registry-provisional-whitelist = { path = "../../registry/provisional_whitelist" }
ic-registry-routing-table = { path = "../../registry/routing_table" }
ic-registry-subnet-features = { path = "../../registry/subnet_features" }
ic-registry-subnet-type = { path = "../../registry/subnet_type" }
ic-registry-transport = { path = "../../registry/transport" }
ic-rosetta-api = { path = "../../rosetta-api" }
ic-sns-governance = { path = "../../sns/governance" }
ic-sns-init = { path = "../../sns/init" }
ic-sns-root = { path = "../../sns/root" }
ic-sns-swap = { path = "../../sns/swap" }
ic-sns-wasm = { path = "../../nns/sns-wasm" }
ic-sys = { path = "../../sys" }
ic-test-identity = { path = "../../test_utilities/identity" }
ic-test-utilities = { path = "../../test_utilities" }
ic-test-utilities-time = { path = "../../test_utilities/time" }
ic-test-utilities-types = { path = "../../test_utilities/types" }
ic-types = { path = "../../types/types" }
ic-types-test-utils = { path = "../../types/types_test_utils" }
ic-universal-canister = { path = "../../universal_canister/lib" }
ic-utils = { workspace = true }
ic-wasm-types = { path = "../../types/wasm_types" }
icp-ledger = { path = "../../rosetta-api/icp_ledger" }
icrc-ledger-types = { path = "../../../packages/icrc-ledger-types" }
itertools = { workspace = true }
json5 = "0.4.1"
k256 = { workspace = true }
k8s-openapi = { version = "0.22.0", features = ["v1_24"] }
kube = { version = "0.93.1", features = ["runtime", "derive", "ws"] }
lazy_static = { workspace = true }
leb128 = "0.2.5"
lifeline = { path = "../../nns/handlers/lifeline/impl" }
maplit = "1.0.2"
nix = { workspace = true }
num_cpus = "1.13.1"
on_wire = { path = "../../rust_canisters/on_wire" }
once_cell = "1.18.0"
pem = "1.0.1"
phantom_newtype = { path = "../../phantom_newtype" }
proptest = "1.0"
prost = { workspace = true }
rand = { workspace = true }
rand_chacha = { workspace = true }
rayon = { workspace = true }
rcgen = { workspace = true }
regex = { workspace = true }
registry-canister = { path = "../../registry/canister" }
reqwest = { workspace = true }
ring = { version = "0.17.7", features = ["std"] }
rosetta-core = { path = "../../rosetta-api/rosetta_core" }
rsa = { version = "0.9.2", features = ["sha2"] }
rust_decimal = "1.25"
serde = { workspace = true }
serde_bytes = { workspace = true }
serde_cbor = { workspace = true }
serde_json = { workspace = true }
serde_yaml = { workspace = true }
sha2 = { workspace = true }
slog = { workspace = true }
slog-async = { workspace = true }
slog-term = { workspace = true }
ssh2 = "0.9.4"
strum = { workspace = true }
strum_macros = { workspace = true }
tempfile = { workspace = true }
thiserror = { workspace = true }
time = { workspace = true }
tokio = { workspace = true }
tokio-util = { workspace = true }
tracing = { workspace = true }
tracing-subscriber = { workspace = true }
tree-deserializer = { path = "../../tree_deserializer" }
url = { workspace = true }
walkdir = { workspace = true }
wat = { workspace = true }
zstd = { workspace = true }<|MERGE_RESOLUTION|>--- conflicted
+++ resolved
@@ -28,12 +28,7 @@
 http = { workspace = true }
 humantime = "2.0"
 humantime-serde = { workspace = true }
-<<<<<<< HEAD
 hyper = { workspace = true }
-hyper-rustls = { workspace = true }
-=======
-hyper = "0.14.18"
->>>>>>> d37a6a16
 ic-agent = { workspace = true }
 ic-artifact-pool = { path = "../../artifact_pool" }
 ic-base-types = { path = "../../types/base_types" }
