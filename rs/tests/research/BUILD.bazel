--- conflicted
+++ resolved
@@ -4,118 +4,11 @@
 
 package(default_visibility = ["//rs:system-tests-pkg"])
 
-<<<<<<< HEAD
-system_test_nns(
-    name = "spec_compliance_application_subnet_test",
-    extra_head_nns_tags = [],  # don't run the head_nns variant on nightly since it aleady runs on long_test.
-    flaky = True,
-    tags = [
-        "cpu:4",
-        "long_test",  # since it takes longer than 5 minutes.
-    ],
-    target_compatible_with = ["@platforms//os:linux"],  # requires libssh that does not build on Mac OS
-    runtime_deps = BOUNDARY_NODE_GUESTOS_RUNTIME_DEPS + GUESTOS_RUNTIME_DEPS + UNIVERSAL_VM_RUNTIME_DEPS + CANISTER_HTTP_RUNTIME_DEPS + [
-        ":ic-hs",
-        "//ic-os/components:networking/dev-certs/canister_http_test_ca.cert",
-    ],
-    deps = [
-        # Keep sorted.
-        "//rs/registry/subnet_type",
-        "//rs/tests/driver:ic-system-test-driver",
-        "//rs/tests/research/spec_compliance",
-        "@crate_index//:anyhow",
-    ],
-)
-
-system_test_nns(
-    name = "spec_compliance_system_subnet_test",
-    extra_head_nns_tags = [],  # don't run the head_nns variant on nightly since it aleady runs on long_test.
-    flaky = True,
-    tags = [
-        "cpu:4",
-        "long_test",
-    ],
-    target_compatible_with = ["@platforms//os:linux"],  # requires libssh that does not build on Mac OS
-    runtime_deps = BOUNDARY_NODE_GUESTOS_RUNTIME_DEPS + GUESTOS_RUNTIME_DEPS + UNIVERSAL_VM_RUNTIME_DEPS + CANISTER_HTTP_RUNTIME_DEPS + [
-        ":ic-hs",
-        "//ic-os/components:networking/dev-certs/canister_http_test_ca.cert",
-    ],
-    deps = [
-        # Keep sorted.
-        "//rs/registry/subnet_type",
-        "//rs/tests/driver:ic-system-test-driver",
-        "//rs/tests/research/spec_compliance",
-        "@crate_index//:anyhow",
-    ],
-)
-
-system_test_nns(
-    name = "spec_compliance_group_01_application_subnet_test",
-    extra_head_nns_tags = [],  # don't run the head_nns variant on nightly since it aleady runs on long_test.
-    flaky = True,
-    tags = [
-        "cpu:16",
-        "long_test",  # since it takes longer than 5 minutes.
-    ],
-    target_compatible_with = ["@platforms//os:linux"],  # requires libssh that does not build on Mac OS
-    runtime_deps = BOUNDARY_NODE_GUESTOS_RUNTIME_DEPS + GUESTOS_RUNTIME_DEPS + UNIVERSAL_VM_RUNTIME_DEPS + CANISTER_HTTP_RUNTIME_DEPS + [
-        ":ic-hs",
-        "//ic-os/components:networking/dev-certs/canister_http_test_ca.cert",
-    ],
-    deps = [
-        # Keep sorted.
-        "//rs/registry/subnet_type",
-        "//rs/tests/driver:ic-system-test-driver",
-        "//rs/tests/research/spec_compliance",
-        "@crate_index//:anyhow",
-    ],
-)
-
-system_test_nns(
-    name = "spec_compliance_group_01_system_subnet_test",
-    extra_head_nns_tags = [],  # don't run the head_nns variant on nightly since it aleady runs on long_test.
-    flaky = True,
-    tags = [
-        "cpu:4",
-        "long_test",
-    ],
-    target_compatible_with = ["@platforms//os:linux"],  # requires libssh that does not build on Mac OS
-    runtime_deps = BOUNDARY_NODE_GUESTOS_RUNTIME_DEPS + GUESTOS_RUNTIME_DEPS + UNIVERSAL_VM_RUNTIME_DEPS + CANISTER_HTTP_RUNTIME_DEPS + [
-        ":ic-hs",
-        "//ic-os/components:networking/dev-certs/canister_http_test_ca.cert",
-    ],
-    deps = [
-        # Keep sorted.
-        "//rs/registry/subnet_type",
-        "//rs/tests/driver:ic-system-test-driver",
-        "//rs/tests/research/spec_compliance",
-        "@crate_index//:anyhow",
-    ],
-)
-
-system_test_nns(
-    name = "spec_compliance_group_02_system_subnet_test",
-    flaky = True,
-    tags = ["cpu:4"],
-    target_compatible_with = ["@platforms//os:linux"],  # requires libssh that does not build on Mac OS
-    runtime_deps = BOUNDARY_NODE_GUESTOS_RUNTIME_DEPS + GUESTOS_RUNTIME_DEPS + UNIVERSAL_VM_RUNTIME_DEPS + CANISTER_HTTP_RUNTIME_DEPS + [
-        ":ic-hs",
-        "//ic-os/components:networking/dev-certs/canister_http_test_ca.cert",
-    ],
-    deps = [
-        # Keep sorted.
-        "//rs/registry/subnet_type",
-        "//rs/tests/driver:ic-system-test-driver",
-        "//rs/tests/research/spec_compliance",
-        "@crate_index//:anyhow",
-    ],
-)
-=======
 [
     system_test_nns(
         name = name,
         flaky = True,
-        tags = ["cpu:4"],
+        tags = ["cpu:16"],
         target_compatible_with = ["@platforms//os:linux"],  # requires libssh that does not build on Mac OS
         runtime_deps = BOUNDARY_NODE_GUESTOS_RUNTIME_DEPS + GUESTOS_RUNTIME_DEPS + UNIVERSAL_VM_RUNTIME_DEPS + CANISTER_HTTP_RUNTIME_DEPS + [
             ":ic-hs",
@@ -139,7 +32,6 @@
         "spec_compliance_group_03_system_subnet_test",
     ]
 ]
->>>>>>> 0787dade
 
 symlink_dirs(
     name = "ic-hs",
