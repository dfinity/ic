--- conflicted
+++ resolved
@@ -21,12 +21,7 @@
 os_qualification_utils = { path = "../dre/utils" }
 serde_json = { workspace = true }
 slog = { workspace = true }
-<<<<<<< HEAD
-url = { workspace = true }
 xrc-mock = { path = "../../rust_canisters/xrc_mock" }
-=======
-xrc-mock = { path = "../../rosetta-api/tvl/xrc_mock" }
->>>>>>> 1a915fbd
 
 [[bin]]
 name = "large"
