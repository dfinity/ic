--- conflicted
+++ resolved
@@ -1,8 +1,4 @@
-<<<<<<< HEAD
-load("//rs/tests:common.bzl", "BOUNDARY_NODE_GUESTOS_RUNTIME_DEPS", "GRAFANA_RUNTIME_DEPS", "GUESTOS_RUNTIME_DEPS", "NNS_CANISTER_ENV", "NNS_CANISTER_RUNTIME_DEPS", "SNS_CANISTER_ENV", "SNS_CANISTER_RUNTIME_DEPS")
-=======
-load("//rs/tests:common.bzl", "GRAFANA_RUNTIME_DEPS", "GUESTOS_RUNTIME_DEPS", "IC_MAINNET_NNS_RECOVERY_RUNTIME_DEPS", "NNS_CANISTER_ENV", "NNS_CANISTER_RUNTIME_DEPS", "SNS_CANISTER_ENV", "SNS_CANISTER_RUNTIME_DEPS")
->>>>>>> 250daf4d
+load("//rs/tests:common.bzl", "GRAFANA_RUNTIME_DEPS", "GUESTOS_RUNTIME_DEPS", "NNS_CANISTER_ENV", "NNS_CANISTER_RUNTIME_DEPS", "SNS_CANISTER_ENV", "SNS_CANISTER_RUNTIME_DEPS")
 load("//rs/tests:system_tests.bzl", "system_test", "system_test_nns")
 
 package(default_visibility = ["//rs:system-tests-pkg"])
@@ -320,36 +316,4 @@
         "@crate_index//:candid",
         "@crate_index//:ic-xrc-types",
     ],
-<<<<<<< HEAD
-=======
-)
-
-# recovered_mainnet_nns is a manual system-test that deploys an IC with a NNS that is recovered from the latest mainnet state.
-system_test(
-    name = "recovered_mainnet_nns",
-    colocated_test_driver_vm_forward_ssh_agent = True,
-    colocated_test_driver_vm_required_host_features = ["dc=zh1"],
-    colocated_test_driver_vm_resources = {
-        "vcpus": 16,
-        "boot_image_minimal_size_gibibytes": 100,
-    },
-    env = NNS_CANISTER_ENV,
-    env_inherit = ["SSH_AUTH_SOCK"],
-    tags = [
-        "dynamic_testnet",
-        "local",
-        "manual",
-        "no-cache",
-        "no-sandbox",
-    ],
-    target_compatible_with = ["@platforms//os:linux"],  # requires libssh that does not build on Mac OS
-    test_timeout = "eternal",
-    runtime_deps = IC_MAINNET_NNS_RECOVERY_RUNTIME_DEPS + ["//rs/tests:ic_gateway_uvm_config_image"],
-    deps = [
-        # Keep sorted.
-        "//rs/tests/driver:ic-system-test-driver",
-        "//rs/tests/nns/ic_mainnet_nns_recovery",
-        "@crate_index//:anyhow",
-    ],
->>>>>>> 250daf4d
 )