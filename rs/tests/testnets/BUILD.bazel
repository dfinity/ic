<<<<<<< HEAD
load("@rules_rust//rust:defs.bzl", "rust_binary")
load("//rs/tests:common.bzl", "GRAFANA_RUNTIME_DEPS", "IC_GATEWAY_RUNTIME_DEPS", "MAINNET_ENV", "NNS_CANISTER_ENV", "NNS_CANISTER_RUNTIME_DEPS", "SNS_CANISTER_ENV", "SNS_CANISTER_RUNTIME_DEPS")
=======
load("//rs/tests:common.bzl", "IC_GATEWAY_RUNTIME_DEPS", "NNS_CANISTER_ENV", "NNS_CANISTER_RUNTIME_DEPS", "SNS_CANISTER_ENV", "SNS_CANISTER_RUNTIME_DEPS")
>>>>>>> bc399aa7
load("//rs/tests:system_tests.bzl", "system_test", "system_test_nns")

package(default_visibility = ["//rs:system-tests-pkg"])

IC_GATEWAY_UVM_IMAGE = [
    "//rs/tests:ic_gateway_uvm_config_image",
]

# the "_test" postfixes in names are dropped on purpose since this target is meant for interactive use.

system_test(
    name = "single_large_node",
    tags = [
        "dynamic_testnet",
        "manual",
    ],
    visibility = ["//visibility:public"],  # public because part of top-level manual test suite
    deps = [
        # Keep sorted.
        "//rs/registry/subnet_type",
        "//rs/tests/driver:ic-system-test-driver",
        "@crate_index//:anyhow",
    ],
)

system_test(
    name = "single_app_large_node",
    tags = [
        "dynamic_testnet",
        "manual",
    ],
    deps = [
        # Keep sorted.
        "//rs/registry/subnet_type",
        "//rs/tests/driver:ic-system-test-driver",
        "@crate_index//:anyhow",
    ],
)

system_test_nns(
    name = "single_app_large_node_with_nns",
    tags = [
        "dynamic_testnet",
        "manual",
    ],
    deps = [
        # Keep sorted.
        "//rs/registry/subnet_type",
        "//rs/tests/consensus/utils",
        "//rs/tests/driver:ic-system-test-driver",
        "@crate_index//:anyhow",
    ],
)

system_test(
    name = "single_app_small_node",
    tags = [
        "dynamic_testnet",
        "manual",
    ],
    deps = [
        # Keep sorted.
        "//rs/registry/subnet_type",
        "//rs/tests/driver:ic-system-test-driver",
        "@crate_index//:anyhow",
    ],
)

system_test_nns(
    name = "small",
    tags = [
        "dynamic_testnet",
        "manual",
    ],
    runtime_deps = IC_GATEWAY_UVM_IMAGE,
    deps = [
        # Keep sorted.
        "//rs/registry/subnet_type",
        "//rs/tests/consensus/utils",
        "//rs/tests/driver:ic-system-test-driver",
        "@crate_index//:anyhow",
    ],
)

system_test_nns(
    name = "small_bitcoin",
    tags = [
        "dynamic_testnet",
        "manual",
    ],
    runtime_deps = IC_GATEWAY_UVM_IMAGE,
    deps = [
        # Keep sorted.
        "//rs/registry/subnet_type",
        "//rs/tests/consensus/utils",
        "//rs/tests/driver:ic-system-test-driver",
        "@crate_index//:anyhow",
        "@crate_index//:slog",
    ],
)

system_test_nns(
    name = "small_high_perf",
    tags = [
        "dynamic_testnet",
        "manual",
    ],
    runtime_deps = IC_GATEWAY_UVM_IMAGE,
    deps = [
        # Keep sorted.
        "//rs/registry/subnet_type",
        "//rs/tests/consensus/utils",
        "//rs/tests/driver:ic-system-test-driver",
        "@crate_index//:anyhow",
        "@crate_index//:slog",
    ],
)

system_test(
    name = "from_config",
    env = NNS_CANISTER_ENV,
    tags = [
        "dynamic_testnet",
        "manual",
    ],
    runtime_deps = NNS_CANISTER_RUNTIME_DEPS,
    deps = [
        "//rs/tests/dre/utils:os_qualification_utils",
        "//rs/tests/driver:ic-system-test-driver",
        "@crate_index//:anyhow",
        "@crate_index//:serde_json",
    ],
)

system_test_nns(
    name = "small_nns",
    env = {
        "IC_ICRC1_LEDGER_WASM_PATH": "$(rootpath //rs/ledger_suite/icrc1/ledger:ledger_canister)",
        "II_WASM_PATH": "$(rootpath @ii_dev_canister//file)",
        "NNS_DAPP_WASM_PATH": "$(rootpath @nns_dapp_canister//file)",
        "SUBNET_RENTAL_WASM_PATH": "$(rootpath @subnet_rental_canister//file)",
    },
    tags = [
        "dynamic_testnet",
        "manual",
    ],
    runtime_deps = IC_GATEWAY_UVM_IMAGE + [
        "//rs/ledger_suite/icrc1/ledger:ledger_canister",
        "@ii_dev_canister//file",
        "@nns_dapp_canister//file",
        "@subnet_rental_canister//file",
    ],
    deps = [
        # Keep sorted.
        "//rs/registry/subnet_type",
        "//rs/tests/consensus/utils",
        "//rs/tests/driver:ic-system-test-driver",
        "//rs/tests/nns/nns_dapp",
        "@crate_index//:anyhow",
    ],
)

system_test_nns(
    name = "small_with_query_stats",
    env = {
        "IC_ICRC1_LEDGER_WASM_PATH": "$(rootpath //rs/ledger_suite/icrc1/ledger:ledger_canister)",
        "II_WASM_PATH": "$(rootpath @ii_dev_canister//file)",
        "NNS_DAPP_WASM_PATH": "$(rootpath @nns_dapp_canister//file)",
        "SUBNET_RENTAL_WASM_PATH": "$(rootpath @subnet_rental_canister//file)",
    },
    tags = [
        "dynamic_testnet",
        "manual",
    ],
    runtime_deps = IC_GATEWAY_UVM_IMAGE + [
        "//rs/ledger_suite/icrc1/ledger:ledger_canister",
        "@ii_dev_canister//file",
        "@nns_dapp_canister//file",
        "@subnet_rental_canister//file",
    ],
    deps = [
        # Keep sorted.
        "//rs/registry/subnet_type",
        "//rs/tests/consensus/utils",
        "//rs/tests/driver:ic-system-test-driver",
        "@crate_index//:anyhow",
    ],
)

system_test_nns(
    name = "sns_testing",
    env = SNS_CANISTER_ENV | {
        "II_WASM_PATH": "$(rootpath @ii_dev_canister//file)",
        "NNS_DAPP_WASM_PATH": "$(rootpath @nns_dapp_canister//file)",
        "SNS_AGGREGATOR_WASM_PATH": "$(rootpath @sns_aggregator//file)",
        "SUBNET_RENTAL_WASM_PATH": "$(rootpath @subnet_rental_canister//file)",
    },
    tags = [
        "dynamic_testnet",
        "manual",
    ],
    runtime_deps = SNS_CANISTER_RUNTIME_DEPS + IC_GATEWAY_UVM_IMAGE + [
        "@ii_dev_canister//file",
        "@nns_dapp_canister//file",
        "@sns_aggregator//file",
        "@subnet_rental_canister//file",
    ],
    deps = [
        # Keep sorted.
        "//rs/registry/subnet_type",
        "//rs/tests/consensus/utils",
        "//rs/tests/driver:ic-system-test-driver",
        "//rs/tests/nns/nns_dapp",
        "@crate_index//:anyhow",
        "@crate_index//:slog",
    ],
)

system_test_nns(
    name = "medium",
    tags = [
        "dynamic_testnet",
        "manual",
    ],
    runtime_deps = IC_GATEWAY_UVM_IMAGE,
    deps = [
        # Keep sorted.
        "//rs/registry/subnet_type",
        "//rs/tests/consensus/utils",
        "//rs/tests/driver:ic-system-test-driver",
        "@crate_index//:anyhow",
    ],
)

system_test_nns(
    name = "large",
    env = SNS_CANISTER_ENV | {
        "II_WASM_PATH": "$(rootpath @ii_dev_canister//file)",
        "NNS_DAPP_WASM_PATH": "$(rootpath @nns_dapp_canister//file)",
        "SNS_AGGREGATOR_WASM_PATH": "$(rootpath @sns_aggregator//file)",
        "SUBNET_RENTAL_WASM_PATH": "$(rootpath @subnet_rental_canister//file)",
    },
    tags = [
        "dynamic_testnet",
        "manual",
    ],
    runtime_deps = SNS_CANISTER_RUNTIME_DEPS + IC_GATEWAY_UVM_IMAGE + [
        "@ii_dev_canister//file",
        "@nns_dapp_canister//file",
        "@sns_aggregator//file",
        "@subnet_rental_canister//file",
    ],
    deps = [
        # Keep sorted.
        "//rs/registry/subnet_type",
        "//rs/tests/consensus/utils",
        "//rs/tests/driver:ic-system-test-driver",
        "//rs/tests/nns/nns_dapp",
        "@crate_index//:anyhow",
    ],
)

system_test_nns(
    name = "io_perf_benchmark",
    tags = [
        "dynamic_testnet",
        "manual",
    ],
    runtime_deps = IC_GATEWAY_UVM_IMAGE,
    deps = [
        # Keep sorted.
        "//rs/registry/subnet_type",
        "//rs/tests/consensus/utils",
        "//rs/tests/driver:ic-system-test-driver",
        "//rs/tests/nns/nns_dapp",
        "@crate_index//:anyhow",
        "@crate_index//:slog",
    ],
)

system_test_nns(
    name = "src_testing",
    env = SNS_CANISTER_ENV | {
        "XRC_WASM_PATH": "$(rootpath //rs/rust_canisters/xrc_mock:xrc_mock_canister)",
        "II_WASM_PATH": "$(rootpath @ii_dev_canister//file)",
        "NNS_DAPP_WASM_PATH": "$(rootpath @nns_dapp_canister//file)",
        "SNS_AGGREGATOR_WASM_PATH": "$(rootpath @sns_aggregator//file)",
        "SUBNET_RENTAL_WASM_PATH": "$(rootpath @subnet_rental_canister//file)",
    },
    tags = [
        "dynamic_testnet",
        "manual",
    ],
    runtime_deps = SNS_CANISTER_RUNTIME_DEPS + IC_GATEWAY_UVM_IMAGE + [
        "//rs/rust_canisters/xrc_mock:xrc_mock_canister",
        "@ii_dev_canister//file",
        "@nns_dapp_canister//file",
        "@sns_aggregator//file",
        "@subnet_rental_canister//file",
    ],
    deps = [
        # Keep sorted.
        "//rs/registry/subnet_features",
        "//rs/registry/subnet_type",
        "//rs/rust_canisters/xrc_mock",
        "//rs/tests/consensus/utils",
        "//rs/tests/driver:ic-system-test-driver",
        "//rs/tests/nns/nns_dapp",
        "//rs/types/base_types",
        "@crate_index//:anyhow",
        "@crate_index//:candid",
        "@crate_index//:ic-xrc-types",
    ],
)

rust_binary(
    name = "nns_recovery_testnet_bin",
    testonly = True,
    srcs = ["nns_recovery.rs"],
    deps = [
        # Keep sorted.
        "//rs/limits",
        "//rs/tests/consensus/subnet_recovery:lib",
        "//rs/tests/driver:ic-system-test-driver",
        "//rs/tests/nested",
        "//rs/tests/nested/nns_recovery:common",
        "//rs/tests/testnets/mainnet_nns:lib",
        "@crate_index//:anyhow",
        "@crate_index//:slog",
    ],
)

system_test_nns(
    name = "nns_recovery",
<<<<<<< HEAD
    env = {
        "USE_MAINNET_STATE": "false",
    },
=======
    guestos_update = "test",
>>>>>>> bc399aa7
    tags = [
        "dynamic_testnet",
        "manual",
    ],
<<<<<<< HEAD
    test_driver_target = ":nns_recovery_testnet_bin",
    uses_guestos_test_update = True,
=======
>>>>>>> bc399aa7
    uses_setupos_img = True,
    runtime_deps = IC_GATEWAY_RUNTIME_DEPS,
)

system_test_nns(
    name = "mainnet_nns_recovery",
    env_inherit = ["SSH_AUTH_SOCK"],
    env = MAINNET_ENV | {
        "USE_MAINNET_STATE": "true",
        # TODO (CON-1624): Remove those dependencies once changes reached mainnet NNS
        "IC_RECOVERY_PATH": "$(rootpath //rs/recovery:ic-recovery)",
        "IC_REPLAY_PATH": "$(rootpath //rs/replay:ic-replay)",
    },
    tags = [
        "dynamic_testnet",
        "manual",
    ],
    test_driver_target = ":nns_recovery_testnet_bin",
    uses_guestos_img = False,
    uses_guestos_mainnet_nns_img = True,
    uses_guestos_test_update = True,
    uses_setupos_mainnet_latest_img = True,
    runtime_deps = IC_GATEWAY_RUNTIME_DEPS + [
        "//rs/tests:recovery/binaries",
        # TODO (CON-1624): Remove those dependencies once changes reached mainnet NNS
        "//rs/recovery:ic-recovery",
        "//rs/replay:ic-replay",
    ],
)

system_test_nns(
    name = "mainnet_nns",
    env_inherit = ["SSH_AUTH_SOCK"],
    env = MAINNET_ENV | {
        # TODO (CON-1624): Remove those dependencies once changes reached mainnet NNS
        "IC_RECOVERY_PATH": "$(rootpath //rs/recovery:ic-recovery)",
        "IC_REPLAY_PATH": "$(rootpath //rs/replay:ic-replay)",
    },
    tags = [
        "dynamic_testnet",
        "manual",
    ],
    uses_guestos_img = False,
    uses_guestos_mainnet_nns_img = True,
    runtime_deps = IC_GATEWAY_RUNTIME_DEPS + [
        "//rs/tests:recovery/binaries",
        # TODO (CON-1624): Remove those dependencies once changes reached mainnet NNS
        "//rs/recovery:ic-recovery",
        "//rs/replay:ic-replay",
    ],
    deps = [
        # Keep sorted.
        "//rs/tests/driver:ic-system-test-driver",
        "//rs/tests/testnets/mainnet_nns:lib",
        "@crate_index//:anyhow",
    ],
)<|MERGE_RESOLUTION|>--- conflicted
+++ resolved
@@ -1,9 +1,5 @@
-<<<<<<< HEAD
 load("@rules_rust//rust:defs.bzl", "rust_binary")
-load("//rs/tests:common.bzl", "GRAFANA_RUNTIME_DEPS", "IC_GATEWAY_RUNTIME_DEPS", "MAINNET_ENV", "NNS_CANISTER_ENV", "NNS_CANISTER_RUNTIME_DEPS", "SNS_CANISTER_ENV", "SNS_CANISTER_RUNTIME_DEPS")
-=======
-load("//rs/tests:common.bzl", "IC_GATEWAY_RUNTIME_DEPS", "NNS_CANISTER_ENV", "NNS_CANISTER_RUNTIME_DEPS", "SNS_CANISTER_ENV", "SNS_CANISTER_RUNTIME_DEPS")
->>>>>>> bc399aa7
+load("//rs/tests:common.bzl", "IC_GATEWAY_RUNTIME_DEPS", "MAINNET_ENV", "NNS_CANISTER_ENV", "NNS_CANISTER_RUNTIME_DEPS", "SNS_CANISTER_ENV", "SNS_CANISTER_RUNTIME_DEPS")
 load("//rs/tests:system_tests.bzl", "system_test", "system_test_nns")
 
 package(default_visibility = ["//rs:system-tests-pkg"])
@@ -338,22 +334,15 @@
 
 system_test_nns(
     name = "nns_recovery",
-<<<<<<< HEAD
     env = {
         "USE_MAINNET_STATE": "false",
     },
-=======
     guestos_update = "test",
->>>>>>> bc399aa7
-    tags = [
-        "dynamic_testnet",
-        "manual",
-    ],
-<<<<<<< HEAD
+    tags = [
+        "dynamic_testnet",
+        "manual",
+    ],
     test_driver_target = ":nns_recovery_testnet_bin",
-    uses_guestos_test_update = True,
-=======
->>>>>>> bc399aa7
     uses_setupos_img = True,
     runtime_deps = IC_GATEWAY_RUNTIME_DEPS,
 )
