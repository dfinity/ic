--- conflicted
+++ resolved
@@ -280,7 +280,6 @@
 )
 
 system_test_nns(
-<<<<<<< HEAD
     name = "perf_benchmark",
     env = SNS_CANISTER_ENV | {
         "II_WASM_PATH": "$(rootpath @ii_dev_canister//file)",
@@ -288,35 +287,24 @@
         "SNS_AGGREGATOR_WASM_PATH": "$(rootpath @sns_aggregator//file)",
         "SUBNET_RENTAL_WASM_PATH": "$(rootpath @subnet_rental_canister//file)",
     },
-=======
-    name = "io_perf_benchmark",
-    env = VECTOR_ENV,
->>>>>>> dbf0bfde
-    tags = [
-        "dynamic_testnet",
-        "manual",
-    ],
-<<<<<<< HEAD
+    tags = [
+        "dynamic_testnet",
+        "manual",
+    ],
     runtime_deps = GUESTOS_RUNTIME_DEPS + SNS_CANISTER_RUNTIME_DEPS + IC_GATEWAY_UVM_IMAGE + GRAFANA_RUNTIME_DEPS + [
         "@ii_dev_canister//file",
         "@nns_dapp_canister//file",
         "@sns_aggregator//file",
         "@subnet_rental_canister//file",
     ],
-=======
-    runtime_deps = SYSTEM_TESTNET_RUNTIME_DEPS + IC_GATEWAY_UVM_IMAGE,
->>>>>>> dbf0bfde
-    deps = [
-        # Keep sorted.
-        "//rs/registry/subnet_type",
-        "//rs/tests/consensus/utils",
-        "//rs/tests/driver:ic-system-test-driver",
-        "//rs/tests/nns/nns_dapp",
-        "@crate_index//:anyhow",
-<<<<<<< HEAD
-=======
+    deps = [
+        # Keep sorted.
+        "//rs/registry/subnet_type",
+        "//rs/tests/consensus/utils",
+        "//rs/tests/driver:ic-system-test-driver",
+        "//rs/tests/nns/nns_dapp",
+        "@crate_index//:anyhow",
         "@crate_index//:slog",
->>>>>>> dbf0bfde
     ],
 )
 
