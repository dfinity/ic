--- conflicted
+++ resolved
@@ -85,12 +85,8 @@
 )
 
 system_test(
-<<<<<<< HEAD
     name = "rosetta_neuron_disburse_test",
-=======
-    name = "rosetta_neuron_disbourse_test",
-    env = NNS_CANISTER_ENV,
->>>>>>> fa4621fd
+    env = NNS_CANISTER_ENV,
     flaky = True,
     proc_macro_deps = MACRO_DEPENDENCIES,
     tags = [
