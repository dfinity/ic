use std::{io::Write, ops::Range};

use ic_logger::replica_logger::no_op_logger;
use ic_replicated_state::{
    page_map::{test_utils::base_only_storage_layout, TestPageAllocatorFileDescriptorImpl},
    PageIndex, PageMap,
};
use ic_sys::{PageBytes, PAGE_SIZE};
use ic_types::Height;
use libc::c_void;
use nix::sys::mman::{mmap, MapFlags, ProtFlags};
use std::sync::Arc;

use crate::{
    new_signal_handler_available, AccessKind, DirtyPageTracking, PageBitmap, SigsegvMemoryTracker,
    MAX_PAGES_TO_MAP,
};

/// Sets up the SigsegvMemoryTracker to track accesses to a region of memory. Returns:
/// 1. The tracker.
/// 2. A PageMap with the memory contents.
/// 3. A pointer to the tracked region.
/// 4. A regular vector with the same initial contents as the PageMap.
fn setup(
    checkpoint_pages: usize,
    memory_pages: usize,
    page_delta: Vec<PageIndex>,
    dirty_page_tracking: DirtyPageTracking,
) -> (SigsegvMemoryTracker, PageMap, *mut c_void, Vec<u8>) {
    let mut vec = vec![0_u8; memory_pages * PAGE_SIZE];
    let tmpfile = tempfile::Builder::new().prefix("test").tempfile().unwrap();
    for page in 0..checkpoint_pages {
        tmpfile
            .as_file()
            .write_all(&[(page % 256) as u8; PAGE_SIZE])
            .unwrap();
        vec[page * PAGE_SIZE..(page + 1) * PAGE_SIZE]
            .copy_from_slice(&[(page % 256) as u8; PAGE_SIZE]);
    }
    tmpfile.as_file().sync_all().unwrap();
    let mut page_map = PageMap::open(
<<<<<<< HEAD
        Arc::new(base_only_storage_layout(tmpfile.path().to_path_buf())),
=======
        Box::new(base_only_storage_layout(tmpfile.path().to_path_buf())),
>>>>>>> 3ad26ca7
        Height::new(0),
        Arc::new(TestPageAllocatorFileDescriptorImpl::new()),
    )
    .unwrap();
    let pages: Vec<(PageIndex, PageBytes)> = page_delta
        .into_iter()
        .map(|i| (i, [(i.get() % 256) as u8; PAGE_SIZE]))
        .collect();
    let pages: Vec<(PageIndex, &PageBytes)> = pages.iter().map(|(i, a)| (*i, a)).collect();
    for (page, contents) in pages.iter() {
        let page = page.get() as usize;
        vec[page * PAGE_SIZE..(page + 1) * PAGE_SIZE].copy_from_slice(&contents[..]);
    }
    page_map.update(&pages);

    let memory = unsafe {
        mmap(
            std::ptr::null_mut(),
            memory_pages * PAGE_SIZE,
            ProtFlags::PROT_NONE,
            MapFlags::MAP_PRIVATE | MapFlags::MAP_ANON,
            -1,
            0,
        )
        .unwrap()
    };

    let tracker = SigsegvMemoryTracker::new(
        memory,
        memory_pages * PAGE_SIZE,
        no_op_logger(),
        dirty_page_tracking,
        page_map.clone(),
    )
    .unwrap();
    (tracker, page_map, memory, vec)
}

fn with_setup<F>(
    checkpoint_pages: usize,
    memory_pages: usize,
    page_delta: Vec<PageIndex>,
    dirty_page_tracking: DirtyPageTracking,
    f: F,
) where
    F: FnOnce(SigsegvMemoryTracker, PageMap),
{
    let (tracker, page_map, _memory, _vec) = setup(
        checkpoint_pages,
        memory_pages,
        page_delta,
        dirty_page_tracking,
    );
    f(tracker, page_map);
}

fn sigsegv(tracker: &SigsegvMemoryTracker, page_index: PageIndex, access_kind: AccessKind) {
    let memory = tracker.memory_area.addr as *mut u8;
    let page_addr = unsafe { memory.add(page_index.get() as usize * PAGE_SIZE) };
    tracker.handle_sigsegv(Some(access_kind), page_addr as *mut c_void);
}

#[test]
fn prefetch_for_read_checkpoint() {
    with_setup(
        50,
        100,
        (25..75).map(PageIndex::new).collect(),
        DirtyPageTracking::Track,
        |tracker, _| {
            assert_eq!(tracker.num_accessed_pages(), 0);
            sigsegv(&tracker, PageIndex::new(5), AccessKind::Read);
            if new_signal_handler_available() {
                // There are no dirty pages so no prefetching
                assert_eq!(tracker.num_accessed_pages(), MAX_PAGES_TO_MAP.min(20));
            } else {
                // The old signal handler does not have prefetching.
                assert_eq!(tracker.num_accessed_pages(), 1);
            }
        },
    );
}

#[test]
fn prefetch_for_read_zeros() {
    with_setup(
        50,
        100,
        (25..75).map(PageIndex::new).collect(),
        DirtyPageTracking::Track,
        |tracker, _| {
            assert_eq!(tracker.num_accessed_pages(), 0);
            sigsegv(&tracker, PageIndex::new(80), AccessKind::Read);
            if new_signal_handler_available() {
                // We prefetch to the end of the memory region at most
                assert_eq!(tracker.num_accessed_pages(), MAX_PAGES_TO_MAP.min(20));
            } else {
                // The old signal handler does not have prefetching.
                assert_eq!(tracker.num_accessed_pages(), 1);
            }
        },
    );
}

#[test]
fn prefetch_for_read_page_delta_single_page() {
    with_setup(
        50,
        100,
        (25..75).map(PageIndex::new).collect(),
        DirtyPageTracking::Track,
        |tracker, _| {
            assert_eq!(tracker.num_accessed_pages(), 0);
            sigsegv(&tracker, PageIndex::new(50), AccessKind::Read);
            assert_eq!(tracker.num_accessed_pages(), 1);
        },
    );
}

#[test]
fn prefetch_for_read_page_delta_different_pages() {
    with_setup(
        50,
        100,
        (25..75).map(PageIndex::new).collect(),
        DirtyPageTracking::Track,
        |tracker, _| {
            assert_eq!(tracker.num_accessed_pages(), 0);
            sigsegv(&tracker, PageIndex::new(20), AccessKind::Read);
            if new_signal_handler_available() {
                // Deltas start at 25, and we prefetch until we have MAX_MEMORY_INSTRUCTIONS deltas
                assert_eq!(tracker.num_accessed_pages(), 5);
            } else {
                assert_eq!(tracker.num_accessed_pages(), 1);
            }
            sigsegv(&tracker, PageIndex::new(50), AccessKind::Read);
            if new_signal_handler_available() {
                // There are no accessed pages immediately before the faulting page, so we fetch until
                // we have another MAX_MEMORY_INSTRUCTIONS deltas
                assert_eq!(tracker.num_accessed_pages(), 6);
            } else {
                assert_eq!(tracker.num_accessed_pages(), 2);
            }
        },
    );
}

#[test]
fn prefetch_for_read_page_delta_contiguous() {
    with_setup(
        50,
        100,
        (25..75).map(PageIndex::new).collect(),
        DirtyPageTracking::Track,
        |tracker, _| {
            assert_eq!(tracker.num_accessed_pages(), 0);
            sigsegv(&tracker, PageIndex::new(25), AccessKind::Read);
            assert_eq!(tracker.num_accessed_pages(), 1);
            sigsegv(&tracker, PageIndex::new(26), AccessKind::Read);
            if new_signal_handler_available() {
                assert_eq!(tracker.num_accessed_pages(), 2 + 1);
            } else {
                assert_eq!(tracker.num_accessed_pages(), 2);
            }
            sigsegv(&tracker, PageIndex::new(25 + 2 + 1), AccessKind::Read);
            if new_signal_handler_available() {
                // Because the previous 2*MAX_MEMORY_INSTRUCTIONS + 1 pages have been accessed, we prefetch at least that much again, plus 1 for the actually acced page
                assert_eq!(tracker.num_accessed_pages(), 2 * (2 + 1) + 1);
            } else {
                assert_eq!(tracker.num_accessed_pages(), 3);
            }
        },
    );
}

#[test]
fn prefetch_for_write_checkpoint_ignore_dirty() {
    with_setup(
        50,
        100,
        (25..75).map(PageIndex::new).collect(),
        DirtyPageTracking::Ignore,
        |tracker, _| {
            assert_eq!(tracker.num_accessed_pages(), 0);
            sigsegv(&tracker, PageIndex::new(5), AccessKind::Write);
            if new_signal_handler_available() {
                // Prefetch until we have MAX_MEMORY_INSTRUCTIONS deltas
                assert_eq!(tracker.num_accessed_pages(), MAX_PAGES_TO_MAP.min(20));
            } else {
                // The old signal handler does not have prefetching.
                assert_eq!(tracker.num_accessed_pages(), 1);
            }
        },
    );
}

#[test]
fn prefetch_for_write_zeros_ignore_dirty() {
    with_setup(
        50,
        100,
        (25..75).map(PageIndex::new).collect(),
        DirtyPageTracking::Ignore,
        |tracker, _| {
            assert_eq!(tracker.num_accessed_pages(), 0);
            sigsegv(&tracker, PageIndex::new(80), AccessKind::Write);
            if new_signal_handler_available() {
                // There are no dirty pages so no prefetching to the end of the memory
                assert_eq!(tracker.num_accessed_pages(), MAX_PAGES_TO_MAP.min(20));
            } else {
                // The old signal handler does not have prefetching.
                assert_eq!(tracker.num_accessed_pages(), 1);
            }
        },
    );
}

#[test]
fn prefetch_for_write_page_delta_single_page_ignore_dirty() {
    with_setup(
        50,
        100,
        (25..75).map(PageIndex::new).collect(),
        DirtyPageTracking::Ignore,
        |tracker, _| {
            assert_eq!(tracker.num_accessed_pages(), 0);
            sigsegv(&tracker, PageIndex::new(50), AccessKind::Write);
            // There are no accessed pages immediately before the faulting page.
            // So only the minimum should be fetched
            if new_signal_handler_available() {
                assert_eq!(tracker.num_accessed_pages(), 1);
            } else {
                // The old signal handler does not have prefetching.
                assert_eq!(tracker.num_accessed_pages(), 1);
            }
        },
    );
}

#[test]
fn prefetch_for_write_page_delta_different_pages_ignore_dirty() {
    with_setup(
        50,
        100,
        (25..75).map(PageIndex::new).collect(),
        DirtyPageTracking::Ignore,
        |tracker, _| {
            assert_eq!(tracker.num_accessed_pages(), 0);
            sigsegv(&tracker, PageIndex::new(50), AccessKind::Write);
            assert_eq!(tracker.num_accessed_pages(), 1);
            sigsegv(&tracker, PageIndex::new(50 + 2), AccessKind::Write);
            assert_eq!(tracker.num_accessed_pages(), 2);
        },
    );
}

#[test]
fn prefetch_for_write_page_delta_contiguous_ignore_dirty() {
    with_setup(
        50,
        100,
        (25..95).map(PageIndex::new).collect(),
        DirtyPageTracking::Ignore,
        |tracker, _| {
            assert_eq!(tracker.num_accessed_pages(), 0);
            sigsegv(&tracker, PageIndex::new(50), AccessKind::Write);
            assert_eq!(tracker.num_accessed_pages(), 1);
            sigsegv(&tracker, PageIndex::new(50 + 1), AccessKind::Write);
            if new_signal_handler_available() {
                // MAX_MEMORY_INSTRUCTIONS pages were accessed immediately before the faulting page, so that many additional
                // pages should be prefetched.
                let prefetched = MAX_PAGES_TO_MAP.min(1 + 1);
                assert_eq!(tracker.num_accessed_pages(), 1 + prefetched);
                sigsegv(
                    &tracker,
                    PageIndex::new((50 + 1 + prefetched) as u64),
                    AccessKind::Write,
                );
                let prefetched_at_last = MAX_PAGES_TO_MAP.min(1 + prefetched + 1);
                assert_eq!(
                    tracker.num_accessed_pages(),
                    1 + prefetched + prefetched_at_last
                );
            } else {
                // The old signal handler does not have prefetching.
                assert_eq!(tracker.num_accessed_pages(), 2);
            }
        },
    );
}

#[test]
fn prefetch_for_write_checkpoint() {
    with_setup(
        50,
        100,
        (25..75).map(PageIndex::new).collect(),
        DirtyPageTracking::Track,
        |tracker, _| {
            assert_eq!(tracker.num_accessed_pages(), 0);
            sigsegv(&tracker, PageIndex::new(5), AccessKind::Write);
            assert_eq!(tracker.num_accessed_pages(), 1);
            assert_eq!(tracker.take_speculatively_dirty_pages().len(), 0);
            if new_signal_handler_available() {
                assert_eq!(tracker.take_dirty_pages().len(), 1);
            } else {
                // The old signal handler detects dirty pages on the second signal.
                assert_eq!(tracker.take_dirty_pages().len(), 0);
            }
        },
    );
}

#[test]
fn prefetch_for_write_zeros() {
    with_setup(
        50,
        100,
        (25..75).map(PageIndex::new).collect(),
        DirtyPageTracking::Track,
        |tracker, _| {
            assert_eq!(tracker.num_accessed_pages(), 0);
            sigsegv(&tracker, PageIndex::new(80), AccessKind::Write);
            assert_eq!(tracker.num_accessed_pages(), 1);
            assert_eq!(tracker.take_speculatively_dirty_pages().len(), 0);
            if new_signal_handler_available() {
                assert_eq!(tracker.take_dirty_pages().len(), 1);
            } else {
                // The old signal handler detects dirty pages on the second signal.
                assert_eq!(tracker.take_dirty_pages().len(), 0);
            }
        },
    );
}

#[test]
fn prefetch_for_write_page_delta_single_page() {
    with_setup(
        50,
        100,
        (25..75).map(PageIndex::new).collect(),
        DirtyPageTracking::Track,
        |tracker, _| {
            assert_eq!(tracker.num_accessed_pages(), 0);
            sigsegv(&tracker, PageIndex::new(50), AccessKind::Write);
            assert_eq!(tracker.num_accessed_pages(), 1);
            assert_eq!(tracker.take_speculatively_dirty_pages().len(), 0);
            if new_signal_handler_available() {
                assert_eq!(tracker.take_dirty_pages().len(), 1);
            } else {
                // The old signal handler detects dirty pages on the second signal.
                assert_eq!(tracker.take_dirty_pages().len(), 0);
            }
        },
    );
}

#[test]
fn prefetch_for_write_page_delta_different_pages() {
    with_setup(
        50,
        100,
        (25..75).map(PageIndex::new).collect(),
        DirtyPageTracking::Track,
        |tracker, _| {
            assert_eq!(tracker.num_accessed_pages(), 0);
            sigsegv(&tracker, PageIndex::new(50), AccessKind::Write);
            assert_eq!(tracker.num_accessed_pages(), 1);
            sigsegv(&tracker, PageIndex::new(52), AccessKind::Write);
            assert_eq!(tracker.num_accessed_pages(), 2);
            assert_eq!(tracker.take_speculatively_dirty_pages().len(), 0);
            if new_signal_handler_available() {
                assert_eq!(tracker.take_dirty_pages().len(), 2);
            } else {
                // The old signal handler detects dirty pages on the second signal.
                assert_eq!(tracker.take_dirty_pages().len(), 0);
            }
        },
    );
}

#[test]
fn prefetch_for_write_page_delta_contiguous() {
    with_setup(
        50,
        100,
        (25..75).map(PageIndex::new).collect(),
        DirtyPageTracking::Track,
        |tracker, _| {
            assert_eq!(tracker.num_accessed_pages(), 0);
            sigsegv(&tracker, PageIndex::new(50), AccessKind::Write);
            assert_eq!(tracker.num_accessed_pages(), 1);
            sigsegv(&tracker, PageIndex::new(51), AccessKind::Write);
            if new_signal_handler_available() {
                let prefetched_at_51 = std::cmp::min(2, MAX_PAGES_TO_MAP);
                assert_eq!(tracker.num_accessed_pages(), 1 + prefetched_at_51);
                sigsegv(
                    &tracker,
                    PageIndex::new(51 + prefetched_at_51 as u64),
                    AccessKind::Write,
                );
                let prefetched_at_last = std::cmp::min(1 + prefetched_at_51 + 1, MAX_PAGES_TO_MAP);
                assert_eq!(
                    tracker.num_accessed_pages(),
                    1 + prefetched_at_51 + prefetched_at_last
                );
                assert_eq!(
                    tracker.take_speculatively_dirty_pages().len(),
                    prefetched_at_51 + prefetched_at_last - 2
                );
                assert_eq!(tracker.take_dirty_pages().len(), 3);
            } else {
                // The old signal handler does not have prefetching.
                assert_eq!(tracker.num_accessed_pages(), 2);
            }
        },
    );
}

#[test]
fn prefetch_for_write_after_read_stop_at_dirty() {
    with_setup(
        50,
        100,
        (25..75).map(PageIndex::new).collect(),
        DirtyPageTracking::Track,
        |tracker, _| {
            // Access the pages in the reverse order to prevent prefetching for reading.
            assert_eq!(tracker.num_accessed_pages(), 0);
            sigsegv(&tracker, PageIndex::new(55), AccessKind::Read);
            assert_eq!(tracker.num_accessed_pages(), 1);
            sigsegv(&tracker, PageIndex::new(54), AccessKind::Read);
            assert_eq!(tracker.num_accessed_pages(), 2);
            sigsegv(&tracker, PageIndex::new(53), AccessKind::Read);
            assert_eq!(tracker.num_accessed_pages(), 3);
            sigsegv(&tracker, PageIndex::new(52), AccessKind::Read);
            assert_eq!(tracker.num_accessed_pages(), 4);
            sigsegv(&tracker, PageIndex::new(51), AccessKind::Read);
            assert_eq!(tracker.num_accessed_pages(), 5);
            // Write to the last page to set it as the boundary for write prefetching.
            sigsegv(&tracker, PageIndex::new(55), AccessKind::Write);
            sigsegv(&tracker, PageIndex::new(51), AccessKind::Write);
            sigsegv(&tracker, PageIndex::new(52), AccessKind::Write);
            // Page 53 should be prefetched now.
            sigsegv(&tracker, PageIndex::new(54), AccessKind::Write);
            if new_signal_handler_available() {
                // Only page 53 is speculatively dirty, other pages are dirty.
                assert_eq!(
                    tracker.take_speculatively_dirty_pages().len(),
                    MAX_PAGES_TO_MAP.min(2) - 1
                );
            } else {
                assert_eq!(tracker.take_speculatively_dirty_pages().len(), 0);
            }
            assert_eq!(tracker.take_dirty_pages().len(), 4);
        },
    );
}

#[test]
fn prefetch_for_write_after_read_stop_at_unaccessed() {
    with_setup(
        50,
        100,
        (25..75).map(PageIndex::new).collect(),
        DirtyPageTracking::Track,
        |tracker, _| {
            // Access the pages in the reverse order to prevent prefetching for reading.
            assert_eq!(tracker.num_accessed_pages(), 0);
            sigsegv(&tracker, PageIndex::new(55), AccessKind::Read);
            assert_eq!(tracker.num_accessed_pages(), 1);
            sigsegv(&tracker, PageIndex::new(54), AccessKind::Read);
            assert_eq!(tracker.num_accessed_pages(), 2);
            sigsegv(&tracker, PageIndex::new(53), AccessKind::Read);
            assert_eq!(tracker.num_accessed_pages(), 3);
            sigsegv(&tracker, PageIndex::new(52), AccessKind::Read);
            assert_eq!(tracker.num_accessed_pages(), 4);
            sigsegv(&tracker, PageIndex::new(51), AccessKind::Read);
            assert_eq!(tracker.num_accessed_pages(), 5);

            let last_accessed = 55;

            // Write to some pages in the reverse order to prevent prefetching for writing.
            sigsegv(
                &tracker,
                PageIndex::new(last_accessed - 2),
                AccessKind::Write,
            );
            sigsegv(
                &tracker,
                PageIndex::new(last_accessed - 3),
                AccessKind::Write,
            );
            sigsegv(
                &tracker,
                PageIndex::new(last_accessed - 4),
                AccessKind::Write,
            );
            // The following should prefetch only last_accessed because it is the last accessed page.
            sigsegv(
                &tracker,
                PageIndex::new(last_accessed - 1),
                AccessKind::Write,
            );
            if new_signal_handler_available() {
                assert_eq!(tracker.take_speculatively_dirty_pages().len(), 1);
            } else {
                assert_eq!(tracker.take_speculatively_dirty_pages().len(), 0);
            }
            assert_eq!(tracker.take_dirty_pages().len(), 4);
        },
    );
}

#[test]
fn prefetch_for_write_with_other_dirty_pages() {
    with_setup(
        50,
        100,
        (25..75).map(PageIndex::new).collect(),
        DirtyPageTracking::Track,
        |tracker, _| {
            assert_eq!(tracker.num_accessed_pages(), 0);
            sigsegv(&tracker, PageIndex::new(55), AccessKind::Read);
            sigsegv(&tracker, PageIndex::new(55), AccessKind::Write);
            assert_eq!(tracker.num_accessed_pages(), 1);

            sigsegv(&tracker, PageIndex::new(52), AccessKind::Write);
            assert_eq!(tracker.num_accessed_pages(), 2);
            sigsegv(&tracker, PageIndex::new(51), AccessKind::Write);
            assert_eq!(tracker.num_accessed_pages(), 3);
            sigsegv(&tracker, PageIndex::new(50), AccessKind::Write);
            assert_eq!(tracker.num_accessed_pages(), 4);
            // This should prefetch only 54, and not 55.
            sigsegv(&tracker, PageIndex::new(53), AccessKind::Write);
            if new_signal_handler_available() {
                assert_eq!(tracker.num_accessed_pages(), 1 + 5);
                // Only page 54 is speculatively dirty, other pages are dirty.
                assert_eq!(
                    tracker.take_speculatively_dirty_pages().len(),
                    MAX_PAGES_TO_MAP.min(2) - 1
                );
                assert_eq!(tracker.take_dirty_pages().len(), 5);
            } else {
                assert_eq!(tracker.num_accessed_pages(), 5);
                assert_eq!(tracker.take_speculatively_dirty_pages().len(), 0);
                // The old signal handler considered the last writes as read.
                assert_eq!(tracker.take_dirty_pages().len(), 1);
            }
        },
    );
}

#[test]
fn prefetch_for_write_after_read_unordered() {
    with_setup(
        50,
        100,
        (25..75).map(PageIndex::new).collect(),
        DirtyPageTracking::Track,
        |tracker, _| {
            // The following access pattern doesn't allow for any prefetching beyond the bare minimum.
            assert_eq!(tracker.num_accessed_pages(), 0);
            let next = PageIndex::new(25);
            sigsegv(&tracker, next, AccessKind::Read);
            sigsegv(&tracker, next, AccessKind::Write);
            assert_eq!(tracker.num_accessed_pages(), 1);
            let next = PageIndex::new(25 + 2);
            sigsegv(&tracker, next, AccessKind::Read);
            sigsegv(&tracker, next, AccessKind::Write);
            assert_eq!(tracker.num_accessed_pages(), 2);
            let next = PageIndex::new(25 + 2 * 2);
            sigsegv(&tracker, next, AccessKind::Read);
            sigsegv(&tracker, next, AccessKind::Write);
            assert_eq!(tracker.num_accessed_pages(), 3);
            let next = PageIndex::new(25 + 3 * 2);
            sigsegv(&tracker, next, AccessKind::Read);
            sigsegv(&tracker, next, AccessKind::Write);
            assert_eq!(tracker.num_accessed_pages(), 4);
            // We only ever use min_prefetch_range for marking writeable, so in this case
            // this only marks the actually written pages as writeable
            assert_eq!(tracker.take_speculatively_dirty_pages().len(), 0);
            assert_eq!(tracker.take_dirty_pages().len(), 4);
        },
    );
}

#[test]
fn page_bitmap_restrict_to_unaccessed() {
    let mut bitmap = PageBitmap::new(10);
    bitmap.mark(PageIndex::new(5));
    assert_eq!(
        Range {
            start: PageIndex::new(0),
            end: PageIndex::new(5),
        },
        bitmap.restrict_range_to_unmarked(bitmap.page_range()),
    );
    assert_eq!(
        Range {
            start: PageIndex::new(5),
            end: PageIndex::new(5),
        },
        bitmap.restrict_range_to_unmarked(Range {
            start: PageIndex::new(5),
            end: PageIndex::new(15)
        }),
    );
    assert_eq!(
        Range {
            start: PageIndex::new(6),
            end: PageIndex::new(10),
        },
        bitmap.restrict_range_to_unmarked(Range {
            start: PageIndex::new(6),
            end: PageIndex::new(15)
        }),
    );
}

#[test]
fn page_bitmap_restrict_to_predicted() {
    let mut bitmap = PageBitmap::new(10);
    bitmap.mark(PageIndex::new(5));
    assert_eq!(
        Range {
            start: PageIndex::new(0),
            end: PageIndex::new(1),
        },
        bitmap.restrict_range_to_predicted(bitmap.page_range()),
    );
    assert_eq!(
        Range {
            start: PageIndex::new(5),
            end: PageIndex::new(6),
        },
        bitmap.restrict_range_to_predicted(Range {
            start: PageIndex::new(5),
            end: PageIndex::new(15)
        }),
    );
    assert_eq!(
        Range {
            start: PageIndex::new(6),
            end: PageIndex::new(8),
        },
        bitmap.restrict_range_to_predicted(Range {
            start: PageIndex::new(6),
            end: PageIndex::new(15)
        }),
    );
}

#[test]
fn page_bitmap_restrict_to_predicted_stops_at_end() {
    let mut bitmap = PageBitmap::new(10);
    bitmap.mark(PageIndex::new(0));
    bitmap.mark(PageIndex::new(1));
    bitmap.mark(PageIndex::new(2));
    bitmap.mark(PageIndex::new(3));
    bitmap.mark(PageIndex::new(4));
    bitmap.mark(PageIndex::new(5));
    assert_eq!(
        Range {
            start: PageIndex::new(6),
            end: PageIndex::new(10),
        },
        bitmap.restrict_range_to_predicted(Range {
            start: PageIndex::new(6),
            end: PageIndex::new(15)
        }),
    );
}

#[test]
fn page_bitmap_restrict_to_predicted_stops_at_start() {
    let mut bitmap = PageBitmap::new(10);
    bitmap.mark(PageIndex::new(0));
    bitmap.mark(PageIndex::new(1));
    bitmap.mark(PageIndex::new(2));
    assert_eq!(
        Range {
            start: PageIndex::new(3),
            end: PageIndex::new(6),
        },
        bitmap.restrict_range_to_predicted(Range {
            start: PageIndex::new(3),
            end: PageIndex::new(15)
        }),
    );
}

#[cfg(test)]
#[cfg(target_os = "linux")]
mod random_ops {
    use crate::signal_access_kind_and_address;

    use super::*;

    use std::{
        cell::RefCell,
        collections::BTreeSet,
        io,
        mem::{self, MaybeUninit},
        rc::Rc,
    };

    use proptest::prelude::*;

    thread_local! {
        static TRACKER: RefCell<Option<SigsegvMemoryTracker>> = const { RefCell::new(None) };
    }

    fn with_registered_handler_setup<F, G>(
        checkpoint_pages: usize,
        memory_pages: usize,
        page_delta: Vec<PageIndex>,
        dirty_page_tracking: DirtyPageTracking,
        memory_operations: F,
        final_tracker_checks: G,
    ) where
        F: FnOnce(&mut [u8], Vec<u8>),
        G: FnOnce(SigsegvMemoryTracker),
    {
        let (tracker, _page_map, memory, vec) = setup(
            checkpoint_pages,
            memory_pages,
            page_delta,
            dirty_page_tracking,
        );
        let mut handler = unsafe { RegisteredHandler::new(tracker) };
        let memory =
            unsafe { std::slice::from_raw_parts_mut(memory as *mut u8, memory_pages * PAGE_SIZE) };
        memory_operations(memory, vec);
        final_tracker_checks(handler.take_tracker().unwrap());
    }

    static mut PREV_SIGSEGV: MaybeUninit<libc::sigaction> = MaybeUninit::uninit();

    struct RegisteredHandler();

    impl RegisteredHandler {
        unsafe fn new(tracker: SigsegvMemoryTracker) -> Self {
            TRACKER.with(|cell| {
                let previous = cell.replace(Some(tracker));
                assert!(previous.is_none());
            });

            let mut handler: libc::sigaction = mem::zeroed();

            // Flags copied from wasmtime:
            // https://github.com/bytecodealliance/wasmtime/blob/0e9ce4c231b4b88ce79a1639fbbb5e8bd672d3c3/crates/runtime/src/traphandlers/unix.rs#LL35C1-L35C1
            handler.sa_flags = libc::SA_SIGINFO | libc::SA_NODEFER | libc::SA_ONSTACK;
            handler.sa_sigaction = sigsegv_handler as usize;
            libc::sigemptyset(&mut handler.sa_mask);
            if libc::sigaction(libc::SIGSEGV, &handler, PREV_SIGSEGV.as_mut_ptr()) != 0 {
                panic!(
                    "unable to install signal handler: {}",
                    io::Error::last_os_error(),
                );
            }

            RegisteredHandler()
        }

        fn take_tracker(&mut self) -> Option<SigsegvMemoryTracker> {
            TRACKER.with(|cell| {
                let previous = cell.replace(None);
                unsafe {
                    if libc::sigaction(libc::SIGSEGV, PREV_SIGSEGV.as_ptr(), std::ptr::null_mut())
                        != 0
                    {
                        panic!(
                            "unable to unregister signal handler: {}",
                            io::Error::last_os_error(),
                        );
                    }
                };
                previous
            })
        }
    }

    impl Drop for RegisteredHandler {
        fn drop(&mut self) {
            self.take_tracker();
        }
    }

    extern "C" fn sigsegv_handler(
        signum: libc::c_int,
        siginfo_ptr: *mut libc::siginfo_t,
        ucontext_ptr: *mut libc::c_void,
    ) {
        TRACKER.with(|tracker| {
            assert_eq!(signum, libc::SIGSEGV);
            let tracker = tracker.borrow();
            let tracker = tracker.as_ref().unwrap();

            let (access_kind, si_addr) =
                unsafe { signal_access_kind_and_address(siginfo_ptr, ucontext_ptr) };

            let handled = tracker.handle_sigsegv(access_kind, si_addr);

            unsafe {
                if !handled {
                    let previous = *PREV_SIGSEGV.as_ptr();
                    if previous.sa_flags & libc::SA_SIGINFO != 0 {
                        mem::transmute::<
                            usize,
                            extern "C" fn(libc::c_int, *mut libc::siginfo_t, *mut libc::c_void),
                        >(previous.sa_sigaction)(
                            signum, siginfo_ptr, ucontext_ptr
                        )
                    } else if previous.sa_sigaction == libc::SIG_DFL
                        || previous.sa_sigaction == libc::SIG_IGN
                    {
                        libc::sigaction(signum, &previous, std::ptr::null_mut());
                    } else {
                        mem::transmute::<usize, extern "C" fn(libc::c_int)>(previous.sa_sigaction)(
                            signum,
                        )
                    }
                }
            }
        })
    }

    #[derive(Clone, Debug)]
    enum Op {
        Read { offset: usize, length: usize },
        Write { offset: usize, contents: Vec<u8> },
    }

    const PAGE_COUNT: usize = 100;

    fn arb_offset_length(mem_length: usize) -> impl Strategy<Value = (usize, usize)> {
        (0..mem_length).prop_flat_map(move |offset| {
            (
                Just(offset),
                (0..std::cmp::min(10 * PAGE_SIZE, mem_length - offset)),
            )
        })
    }

    fn arb_read(mem_length: usize) -> impl Strategy<Value = Op> {
        arb_offset_length(mem_length)
            .prop_flat_map(|(offset, length)| Just(Op::Read { offset, length }))
    }

    fn arb_write(mem_length: usize) -> impl Strategy<Value = Op> {
        arb_offset_length(mem_length)
            .prop_flat_map(|(offset, length)| {
                (Just(offset), prop::collection::vec(any::<u8>(), length))
            })
            .prop_map(|(offset, contents)| Op::Write { offset, contents })
    }

    fn arb_op(mem_length: usize) -> impl Strategy<Value = Op> {
        prop_oneof![arb_read(mem_length), arb_write(mem_length)]
    }

    proptest! {
        /// Check that the region controlled by the signal handler behaves the
        /// same as a regular slice with respect to reads/writes (when dirty
        /// page tracking is enabled).
        #[test]
        fn random_ops_result_tracking(ops in prop::collection::vec(arb_op(PAGE_COUNT * PAGE_SIZE), 30)) {
            with_registered_handler_setup(
                50,
                PAGE_COUNT,
                (25..75).map(PageIndex::new).collect(),
                DirtyPageTracking::Track,
                |memory, mut vec_memory| {
                    for op in ops {
                        match op {
                            Op::Read { offset, length } => {
                                assert_eq!(memory[offset..offset + length], vec_memory[offset..offset + length]);
                            }
                            Op::Write { offset, contents } => {
                                memory[offset..offset + contents.len()].copy_from_slice(&contents);
                                vec_memory[offset..offset + contents.len()].copy_from_slice(&contents);
                            }
                        }
                    }
                    assert_eq!(memory, vec_memory);
                },
                |_tracker: SigsegvMemoryTracker| {}
            )
        }

        /// Check that the region controlled by the signal handler behaves the
        /// same as a regular slice with respect to reads/writes (when dirty
        /// page tracking is disabled).
        #[test]
        fn random_ops_result_ignoring(ops in prop::collection::vec(arb_op(PAGE_COUNT * PAGE_SIZE), 30)) {
            with_registered_handler_setup(
                50,
                PAGE_COUNT,
                (25..75).map(PageIndex::new).collect(),
                DirtyPageTracking::Ignore,
                |memory, mut vec_memory| {
                    for op in ops {
                        match op {
                            Op::Read { offset, length } => {
                                assert_eq!(memory[offset..offset + length], vec_memory[offset..offset + length]);
                            }
                            Op::Write { offset, contents } => {
                                memory[offset..offset + contents.len()].copy_from_slice(&contents);
                                vec_memory[offset..offset + contents.len()].copy_from_slice(&contents);
                            }
                        }
                    }
                    assert_eq!(memory, vec_memory);
                },
                |_tracker: SigsegvMemoryTracker| {}
            )
        }

        /// Check that the tracker marks every accessed/dirty page as
        /// accessed/dirty when dirty page tracking is enabled.
        #[test]
        fn random_ops_accessed_tracking(ops in prop::collection::vec(arb_op(PAGE_COUNT * PAGE_SIZE), 30)) {
            let accessed = Rc::new(RefCell::new(BTreeSet::new()));
            let dirty = Rc::new(RefCell::new(BTreeSet::new()));
            with_registered_handler_setup(
                50,
                PAGE_COUNT,
                (25..75).map(PageIndex::new).collect(),
                DirtyPageTracking::Track,
                |memory, mut vec_memory| {
                    let copy = vec_memory.clone();
                    for op in ops {
                        match op {
                            Op::Read { offset, length } => {
                                if length > 0 {
                                    let start_page = offset / PAGE_SIZE;
                                    let end_page = (offset + length - 1) / PAGE_SIZE;
                                    accessed.borrow_mut().extend(start_page..=end_page);
                                    assert_eq!(memory[offset..offset + length], vec_memory[offset..offset + length]);
                                }
                            }
                            Op::Write { offset, contents } => {
                                memory[offset..offset + contents.len()].copy_from_slice(&contents);
                                vec_memory[offset..offset + contents.len()].copy_from_slice(&contents);
                            }
                        }
                    }
                    for i in 0..PAGE_COUNT {
                        if copy[i * PAGE_SIZE..(i + 1) * PAGE_SIZE] != vec_memory[i * PAGE_SIZE..(i + 1) * PAGE_SIZE] {
                            dirty.borrow_mut().insert(i);
                        }
                    }
                },
                |tracker: SigsegvMemoryTracker| {
                    let tracker_accessed = tracker.accessed_pages().borrow();
                    for page in accessed.borrow().iter() {
                        assert!(tracker_accessed.is_marked(PageIndex::new(*page as u64)));
                    }
                    let tracker_dirty = tracker.take_dirty_pages().into_iter().collect::<BTreeSet<_>>();
                    let tracker_speculative = tracker.take_speculatively_dirty_pages().into_iter().collect::<BTreeSet<_>>();
                    for page in dirty.borrow().iter() {
                        assert!(tracker_dirty.contains(&PageIndex::new(*page as u64))
                            || tracker_speculative.contains(&PageIndex::new(*page as u64)));
                    }
                }
            )
        }

        /// Check that accessed pages are always marked as accessed when dirty
        /// page tracking is disabled.
        #[test]
        fn random_ops_accessed_ignoring(ops in prop::collection::vec(arb_op(PAGE_COUNT * PAGE_SIZE), 30)) {
            let accessed = Rc::new(RefCell::new(BTreeSet::new()));
            with_registered_handler_setup(
                50,
                PAGE_COUNT,
                (25..75).map(PageIndex::new).collect(),
                DirtyPageTracking::Track,
                |memory, mut vec_memory| {
                    for op in ops {
                        match op {
                            Op::Read { offset, length } => {
                                if length > 0 {
                                    let start_page = offset / PAGE_SIZE;
                                    let end_page = (offset + length - 1) / PAGE_SIZE;
                                    accessed.borrow_mut().extend(start_page..=end_page);
                                    assert_eq!(memory[offset..offset + length], vec_memory[offset..offset + length]);
                                }
                            }
                            Op::Write { offset, contents } => {
                                if !contents.is_empty() {
                                    let start_page = offset / PAGE_SIZE;
                                    let end_page = (offset + contents.len() - 1) / PAGE_SIZE;
                                    accessed.borrow_mut().extend(start_page..=end_page);
                                    memory[offset..offset + contents.len()].copy_from_slice(&contents);
                                    vec_memory[offset..offset + contents.len()].copy_from_slice(&contents);
                                }
                            }
                        }
                    }
                },
                |tracker: SigsegvMemoryTracker| {
                    let tracker_accessed = tracker.accessed_pages().borrow();
                    for page in accessed.borrow().iter() {
                        assert!(tracker_accessed.is_marked(PageIndex::new(*page as u64)));
                    }
                }
            )
        }
    }
}<|MERGE_RESOLUTION|>--- conflicted
+++ resolved
@@ -39,11 +39,7 @@
     }
     tmpfile.as_file().sync_all().unwrap();
     let mut page_map = PageMap::open(
-<<<<<<< HEAD
-        Arc::new(base_only_storage_layout(tmpfile.path().to_path_buf())),
-=======
         Box::new(base_only_storage_layout(tmpfile.path().to_path_buf())),
->>>>>>> 3ad26ca7
         Height::new(0),
         Arc::new(TestPageAllocatorFileDescriptorImpl::new()),
     )
