--- conflicted
+++ resolved
@@ -3,23 +3,6 @@
 
 package(default_visibility = ["//visibility:public"])
 
-<<<<<<< HEAD
-DEPENDENCIES = [
-    # Keep sorted.
-    "//rs/monitoring/logger",
-    "//rs/replicated_state",
-    "//rs/sys",
-    "//rs/types/types",
-    "@crate_index//:bit-vec",
-    "@crate_index//:lazy_static",
-    "@crate_index//:libc",
-    "@crate_index//:nix",
-    "@crate_index//:slog",
-    "@crate_index//:userfaultfd",
-]
-
-=======
->>>>>>> 5e5d6bb6
 rust_library(
     name = "memory_tracker",
     srcs = glob(["src/**"]),
@@ -35,6 +18,7 @@
         "@crate_index//:libc",
         "@crate_index//:nix",
         "@crate_index//:slog",
+        "@crate_index//:userfaultfd",
     ],
 )
 
@@ -63,6 +47,7 @@
         "@crate_index//:lazy_static",
         "@crate_index//:libc",
         "@crate_index//:nix",
+        "@crate_index//:userfaultfd",
     ],
 )
 
