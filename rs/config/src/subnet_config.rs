--- conflicted
+++ resolved
@@ -431,7 +431,7 @@
 
 impl CyclesAccountManagerConfig {
     pub fn application_subnet() -> Self {
-        let ten_update_instructions_execution_fee_in_cycles = 4;
+        let ten_update_instructions_execution_fee_in_cycles = 10;
         Self {
             reference_subnet_size: DEFAULT_REFERENCE_SUBNET_SIZE,
             canister_creation_fee: Cycles::new(100_000_000_000),
@@ -440,18 +440,13 @@
             // The following fields are set based on a thought experiment where
             // we estimated how many resources a representative benchmark on a
             // verified subnet is using.
-<<<<<<< HEAD
-            update_message_execution_fee: Cycles::new(590_000),
+            update_message_execution_fee: Cycles::new(5_000_000),
             ten_update_instructions_execution_fee: Cycles::new(
                 ten_update_instructions_execution_fee_in_cycles,
             ),
             ten_update_instructions_execution_fee_wasm64: Cycles::new(
                 WASM64_INSTRUCTION_COST_OVERHEAD * ten_update_instructions_execution_fee_in_cycles,
             ),
-=======
-            update_message_execution_fee: Cycles::new(5_000_000),
-            ten_update_instructions_execution_fee: Cycles::new(10),
->>>>>>> 72311763
             xnet_call_fee: Cycles::new(260_000),
             xnet_byte_transmission_fee: Cycles::new(1_000),
             ingress_message_reception_fee: Cycles::new(1_200_000),
