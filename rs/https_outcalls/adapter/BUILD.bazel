--- conflicted
+++ resolved
@@ -7,12 +7,7 @@
     "//rs/async_utils",
     "//rs/config",
     "//rs/https_outcalls/service",
-<<<<<<< HEAD
-    "//rs/monitoring/adapter_metrics/server",
-    "//rs/monitoring/logging",
-=======
     "//rs/monitoring/logger",
->>>>>>> 826d9a50
     "//rs/monitoring/metrics",
     "@crate_index//:byte-unit",
     "@crate_index//:clap",
@@ -26,11 +21,11 @@
     "@crate_index//:prometheus",
     "@crate_index//:serde",
     "@crate_index//:serde_json",
+    "@crate_index//:slog",
     "@crate_index//:thiserror",
     "@crate_index//:tokio",
     "@crate_index//:tonic",
     "@crate_index//:tower",
-    "@crate_index//:tracing",
 ]
 
 MACRO_DEPENDENCIES = []
