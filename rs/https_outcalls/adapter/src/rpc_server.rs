use crate::metrics::{
    AdapterMetrics, LABEL_BODY_RECEIVE_SIZE, LABEL_CONNECT, LABEL_DOWNLOAD,
    LABEL_HEADER_RECEIVE_SIZE, LABEL_HTTP_METHOD, LABEL_REQUEST_HEADERS, LABEL_RESPONSE_HEADERS,
    LABEL_SOCKS_PROXY_ERROR, LABEL_SOCKS_PROXY_OK, LABEL_UPLOAD, LABEL_URL_PARSE,
};
use crate::Config;
use core::convert::TryFrom;
use http::{header::USER_AGENT, HeaderName, HeaderValue, Uri};
use http_body_util::{BodyExt, Full};
use hyper::body::Incoming;
use hyper::{
    body::Bytes,
    header::{HeaderMap, ToStrError},
    Method,
};
use hyper_rustls::HttpsConnector;
use hyper_rustls::HttpsConnectorBuilder;
use hyper_socks2::SocksConnector;
use hyper_util::client::legacy::{connect::HttpConnector, Client};
use hyper_util::rt::TokioExecutor;
use ic_https_outcalls_service::{
    https_outcalls_service_server::HttpsOutcallsService, HttpHeader, HttpMethod,
    HttpsOutcallRequest, HttpsOutcallResponse,
};
use ic_logger::{debug, info, ReplicaLogger};
use ic_metrics::MetricsRegistry;
use parking_lot::{RwLock, RwLockUpgradableReadGuard};
use rand::{seq::SliceRandom, thread_rng};
use std::collections::BTreeMap;
use std::net::{Ipv4Addr, Ipv6Addr};
use std::str::FromStr;
use std::sync::Arc;
use std::time::Duration;
use tonic::{Request, Response, Status};

/// Hyper only supports a maximum of 32768 headers https://docs.rs/hyper/1.5.0/hyper/header/index.html
/// and it panics if we try to allocate more headers. And since hyper sometimes grows the map by doubling the entries
/// we choose a lower value to be safe.
const HEADERS_LIMIT: usize = 1_024;
/// Hyper also limits the size of the HeaderName to 32768. https://docs.rs/hyper/1.5.0/hyper/header/index.html.
const HEADER_NAME_VALUE_LIMIT: usize = 8_192;

/// By default most higher-level http libs like `curl` set some `User-Agent` so we do the same here to avoid getting rejected due to strict server requirements.
const USER_AGENT_ADAPTER: &str = "ic/1.0";

/// We should support at least 48 KB in headers and values according to the IC spec:
/// "the total number of bytes representing the header names and values must not exceed 48KiB".
const MAX_HEADER_LIST_SIZE: u32 = 52 * 1024;

/// The maximum number of times we will try to connect to a SOCKS proxy.
const MAX_SOCKS_PROXY_RETRIES: usize = 3;

type OutboundRequestBody = Full<Bytes>;

type Cache =
    BTreeMap<String, Client<HttpsConnector<SocksConnector<HttpConnector>>, OutboundRequestBody>>;

pub struct CanisterHttp {
    client: Client<HttpsConnector<HttpConnector>, OutboundRequestBody>,
    socks_client: Client<HttpsConnector<SocksConnector<HttpConnector>>, OutboundRequestBody>,
    cache: Arc<RwLock<Cache>>,
    logger: ReplicaLogger,
    metrics: AdapterMetrics,
    http_connect_timeout_secs: u64,
}

impl CanisterHttp {
    pub fn new(config: Config, logger: ReplicaLogger, metrics: &MetricsRegistry) -> Self {
        // Socks client setup
        let mut http_connector = HttpConnector::new();
        http_connector.enforce_http(false);
        http_connector
            .set_connect_timeout(Some(Duration::from_secs(config.http_connect_timeout_secs)));
        // The proxy connnector requires a the URL scheme to be specified. I.e socks5://
        // Config validity check ensures that url includes scheme, host and port.
        // Therefore the parse 'Uri' will be in the correct format. I.e socks5://somehost.com:1080
        let proxy_connector = SocksConnector {
            proxy_addr: config
                .socks_proxy
                .parse()
                .expect("Failed to parse socks url."),
            auth: None,
            connector: http_connector.clone(),
        };
        let proxied_https_connector = HttpsConnectorBuilder::new()
            .with_native_roots()
            .expect("Failed to set native roots")
            .https_only()
            .enable_all_versions()
            .wrap_connector(proxy_connector);

        // Https client setup.
        let builder = HttpsConnectorBuilder::new()
            .with_native_roots()
            .expect("Failed to set native roots");
        #[cfg(not(feature = "http"))]
        let builder = builder.https_only();
        #[cfg(feature = "http")]
        let builder = builder.https_or_http();

        let builder = builder.enable_all_versions();
        let direct_https_connector = builder.wrap_connector(http_connector);

        let socks_client =
            Client::builder(TokioExecutor::new()).build::<_, Full<Bytes>>(proxied_https_connector);
        let client = Client::builder(TokioExecutor::new())
            .http2_max_header_list_size(MAX_HEADER_LIST_SIZE)
            .build::<_, Full<Bytes>>(direct_https_connector);

        Self {
            client,
            socks_client,
            cache: Arc::new(RwLock::new(BTreeMap::new())),
            logger,
            metrics: AdapterMetrics::new(metrics),
            http_connect_timeout_secs: config.http_connect_timeout_secs,
        }
    }

    fn create_socks_proxy_client(
        &self,
        proxy_addr: Uri,
    ) -> Client<HttpsConnector<SocksConnector<HttpConnector>>, Full<Bytes>> {
        let mut http_connector = HttpConnector::new();
        http_connector.enforce_http(false);
        http_connector
            .set_connect_timeout(Some(Duration::from_secs(self.http_connect_timeout_secs)));

        Client::builder(TokioExecutor::new()).build::<_, Full<Bytes>>(
            HttpsConnectorBuilder::new()
                .with_native_roots()
                .expect("Failed to set native roots")
                .https_only()
                .enable_all_versions()
                .wrap_connector(SocksConnector {
                    proxy_addr,
                    auth: None,
                    connector: http_connector,
                }),
        )
    }

    fn compare_results(
        &self,
        result: &Result<http::Response<Incoming>, String>,
        dark_launch_result: &Result<http::Response<Incoming>, String>,
    ) {
<<<<<<< HEAD
        match (result, dark_launch_result) {
            (Ok(_), Ok(_)) => {
=======
        match (result, dl_result) {
            (Ok(result), Ok(dl_result)) => {
>>>>>>> ebb190bf
                self.metrics
                    .socks_proxy_dl_requests
                    .with_label_values(&[LABEL_SOCKS_PROXY_OK, LABEL_SOCKS_PROXY_OK])
                    .inc();
                if result.status() != dl_result.status() {
                    info!(
                        self.logger,
                        "SOCKS_PROXY_DL: status code mismatch: {} vs {}",
                        result.status(),
                        dl_result.status(),
                    );
                }
            }
            (Err(_), Err(_)) => {
                self.metrics
                    .socks_proxy_dl_requests
                    .with_label_values(&[LABEL_SOCKS_PROXY_ERROR, LABEL_SOCKS_PROXY_ERROR])
                    .inc();
            }
            (Ok(_), Err(err)) => {
                self.metrics
                    .socks_proxy_dl_requests
                    .with_label_values(&[LABEL_SOCKS_PROXY_OK, LABEL_SOCKS_PROXY_ERROR])
                    .inc();
                info!(
                    self.logger,
                    "SOCKS_PROXY_DL: regular request succeeded, DL request failed with error {}",
                    err,
                );
            }
            (Err(err), Ok(_)) => {
                self.metrics
                    .socks_proxy_dl_requests
                    .with_label_values(&[LABEL_SOCKS_PROXY_ERROR, LABEL_SOCKS_PROXY_OK])
                    .inc();
                info!(
                    self.logger,
                    "SOCKS_PROXY_DL: DL request succeeded, regular request failed with error {}",
                    err,
                );
            }
        }
    }

    // Attempts to load the socks client from the cache. If not present, creates a new socks client and adds it to the cache.
    fn get_socks_client(
        &self,
        socks_proxy_uri: Uri,
    ) -> Client<HttpsConnector<SocksConnector<HttpConnector>>, OutboundRequestBody> {
        let cache_guard = self.cache.upgradable_read();

        if let Some(client) = cache_guard.get(&socks_proxy_uri.to_string()) {
            client.clone()
        } else {
            let mut cache_guard = RwLockUpgradableReadGuard::upgrade(cache_guard);
            self.metrics.socks_cache_misses.inc();
            let client = self.create_socks_proxy_client(socks_proxy_uri.clone());
            cache_guard.insert(socks_proxy_uri.to_string(), client.clone());
            self.metrics.socks_cache_size.set(cache_guard.len() as i64);
            client
        }
    }

    fn classify_uri_host(uri: &Uri) -> &str {
        let Some(host) = uri.host() else {
            return "empty";
        };

        if host.parse::<Ipv4Addr>().is_ok() {
            return "v4";
        }

        if host.starts_with('[') && host.ends_with(']') {
            let inside = &host[1..host.len() - 1];
            if inside.parse::<Ipv6Addr>().is_ok() {
                return "v6";
            }
        }

        "domain_name"
    }

    async fn do_https_outcall_socks_proxy(
        &self,
        socks_proxy_addrs: Vec<String>,
        request: http::Request<Full<Bytes>>,
    ) -> Result<http::Response<Incoming>, String> {
        let mut socks_proxy_addrs = socks_proxy_addrs.to_owned();

        socks_proxy_addrs.shuffle(&mut thread_rng());

        let mut last_error = None;

        let mut tries = 0;

        for socks_proxy_addr in &socks_proxy_addrs {
            let socks_proxy_uri: Uri = match socks_proxy_addr.parse() {
                Ok(uri) => uri,
                Err(e) => {
                    debug!(self.logger, "Failed to parse SOCKS proxy address: {}", e);
                    continue;
                }
            };

            tries += 1;
            if tries > MAX_SOCKS_PROXY_RETRIES {
                break;
            }

            let socks_client = self.get_socks_client(socks_proxy_uri);

            let url_format = Self::classify_uri_host(request.uri());

            match socks_client.request(request.clone()).await {
                Ok(resp) => {
                    self.metrics
                        .socks_connection_attempts
                        .with_label_values(&[
                            &tries.to_string(),
                            "success",
                            socks_proxy_addr,
                            url_format,
                        ])
                        .inc();
                    return Ok(resp);
                }
                Err(socks_err) => {
                    self.metrics
                        .socks_connection_attempts
                        .with_label_values(&[
                            &tries.to_string(),
                            "failure",
                            socks_proxy_addr,
                            url_format,
                        ])
                        .inc();
                    debug!(
                        self.logger,
                        "Failed to connect through SOCKS with address {}: {}",
                        socks_proxy_addr,
                        socks_err
                    );
                    last_error = Some(socks_err);
                }
            }
        }

        if let Some(last_error) = last_error {
            Err(format!("{:?}", last_error))
        } else {
            Err("No SOCKS proxy addresses provided".to_string())
        }
    }
}

#[tonic::async_trait]
impl HttpsOutcallsService for CanisterHttp {
    async fn https_outcall(
        &self,
        request: Request<HttpsOutcallRequest>,
    ) -> Result<Response<HttpsOutcallResponse>, Status> {
        self.metrics.requests.inc();

        let req = request.into_inner();

        let uri = req.url.parse::<Uri>().map_err(|err| {
            debug!(self.logger, "Failed to parse URL: {}", err);
            self.metrics
                .request_errors
                .with_label_values(&[LABEL_URL_PARSE])
                .inc();
            Status::new(
                tonic::Code::InvalidArgument,
                format!("Failed to parse URL: {}", err),
            )
        })?;

        #[cfg(not(feature = "http"))]
        if uri.scheme() != Some(&http::uri::Scheme::HTTPS) {
            use crate::metrics::LABEL_HTTP_SCHEME;
            debug!(
                self.logger,
                "Got request with no or http scheme specified. {}", uri
            );
            self.metrics
                .request_errors
                .with_label_values(&[LABEL_HTTP_SCHEME])
                .inc();
            return Err(Status::new(
                tonic::Code::InvalidArgument,
                "Url need to specify https scheme",
            ));
        }

        let method = HttpMethod::try_from(req.method)
            .map_err(|_| {
                Status::new(
                    tonic::Code::InvalidArgument,
                    "Failed to get HTTP method".to_string(),
                )
            })
            .and_then(|method| match method {
                HttpMethod::Get => Ok(Method::GET),
                HttpMethod::Post => Ok(Method::POST),
                HttpMethod::Head => Ok(Method::HEAD),
                _ => {
                    self.metrics
                        .request_errors
                        .with_label_values(&[LABEL_HTTP_METHOD])
                        .inc();
                    Err(Status::new(
                        tonic::Code::InvalidArgument,
                        format!("Unsupported HTTP method {:?}", method),
                    ))
                }
            })?;

        // Build Http Request.
        let mut headers = validate_headers(req.headers).inspect_err(|_| {
            self.metrics
                .request_errors
                .with_label_values(&[LABEL_REQUEST_HEADERS])
                .inc();
        })?;

        // Add user-agent header if not present.
        add_fallback_user_agent_header(&mut headers);

        let mut request_size = req.body.len();
        request_size += headers
            .iter()
            .map(|(name, value)| name.as_str().len() + value.len())
            .sum::<usize>();

        // If we are allowed to use socks and condition described in `should_use_socks_proxy` hold,
        // we do the requests through the socks proxy. If not we use the default IPv6 route.
        let http_resp = if req.socks_proxy_allowed {
            // Http request does not implement clone. So we have to manually construct a clone.
            let mut http_req = hyper::Request::new(Full::new(Bytes::from(req.body)));
            *http_req.headers_mut() = headers;
            *http_req.method_mut() = method;
            *http_req.uri_mut() = uri.clone();
            let http_req_clone = http_req.clone();

            match self.client.request(http_req).await {
                // If we fail we try with the socks proxy. For destinations that are ipv4 only this should
                // fail fast because our interface does not have an ipv4 assigned.
                Err(direct_err) => {
                    self.metrics.requests_socks.inc();

                    let mut result = self
                        .socks_client
                        .request(http_req_clone.clone())
                        .await
                        .map_err(|socks_err| {
                            format!(
                                "Request failed direct connect {:?} and connect through socks {:?}",
                                direct_err, socks_err
                            )
                        });

                    //TODO(SOCKS_PROXY_DL): Remove the compare_results once we are confident in the SOCKS proxy implementation.
                    if !req.socks_proxy_addrs.is_empty() {
                        let dark_launch_result = self
                            .do_https_outcall_socks_proxy(req.socks_proxy_addrs, http_req_clone)
                            .await;

                        self.compare_results(&result, &dark_launch_result);
                        if result.is_err() && dark_launch_result.is_ok() {
                            // Id dl found something, return that.
                            result = dark_launch_result;
                        }
                    }

                    result
                }
                Ok(resp) => Ok(resp),
            }
        } else {
            let mut http_req = hyper::Request::new(Full::new(Bytes::from(req.body)));
            *http_req.headers_mut() = headers;
            *http_req.method_mut() = method;
            *http_req.uri_mut() = uri.clone();
            self.client
                .request(http_req)
                .await
                .map_err(|e| format!("Failed to directly connect: {:?}", e))
        }
        .map_err(|err| {
            debug!(self.logger, "Failed to connect: {}", err);
            self.metrics
                .request_errors
                .with_label_values(&[LABEL_CONNECT])
                .inc();
            Status::new(
                tonic::Code::Unavailable,
                format!(
                    "Connecting to {:.50} failed: {}",
                    uri.host().unwrap_or(""),
                    err,
                ),
            )
        })?;
        self.metrics
            .network_traffic
            .with_label_values(&[LABEL_UPLOAD])
            .inc_by(request_size as u64);

        let status = http_resp.status().as_u16() as u32;

        // Parse received headers.
        let mut headers_size_bytes = 0;
        let headers = http_resp
            .headers()
            .iter()
            .map(|(k, v)| {
                let name = k.to_string();
                // Use the header value in bytes for the size.
                // It is possible that bytes.len() > str.len().
                headers_size_bytes += name.len() + v.len();
                let value = v.to_str()?.to_string();
                Ok(HttpHeader { name, value })
            })
            .collect::<Result<Vec<_>, ToStrError>>()
            .map_err(|err| {
                debug!(self.logger, "Failed to parse headers: {}", err);
                self.metrics
                    .request_errors
                    .with_label_values(&[LABEL_RESPONSE_HEADERS])
                    .inc();
                Status::new(
                    tonic::Code::Unavailable,
                    format!("Failed to parse headers: {}", err),
                )
            })?;

        // We don't need a timeout here because there is a global timeout on the entire request.
        let body_bytes = http_body_util::Limited::new(
            http_resp.into_body(),
            req.max_response_size_bytes
                .checked_sub(headers_size_bytes as u64)
                .ok_or_else(|| {
                    self.metrics
                        .request_errors
                        .with_label_values(&[LABEL_HEADER_RECEIVE_SIZE])
                        .inc();
                    Status::new(
                        tonic::Code::OutOfRange,
                        format!(
                            "Header size exceeds specified response size limit {}",
                            req.max_response_size_bytes
                        ),
                    )
                })? as usize,
        )
        .collect()
        .await
        .map(|col| col.to_bytes())
        .map_err(|err| {
            debug!(self.logger, "Failed to fetch body: {}", err);
            self.metrics
                .request_errors
                .with_label_values(&[LABEL_BODY_RECEIVE_SIZE])
                .inc();
            Status::new(
                tonic::Code::OutOfRange,
                format!(
                    "Http body exceeds size limit of {} bytes.",
                    req.max_response_size_bytes
                ),
            )
        })?;

        self.metrics
            .network_traffic
            .with_label_values(&[LABEL_DOWNLOAD])
            .inc_by(body_bytes.len() as u64 + headers_size_bytes as u64);
        Ok(Response::new(HttpsOutcallResponse {
            status,
            headers,
            content: body_bytes.to_vec(),
        }))
    }
}

fn validate_headers(raw_headers: Vec<HttpHeader>) -> Result<HeaderMap, Status> {
    // Check we are within limit for number of headers.
    if raw_headers.len() > HEADERS_LIMIT {
        return Err(Status::new(
            tonic::Code::InvalidArgument,
            format!("Too many headers. Maximum allowed: {}", HEADERS_LIMIT),
        ));
    }
    // Check that header name and values are within limit.
    if raw_headers
        .iter()
        .any(|h| h.name.len() > HEADER_NAME_VALUE_LIMIT || h.value.len() > HEADER_NAME_VALUE_LIMIT)
    {
        return Err(Status::new(
            tonic::Code::InvalidArgument,
            format!(
                "Header name or value exceeds size limit of {}",
                HEADER_NAME_VALUE_LIMIT
            ),
        ));
    }

    // Parse header name and values
    let mut parsed_headers: Vec<(HeaderName, HeaderValue)> = Vec::new();
    for raw_h in raw_headers {
        parsed_headers.push((
            HeaderName::from_str(&raw_h.name).map_err(|err| {
                Status::new(
                    tonic::Code::InvalidArgument,
                    format!("Failed to parse header name {err}",),
                )
            })?,
            HeaderValue::from_str(&raw_h.value).map_err(|err| {
                Status::new(
                    tonic::Code::InvalidArgument,
                    format!("Failed to parse header value {err}",),
                )
            })?,
        ));
    }

    let headers: HeaderMap = HeaderMap::from_iter(parsed_headers);

    Ok(headers)
}

/// Adds a fallback user agent header if not already present in headermap
fn add_fallback_user_agent_header(header_map: &mut HeaderMap) {
    if !header_map
        .iter()
        .map(|h| h.0.as_str().to_lowercase())
        .any(|h| h == USER_AGENT.as_str().to_lowercase())
    {
        header_map.insert(USER_AGENT, HeaderValue::from_static(USER_AGENT_ADAPTER));
    }
}

#[cfg(test)]
mod tests {
    use super::*;
    use rand::distributions::Alphanumeric;
    use rand::{thread_rng, Rng};

    #[test]
    // Verify that hyper does not panic within header limits.
    fn test_max_headers() {
        let mut header_vec = Vec::new();
        for _ in 0..HEADERS_LIMIT {
            let name: String = thread_rng()
                .sample_iter(&Alphanumeric)
                .take(HEADER_NAME_VALUE_LIMIT)
                .map(char::from)
                .collect();
            let value: String = thread_rng()
                .sample_iter(&Alphanumeric)
                .take(HEADER_NAME_VALUE_LIMIT)
                .map(char::from)
                .collect();

            header_vec.push(HttpHeader { name, value });
        }
        validate_headers(header_vec).unwrap();
    }

    #[test]
    // Verify that hyper does not panic within header limits.
    fn test_too_many_headers() {
        let mut header_vec = Vec::new();
        for i in 0..(HEADERS_LIMIT + 1) {
            header_vec.push(HttpHeader {
                name: i.to_string(),
                value: "hi".to_string(),
            });
        }
        validate_headers(header_vec).unwrap_err();
    }

    #[test]
    // Verify that hyper does not panic within header limits.
    fn test_too_big_header() {
        let mut header_vec = Vec::new();
        for i in 0..10 {
            header_vec.push(HttpHeader {
                name: i.to_string().repeat(HEADER_NAME_VALUE_LIMIT + 1),
                value: "hi".to_string(),
            });
        }
        validate_headers(header_vec).unwrap_err();
    }

    #[test]
    // Verify that multiple headers with same header name are all inserted under same header name.
    fn test_same_header_append() {
        let header_vec = vec![
            HttpHeader {
                name: "TTT".to_string(),
                value: "a".to_string(),
            },
            HttpHeader {
                name: "ttt".to_string(),
                value: "b".to_string(),
            },
            HttpHeader {
                name: "ttt".to_string(),
                value: "c".to_string(),
            },
        ];
        let headers = validate_headers(header_vec).unwrap();
        assert_eq!(headers.get_all("ttt").iter().count(), 3);
    }

    #[test]
    // Verify that both upper and lower case header names/values are accepted.
    fn test_upper_case_headers_allowed() {
        let header_vec = vec![
            HttpHeader {
                name: "TTT".to_string(),
                value: "aaaa".to_string(),
            },
            HttpHeader {
                name: "rr".to_string(),
                value: "BB".to_string(),
            },
            HttpHeader {
                name: "EEE".to_string(),
                value: "CCC".to_string(),
            },
        ];
        let headers = validate_headers(header_vec).unwrap();
        assert_eq!(headers.len(), 3);
    }

    #[test]
    fn test_classify_uri_host() {
        let ipv4_url = "http://127.0.0.1/path";
        let ipv6_url = "http://[2001:db8::1]/path";
        let domain_name_url = "http://example.com/something";
        let empty_hostname_url = "/hello/world";

        assert_eq!(
            CanisterHttp::classify_uri_host(&Uri::from_str(ipv4_url).unwrap()),
            "v4"
        );
        assert_eq!(
            CanisterHttp::classify_uri_host(&Uri::from_str(ipv6_url).unwrap()),
            "v6"
        );
        assert_eq!(
            CanisterHttp::classify_uri_host(&Uri::from_str(domain_name_url).unwrap()),
            "domain_name"
        );
        assert_eq!(
            CanisterHttp::classify_uri_host(&Uri::from_str(empty_hostname_url).unwrap()),
            "empty"
        );
    }
}<|MERGE_RESOLUTION|>--- conflicted
+++ resolved
@@ -145,13 +145,8 @@
         result: &Result<http::Response<Incoming>, String>,
         dark_launch_result: &Result<http::Response<Incoming>, String>,
     ) {
-<<<<<<< HEAD
         match (result, dark_launch_result) {
             (Ok(_), Ok(_)) => {
-=======
-        match (result, dl_result) {
-            (Ok(result), Ok(dl_result)) => {
->>>>>>> ebb190bf
                 self.metrics
                     .socks_proxy_dl_requests
                     .with_label_values(&[LABEL_SOCKS_PROXY_OK, LABEL_SOCKS_PROXY_OK])
