mod client;
mod metrics;

pub use crate::client::CanisterHttpAdapterClientImpl;

use crate::client::BrokenCanisterHttpClient;
use ic_adapter_metrics_client::AdapterMetrics;
use ic_config::adapters::AdaptersConfig;
use ic_http_endpoints_async_utils::ExecuteOnTokioRuntime;
use ic_interfaces::execution_environment::QueryExecutionService;
use ic_interfaces_adapter_client::NonBlockingChannel;
use ic_logger::{error, info, ReplicaLogger};
use ic_metrics::MetricsRegistry;
<<<<<<< HEAD
use ic_nns_delegation_manager::NNSDelegationReader;
use ic_registry_subnet_type::SubnetType;
use ic_types::canister_http::{CanisterHttpRequest, CanisterHttpResponse};
=======
use ic_types::{
    canister_http::{CanisterHttpRequest, CanisterHttpResponse},
    messages::CertificateDelegation,
};
>>>>>>> 5e81cf9d
use std::convert::TryFrom;
use tokio::net::UnixStream;
use tonic::transport::{Endpoint, Uri};
use tower::service_fn;

pub fn setup_canister_http_client(
    rt_handle: tokio::runtime::Handle,
    metrics_registry: &MetricsRegistry,
    adapter_config: AdaptersConfig,
    query_handler: QueryExecutionService,
    max_canister_http_requests_in_flight: usize,
    log: ReplicaLogger,
<<<<<<< HEAD
    subnet_type: SubnetType,
    nns_delegation_reader: NNSDelegationReader,
=======
    delegation_from_nns: watch::Receiver<Option<CertificateDelegation>>,
>>>>>>> 5e81cf9d
) -> Box<dyn NonBlockingChannel<CanisterHttpRequest, Response = CanisterHttpResponse> + Send> {
    match adapter_config.https_outcalls_uds_path {
        None => {
            error!(
                log,
                "Unable to connect to the canister http adapter. No UDS path provided."
            );
            Box::new(BrokenCanisterHttpClient {})
        }
        Some(uds_path) => {
            info!(
                log,
                "Starting Canister Http client. Connecting to Canister Http adapter: {:?}",
                uds_path
            );

            // We will ignore this uri because uds does not use it.
            match Endpoint::try_from("http://[::]:50151") {
                Ok(endpoint) => {
                    let endpoint = endpoint.executor(ExecuteOnTokioRuntime(rt_handle.clone()));
                    let channel =
                        endpoint.connect_with_connector_lazy(service_fn(move |_: Uri| {
                            let uds_path = uds_path.clone();
                            async move {
                                // Connect to a Uds socket
                                Ok::<_, std::io::Error>(hyper_util::rt::TokioIo::new(
                                    UnixStream::connect(uds_path).await?,
                                ))
                            }
                        }));

                    // Register canister http adapter metrics with replica metrics. The adapter exposes a
                    // UDS metrics endpoint that can be scraped by the replica process.
                    if let Some(metrics_uds_path) = adapter_config.https_outcalls_uds_metrics_path {
                        metrics_registry.register_adapter(AdapterMetrics::new(
                            "canisterhttp",
                            metrics_uds_path,
                            rt_handle.clone(),
                        ));
                    }
                    Box::new(CanisterHttpAdapterClientImpl::new(
                        rt_handle,
                        channel,
                        query_handler,
                        max_canister_http_requests_in_flight,
                        metrics_registry.clone(),
<<<<<<< HEAD
                        subnet_type,
                        nns_delegation_reader,
=======
                        delegation_from_nns,
>>>>>>> 5e81cf9d
                        log,
                    ))
                }
                Err(e) => {
                    error!(
                        log,
                        "Unable to connect to the canister http adapter. Failed to create endpoint. {}",
                        e
                    );
                    Box::new(BrokenCanisterHttpClient {})
                }
            }
        }
    }
}<|MERGE_RESOLUTION|>--- conflicted
+++ resolved
@@ -11,16 +11,8 @@
 use ic_interfaces_adapter_client::NonBlockingChannel;
 use ic_logger::{error, info, ReplicaLogger};
 use ic_metrics::MetricsRegistry;
-<<<<<<< HEAD
 use ic_nns_delegation_manager::NNSDelegationReader;
-use ic_registry_subnet_type::SubnetType;
 use ic_types::canister_http::{CanisterHttpRequest, CanisterHttpResponse};
-=======
-use ic_types::{
-    canister_http::{CanisterHttpRequest, CanisterHttpResponse},
-    messages::CertificateDelegation,
-};
->>>>>>> 5e81cf9d
 use std::convert::TryFrom;
 use tokio::net::UnixStream;
 use tonic::transport::{Endpoint, Uri};
@@ -33,12 +25,7 @@
     query_handler: QueryExecutionService,
     max_canister_http_requests_in_flight: usize,
     log: ReplicaLogger,
-<<<<<<< HEAD
-    subnet_type: SubnetType,
     nns_delegation_reader: NNSDelegationReader,
-=======
-    delegation_from_nns: watch::Receiver<Option<CertificateDelegation>>,
->>>>>>> 5e81cf9d
 ) -> Box<dyn NonBlockingChannel<CanisterHttpRequest, Response = CanisterHttpResponse> + Send> {
     match adapter_config.https_outcalls_uds_path {
         None => {
@@ -85,12 +72,7 @@
                         query_handler,
                         max_canister_http_requests_in_flight,
                         metrics_registry.clone(),
-<<<<<<< HEAD
-                        subnet_type,
                         nns_delegation_reader,
-=======
-                        delegation_from_nns,
->>>>>>> 5e81cf9d
                         log,
                     ))
                 }
