use crate::metrics::Metrics;
use candid::Encode;
use futures::future::TryFutureExt;
use ic_error_types::{RejectCode, UserError};
use ic_https_outcalls_service::{
    https_outcalls_service_client::HttpsOutcallsServiceClient, HttpHeader, HttpMethod,
    HttpsOutcallRequest, HttpsOutcallResponse,
};
use ic_interfaces::execution_environment::QueryExecutionService;
use ic_interfaces_adapter_client::{NonBlockingChannel, SendError, TryReceiveError};
use ic_logger::{info, ReplicaLogger};
use ic_management_canister_types_private::{CanisterHttpResponsePayload, TransformArgs};
use ic_metrics::MetricsRegistry;
<<<<<<< HEAD
use ic_nns_delegation_manager::{CanisterRangesFilter, NNSDelegationReader};
use ic_registry_subnet_type::SubnetType;
=======
>>>>>>> 5e81cf9d
use ic_types::{
    canister_http::{
        validate_http_headers_and_body, CanisterHttpMethod, CanisterHttpReject,
        CanisterHttpRequest, CanisterHttpRequestContext, CanisterHttpResponse,
        CanisterHttpResponseContent, Transform, MAX_CANISTER_HTTP_RESPONSE_BYTES,
    },
    ingress::WasmResult,
    messages::{CertificateDelegation, Query, QuerySource, Request},
    CanisterId, NumBytes,
};
use std::time::Instant;
use tokio::{
    runtime::Handle,
    sync::mpsc::{
        channel,
        error::{TryRecvError, TrySendError},
        Receiver, Sender,
    },
};
use tonic::{transport::Channel, Code};
use tower::util::Oneshot;
use tracing::instrument;

/// This client is returned if we fail to make connection to canister http adapter.
pub struct BrokenCanisterHttpClient {}

impl NonBlockingChannel<CanisterHttpRequest> for BrokenCanisterHttpClient {
    type Response = CanisterHttpResponse;
    fn send(
        &self,
        _canister_http_request: CanisterHttpRequest,
    ) -> Result<(), SendError<CanisterHttpRequest>> {
        Err(SendError::BrokenConnection)
    }

    fn try_receive(&mut self) -> Result<CanisterHttpResponse, TryReceiveError> {
        Err(TryReceiveError::Empty)
    }
}

/// The interface provides two non-blocking function - "send" and "try_receive".
pub struct CanisterHttpAdapterClientImpl {
    rt_handle: Handle,
    grpc_channel: Channel,
    tx: Sender<CanisterHttpResponse>,
    rx: Receiver<CanisterHttpResponse>,
    query_service: QueryExecutionService,
    metrics: Metrics,
<<<<<<< HEAD
    subnet_type: SubnetType,
    nns_delegation_reader: NNSDelegationReader,
=======
    delegation_from_nns: watch::Receiver<Option<CertificateDelegation>>,
>>>>>>> 5e81cf9d
    log: ReplicaLogger,
}

impl CanisterHttpAdapterClientImpl {
    pub fn new(
        rt_handle: Handle,
        grpc_channel: Channel,
        query_service: QueryExecutionService,
        inflight_requests: usize,
        metrics_registry: MetricsRegistry,
<<<<<<< HEAD
        subnet_type: SubnetType,
        nns_delegation_reader: NNSDelegationReader,
=======
        delegation_from_nns: watch::Receiver<Option<CertificateDelegation>>,
>>>>>>> 5e81cf9d
        log: ReplicaLogger,
    ) -> Self {
        let (tx, rx) = channel(inflight_requests);
        let metrics = Metrics::new(&metrics_registry);
        Self {
            rt_handle,
            grpc_channel,
            tx,
            rx,
            query_service,
            metrics,
<<<<<<< HEAD
            subnet_type,
            nns_delegation_reader,
=======
            delegation_from_nns,
>>>>>>> 5e81cf9d
            log,
        }
    }
}

impl NonBlockingChannel<CanisterHttpRequest> for CanisterHttpAdapterClientImpl {
    type Response = CanisterHttpResponse;
    /// Enqueues a request that will be send to the canister http adapter iff we don't have
    /// more than 'inflight_requests' requests waiting to be consumed by the
    /// client.
    #[instrument(skip_all)]
    fn send(
        &self,
        canister_http_request: CanisterHttpRequest,
    ) -> Result<(), SendError<CanisterHttpRequest>> {
        // Accept the request iff we can secure capacity for sending the response back.
        let permit = match self.tx.clone().try_reserve_owned() {
            Ok(permit) => permit,
            Err(err) => {
                return match err {
                    TrySendError::Full(_) => Err(SendError::Full(canister_http_request)),
                    // In the code we never close the channel and we always have at receiver as data member of self.
                    TrySendError::Closed(_) => {
                        panic!("Consensus<->Canister Http client channel should never be closed")
                    }
                };
            }
        };

        // Tonic clients use &mut self and can only send one request at a time.
        // It is suggested to clone the underlying channel which is cheap.
        // https://docs.rs/tonic/latest/tonic/transport/struct.Channel.html
        let mut http_adapter_client = HttpsOutcallsServiceClient::new(self.grpc_channel.clone());
        let query_handler = self.query_service.clone();
        let metrics = self.metrics.clone();
<<<<<<< HEAD
        let subnet_type = self.subnet_type;
        let delegation_from_nns = self
            .nns_delegation_reader
            .get_delegation(CanisterRangesFilter::Flat);
=======
        let delegation_from_nns = self.delegation_from_nns.borrow().clone();
>>>>>>> 5e81cf9d
        let log = self.log.clone();

        // Spawn an async task that sends the canister http request to the adapter and awaits the response.
        // After receiving the response from the adapter an optional transform is applied by doing an upcall to execution.
        // Once final response is available send the response over to the channel making it available to the client.
        self.rt_handle.spawn(async move {
            let request_size = canister_http_request.context.variable_parts_size();
            // Destruct canister http request to avoid partial moves of the canister http request.
            let CanisterHttpRequest {
                id: request_id,
                timeout: request_timeout,
                context:
                    CanisterHttpRequestContext {
                        request:
                            Request {
                                sender: request_sender,
                                sender_reply_callback: reply_callback_id,
                                ..
                            },
                        url: request_url,
                        headers: request_headers,
                        body: request_body,
                        http_method: request_http_method,
                        max_response_bytes: request_max_response_bytes,
                        transform: request_transform,
                        ..
                    },
                socks_proxy_addrs,
            } = canister_http_request;

            let adapter_req_timer = Instant::now();
            let max_response_size_bytes = request_max_response_bytes
                .unwrap_or(NumBytes::new(MAX_CANISTER_HTTP_RESPONSE_BYTES))
                .get();

            // Build future that sends and transforms request.
            let adapter_canister_http_response = http_adapter_client
                .https_outcall(HttpsOutcallRequest {
                    url: request_url,
                    method: match request_http_method {
                        CanisterHttpMethod::GET => HttpMethod::Get.into(),
                        CanisterHttpMethod::POST => HttpMethod::Post.into(),
                        CanisterHttpMethod::HEAD => HttpMethod::Head.into(),
                    },
                    max_response_size_bytes,
                    headers: request_headers
                        .into_iter()
                        .map(|h| HttpHeader {
                            name: h.name,
                            value: h.value,
                        })
                        .collect(),
                    body: request_body.unwrap_or_default(),
                    // TODO(BOUN-1467): Remove this field once everything is done. 
                    socks_proxy_allowed: true,
                    socks_proxy_addrs,
                })
                .map_err(|grpc_status| {
                    (
                        grpc_status_code_to_reject(grpc_status.code()),
                        grpc_status.message().to_string(),
                    )
                })
                .and_then(|adapter_response| async move {
                    //TODO: We should also log the downloaded bytes when the adapter returns an error.
                    let HttpsOutcallResponse {
                        status,
                        headers,
                        content: body,
                    } = adapter_response.into_inner();

                    let headers_size: usize = headers.iter().map(|h| h.name.len() + h.value.len()).sum();

                    info!(
                        log,
                        "Received canister http response from adapter: request_size: {}, response_time {}, downloaded_bytes {}, reply_callback_id {}, sender {}, process_id: {}",
                        request_size,
                        adapter_req_timer.elapsed().as_millis(),
                        body.len() + headers_size,
                        reply_callback_id,
                        request_sender,
                        std::process::id(),
                    );

                    let canister_http_payload = CanisterHttpResponsePayload {
                        status: status as u128,
                        headers: headers
                            .into_iter()
                            .map(|HttpHeader { name, value }| {
                                ic_management_canister_types_private::HttpHeader { name, value }
                            })
                            .collect(),
                        body,
                    };

                    metrics
                        .http_request_duration
                        .with_label_values(&[&status.to_string(), request_http_method.as_str()])
                        .observe(adapter_req_timer.elapsed().as_secs_f64());

                    validate_http_headers_and_body(
                        &canister_http_payload.headers,
                        &canister_http_payload.body,
                    )
                    .map_err(|e| {
                        (
                            RejectCode::SysFatal,
                            UserError::from(e).description().to_string(),
                        )
                    })?;

                    // Only apply the transform if a function name is specified
                    let transform_timer = metrics.transform_execution_duration.start_timer();
                    let transform_response = match &request_transform {
                        Some(transform) => {
                            let transform_result = transform_adapter_response(
                                query_handler,
                                canister_http_payload,
                                request_sender,
                                transform,
                                delegation_from_nns,
                            )
                            .await;
                            let transform_result_size = match &transform_result {
                                Ok(data) => data.len(),
                                Err((_, msg)) => msg.len(),
                            };

                            if transform_result_size as u64 > max_response_size_bytes {
                                let err_msg = format!(
                                    "Transformed http response exceeds limit: {}",
                                    max_response_size_bytes
                                );
                                return Err((RejectCode::SysFatal, err_msg));
                            }

                            transform_result
                        }
                        None => Encode!(&canister_http_payload).map_err(|encode_error| {
                            (
                                RejectCode::SysFatal,
                                format!(
                                    "Failed to parse adapter http response \
                                    to 'http_response' candid: {}",
                                    encode_error
                                ),
                            )
                        }),
                    };

                    transform_timer.observe_duration();

                    transform_response
                });

            // Drive created future to completion and make response available on the channel.
            permit.send(CanisterHttpResponse {
                id: request_id,
                timeout: request_timeout,
                canister_id: request_sender,
                content: match adapter_canister_http_response.await {
                    Ok(resp) => {
                        metrics
                            .request_total
                            .with_label_values(&["success", request_http_method.as_str()])
                            .inc();
                        CanisterHttpResponseContent::Success(resp)
                    }
                    Err((reject_code, message)) => {
                        metrics
                            .request_total
                            .with_label_values(&[
                                reject_code.as_str(),
                                request_http_method.as_str(),
                            ])
                            .inc();
                        CanisterHttpResponseContent::Reject(CanisterHttpReject {
                            reject_code,
                            message,
                        })
                    }
                },
            });
        });
        Ok(())
    }

    /// Returns an available canister http response.
    #[instrument(skip_all)]
    fn try_receive(&mut self) -> Result<Self::Response, TryReceiveError> {
        self.rx.try_recv().map_err(|e| match e {
            TryRecvError::Empty => TryReceiveError::Empty,
            TryRecvError::Disconnected => {
                // In the code we never close the channel and we always have at least one sender stored as data member of self.
                panic!("Consensus<->Canister Http client channel should never be closed")
            }
        })
    }
}

/// Make upcall to execution to transform the response.
/// This gives the ability to prune volatile fields before passing the response to consensus.
async fn transform_adapter_response(
    query_handler: QueryExecutionService,
    canister_http_response: CanisterHttpResponsePayload,
    transform_canister: CanisterId,
    transform: &Transform,
    delegation_from_nns: Option<CertificateDelegation>,
) -> Result<Vec<u8>, (RejectCode, String)> {
    let transform_args = TransformArgs {
        response: canister_http_response,
        context: transform.context.clone(),
    };
    let method_payload = Encode!(&transform_args).map_err(|encode_error| {
        (
            RejectCode::SysFatal,
            format!(
                "Failed to parse http response to 'http_response' candid: {}",
                encode_error
            ),
        )
    })?;

    // Query to execution.
    let query = Query {
        source: QuerySource::System,
        receiver: transform_canister,
        method_name: transform.method_name.to_string(),
        method_payload,
    };

    match Oneshot::new(query_handler, (query, delegation_from_nns)).await {
        Ok(query_response) => match query_response {
            Ok((res, _time)) => match res {
                Ok(wasm_result) => match wasm_result {
                    WasmResult::Reply(reply) => Ok(reply),
                    WasmResult::Reject(reject_message) => {
                        Err((RejectCode::CanisterReject, reject_message))
                    }
                },
                Err(user_error) => Err((user_error.reject_code(), user_error.to_string())),
            },
            Err(query_execution_error) => {
                Err((RejectCode::SysTransient, query_execution_error.to_string()))
            }
        },
        Err(err) => Err((
            RejectCode::SysFatal,
            format!(
                "Calling transform function '{}' failed: {}",
                transform.method_name, err
            ),
        )),
    }
}

pub fn grpc_status_code_to_reject(code: Code) -> RejectCode {
    match code {
        // TODO: Is unavailable really transient
        Code::Unavailable => RejectCode::SysTransient,
        Code::InvalidArgument => RejectCode::SysFatal,
        _ => RejectCode::SysFatal,
    }
}

#[cfg(test)]
mod tests {
    use super::*;
    use ic_https_outcalls_service::{
        https_outcalls_service_server::{HttpsOutcallsService, HttpsOutcallsServiceServer},
        HttpsOutcallRequest, HttpsOutcallResponse,
    };
    use ic_interfaces::execution_environment::{QueryExecutionError, QueryExecutionResponse};
    use ic_logger::replica_logger::no_op_logger;
    use ic_test_utilities_types::messages::RequestBuilder;
    use ic_types::canister_http::{Replication, Transform};
    use ic_types::{
        canister_http::CanisterHttpMethod,
        messages::{CallbackId, CertificateDelegation},
        time::current_time,
        time::UNIX_EPOCH,
        Time,
    };
    use std::convert::TryFrom;
    use std::time::Duration;
    use tokio::sync::watch;
    use tonic::{
        transport::{Channel, Endpoint, Server, Uri},
        Request, Response, Status,
    };
    use tower::{service_fn, util::BoxCloneService, Service, ServiceExt};
    use tower_test::mock::Handle;

    #[derive(Clone)]
    pub struct SingleResponseAdapter {
        response: Result<HttpsOutcallResponse, (Code, String)>,
    }

    impl SingleResponseAdapter {
        fn new(response: Result<HttpsOutcallResponse, (Code, String)>) -> Self {
            Self { response }
        }
    }

    #[tonic::async_trait]
    impl HttpsOutcallsService for SingleResponseAdapter {
        async fn https_outcall(
            &self,
            _request: Request<HttpsOutcallRequest>,
        ) -> Result<Response<HttpsOutcallResponse>, Status> {
            match self.response.clone() {
                Ok(resp) => Ok(Response::new(resp)),
                Err((code, msg)) => Err(Status::new(code, msg)),
            }
        }
    }

    async fn setup_adapter_mock(
        adapter_response: Result<HttpsOutcallResponse, (Code, String)>,
    ) -> Channel {
        let (client, server) = tokio::io::duplex(1024);
        let mock_adapter = SingleResponseAdapter::new(adapter_response);
        tokio::spawn(async move {
            Server::builder()
                .add_service(HttpsOutcallsServiceServer::new(mock_adapter))
                .serve_with_incoming(futures::stream::iter(vec![Ok::<_, std::io::Error>(server)]))
                .await
        });

        let mut client = Some(client);
        Endpoint::try_from("http://[::]:50051")
            .unwrap()
            .connect_with_connector(service_fn(move |_: Uri| {
                let client = client.take();

                async move {
                    if let Some(client) = client {
                        Ok(hyper_util::rt::TokioIo::new(client))
                    } else {
                        Err(std::io::Error::other("Client already taken"))
                    }
                }
            }))
            .await
            .unwrap()
    }

    fn build_mock_canister_http_request(
        request_id: u64,
        request_timeout: Time,
        transform_method: Option<String>,
    ) -> CanisterHttpRequest {
        CanisterHttpRequest {
            id: CallbackId::from(request_id),
            timeout: request_timeout,
            context: CanisterHttpRequestContext {
                request: RequestBuilder::default()
                    .receiver(CanisterId::from(1))
                    .sender(CanisterId::from(1))
                    .build(),
                url: "http://notused.com".to_string(),
                max_response_bytes: None,
                headers: Vec::new(),
                body: None,
                http_method: CanisterHttpMethod::GET,
                transform: transform_method.map(|method_name| Transform {
                    method_name,
                    context: vec![],
                }),
                time: UNIX_EPOCH,
                replication: Replication::FullyReplicated,
            },
            socks_proxy_addrs: vec![],
        }
    }

    fn build_mock_canister_http_response_reject(
        request_id: u64,
        request_timeout: Time,
        reject_code: RejectCode,
        reject_message: String,
    ) -> CanisterHttpResponse {
        CanisterHttpResponse {
            id: CallbackId::from(request_id),
            timeout: request_timeout,
            canister_id: ic_types::CanisterId::from(1),
            content: CanisterHttpResponseContent::Reject(CanisterHttpReject {
                reject_code,
                message: reject_message,
            }),
        }
    }

    fn build_mock_canister_http_response_success(
        request_id: u64,
        request_timeout: Time,
        status: u128,
        headers: Vec<HttpHeader>,
        body: Vec<u8>,
    ) -> CanisterHttpResponse {
        CanisterHttpResponse {
            id: CallbackId::from(request_id),
            timeout: request_timeout,
            canister_id: ic_types::CanisterId::from(1),
            content: CanisterHttpResponseContent::Success(
                Encode!(
                    &ic_management_canister_types_private::CanisterHttpResponsePayload {
                        status,
                        headers: headers
                            .into_iter()
                            .map(|HttpHeader { name, value }| {
                                ic_management_canister_types_private::HttpHeader { name, value }
                            })
                            .collect(),
                        body,
                    }
                )
                .unwrap(),
            ),
        }
    }

    fn setup_system_query_mock() -> (
        QueryExecutionService,
        Handle<(Query, Option<CertificateDelegation>), QueryExecutionResponse>,
    ) {
        let (service, handle) = tower_test::mock::pair::<
            (Query, Option<CertificateDelegation>),
            QueryExecutionResponse,
        >();

        let infallible_service =
            tower::service_fn(move |request: (Query, Option<CertificateDelegation>)| {
                let mut service_clone = service.clone();
                async move {
                    Ok::<QueryExecutionResponse, std::convert::Infallible>({
                        service_clone
                            .ready()
                            .await
                            .expect("Mocking Infallible service. Waiting for readiness failed.")
                            .call(request)
                            .await
                            .expect(
                                "Mocking Infallible service and can therefore not return an error.",
                            )
                    })
                }
            });
        (BoxCloneService::new(infallible_service), handle)
    }

    /// Test canister http client send/receive without transform.
    #[tokio::test]
    async fn test_client_happy_path() {
        // Define response from adapter. This should also be returned by the client.
        let adapter_body = "<html>
            <body>
            <h1>Hello, World!</h1>
            </body>
            </html>"
            .to_string()
            .as_bytes()
            .to_vec();
        let adapter_headers = vec![HttpHeader {
            name: "Content-Type".to_string(),
            value: "text/html; charset=utf-8".to_string(),
        }];

        // Adapter mock setup
        let mock_grpc_channel = setup_adapter_mock(Ok(HttpsOutcallResponse {
            status: 200,
            headers: adapter_headers.clone(),
            content: adapter_body.clone(),
        }))
        .await;

        // Asynchronous query handler mock setup. Does not serve any purpose in this test case.
        let (svc, mut handle) = setup_system_query_mock();

        tokio::spawn(async move {
            let (_, rsp) = handle.next_request().await.unwrap();
            rsp.send_response(Err(QueryExecutionError::CertifiedStateUnavailable));
        });

        let (_, rx) = watch::channel(None);

        let mut client = CanisterHttpAdapterClientImpl::new(
            tokio::runtime::Handle::current(),
            mock_grpc_channel,
            svc,
            100,
            MetricsRegistry::default(),
<<<<<<< HEAD
            SubnetType::Application,
            NNSDelegationReader::new(rx, no_op_logger()),
=======
            rx,
>>>>>>> 5e81cf9d
            no_op_logger(),
        );

        assert_eq!(client.try_receive(), Err(TryReceiveError::Empty));
        // Send request to client without any transform function specified.
        assert_eq!(
            client.send(build_mock_canister_http_request(420, UNIX_EPOCH, None)),
            Ok(())
        );
        // Yield to execute the request on the client.
        loop {
            match client.try_receive() {
                Err(_) => tokio::time::sleep(Duration::from_millis(10)).await,
                Ok(r) => {
                    assert_eq!(
                        r,
                        build_mock_canister_http_response_success(
                            420,
                            UNIX_EPOCH,
                            200,
                            adapter_headers,
                            adapter_body
                        )
                    );
                    break;
                }
            }
        }
        assert_eq!(client.try_receive(), Err(TryReceiveError::Empty));
    }

    /// Test case where adapter encounters an UNAVAILABLE  error in executing the http request.
    /// This should be reported as a transient error.
    #[tokio::test]
    async fn test_client_unavailable_adapter_response() {
        // Adapter mock setup.
        let mock_grpc_channel =
            setup_adapter_mock(Err((Code::Unavailable, "adapter unavailable".to_string()))).await;
        // Asynchronous query handler mock setup. Does not serve any purpose in this test case.
        let (svc, mut handle) = setup_system_query_mock();

        tokio::spawn(async move {
            let (_, rsp) = handle.next_request().await.unwrap();
            rsp.send_response(Err(QueryExecutionError::CertifiedStateUnavailable));
        });

        let (_, rx) = watch::channel(None);

        let mut client = CanisterHttpAdapterClientImpl::new(
            tokio::runtime::Handle::current(),
            mock_grpc_channel,
            svc,
            100,
            MetricsRegistry::default(),
<<<<<<< HEAD
            SubnetType::Application,
            NNSDelegationReader::new(rx, no_op_logger()),
=======
            rx,
>>>>>>> 5e81cf9d
            no_op_logger(),
        );

        assert_eq!(
            client.send(build_mock_canister_http_request(420, UNIX_EPOCH, None)),
            Ok(())
        );
        // Yield to execute the request on the client.
        loop {
            match client.try_receive() {
                Err(_) => tokio::time::sleep(Duration::from_millis(10)).await,
                Ok(r) => {
                    assert_eq!(
                        r,
                        build_mock_canister_http_response_reject(
                            420,
                            UNIX_EPOCH,
                            RejectCode::SysTransient,
                            "adapter unavailable".to_string()
                        )
                    );
                    break;
                }
            }
        }
    }

    /// Test case where transformed response exceeds consensus limit.
    #[tokio::test]
    async fn test_client_transformed_limit() {
        // Adapter mock setup
        let mock_grpc_channel = setup_adapter_mock(Ok(HttpsOutcallResponse {
            status: 200,
            headers: Vec::new(),
            content: Vec::new(),
        }))
        .await;
        // Asynchronous query handler mock setup. Does not serve any purpose in this test case.
        let (svc, mut handle) = setup_system_query_mock();

        tokio::spawn(async move {
            let (req, rsp) = handle.next_request().await.unwrap();
            println!("{:?}", req);
            rsp.send_response(Ok((
                Ok(WasmResult::Reply(vec![
                    0;
                    (MAX_CANISTER_HTTP_RESPONSE_BYTES
                        as usize)
                        + 1
                ])),
                current_time(),
            )));
        });

        let (_, rx) = watch::channel(None);

        let mut client = CanisterHttpAdapterClientImpl::new(
            tokio::runtime::Handle::current(),
            mock_grpc_channel,
            svc,
            100,
            MetricsRegistry::default(),
<<<<<<< HEAD
            SubnetType::Application,
            NNSDelegationReader::new(rx, no_op_logger()),
=======
            rx,
>>>>>>> 5e81cf9d
            no_op_logger(),
        );

        assert_eq!(
            client.send(build_mock_canister_http_request(
                420,
                UNIX_EPOCH,
                Some("transform".to_string())
            )),
            Ok(())
        );
        // Yield to execute the request on the client.
        loop {
            match client.try_receive() {
                Err(_) => tokio::time::sleep(Duration::from_millis(10)).await,
                Ok(r) => {
                    assert_eq!(
                        r,
                        build_mock_canister_http_response_reject(
                            420,
                            UNIX_EPOCH,
                            RejectCode::SysFatal,
                            format!(
                                "Transformed http response exceeds limit: {}",
                                MAX_CANISTER_HTTP_RESPONSE_BYTES
                            )
                        )
                    );
                    break;
                }
            }
        }
    }

    /// Test case where adapter encounters an INVALID_ARGUMENT  error in executing the http request.
    /// This should be reported as a fatal error.
    #[tokio::test]
    async fn test_client_invalid_argument_adapter_response() {
        // Adapter mock setup. Return an INVALID_ARGUMENT error.
        let mock_grpc_channel = setup_adapter_mock(Err((
            Code::InvalidArgument,
            "adapter invalid argument".to_string(),
        )))
        .await;
        // Asynchronous query handler mock setup. Does not serve any purpose in this test case.
        let (svc, mut handle) = setup_system_query_mock();

        tokio::spawn(async move {
            let (_, rsp) = handle.next_request().await.unwrap();
            rsp.send_response(Err(QueryExecutionError::CertifiedStateUnavailable));
        });

        let (_, rx) = watch::channel(None);

        let mut client = CanisterHttpAdapterClientImpl::new(
            tokio::runtime::Handle::current(),
            mock_grpc_channel,
            svc,
            100,
            MetricsRegistry::default(),
<<<<<<< HEAD
            SubnetType::Application,
            NNSDelegationReader::new(rx, no_op_logger()),
=======
            rx,
>>>>>>> 5e81cf9d
            no_op_logger(),
        );

        assert_eq!(
            client.send(build_mock_canister_http_request(420, UNIX_EPOCH, None)),
            Ok(())
        );
        // Yield to execute the request on the client.
        loop {
            match client.try_receive() {
                Err(_) => tokio::time::sleep(Duration::from_millis(10)).await,
                Ok(r) => {
                    assert_eq!(
                        r,
                        build_mock_canister_http_response_reject(
                            420,
                            UNIX_EPOCH,
                            RejectCode::SysFatal,
                            "adapter invalid argument".to_string()
                        )
                    );
                    break;
                }
            }
        }
        assert_eq!(client.try_receive(), Err(TryReceiveError::Empty));
    }

    /// Test client with a specified transform function.
    #[tokio::test]
    async fn test_client_no_op_transform() {
        let adapter_body = "<html>
            <body>
            <h1>Hello, World!</h1>
            </body>
            </html>"
            .to_string()
            .as_bytes()
            .to_vec();
        let adapter_headers = vec![HttpHeader {
            name: "Content-Type".to_string(),
            value: "text/html; charset=utf-8".to_string(),
        }];

        // Adapter mock setup.
        let mock_grpc_channel = setup_adapter_mock(Ok(HttpsOutcallResponse {
            status: 200,
            headers: adapter_headers.clone(),
            content: adapter_body.clone(),
        }))
        .await;
        // Asynchronous query handler mock setup. Does not serve any purpose in this test case.
        let (svc, mut handle) = setup_system_query_mock();

        let adapter_h = adapter_headers.clone();
        let adapter_b = adapter_body.clone();
        tokio::spawn(async move {
            let (_, rsp) = handle.next_request().await.unwrap();
            rsp.send_response(Ok((
                Ok(WasmResult::Reply(
                    Encode!(
                        &ic_management_canister_types_private::CanisterHttpResponsePayload {
                            status: 200_u128,
                            headers: adapter_h
                                .clone()
                                .into_iter()
                                .map(|HttpHeader { name, value }| {
                                    ic_management_canister_types_private::HttpHeader { name, value }
                                })
                                .collect(),
                            body: adapter_b.clone(),
                        }
                    )
                    .unwrap(),
                )),
                current_time(),
            )));
        });

        let (_, rx) = watch::channel(None);

        let mut client = CanisterHttpAdapterClientImpl::new(
            tokio::runtime::Handle::current(),
            mock_grpc_channel,
            svc,
            100,
            MetricsRegistry::default(),
<<<<<<< HEAD
            SubnetType::Application,
            NNSDelegationReader::new(rx, no_op_logger()),
=======
            rx,
>>>>>>> 5e81cf9d
            no_op_logger(),
        );

        // Specify a transform_method name such that the client calls the system query handler.
        assert_eq!(
            client.send(build_mock_canister_http_request(
                420,
                UNIX_EPOCH,
                Some("transform".to_string())
            )),
            Ok(())
        );
        // Yield to execute the request on the client.
        // Expect unmodified adapter response.
        loop {
            match client.try_receive() {
                Err(_) => tokio::time::sleep(Duration::from_millis(10)).await,
                Ok(r) => {
                    assert_eq!(
                        r,
                        build_mock_canister_http_response_success(
                            420,
                            UNIX_EPOCH,
                            200,
                            adapter_headers,
                            adapter_body
                        )
                    );
                    break;
                }
            }
        }
        assert_eq!(client.try_receive(), Err(TryReceiveError::Empty));
    }

    // Test case for system query rejection. The client should pass through the rejection received from the query handler.
    #[tokio::test]
    async fn test_client_transform_reject() {
        let adapter_body = "<html>
            <body>
            <h1>Hello, World!</h1>
            </body>
            </html>"
            .to_string()
            .as_bytes()
            .to_vec();
        let adapter_headers = vec![HttpHeader {
            name: "Content-Type".to_string(),
            value: "text/html; charset=utf-8".to_string(),
        }];

        // Adapter mock setup. Not relevant for client response in this test case.
        let mock_grpc_channel = setup_adapter_mock(Ok(HttpsOutcallResponse {
            status: 200,
            headers: adapter_headers.clone(),
            content: adapter_body.clone(),
        }))
        .await;
        // Asynchronous query handler mock setup. Does not serve any purpose in this test case.
        let (svc, mut handle) = setup_system_query_mock();

        tokio::spawn(async move {
            let (_, rsp) = handle.next_request().await.unwrap();
            rsp.send_response(Err(QueryExecutionError::CertifiedStateUnavailable));
        });

        let (_, rx) = watch::channel(None);

        let mut client = CanisterHttpAdapterClientImpl::new(
            tokio::runtime::Handle::current(),
            mock_grpc_channel,
            svc,
            100,
            MetricsRegistry::default(),
<<<<<<< HEAD
            SubnetType::Application,
            NNSDelegationReader::new(rx, no_op_logger()),
=======
            rx,
>>>>>>> 5e81cf9d
            no_op_logger(),
        );

        // Specify a transform_method name such that the client calls the system query handler.
        assert_eq!(
            client.send(build_mock_canister_http_request(
                420,
                UNIX_EPOCH,
                Some("transform".to_string())
            )),
            Ok(())
        );
        // Yield to execute the request on the client.
        loop {
            match client.try_receive() {
                Err(_) => tokio::time::sleep(Duration::from_millis(10)).await,
                Ok(r) => {
                    assert_eq!(
                        r,
                        build_mock_canister_http_response_reject(
                            420,
                            UNIX_EPOCH,
                            RejectCode::SysTransient,
                            QueryExecutionError::CertifiedStateUnavailable.to_string(),
                        )
                    );
                    break;
                }
            }
        }
        assert_eq!(client.try_receive(), Err(TryReceiveError::Empty));
    }

    // Test client capacity. The capicity of the client is specified by the channel size.
    #[tokio::test]
    async fn test_client_at_capacity() {
        // Adapter mock setup. Not relevant for client response in this test case.
        let mock_grpc_channel =
            setup_adapter_mock(Err((Code::Unavailable, "adapter unavailable".to_string()))).await;
        // Asynchronous query handler mock setup. Does not serve any purpose in this test case.
        let (svc, mut handle) = setup_system_query_mock();

        tokio::spawn(async move {
            let (_, rsp) = handle.next_request().await.unwrap();
            rsp.send_response(Err(QueryExecutionError::CertifiedStateUnavailable));
        });

        let (_, rx) = watch::channel(None);

        // Create a client with a capacity of 2.
        let mut client = CanisterHttpAdapterClientImpl::new(
            tokio::runtime::Handle::current(),
            mock_grpc_channel,
            svc,
            2,
            MetricsRegistry::default(),
<<<<<<< HEAD
            SubnetType::Application,
            NNSDelegationReader::new(rx, no_op_logger()),
=======
            rx,
>>>>>>> 5e81cf9d
            no_op_logger(),
        );

        assert_eq!(client.try_receive(), Err(TryReceiveError::Empty));
        assert_eq!(
            client.send(build_mock_canister_http_request(420, UNIX_EPOCH, None)),
            Ok(())
        );
        assert_eq!(
            client.send(build_mock_canister_http_request(421, UNIX_EPOCH, None)),
            Ok(())
        );
        // Make a request on a already full channel.
        assert_eq!(
            client.send(build_mock_canister_http_request(422, UNIX_EPOCH, None)),
            Err(SendError::Full(build_mock_canister_http_request(
                422, UNIX_EPOCH, None
            )))
        );

        // We must yield in order to allow the client to execute the request.
        loop {
            match client.try_receive() {
                Err(_) => tokio::time::sleep(Duration::from_millis(10)).await,
                Ok(r) => {
                    assert_eq!(
                        r,
                        build_mock_canister_http_response_reject(
                            420,
                            UNIX_EPOCH,
                            RejectCode::SysTransient,
                            "adapter unavailable".to_string()
                        )
                    );
                    break;
                }
            }
        }

        assert_eq!(
            client.send(build_mock_canister_http_request(423, UNIX_EPOCH, None)),
            Ok(())
        );
        // We must yield in order to allow the client to execute the request.
        loop {
            match client.try_receive() {
                Err(_) => tokio::time::sleep(Duration::from_millis(10)).await,
                Ok(r) => {
                    assert_eq!(
                        r,
                        build_mock_canister_http_response_reject(
                            421,
                            UNIX_EPOCH,
                            RejectCode::SysTransient,
                            "adapter unavailable".to_string()
                        )
                    );
                    break;
                }
            }
        }
        loop {
            match client.try_receive() {
                Err(_) => tokio::time::sleep(Duration::from_millis(10)).await,
                Ok(r) => {
                    assert_eq!(
                        r,
                        build_mock_canister_http_response_reject(
                            423,
                            UNIX_EPOCH,
                            RejectCode::SysTransient,
                            "adapter unavailable".to_string()
                        )
                    );
                    break;
                }
            }
        }
        assert_eq!(client.try_receive(), Err(TryReceiveError::Empty));
    }

    // Test the maximum number of bytes allowed by consensus to represent the serialized HTTP response if no transform is specified.
    #[tokio::test]
    async fn test_max_response_size() {
        use ic_types::batch::MAX_CANISTER_HTTP_PAYLOAD_SIZE;
        use ic_types::canister_http::{
            MAX_CANISTER_HTTP_HEADER_NAME_VALUE_LENGTH, MAX_CANISTER_HTTP_HEADER_NUM,
            MAX_CANISTER_HTTP_HEADER_TOTAL_SIZE,
        };
        let mut headers: Vec<HttpHeader> = vec![];
        /*  We produce MAX_CANISTER_HTTP_HEADER_NUM headers of total size equal to MAX_CANISTER_HTTP_HEADER_TOTAL_SIZE,
            where the i-th header's name and value each have the length n and the form:
              [8-byte binary encoding of i] [(n - 8) occurrences of the character 'x']
        */
        let n = MAX_CANISTER_HTTP_HEADER_TOTAL_SIZE / (2 * MAX_CANISTER_HTTP_HEADER_NUM);
        assert!(n <= MAX_CANISTER_HTTP_HEADER_NAME_VALUE_LENGTH);
        for i in 0..MAX_CANISTER_HTTP_HEADER_NUM {
            let h = format!("{:08}{}", i, "x".repeat(n - 8));
            headers.push(HttpHeader {
                name: h.clone(),
                value: h,
            });
        }
        let x = build_mock_canister_http_response_success(
            420,
            UNIX_EPOCH,
            200,
            headers,
            vec![
                0;
                (MAX_CANISTER_HTTP_RESPONSE_BYTES as usize) - MAX_CANISTER_HTTP_HEADER_TOTAL_SIZE
            ],
        );
        if let CanisterHttpResponseContent::Success(content) = x.content {
            // Subtract 50Kb for consensus overhead (CallbackID, Time, CanisterId, CanisterHttpResponseProof)
            assert!(content.len() <= MAX_CANISTER_HTTP_PAYLOAD_SIZE - 50 * 1024);
        } else {
            panic!("build_mock_canister_http_response_success should not return this case");
        }
    }
}<|MERGE_RESOLUTION|>--- conflicted
+++ resolved
@@ -11,11 +11,7 @@
 use ic_logger::{info, ReplicaLogger};
 use ic_management_canister_types_private::{CanisterHttpResponsePayload, TransformArgs};
 use ic_metrics::MetricsRegistry;
-<<<<<<< HEAD
 use ic_nns_delegation_manager::{CanisterRangesFilter, NNSDelegationReader};
-use ic_registry_subnet_type::SubnetType;
-=======
->>>>>>> 5e81cf9d
 use ic_types::{
     canister_http::{
         validate_http_headers_and_body, CanisterHttpMethod, CanisterHttpReject,
@@ -64,12 +60,7 @@
     rx: Receiver<CanisterHttpResponse>,
     query_service: QueryExecutionService,
     metrics: Metrics,
-<<<<<<< HEAD
-    subnet_type: SubnetType,
     nns_delegation_reader: NNSDelegationReader,
-=======
-    delegation_from_nns: watch::Receiver<Option<CertificateDelegation>>,
->>>>>>> 5e81cf9d
     log: ReplicaLogger,
 }
 
@@ -80,12 +71,7 @@
         query_service: QueryExecutionService,
         inflight_requests: usize,
         metrics_registry: MetricsRegistry,
-<<<<<<< HEAD
-        subnet_type: SubnetType,
         nns_delegation_reader: NNSDelegationReader,
-=======
-        delegation_from_nns: watch::Receiver<Option<CertificateDelegation>>,
->>>>>>> 5e81cf9d
         log: ReplicaLogger,
     ) -> Self {
         let (tx, rx) = channel(inflight_requests);
@@ -97,12 +83,7 @@
             rx,
             query_service,
             metrics,
-<<<<<<< HEAD
-            subnet_type,
             nns_delegation_reader,
-=======
-            delegation_from_nns,
->>>>>>> 5e81cf9d
             log,
         }
     }
@@ -138,14 +119,9 @@
         let mut http_adapter_client = HttpsOutcallsServiceClient::new(self.grpc_channel.clone());
         let query_handler = self.query_service.clone();
         let metrics = self.metrics.clone();
-<<<<<<< HEAD
-        let subnet_type = self.subnet_type;
         let delegation_from_nns = self
             .nns_delegation_reader
             .get_delegation(CanisterRangesFilter::Flat);
-=======
-        let delegation_from_nns = self.delegation_from_nns.borrow().clone();
->>>>>>> 5e81cf9d
         let log = self.log.clone();
 
         // Spawn an async task that sends the canister http request to the adapter and awaits the response.
@@ -199,7 +175,7 @@
                         })
                         .collect(),
                     body: request_body.unwrap_or_default(),
-                    // TODO(BOUN-1467): Remove this field once everything is done. 
+                    // TODO(BOUN-1467): Remove this field once everything is done.
                     socks_proxy_allowed: true,
                     socks_proxy_addrs,
                 })
@@ -638,12 +614,7 @@
             svc,
             100,
             MetricsRegistry::default(),
-<<<<<<< HEAD
-            SubnetType::Application,
             NNSDelegationReader::new(rx, no_op_logger()),
-=======
-            rx,
->>>>>>> 5e81cf9d
             no_op_logger(),
         );
 
@@ -698,12 +669,7 @@
             svc,
             100,
             MetricsRegistry::default(),
-<<<<<<< HEAD
-            SubnetType::Application,
             NNSDelegationReader::new(rx, no_op_logger()),
-=======
-            rx,
->>>>>>> 5e81cf9d
             no_op_logger(),
         );
 
@@ -766,12 +732,7 @@
             svc,
             100,
             MetricsRegistry::default(),
-<<<<<<< HEAD
-            SubnetType::Application,
             NNSDelegationReader::new(rx, no_op_logger()),
-=======
-            rx,
->>>>>>> 5e81cf9d
             no_op_logger(),
         );
 
@@ -832,12 +793,7 @@
             svc,
             100,
             MetricsRegistry::default(),
-<<<<<<< HEAD
-            SubnetType::Application,
             NNSDelegationReader::new(rx, no_op_logger()),
-=======
-            rx,
->>>>>>> 5e81cf9d
             no_op_logger(),
         );
 
@@ -925,12 +881,7 @@
             svc,
             100,
             MetricsRegistry::default(),
-<<<<<<< HEAD
-            SubnetType::Application,
             NNSDelegationReader::new(rx, no_op_logger()),
-=======
-            rx,
->>>>>>> 5e81cf9d
             no_op_logger(),
         );
 
@@ -1005,12 +956,7 @@
             svc,
             100,
             MetricsRegistry::default(),
-<<<<<<< HEAD
-            SubnetType::Application,
             NNSDelegationReader::new(rx, no_op_logger()),
-=======
-            rx,
->>>>>>> 5e81cf9d
             no_op_logger(),
         );
 
@@ -1067,12 +1013,7 @@
             svc,
             2,
             MetricsRegistry::default(),
-<<<<<<< HEAD
-            SubnetType::Application,
             NNSDelegationReader::new(rx, no_op_logger()),
-=======
-            rx,
->>>>>>> 5e81cf9d
             no_op_logger(),
         );
 
