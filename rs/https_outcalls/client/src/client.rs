use crate::metrics::Metrics;
use candid::Encode;
use futures::future::TryFutureExt;
use ic_error_types::{RejectCode, UserError};
use ic_https_outcalls_service::{
    https_outcalls_service_client::HttpsOutcallsServiceClient, HttpHeader, HttpMethod,
    HttpsOutcallRequest, HttpsOutcallResponse,
};
use ic_interfaces::execution_environment::QueryExecutionService;
use ic_interfaces_adapter_client::{NonBlockingChannel, SendError, TryReceiveError};
use ic_management_canister_types_private::{CanisterHttpResponsePayload, TransformArgs};
use ic_metrics::MetricsRegistry;
use ic_registry_subnet_type::SubnetType;
use ic_types::{
    canister_http::{
        validate_http_headers_and_body, CanisterHttpMethod, CanisterHttpReject,
        CanisterHttpRequest, CanisterHttpRequestContext, CanisterHttpResponse,
        CanisterHttpResponseContent, Transform, MAX_CANISTER_HTTP_RESPONSE_BYTES,
    },
    ingress::WasmResult,
    messages::{CertificateDelegation, Query, QuerySource, Request},
    CanisterId, NumBytes,
};
use std::time::Instant;
use tokio::{
    runtime::Handle,
    sync::{
        mpsc::{
            channel,
            error::{TryRecvError, TrySendError},
            Receiver, Sender,
        },
        watch,
    },
};
use tonic::{transport::Channel, Code};
use tower::util::Oneshot;
use tracing::instrument;

/// This client is returned if we fail to make connection to canister http adapter.
pub struct BrokenCanisterHttpClient {}

impl NonBlockingChannel<CanisterHttpRequest> for BrokenCanisterHttpClient {
    type Response = CanisterHttpResponse;
    fn send(
        &self,
        _canister_http_request: CanisterHttpRequest,
    ) -> Result<(), SendError<CanisterHttpRequest>> {
        Err(SendError::BrokenConnection)
    }

    fn try_receive(&mut self) -> Result<CanisterHttpResponse, TryReceiveError> {
        Err(TryReceiveError::Empty)
    }
}

/// The interface provides two non-blocking function - "send" and "try_receive".
pub struct CanisterHttpAdapterClientImpl {
    rt_handle: Handle,
    grpc_channel: Channel,
    tx: Sender<CanisterHttpResponse>,
    rx: Receiver<CanisterHttpResponse>,
    query_service: QueryExecutionService,
    metrics: Metrics,
    subnet_type: SubnetType,
    delegation_from_nns: watch::Receiver<Option<CertificateDelegation>>,
}

impl CanisterHttpAdapterClientImpl {
    pub fn new(
        rt_handle: Handle,
        grpc_channel: Channel,
        query_service: QueryExecutionService,
        inflight_requests: usize,
        metrics_registry: MetricsRegistry,
        subnet_type: SubnetType,
        delegation_from_nns: watch::Receiver<Option<CertificateDelegation>>,
    ) -> Self {
        let (tx, rx) = channel(inflight_requests);
        let metrics = Metrics::new(&metrics_registry);
        Self {
            rt_handle,
            grpc_channel,
            tx,
            rx,
            query_service,
            metrics,
            subnet_type,
            delegation_from_nns,
        }
    }
}

impl NonBlockingChannel<CanisterHttpRequest> for CanisterHttpAdapterClientImpl {
    type Response = CanisterHttpResponse;
    /// Enqueues a request that will be send to the canister http adapter iff we don't have
    /// more than 'inflight_requests' requests waiting to be consumed by the
    /// client.
    #[instrument(skip_all)]
    fn send(
        &self,
        canister_http_request: CanisterHttpRequest,
    ) -> Result<(), SendError<CanisterHttpRequest>> {
        // Accept the request iff we can secure capacity for sending the response back.
        let permit = match self.tx.clone().try_reserve_owned() {
            Ok(permit) => permit,
            Err(err) => {
                return match err {
                    TrySendError::Full(_) => Err(SendError::Full(canister_http_request)),
                    // In the code we never close the channel and we always have at receiver as data member of self.
                    TrySendError::Closed(_) => {
                        panic!("Consensus<->Canister Http client channel should never be closed")
                    }
                };
            }
        };

        // Tonic clients use &mut self and can only send one request at a time.
        // It is suggested to clone the underlying channel which is cheap.
        // https://docs.rs/tonic/latest/tonic/transport/struct.Channel.html
        let mut http_adapter_client = HttpsOutcallsServiceClient::new(self.grpc_channel.clone());
        let query_handler = self.query_service.clone();
        let metrics = self.metrics.clone();
        let subnet_type = self.subnet_type;
        let delegation_from_nns = self.delegation_from_nns.borrow().clone();

        // Spawn an async task that sends the canister http request to the adapter and awaits the response.
        // After receiving the response from the adapter an optional transform is applied by doing an upcall to execution.
        // Once final response is available send the response over to the channel making it available to the client.
        self.rt_handle.spawn(async move {
            // Destruct canister http request to avoid partial moves of the canister http request.
            let CanisterHttpRequest {
                id: request_id,
                timeout: request_timeout,
                context:
                    CanisterHttpRequestContext {
                        request:
                            Request {
                                sender: request_sender,
                                ..
                            },
                        url: request_url,
                        headers: request_headers,
                        body: request_body,
                        http_method: request_http_method,
                        max_response_bytes: request_max_response_bytes,
                        transform: request_transform,
                        ..
                    },
                socks_proxy_addrs,
            } = canister_http_request;

            let adapter_req_timer = Instant::now();
            // Build future that sends and transforms request.
            let adapter_canister_http_response = http_adapter_client
                .https_outcall(HttpsOutcallRequest {
                    url: request_url,
                    method: match request_http_method{
                        CanisterHttpMethod::GET => HttpMethod::Get.into(),
                        CanisterHttpMethod::POST => HttpMethod::Post.into(),
                        CanisterHttpMethod::HEAD => HttpMethod::Head.into(),
                    },
                    max_response_size_bytes: request_max_response_bytes.unwrap_or(NumBytes::new(MAX_CANISTER_HTTP_RESPONSE_BYTES)).get(),
                    headers: request_headers
                        .into_iter()
                        .map(|h| HttpHeader {
                            name: h.name,
                            value: h.value,
                        })
                        .collect(),
                    body: request_body.unwrap_or_default(),
                    // Socks proxy is only enabled on system subnets.
                    socks_proxy_allowed: matches!(subnet_type, SubnetType::System),
                    socks_proxy_addrs,
                })
                .map_err(|grpc_status| {
                    (
                        grpc_status_code_to_reject(grpc_status.code()),
                        grpc_status.message().to_string(),
                    )
                })
                .and_then(|adapter_response| async move {

                    let HttpsOutcallResponse { status, headers, content: body} = adapter_response.into_inner();

                    let canister_http_payload = CanisterHttpResponsePayload{
                        status: status as u128,
                        headers: headers.into_iter().map(|HttpHeader { name, value }| {
                                    ic_management_canister_types_private::HttpHeader { name, value }
                                }).collect(),
                        body,
                    };

                    metrics.http_request_duration
                        .with_label_values(&[&status.to_string()])
                        .observe(adapter_req_timer.elapsed().as_secs_f64());

                    validate_http_headers_and_body(&canister_http_payload.headers, &canister_http_payload.body).map_err(|e| (RejectCode::SysFatal, UserError::from(e).description().to_string()))?;

                    // Only apply the transform if a function name is specified
                    let transform_timer = metrics.transform_execution_duration.start_timer();
                    let transform_response = match &request_transform {
                        Some(transform) => {
                            transform_adapter_response(
                                query_handler,
                                canister_http_payload,
                                request_sender,
                                transform,
                                delegation_from_nns,
                            )
                            .await?
                        }
                        None => Encode!(&canister_http_payload)
                        .map_err(|encode_error| {
                            (
                                RejectCode::SysFatal,
                                format!(
                                    "Failed to parse adapter http response to 'http_response' candid: {}",
                                    encode_error
                                ),
                            )
                        })?,
                    };

                    transform_timer.observe_duration();
                    if transform_response.len() > (MAX_CANISTER_HTTP_RESPONSE_BYTES as usize) {
                        let err_msg = match request_transform {
                            Some(_) => format!(
                                "Transformed http response exceeds limit: {}", MAX_CANISTER_HTTP_RESPONSE_BYTES
                            ),
                            None => format!(
                                "Http response exceeds limit: {}. Apply a transform function to the http response.", MAX_CANISTER_HTTP_RESPONSE_BYTES
                            ),
                        };
                        return Err(
                            (
                                RejectCode::SysFatal,
                                err_msg
                            )
                        );
                    }

                    Ok(transform_response)
                });

            // Drive created future to completion and make response available on the channel.
            permit.send(CanisterHttpResponse {
                id: request_id,
                timeout: request_timeout,
                canister_id: request_sender,
                content: match adapter_canister_http_response.await {
                    Ok(resp) => {
                        metrics.request_total.with_label_values(&["success"]).inc();
                        CanisterHttpResponseContent::Success(resp)
                    },
                    Err((reject_code, message)) => {
                        metrics.request_total.with_label_values(&[&reject_code.to_string()]).inc();
                        CanisterHttpResponseContent::Reject(CanisterHttpReject {
                        reject_code,
                        message,
                    })},
                }
            });
        });
        Ok(())
    }

    /// Returns an available canister http response.
    #[instrument(skip_all)]
    fn try_receive(&mut self) -> Result<Self::Response, TryReceiveError> {
        self.rx.try_recv().map_err(|e| match e {
            TryRecvError::Empty => TryReceiveError::Empty,
            TryRecvError::Disconnected => {
                // In the code we never close the channel and we always have at least one sender stored as data member of self.
                panic!("Consensus<->Canister Http client channel should never be closed")
            }
        })
    }
}

/// Make upcall to execution to transform the response.
/// This gives the ability to prune volatile fields before passing the response to consensus.
async fn transform_adapter_response(
    query_handler: QueryExecutionService,
    canister_http_response: CanisterHttpResponsePayload,
    sender: CanisterId,
    transform: &Transform,
    delegation_from_nns: Option<CertificateDelegation>,
) -> Result<Vec<u8>, (RejectCode, String)> {
    let transform_args = TransformArgs {
        response: canister_http_response,
        context: transform.context.clone(),
    };
    let method_payload = Encode!(&transform_args).map_err(|encode_error| {
        (
            RejectCode::SysFatal,
            format!(
                "Failed to parse http response to 'http_response' candid: {}",
                encode_error
            ),
        )
    })?;

    // Query to execution.
    let transform_canister = transform.canister_id;
    let source = if sender == transform_canister {
        QuerySource::System
    } else {
        QuerySource::Canister {
            canister_id: sender,
        }
    };
    let query = Query {
<<<<<<< HEAD
        source,
=======
        source: QuerySource::System,
>>>>>>> ee8aa2f9
        receiver: transform_canister,
        method_name: transform.method_name.to_string(),
        method_payload,
    };

    match Oneshot::new(query_handler, (query, delegation_from_nns)).await {
        Ok(query_response) => match query_response {
            Ok((res, _time)) => match res {
                Ok(wasm_result) => match wasm_result {
                    WasmResult::Reply(reply) => Ok(reply),
                    WasmResult::Reject(reject_message) => {
                        Err((RejectCode::CanisterReject, reject_message))
                    }
                },
                Err(user_error) => Err((user_error.reject_code(), user_error.to_string())),
            },
            Err(query_execution_error) => {
                Err((RejectCode::SysTransient, query_execution_error.to_string()))
            }
        },
        Err(err) => Err((
            RejectCode::SysFatal,
            format!(
                "Calling transform function '{}' failed: {}",
                transform.method_name, err
            ),
        )),
    }
}

pub fn grpc_status_code_to_reject(code: Code) -> RejectCode {
    match code {
        // TODO: Is unavailable really transient
        Code::Unavailable => RejectCode::SysTransient,
        Code::InvalidArgument => RejectCode::SysFatal,
        _ => RejectCode::SysFatal,
    }
}

#[cfg(test)]
mod tests {
    use super::*;
    use ic_https_outcalls_service::{
        https_outcalls_service_server::{HttpsOutcallsService, HttpsOutcallsServiceServer},
        HttpsOutcallRequest, HttpsOutcallResponse,
    };
    use ic_interfaces::execution_environment::{QueryExecutionError, QueryExecutionResponse};
    use ic_test_utilities_types::ids::canister_test_id;
    use ic_test_utilities_types::messages::RequestBuilder;
    use ic_types::canister_http::Transform;
    use ic_types::{
        canister_http::CanisterHttpMethod,
        messages::{CallbackId, CertificateDelegation},
        time::current_time,
        time::UNIX_EPOCH,
        Time,
    };
    use std::convert::TryFrom;
    use std::time::Duration;
    use tonic::{
        transport::{Channel, Endpoint, Server, Uri},
        Request, Response, Status,
    };
    use tower::{service_fn, util::BoxCloneService, Service, ServiceExt};
    use tower_test::mock::Handle;

    #[derive(Clone)]
    pub struct SingleResponseAdapter {
        response: Result<HttpsOutcallResponse, (Code, String)>,
    }

    impl SingleResponseAdapter {
        fn new(response: Result<HttpsOutcallResponse, (Code, String)>) -> Self {
            Self { response }
        }
    }

    #[tonic::async_trait]
    impl HttpsOutcallsService for SingleResponseAdapter {
        async fn https_outcall(
            &self,
            _request: Request<HttpsOutcallRequest>,
        ) -> Result<Response<HttpsOutcallResponse>, Status> {
            match self.response.clone() {
                Ok(resp) => Ok(Response::new(resp)),
                Err((code, msg)) => Err(Status::new(code, msg)),
            }
        }
    }

    async fn setup_adapter_mock(
        adapter_response: Result<HttpsOutcallResponse, (Code, String)>,
    ) -> Channel {
        let (client, server) = tokio::io::duplex(1024);
        let mock_adapter = SingleResponseAdapter::new(adapter_response);
        tokio::spawn(async move {
            Server::builder()
                .add_service(HttpsOutcallsServiceServer::new(mock_adapter))
                .serve_with_incoming(futures::stream::iter(vec![Ok::<_, std::io::Error>(server)]))
                .await
        });

        let mut client = Some(client);
        Endpoint::try_from("http://[::]:50051")
            .unwrap()
            .connect_with_connector(service_fn(move |_: Uri| {
                let client = client.take();

                async move {
                    if let Some(client) = client {
                        Ok(hyper_util::rt::TokioIo::new(client))
                    } else {
                        Err(std::io::Error::new(
                            std::io::ErrorKind::Other,
                            "Client already taken",
                        ))
                    }
                }
            }))
            .await
            .unwrap()
    }

    fn build_mock_canister_http_request(
        request_id: u64,
        request_timeout: Time,
        transform: Option<(CanisterId, String)>,
    ) -> CanisterHttpRequest {
        CanisterHttpRequest {
            id: CallbackId::from(request_id),
            timeout: request_timeout,
            context: CanisterHttpRequestContext {
                request: RequestBuilder::default()
                    .receiver(CanisterId::from(1))
                    .sender(CanisterId::from(1))
                    .build(),
                url: "http://notused.com".to_string(),
                max_response_bytes: None,
                headers: Vec::new(),
                body: None,
                http_method: CanisterHttpMethod::GET,
                transform: transform.map(|(canister_id, method_name)| Transform {
                    canister_id,
                    method_name,
                    context: vec![],
                }),
                time: UNIX_EPOCH,
            },
            socks_proxy_addrs: vec![],
        }
    }

    fn build_mock_canister_http_response_reject(
        request_id: u64,
        request_timeout: Time,
        reject_code: RejectCode,
        reject_message: String,
    ) -> CanisterHttpResponse {
        CanisterHttpResponse {
            id: CallbackId::from(request_id),
            timeout: request_timeout,
            canister_id: ic_types::CanisterId::from(1),
            content: CanisterHttpResponseContent::Reject(CanisterHttpReject {
                reject_code,
                message: reject_message,
            }),
        }
    }

    fn build_mock_canister_http_response_success(
        request_id: u64,
        request_timeout: Time,
        status: u128,
        headers: Vec<HttpHeader>,
        body: Vec<u8>,
    ) -> CanisterHttpResponse {
        CanisterHttpResponse {
            id: CallbackId::from(request_id),
            timeout: request_timeout,
            canister_id: ic_types::CanisterId::from(1),
            content: CanisterHttpResponseContent::Success(
                Encode!(
                    &ic_management_canister_types_private::CanisterHttpResponsePayload {
                        status,
                        headers: headers
                            .into_iter()
                            .map(|HttpHeader { name, value }| {
                                ic_management_canister_types_private::HttpHeader { name, value }
                            })
                            .collect(),
                        body,
                    }
                )
                .unwrap(),
            ),
        }
    }

    fn setup_system_query_mock() -> (
        QueryExecutionService,
        Handle<(Query, Option<CertificateDelegation>), QueryExecutionResponse>,
    ) {
        let (service, handle) = tower_test::mock::pair::<
            (Query, Option<CertificateDelegation>),
            QueryExecutionResponse,
        >();

        let infallible_service =
            tower::service_fn(move |request: (Query, Option<CertificateDelegation>)| {
                let mut service_clone = service.clone();
                async move {
                    Ok::<QueryExecutionResponse, std::convert::Infallible>({
                        service_clone
                            .ready()
                            .await
                            .expect("Mocking Infallible service. Waiting for readiness failed.")
                            .call(request)
                            .await
                            .expect(
                                "Mocking Infallible service and can therefore not return an error.",
                            )
                    })
                }
            });
        (BoxCloneService::new(infallible_service), handle)
    }

    /// Test canister http client send/receive without transform.
    #[tokio::test]
    async fn test_client_happy_path() {
        // Define response from adapter. This should also be returned by the client.
        let adapter_body = "<html>
            <body>
            <h1>Hello, World!</h1>
            </body>
            </html>"
            .to_string()
            .as_bytes()
            .to_vec();
        let adapter_headers = vec![HttpHeader {
            name: "Content-Type".to_string(),
            value: "text/html; charset=utf-8".to_string(),
        }];

        // Adapter mock setup
        let mock_grpc_channel = setup_adapter_mock(Ok(HttpsOutcallResponse {
            status: 200,
            headers: adapter_headers.clone(),
            content: adapter_body.clone(),
        }))
        .await;

        // Asynchronous query handler mock setup. Does not serve any purpose in this test case.
        let (svc, mut handle) = setup_system_query_mock();

        tokio::spawn(async move {
            let (_, rsp) = handle.next_request().await.unwrap();
            rsp.send_response(Err(QueryExecutionError::CertifiedStateUnavailable));
        });

        let (_, rx) = watch::channel(None);

        let mut client = CanisterHttpAdapterClientImpl::new(
            tokio::runtime::Handle::current(),
            mock_grpc_channel,
            svc,
            100,
            MetricsRegistry::default(),
            SubnetType::Application,
            rx,
        );

        assert_eq!(client.try_receive(), Err(TryReceiveError::Empty));
        // Send request to client without any transform function specified.
        assert_eq!(
            client.send(build_mock_canister_http_request(420, UNIX_EPOCH, None)),
            Ok(())
        );
        // Yield to execute the request on the client.
        loop {
            match client.try_receive() {
                Err(_) => tokio::time::sleep(Duration::from_millis(10)).await,
                Ok(r) => {
                    assert_eq!(
                        r,
                        build_mock_canister_http_response_success(
                            420,
                            UNIX_EPOCH,
                            200,
                            adapter_headers,
                            adapter_body
                        )
                    );
                    break;
                }
            }
        }
        assert_eq!(client.try_receive(), Err(TryReceiveError::Empty));
    }

    /// Test case where adapter encounters an UNAVAILABLE  error in executing the http request.
    /// This should be reported as a transient error.
    #[tokio::test]
    async fn test_client_unavailable_adapter_response() {
        // Adapter mock setup.
        let mock_grpc_channel =
            setup_adapter_mock(Err((Code::Unavailable, "adapter unavailable".to_string()))).await;
        // Asynchronous query handler mock setup. Does not serve any purpose in this test case.
        let (svc, mut handle) = setup_system_query_mock();

        tokio::spawn(async move {
            let (_, rsp) = handle.next_request().await.unwrap();
            rsp.send_response(Err(QueryExecutionError::CertifiedStateUnavailable));
        });

        let (_, rx) = watch::channel(None);

        let mut client = CanisterHttpAdapterClientImpl::new(
            tokio::runtime::Handle::current(),
            mock_grpc_channel,
            svc,
            100,
            MetricsRegistry::default(),
            SubnetType::Application,
            rx,
        );

        assert_eq!(
            client.send(build_mock_canister_http_request(420, UNIX_EPOCH, None)),
            Ok(())
        );
        // Yield to execute the request on the client.
        loop {
            match client.try_receive() {
                Err(_) => tokio::time::sleep(Duration::from_millis(10)).await,
                Ok(r) => {
                    assert_eq!(
                        r,
                        build_mock_canister_http_response_reject(
                            420,
                            UNIX_EPOCH,
                            RejectCode::SysTransient,
                            "adapter unavailable".to_string()
                        )
                    );
                    break;
                }
            }
        }
    }

    /// Test case where transformed response exceeds consensus limit.
    #[tokio::test]
    async fn test_client_transformed_limit() {
        // Adapter mock setup
        let mock_grpc_channel = setup_adapter_mock(Ok(HttpsOutcallResponse {
            status: 200,
            headers: Vec::new(),
            content: Vec::new(),
        }))
        .await;
        // Asynchronous query handler mock setup. Does not serve any purpose in this test case.
        let (svc, mut handle) = setup_system_query_mock();

        tokio::spawn(async move {
            let (req, rsp) = handle.next_request().await.unwrap();
            println!("{:?}", req);
            rsp.send_response(Ok((
                Ok(WasmResult::Reply(vec![
                    0;
                    (MAX_CANISTER_HTTP_RESPONSE_BYTES
                        as usize)
                        + 1
                ])),
                current_time(),
            )));
        });

        let (_, rx) = watch::channel(None);

        let mut client = CanisterHttpAdapterClientImpl::new(
            tokio::runtime::Handle::current(),
            mock_grpc_channel,
            svc,
            100,
            MetricsRegistry::default(),
            SubnetType::Application,
            rx,
        );

        assert_eq!(
            client.send(build_mock_canister_http_request(
                420,
                UNIX_EPOCH,
                Some((canister_test_id(1), "transform".to_string()))
            )),
            Ok(())
        );
        // Yield to execute the request on the client.
        loop {
            match client.try_receive() {
                Err(_) => tokio::time::sleep(Duration::from_millis(10)).await,
                Ok(r) => {
                    assert_eq!(
                        r,
                        build_mock_canister_http_response_reject(
                            420,
                            UNIX_EPOCH,
                            RejectCode::SysFatal,
                            format!(
                                "Transformed http response exceeds limit: {}",
                                MAX_CANISTER_HTTP_RESPONSE_BYTES
                            )
                        )
                    );
                    break;
                }
            }
        }
    }

    /// Test case where adapter encounters an INVALID_ARGUMENT  error in executing the http request.
    /// This should be reported as a fatal error.
    #[tokio::test]
    async fn test_client_invalid_argument_adapter_response() {
        // Adapter mock setup. Return an INVALID_ARGUMENT error.
        let mock_grpc_channel = setup_adapter_mock(Err((
            Code::InvalidArgument,
            "adapter invalid argument".to_string(),
        )))
        .await;
        // Asynchronous query handler mock setup. Does not serve any purpose in this test case.
        let (svc, mut handle) = setup_system_query_mock();

        tokio::spawn(async move {
            let (_, rsp) = handle.next_request().await.unwrap();
            rsp.send_response(Err(QueryExecutionError::CertifiedStateUnavailable));
        });

        let (_, rx) = watch::channel(None);

        let mut client = CanisterHttpAdapterClientImpl::new(
            tokio::runtime::Handle::current(),
            mock_grpc_channel,
            svc,
            100,
            MetricsRegistry::default(),
            SubnetType::Application,
            rx,
        );

        assert_eq!(
            client.send(build_mock_canister_http_request(420, UNIX_EPOCH, None)),
            Ok(())
        );
        // Yield to execute the request on the client.
        loop {
            match client.try_receive() {
                Err(_) => tokio::time::sleep(Duration::from_millis(10)).await,
                Ok(r) => {
                    assert_eq!(
                        r,
                        build_mock_canister_http_response_reject(
                            420,
                            UNIX_EPOCH,
                            RejectCode::SysFatal,
                            "adapter invalid argument".to_string()
                        )
                    );
                    break;
                }
            }
        }
        assert_eq!(client.try_receive(), Err(TryReceiveError::Empty));
    }

    /// Test client with a specified transform function.
    #[tokio::test]
    async fn test_client_no_op_transform() {
        let adapter_body = "<html>
            <body>
            <h1>Hello, World!</h1>
            </body>
            </html>"
            .to_string()
            .as_bytes()
            .to_vec();
        let adapter_headers = vec![HttpHeader {
            name: "Content-Type".to_string(),
            value: "text/html; charset=utf-8".to_string(),
        }];

        // Adapter mock setup.
        let mock_grpc_channel = setup_adapter_mock(Ok(HttpsOutcallResponse {
            status: 200,
            headers: adapter_headers.clone(),
            content: adapter_body.clone(),
        }))
        .await;
        // Asynchronous query handler mock setup. Does not serve any purpose in this test case.
        let (svc, mut handle) = setup_system_query_mock();

        let adapter_h = adapter_headers.clone();
        let adapter_b = adapter_body.clone();
        tokio::spawn(async move {
            let (_, rsp) = handle.next_request().await.unwrap();
            rsp.send_response(Ok((
                Ok(WasmResult::Reply(
                    Encode!(
                        &ic_management_canister_types_private::CanisterHttpResponsePayload {
                            status: 200_u128,
                            headers: adapter_h
                                .clone()
                                .into_iter()
                                .map(|HttpHeader { name, value }| {
                                    ic_management_canister_types_private::HttpHeader { name, value }
                                })
                                .collect(),
                            body: adapter_b.clone(),
                        }
                    )
                    .unwrap(),
                )),
                current_time(),
            )));
        });

        let (_, rx) = watch::channel(None);

        let mut client = CanisterHttpAdapterClientImpl::new(
            tokio::runtime::Handle::current(),
            mock_grpc_channel,
            svc,
            100,
            MetricsRegistry::default(),
            SubnetType::Application,
            rx,
        );

        // Specify a transform_method name such that the client calls the system query handler.
        assert_eq!(
            client.send(build_mock_canister_http_request(
                420,
                UNIX_EPOCH,
                Some((canister_test_id(1), "transform".to_string()))
            )),
            Ok(())
        );
        // Yield to execute the request on the client.
        // Expect unmodified adapter response.
        loop {
            match client.try_receive() {
                Err(_) => tokio::time::sleep(Duration::from_millis(10)).await,
                Ok(r) => {
                    assert_eq!(
                        r,
                        build_mock_canister_http_response_success(
                            420,
                            UNIX_EPOCH,
                            200,
                            adapter_headers,
                            adapter_body
                        )
                    );
                    break;
                }
            }
        }
        assert_eq!(client.try_receive(), Err(TryReceiveError::Empty));
    }

    // Test case for system query rejection. The client should pass through the rejection received from the query handler.
    #[tokio::test]
    async fn test_client_transform_reject() {
        let adapter_body = "<html>
            <body>
            <h1>Hello, World!</h1>
            </body>
            </html>"
            .to_string()
            .as_bytes()
            .to_vec();
        let adapter_headers = vec![HttpHeader {
            name: "Content-Type".to_string(),
            value: "text/html; charset=utf-8".to_string(),
        }];

        // Adapter mock setup. Not relevant for client response in this test case.
        let mock_grpc_channel = setup_adapter_mock(Ok(HttpsOutcallResponse {
            status: 200,
            headers: adapter_headers.clone(),
            content: adapter_body.clone(),
        }))
        .await;
        // Asynchronous query handler mock setup. Does not serve any purpose in this test case.
        let (svc, mut handle) = setup_system_query_mock();

        tokio::spawn(async move {
            let (_, rsp) = handle.next_request().await.unwrap();
            rsp.send_response(Err(QueryExecutionError::CertifiedStateUnavailable));
        });

        let (_, rx) = watch::channel(None);

        let mut client = CanisterHttpAdapterClientImpl::new(
            tokio::runtime::Handle::current(),
            mock_grpc_channel,
            svc,
            100,
            MetricsRegistry::default(),
            SubnetType::Application,
            rx,
        );

        // Specify a transform_method name such that the client calls the system query handler.
        assert_eq!(
            client.send(build_mock_canister_http_request(
                420,
                UNIX_EPOCH,
                Some((canister_test_id(1), "transform".to_string()))
            )),
            Ok(())
        );
        // Yield to execute the request on the client.
        loop {
            match client.try_receive() {
                Err(_) => tokio::time::sleep(Duration::from_millis(10)).await,
                Ok(r) => {
                    assert_eq!(
                        r,
                        build_mock_canister_http_response_reject(
                            420,
                            UNIX_EPOCH,
                            RejectCode::SysTransient,
                            QueryExecutionError::CertifiedStateUnavailable.to_string(),
                        )
                    );
                    break;
                }
            }
        }
        assert_eq!(client.try_receive(), Err(TryReceiveError::Empty));
    }

    // Test client capacity. The capicity of the client is specified by the channel size.
    #[tokio::test]
    async fn test_client_at_capacity() {
        // Adapter mock setup. Not relevant for client response in this test case.
        let mock_grpc_channel =
            setup_adapter_mock(Err((Code::Unavailable, "adapter unavailable".to_string()))).await;
        // Asynchronous query handler mock setup. Does not serve any purpose in this test case.
        let (svc, mut handle) = setup_system_query_mock();

        tokio::spawn(async move {
            let (_, rsp) = handle.next_request().await.unwrap();
            rsp.send_response(Err(QueryExecutionError::CertifiedStateUnavailable));
        });

        let (_, rx) = watch::channel(None);

        // Create a client with a capacity of 2.
        let mut client = CanisterHttpAdapterClientImpl::new(
            tokio::runtime::Handle::current(),
            mock_grpc_channel,
            svc,
            2,
            MetricsRegistry::default(),
            SubnetType::Application,
            rx,
        );

        assert_eq!(client.try_receive(), Err(TryReceiveError::Empty));
        assert_eq!(
            client.send(build_mock_canister_http_request(420, UNIX_EPOCH, None)),
            Ok(())
        );
        assert_eq!(
            client.send(build_mock_canister_http_request(421, UNIX_EPOCH, None)),
            Ok(())
        );
        // Make a request on a already full channel.
        assert_eq!(
            client.send(build_mock_canister_http_request(422, UNIX_EPOCH, None)),
            Err(SendError::Full(build_mock_canister_http_request(
                422, UNIX_EPOCH, None
            )))
        );

        // We must yield in order to allow the client to execute the request.
        loop {
            match client.try_receive() {
                Err(_) => tokio::time::sleep(Duration::from_millis(10)).await,
                Ok(r) => {
                    assert_eq!(
                        r,
                        build_mock_canister_http_response_reject(
                            420,
                            UNIX_EPOCH,
                            RejectCode::SysTransient,
                            "adapter unavailable".to_string()
                        )
                    );
                    break;
                }
            }
        }

        assert_eq!(
            client.send(build_mock_canister_http_request(423, UNIX_EPOCH, None)),
            Ok(())
        );
        // We must yield in order to allow the client to execute the request.
        loop {
            match client.try_receive() {
                Err(_) => tokio::time::sleep(Duration::from_millis(10)).await,
                Ok(r) => {
                    assert_eq!(
                        r,
                        build_mock_canister_http_response_reject(
                            421,
                            UNIX_EPOCH,
                            RejectCode::SysTransient,
                            "adapter unavailable".to_string()
                        )
                    );
                    break;
                }
            }
        }
        loop {
            match client.try_receive() {
                Err(_) => tokio::time::sleep(Duration::from_millis(10)).await,
                Ok(r) => {
                    assert_eq!(
                        r,
                        build_mock_canister_http_response_reject(
                            423,
                            UNIX_EPOCH,
                            RejectCode::SysTransient,
                            "adapter unavailable".to_string()
                        )
                    );
                    break;
                }
            }
        }
        assert_eq!(client.try_receive(), Err(TryReceiveError::Empty));
    }

    // Test the maximum number of bytes allowed by consensus to represent the serialized HTTP response if no transform is specified.
    #[tokio::test]
    async fn test_max_response_size() {
        use ic_types::batch::MAX_CANISTER_HTTP_PAYLOAD_SIZE;
        use ic_types::canister_http::{
            MAX_CANISTER_HTTP_HEADER_NAME_VALUE_LENGTH, MAX_CANISTER_HTTP_HEADER_NUM,
            MAX_CANISTER_HTTP_HEADER_TOTAL_SIZE,
        };
        let mut headers: Vec<HttpHeader> = vec![];
        /*  We produce MAX_CANISTER_HTTP_HEADER_NUM headers of total size equal to MAX_CANISTER_HTTP_HEADER_TOTAL_SIZE,
            where the i-th header's name and value each have the length n and the form:
              [8-byte binary encoding of i] [(n - 8) occurrences of the character 'x']
        */
        let n = MAX_CANISTER_HTTP_HEADER_TOTAL_SIZE / (2 * MAX_CANISTER_HTTP_HEADER_NUM);
        assert!(n <= MAX_CANISTER_HTTP_HEADER_NAME_VALUE_LENGTH);
        for i in 0..MAX_CANISTER_HTTP_HEADER_NUM {
            let h = format!("{:08}{}", i, "x".repeat(n - 8));
            headers.push(HttpHeader {
                name: h.clone(),
                value: h,
            });
        }
        let x = build_mock_canister_http_response_success(
            420,
            UNIX_EPOCH,
            200,
            headers,
            vec![
                0;
                (MAX_CANISTER_HTTP_RESPONSE_BYTES as usize) - MAX_CANISTER_HTTP_HEADER_TOTAL_SIZE
            ],
        );
        if let CanisterHttpResponseContent::Success(content) = x.content {
            // Subtract 50Kb for consensus overhead (CallbackID, Time, CanisterId, CanisterHttpResponseProof)
            assert!(content.len() <= MAX_CANISTER_HTTP_PAYLOAD_SIZE - 50 * 1024);
        } else {
            panic!("build_mock_canister_http_response_success should not return this case");
        }
    }
}<|MERGE_RESOLUTION|>--- conflicted
+++ resolved
@@ -311,11 +311,7 @@
         }
     };
     let query = Query {
-<<<<<<< HEAD
         source,
-=======
-        source: QuerySource::System,
->>>>>>> ee8aa2f9
         receiver: transform_canister,
         method_name: transform.method_name.to_string(),
         method_payload,
