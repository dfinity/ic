--- conflicted
+++ resolved
@@ -282,43 +282,30 @@
             return Vec::new();
         };
 
-<<<<<<< HEAD
         let active_callback_ids = self.active_callback_ids();
 
-        let mut existing_signed_requests: HashSet<_> = canister_http_pool
-            .get_validated_shares()
-            .map(|share| (share.signature.signer, share.content.id))
-=======
         let key_from_share =
             |share: &CanisterHttpResponseShare| (share.signature.signer, share.content.id);
 
         let mut existing_signed_requests: HashSet<_> = canister_http_pool
             .get_validated_shares()
             .map(key_from_share)
->>>>>>> 7a77d665
             .collect();
 
         canister_http_pool
             .get_unvalidated_shares()
             .filter_map(|share| {
-<<<<<<< HEAD
-                if existing_signed_requests.contains(&(share.signature.signer, share.content.id)) {
-=======
                 if existing_signed_requests.contains(&key_from_share(share)) {
->>>>>>> 7a77d665
                     return Some(CanisterHttpChangeAction::HandleInvalid(
                         share.clone(),
                         "Redundant share".into(),
                     ));
                 }
 
-<<<<<<< HEAD
                 if !active_callback_ids.contains(&share.content.id) {
                     return Some(CanisterHttpChangeAction::RemoveUnvalidated(share.clone()));
                 }
 
-=======
->>>>>>> 7a77d665
                 let node_is_in_committee = self
                     .membership
                     .node_belongs_to_canister_http_committee(
@@ -353,11 +340,7 @@
                     ))
                 } else {
                     // Update the set of existing signed requests.
-<<<<<<< HEAD
-                    existing_signed_requests.insert((share.signature.signer, share.content.id));
-=======
                     existing_signed_requests.insert(key_from_share(share));
->>>>>>> 7a77d665
                     self.metrics.shares_validated.inc();
                     Some(CanisterHttpChangeAction::MoveToValidated(share.clone()))
                 }
