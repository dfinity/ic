--- conflicted
+++ resolved
@@ -83,11 +83,7 @@
 
         info!(log, "Starting the registry replicator");
         let registry_replicator_future = registry_replicator
-<<<<<<< HEAD
-            .start_polling()
-=======
-            .start_polling(nns_urls, Some(nns_public_key), cancellation_token)
->>>>>>> 4a667f10
+            .start_polling(cancellation_token)
             .await
             .expect("Failed to start registry replicator");
 
