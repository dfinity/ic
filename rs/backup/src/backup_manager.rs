use std::{
    collections::HashSet,
    fs,
    io::BufRead,
    path::PathBuf,
    process::Command,
    str::FromStr,
    sync::{Arc, Mutex},
    thread,
    time::{Duration, Instant},
};

use ic_crypto_utils_threshold_sig_der::parse_threshold_sig_key;
use ic_logger::ReplicaLogger;
use ic_recovery::command_helper::exec_cmd;
use ic_registry_client::client::RegistryClientImpl;
use ic_registry_local_store::LocalStoreImpl;
use ic_registry_replicator::RegistryReplicator;
use ic_types::{PrincipalId, ReplicaVersion, SubnetId};
use slog::{Logger, error, info, o};
use tokio_util::sync::CancellationToken;

use crate::{
    backup_helper::{BackupHelper, retrieve_replica_version_last_replayed},
    cmd::BackupArgs,
    config::{ColdStorage, Config, SubnetConfig},
    notification_client::NotificationClient,
    util::sleep_secs,
};

const DEFAULT_SYNC_NODES: usize = 5;
const DEFAULT_SYNC_PERIOD: u64 = 30;
const DEFAULT_REPLAY_PERIOD: u64 = 240;
const DEFAULT_VERSIONS_HOT: usize = 2;
const SECONDS_IN_DAY: u64 = 24u64 * 60 * 60;
const COLD_STORAGE_PERIOD: u64 = 60 * 60; // each hour
const PERIODIC_METRICS_PUSH_PERIOD: u64 = 5 * 60; // each 5 min

struct SubnetBackup {
    nodes_syncing: usize,
    sync_period: Duration,
    replay_period: Duration,
    backup_helper: BackupHelper,
}

pub struct BackupManager {
    _local_store: Arc<LocalStoreImpl>,
    _registry_client: Arc<RegistryClientImpl>,
    _registry_replicator: Arc<RegistryReplicator>,
    subnet_backups: Vec<SubnetBackup>,
    log: Logger,
}

impl BackupManager {
    pub async fn new(log: Logger, args: BackupArgs, cancellation_token: CancellationToken) -> Self {
        let config = Config::load_config(args.config_file).expect("Config file can't be loaded");
        // verification that all is initialized with the init command
        if config.subnets.is_empty() {
            panic!("No subnets are configured for backup")
        }
        let ColdStorage {
            cold_storage_dir,
            versions_hot,
        } = match config.cold_storage {
            Some(cs) => cs,
            None => panic!("Cold storage and cleanup are not configured"),
        };
        let ssh_credentials_file = match config.ssh_private_key.into_os_string().into_string() {
            Ok(f) => f,
            Err(e) => panic!("Bad file name for ssh credentials: {e:?}"),
        };
        let local_store_dir = config.root_dir.join("ic_registry_local_store");
        let data_provider = Arc::new(LocalStoreImpl::new(local_store_dir.clone()));
        let registry_client = Arc::new(RegistryClientImpl::new(data_provider, None));

        let local_store = Arc::new(LocalStoreImpl::new(local_store_dir));

        let replica_logger = ReplicaLogger::from(log.clone());
        let registry_replicator = Arc::new(RegistryReplicator::new_with_clients(
            replica_logger,
            local_store.clone(),
            registry_client.clone(),
            Duration::from_secs(30),
        ));
        let nns_public_key =
            parse_threshold_sig_key(&config.nns_pem).expect("Missing NNS public key");
        let nns_urls = vec![config.nns_url.expect("Missing NNS Url")];

        info!(log, "Starting the registry replicator");
        let registry_replicator_future = registry_replicator
            .start_polling(nns_urls, Some(nns_public_key), cancellation_token)
            .await
            .expect("Failed to start registry replicator");

        info!(log, "Spawning the registry replicator background thread.");
        tokio::spawn(registry_replicator_future);

        info!(log, "Fetch and start polling");
        if let Err(err) = registry_client.fetch_and_start_polling() {
            error!(log, "Error fetching registry by the client: {err}");
        }

        let mut backups = Vec::new();

        let downloads = Arc::new(Mutex::new(true));
        let blacklisted = Arc::new(config.blacklisted_nodes.unwrap_or_default());

        for subnet_config in config.subnets {
            let subnet_log =
                log.new(o!("subnet" => subnet_config.subnet_id.to_string()[..5].to_string()));
            let notification_client = NotificationClient {
                push_metrics: config.push_metrics,
                metrics_urls: config.metrics_urls.clone(),
                network_name: config.network_name.clone(),
                backup_instance: config.backup_instance.clone(),
                slack_token: config.slack_token.clone(),
                subnet: subnet_config.subnet_id.to_string(),
                log: subnet_log.clone(),
            };
            let daily_replays: usize = SECONDS_IN_DAY
                .checked_div(subnet_config.replay_period_secs)
                .unwrap_or(0) as usize;
            let backup_helper = BackupHelper {
                subnet_id: subnet_config.subnet_id,
                initial_replica_version: subnet_config.initial_replica_version,
                root_dir: config.root_dir.clone(),
                excluded_dirs: config.excluded_dirs.clone(),
                ssh_private_key: ssh_credentials_file.clone(),
                registry_client: registry_client.clone(),
                notification_client,
                downloads_guard: downloads.clone(),
                hot_disk_resource_threshold_percentage: config
                    .hot_disk_resource_threshold_percentage,
                cold_disk_resource_threshold_percentage: config
                    .cold_disk_resource_threshold_percentage,
                cold_storage_dir: cold_storage_dir.clone(),
                versions_hot,
                artifacts_guard: Mutex::new(true),
                daily_replays,
                do_cold_storage: !subnet_config.disable_cold_storage,
                thread_id: subnet_config.thread_id,
                blacklisted_nodes: blacklisted.clone(),
                log: subnet_log.clone(),
            };

            backups.push(SubnetBackup {
                nodes_syncing: subnet_config.nodes_syncing,
                sync_period: Duration::from_secs(subnet_config.sync_period_secs),
                replay_period: Duration::from_secs(subnet_config.replay_period_secs),
                backup_helper,
            });
        }

        BackupManager {
            _local_store: local_store,
            _registry_client: registry_client,
            _registry_replicator: registry_replicator, // it will be used as a background task, so keep it
            subnet_backups: backups,
            log,
        }
    }

    pub fn get_version(log: Logger, config_file: PathBuf, subnet_id: SubnetId) {
        let config = Config::load_config(config_file).expect("Config file can't be loaded");
        let spool_dir = config.root_dir.join("spool").join(subnet_id.to_string());
        let state_dir = config.root_dir.join(format!("data/{subnet_id}/ic_state"));
        let replica_version = retrieve_replica_version_last_replayed(&log, spool_dir, state_dir)
            .expect("Proper replica version is expected");
        println!("{replica_version}")
    }

    pub fn upgrade(log: Logger, config_file: PathBuf) {
        let config = Config::load_config(config_file.clone()).expect("Config file can't be loaded");
        config
            .save_config(config_file)
            .expect("Config file couldn't be saved");
        info!(log, "Configuration updated...");
    }

    pub fn init(reader: &mut impl BufRead, log: Logger, config_file: PathBuf) {
        let config = BackupManager::init_config(reader, config_file);
        BackupManager::init_copy_states(reader, log, config);
    }

    fn init_config(reader: &mut impl BufRead, config_file: PathBuf) -> Config {
        let mut config =
            Config::load_config(config_file.clone()).expect("Config file can't be loaded");
        if !config.subnets.is_empty() {
            println!("Subnets are already configured!");
            return config;
        }

        let mut thread_id = 0;
        loop {
            println!("Enter subnet ID of the subnet to backup (<ENTER> if done):");
            let mut subnet_id_str = String::new();
            let _ = reader.read_line(&mut subnet_id_str);
            subnet_id_str = subnet_id_str.trim().to_string();
            if subnet_id_str.is_empty() {
                break;
            }
            let subnet_id = match PrincipalId::from_str(&subnet_id_str) {
                Ok(principal) => SubnetId::from(principal),
                Err(err) => {
                    println!("Couldn't parse the subnet id: {err}");
                    println!("Try again!");
                    continue;
                }
            };

            println!("Enter the current replica version of the subnet:");
            let mut replica_version_str = String::new();
            let _ = reader.read_line(&mut replica_version_str);
            let initial_replica_version = match ReplicaVersion::try_from(replica_version_str.trim())
            {
                Ok(version) => version,
                Err(err) => {
                    println!("Couldn't parse the replica version: {err}");
                    println!("Try again!");
                    continue;
                }
            };

            println!(
                "Enter from how many nodes you'd like to sync this subnet (default {DEFAULT_SYNC_NODES}):"
            );
            let mut nodes_syncing_str = String::new();
            let _ = reader.read_line(&mut nodes_syncing_str);
            let nodes_syncing = nodes_syncing_str
                .trim()
                .parse::<usize>()
                .unwrap_or(DEFAULT_SYNC_NODES);

            println!("Enter period of syncing in minutes (default {DEFAULT_SYNC_PERIOD}):");
            let mut sync_period_min = String::new();
            let _ = reader.read_line(&mut sync_period_min);
            let sync_period_secs = 60
                * sync_period_min
                    .trim()
                    .parse::<u64>()
                    .unwrap_or(DEFAULT_SYNC_PERIOD);
            println!("Enter period of replaying in minutes (default {DEFAULT_REPLAY_PERIOD}):");
            let mut replay_period_min = String::new();
            let _ = reader.read_line(&mut replay_period_min);
            let replay_period_secs = 60
                * replay_period_min
                    .trim()
                    .parse::<u64>()
                    .unwrap_or(DEFAULT_REPLAY_PERIOD);
            thread_id += 1; // run all of them in parallel
            config.subnets.push(SubnetConfig {
                subnet_id,
                initial_replica_version,
                nodes_syncing,
                sync_period_secs,
                replay_period_secs,
                thread_id,
                disable_cold_storage: false,
            })
        }

        println!("Enter the Slack token:");
        let mut slack_token = String::new();
        let _ = reader.read_line(&mut slack_token);
        config.slack_token = slack_token.trim().to_string();

        let cold_storage_dir = loop {
            println!("Enter the directory for the cold storage:");
            let mut cold_storage_str = String::new();
            let _ = reader.read_line(&mut cold_storage_str);
            let cold_storage_path = PathBuf::from(&cold_storage_str.trim());
            if !cold_storage_path.exists() {
                println!("Directory doesn't exist!");
                continue;
            }
            break cold_storage_path;
        };
        let versions_hot = loop {
            println!(
                "How many replica versions to keep in the spool hot storage (default {DEFAULT_VERSIONS_HOT}):"
            );
            let mut versions_hot_str = String::new();
            let _ = reader.read_line(&mut versions_hot_str);
            versions_hot_str = versions_hot_str.trim().to_string();
            if versions_hot_str.is_empty() {
                break DEFAULT_VERSIONS_HOT;
            }
            if let Ok(versions_num) = versions_hot_str.parse::<usize>() {
                if versions_num > 0 {
                    break versions_num;
                }
            }
            println!("Error: invalid number was entered!")
        };

        config.cold_storage = Some(ColdStorage {
            cold_storage_dir,
            versions_hot,
        });

        config
            .save_config(config_file)
            .expect("Config file couldn't be saved");

        config
    }

    fn init_copy_states(reader: &mut impl BufRead, log: Logger, config: Config) {
        for b in &config.subnets {
            let data_dir = &config.root_dir.join("data").join(b.subnet_id.to_string());
            if !data_dir.exists() {
                fs::create_dir_all(data_dir).expect("Failure creating a directory");
            }
            if !data_dir.join("ic_state/checkpoints").exists() {
                loop {
                    let mut state_dir_str = String::new();
                    println!("Enter ic_state directory for subnet {}:", b.subnet_id);
                    let _ = reader.read_line(&mut state_dir_str);
                    let mut old_state_dir = PathBuf::from(&state_dir_str.trim());
                    if !old_state_dir.exists() {
                        println!("Error: directory {old_state_dir:?} doesn't exist!");
                        continue;
                    }
                    old_state_dir = old_state_dir.join("ic_state");
                    if !old_state_dir.exists() {
                        println!("Error: directory {old_state_dir:?} doesn't exist!");
                        continue;
                    }
                    if !old_state_dir.join("checkpoints").exists() {
                        println!("Error: directory {old_state_dir:?} doesn't have checkpoints!");
                        continue;
                    }
                    let mut cmd = Command::new("rsync");
                    cmd.arg("-a").arg(old_state_dir).arg(data_dir);
                    info!(log, "Will execute: {:?}", cmd);
<<<<<<< HEAD
                    if let Err(e) = exec_cmd(&mut cmd) {
                        println!("Error: {}", e);
                    } else {
                        break;
=======
                    match exec_cmd(&mut cmd) {
                        Err(e) => {
                            println!("Error: {e}");
                        }
                        _ => {
                            break;
                        }
>>>>>>> daa88b71
                    }
                }
            }
        }
    }

    /// Note: this method does some blocking operations so be careful when running it
    /// in an async context.
    pub fn do_backups(self: Arc<BackupManager>) {
        let size = self.subnet_backups.len();

        if let Some(backup) = self.subnet_backups.first() {
            backup
                .backup_helper
                .notification_client
                .push_metrics_version();
        }

        for i in 0..size {
            // should we sync the subnet
            if self.subnet_backups[i].sync_period >= Duration::from_secs(1) {
                self.subnet_backups[i].backup_helper.create_spool_dir();
                let m = self.clone();
                thread::spawn(move || sync_subnet(m, i));
            }
        }

        let mut thread_ids: HashSet<u32> = HashSet::new();
        for i in 0..size {
            // should we replay the subnet
            if self.subnet_backups[i].replay_period >= Duration::from_secs(1) {
                let id = self.subnet_backups[i].backup_helper.thread_id;
                if !thread_ids.contains(&id) {
                    thread_ids.insert(id);
                    let m = self.clone();
                    thread::spawn(move || replay_subnets(m, id));
                }
            }
        }

        let m = self.clone();
        thread::spawn(move || cold_store(m));

        loop {
            let mut progress = Vec::new();
            for backup in &self.subnet_backups {
                let backup_helper = &backup.backup_helper;
                let last_block = backup_helper.retrieve_spool_top_height();
                let last_cp = backup_helper.last_state_checkpoint();
                let subnet = &backup_helper.subnet_id.to_string()[..5];
                progress.push(format!("{subnet}: {last_cp}/{last_block}"));

                backup_helper
                    .notification_client
                    .push_metrics_synced_height(last_block);
                backup_helper
                    .notification_client
                    .push_metrics_restored_height(last_cp);
                let _ = backup_helper.log_disk_stats(false);
            }
            info!(self.log, "Replay/Sync - {}", progress.join(", "));

            sleep_secs(PERIODIC_METRICS_PUSH_PERIOD);
        }
    }
}

fn sync_subnet(m: Arc<BackupManager>, i: usize) {
    let b = &m.subnet_backups[i];
    let subnet_id = &b.backup_helper.subnet_id;
    info!(m.log, "Spawned sync for subnet {:?} thread...", subnet_id);
    let mut sync_last_time = Instant::now() - b.sync_period;
    loop {
        if sync_last_time.elapsed() > b.sync_period {
            match b.backup_helper.collect_nodes(b.nodes_syncing) {
                Ok(nodes) => {
                    sync_last_time = Instant::now();
                    b.backup_helper.sync_files(&nodes);
                }
                Err(e) => error!(m.log, "Error fetching subnet node list: {:?}", e),
            }
        }

        sleep_secs(30);
    }
}

fn replay_subnets(m: Arc<BackupManager>, thread_id: u32) {
    info!(m.log, "Spawned replay for ID {thread_id} thread...");
    let size = m.subnet_backups.len();
    let mut replay_last_time = Vec::new();
    m.subnet_backups
        .iter()
        .for_each(|b| replay_last_time.push(Instant::now() - b.replay_period));
    loop {
        for (i, it) in replay_last_time.iter_mut().enumerate().take(size) {
            let b = &m.subnet_backups[i];
            if b.backup_helper.thread_id != thread_id {
                continue;
            }
            if it.elapsed() > b.replay_period {
                *it = Instant::now();
                b.backup_helper.replay();
            }
        }

        sleep_secs(30);
    }
}

fn cold_store(m: Arc<BackupManager>) {
    info!(m.log, "Spawned cold storage thread...");
    let size = m.subnet_backups.len();
    loop {
        for i in 0..size {
            let b = &m.subnet_backups[i];

            let subnet_id = &b.backup_helper.subnet_id;
            match b.backup_helper.need_cold_storage_move() {
                Ok(need) => {
                    if !need {
                        continue;
                    }
                }
                Err(e) => {
                    error!(
                        m.log,
                        "Error checking for cold store on subnet {}: {:?}", subnet_id, e
                    );
                    continue;
                }
            };
            if let Err(err) = b.backup_helper.do_move_cold_storage() {
                let msg = format!("Error moving to cold storage for subnet {subnet_id}: {err:?}");
                error!(m.log, "{}", msg);
                b.backup_helper
                    .notification_client
                    .report_failure_slack(msg);
            }
        }

        sleep_secs(COLD_STORAGE_PERIOD);
    }
}

#[cfg(test)]
mod tests {
    use std::{fs::File, io::Write};

    use ic_logger::replica_logger::no_op_logger;
    use ic_test_utilities_tmpdir::tmpdir;

    use super::*;

    const FAKE_SUBNET_ID: &str = "drqnc-7tqyt-atxvj-gc6rp-lly5u-i6kqv-37nvv-uncaw-7vpwn-rx33x-aqe";
    const FAKE_INITIAL_REPLICA_VERSION: &str = "26";
    const FAKE_NODES_SYNCING: usize = 6;
    const FAKE_SYNC_PERIOD_MINS: u64 = 27;
    const FAKE_REPLAY_PERIOD_MINS: u64 = 154;
    const FAKE_VERSIONS_HOT: usize = 7;
    const FAKE_SLACK_TOKEN: &str = "FAKE_SLACK_TOKEN";

    /// Read the config from `test_data/fake_input_config.json`, pass several fake values as inputs
    /// to `BackupManager::init`.
    #[test]
    fn init_test() {
        let dir = tmpdir("test_dir");
        let fake_config_path = dir.as_ref().join("fake_config.json");
        let fake_ssh_private_key_path = dir.as_ref().join("fake_ssh_private_key");
        let fake_cold_storage_path = dir.as_ref().join("fake_cold_storage");
        let fake_state_path = dir.as_ref().join("fake_state");
        std::fs::create_dir_all(&fake_cold_storage_path).unwrap();
        std::fs::create_dir_all(fake_state_path.join("ic_state/checkpoints")).unwrap();
        File::create(&fake_ssh_private_key_path).unwrap();

        let fake_input_config = include_str!("../test_data/fake_input_config.json.template")
            .replace(
                "SSH_PRIVATE_KEY_TEMPLATE",
                &fake_ssh_private_key_path.to_string_lossy(),
            );

        let mut f = File::create(&fake_config_path).unwrap();
        write!(f, "{fake_input_config}").unwrap();

        let fake_cold_storage_path_str = fake_cold_storage_path.to_string_lossy();
        let fake_state_path_str = fake_state_path.to_string_lossy();

        let mut cursor = std::io::Cursor::new(
            ([
                FAKE_SUBNET_ID,
                FAKE_INITIAL_REPLICA_VERSION,
                &FAKE_NODES_SYNCING.to_string(),
                &FAKE_SYNC_PERIOD_MINS.to_string(),
                &FAKE_REPLAY_PERIOD_MINS.to_string(),
                /*skip*/ "",
                FAKE_SLACK_TOKEN,
                &fake_cold_storage_path_str,
                &FAKE_VERSIONS_HOT.to_string(),
                &fake_state_path_str,
            ])
            .join("\n"),
        );

        BackupManager::init(
            &mut cursor,
            no_op_logger().inner_logger.root,
            fake_config_path.clone(),
        );

        let expected_config = Config {
            subnets: vec![SubnetConfig {
                subnet_id: SubnetId::from(PrincipalId::from_str(FAKE_SUBNET_ID).unwrap()),
                initial_replica_version: ReplicaVersion::try_from(FAKE_INITIAL_REPLICA_VERSION)
                    .unwrap(),
                nodes_syncing: FAKE_NODES_SYNCING,
                sync_period_secs: FAKE_SYNC_PERIOD_MINS * 60,
                replay_period_secs: FAKE_REPLAY_PERIOD_MINS * 60,
                thread_id: 1,
                disable_cold_storage: false,
            }],
            cold_storage: Some(ColdStorage {
                cold_storage_dir: fake_cold_storage_path,
                versions_hot: FAKE_VERSIONS_HOT,
            }),
            slack_token: FAKE_SLACK_TOKEN.to_string(),
            ..serde_json::from_str(&fake_input_config).unwrap()
        };

        let config = Config::load_config(fake_config_path).unwrap();

        assert_eq!(config, expected_config);
    }
}<|MERGE_RESOLUTION|>--- conflicted
+++ resolved
@@ -333,20 +333,10 @@
                     let mut cmd = Command::new("rsync");
                     cmd.arg("-a").arg(old_state_dir).arg(data_dir);
                     info!(log, "Will execute: {:?}", cmd);
-<<<<<<< HEAD
                     if let Err(e) = exec_cmd(&mut cmd) {
                         println!("Error: {}", e);
                     } else {
                         break;
-=======
-                    match exec_cmd(&mut cmd) {
-                        Err(e) => {
-                            println!("Error: {e}");
-                        }
-                        _ => {
-                            break;
-                        }
->>>>>>> daa88b71
                     }
                 }
             }
