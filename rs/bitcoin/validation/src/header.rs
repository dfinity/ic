--- conflicted
+++ resolved
@@ -498,180 +498,6 @@
         }
     }
 
-<<<<<<< HEAD
-    //TODO(mihailjianu): clean comments.
-    /// Creates a chain of `chain_length` blocks.
-    ///   - All blocks have `bits = initial_difficulty` except possibly
-    ///     for the block that we want to test the 20-min rule on.
-    ///   - If `trigger_20_min_rule_block` is Some(block_index) then that block
-    ///     will have timestamp artificially large to trigger the 20-minute rule,
-    ///     so that block's `bits` will be set to `max_target`.
-    fn create_chain_for_testnet4(
-        network: &Network,
-        initial_difficulty: CompactTarget,
-        chain_length: usize,
-        trigger_20_min_rule_block: Option<usize>, // e.g. block #5
-    ) -> (SimpleHeaderStore, BlockHeader, BlockHeight) {
-        // you already seem to have a create_chain-like helper, so you’d adapt that
-        // approach. Or you can do something like this:
-
-        let mut prev_header = genesis_header(initial_difficulty);
-        let mut prev_height = 0;
-        let mut store = SimpleHeaderStore::new(prev_header, prev_height); // your in-memory or mock store
-        let mut prev_hash = store.get_initial_hash(); // or however you do it
-
-        // The actual value is not important, but must be consistent for the test
-        let max_diff = max_target(network).to_compact_lossy();
-
-        for i in 0..chain_length {
-            // create the next header
-            let mut header = BlockHeader {
-                bits: initial_difficulty,
-                prev_blockhash: prev_hash,
-                // pick a timestamp
-                time: {
-                    if Some(i) == trigger_20_min_rule_block {
-                        // artificially set time so that
-                        // (header.time > prev_header.time + 20 minutes)
-                        // to ensure the next block's difficulty is forced to max
-                        prev_header.time + (TEN_MINUTES * 3) // 30 minutes or so
-                    } else {
-                        // normal 10 minute increments
-                        prev_header.time + TEN_MINUTES
-                    }
-                },
-                ..prev_header
-            };
-
-            // if we triggered the 20-minute rule, the difficulty for the *next* block
-            // is allowed to go to `max_target`. But in practice, Bitcoin’s logic for
-            // “use max target if > 20 min” applies to the block *after* we observe the delay.
-            // So you might need to do something like forcibly set that block's bits
-            // to max if the rule was triggered on the *previous* block.  
-            // In short, the exact approach depends on how your test harness is structured.
-
-            if i > 0 && Some(i - 1) == trigger_20_min_rule_block {
-                // we are “the block after the 20-minute-late block”, so we can expect a forced drop to max
-                header.bits = max_diff;
-            }
-
-            // add to store
-            let current_hash = header.block_hash();
-            store.add(header);
-
-            // update for next iteration
-            prev_header = header;
-            prev_height += 1;
-            prev_hash = current_hash;
-        }
-
-        (store, prev_header, prev_height)
-    }
-
-    //TODO(mihailjianu): clean comments
-    //TODO(mihailjianu): this fails for both prev_header.bits and last_adjustment_header.bits. it should only work for last_adjustment_header.bits
-    #[test]
-    fn test_testnet4_ignores_temporary_diff_drop_for_new_epoch() {
-        let network = Network::Testnet4;
-
-        // 1) Choose an initial difficulty that is *not* the max target
-        //    (simulate that we start from some intermediate difficulty).
-        let initial_diff = CompactTarget::from_consensus(0x1c010000); 
-
-        // 2) Build first (2016 - 10) blocks with normal difficulty
-        //    i.e. so that we are "almost" at the boundary.  We'll leave
-        //    ~10 more blocks to cross the boundary in the test scenario.
-        let chain_length = 2016 - 10;
-        let (mut store, prev_header, prev_height) = create_chain_for_testnet4(
-            &network,
-            initial_diff,
-            chain_length,
-            None, // no 20-min triggers yet
-        );
-
-        // 3) Now create 1 block that is found after >20 min so that the next block’s
-        //    difficulty is forced to max. This is effectively the “Testnet override block”.
-        let (mut store, prev_header, prev_height) = {
-            // Rebuild the chain but continuing from the store above. 
-            // Or adapt create_chain_for_testnet4 to accept an existing store if you prefer.
-            // For illustration, let’s do it in a simplistic way:
-
-            // We just add 1 block that is delayed. Then 1 block that forcibly sets bits = max
-            //TODO(mihailjianu): add a helper function to create headers. 
-            let delayed_block = BlockHeader {
-                bits: initial_diff,
-                prev_blockhash: prev_header.block_hash(),
-                time: prev_header.time + (TEN_MINUTES * 3), // 30 min => triggers 20-min rule
-                ..prev_header
-            };
-            store.add(delayed_block);
-
-            let forced_drop_block = BlockHeader {
-                bits: max_target(&network).to_compact_lossy(),
-                prev_blockhash: delayed_block.block_hash(),
-                time: delayed_block.time + TEN_MINUTES, // found 10 min later
-                ..prev_header
-            };
-            store.add(forced_drop_block);
-
-            (store, forced_drop_block, prev_height + 2)
-        };
-
-        // 4) Now add enough blocks so that we cross the 2016-boundary. 
-        //    In total, we want to produce (2016 - (chain_length+2)) more blocks 
-        //    so that the final block is exactly at a multiple of 2016, 
-        //    triggering a difficulty retarget.
-        let blocks_to_retarg = 2016 - (prev_height as usize); // how many we need to cross boundary
-
-        // Keep track of the "expected bits" for these next blocks (which presumably 
-        // remain the same as forced_drop_block.bits until we cross the boundary).
-        let forced_drop_diff = max_target(&network).to_compact_lossy();
-
-        let mut last_header = prev_header;
-        let mut last_height = prev_height;
-        for _i in 0..blocks_to_retarg {
-            let header = BlockHeader {
-                bits: forced_drop_diff,
-                prev_blockhash: last_header.block_hash(),
-                time: last_header.time + TEN_MINUTES,
-                ..last_header
-            };
-            // add to store
-            store.add(header);
-
-            last_header = header;
-            last_height += 1;
-        }
-        // We have now exactly landed on a retarget boundary.
-
-        // 5) The next block is the one that will call compute_next_difficulty()
-        //    with `prev_height+1 == 2017`, i.e. 2016 was fully completed. 
-        //    That is where your new code should choose “last_adjustment_header.bits”
-        //    (the bits from the block at height=2016-1).
-        let new_block_time = last_header.time + TEN_MINUTES;
-        let next_target = get_next_compact_target(
-            &network,
-            &store,
-            &last_header,
-            last_height,
-            new_block_time,
-        );
-
-        // 6) This is the crucial check: if we were on “Testnet3-like” logic,
-        //    it might use the ephemeral forced_drop_diff as the base. 
-        //    But with “Testnet4”, we expect it to use the old epoch’s (which is `initial_diff`).
-        //    You would likely do a real calculation or at least assert it’s not forced_drop_diff.
-        assert_eq!(
-            next_target,
-            initial_diff,
-            "On Testnet4, we expect the new epoch difficulty to be derived from the last retarget block, not the forced-drop block."
-        );
-
-        // you might refine the assertion if your real test expects a slightly
-        // adjusted bits after factoring in actual_interval, etc.
-    }
-
-=======
     #[test]
     fn test_compute_next_difficulty_for_backdated_blocks() {
         // Arrange: Set up the test network and parameters
@@ -699,5 +525,4 @@
         // Assert.
         assert_eq!(difficulty, CompactTarget::from_consensus(473956288));
     }
->>>>>>> 63b9ca79
 }