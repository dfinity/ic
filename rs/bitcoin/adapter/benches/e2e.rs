<<<<<<< HEAD
use bitcoin::{block::Header as BlockHeader, BlockHash};
=======
use bitcoin::{BlockHash, Network, block::Header as BlockHeader};
>>>>>>> 4936ce42
use criterion::measurement::Measurement;
use criterion::{BenchmarkGroup, Criterion, criterion_group, criterion_main};
use ic_btc_adapter::{
    BlockchainNetwork, BlockchainState, Config, IncomingSource, MAX_HEADERS_SIZE, start_server,
};
use ic_btc_adapter_client::setup_bitcoin_adapter_clients;
use ic_btc_adapter_test_utils::generate_headers;
use ic_btc_replica_types::BitcoinAdapterRequestWrapper;
use ic_btc_replica_types::BitcoinAdapterResponseWrapper;
use ic_btc_replica_types::GetSuccessorsRequestInitial;
use ic_config::adapters::AdaptersConfig;
use ic_config::bitcoin_payload_builder_config::Config as BitcoinPayloadBuilderConfig;
use ic_interfaces_adapter_client::Options;
use ic_interfaces_adapter_client::RpcAdapterClient;
use ic_logger::replica_logger::no_op_logger;
use ic_metrics::MetricsRegistry;
use rand::{CryptoRng, Rng};
use sha2::Digest;
use std::fmt;
use std::path::{Path, PathBuf};
use tempfile::Builder;

type BitcoinAdapterClient = Box<
    dyn RpcAdapterClient<BitcoinAdapterRequestWrapper, Response = BitcoinAdapterResponseWrapper>,
>;

async fn start_client(uds_path: &Path) -> BitcoinAdapterClient {
    let adapters_config = AdaptersConfig {
        bitcoin_mainnet_uds_path: Some(uds_path.into()),
        ..Default::default()
    };

    setup_bitcoin_adapter_clients(
        no_op_logger(),
        &MetricsRegistry::default(),
        tokio::runtime::Handle::current(),
        adapters_config,
    )
    .btc_mainnet_client
}

fn prepare(
    processed_block_hashes: &mut Vec<BlockHash>,
    genesis: BlockHeader,
    forks_num: usize,
    fork_len: usize,
    processed_fork_len: usize,
) {
    let mut prev_hashes = vec![];
    for _ in 0..forks_num {
        let fork = generate_headers(
            genesis.block_hash(),
            genesis.time,
            fork_len as u32,
            &prev_hashes,
        );
        prev_hashes.extend(fork.iter().map(|h| h.block_hash()).collect::<Vec<_>>());
        processed_block_hashes.extend(
            fork[0..processed_fork_len]
                .iter()
                .map(|h| h.block_hash())
                .collect::<Vec<_>>(),
        );
    }
}

fn e2e(criterion: &mut Criterion) {
    let network = bitcoin::Network::Regtest;
    let mut config = Config::default_with(network.into());

    let mut processed_block_hashes = vec![];
    let genesis = network.genesis_block_header();

    prepare(&mut processed_block_hashes, genesis, 4, 2000, 1975);

    let rt = tokio::runtime::Runtime::new().unwrap();

    let (client, _temp) = Builder::new()
        .make(|uds_path| {
            Ok(rt.block_on(async {
                config.incoming_source = IncomingSource::Path(uds_path.to_path_buf());

                start_server(
                    &no_op_logger(),
                    &MetricsRegistry::default(),
                    rt.handle(),
                    config.clone(),
                );
                start_client(uds_path).await
            }))
        })
        .unwrap()
        .into_parts();

    // Request the last 25 blocks of each fork by marking the previous ones as processed.
    let get_successors_request: GetSuccessorsRequestInitial = GetSuccessorsRequestInitial {
        anchor: genesis.block_hash()[..].to_vec(),
        processed_block_hashes: processed_block_hashes
            .iter()
            .map(|h| h[..].to_vec())
            .collect::<Vec<Vec<u8>>>(),
        network: ic_btc_replica_types::Network::BitcoinRegtest,
    };

    let wrapped = BitcoinAdapterRequestWrapper::GetSuccessorsRequest(get_successors_request);

    // Benchmark from the sending of the deserialised request through to receiving the response and its deserialisation.
    criterion.bench_function("e2e", |bench| {
        bench.iter(|| {
            // The adapter will do a BFS, going through all the blocks in the forks until enough unprocessed blocks are collected.
            client
                .send_blocking(
                    wrapped.clone(),
                    Options {
                        timeout: BitcoinPayloadBuilderConfig::default().adapter_timeout,
                    },
                )
                .expect("Failed to send request.");
        })
    });
}

/// Gives a baseline on the runtime needed to verify a proof of work which involves hashing some amount of data (the block header).
/// For simplification, the block header is modeled as a random bytes array.
///
/// * In case of Bitcoin, a block header is always 80 bytes and hashed twice with SHA2-256.
/// * In case of Dogecoin, a block header may have a variable size due to the auxiliary proof of work, but scrypt is always used to hash 80 bytes:
///     1. If there is no auxiliary proof of work the block header is 80 bytes.
///     2. If there is an auxiliary proof of work, part of the verification involves hashing with scrypt the parent block header, which is also 80 bytes.
///
///   Note that contrary to SHA2-256, the runtime of scrypt (as used in Dogecoin) is little impacted by the input size.
fn hash_block_header(criterion: &mut Criterion) {
    let rng = &mut ic_crypto_test_utils_reproducible_rng::reproducible_rng();
    let params = scrypt::Params::new(10, 1, 1, 32).expect("invalid scrypt params");
    {
        let mut bench = criterion.benchmark_group("hash_block_header_80");
        let header: [u8; 80] = random_header(rng);
        scrypt_vs_double_sha256(&mut bench, &params, &header);
    }

    {
        let mut bench = criterion.benchmark_group("hash_block_header_500");
        let header: [u8; 500] = random_header(rng);
        scrypt_vs_double_sha256(&mut bench, &params, &header);
    }

    {
        let mut bench = criterion.benchmark_group("hash_block_header_1000");
        let header: [u8; 1_000] = random_header(rng);
        scrypt_vs_double_sha256(&mut bench, &params, &header);
    }
}

fn scrypt_vs_double_sha256<M: Measurement>(
    group: &mut BenchmarkGroup<'_, M>,
    scrypt_params: &scrypt::Params,
    header: &[u8],
) {
    group.bench_function("scrypt", |bench| {
        bench.iter(|| {
            let mut hash = [0u8; 32];
            scrypt::scrypt(header, header, scrypt_params, &mut hash).unwrap();
        })
    });

    group.bench_function("double-SHA2-256", |bench| {
        bench.iter(|| {
            let _hash = sha2::Sha256::digest(sha2::Sha256::digest(header));
        })
    });
}

fn random_header<const N: usize, R: Rng + CryptoRng>(rng: &mut R) -> [u8; N] {
    let mut header = [0u8; N];
    rng.fill_bytes(&mut header);
    header
}

fn add_block_headers(criterion: &mut Criterion) {
    add_block_headers_for(
        criterion,
        bitcoin::Network::Bitcoin,
        "BITCOIN_MAINNET_HEADERS_DATA_PATH",
        800_000,
    );
    add_block_headers_for(
        criterion,
        bitcoin::dogecoin::Network::Dogecoin,
        "DOGECOIN_MAINNET_HEADERS_DATA_PATH",
        800_000,
    );
}

fn add_block_headers_for<Network: BlockchainNetwork + fmt::Display>(
    criterion: &mut Criterion,
    network: Network,
    headers_data_env: &str,
    expected_num_headers_to_add: usize,
) where
    Network::Header: for<'de> serde::Deserialize<'de>,
{
    let headers_data_path = PathBuf::from(
        std::env::var(headers_data_env).expect("Failed to get test data path env variable"),
    );
    let headers = retrieve_headers::<Network>(&headers_data_path);
    // Genesis block header is automatically added when instantiating BlockchainState
    let headers_to_add = &headers.as_slice()[1..];
    assert_eq!(headers_to_add.len(), expected_num_headers_to_add);
    let mut group = criterion.benchmark_group(format!("{network}_{expected_num_headers_to_add}"));
    group.sample_size(10);

    bench_add_headers(&mut group, network, headers_to_add);
}

fn bench_add_headers<M: Measurement, Network: BlockchainNetwork>(
    group: &mut BenchmarkGroup<'_, M>,
    network: Network,
    headers: &[Network::Header],
) {
    group.bench_function("add_headers", |bench| {
        bench.iter(|| {
            let mut blockchain_state = BlockchainState::new(network, &MetricsRegistry::default());
            // Headers are processed in chunks of at most MAX_HEADERS_SIZE entries
            for chunk in headers.chunks(MAX_HEADERS_SIZE) {
                let (added_headers, error) = blockchain_state.add_headers(chunk);
                assert!(error.is_none());
                assert_eq!(added_headers.len(), chunk.len())
            }
        })
    });
}

fn retrieve_headers<Network: BlockchainNetwork>(file: &Path) -> Vec<Network::Header>
where
    Network::Header: for<'de> serde::Deserialize<'de>,
{
    let decompressed_headers = decompress(file);
    serde_json::from_slice(&decompressed_headers).unwrap_or_else(|e| {
        panic!(
            "Failed to retrieve headers from {}: {}",
            file.to_string_lossy(),
            e
        )
    })
}

fn decompress<P: AsRef<Path>>(location: P) -> Vec<u8> {
    use std::io::Read;

    let bytes = std::fs::read(location).unwrap();
    let mut dec = flate2::read::GzDecoder::new(bytes.as_slice());
    let mut decompressed = Vec::new();
    dec.read_to_end(&mut decompressed)
        .expect("failed to decode gzip");
    decompressed
}

// This simulation constructs a blockchain comprising four forks, each of 2000 blocks.
// For an extended BFS execution, the initial 1975 blocks of every branch are marked in
// the request as being processed, with the aim to receive the last 25 blocks of each fork.
// Performance metrics are captured from the sending of the deserialised request through
// to receiving the response and its deserialisation.
criterion_group!(benches, e2e, hash_block_header, add_block_headers);

// The benchmark can be run using:
// bazel run //rs/bitcoin/adapter:e2e_bench
criterion_main!(benches);<|MERGE_RESOLUTION|>--- conflicted
+++ resolved
@@ -1,8 +1,4 @@
-<<<<<<< HEAD
-use bitcoin::{block::Header as BlockHeader, BlockHash};
-=======
-use bitcoin::{BlockHash, Network, block::Header as BlockHeader};
->>>>>>> 4936ce42
+use bitcoin::{block::Header as BlockHeader, BlockHash };
 use criterion::measurement::Measurement;
 use criterion::{BenchmarkGroup, Criterion, criterion_group, criterion_main};
 use ic_btc_adapter::{
@@ -228,7 +224,7 @@
             // Headers are processed in chunks of at most MAX_HEADERS_SIZE entries
             for chunk in headers.chunks(MAX_HEADERS_SIZE) {
                 let (added_headers, error) = blockchain_state.add_headers(chunk);
-                assert!(error.is_none());
+                assert_eq!(error, None);
                 assert_eq!(added_headers.len(), chunk.len())
             }
         })
