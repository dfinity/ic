--- conflicted
+++ resolved
@@ -177,7 +177,7 @@
     header
 }
 
-fn add_block_headers(criterion: &mut Criterion) {
+fn add_800k_block_headers(criterion: &mut Criterion) {
     add_block_headers_for(
         criterion,
         bitcoin::Network::Bitcoin,
@@ -248,7 +248,6 @@
 
     group.bench_function(BenchmarkId::new("add_headers", "lmdb"), |bench| {
         bench.iter(|| {
-<<<<<<< HEAD
             let dir = tempdir().unwrap();
             let mut blockchain_state = BlockchainState::new_with_cache_dir(
                 network,
@@ -257,21 +256,6 @@
                 no_op_logger(),
             );
             add_headers(&mut blockchain_state, headers, &rt);
-=======
-            let blockchain_state = BlockchainState::new(
-                Network::Bitcoin,
-                None,
-                &MetricsRegistry::default(),
-                no_op_logger(),
-            );
-            // Headers are processed in chunks of at most MAX_HEADERS_SIZE entries
-            for chunk in bitcoin_headers_to_add.chunks(MAX_HEADERS_SIZE) {
-                let (added_headers, error) =
-                    rt.block_on(async { blockchain_state.add_headers(chunk).await });
-                assert!(error.is_none(), "Failed to add headers: {}", error.unwrap());
-                assert_eq!(added_headers.len(), chunk.len())
-            }
->>>>>>> 34bd4301
         })
     });
 }
@@ -301,7 +285,7 @@
     decompressed
 }
 
-criterion_group!(benches, e2e, hash_block_header, add_block_headers);
+criterion_group!(benches, e2e, hash_block_header, add_800k_block_headers);
 
 // The benchmark can be run using:
 // bazel run //rs/bitcoin/adapter:e2e_bench
