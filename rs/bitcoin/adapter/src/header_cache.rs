--- conflicted
+++ resolved
@@ -86,16 +86,8 @@
     HeaderAlreadyExists,
 }
 
-<<<<<<< HEAD
-#[derive(Debug, Eq, PartialEq, Error)]
-pub enum AddHeaderError {
-    /// When the received header is invalid (eg: not of the right format).
-    #[error("Received an invalid block header: {0}")]
-    InvalidHeader(BlockHash, ValidateHeaderError),
-=======
 #[derive(Debug, Error)]
 pub enum AddHeaderCacheError {
->>>>>>> 51654f72
     /// When the predecessor of the input header is not part of header_cache.
     #[error("Received a block header where we do not have the previous header in the cache: {0}")]
     PrevHeaderNotCached(BlockHash),
