--- conflicted
+++ resolved
@@ -34,12 +34,6 @@
 const MAX_BLOCKS_LENGTH: usize = 100;
 
 // The maximum number of get blocks requests that can be in-flight at any given time.
-<<<<<<< HEAD
-// The number of blokcs outside of hte main chain easily exceeds 100 currently.
-// Setting this to 100 would prevent the adapter from making progress,
-// as it gets stuck on these blocks, whose requests timeout indefinitely.
-const MAX_IN_FLIGHT_BLOCKS: usize = 1000;
-=======
 const MAX_IN_FLIGHT_BLOCKS: usize = 100;
 
 // The maximum number of get blocks requests that can be in-flight at any given time.
@@ -47,7 +41,6 @@
 // Setting this to 100 would prevent the adapter from making progress,
 // as it gets stuck on these blocks, whose requests timeout indefinitely.
 const TESTNET4_MAX_IN_FLIGHT_BLOCKS: usize = 1000;
->>>>>>> 28c8a072
 
 const BLOCK_HEADER_SIZE: usize = 80;
 
@@ -125,11 +118,7 @@
             .processed_block_hashes
             .observe(request.processed_block_hashes.len() as f64);
 
-<<<<<<< HEAD
         let (blocks, next, mut obsolete_blocks) = {
-=======
-        let (blocks, next) = {
->>>>>>> 28c8a072
             let state = self.state.lock().unwrap();
             let anchor_height = state
                 .get_cached_header(&request.anchor)
@@ -150,7 +139,6 @@
                 &blocks,
                 self.network,
             );
-<<<<<<< HEAD
             // If no blocks are returned, this means that nothing that is in the cache could be reached from the anchor.
             // We can safely remove everything that is in the cache then, as those blocks are no longer needed.
             // There is a chance that these blocks are above the anchor height (but they were forked below it),
@@ -161,9 +149,6 @@
                 vec![]
             };
             (blocks, next, obsolete_blocks)
-=======
-            (blocks, next)
->>>>>>> 28c8a072
         };
         let response_next = &next[..next.len().min(MAX_NEXT_BLOCK_HEADERS_LENGTH)];
         let response = GetSuccessorsResponse {
@@ -177,13 +162,7 @@
         if !next.is_empty() {
             // TODO: better handling of full channel as the receivers are never closed.
             self.blockchain_manager_tx
-<<<<<<< HEAD
-                .try_send(BlockchainManagerRequest::EnqueueNewBlocksToDownload(
-                    next.clone(),
-                ))
-=======
                 .try_send(BlockchainManagerRequest::EnqueueNewBlocksToDownload(next))
->>>>>>> 28c8a072
                 .ok();
         }
         obsolete_blocks.extend(request.processed_block_hashes);
@@ -230,11 +209,10 @@
     while let Some(block_hash) = queue.pop_front() {
         if !seen.contains(block_hash) {
             // Retrieve the block from the cache.
-<<<<<<< HEAD
             if let Some(block) = state.get_block(block_hash) {
                 let block_size = block.total_size();
                 if response_block_size == 0
-                    || (response_block_size + block_size <= MAX_BLOCKS_BYTES
+                    || (response_block_size + block_size <= max_blocks_size
                         && successor_blocks.len() < MAX_BLOCKS_LENGTH
                         && allow_multiple_blocks)
                 {
@@ -242,26 +220,6 @@
                     response_block_size += block_size;
                 } else {
                     break;
-=======
-            match state.get_block(block_hash) {
-                Some(block) => {
-                    let block_size = block.total_size();
-                    if response_block_size == 0
-                        || (response_block_size + block_size <= max_blocks_size
-                            && successor_blocks.len() < MAX_BLOCKS_LENGTH
-                            && allow_multiple_blocks)
-                    {
-                        successor_blocks.push(block.clone());
-                        response_block_size += block_size;
-                    } else {
-                        break;
-                    }
-                }
-                None => {
-                    // Cache miss has occurred. This block or any of its successors cannot
-                    // be returned. Discarding this subtree from the BFS.
-                    continue;
->>>>>>> 28c8a072
                 }
             }
         }
@@ -306,11 +264,7 @@
 
     let mut next_headers = vec![];
     while let Some(block_hash) = queue.pop_front() {
-<<<<<<< HEAD
-        if next_headers.len() >= MAX_IN_FLIGHT_BLOCKS {
-=======
         if next_headers.len() >= max_in_flight_blocks {
->>>>>>> 28c8a072
             break;
         }
 
