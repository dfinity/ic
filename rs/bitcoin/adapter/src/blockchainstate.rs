//! The module is responsible for keeping track of the blockchain state.
//!
use crate::{
    common::{BlockHeight, BlockchainBlock, BlockchainHeader, BlockchainNetwork},
    header_cache::{
        AddHeaderError, AddHeaderResult, HeaderCache, HeaderNode, InMemoryHeaderCache,
        LMDBHeaderCache, Tip,
    },
    metrics::BlockchainStateMetrics,
};
<<<<<<< HEAD
use bitcoin::{block::Header as PureHeader, consensus::Encodable, BlockHash};
use ic_btc_validation::HeaderStore;
use ic_logger::ReplicaLogger;
=======
use bitcoin::{BlockHash, Work, block::Header as PureHeader, consensus::Encodable};
use ic_btc_validation::{HeaderStore, ValidateHeaderError};
>>>>>>> daa88b71
use ic_metrics::MetricsRegistry;
use std::{collections::HashMap, path::PathBuf, sync::Arc};
use thiserror::Error;

/// The limit at which we should stop making additional requests for new blocks as the block cache
/// becomes too large. Inflight `getdata` messages will remain active, but new `getdata` messages will
/// not be created.
const BLOCK_CACHE_THRESHOLD_BYTES: usize = 10 * ONE_MB;
const ONE_MB: usize = 1_024 * 1_024;

#[derive(Debug, Error)]
pub enum AddBlockError {
    /// Used to indicate that the merkle root of the block is invalid.
    #[error("Received a block with an invalid merkle root: {0}")]
    InvalidMerkleRoot(BlockHash),
    /// Used to indicate when the header causes an error while adding a block to the state.
    #[error("Block's header caused an error: {0}")]
    Header(AddHeaderError),
    /// Used to indicate that the block could not be serialized.
    #[error("Serialization error for block {0} with error {1}")]
    CouldNotSerialize(BlockHash, String),
}

pub type SerializedBlock = Vec<u8>;

/// This struct is a cache of Bitcoin blockchain.
/// The BlockChainState caches all the Bitcoin headers, some of the Bitcoin blocks.
/// The BlockChainState also maintains the child relationhips between the headers.
pub struct BlockchainState<Network: BlockchainNetwork> {
    /// This field stores all the Bitcoin headers using a HashMap containining BlockHash and the corresponding header.
    header_cache: Box<dyn HeaderCache<Header = Network::Header> + Send>,

    /// This field stores a hashmap containing BlockHash and the corresponding SerializedBlock.
    block_cache: HashMap<BlockHash, Arc<SerializedBlock>>,

    /// Used to determine how validation should be handled with `validate_header`.
    network: Network,
    metrics: BlockchainStateMetrics,
}

impl<Network: BlockchainNetwork> BlockchainState<Network>
where
    Network::Header: Send + Sync,
{
    /// Create a new BlockChainState object with in-memory cache.
    pub fn new(network: Network, metrics_registry: &MetricsRegistry) -> Self {
        let genesis_block_header = network.genesis_block_header();
        let header_cache = Box::new(InMemoryHeaderCache::new(genesis_block_header));
        let block_cache = HashMap::new();
        BlockchainState {
            header_cache,
            block_cache,
            network,
            metrics: BlockchainStateMetrics::new(metrics_registry),
        }
    }

    /// Create a new BlockChainState with on-disk cache.
    pub fn new_with_cache_dir(
        network: Network,
        cache_dir: PathBuf,
        metrics_registry: &MetricsRegistry,
        logger: ReplicaLogger,
    ) -> Self {
        let genesis_block_header = network.genesis_block_header();
        let header_cache = Box::new(LMDBHeaderCache::new(
            genesis_block_header,
            cache_dir,
            logger,
        ));
        let block_cache = HashMap::new();
        BlockchainState {
            header_cache,
            block_cache,
            network,
            metrics: BlockchainStateMetrics::new(metrics_registry),
        }
    }

    /// Returns the genesis header that the store is initialized with.
    pub fn genesis(&self) -> PureHeader {
        self.header_cache.get_genesis()
    }

    /// Returns the header for the given block hash.
    pub fn get_cached_header(&self, hash: &BlockHash) -> Option<HeaderNode<Network::Header>> {
        self.header_cache.get_header(*hash)
    }

    /// Returns the hashes of all cached blocks.
    pub(crate) fn get_cached_blocks(&self) -> Vec<BlockHash> {
        self.block_cache.keys().copied().collect()
    }

    /// Processes the `headers` message received from Bitcoin nodes by adding them to the state.
    /// Headers are expected to be sorted. If they are not, the headers will be likely be rejected
    /// with a [AddHeaderError::PrevHeaderNotCached](AddHeaderError::PrevHeaderNotCached) error.
    /// If the header has been added to the cache, it will be returned in a vector alongside
    /// a possible error that may have occurred while adding the headers.
    pub fn add_headers(
        &mut self,
        headers: &[Network::Header],
    ) -> (Vec<BlockHash>, Option<AddHeaderError>) {
        let mut block_hashes_of_added_headers = vec![];

        let err = headers
            .iter()
            .try_for_each(|header| match self.add_header(header.clone()) {
                Ok(AddHeaderResult::HeaderAdded(block_hash)) => {
                    block_hashes_of_added_headers.push(block_hash);
                    Ok(())
                }
                Ok(AddHeaderResult::HeaderAlreadyExists) => Ok(()),
                Err(err) => Err(err),
            })
            .err();

        let num_tips = self.header_cache.get_num_tips();
        self.metrics.tips.set(num_tips as i64);
        self.metrics
            .tip_height
            .set(self.get_active_chain_tip().height.into());

        (block_hashes_of_added_headers, err)
    }

    /// This method adds the input header to the `header_cache`.
    fn add_header(&mut self, header: Network::Header) -> Result<AddHeaderResult, AddHeaderError> {
        let block_hash = header.block_hash();

        // If the header already exists in the cache,
        // then don't insert the header again, and return HeaderAlreadyExistsError
        if self.header_cache.get_header(block_hash).is_some() {
            return Ok(AddHeaderResult::HeaderAlreadyExists);
        }

        self.network
            .validate_header(self, &header)
            .map_err(|err| AddHeaderError::InvalidHeader(block_hash, err))?;

        self.header_cache
            .add_header(block_hash, header)
            .inspect(|_| {
                self.metrics.header_cache_size.inc();
            })
    }

    /// This method adds a new block to the `block_cache`
    pub fn add_block(&mut self, block: Network::Block) -> Result<(), AddBlockError> {
        let block_hash = block.block_hash();

        if block.compute_merkle_root().is_some() && !block.check_merkle_root() {
            return Err(AddBlockError::InvalidMerkleRoot(block_hash));
        }

        // If the block's header is not added before, then add the header into the `header_cache` first.
        let _ = self
            .add_header(block.header().clone())
            .map_err(AddBlockError::Header)?;

        let mut serialized_block = vec![];
        block
            .consensus_encode(&mut serialized_block)
            .map_err(|e| AddBlockError::CouldNotSerialize(block_hash, e.to_string()))?;

        self.block_cache
            .insert(block_hash, Arc::new(serialized_block));

        self.metrics
            .block_cache_size
            .set(self.get_block_cache_size() as i64);
        self.metrics
            .block_cache_elements
            .set(self.block_cache.len() as i64);
        Ok(())
    }

    /// This method returns the tip header with the highest cumulative work.
    pub fn get_active_chain_tip(&self) -> Tip<Network::Header> {
        self.header_cache.get_active_chain_tip()
    }

    /// This method is used to remove blocks in the `header_cache` that are found in the given
    /// block hashes.
    pub fn prune_blocks(&mut self, block_hashes: &[BlockHash]) {
        for block_hash in block_hashes {
            self.block_cache.remove(block_hash);
        }
    }

    /// Removes blocks that are below a given height from the block cache.
    pub fn prune_blocks_below_height(&mut self, height: BlockHeight) {
        let hashes_below_height = self
            .block_cache
            .keys()
            .filter(|b| height > self.get_cached_header(b).map_or(0, |c| c.data.height))
            .copied()
            .collect::<Vec<_>>();
        self.prune_blocks(&hashes_below_height);
    }

    /// Get the locator hashes for the active chain (the chain with the highest amount of work).
    /// Returns the block hashes corresponding to  tip, tip - 1, tip - 2, tip - 3, tip - 4, tip - 5, tip - 6, tip - 7, tip - 8,
    /// tip - (8 + 2), tip - (8 + 2 + 4), tip - (8 + 2 + 4 + 8), tip - (8 + 2 + 4 + 8 + 16) ..., tip - (8 + 2 + 4 + 8 + ... + 4096), adapter_gensis_hash
    pub fn locator_hashes(&self) -> Vec<BlockHash> {
        let mut hashes = Vec::new();
        let tip = self.get_active_chain_tip();
        let mut current_header = tip.header.clone();
        let mut current_hash = current_header.block_hash();
        let mut step: u32 = 1;
        let mut last_hash = current_hash;
        let genesis_hash = self.genesis().block_hash();
        // Push the most recent 8 block hashes start from the tip of the active chain.
        for i in 0..22 {
            current_hash = current_header.block_hash();
            last_hash = current_hash;
            hashes.push(current_hash);
            for _j in 0..step {
                let prev_hash = current_header.prev_block_hash();
                //If the prev header does not exist, then simply return the `hashes` vector.
                if let Some(cached) = self.header_cache.get_header(prev_hash) {
                    current_header = cached.data.header.clone();
                } else {
                    if last_hash != genesis_hash {
                        hashes.push(genesis_hash);
                    }
                    return hashes;
                }
            }
            if i >= 7 {
                step = step.saturating_mul(2);
            }
        }

        if last_hash != genesis_hash {
            hashes.push(genesis_hash);
        }
        hashes
    }

    /// This method takes a block hash
    /// If the corresponding block is stored in the `block_cache`, the cached block is returned.
    pub fn get_block(&self, block_hash: &BlockHash) -> Option<Arc<SerializedBlock>> {
        self.block_cache.get(block_hash).cloned()
    }

    /// Used when the adapter is shutdown and no longer requires holding on to blocks.
    pub fn clear_blocks(&mut self) {
        self.block_cache = HashMap::new();
    }

    pub(crate) fn is_block_cache_full(&self) -> bool {
        self.get_block_cache_size() >= BLOCK_CACHE_THRESHOLD_BYTES
    }

    /// Returns the current size of the block cache.
    pub fn get_block_cache_size(&self) -> usize {
        self.block_cache.values().map(|block| block.len()).sum()
    }
}

impl<Network: BlockchainNetwork> HeaderStore<Network::Header> for BlockchainState<Network>
where
    Network::Header: Send + Sync,
{
    fn get_header(&self, hash: &BlockHash) -> Option<(Network::Header, BlockHeight)> {
        self.get_cached_header(hash)
            .map(|cached| (cached.data.header.clone(), cached.data.height))
    }

    fn get_initial_hash(&self) -> BlockHash {
        self.genesis().block_hash()
    }

    fn get_height(&self) -> BlockHeight {
        self.get_active_chain_tip().height
    }
}

#[cfg(test)]
mod test {
<<<<<<< HEAD
    use bitcoin::{consensus::Decodable, Block, Network, TxMerkleNode};
    use ic_logger::no_op_logger;
=======
    use bitcoin::{Block, Network, TxMerkleNode, consensus::Decodable};
>>>>>>> daa88b71
    use ic_metrics::MetricsRegistry;
    use tempfile::tempdir;

    use super::*;
    use crate::common::test_common::TestState;
    use ic_btc_adapter_test_utils::{block_1, block_2, generate_header, generate_headers};
    use ic_btc_validation::ValidateHeaderError;
    use std::collections::HashSet;

    fn run_in_memory(network: Network, test_fn: impl Fn(BlockchainState<Network>)) {
        test_fn(BlockchainState::new(network, &MetricsRegistry::default()))
    }

    fn run_with_cache_dir(network: Network, test_fn: impl Fn(BlockchainState<Network>)) {
        let dir = tempdir().unwrap();
        test_fn(BlockchainState::new_with_cache_dir(
            network,
            dir.path().to_path_buf(),
            &MetricsRegistry::default(),
            no_op_logger(),
        ))
    }

    fn test_get_block(mut state: BlockchainState<Network>) {
        let test_state = TestState::setup();

        state
            .add_block(test_state.block_1.clone())
            .expect("should be able to add block 1");
        let block_1_hash = test_state.block_1.block_hash();
        let block_2_hash = test_state.block_2.block_hash();
        let block_hashes: HashSet<_> = vec![block_1_hash, block_2_hash].into_iter().collect();

        let mut cached_blocks = vec![];
        for hash in &block_hashes {
            if let Some(block) = state.get_block(hash) {
                cached_blocks.push((*hash, block));
            }
        }

        assert_eq!(cached_blocks.len(), 1);
        let (block_hash, serialized_block) = cached_blocks.first().expect("there should be 1");
        let block = Block::consensus_decode(&mut (*serialized_block).as_slice()).unwrap();
        assert_eq!(*block_hash, block_1_hash);
        assert_eq!(block.block_hash(), block_1_hash);
    }

    #[test]
    fn test_get_block_in_memory() {
        run_in_memory(Network::Bitcoin, test_get_block)
    }

    #[test]
    fn test_get_block_on_disk() {
        run_with_cache_dir(Network::Bitcoin, test_get_block)
    }

    /// Tests whether or not the `BlockchainState::add_headers(...)` function can add headers to the cache
    /// successfully.
    fn test_adding_headers_successfully(mut state: BlockchainState<Network>) {
        let initial_header = state.genesis();
        let chain = generate_headers(initial_header.block_hash(), initial_header.time, 16, &[]);
        let chain_hashes: Vec<BlockHash> = chain.iter().map(|header| header.block_hash()).collect();
        let last_hash = *chain_hashes.last().unwrap();

        let (added_headers, maybe_err) = state.add_headers(&chain);
        assert!(maybe_err.is_none());

        let last_block_hashes = added_headers.last().unwrap();
        assert_eq!(*last_block_hashes, last_hash);
        let tip = state.get_active_chain_tip();
        assert_eq!(tip.height, 16);
        assert_eq!(tip.header.block_hash(), last_hash);
    }

    #[test]
    fn test_adding_headers_successfully_in_memory() {
        run_in_memory(Network::Regtest, test_adding_headers_successfully)
    }

    #[test]
    fn test_adding_headers_successfully_on_disk() {
        run_with_cache_dir(Network::Regtest, test_adding_headers_successfully)
    }

    /// Tests whether or not the `BlockchainState::add_headers(...)` function can add 2500 mainnet headers to the cache
    /// successfully. After ~2000 headers there is difficulty adjustment so 2500 headers make sure that we test
    /// at least one header validation with difficulty adjustment.
    /// This is a regression test for incident at btc height 799_498.
    fn test_adding_mainnet_headers_successfully(mut state: BlockchainState<Network>) {
        let headers_json = include_str!("../test_data/first_2500_mainnet_headers.json");
        let headers: Vec<_> = serde_json::from_str(headers_json).unwrap();

        let (added_headers, maybe_err) = state.add_headers(&headers);
        assert!(
            maybe_err.is_none(),
            "Error when adding valid mainnet headers."
        );

        // The last block header has height 2499 because the genesis block header has height 0.
        assert_eq!(added_headers.len(), 2499);
        let tip = state.get_active_chain_tip();
        assert_eq!(tip.height, 2499);
    }

    #[test]
    fn test_adding_mainnet_headers_successfully_in_memory() {
        run_in_memory(Network::Bitcoin, test_adding_mainnet_headers_successfully)
    }

    #[test]
    fn test_adding_mainnet_headers_successfully_on_disk() {
        run_with_cache_dir(Network::Bitcoin, test_adding_mainnet_headers_successfully)
    }

    /// Tests whether or not the `BlockchainState::add_headers(...)` function can add 2500 testnet headers to the cache
    /// successfully. After ~2000 headers there is difficulty adjustment so 2500 headers make sure that we test
    /// at least one header validation with difficulty adjustment.
    fn test_adding_testnet_headers_successfully(mut state: BlockchainState<Network>) {
        let headers_json = include_str!("../test_data/first_2500_testnet_headers.json");
        let headers: Vec<_> = serde_json::from_str(headers_json).unwrap();

        let (added_headers, maybe_err) = state.add_headers(&headers);
        assert!(
            maybe_err.is_none(),
            "Error when adding valid testnet headers."
        );

        // The last block header has height 2499 because the genesis block header has height 0.
        assert_eq!(added_headers.len(), 2499);
        let tip = state.get_active_chain_tip();
        assert_eq!(tip.height, 2499);
    }

    #[test]
    fn test_adding_testnet_headers_successfully_in_memory() {
        run_in_memory(Network::Testnet, test_adding_testnet_headers_successfully)
    }

    #[test]
    fn test_adding_testnet_headers_successfully_on_disk() {
        run_with_cache_dir(Network::Testnet, test_adding_testnet_headers_successfully)
    }

    /// Tests whether or not the `BlockchainState::add_headers(...)` function can add headers that
    /// cause 2 forks in the chain. The state should be able to determine what is the active tip.
    fn test_forks_when_adding_headers(mut state: BlockchainState<Network>) {
        let initial_header = state.genesis();

        // Create an arbitrary chain and adding to the BlockchainState
        let chain = generate_headers(initial_header.block_hash(), initial_header.time, 16, &[]);
        let chain_hashes: Vec<BlockHash> = chain.iter().map(|header| header.block_hash()).collect();
        let last_chain_hash = chain_hashes.last().expect("missing last hash");

        let (_, maybe_err) = state.add_headers(&chain);
        assert!(
            maybe_err.is_none(),
            "unsuccessfully added first chain: {maybe_err:?}"
        );

        // Create a fork chain forking from chain_hashes[10] and adding to the BlockchainState.
        let fork_chain = generate_headers(chain_hashes[10], chain[10].time, 16, &chain_hashes);
        let fork_hashes: Vec<BlockHash> = fork_chain
            .iter()
            .map(|header| header.block_hash())
            .collect();
        let last_fork_hash = fork_hashes.last().expect("missing last hash");

        let (_, maybe_err) = state.add_headers(&fork_chain);
        assert!(
            maybe_err.is_none(),
            "unsuccessfully added fork chain: {maybe_err:?}"
        );

        let mut tips = state.header_cache.get_tips();
        tips.sort_by(|x, y| y.work.cmp(&x.work));
        assert_eq!(tips.len(), 2);
        assert_eq!(tips[0].header.block_hash(), *last_fork_hash);
        assert_eq!(tips[1].header.block_hash(), *last_chain_hash);
        assert_eq!(state.get_active_chain_tip().height, 27);
    }

    #[test]
    fn test_forks_when_adding_headers_in_memory() {
        run_in_memory(Network::Regtest, test_forks_when_adding_headers)
    }

    #[test]
    fn test_forks_when_adding_headers_on_disk() {
        run_with_cache_dir(Network::Regtest, test_forks_when_adding_headers)
    }

    /// Tests `BlockchainState::add_headers(...)` with an empty set of headers.
    fn test_adding_an_empty_headers_vector(mut state: BlockchainState<Network>) {
        let chain = vec![];
        let (added_headers, maybe_err) = state.add_headers(&chain);
        assert!(maybe_err.is_none());
        assert!(added_headers.is_empty());
        assert_eq!(state.get_active_chain_tip().height, 0);
    }

    #[test]
    fn test_adding_an_empty_headers_vector_in_memory() {
        run_in_memory(Network::Bitcoin, test_adding_an_empty_headers_vector)
    }

    #[test]
    fn test_adding_an_empty_headers_vector_on_disk() {
        run_with_cache_dir(Network::Bitcoin, test_adding_an_empty_headers_vector)
    }

    /// Tests whether or not the `BlockchainState::add_headers(...)` function can handle adding already known
    /// headers in the state.
    fn test_adding_headers_that_already_exist(mut state: BlockchainState<Network>) {
        let initial_header = state.genesis();
        let chain = generate_headers(initial_header.block_hash(), initial_header.time, 16, &[]);
        let chain_hashes: Vec<BlockHash> = chain.iter().map(|header| header.block_hash()).collect();
        let last_hash = *chain_hashes.last().unwrap();

        let (last_block_hashes, maybe_err) = state.add_headers(&chain);
        assert!(maybe_err.is_none());
        assert_eq!(last_block_hashes.len(), 16);

        let last_block_hash = last_block_hashes.last().unwrap();
        assert_eq!(*last_block_hash, last_hash);

        let (added_headers, maybe_err) = state.add_headers(&chain);
        assert!(maybe_err.is_none());
        assert!(added_headers.is_empty());
    }
    #[test]
    fn test_adding_headers_that_already_exist_in_memory() {
        run_in_memory(Network::Regtest, test_adding_headers_that_already_exist)
    }

    #[test]
    fn test_adding_headers_that_already_exist_on_disk() {
        run_with_cache_dir(Network::Regtest, test_adding_headers_that_already_exist)
    }

    /// Tests whether or not the `BlockchainState::add_headers(...)` function can add headers while avoiding
    /// adding a header that is invalid.
    fn test_adding_headers_with_an_invalid_header(mut state: BlockchainState<Network>) {
        let initial_header = state.genesis();
        let mut chain = generate_headers(initial_header.block_hash(), initial_header.time, 16, &[]);
        let last_header = chain.get_mut(10).unwrap();
        last_header.prev_blockhash = BlockHash::from_raw_hash(bitcoin::hashes::Hash::all_zeros());

        let chain_hashes: Vec<BlockHash> = chain.iter().map(|header| header.block_hash()).collect();
        let last_hash = chain_hashes[10];

        let (added_headers, maybe_err) = state.add_headers(&chain);

        assert_eq!(added_headers.len(), 10);
        assert!(
            matches!(maybe_err, Some(AddHeaderError::InvalidHeader(block_hash, err)) if block_hash == last_hash && matches!(err, ValidateHeaderError::PrevHeaderNotFound))
        );

        let tip = state.get_active_chain_tip();
        assert_eq!(tip.height, 10);
    }

    #[test]
    fn test_adding_headers_with_an_invalid_header_in_memory() {
        run_in_memory(Network::Regtest, test_adding_headers_with_an_invalid_header)
    }

    #[test]
    fn test_adding_headers_with_an_invalid_header_on_disk() {
        run_with_cache_dir(Network::Regtest, test_adding_headers_with_an_invalid_header)
    }

    /// Tests the functionality of `BlockchainState::add_block(...)` to push it through the add_header
    /// validation and adding the block to the cache.
    fn test_adding_blocks_to_the_cache(mut state: BlockchainState<Network>) {
        let block_1 = block_1();
        let mut block_2 = block_2();

        // Attempt to add block 2 to the cache before block 1's header has been added.
        let block_2_hash = block_2.header.block_hash();
        let result = state.add_block(block_2.clone());
        assert!(
            matches!(result, Err(AddBlockError::Header(AddHeaderError::InvalidHeader(stop_hash, err))) if stop_hash == block_2_hash && matches!(err, ValidateHeaderError::PrevHeaderNotFound)),
        );

        let result = state.add_block(block_1);
        assert!(matches!(result, Ok(())));

        // Make a block 2's merkle root invalid and try to add the block to the cache.
        block_2.header.merkle_root =
            TxMerkleNode::from_raw_hash(bitcoin::hashes::Hash::all_zeros());
        // Block 2's hash will now be changed because of the merkle root change.
        let block_2_hash = block_2.block_hash();
        let result = state.add_block(block_2);
        assert!(
            matches!(result, Err(AddBlockError::InvalidMerkleRoot(stop_hash)) if stop_hash == block_2_hash),
        );
    }

    #[test]
    fn test_adding_blocks_to_the_cache_in_memory() {
        run_in_memory(Network::Bitcoin, test_adding_blocks_to_the_cache)
    }

    #[test]
    fn test_adding_blocks_to_the_cache_on_disk() {
        run_with_cache_dir(Network::Bitcoin, test_adding_blocks_to_the_cache)
    }

    /// Tests the functionality of `BlockchainState::prune_blocks(...)` to ensure
    /// blocks are removed from the cache.
    fn test_pruning_blocks_from_the_cache(mut state: BlockchainState<Network>) {
        let test_state = TestState::setup();
        let block_1_hash = test_state.block_1.block_hash();
        let block_2_hash = test_state.block_2.block_hash();
        state.add_block(test_state.block_1).unwrap();
        state.add_block(test_state.block_2).unwrap();

        state.prune_blocks(&[block_2_hash]);
        assert!(state.block_cache.contains_key(&block_1_hash));
        assert!(!state.block_cache.contains_key(&block_2_hash));
    }

    #[test]
    fn test_pruning_blocks_from_the_cache_in_memory() {
        run_in_memory(Network::Bitcoin, test_pruning_blocks_from_the_cache)
    }

    #[test]
    fn test_pruning_blocks_from_the_cache_on_disk() {
        run_with_cache_dir(Network::Bitcoin, test_pruning_blocks_from_the_cache)
    }

    /// Tests the functionality of `BlockchainState::prune_blocks_below_height(...)` to ensure
    /// blocks are removed from the cache that are below a given height.
    fn test_pruning_blocks_below_a_given_height_from_the_cache(
        mut state: BlockchainState<Network>,
    ) {
        let test_state = TestState::setup();
        let block_1_hash = test_state.block_1.block_hash();
        let block_2_hash = test_state.block_2.block_hash();
        state.add_block(test_state.block_1).unwrap();
        state.add_block(test_state.block_2).unwrap();

        state.prune_blocks_below_height(2);
        assert!(!state.block_cache.contains_key(&block_1_hash));
        assert!(state.block_cache.contains_key(&block_2_hash));
    }

    #[test]
    fn test_pruning_blocks_below_a_given_height_from_the_cache_in_memory() {
        run_in_memory(
            Network::Bitcoin,
            test_pruning_blocks_below_a_given_height_from_the_cache,
        )
    }

    #[test]
    fn test_pruning_blocks_below_a_given_height_from_the_cache_on_disk() {
        run_with_cache_dir(
            Network::Bitcoin,
            test_pruning_blocks_below_a_given_height_from_the_cache,
        )
    }

    /// Simple test to verify that `BlockchainState::block_cache_size()` returns the total
    /// number of bytes in the block cache.
    fn test_block_cache_size(mut state: BlockchainState<Network>) {
        let test_state = TestState::setup();

        let block_cache_size = state.get_block_cache_size();
        assert_eq!(block_cache_size, 0);

        state.add_block(test_state.block_1.clone()).unwrap();
        state.add_block(test_state.block_2.clone()).unwrap();

        let expected_cache_size = test_state.block_1.total_size() + test_state.block_2.total_size();
        let block_cache_size = state.get_block_cache_size();

        assert_eq!(expected_cache_size, block_cache_size);
    }

    #[test]
    fn test_block_cache_size_in_memory() {
        run_in_memory(Network::Bitcoin, test_block_cache_size)
    }

    #[test]
    fn test_block_cache_size_on_disk() {
        run_with_cache_dir(Network::Bitcoin, test_block_cache_size)
    }

    /// Test that verifies that the tip is always correctly sorted in case of forks and blocks
    /// with unknown headers.
    fn test_sorted_tip(mut state: BlockchainState<Network>) {
        let h1 = state.genesis();
        // h1 - h2
        let h2 = generate_header(h1.block_hash(), h1.time, 0);
        state.add_headers(&[h2]);
        assert_eq!(state.get_active_chain_tip().header, h2);

        // Create a fork with 3 headers where the last one is invalid and check that h3f is the tip.
        //      h2f - h3f
        //    /
        // h1 - h2

        let h2f = generate_header(h1.block_hash(), h1.time, 1);
        let h3f = generate_header(h2f.block_hash(), h2f.time, 0);
        // Set time to zero to make header invalid
        let h4f_invalid = generate_header(h2f.block_hash(), 0, 0);
        state.add_headers(&[h2f, h3f, h4f_invalid]);
        assert_eq!(state.get_active_chain_tip().header, h3f);

        // Extend non fork chain with blocks (with unknown headers) and make sure h4 is tip.
        //      h2f - h3f
        //    /
        // h1 - h2  - h3  - h4
        let h3 = generate_header(h2.block_hash(), h2.time, 0);
        let h4 = generate_header(h3.block_hash(), h3.time, 0);
        state
            .add_block(Block {
                header: h3,
                txdata: Vec::new(),
            })
            .unwrap();
        state
            .add_block(Block {
                header: h4,
                txdata: Vec::new(),
            })
            .unwrap();
        assert_eq!(state.get_active_chain_tip().header, h4);
    }

    #[test]
    fn test_sorted_tip_in_memory() {
        run_in_memory(Network::Regtest, test_sorted_tip)
    }

    #[test]
    fn test_sorted_tip_on_disk() {
        run_with_cache_dir(Network::Regtest, test_sorted_tip)
    }

    /// Test header store `get_header` function.
    fn test_headerstore_get_cached_header(mut state: BlockchainState<Network>) {
        let initial_header = state.genesis();
        let chain = generate_headers(initial_header.block_hash(), initial_header.time, 2500, &[]);

        let (added_headers, maybe_err) = state.add_headers(&chain);
        assert_eq!(added_headers.len(), 2500);
        assert!(maybe_err.is_none());

        for (h, header) in chain.iter().enumerate() {
            if h == 0 {
                assert_eq!(state.get_initial_hash(), state.genesis().block_hash(),);
            } else {
                let header_node = state.get_cached_header(&header.block_hash()).unwrap();
                assert_eq!(
                    (header_node.data.header, header_node.data.height),
                    (chain[h], (h + 1) as u32)
                );
            }
        }
    }

    #[test]
    fn test_headerstore_get_cached_header_in_memory() {
        run_in_memory(Network::Regtest, test_headerstore_get_cached_header)
    }

    #[test]
    fn test_headerstore_get_cached_header_on_disk() {
        run_with_cache_dir(Network::Regtest, test_headerstore_get_cached_header)
    }
}<|MERGE_RESOLUTION|>--- conflicted
+++ resolved
@@ -8,14 +8,9 @@
     },
     metrics::BlockchainStateMetrics,
 };
-<<<<<<< HEAD
-use bitcoin::{block::Header as PureHeader, consensus::Encodable, BlockHash};
+use bitcoin::{BlockHash, block::Header as PureHeader, consensus::Encodable};
 use ic_btc_validation::HeaderStore;
 use ic_logger::ReplicaLogger;
-=======
-use bitcoin::{BlockHash, Work, block::Header as PureHeader, consensus::Encodable};
-use ic_btc_validation::{HeaderStore, ValidateHeaderError};
->>>>>>> daa88b71
 use ic_metrics::MetricsRegistry;
 use std::{collections::HashMap, path::PathBuf, sync::Arc};
 use thiserror::Error;
@@ -297,12 +292,8 @@
 
 #[cfg(test)]
 mod test {
-<<<<<<< HEAD
-    use bitcoin::{consensus::Decodable, Block, Network, TxMerkleNode};
+    use bitcoin::{Block, Network, TxMerkleNode, consensus::Decodable};
     use ic_logger::no_op_logger;
-=======
-    use bitcoin::{Block, Network, TxMerkleNode, consensus::Decodable};
->>>>>>> daa88b71
     use ic_metrics::MetricsRegistry;
     use tempfile::tempdir;
 
