//! The module is responsible for keeping track of the blockchain state.
//!
use crate::common::BlockchainHeaderValidator;
use crate::{
    common::{BlockHeight, BlockchainBlock, BlockchainHeader, BlockchainNetwork},
    header_cache::{
        AddHeaderError, AddHeaderResult, HeaderCache, HeaderNode, InMemoryHeaderCache,
        LMDBHeaderCache, Tip,
    },
    metrics::BlockchainStateMetrics,
};
<<<<<<< HEAD
use bitcoin::{BlockHash, Work, block::Header, consensus::Encodable};
use ic_btc_validation::HeaderStore;
=======
use bitcoin::{BlockHash, block::Header as PureHeader, consensus::Encodable};
use ic_btc_validation::HeaderStore;
use ic_logger::ReplicaLogger;
>>>>>>> cd095367
use ic_metrics::MetricsRegistry;
use std::{collections::HashMap, path::PathBuf, sync::Arc};
use thiserror::Error;

/// The limit at which we should stop making additional requests for new blocks as the block cache
/// becomes too large. Inflight `getdata` messages will remain active, but new `getdata` messages will
/// not be created.
const BLOCK_CACHE_THRESHOLD_BYTES: usize = 10 * ONE_MB;
const ONE_MB: usize = 1_024 * 1_024;

<<<<<<< HEAD
/// Contains the necessary information about a tip.
#[derive(Clone, Debug)]
pub struct Tip<Header> {
    /// This field stores a Bitcoin header.
    pub header: Header,
    /// This field stores the height of the Bitcoin header stored in the field `header`.
    pub height: BlockHeight,
    /// This field stores the work of the Blockchain leading up to this tip.
    /// That is, this field is the sum of work of the above header and all its ancestors.
    pub work: Work,
}

/// Creates a new cache with a set genesis header determined by the
/// provided network.
fn init_cache_with_genesis<Header: BlockchainHeader>(
    genesis_block_header: Header,
) -> HashMap<BlockHash, HeaderNode<Header>> {
    let cached_header = HeaderNode {
        header: genesis_block_header.clone(),
        height: 0,
        work: genesis_block_header.work(),
        children: vec![],
    };
    let mut headers = HashMap::new();
    headers.insert(genesis_block_header.block_hash(), cached_header);
    headers
}

/// This struct stores a BlockHeader along with its height in the Bitcoin Blockchain.
#[derive(Debug)]
pub struct HeaderNode<Header> {
    /// This field stores a Bitcoin header.
    pub header: Header,
    /// This field stores the height of a Bitcoin header
    pub height: BlockHeight,
    /// This field stores the work of the Blockchain leading up to this header.
    /// That is, this field is the sum of work of the above header and all its ancestors.
    pub work: Work,
    /// This field contains this node's successor headers.
    pub children: Vec<BlockHash>,
}

/// The result when `BlockchainState::add_header(...)` is called.
#[derive(Debug)]
enum AddHeaderResult {
    /// This variant is used when the input header is added to the header_cache.
    HeaderAdded(BlockHash),
    /// This variant is used when the input header already exists in the header_cache.
    HeaderAlreadyExists,
}

#[derive(Debug, PartialEq, Error)]
pub enum AddHeaderError<V: BlockchainHeaderValidator> {
    /// This variant is used when the input header is invalid
    /// (eg: not of the right format)
    #[error("Received an invalid block header: {0}")]
    InvalidHeader(BlockHash, V::HeaderValidationError),
    /// This variant is used when the predecessor of the input header is not part of header_cache.
    #[error("Received a block header where we do not have the previous header in the cache: {0}")]
    PrevHeaderNotCached(BlockHash),
}

=======
>>>>>>> cd095367
#[derive(Debug, Error)]
pub enum AddBlockError<V: BlockchainHeaderValidator> {
    /// Used to indicate that the merkle root of the block is invalid.
    #[error("Received a block with an invalid merkle root: {0}")]
    InvalidMerkleRoot(BlockHash),
    /// Used to indicate when the header causes an error while adding a block to the state.
    #[error("Block's header caused an error: {0}")]
    Header(AddHeaderError<V>),
    /// Used to indicate that the block could not be serialized.
    #[error("Serialization error for block {0} with error {1}")]
    CouldNotSerialize(BlockHash, String),
}

pub type SerializedBlock = Vec<u8>;

/// This struct is a cache of Bitcoin blockchain.
/// The BlockChainState caches all the Bitcoin headers, some of the Bitcoin blocks.
/// The BlockChainState also maintains the child relationhips between the headers.
pub struct BlockchainState<Network: BlockchainNetwork> {
<<<<<<< HEAD
    /// The starting point of the blockchain
    genesis_block_header: Header,

    /// This field stores all the Bitcoin headers using a HashMap containining BlockHash and the corresponding header.
    header_cache: HashMap<BlockHash, HeaderNode<Network::Header>>,
=======
    /// This field stores all the Bitcoin headers using a HashMap containing BlockHash and the corresponding header.
    header_cache: Box<dyn HeaderCache<Header = Network::Header> + Send>,
>>>>>>> cd095367

    /// This field stores a hashmap containing BlockHash and the corresponding SerializedBlock.
    block_cache: HashMap<BlockHash, Arc<SerializedBlock>>,

    /// Used to determine how validation should be handled with `validate_header`.
    network: Network,
    metrics: BlockchainStateMetrics,
}

impl<Network: BlockchainNetwork> BlockchainState<Network>
where
    Network::Header: Send + Sync,
{
    /// Create a new BlockChainState object with in-memory cache.
    pub fn new(network: Network, metrics_registry: &MetricsRegistry) -> Self {
        let genesis_block_header = network.genesis_block_header();
        let header_cache = Box::new(InMemoryHeaderCache::new(genesis_block_header));
        let block_cache = HashMap::new();
        BlockchainState {
            header_cache,
            block_cache,
            network,
            metrics: BlockchainStateMetrics::new(metrics_registry),
        }
    }

    /// Create a new BlockChainState with on-disk cache.
    pub fn new_with_cache_dir(
        network: Network,
        cache_dir: PathBuf,
        metrics_registry: &MetricsRegistry,
        logger: ReplicaLogger,
    ) -> Self {
        let genesis_block_header = network.genesis_block_header();
        let header_cache = Box::new(LMDBHeaderCache::new(
            genesis_block_header,
            cache_dir,
            logger,
        ));
        let block_cache = HashMap::new();
        BlockchainState {
            header_cache,
            block_cache,
            network,
            metrics: BlockchainStateMetrics::new(metrics_registry),
        }
    }

    /// Returns the genesis header that the store is initialized with.
<<<<<<< HEAD
    pub fn genesis(&self) -> Header {
        self.genesis_block_header
=======
    pub fn genesis(&self) -> PureHeader {
        self.header_cache.get_genesis()
>>>>>>> cd095367
    }

    /// Returns the header for the given block hash.
    pub fn get_cached_header(&self, hash: &BlockHash) -> Option<HeaderNode<Network::Header>> {
        self.header_cache.get_header(*hash)
    }

    /// Returns the hashes of all cached blocks.
    pub(crate) fn get_cached_blocks(&self) -> Vec<BlockHash> {
        self.block_cache.keys().copied().collect()
    }

    /// Processes the `headers` message received from Bitcoin nodes by adding them to the state.
    /// Headers are expected to be sorted. If they are not, the headers will be likely be rejected
    /// with a [AddHeaderError::PrevHeaderNotCached](AddHeaderError::PrevHeaderNotCached) error.
    /// If the header has been added to the cache, it will be returned in a vector alongside
    /// a possible error that may have occurred while adding the headers.
    pub fn add_headers(
        &mut self,
        headers: &[Network::Header],
    ) -> (
        Vec<BlockHash>,
        Option<AddHeaderError<Network::HeaderValidator>>,
    ) {
        let mut block_hashes_of_added_headers = vec![];

        let err = headers
            .iter()
            .try_for_each(|header| match self.add_header(header.clone()) {
                Ok(AddHeaderResult::HeaderAdded(block_hash)) => {
                    block_hashes_of_added_headers.push(block_hash);
                    Ok(())
                }
                Ok(AddHeaderResult::HeaderAlreadyExists) => Ok(()),
                Err(err) => Err(err),
            })
            .err();

        let num_tips = self.header_cache.get_num_tips();
        self.metrics.tips.set(num_tips as i64);
        self.metrics
            .tip_height
            .set(self.get_active_chain_tip().height.into());

        (block_hashes_of_added_headers, err)
    }

    /// This method adds the input header to the `header_cache`.
<<<<<<< HEAD
    #[allow(clippy::indexing_slicing)]
    fn add_header(
        &mut self,
        header: Network::Header,
    ) -> Result<AddHeaderResult, AddHeaderError<Network::HeaderValidator>> {
=======
    fn add_header(&mut self, header: Network::Header) -> Result<AddHeaderResult, AddHeaderError> {
>>>>>>> cd095367
        let block_hash = header.block_hash();

        // If the header already exists in the cache,
        // then don't insert the header again, and return HeaderAlreadyExistsError
        if self.header_cache.get_header(block_hash).is_some() {
            return Ok(AddHeaderResult::HeaderAlreadyExists);
        }

<<<<<<< HEAD
        // Validate the header using the network-specific validator
        let validator = self.network.get_header_validator();
        if let Err(err) = validator.validate_header(&self.network, self, &header) {
            return Err(AddHeaderError::InvalidHeader(block_hash, err));
        }

        let parent = self.header_cache.get_mut(&header.prev_block_hash()).ok_or(
            AddHeaderError::PrevHeaderNotCached(header.prev_block_hash()),
        )?;

        let cached_header = HeaderNode {
            header: header.clone(),
            height: parent.height + 1,
            work: parent.work + header.work(),
            children: vec![],
        };
        parent.children.push(header.block_hash());

        // Update the tip headers.
        // If the previous header already exists in `tips`, then update it with the new tip.
        let prev_hash = header.prev_block_hash();
        let maybe_cached_header_idx = self
            .tips
            .iter()
            .position(|tip| tip.header.block_hash() == prev_hash);
        let tip = Tip {
            header: header.clone(),
            height: cached_header.height,
            work: cached_header.work,
        };

        match maybe_cached_header_idx {
            Some(idx) => {
                self.tips[idx] = tip;
            }
            None => {
                // If the previous header is not a tip, then add the `cached_header` as a tip.
                self.tips.push(tip);
            }
        };
=======
        self.network
            .validate_header(self, &header)
            .map_err(|err| AddHeaderError::InvalidHeader(block_hash, err))?;
>>>>>>> cd095367

        self.header_cache
            .add_header(block_hash, header)
            .inspect(|_| {
                self.metrics.header_cache_size.inc();
            })
    }

    /// This method adds a new block to the `block_cache`
    pub fn add_block(
        &mut self,
        block: Network::Block,
    ) -> Result<(), AddBlockError<Network::HeaderValidator>> {
        let block_hash = block.block_hash();

        if block.compute_merkle_root().is_some() && !block.check_merkle_root() {
            return Err(AddBlockError::InvalidMerkleRoot(block_hash));
        }

        // If the block's header is not added before, then add the header into the `header_cache` first.
        let _ = self
            .add_header(block.header().clone())
            .map_err(AddBlockError::Header)?;

        let mut serialized_block = vec![];
        block
            .consensus_encode(&mut serialized_block)
            .map_err(|e| AddBlockError::CouldNotSerialize(block_hash, e.to_string()))?;

        self.block_cache
            .insert(block_hash, Arc::new(serialized_block));

        self.metrics
            .block_cache_size
            .set(self.get_block_cache_size() as i64);
        self.metrics
            .block_cache_elements
            .set(self.block_cache.len() as i64);
        Ok(())
    }

    /// This method returns the tip header with the highest cumulative work.
    pub fn get_active_chain_tip(&self) -> Tip<Network::Header> {
        self.header_cache.get_active_chain_tip()
    }

    /// This method is used to remove blocks in the `header_cache` that are found in the given
    /// block hashes.
    pub fn prune_blocks(&mut self, block_hashes: &[BlockHash]) {
        for block_hash in block_hashes {
            self.block_cache.remove(block_hash);
        }
    }

    /// Removes blocks that are below a given height from the block cache.
    pub fn prune_blocks_below_height(&mut self, height: BlockHeight) {
        let hashes_below_height = self
            .block_cache
            .keys()
            .filter(|b| height > self.get_cached_header(b).map_or(0, |c| c.data.height))
            .copied()
            .collect::<Vec<_>>();
        self.prune_blocks(&hashes_below_height);
    }

    /// Get the locator hashes for the active chain (the chain with the highest amount of work).
    /// Returns the block hashes corresponding to  tip, tip - 1, tip - 2, tip - 3, tip - 4, tip - 5, tip - 6, tip - 7, tip - 8,
    /// tip - (8 + 2), tip - (8 + 2 + 4), tip - (8 + 2 + 4 + 8), tip - (8 + 2 + 4 + 8 + 16) ..., tip - (8 + 2 + 4 + 8 + ... + 4096), adapter_gensis_hash
    pub fn locator_hashes(&self) -> Vec<BlockHash> {
        let mut hashes = Vec::new();
        let tip = self.get_active_chain_tip();
        let mut current_header = tip.header.clone();
        let mut current_hash = current_header.block_hash();
        let mut step: u32 = 1;
        let mut last_hash = current_hash;
        let genesis_hash = self.genesis().block_hash();
        // Push the most recent 8 block hashes start from the tip of the active chain.
        for i in 0..22 {
            current_hash = current_header.block_hash();
            last_hash = current_hash;
            hashes.push(current_hash);
            for _j in 0..step {
                let prev_hash = current_header.prev_block_hash();
                //If the prev header does not exist, then simply return the `hashes` vector.
                if let Some(cached) = self.header_cache.get_header(prev_hash) {
                    current_header = cached.data.header.clone();
                } else {
                    if last_hash != genesis_hash {
                        hashes.push(genesis_hash);
                    }
                    return hashes;
                }
            }
            if i >= 7 {
                step = step.saturating_mul(2);
            }
        }

        if last_hash != genesis_hash {
            hashes.push(genesis_hash);
        }
        hashes
    }

    /// This method takes a block hash
    /// If the corresponding block is stored in the `block_cache`, the cached block is returned.
    pub fn get_block(&self, block_hash: &BlockHash) -> Option<Arc<SerializedBlock>> {
        self.block_cache.get(block_hash).cloned()
    }

    /// Used when the adapter is shutdown and no longer requires holding on to blocks.
    pub fn clear_blocks(&mut self) {
        self.block_cache = HashMap::new();
    }

    pub(crate) fn is_block_cache_full(&self) -> bool {
        self.get_block_cache_size() >= BLOCK_CACHE_THRESHOLD_BYTES
    }

    /// Returns the current size of the block cache.
    pub fn get_block_cache_size(&self) -> usize {
        self.block_cache.values().map(|block| block.len()).sum()
    }
}

<<<<<<< HEAD
impl<Network: BlockchainNetwork> HeaderStore for BlockchainState<Network> {
    fn get_header(&self, hash: &BlockHash) -> Option<(Header, BlockHeight)> {
        self.get_cached_header(hash)
            .map(|cached| (cached.header.clone().into_pure_header(), cached.height))
=======
impl<Network: BlockchainNetwork> HeaderStore<Network::Header> for BlockchainState<Network>
where
    Network::Header: Send + Sync,
{
    fn get_header(&self, hash: &BlockHash) -> Option<(Network::Header, BlockHeight)> {
        self.get_cached_header(hash)
            .map(|cached| (cached.data.header.clone(), cached.data.height))
>>>>>>> cd095367
    }

    fn get_initial_hash(&self) -> BlockHash {
        self.genesis().block_hash()
    }

    fn get_height(&self) -> BlockHeight {
        self.get_active_chain_tip().height
    }
}

#[cfg(test)]
mod test {
    use bitcoin::{Block, Network, TxMerkleNode, consensus::Decodable};
<<<<<<< HEAD
    use ic_btc_validation::ValidateHeaderError;
=======
    use ic_logger::no_op_logger;
>>>>>>> cd095367
    use ic_metrics::MetricsRegistry;
    use tempfile::tempdir;

    use super::*;
    use crate::common::test_common::TestState;
    use ic_btc_adapter_test_utils::{block_1, block_2, generate_header, generate_headers};
    use ic_btc_validation::ValidateHeaderError;
    use std::collections::HashSet;

    fn run_in_memory(network: Network, test_fn: impl Fn(BlockchainState<Network>)) {
        test_fn(BlockchainState::new(network, &MetricsRegistry::default()))
    }

    fn run_with_cache_dir(network: Network, test_fn: impl Fn(BlockchainState<Network>)) {
        let dir = tempdir().unwrap();
        test_fn(BlockchainState::new_with_cache_dir(
            network,
            dir.path().to_path_buf(),
            &MetricsRegistry::default(),
            no_op_logger(),
        ))
    }

    fn test_get_block(mut state: BlockchainState<Network>) {
        let test_state = TestState::setup();

        state
            .add_block(test_state.block_1.clone())
            .expect("should be able to add block 1");
        let block_1_hash = test_state.block_1.block_hash();
        let block_2_hash = test_state.block_2.block_hash();
        let block_hashes: HashSet<_> = vec![block_1_hash, block_2_hash].into_iter().collect();

        let mut cached_blocks = vec![];
        for hash in &block_hashes {
            if let Some(block) = state.get_block(hash) {
                cached_blocks.push((*hash, block));
            }
        }

        assert_eq!(cached_blocks.len(), 1);
        let (block_hash, serialized_block) = cached_blocks.first().expect("there should be 1");
        let block = Block::consensus_decode(&mut (*serialized_block).as_slice()).unwrap();
        assert_eq!(*block_hash, block_1_hash);
        assert_eq!(block.block_hash(), block_1_hash);
    }

    #[test]
    fn test_get_block_in_memory() {
        run_in_memory(Network::Bitcoin, test_get_block)
    }

    #[test]
    fn test_get_block_on_disk() {
        run_with_cache_dir(Network::Bitcoin, test_get_block)
    }

    /// Tests whether or not the `BlockchainState::add_headers(...)` function can add headers to the cache
    /// successfully.
    fn test_adding_headers_successfully(mut state: BlockchainState<Network>) {
        let initial_header = state.genesis();
        let chain = generate_headers(initial_header.block_hash(), initial_header.time, 16, &[]);
        let chain_hashes: Vec<BlockHash> = chain.iter().map(|header| header.block_hash()).collect();
        let last_hash = *chain_hashes.last().unwrap();

        let (added_headers, maybe_err) = state.add_headers(&chain);
        assert!(maybe_err.is_none());

        let last_block_hashes = added_headers.last().unwrap();
        assert_eq!(*last_block_hashes, last_hash);
        let tip = state.get_active_chain_tip();
        assert_eq!(tip.height, 16);
        assert_eq!(tip.header.block_hash(), last_hash);
    }

    #[test]
    fn test_adding_headers_successfully_in_memory() {
        run_in_memory(Network::Regtest, test_adding_headers_successfully)
    }

    #[test]
    fn test_adding_headers_successfully_on_disk() {
        run_with_cache_dir(Network::Regtest, test_adding_headers_successfully)
    }

    /// Tests whether or not the `BlockchainState::add_headers(...)` function can add 2500 mainnet headers to the cache
    /// successfully. After ~2000 headers there is difficulty adjustment so 2500 headers make sure that we test
    /// at least one header validation with difficulty adjustment.
    /// This is a regression test for incident at btc height 799_498.
    fn test_adding_mainnet_headers_successfully(mut state: BlockchainState<Network>) {
        let headers_json = include_str!("../test_data/first_2500_mainnet_headers.json");
        let headers: Vec<_> = serde_json::from_str(headers_json).unwrap();

        let (added_headers, maybe_err) = state.add_headers(&headers);
        assert!(
            maybe_err.is_none(),
            "Error when adding valid mainnet headers."
        );

        // The last block header has height 2499 because the genesis block header has height 0.
        assert_eq!(added_headers.len(), 2499);
        let tip = state.get_active_chain_tip();
        assert_eq!(tip.height, 2499);
    }

    #[test]
    fn test_adding_mainnet_headers_successfully_in_memory() {
        run_in_memory(Network::Bitcoin, test_adding_mainnet_headers_successfully)
    }

    #[test]
    fn test_adding_mainnet_headers_successfully_on_disk() {
        run_with_cache_dir(Network::Bitcoin, test_adding_mainnet_headers_successfully)
    }

    /// Tests whether or not the `BlockchainState::add_headers(...)` function can add 2500 testnet headers to the cache
    /// successfully. After ~2000 headers there is difficulty adjustment so 2500 headers make sure that we test
    /// at least one header validation with difficulty adjustment.
    fn test_adding_testnet_headers_successfully(mut state: BlockchainState<Network>) {
        let headers_json = include_str!("../test_data/first_2500_testnet_headers.json");
        let headers: Vec<_> = serde_json::from_str(headers_json).unwrap();

        let (added_headers, maybe_err) = state.add_headers(&headers);
        assert!(
            maybe_err.is_none(),
            "Error when adding valid testnet headers."
        );

        // The last block header has height 2499 because the genesis block header has height 0.
        assert_eq!(added_headers.len(), 2499);
        let tip = state.get_active_chain_tip();
        assert_eq!(tip.height, 2499);
    }

    #[test]
    fn test_adding_testnet_headers_successfully_in_memory() {
        run_in_memory(Network::Testnet, test_adding_testnet_headers_successfully)
    }

    #[test]
    fn test_adding_testnet_headers_successfully_on_disk() {
        run_with_cache_dir(Network::Testnet, test_adding_testnet_headers_successfully)
    }

    /// Tests whether or not the `BlockchainState::add_headers(...)` function can add headers that
    /// cause 2 forks in the chain. The state should be able to determine what is the active tip.
    fn test_forks_when_adding_headers(mut state: BlockchainState<Network>) {
        let initial_header = state.genesis();

        // Create an arbitrary chain and adding to the BlockchainState
        let chain = generate_headers(initial_header.block_hash(), initial_header.time, 16, &[]);
        let chain_hashes: Vec<BlockHash> = chain.iter().map(|header| header.block_hash()).collect();
        let last_chain_hash = chain_hashes.last().expect("missing last hash");

        let (_, maybe_err) = state.add_headers(&chain);
        assert!(
            maybe_err.is_none(),
            "unsuccessfully added first chain: {maybe_err:?}"
        );

        // Create a fork chain forking from chain_hashes[10] and adding to the BlockchainState.
        let fork_chain = generate_headers(chain_hashes[10], chain[10].time, 16, &chain_hashes);
        let fork_hashes: Vec<BlockHash> = fork_chain
            .iter()
            .map(|header| header.block_hash())
            .collect();
        let last_fork_hash = fork_hashes.last().expect("missing last hash");

        let (_, maybe_err) = state.add_headers(&fork_chain);
        assert!(
            maybe_err.is_none(),
            "unsuccessfully added fork chain: {maybe_err:?}"
        );

        let mut tips = state.header_cache.get_tips();
        tips.sort_by(|x, y| y.work.cmp(&x.work));
        assert_eq!(tips.len(), 2);
        assert_eq!(tips[0].header.block_hash(), *last_fork_hash);
        assert_eq!(tips[1].header.block_hash(), *last_chain_hash);
        assert_eq!(state.get_active_chain_tip().height, 27);
    }

    #[test]
    fn test_forks_when_adding_headers_in_memory() {
        run_in_memory(Network::Regtest, test_forks_when_adding_headers)
    }

    #[test]
    fn test_forks_when_adding_headers_on_disk() {
        run_with_cache_dir(Network::Regtest, test_forks_when_adding_headers)
    }

    /// Tests `BlockchainState::add_headers(...)` with an empty set of headers.
    fn test_adding_an_empty_headers_vector(mut state: BlockchainState<Network>) {
        let chain = vec![];
        let (added_headers, maybe_err) = state.add_headers(&chain);
        assert!(maybe_err.is_none());
        assert!(added_headers.is_empty());
        assert_eq!(state.get_active_chain_tip().height, 0);
    }

    #[test]
    fn test_adding_an_empty_headers_vector_in_memory() {
        run_in_memory(Network::Bitcoin, test_adding_an_empty_headers_vector)
    }

    #[test]
    fn test_adding_an_empty_headers_vector_on_disk() {
        run_with_cache_dir(Network::Bitcoin, test_adding_an_empty_headers_vector)
    }

    /// Tests whether or not the `BlockchainState::add_headers(...)` function can handle adding already known
    /// headers in the state.
    fn test_adding_headers_that_already_exist(mut state: BlockchainState<Network>) {
        let initial_header = state.genesis();
        let chain = generate_headers(initial_header.block_hash(), initial_header.time, 16, &[]);
        let chain_hashes: Vec<BlockHash> = chain.iter().map(|header| header.block_hash()).collect();
        let last_hash = *chain_hashes.last().unwrap();

        let (last_block_hashes, maybe_err) = state.add_headers(&chain);
        assert!(maybe_err.is_none());
        assert_eq!(last_block_hashes.len(), 16);

        let last_block_hash = last_block_hashes.last().unwrap();
        assert_eq!(*last_block_hash, last_hash);

        let (added_headers, maybe_err) = state.add_headers(&chain);
        assert!(maybe_err.is_none());
        assert!(added_headers.is_empty());
    }
    #[test]
    fn test_adding_headers_that_already_exist_in_memory() {
        run_in_memory(Network::Regtest, test_adding_headers_that_already_exist)
    }

    #[test]
    fn test_adding_headers_that_already_exist_on_disk() {
        run_with_cache_dir(Network::Regtest, test_adding_headers_that_already_exist)
    }

    /// Tests whether or not the `BlockchainState::add_headers(...)` function can add headers while avoiding
    /// adding a header that is invalid.
    fn test_adding_headers_with_an_invalid_header(mut state: BlockchainState<Network>) {
        let initial_header = state.genesis();
        let mut chain = generate_headers(initial_header.block_hash(), initial_header.time, 16, &[]);
        let last_header = chain.get_mut(10).unwrap();
        last_header.prev_blockhash = BlockHash::from_raw_hash(bitcoin::hashes::Hash::all_zeros());

        let chain_hashes: Vec<BlockHash> = chain.iter().map(|header| header.block_hash()).collect();
        let last_hash = chain_hashes[10];

        let (added_headers, maybe_err) = state.add_headers(&chain);

        assert_eq!(added_headers.len(), 10);
        assert!(
            matches!(maybe_err, Some(AddHeaderError::InvalidHeader(block_hash, err)) if block_hash == last_hash && matches!(err, ValidateHeaderError::PrevHeaderNotFound))
        );

        let tip = state.get_active_chain_tip();
        assert_eq!(tip.height, 10);
    }

    #[test]
    fn test_adding_headers_with_an_invalid_header_in_memory() {
        run_in_memory(Network::Regtest, test_adding_headers_with_an_invalid_header)
    }

    #[test]
    fn test_adding_headers_with_an_invalid_header_on_disk() {
        run_with_cache_dir(Network::Regtest, test_adding_headers_with_an_invalid_header)
    }

    /// Tests the functionality of `BlockchainState::add_block(...)` to push it through the add_header
    /// validation and adding the block to the cache.
    fn test_adding_blocks_to_the_cache(mut state: BlockchainState<Network>) {
        let block_1 = block_1();
        let mut block_2 = block_2();

        // Attempt to add block 2 to the cache before block 1's header has been added.
        let block_2_hash = block_2.header.block_hash();
        let result = state.add_block(block_2.clone());
        assert!(
            matches!(result, Err(AddBlockError::Header(AddHeaderError::InvalidHeader(stop_hash, err))) if stop_hash == block_2_hash && matches!(err, ValidateHeaderError::PrevHeaderNotFound)),
        );

        let result = state.add_block(block_1);
        assert!(matches!(result, Ok(())));

        // Make a block 2's merkle root invalid and try to add the block to the cache.
        block_2.header.merkle_root =
            TxMerkleNode::from_raw_hash(bitcoin::hashes::Hash::all_zeros());
        // Block 2's hash will now be changed because of the merkle root change.
        let block_2_hash = block_2.block_hash();
        let result = state.add_block(block_2);
        assert!(
            matches!(result, Err(AddBlockError::InvalidMerkleRoot(stop_hash)) if stop_hash == block_2_hash),
        );
    }

    #[test]
    fn test_adding_blocks_to_the_cache_in_memory() {
        run_in_memory(Network::Bitcoin, test_adding_blocks_to_the_cache)
    }

    #[test]
    fn test_adding_blocks_to_the_cache_on_disk() {
        run_with_cache_dir(Network::Bitcoin, test_adding_blocks_to_the_cache)
    }

    /// Tests the functionality of `BlockchainState::prune_blocks(...)` to ensure
    /// blocks are removed from the cache.
    fn test_pruning_blocks_from_the_cache(mut state: BlockchainState<Network>) {
        let test_state = TestState::setup();
        let block_1_hash = test_state.block_1.block_hash();
        let block_2_hash = test_state.block_2.block_hash();
        state.add_block(test_state.block_1).unwrap();
        state.add_block(test_state.block_2).unwrap();

        state.prune_blocks(&[block_2_hash]);
        assert!(state.block_cache.contains_key(&block_1_hash));
        assert!(!state.block_cache.contains_key(&block_2_hash));
    }

    #[test]
    fn test_pruning_blocks_from_the_cache_in_memory() {
        run_in_memory(Network::Bitcoin, test_pruning_blocks_from_the_cache)
    }

    #[test]
    fn test_pruning_blocks_from_the_cache_on_disk() {
        run_with_cache_dir(Network::Bitcoin, test_pruning_blocks_from_the_cache)
    }

    /// Tests the functionality of `BlockchainState::prune_blocks_below_height(...)` to ensure
    /// blocks are removed from the cache that are below a given height.
    fn test_pruning_blocks_below_a_given_height_from_the_cache(
        mut state: BlockchainState<Network>,
    ) {
        let test_state = TestState::setup();
        let block_1_hash = test_state.block_1.block_hash();
        let block_2_hash = test_state.block_2.block_hash();
        state.add_block(test_state.block_1).unwrap();
        state.add_block(test_state.block_2).unwrap();

        state.prune_blocks_below_height(2);
        assert!(!state.block_cache.contains_key(&block_1_hash));
        assert!(state.block_cache.contains_key(&block_2_hash));
    }

    #[test]
    fn test_pruning_blocks_below_a_given_height_from_the_cache_in_memory() {
        run_in_memory(
            Network::Bitcoin,
            test_pruning_blocks_below_a_given_height_from_the_cache,
        )
    }

    #[test]
    fn test_pruning_blocks_below_a_given_height_from_the_cache_on_disk() {
        run_with_cache_dir(
            Network::Bitcoin,
            test_pruning_blocks_below_a_given_height_from_the_cache,
        )
    }

    /// Simple test to verify that `BlockchainState::block_cache_size()` returns the total
    /// number of bytes in the block cache.
    fn test_block_cache_size(mut state: BlockchainState<Network>) {
        let test_state = TestState::setup();

        let block_cache_size = state.get_block_cache_size();
        assert_eq!(block_cache_size, 0);

        state.add_block(test_state.block_1.clone()).unwrap();
        state.add_block(test_state.block_2.clone()).unwrap();

        let expected_cache_size = test_state.block_1.total_size() + test_state.block_2.total_size();
        let block_cache_size = state.get_block_cache_size();

        assert_eq!(expected_cache_size, block_cache_size);
    }

    #[test]
    fn test_block_cache_size_in_memory() {
        run_in_memory(Network::Bitcoin, test_block_cache_size)
    }

    #[test]
    fn test_block_cache_size_on_disk() {
        run_with_cache_dir(Network::Bitcoin, test_block_cache_size)
    }

    /// Test that verifies that the tip is always correctly sorted in case of forks and blocks
    /// with unknown headers.
    fn test_sorted_tip(mut state: BlockchainState<Network>) {
        let h1 = state.genesis();
        // h1 - h2
        let h2 = generate_header(h1.block_hash(), h1.time, 0);
        state.add_headers(&[h2]);
        assert_eq!(state.get_active_chain_tip().header, h2);

        // Create a fork with 3 headers where the last one is invalid and check that h3f is the tip.
        //      h2f - h3f
        //    /
        // h1 - h2

        let h2f = generate_header(h1.block_hash(), h1.time, 1);
        let h3f = generate_header(h2f.block_hash(), h2f.time, 0);
        // Set time to zero to make header invalid
        let h4f_invalid = generate_header(h2f.block_hash(), 0, 0);
        state.add_headers(&[h2f, h3f, h4f_invalid]);
        assert_eq!(state.get_active_chain_tip().header, h3f);

        // Extend non fork chain with blocks (with unknown headers) and make sure h4 is tip.
        //      h2f - h3f
        //    /
        // h1 - h2  - h3  - h4
        let h3 = generate_header(h2.block_hash(), h2.time, 0);
        let h4 = generate_header(h3.block_hash(), h3.time, 0);
        state
            .add_block(Block {
                header: h3,
                txdata: Vec::new(),
            })
            .unwrap();
        state
            .add_block(Block {
                header: h4,
                txdata: Vec::new(),
            })
            .unwrap();
        assert_eq!(state.get_active_chain_tip().header, h4);
    }

    #[test]
    fn test_sorted_tip_in_memory() {
        run_in_memory(Network::Regtest, test_sorted_tip)
    }

    #[test]
    fn test_sorted_tip_on_disk() {
        run_with_cache_dir(Network::Regtest, test_sorted_tip)
    }

    /// Test header store `get_header` function.
    fn test_headerstore_get_cached_header(mut state: BlockchainState<Network>) {
        let initial_header = state.genesis();
        let chain = generate_headers(initial_header.block_hash(), initial_header.time, 2500, &[]);

        let (added_headers, maybe_err) = state.add_headers(&chain);
        assert_eq!(added_headers.len(), 2500);
        assert!(maybe_err.is_none());

        for (h, header) in chain.iter().enumerate() {
            if h == 0 {
                assert_eq!(state.get_initial_hash(), state.genesis().block_hash(),);
            } else {
                let header_node = state.get_cached_header(&header.block_hash()).unwrap();
                assert_eq!(
                    (header_node.data.header, header_node.data.height),
                    (chain[h], (h + 1) as u32)
                );
            }
        }
    }

    #[test]
    fn test_headerstore_get_cached_header_in_memory() {
        run_in_memory(Network::Regtest, test_headerstore_get_cached_header)
    }

    #[test]
    fn test_headerstore_get_cached_header_on_disk() {
        run_with_cache_dir(Network::Regtest, test_headerstore_get_cached_header)
    }
}<|MERGE_RESOLUTION|>--- conflicted
+++ resolved
@@ -9,14 +9,9 @@
     },
     metrics::BlockchainStateMetrics,
 };
-<<<<<<< HEAD
-use bitcoin::{BlockHash, Work, block::Header, consensus::Encodable};
-use ic_btc_validation::HeaderStore;
-=======
-use bitcoin::{BlockHash, block::Header as PureHeader, consensus::Encodable};
+use bitcoin::{BlockHash, block::Header, consensus::Encodable};
 use ic_btc_validation::HeaderStore;
 use ic_logger::ReplicaLogger;
->>>>>>> cd095367
 use ic_metrics::MetricsRegistry;
 use std::{collections::HashMap, path::PathBuf, sync::Arc};
 use thiserror::Error;
@@ -27,71 +22,6 @@
 const BLOCK_CACHE_THRESHOLD_BYTES: usize = 10 * ONE_MB;
 const ONE_MB: usize = 1_024 * 1_024;
 
-<<<<<<< HEAD
-/// Contains the necessary information about a tip.
-#[derive(Clone, Debug)]
-pub struct Tip<Header> {
-    /// This field stores a Bitcoin header.
-    pub header: Header,
-    /// This field stores the height of the Bitcoin header stored in the field `header`.
-    pub height: BlockHeight,
-    /// This field stores the work of the Blockchain leading up to this tip.
-    /// That is, this field is the sum of work of the above header and all its ancestors.
-    pub work: Work,
-}
-
-/// Creates a new cache with a set genesis header determined by the
-/// provided network.
-fn init_cache_with_genesis<Header: BlockchainHeader>(
-    genesis_block_header: Header,
-) -> HashMap<BlockHash, HeaderNode<Header>> {
-    let cached_header = HeaderNode {
-        header: genesis_block_header.clone(),
-        height: 0,
-        work: genesis_block_header.work(),
-        children: vec![],
-    };
-    let mut headers = HashMap::new();
-    headers.insert(genesis_block_header.block_hash(), cached_header);
-    headers
-}
-
-/// This struct stores a BlockHeader along with its height in the Bitcoin Blockchain.
-#[derive(Debug)]
-pub struct HeaderNode<Header> {
-    /// This field stores a Bitcoin header.
-    pub header: Header,
-    /// This field stores the height of a Bitcoin header
-    pub height: BlockHeight,
-    /// This field stores the work of the Blockchain leading up to this header.
-    /// That is, this field is the sum of work of the above header and all its ancestors.
-    pub work: Work,
-    /// This field contains this node's successor headers.
-    pub children: Vec<BlockHash>,
-}
-
-/// The result when `BlockchainState::add_header(...)` is called.
-#[derive(Debug)]
-enum AddHeaderResult {
-    /// This variant is used when the input header is added to the header_cache.
-    HeaderAdded(BlockHash),
-    /// This variant is used when the input header already exists in the header_cache.
-    HeaderAlreadyExists,
-}
-
-#[derive(Debug, PartialEq, Error)]
-pub enum AddHeaderError<V: BlockchainHeaderValidator> {
-    /// This variant is used when the input header is invalid
-    /// (eg: not of the right format)
-    #[error("Received an invalid block header: {0}")]
-    InvalidHeader(BlockHash, V::HeaderValidationError),
-    /// This variant is used when the predecessor of the input header is not part of header_cache.
-    #[error("Received a block header where we do not have the previous header in the cache: {0}")]
-    PrevHeaderNotCached(BlockHash),
-}
-
-=======
->>>>>>> cd095367
 #[derive(Debug, Error)]
 pub enum AddBlockError<V: BlockchainHeaderValidator> {
     /// Used to indicate that the merkle root of the block is invalid.
@@ -111,16 +41,8 @@
 /// The BlockChainState caches all the Bitcoin headers, some of the Bitcoin blocks.
 /// The BlockChainState also maintains the child relationhips between the headers.
 pub struct BlockchainState<Network: BlockchainNetwork> {
-<<<<<<< HEAD
-    /// The starting point of the blockchain
-    genesis_block_header: Header,
-
-    /// This field stores all the Bitcoin headers using a HashMap containining BlockHash and the corresponding header.
-    header_cache: HashMap<BlockHash, HeaderNode<Network::Header>>,
-=======
     /// This field stores all the Bitcoin headers using a HashMap containing BlockHash and the corresponding header.
     header_cache: Box<dyn HeaderCache<Header = Network::Header> + Send>,
->>>>>>> cd095367
 
     /// This field stores a hashmap containing BlockHash and the corresponding SerializedBlock.
     block_cache: HashMap<BlockHash, Arc<SerializedBlock>>,
@@ -170,13 +92,8 @@
     }
 
     /// Returns the genesis header that the store is initialized with.
-<<<<<<< HEAD
     pub fn genesis(&self) -> Header {
-        self.genesis_block_header
-=======
-    pub fn genesis(&self) -> PureHeader {
         self.header_cache.get_genesis()
->>>>>>> cd095367
     }
 
     /// Returns the header for the given block hash.
@@ -225,15 +142,7 @@
     }
 
     /// This method adds the input header to the `header_cache`.
-<<<<<<< HEAD
-    #[allow(clippy::indexing_slicing)]
-    fn add_header(
-        &mut self,
-        header: Network::Header,
-    ) -> Result<AddHeaderResult, AddHeaderError<Network::HeaderValidator>> {
-=======
-    fn add_header(&mut self, header: Network::Header) -> Result<AddHeaderResult, AddHeaderError> {
->>>>>>> cd095367
+    fn add_header(&mut self, header: Network::Header) -> Result<AddHeaderResult, AddHeaderError<Network::HeaderValidator>> {
         let block_hash = header.block_hash();
 
         // If the header already exists in the cache,
@@ -242,52 +151,11 @@
             return Ok(AddHeaderResult::HeaderAlreadyExists);
         }
 
-<<<<<<< HEAD
         // Validate the header using the network-specific validator
         let validator = self.network.get_header_validator();
-        if let Err(err) = validator.validate_header(&self.network, self, &header) {
-            return Err(AddHeaderError::InvalidHeader(block_hash, err));
-        }
-
-        let parent = self.header_cache.get_mut(&header.prev_block_hash()).ok_or(
-            AddHeaderError::PrevHeaderNotCached(header.prev_block_hash()),
-        )?;
-
-        let cached_header = HeaderNode {
-            header: header.clone(),
-            height: parent.height + 1,
-            work: parent.work + header.work(),
-            children: vec![],
-        };
-        parent.children.push(header.block_hash());
-
-        // Update the tip headers.
-        // If the previous header already exists in `tips`, then update it with the new tip.
-        let prev_hash = header.prev_block_hash();
-        let maybe_cached_header_idx = self
-            .tips
-            .iter()
-            .position(|tip| tip.header.block_hash() == prev_hash);
-        let tip = Tip {
-            header: header.clone(),
-            height: cached_header.height,
-            work: cached_header.work,
-        };
-
-        match maybe_cached_header_idx {
-            Some(idx) => {
-                self.tips[idx] = tip;
-            }
-            None => {
-                // If the previous header is not a tip, then add the `cached_header` as a tip.
-                self.tips.push(tip);
-            }
-        };
-=======
-        self.network
-            .validate_header(self, &header)
+        validator
+            .validate_header(&self.network, self, &header)
             .map_err(|err| AddHeaderError::InvalidHeader(block_hash, err))?;
->>>>>>> cd095367
 
         self.header_cache
             .add_header(block_hash, header)
@@ -413,20 +281,13 @@
     }
 }
 
-<<<<<<< HEAD
-impl<Network: BlockchainNetwork> HeaderStore for BlockchainState<Network> {
-    fn get_header(&self, hash: &BlockHash) -> Option<(Header, BlockHeight)> {
-        self.get_cached_header(hash)
-            .map(|cached| (cached.header.clone().into_pure_header(), cached.height))
-=======
-impl<Network: BlockchainNetwork> HeaderStore<Network::Header> for BlockchainState<Network>
+impl<Network: BlockchainNetwork> HeaderStore for BlockchainState<Network>
 where
     Network::Header: Send + Sync,
 {
     fn get_header(&self, hash: &BlockHash) -> Option<(Network::Header, BlockHeight)> {
         self.get_cached_header(hash)
-            .map(|cached| (cached.data.header.clone(), cached.data.height))
->>>>>>> cd095367
+            .map(|cached| (cached.data.header.clone().into_pure_header(), cached.data.height))
     }
 
     fn get_initial_hash(&self) -> BlockHash {
@@ -441,11 +302,8 @@
 #[cfg(test)]
 mod test {
     use bitcoin::{Block, Network, TxMerkleNode, consensus::Decodable};
-<<<<<<< HEAD
+    use ic_logger::no_op_logger;
     use ic_btc_validation::ValidateHeaderError;
-=======
-    use ic_logger::no_op_logger;
->>>>>>> cd095367
     use ic_metrics::MetricsRegistry;
     use tempfile::tempdir;
 
