--- conflicted
+++ resolved
@@ -141,14 +141,6 @@
         self.block_cache.keys().cloned().collect()
     }
 
-<<<<<<< HEAD
-    /// Returns the hashes of all cached blocks.
-    pub fn get_cached_blocks(&self) -> Vec<BlockHash> {
-        self.block_cache.keys().cloned().collect()
-    }
-
-=======
->>>>>>> 3906ef6c
     /// Processes the `headers` message received from Bitcoin nodes by adding them to the state.
     /// Headers are expected to be sorted. If they are not, the headers will be likely be rejected
     /// with a [AddHeaderError::PrevHeaderNotCached](AddHeaderError::PrevHeaderNotCached) error.
