--- conflicted
+++ resolved
@@ -797,17 +797,12 @@
 
     fn create_blockchain_manager<Network: BlockchainNetwork>(
         network: Network,
-<<<<<<< HEAD
-    ) -> (BlockHeader, BlockchainManager<Network>) {
-        let blockchain_state =
-            BlockchainState::new(network, None, &MetricsRegistry::default(), no_op_logger());
-=======
     ) -> (BlockHeader, BlockchainManager<Network>)
     where
         BlockchainState<Network>: HeaderValidator<Network>,
     {
-        let blockchain_state = BlockchainState::new(network, &MetricsRegistry::default());
->>>>>>> ca898496
+        let blockchain_state =
+            BlockchainState::new(network, None, &MetricsRegistry::default(), no_op_logger());
         (
             blockchain_state.genesis(),
             BlockchainManager::new(
