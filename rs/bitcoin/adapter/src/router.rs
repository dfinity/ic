//! The module is responsible for awaiting messages from bitcoin peers and dispaching them
//! to the correct component.
use crate::{
    blockchainmanager::BlockchainManager, common::DEFAULT_CHANNEL_BUFFER_SIZE, config::Config,
    connectionmanager::ConnectionManager, metrics::RouterMetrics, stream::handle_stream,
    transaction_store::TransactionStore, AdapterState, BlockchainManagerRequest, BlockchainState,
    Channel, ProcessBitcoinNetworkMessage, ProcessBitcoinNetworkMessageError, ProcessEvent,
    TransactionManagerRequest,
};
use bitcoin::network::message::NetworkMessage;
use ic_logger::ReplicaLogger;
use ic_metrics::MetricsRegistry;
use std::net::SocketAddr;
use std::sync::{Arc, Mutex};
use std::time::Duration;
use tokio::{
    sync::mpsc::{channel, Receiver},
    time::interval,
};

/// The function starts a Tokio task that awaits messages from the ConnectionManager.
/// After receiving a message, it is dispatched to _all_ relevant components for processing.
/// Having a design where we have a separate task that awaits on messages from the
/// ConnectionManager, we keep the ConnectionManager free of dependencies like the
/// TransactionStore or the BlockchainManager.
pub fn start_main_event_loop(
    config: &Config,
    logger: ReplicaLogger,
    blockchain_state: Arc<Mutex<BlockchainState>>,
    mut transaction_manager_rx: Receiver<TransactionManagerRequest>,
    mut adapter_state: AdapterState,
    mut blockchain_manager_rx: Receiver<BlockchainManagerRequest>,
    metrics_registry: &MetricsRegistry,
) {
    let (network_message_sender, mut network_message_receiver) =
        channel::<(SocketAddr, NetworkMessage)>(DEFAULT_CHANNEL_BUFFER_SIZE);

    let router_metrics = RouterMetrics::new(metrics_registry);

    let mut blockchain_manager =
        BlockchainManager::new(blockchain_state, logger.clone(), router_metrics.clone());
    let mut transaction_manager = TransactionStore::new(logger.clone(), metrics_registry);
    let mut connection_manager = ConnectionManager::new(
        config,
        logger,
        network_message_sender,
        router_metrics.clone(),
    );

    tokio::task::spawn(async move {
        let mut tick_interval = interval(Duration::from_millis(100));

        loop {
            if adapter_state.is_idle() {
                connection_manager.make_idle();
                blockchain_manager.make_idle();
                adapter_state.active().await;
            }

            // We do a select over tokio::sync::mpsc::Receiver::recv, tokio::sync::mpsc::UnboundedReceiver::recv,
            // tokio::time::Interval::tick which are all cancellation safe.
            tokio::select! {
                event = connection_manager.receive_stream_event() => {
                    if let Err(ProcessBitcoinNetworkMessageError::InvalidMessage) =
                        connection_manager.process_event(&event)
                    {
                        connection_manager.discard(&event.address);
                    }
                },
                network_message = network_message_receiver.recv() => {
                    let (address, message) = network_message.unwrap();
                    router_metrics
                        .bitcoin_messages_received
                        .with_label_values(&[message.cmd()])
                        .inc();
                    if let Err(ProcessBitcoinNetworkMessageError::InvalidMessage) =
                        connection_manager.process_bitcoin_network_message(address, &message) {
                        connection_manager.discard(&address);
                    }

                    if let Err(ProcessBitcoinNetworkMessageError::InvalidMessage) = blockchain_manager.process_bitcoin_network_message(&mut connection_manager, address, &message) {
                        connection_manager.discard(&address);
                    }
                    if let Err(ProcessBitcoinNetworkMessageError::InvalidMessage) = transaction_manager.process_bitcoin_network_message(&mut connection_manager, address, &message) {
                        connection_manager.discard(&address);
                    }
                },
                result = blockchain_manager_rx.recv() => {
                    let command = result.expect("Receiving should not fail because the sender part of the channel is never closed.");
                    match command {
                        BlockchainManagerRequest::EnqueueNewBlocksToDownload(next_headers) => {
                            blockchain_manager.enqueue_new_blocks_to_download(next_headers);
                        }
                        BlockchainManagerRequest::PruneBlocks(anchor, processed_block_hashes) => {
                            blockchain_manager.prune_blocks(anchor, processed_block_hashes);
                        }
                    };
                }
                transaction_manager_request = transaction_manager_rx.recv() => {
                    match transaction_manager_request.unwrap() {
                        TransactionManagerRequest::SendTransaction(transaction) => transaction_manager.enqueue_transaction(&transaction),
                    }
<<<<<<< HEAD
                },
                _ = tick_interval.tick() => {
                    // After an event is dispatched, the managers `tick` method is called to process possible
                    // outgoing messages.
                    connection_manager.tick(blockchain_manager.get_height(), handle_stream);
                    blockchain_manager.tick(&mut connection_manager);
                    transaction_manager.advertise_txids(&mut connection_manager);
                }
            };
=======
                };
            }
>>>>>>> 52bc5275
        }
    });
}<|MERGE_RESOLUTION|>--- conflicted
+++ resolved
@@ -50,7 +50,13 @@
     tokio::task::spawn(async move {
         let mut tick_interval = interval(Duration::from_millis(100));
 
+
         loop {
+            if adapter_state.is_idle() {
+                connection_manager.make_idle();
+                blockchain_manager.make_idle();
+                adapter_state.active().await;
+            }
             if adapter_state.is_idle() {
                 connection_manager.make_idle();
                 blockchain_manager.make_idle();
@@ -100,7 +106,6 @@
                     match transaction_manager_request.unwrap() {
                         TransactionManagerRequest::SendTransaction(transaction) => transaction_manager.enqueue_transaction(&transaction),
                     }
-<<<<<<< HEAD
                 },
                 _ = tick_interval.tick() => {
                     // After an event is dispatched, the managers `tick` method is called to process possible
@@ -110,10 +115,6 @@
                     transaction_manager.advertise_txids(&mut connection_manager);
                 }
             };
-=======
-                };
-            }
->>>>>>> 52bc5275
         }
     });
 }