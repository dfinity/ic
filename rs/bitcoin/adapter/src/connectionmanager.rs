use std::{
    collections::HashMap,
    net::{IpAddr, Ipv4Addr, SocketAddr},
    time::{Duration, SystemTime, UNIX_EPOCH},
};

use bitcoin::p2p::ServiceFlags;

use bitcoin::p2p::{
    Address, Magic,
    message::{CommandString, NetworkMessage},
    message_network::VersionMessage,
};
use ic_logger::{ReplicaLogger, error, info, trace, warn};
use rand::prelude::*;
use thiserror::Error;
use tokio::{
    sync::mpsc::{Receiver, unbounded_channel},
    sync::mpsc::{Sender, channel},
    task::JoinHandle,
};

use crate::{
    Channel, ChannelError, Command, ProcessEvent, ProcessNetworkMessage,
    ProcessNetworkMessageError,
    addressbook::{
        AddressBook, AddressBookError, AddressEntry, AddressTimestamp, validate_services,
    },
    common::{BlockHeight, BlockchainNetwork, DEFAULT_CHANNEL_BUFFER_SIZE, MINIMUM_VERSION_NUMBER},
    config::Config,
    connection::{Connection, ConnectionConfig, ConnectionState, PingState},
    metrics::RouterMetrics,
    stream::{StreamConfig, StreamEvent, StreamEventKind},
};

type StreamConfigOf<Network> =
    StreamConfig<<Network as BlockchainNetwork>::Header, <Network as BlockchainNetwork>::Block>;

type NetworkMessageOf<Network> =
    NetworkMessage<<Network as BlockchainNetwork>::Header, <Network as BlockchainNetwork>::Block>;

/// How the adapter identifies itself to other Bitcoin nodes.
const USER_AGENT: &str = "ic-btc-adapter";

/// This constant represents the amount of time that is allowed for completing a version handshake
/// in seconds. This is useful as some nodes do not respond in an orderly fashion with version
/// information.
const INCOMPLETE_HANDSHAKE_TIMEOUT_SECS: u64 = 5;

/// This constant represents the amount of time that is allowed for a seed to send addresses
/// in seconds. This is useful as some nodes do not respond to `getaddr` or are to slow in
/// responding.
const SEED_ADDR_RETRIEVED_TIMEOUT_SECS: u64 = 5;

/// This constant represents how many connections can be made during the address discovery process.
const MAX_CONNECTIONS_DURING_ADDRESS_DISCOVERY: usize = 8;

/// This enum represents the possible errors that the connection manager may encounter.
#[derive(Debug, Error)]
pub enum ConnectionManagerError {
    /// The connection that was to be used could not be found in the `connections` field.
    #[error("Connection could not be found in the manager.")]
    ConnectionNotFound,
    /// The address manager provided encountered an error while attempting to
    /// look up an available address.
    #[error("Address Book: {0}")]
    AddressBook(AddressBookError),
    #[error("The system time has fallen behind.")]
    SystemTimeIsBehind,
    /// The address already exists in the ConnectionManager's `connections` field.
    /// This can happen from recycling the DNS seed queue addresses.
    #[error("Address {0} is already connected")]
    AlreadyConnected(SocketAddr),
}

/// This type is a simple wrapper for results created by a connection manager.
pub type ConnectionManagerResult<T> = Result<T, ConnectionManagerError>;

/// This struct manages the connection connections that the adapter uses to communicate
/// with Bitcoin nodes.
pub struct ConnectionManager<Network: BlockchainNetwork> {
    /// p2p protocol version used in `VersionMessage`.
    p2p_protocol_version: u32,
    /// This field contains the address book.
    address_book: AddressBook,
    /// This field is used to indicate whether or not the connection manager needs to populate the
    /// address book.
    initial_address_discovery: bool,
    /// This field is used to store an instance of the logger.
    logger: ReplicaLogger,
    /// This field is used to provide the magic value to the raw network message.
    /// The magic number is used to identity the type of Bitcoin network being accessed.
    magic: Magic,
    /// This field contains the number of connections the connection manager can manage at one time.
    max_connections: usize,
    /// This field contains the number of connections the connection manager must have in order to send messages.
    min_connections: usize,
    /// The minimum height that nodes should have in order to be a valid
    /// connection.
    current_height: BlockHeight,
    /// This field contains connections that have connected are being managed.
    connections: HashMap<SocketAddr, Connection<NetworkMessageOf<Network>>>,
    /// This field determines whether or not we will be using a SOCKS proxy to communicate with
    /// the BTC network.
    socks_proxy: Option<String>,
    /// This field is used to receive stream events from the active connection streams.
    stream_event_receiver: Receiver<StreamEvent>,
    /// This field is used to allow new streams to send events back to the connection manager.
    stream_event_sender: Sender<StreamEvent>,
    network_message_sender: Sender<(SocketAddr, NetworkMessageOf<Network>)>,
    /// This field is used for the version nonce generation.
    rng: StdRng,
    metrics: RouterMetrics,
}

impl<Network: BlockchainNetwork> ConnectionManager<Network> {
    /// This function is used to create a new connection manager with a provided config.
    pub fn new(
        config: &Config<Network>,
        logger: ReplicaLogger,
        network_message_sender: Sender<(SocketAddr, NetworkMessageOf<Network>)>,
        metrics: RouterMetrics,
    ) -> Self {
        let address_book = AddressBook::new(config, logger.clone());
        let (stream_event_sender, stream_event_receiver) =
            channel::<StreamEvent>(DEFAULT_CHANNEL_BUFFER_SIZE);

        let (min_connections, max_connections) = connection_limits(&address_book);

        Self {
            p2p_protocol_version: Network::P2P_PROTOCOL_VERSION,
            initial_address_discovery: !address_book.has_enough_addresses(),
            address_book,
            logger,
            magic: config.network.magic(),
            max_connections,
            min_connections,
            current_height: 0,
            connections: HashMap::with_capacity(max_connections),
            rng: StdRng::from_entropy(),
            socks_proxy: config.socks_proxy.clone(),
            stream_event_sender,
            network_message_sender,
            stream_event_receiver,
            metrics,
        }
    }

    /// If there is an issue with a misbehaving node, the node is marked as
    /// disconnected and is not added back to the address book when disconnected/discarded
    /// connections are reaped.
    fn internal_discard(&mut self, address: &SocketAddr) {
        if let Ok(conn) = self.get_connection(address) {
            conn.discard();
        }
    }

    /// This function pulls events off of the connection manager's stream event
    /// receiver and returns it to the caller.
    pub async fn receive_stream_event(&mut self) -> StreamEvent {
        // The channel is never closed and the ConnectionManager struct always has
        // an active sender. So `recv()` should never return `None`.
        self.stream_event_receiver.recv().await.unwrap()
    }

    /// This function contains the actions the must occur every time the connection
    /// manager must execute actions.
    pub fn tick(
        &mut self,
        current_height: BlockHeight,
        handle: fn(StreamConfigOf<Network>) -> JoinHandle<()>,
    ) {
        self.current_height = current_height;

        if let Err(ConnectionManagerError::AddressBook(err)) = self.manage_connections(handle) {
            error!(self.logger, "{}", err);
        }
    }

    /// This method is used when the adapter is no longer receiving RPC calls from the replica.
    /// Cleans up all active connections.
    pub fn make_idle(&mut self) {
        for conn in self.connections.values_mut() {
            conn.disconnect();
        }
        self.reap_disconnected();
        self.address_book.clear();
    }

    /// This function will remove disconnects and establish new connections.
    fn manage_connections(
        &mut self,
        handle: fn(StreamConfigOf<Network>) -> JoinHandle<()>,
    ) -> ConnectionManagerResult<()> {
        self.manage_ping_states();
        self.flag_version_handshake_timeouts();
        self.flag_seed_addr_retrieval_timeouts();
        self.reap_disconnected();
        self.metrics
            .available_connections
            .set(self.available_connections().len() as i64);
        self.metrics
            .known_peer_addresses
            .set(self.address_book.size() as i64);
        while self.connections.len() < self.get_max_number_of_connections() {
            self.make_connection(handle)?;
        }
        Ok(())
    }

    /// This function is used to get the max number of connections allowed at a time.
    /// During initial address discovery, the adapter should only make one connection at
    /// a time while discovering addresses from the Bitcoin seed nodes. This is so the
    /// adapter does not overwhelm the network with connections.
    fn get_max_number_of_connections(&self) -> usize {
        if self.initial_address_discovery {
            MAX_CONNECTIONS_DURING_ADDRESS_DISCOVERY
        } else {
            self.max_connections
        }
    }

    /// This function is used to check which connections need to be pinged or
    /// which connections have timed out.
    fn manage_ping_states(&mut self) {
        let mut needs_ping = vec![];
        for conn in self.connections.values_mut() {
            if conn.needs_ping() {
                needs_ping.push(*conn.address_entry().addr());
            }

            if conn.has_ping_timed_out() {
                conn.disconnect();
            }
        }

        for addr in needs_ping {
            self.send_ping(&addr).ok();
        }
    }

    /// This function disconnects from nodes that have not completed the version handshake within
    /// the defined limit.
    fn flag_version_handshake_timeouts(&mut self) {
        let now = SystemTime::now();
        for conn in self.connections.values_mut() {
            if let ConnectionState::Connected { timestamp } = *conn.state() {
                let expires_at = timestamp + Duration::from_secs(INCOMPLETE_HANDSHAKE_TIMEOUT_SECS);
                if expires_at <= now {
                    conn.discard();
                }
            }
        }
    }

    /// This function disconnects from seed nodes that have not sent in the addresses within the
    /// defined limit.
    fn flag_seed_addr_retrieval_timeouts(&mut self) {
        let now = SystemTime::now();
        for conn in self.connections.values_mut() {
            if let AddressEntry::Seed(_) = *conn.address_entry()
                && let ConnectionState::AwaitingAddresses { timestamp } = *conn.state()
            {
                let expires_at = timestamp + Duration::from_secs(SEED_ADDR_RETRIEVED_TIMEOUT_SECS);
                if expires_at <= now {
                    conn.discard();
                }
            }
        }
    }

    /// This function cleans up connections that are no longer active.
    fn reap_disconnected(&mut self) {
        let mut disconnects = vec![];
        for (addr, conn) in self.connections.iter() {
            match conn.state() {
                ConnectionState::AdapterDiscarded => {
                    self.address_book.discard(conn.address_entry());
                }
                ConnectionState::NodeDisconnected => {
                    self.address_book.remove_from_active(conn.address_entry());
                }
                _ => {}
            }

            if conn.is_disconnected() {
                disconnects.push(*addr);
            }
        }

        for addr in disconnects {
            self.connections.remove(&addr);
        }
    }

    /// This function creates a new connection with a stream to a BTC node.
    fn make_connection(
        &mut self,
        handle: fn(StreamConfigOf<Network>) -> JoinHandle<()>,
    ) -> ConnectionManagerResult<()> {
        self.metrics.connections.inc();
        let address_entry_result = if !self.address_book.has_enough_addresses() {
            self.address_book.pop_seed()
        } else {
            self.address_book.pop()
        };
        let address_entry = address_entry_result.map_err(ConnectionManagerError::AddressBook)?;
        let address = *address_entry.addr();
        if self.connections.contains_key(&address) {
            return Err(ConnectionManagerError::AlreadyConnected(address));
        }
        #[allow(clippy::disallowed_methods)]
        let (writer, network_message_receiver) = unbounded_channel();
        let stream_event_sender = self.stream_event_sender.clone();
        let network_message_sender = self.network_message_sender.clone();

        let stream_config = crate::stream::StreamConfig {
            address,
            logger: self.logger.clone(),
            magic: self.magic,
            network_message_receiver,
            socks_proxy: self.socks_proxy.clone(),
            stream_event_sender,
            network_message_sender,
        };
        let join_handle = handle(stream_config);
        let conn = Connection::new(ConnectionConfig {
            address_entry,
            handle: join_handle,
            writer,
        });
        self.connections.insert(address, conn);
        Ok(())
    }

    /// This function retrieves a connection from the connections pool with a given socket address.
    fn get_connection(
        &mut self,
        addr: &SocketAddr,
    ) -> ConnectionManagerResult<&mut Connection<NetworkMessageOf<Network>>> {
        match self.connections.get_mut(addr) {
            Some(connection) => Ok(connection),
            None => Err(ConnectionManagerError::ConnectionNotFound),
        }
    }

    /// This function is used to send a `version` message to a specified connection.
    fn send_version(&mut self, addr: &SocketAddr) -> ConnectionManagerResult<()> {
        // https://en.bitcoin.it/wiki/Protocol_documentation#version
        // Setup the sender field. This field is now ignored and most simply filled with dummy data per the documentation.
        let adapter_address = SocketAddr::new(IpAddr::V4(Ipv4Addr::new(0, 0, 0, 0)), 0);
        let sender = Address::new(&adapter_address, ServiceFlags::NONE);
        // The adapter will not provide any services to the network, so the flags are set to none.
        let services = ServiceFlags::NONE;
        let timestamp = SystemTime::now()
            .duration_since(UNIX_EPOCH)
            .map_err(|_| ConnectionManagerError::SystemTimeIsBehind)?
            .as_secs();

        // The node address that will be receiving this message.
        let receiver = Address::new(addr, ServiceFlags::NETWORK | ServiceFlags::NETWORK_LIMITED);
        let nonce: u64 = self.rng.r#gen();
        let user_agent = String::from(USER_AGENT);
        let message = <NetworkMessageOf<Network>>::Version(VersionMessage::new(
            self.p2p_protocol_version,
            services,
            timestamp as i64,
            receiver,
            sender,
            nonce,
            user_agent,
            // The height the adapter believes is the active tip.
            self.current_height as i32,
        ));

        self.send_to(addr, message)
    }

    /// This function is used to send a `verack` message to a specified connection.
    fn send_verack(&mut self, addr: &SocketAddr) -> ConnectionManagerResult<()> {
        self.send_to(addr, NetworkMessage::Verack)
    }

    /// This function is used to send a `getaddr` message to a specified connection.
    fn send_getaddr(&mut self, addr: &SocketAddr) -> ConnectionManagerResult<()> {
        self.send_to(addr, NetworkMessage::GetAddr)
    }

    /// This function is used to send a `ping` message to a specified connection.
    fn send_ping(&mut self, addr: &SocketAddr) -> ConnectionManagerResult<()> {
        let nonce = self.rng.r#gen();
        let conn = self.get_connection(addr)?;
        conn.expect_pong(nonce);
        self.send_to(addr, NetworkMessage::Ping(nonce))
    }

    /// This function is used to respond to a `ping` message with a `pong` to the specified
    /// connection.
    fn send_pong(&mut self, addr: &SocketAddr, nonce: u64) -> ConnectionManagerResult<()> {
        self.send_to(addr, NetworkMessage::Pong(nonce))
    }

    /// This function is used to send a message to a specified connection.
    fn send_to(
        &mut self,
        addr: &SocketAddr,
        network_message: NetworkMessageOf<Network>,
    ) -> ConnectionManagerResult<()> {
        self.metrics
            .bitcoin_messages_sent
            .with_label_values(&[network_message.cmd()])
            .inc();
        let conn = self.get_connection(addr)?;
        if conn.send(network_message).is_err() {
            conn.disconnect();
        };
        Ok(())
    }

    /// This function checks to see if the connection manager has enough
    /// active connections. Use to control is a message is sent out.
    fn has_enough_active_connections(&self) -> bool {
        self.available_connections().len() >= self.min_connections
    }

    /// This function is used to send a message to all of the connected connections.
    fn send_to_all(&mut self, network_message: NetworkMessageOf<Network>) {
        if !self.has_enough_active_connections() {
            return;
        }

        let available_addrs = self.available_connections();
        for addr in available_addrs {
            self.send_to(&addr, network_message.clone()).ok();
        }
    }

    fn process_version_message(
        &mut self,
        address: &SocketAddr,
        message: &VersionMessage,
    ) -> Result<(), ProcessNetworkMessageError> {
        trace!(self.logger, "Received version from {}", address);
        let conn = self
            .get_connection(address)
            .map_err(|_| ProcessNetworkMessageError::InvalidMessage)?;
        if !conn.is_seed() && !self.validate_received_version(message) {
            warn!(
                self.logger,
                "Received an invalid version from {}. Version: {}; Height: {}; Services: {}, while current height is: {}",
                address,
                message.version,
                message.start_height,
                message.services,
                self.current_height,
            );
            return Err(ProcessNetworkMessageError::InvalidMessage);
        }
        self.send_verack(address).ok();

        if !self.address_book.has_max_address() {
            self.send_getaddr(address).ok();
        }

        Ok(())
    }

    fn process_verack_message(
        &mut self,
        address: &SocketAddr,
    ) -> Result<(), ProcessNetworkMessageError> {
        trace!(self.logger, "Received verack from {}", address);
        if let Ok(conn) = self.get_connection(address) {
            match conn.address_entry() {
                AddressEntry::Seed(_) => conn.awaiting_addresses(),
                AddressEntry::Discovered(_) => conn.completed_handshake(),
            };
        }

        trace!(
            self.logger,
            "Completed the version handshake with {}", address
        );
        Ok(())
    }

    /// This function processes a ping message sent from a connected BTC node.
    fn process_ping_message(
        &mut self,
        address: &SocketAddr,
        nonce: u64,
    ) -> Result<(), ProcessNetworkMessageError> {
        // If we cannot find the connection, the connection has been cleaned up before the
        // message has been received. It can be skipped.
        trace!(self.logger, "Received ping from {}", address);
        self.send_pong(address, nonce).ok();
        Ok(())
    }

    /// This function processes a received pong message sent from a connected BTC node.
    fn process_pong_message(
        &mut self,
        address: &SocketAddr,
        nonce: u64,
    ) -> Result<(), ProcessNetworkMessageError> {
        // If we cannot find the connection, the connection has been cleaned up before the
        // message has been received. It can be skipped.
        trace!(self.logger, "Received pong from {}", address);
        if let Ok(conn) = self.get_connection(address) {
            let valid_pong = match conn.ping_state() {
                PingState::ExpectingPong {
                    ping_sent_at: _,
                    nonce: ping_nonce,
                } => *ping_nonce == nonce,
                PingState::Idle { last_pong_at: _ } => false,
            };

            if valid_pong {
                conn.idle();
            } else {
                // Received an unexpected or invalid `pong` message.
                // Disconnect from the BTC node.
                conn.disconnect();
            };
        }
        Ok(())
    }

    /// This function processes an `addr` message received from a BTC node.
    /// If too many addresses have been sent, the connection is disconnected,
    /// and the address is discarded.
    fn process_addr_message(
        &mut self,
        address: &SocketAddr,
        addresses: &[(AddressTimestamp, Address)],
    ) -> Result<(), ProcessNetworkMessageError> {
        let result = self.address_book.add_many(address, addresses);
        if let Err(AddressBookError::TooManyAddresses {
            received,
            max_amount,
        }) = result
        {
            warn!(
                self.logger,
                "Received {} addresses from {} (max: {})", received, address, max_amount
            );
            return Err(ProcessNetworkMessageError::InvalidMessage);
        }

        if let Ok(conn) = self.get_connection(address)
            && let AddressEntry::Seed(_) = conn.address_entry()
        {
            conn.disconnect();
        }

        if self.address_book.has_enough_addresses() {
            if self.initial_address_discovery {
                info!(
                    self.logger,
                    "Adapter has discovered enough addresses: {}",
                    self.address_book.size()
                );
            }
            self.initial_address_discovery = false;
        }
        Ok(())
    }

    /// This function is used to handle an unknown command from a BTC node.
    fn process_unknown_message(
        &mut self,
        address: &SocketAddr,
        command: &CommandString,
        payload: &[u8],
    ) -> Result<(), ProcessNetworkMessageError> {
        // If we receive an unknown message from a BTC node, the adapter should log
        // the message for further analysis.
        warn!(
            self.logger,
            "Received an unknown message from {}, command: {}, payload: {}",
            address,
            command,
            hex::encode(payload),
        );
        self.internal_discard(address);
        Ok(())
    }

    /// This function validates a received version message based on the following criteria:
    ///
    /// * The sender address is advertising the services the adapter is looking for.
    /// * The start height is at least the configured minimum.
    /// * The version is at least the configured minimum.
    /// * The services in the main message match the sender services.
    fn validate_received_version(&self, message: &VersionMessage) -> bool {
        validate_services(&message.services)
            && message.start_height >= self.current_height as i32
            && message.version >= MINIMUM_VERSION_NUMBER
    }
}

impl<Network: BlockchainNetwork> Channel<Network::Header, Network::Block>
    for ConnectionManager<Network>
{
    fn send(
        &mut self,
        command: Command<Network::Header, Network::Block>,
    ) -> Result<(), ChannelError> {
        let Command { address, message } = command;
        if let Some(addr) = address {
            self.send_to(&addr, message).ok();
        } else {
            self.send_to_all(message);
        }
        Ok(())
    }

    /// This function provides an iterator to the currently available connections.
    fn available_connections(&self) -> Vec<SocketAddr> {
        self.connections
            .iter()
            .filter_map(|(addr, conn)| {
                if let AddressEntry::Seed(_) = conn.address_entry() {
                    return None;
                }

                if conn.is_available() {
                    Some(*addr)
                } else {
                    None
                }
            })
            .collect()
    }

    fn discard(&mut self, addr: &SocketAddr) {
        self.internal_discard(addr);
    }
}

impl<Network: BlockchainNetwork> ProcessEvent for ConnectionManager<Network> {
    fn process_event(&mut self, event: &StreamEvent) -> Result<(), ProcessNetworkMessageError> {
        match &event.kind {
            StreamEventKind::Connected => {
                let result = self.send_version(&event.address);
                if let Ok(conn) = self.get_connection(&event.address) {
                    match result {
                        Ok(_) => {
                            conn.connected();
                            trace!(self.logger, "Connected to {}", event.address);
                        }
                        Err(err) => {
                            conn.disconnect();
                            trace!(self.logger, "{}", err);
                        }
                    };
                }
                Ok(())
            }
            StreamEventKind::Disconnected => {
                if let Ok(conn) = self.get_connection(&event.address) {
                    conn.disconnect();
                }
                Ok(())
            }
            StreamEventKind::FailedToConnect => {
                self.internal_discard(&event.address);
                Ok(())
            }
        }
    }
}

impl<Network: BlockchainNetwork> ProcessNetworkMessage<Network> for ConnectionManager<Network> {
    fn process_bitcoin_network_message(
        &mut self,
        address: SocketAddr,
        message: &NetworkMessageOf<Network>,
    ) -> Result<(), ProcessNetworkMessageError> {
        match message {
            NetworkMessage::Version(version_message) => {
                self.process_version_message(&address, version_message)
            }
            NetworkMessage::Verack => self.process_verack_message(&address),
            NetworkMessage::Addr(addresses) => self.process_addr_message(&address, addresses),
            NetworkMessage::Ping(nonce) => self.process_ping_message(&address, *nonce),
            NetworkMessage::Pong(nonce) => self.process_pong_message(&address, *nonce),
            NetworkMessage::Unknown { command, payload } => {
                self.process_unknown_message(&address, command, payload)
            }
            _ => Ok(()),
        }
    }
}

fn connection_limits(address_book: &AddressBook) -> (usize, usize) {
    if address_book.has_seeds() {
        // Seeds are available.
        (2, 5)
    } else {
        // No seeds are available. Can only connect to nodes explicitly provided.
        (address_book.size(), address_book.size())
    }
}

#[cfg(test)]
mod test {
    use super::*;
    use crate::config::test::ConfigBuilder;
<<<<<<< HEAD
    use bitcoin::Block;
    use bitcoin::p2p::ServiceFlags;
=======
    use bitcoin::p2p::ServiceFlags;
    use bitcoin::{block::Header, Block, Network};
>>>>>>> 95196ca1
    use ic_logger::replica_logger::no_op_logger;
    use ic_metrics::MetricsRegistry;
    use std::str::FromStr;

    const BLOCK_HEIGHT_FOR_TESTS: BlockHeight = 1;

    #[test]
    fn validate_received_version_bad_version_number() {
        let socket_1 = SocketAddr::from_str("127.0.0.1:8333").expect("bad address format");
        let socket_2 = SocketAddr::from_str("127.0.0.1:8333").expect("bad address format");
        let services = ServiceFlags::NETWORK | ServiceFlags::NETWORK_LIMITED;
        let receiver = Address::new(&socket_1, services);
        let sender = Address::new(&socket_2, ServiceFlags::NONE);
        let config = ConfigBuilder::default_with(Network::Bitcoin)
            .with_dns_seeds(vec![String::from("127.0.0.1")])
            .build();
        let mut version_message = VersionMessage::new(
            bitcoin::p2p::PROTOCOL_VERSION,
            services,
            0,
            receiver,
            sender,
            1,
            String::from("test"),
            60000,
        );
        version_message.version = MINIMUM_VERSION_NUMBER - 1;
        let (network_message_sender, _network_message_receiver) =
            channel::<(SocketAddr, NetworkMessage<Header, Block>)>(DEFAULT_CHANNEL_BUFFER_SIZE);

        let manager = ConnectionManager::new(
            &config,
            no_op_logger(),
            network_message_sender,
            RouterMetrics::new(&MetricsRegistry::default()),
        );
        assert!(!manager.validate_received_version(&version_message));
    }

    #[test]
    fn validate_received_version_bad_start_height() {
        let socket_1 = SocketAddr::from_str("127.0.0.1:8333").expect("bad address format");
        let socket_2 = SocketAddr::from_str("127.0.0.1:8333").expect("bad address format");
        let services = ServiceFlags::NETWORK | ServiceFlags::NETWORK_LIMITED;
        let receiver = Address::new(&socket_1, services);
        let sender = Address::new(&socket_2, ServiceFlags::NONE);
        let version_message = VersionMessage::new(
            bitcoin::p2p::PROTOCOL_VERSION,
            services,
            0,
            receiver,
            sender,
            1,
            String::from("test"),
            60_000,
        );

        let config = ConfigBuilder::default_with(Network::Bitcoin)
            .with_dns_seeds(vec![String::from("127.0.0.1")])
            .build();
        let (network_message_sender, _network_message_receiver) =
            channel::<(SocketAddr, NetworkMessage<Header, Block>)>(DEFAULT_CHANNEL_BUFFER_SIZE);

        let mut manager = ConnectionManager::new(
            &config,
            no_op_logger(),
            network_message_sender,
            RouterMetrics::new(&MetricsRegistry::default()),
        );
        manager.current_height = 100_000;

        assert!(!manager.validate_received_version(&version_message));
    }

    #[test]
    fn validate_received_version_service_flags_do_not_match() {
        let socket_1 = SocketAddr::from_str("127.0.0.1:8333").expect("bad address format");
        let socket_2 = SocketAddr::from_str("127.0.0.1:8333").expect("bad address format");
        let services = ServiceFlags::WITNESS;
        let receiver = Address::new(&socket_1, ServiceFlags::NONE);
        let sender = Address::new(&socket_2, ServiceFlags::NONE);
        let version_message = VersionMessage::new(
            bitcoin::p2p::PROTOCOL_VERSION,
            services,
            0,
            receiver,
            sender,
            1,
            String::from("test"),
            60_000,
        );

        let config = ConfigBuilder::default_with(Network::Bitcoin)
            .with_dns_seeds(vec![String::from("127.0.0.1")])
            .build();
        let (network_message_sender, _network_message_receiver) =
            channel::<(SocketAddr, NetworkMessage<Header, Block>)>(DEFAULT_CHANNEL_BUFFER_SIZE);

        let manager = ConnectionManager::new(
            &config,
            no_op_logger(),
            network_message_sender,
            RouterMetrics::new(&MetricsRegistry::default()),
        );

        assert!(!manager.validate_received_version(&version_message));
    }

    fn simple_handle(config: StreamConfig<Header, Block>) -> JoinHandle<()> {
        tokio::task::spawn(async move {
            let _ = &config;
            let StreamConfig {
                address,
                mut network_message_receiver,
                stream_event_sender,
                network_message_sender,
                ..
            } = config;

            let adapter_address = SocketAddr::from_str("0.0.0.0:8333").expect("invalid addr");
            let address_2 = SocketAddr::from_str("192.168.1.1:8333").expect("invalid addr");
            let now = SystemTime::now();
            let since_epoch = now
                .duration_since(UNIX_EPOCH)
                .expect("time went backwards")
                .as_secs() as u32;
            let services = ServiceFlags::NETWORK | ServiceFlags::NETWORK_LIMITED;
            let addresses = vec![
                (since_epoch, Address::new(&address, services)),
                (since_epoch, Address::new(&address_2, services)),
            ];

            stream_event_sender
                .send(StreamEvent {
                    address,
                    kind: StreamEventKind::Connected,
                })
                .await
                .ok();

            loop {
                let maybe_message = network_message_receiver.recv().await;
                if maybe_message.is_none() {
                    break; // Something went wrong with the test. Time to escape!
                }
                let message = maybe_message.unwrap();
                match message {
                    NetworkMessage::Version(_) => {
                        network_message_sender
                            .send((address, NetworkMessage::Verack))
                            .await
                            .ok();
                        network_message_sender
                            .send((
                                address,
                                NetworkMessage::Version(VersionMessage::new(
                                    bitcoin::p2p::PROTOCOL_VERSION,
                                    services,
                                    since_epoch as i64,
                                    Address::new(&adapter_address, services),
                                    Address::new(&address, services),
                                    0,
                                    String::from("user-agent"),
                                    1,
                                )),
                            ))
                            .await
                            .ok();
                    }
                    NetworkMessage::Verack => {}
                    NetworkMessage::GetAddr => {
                        network_message_sender
                            .send((address, NetworkMessage::Addr(addresses.clone())))
                            .await
                            .ok();
                    }
                    _ => break,
                }
            }
        })
    }

    /// This test is used to walk through the initial address discovery process.
    #[tokio::test]
    async fn test_initial_address_discovery_lifecycle() {
        let config = ConfigBuilder::default_with(Network::Signet)
            .with_dns_seeds(vec![String::from("127.0.0.1")])
            .build();
        let (network_message_sender, mut network_message_receiver) =
            channel::<(SocketAddr, NetworkMessage<Header, Block>)>(DEFAULT_CHANNEL_BUFFER_SIZE);
        let mut manager = ConnectionManager::new(
            &config,
            no_op_logger(),
            network_message_sender,
            RouterMetrics::new(&MetricsRegistry::default()),
        );
        let addr = SocketAddr::from_str("127.0.0.1:8333").expect("invalid address");
        assert!(manager.initial_address_discovery);
        assert_eq!(manager.current_height, 0);
        assert_eq!(
            manager.get_max_number_of_connections(),
            MAX_CONNECTIONS_DURING_ADDRESS_DISCOVERY
        );
        manager.tick(BLOCK_HEIGHT_FOR_TESTS, simple_handle);
        for i in 0..4u8 {
            tokio::select! {
                event = manager
                .stream_event_receiver
                .recv() => {
                    let event = event.expect("connected event should have arrived");
                    manager.process_event(&event).ok();
                }
                msg = network_message_receiver.recv() => {
                    let (address, message) = msg.as_ref().expect("");
                    manager.process_bitcoin_network_message(*address, message).ok();
                },
            }
            if i == 3 {
                // Skipping last tick as this will start a new connection cycle.
                // At this point, we should be able to see if the seed connection
                // has been disconnected.
                continue;
            }
            manager.tick(BLOCK_HEIGHT_FOR_TESTS, simple_handle);
        }
        assert_eq!(manager.current_height, 1);
        assert_eq!(
            manager.address_book.size(),
            1,
            "Expected to have found the 1 address needed"
        );
        assert!(manager.address_book.has_enough_addresses());
        let conn = manager
            .get_connection(&addr)
            .expect("there should be a seed connection");
        assert!(matches!(conn.state(), ConnectionState::NodeDisconnected));
        assert_eq!(*conn.address_entry().addr(), addr);
        assert!(!manager.initial_address_discovery);
        assert_eq!(manager.get_max_number_of_connections(), 5);
    }

    #[test]
    fn test_flag_version_handshake_timeouts() {
        let runtime = tokio::runtime::Runtime::new().expect("runtime err");
        let addr = SocketAddr::from_str("127.0.0.1:8333").expect("invalid address");

        let config = ConfigBuilder::default_with(Network::Bitcoin)
            .with_dns_seeds(vec![String::from("127.0.0.1")])
            .build();
        let (network_message_sender, _network_message_receiver) =
            channel::<(SocketAddr, NetworkMessage<Header, Block>)>(DEFAULT_CHANNEL_BUFFER_SIZE);

        let mut manager = ConnectionManager::new(
            &config,
            no_op_logger(),
            network_message_sender,
            RouterMetrics::new(&MetricsRegistry::default()),
        );
        let timestamp = SystemTime::now() - Duration::from_secs(60);
        #[allow(clippy::disallowed_methods)]
        let (writer, _) = unbounded_channel();
        runtime.block_on(async {
            let conn = Connection::new_with_state(
                ConnectionConfig {
                    address_entry: AddressEntry::Discovered(addr),
                    handle: tokio::task::spawn(async {}),
                    writer,
                },
                ConnectionState::Connected { timestamp },
                timestamp,
            );
            manager.connections.insert(addr, conn);
            manager.flag_version_handshake_timeouts();
            let conn = manager
                .get_connection(&addr)
                .expect("The connection should be there");
            assert!(matches!(conn.state(), ConnectionState::AdapterDiscarded));
        });
    }

    /// Tests the `flag_seed_addr_retrieval_timeouts(...)`.
    /// Creates two connections both with the AwaitingAddresses state.
    /// 1 connection has an expired timestamp while the other timestamp is still valid.
    /// `flag_seed_addr_retrieval_timeouts(...)` then flags the expired connection.
    /// `reap_disconnected` is then called to remove the expired connection.
    #[test]
    fn test_flag_seed_addr_retrieval_timeouts() {
        let runtime = tokio::runtime::Runtime::new().expect("runtime err");
        let addr = SocketAddr::from_str("127.0.0.1:8333").expect("invalid address");
        let addr2 = SocketAddr::from_str("192.168.1.1:8333").expect("invalid address");
        let config = ConfigBuilder::default_with(Network::Bitcoin)
            .with_dns_seeds(vec![String::from("127.0.0.1")])
            .build();
        let (network_message_sender, _network_message_receiver) =
            channel::<(SocketAddr, NetworkMessage<Header, Block>)>(DEFAULT_CHANNEL_BUFFER_SIZE);
        let mut manager = ConnectionManager::new(
            &config,
            no_op_logger(),
            network_message_sender,
            RouterMetrics::new(&MetricsRegistry::default()),
        );
        let timestamp1 = SystemTime::now() - Duration::from_secs(SEED_ADDR_RETRIEVED_TIMEOUT_SECS);
        let timestamp2 = SystemTime::now() + Duration::from_secs(SEED_ADDR_RETRIEVED_TIMEOUT_SECS);
        #[allow(clippy::disallowed_methods)]
        let (writer, _) = unbounded_channel();
        runtime.block_on(async {
            let conn = Connection::new_with_state(
                ConnectionConfig {
                    address_entry: AddressEntry::Seed(addr),
                    handle: tokio::task::spawn(async {}),
                    writer: writer.clone(),
                },
                ConnectionState::AwaitingAddresses {
                    timestamp: timestamp1,
                },
                timestamp1,
            );
            manager.connections.insert(addr, conn);
            let conn2 = Connection::new_with_state(
                ConnectionConfig {
                    address_entry: AddressEntry::Seed(addr2),
                    handle: tokio::task::spawn(async {}),
                    writer,
                },
                ConnectionState::AwaitingAddresses {
                    timestamp: timestamp2,
                },
                timestamp2,
            );

            manager.connections.insert(addr2, conn2);
            manager.flag_seed_addr_retrieval_timeouts();
            let conn = manager
                .get_connection(&addr)
                .expect("The connection should be there");
            assert!(matches!(conn.state(), ConnectionState::AdapterDiscarded));

            let conn = manager
                .get_connection(&addr2)
                .expect("The connection should be there");
            assert!(matches!(
                conn.state(),
                ConnectionState::AwaitingAddresses { .. }
            ));

            manager.reap_disconnected();
            // Connection 1 has been removed as expected
            let result = manager.get_connection(&addr);
            assert!(result.is_err());
        });
    }

    /// This test ensures that the idle function disconnects all connections and reaps the
    /// connections from the `ConnectionManager.connections` field.
    #[test]
    fn test_make_idle() {
        let runtime = tokio::runtime::Runtime::new().expect("runtime err");
        let addr = SocketAddr::from_str("127.0.0.1:8333").expect("invalid address");
        let addr2 = SocketAddr::from_str("192.168.1.1:8333").expect("invalid address");
        let config = ConfigBuilder::default_with(Network::Bitcoin)
            .with_dns_seeds(vec![String::from("127.0.0.1")])
            .build();
        let (network_message_sender, _network_message_receiver) =
            channel::<(SocketAddr, NetworkMessage<Header, Block>)>(DEFAULT_CHANNEL_BUFFER_SIZE);

        let mut manager = ConnectionManager::new(
            &config,
            no_op_logger(),
            network_message_sender,
            RouterMetrics::new(&MetricsRegistry::default()),
        );
        let timestamp1 = SystemTime::now() - Duration::from_secs(SEED_ADDR_RETRIEVED_TIMEOUT_SECS);
        let timestamp2 = SystemTime::now() + Duration::from_secs(SEED_ADDR_RETRIEVED_TIMEOUT_SECS);
        #[allow(clippy::disallowed_methods)]
        let (writer, _) = unbounded_channel();
        runtime.block_on(async {
            let conn = Connection::new_with_state(
                ConnectionConfig {
                    address_entry: AddressEntry::Seed(addr),
                    handle: tokio::task::spawn(async {}),
                    writer: writer.clone(),
                },
                ConnectionState::AwaitingAddresses {
                    timestamp: timestamp1,
                },
                timestamp1,
            );
            manager.connections.insert(addr, conn);
            let conn2 = Connection::new_with_state(
                ConnectionConfig {
                    address_entry: AddressEntry::Seed(addr2),
                    handle: tokio::task::spawn(async {}),
                    writer,
                },
                ConnectionState::HandshakeComplete,
                timestamp2,
            );
            manager.connections.insert(addr2, conn2);

            manager.make_idle();
            assert!(manager.connections.is_empty());
        });
    }

    #[tokio::test]
    async fn test_process_version_discovered_address_does_not_bypass_services_check() {
        let socket_1 = SocketAddr::from_str("127.0.0.1:8333").expect("bad address format");
        let socket_2 = SocketAddr::from_str("127.0.0.1:8333").expect("bad address format");
        // This will cause the validation to fail as discovered addresses should have the NETWORK flag.
        let services = ServiceFlags::WITNESS;
        let receiver = Address::new(&socket_1, services);
        let sender = Address::new(&socket_2, ServiceFlags::NONE);
        let version_message = VersionMessage::new(
            bitcoin::p2p::PROTOCOL_VERSION,
            services,
            0,
            receiver,
            sender,
            1,
            String::from("test"),
            60_000,
        );

        let config = ConfigBuilder::default_with(Network::Bitcoin)
            .with_dns_seeds(vec![String::from("127.0.0.1")])
            .build();
        let (network_message_sender, _network_message_receiver) =
            channel::<(SocketAddr, NetworkMessage<Header, Block>)>(DEFAULT_CHANNEL_BUFFER_SIZE);

        let mut manager = ConnectionManager::new(
            &config,
            no_op_logger(),
            network_message_sender,
            RouterMetrics::new(&MetricsRegistry::default()),
        );
        #[allow(clippy::disallowed_methods)]
        let (writer, _) = unbounded_channel();
        let timestamp = SystemTime::now();
        let conn = Connection::new_with_state(
            ConnectionConfig {
                address_entry: AddressEntry::Discovered(socket_2),
                handle: tokio::task::spawn(async {}),
                writer,
            },
            ConnectionState::Connected { timestamp },
            timestamp,
        );
        manager.connections.insert(socket_2, conn);

        let result = manager.process_version_message(&socket_2, &version_message);
        assert!(result.is_err());
    }

    #[tokio::test]
    async fn test_process_version_seed_address_bypasses_services_check() {
        let socket_1 = SocketAddr::from_str("127.0.0.1:8333").expect("bad address format");
        let socket_2 = SocketAddr::from_str("127.0.0.1:8333").expect("bad address format");
        let services = ServiceFlags::WITNESS;
        let receiver = Address::new(&socket_1, services);
        let sender = Address::new(&socket_2, ServiceFlags::NONE);
        let version_message = VersionMessage::new(
            bitcoin::p2p::PROTOCOL_VERSION,
            services,
            0,
            receiver,
            sender,
            1,
            String::from("test"),
            60_000,
        );

        let config = ConfigBuilder::default_with(Network::Bitcoin)
            .with_dns_seeds(vec![String::from("127.0.0.1")])
            .build();
        let (network_message_sender, _network_message_receiver) =
            channel::<(SocketAddr, NetworkMessage<Header, Block>)>(DEFAULT_CHANNEL_BUFFER_SIZE);

        let mut manager = ConnectionManager::new(
            &config,
            no_op_logger(),
            network_message_sender,
            RouterMetrics::new(&MetricsRegistry::default()),
        );
        #[allow(clippy::disallowed_methods)]
        let (writer, _) = unbounded_channel();
        let timestamp = SystemTime::now();
        let conn = Connection::new_with_state(
            ConnectionConfig {
                address_entry: AddressEntry::Seed(socket_2),
                handle: tokio::task::spawn(async {}),
                writer,
            },
            ConnectionState::Connected { timestamp },
            timestamp,
        );
        manager.connections.insert(socket_2, conn);

        let result = manager.process_version_message(&socket_2, &version_message);
        assert!(result.is_ok());
    }
}<|MERGE_RESOLUTION|>--- conflicted
+++ resolved
@@ -707,13 +707,8 @@
 mod test {
     use super::*;
     use crate::config::test::ConfigBuilder;
-<<<<<<< HEAD
-    use bitcoin::Block;
     use bitcoin::p2p::ServiceFlags;
-=======
-    use bitcoin::p2p::ServiceFlags;
-    use bitcoin::{block::Header, Block, Network};
->>>>>>> 95196ca1
+    use bitcoin::{Block, Network, block::Header};
     use ic_logger::replica_logger::no_op_logger;
     use ic_metrics::MetricsRegistry;
     use std::str::FromStr;
