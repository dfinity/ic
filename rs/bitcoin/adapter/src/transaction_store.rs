--- conflicted
+++ resolved
@@ -202,13 +202,8 @@
 mod test {
     use super::*;
     use bitcoin::{
-<<<<<<< HEAD
-        Block, Network, Transaction,
         absolute::{LOCK_TIME_THRESHOLD, LockTime},
-=======
-        absolute::{LockTime, LOCK_TIME_THRESHOLD},
         block::Header,
->>>>>>> 95196ca1
         blockdata::constants::genesis_block,
         consensus::serialize,
     };
