--- conflicted
+++ resolved
@@ -2,25 +2,6 @@
 
 package(default_visibility = ["//visibility:public"])
 
-<<<<<<< HEAD
-DEPENDENCIES = [
-    # Keep sorted.
-    "//rs/bitcoin/adapter",
-    "@crate_index//:bitcoin",
-    "@crate_index//:flate2",
-    "@crate_index//:hex",
-    "@crate_index//:rand",
-    "@crate_index//:serde",
-    "@crate_index//:serde_json",
-    "@crate_index//:tokio",
-]
-
-DEV_DEPENDENCIES = []
-
-MACRO_DEPENDENCIES = []
-
-=======
->>>>>>> 87a82999
 rust_library(
     name = "test_utils",
     testonly = True,
@@ -29,6 +10,7 @@
     version = "0.1.0",
     deps = [
         # Keep sorted.
+        "//rs/bitcoin/adapter",
         "@crate_index//:bitcoin",
         "@crate_index//:flate2",
         "@crate_index//:hex",
