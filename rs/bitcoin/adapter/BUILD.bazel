load("@rules_rust//rust:defs.bzl", "rust_binary", "rust_library", "rust_test", "rust_test_suite")
load("//bazel:defs.bzl", "rust_bench")

package(default_visibility = ["//visibility:private"])

DEPENDENCIES = [
    # Keep sorted.
    "//rs/async_utils",
    "//rs/bitcoin/service",
    "//rs/bitcoin/validation",
    "//rs/config",
    "//rs/monitoring/logger",
    "//rs/monitoring/metrics",
    "@crate_index//:bitcoin",
    "@crate_index//:clap",
    "@crate_index//:futures",
    "@crate_index//:hashlink",
    "@crate_index//:hex",
    "@crate_index//:http",
    "@crate_index//:parking_lot",
    "@crate_index//:prometheus",
    "@crate_index//:prost",
    "@crate_index//:rand",
    "@crate_index//:serde",
    "@crate_index//:serde_json",
    "@crate_index//:slog",
    "@crate_index//:slog-async",
    "@crate_index//:thiserror",
    "@crate_index//:tokio",
    "@crate_index//:tokio-socks",
    "@crate_index//:tonic",
    "@crate_index//:tower",
]

MACRO_DEPENDENCIES = []

DEV_DEPENDENCIES = [
    # Keep sorted.
    "//rs/bitcoin/adapter/test_utils",
    "//rs/bitcoin/client",
    "//rs/bitcoin/replica_types",
    "//rs/interfaces/adapter_client",
    "//rs/test_utilities/logger",
    "@crate_index//:bitcoincore-rpc",
    "@crate_index//:bitcoind",
    "@crate_index//:criterion",
    "@crate_index//:ic-btc-interface",
    "@crate_index//:tempfile",
]

MACRO_DEV_DEPENDENCIES = []

ALIASES = {}

rust_library(
    name = "adapter",
    srcs = glob(["src/**"]),
    aliases = ALIASES,
    crate_name = "ic_btc_adapter",
    proc_macro_deps = MACRO_DEPENDENCIES,
    version = "0.1.0",
    visibility = ["//rs/pocket_ic_server:__subpackages__"],
    deps = DEPENDENCIES,
)

rust_binary(
    name = "ic-btc-adapter",
    srcs = ["src/main.rs"],
    aliases = ALIASES,
    proc_macro_deps = MACRO_DEPENDENCIES,
    visibility = ["//rs:release-pkg"],
    deps = DEPENDENCIES + [
        ":adapter",
        "//rs/monitoring/adapter_metrics/server",
    ],
)

rust_binary(
    name = "adapter-stress-test",
    srcs = ["src/stress_test.rs"],
    aliases = ALIASES,
    proc_macro_deps = MACRO_DEPENDENCIES,
    deps = DEPENDENCIES + [
        ":adapter",
        "//rs/monitoring/adapter_metrics/server",
        "@crate_index//:hyper-util",
    ],
)

rust_test(
    name = "adapter_test",
    crate = ":adapter",
    data = [
        "test_data/first_2500_mainnet_headers.json",
        "test_data/first_2500_testnet_headers.json",
    ],
    tags = ["requires-network"],
    deps = DEV_DEPENDENCIES,
)

rust_test_suite(
    name = "adapter_integration",
    timeout = "long",
    srcs = glob(["tests/**/*.rs"]),
    aliases = ALIASES,
    data = [
        # Keep sorted.
<<<<<<< HEAD
        "@bitcoin-core//:bitcoind",
=======
        "//:bitcoind",
>>>>>>> ef0d78cc
        "@bitcoin_adapter_mainnet_blocks//file",
        "@bitcoin_adapter_mainnet_headers//file",
        "@bitcoin_adapter_testnet_blocks//file",
        "@bitcoin_adapter_testnet_headers//file",
    ],
    env = {
<<<<<<< HEAD
        "BITCOIN_CORE_PATH": "$(rootpath @bitcoin-core//:bitcoind)",
=======
        "BITCOIN_CORE_PATH": "$(rootpath //:bitcoind)",
>>>>>>> ef0d78cc
        "HEADERS_DATA_PATH": "$(rootpath @bitcoin_adapter_mainnet_headers//file)",
        "BLOCKS_DATA_PATH": "$(rootpath @bitcoin_adapter_mainnet_blocks//file)",
        "TESTNET_HEADERS_DATA_PATH": "$(rootpath @bitcoin_adapter_testnet_headers//file)",
        "TESTNET_BLOCKS_DATA_PATH": "$(rootpath @bitcoin_adapter_testnet_blocks//file)",
    },
    proc_macro_deps = MACRO_DEPENDENCIES + MACRO_DEV_DEPENDENCIES,
    tags = ["requires-network"],
    deps = [":adapter"] + DEPENDENCIES + DEV_DEPENDENCIES,
)

rust_bench(
    name = "e2e_bench",
    testonly = True,
    srcs = ["benches/e2e.rs"],
    aliases = ALIASES,
    proc_macro_deps = MACRO_DEPENDENCIES + MACRO_DEV_DEPENDENCIES,
    deps = DEPENDENCIES + DEV_DEPENDENCIES + [":adapter"],
)<|MERGE_RESOLUTION|>--- conflicted
+++ resolved
@@ -105,22 +105,14 @@
     aliases = ALIASES,
     data = [
         # Keep sorted.
-<<<<<<< HEAD
-        "@bitcoin-core//:bitcoind",
-=======
         "//:bitcoind",
->>>>>>> ef0d78cc
         "@bitcoin_adapter_mainnet_blocks//file",
         "@bitcoin_adapter_mainnet_headers//file",
         "@bitcoin_adapter_testnet_blocks//file",
         "@bitcoin_adapter_testnet_headers//file",
     ],
     env = {
-<<<<<<< HEAD
-        "BITCOIN_CORE_PATH": "$(rootpath @bitcoin-core//:bitcoind)",
-=======
         "BITCOIN_CORE_PATH": "$(rootpath //:bitcoind)",
->>>>>>> ef0d78cc
         "HEADERS_DATA_PATH": "$(rootpath @bitcoin_adapter_mainnet_headers//file)",
         "BLOCKS_DATA_PATH": "$(rootpath @bitcoin_adapter_mainnet_blocks//file)",
         "TESTNET_HEADERS_DATA_PATH": "$(rootpath @bitcoin_adapter_testnet_headers//file)",
