--- conflicted
+++ resolved
@@ -38,10 +38,6 @@
 tower = { workspace = true, optional = true }
 
 [dev-dependencies]
-<<<<<<< HEAD
-bitcoind = "0.32.0"
-=======
->>>>>>> 0e82f11b
 criterion = { workspace = true }
 ic-btc-adapter-client = { path = "../client" }
 ic-btc-adapter-test-utils = { path = "./test_utils" }
