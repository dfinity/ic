--- conflicted
+++ resolved
@@ -350,14 +350,8 @@
 };
 
 type ReplacedReason = variant {
-<<<<<<< HEAD
-  ToRetry;
-  ToCancel : record {
-    used_utxos : opt vec Utxo;
-=======
   to_retry;
   to_cancel : record {
->>>>>>> e0efdfcc
     reason : WithdrawalReimbursementReason;
   };
 };
@@ -426,10 +420,7 @@
         fee : nat64;
         withdrawal_fee : opt WithdrawalFee;
         reason : opt ReplacedReason;
-<<<<<<< HEAD
-=======
         new_utxos : opt vec Utxo;
->>>>>>> e0efdfcc
     };
     confirmed_transaction : record { txid : blob };
     checked_utxo : record {
