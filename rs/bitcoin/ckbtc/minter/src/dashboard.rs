use crate::address;
use crate::state;
use crate::tx::DisplayAmount;
use ic_btc_interface::{Network, Txid};
use icrc_ledger_types::icrc1::account::Account;
use state::CkBtcMinterState;
use std::io::Write;

fn with_utf8_buffer(f: impl FnOnce(&mut Vec<u8>)) -> String {
    let mut buf = Vec::new();
    f(&mut buf);
    String::from_utf8(buf).unwrap()
}

pub fn build_dashboard(account_to_utxos_start: u64) -> Vec<u8> {
    state::read_state(|s| {
        let html = format!(
        "
        <!DOCTYPE html>
        <html lang=\"en\">
            <head>
                <title>ckBTC Minter Dashboard</title>
                <style>
                    body {{
                        font-family: monospace;
                    }}
                    table {{
                        border: solid;
                        text-align: left;
                        width: 100%;
                        border-width: thin;
                    }}
                    h3 {{
                        font-variant: small-caps;
                        margin-top: 30px;
                        margin-bottom: 5px;
                    }}
                    table table {{ font-size: small; }}
                    .background {{ margin: 0; padding: 0; }}
                    .content {{ max-width: 100vw; width: fit-content; margin: 0 auto; }}
                    tbody tr:nth-child(odd) {{ background-color: #eeeeee; }}
                </style>
                <script>
                    document.addEventListener(\"DOMContentLoaded\", function() {{
                        var tds = document.querySelectorAll(\".ts-class\");
                        for (var i = 0; i < tds.length; i++) {{
                        var td = tds[i];
                        var timestamp = td.textContent / 1000000;
                        var date = new Date(timestamp);
                        var options = {{
                            year: 'numeric',
                            month: 'short',
                            day: 'numeric',
                            hour: 'numeric',
                            minute: 'numeric',
                            second: 'numeric'
                        }};
                        td.title = td.textContent;
                        td.textContent = date.toLocaleString(undefined, options);
                        }}
                    }});
                </script>
            </head>
            <body>
              <div class='background'><div class='content'>
                <h2>ckBTC Minter Dashboard</h2>
                <p>
                    On the <a href=\"https://internetcomputer.org/ckbtc/\" target=\"_blank\">ckBTC</a> minter dashboard,
                    you can find all the information about the minter's current state, the available UTXOs, outgoing transactions, current parameters, and the logs.
                </p>
                <h3>Metadata</h3>
                {}
                <h3>Pending retrieve BTC requests</h3>
                     <table>
                        <thead>
                            <tr>
                                <th>Block Index</th>
                                <th>Address</th>
                                <th>Amount</th>
                            </tr>
                        </thead>
                        <tbody>{}</tbody>
                    </table>
                <h3>In flight retrieve BTC requests</h3>
                <table>
                    <thead>
                        <tr>
                            <th>Id</th>
                            <th>Status</th>
                        </tr>
                    </thead>
                    <tbody>{}</tbody>
                </table>
                <h3>Submitted transactions</h3>
                <table>
                    <thead>
                        <tr>
                            <th>Txid</th>
                            <th>Requests</th>
                            <th>Input UTXO Txid</th>
                            <th>Input UTXO Vout</th>
                            <th>Input UTXO Height</th>
                            <th>Input UTXO Value (BTC)</th>
                        </tr>
                    </thead>
                    <tbody>{}</tbody>
                </table>
                <h3>Finalized retrieve BTC requests</h3>
                <table>
                    <thead>
                        <tr>
                            <th>Block Index</th>
                            <th>Destination</th>
                            <th>Amount</th>
                            <th>Status</th>
                        </tr>
                    </thead>
                    <tbody>{}</tbody>
                </table>
                <h3>Unconfirmed change</h3>
                <table>
                    <thead>
                        <tr>
                            <th>Txid</th>
                            <th>Vout</th>
                            <th>Value (BTC)</th>
                        </tr>
                    </thead>
                    <tbody>{}</tbody>
                </table>
                <h3>Quarantined utxos</h3>
                <table>
                    <thead>
                        <tr>
                            <th>Txid</th>
                            <th>Vout</th>
                            <th>Height</th>
                            <th>Value (BTC)</th>
                        </tr>
                    </thead>
                    <tbody>
                        {}
                    </tbody>
                </table>
                <h3>Ignored utxos</h3>
                <table>
                    <thead>
                        <tr>
                            <th>Txid</th>
                            <th>Vout</th>
                            <th>Height</th>
                            <th>Value (BTC)</th>
                        </tr>
                    </thead>
                    <tbody>
                        {}
                    </tbody>
                </table>
                <h3 id='account_to_utxos'>Account to utxos</h3>
                <table>
                    <thead>
                        <tr>
                            <th>Account</th>
                            <th>Txid</th>
                            <th>Vout</th>
                            <th>Height</th>
                            <th>Value (BTC)</th>
                        </tr>
                    </thead>
                    <tbody>{}</tbody>
                </table>
                <h3>Update balance principals pending</h3>
                <ul>{}</ul>
                <h3>Retrieve BTC principals pending</h3>
                <ul>{}</ul>
              </div></div>
            </body>
        </html>",
        build_metadata(s),
        build_pending_request_tx(s),
        build_requests_in_flight_tx(s),
        build_submitted_transactions(s),
        build_finalized_requests(s),
        build_unconfirmed_change(s),
        build_quarantined_utxos(s),
        build_ignored_utxos(s),
        build_account_to_utxos_table(s, account_to_utxos_start, DEFAULT_PAGE_SIZE),
        build_update_balance_principals(s),
        build_retrieve_btc_principals(s),
    );
        html.into_bytes()
    })
}

// Number of entries per page for the account_to_utxos table.
const DEFAULT_PAGE_SIZE: u64 = 100;

/// Build the account-to-utxos table with pagination support.
/// It will show at most [page_size] number of items, starting from the [start] index (inclusive).
pub fn build_account_to_utxos_table(s: &CkBtcMinterState, start: u64, page_size: u64) -> String {
    with_utf8_buffer(|buf| {
        let mut pagination = vec![];
        let mut total = 0;
        let mut line_count = 0;
        let mut page_count = 0;
        for (account, set) in s.utxos_state_addresses.iter() {
            for (i, utxo) in set.iter().enumerate() {
                let next_page_start = page_count * page_size;
                if line_count == next_page_start {
                    page_count += 1;
                    if start <= line_count && line_count < start + page_size {
                        // Current page, do not show href link, only show page number.
                        write!(pagination, "{}&nbsp;", page_count).unwrap();
                    } else {
                        // Otherwise, show href link and page number.
                        write!(
                            pagination,
                            "<a href='?account_to_utxos_start={}#account_to_utxos'>{}</a>&nbsp;",
                            next_page_start, page_count
                        )
                        .unwrap();
                    }
                }
                if start <= line_count && line_count < start + page_size {
                    write!(buf, "<tr>").unwrap();
                    if i == 0 || line_count == start {
                        write!(
                            buf,
                            "<td rowspan='{}'><code>{}</code></td>",
                            ((set.len() - i) as u64).min(page_size - (line_count - start)),
                            account
                        )
                        .unwrap();
                    }
                    writeln!(
                        buf,
                        "<td>{}</td><td>{}</td><td>{}</td><td>{}</td></tr>",
                        txid_link(s, &utxo.outpoint.txid),
                        utxo.outpoint.vout,
                        utxo.height,
                        DisplayAmount(utxo.value),
                    )
                    .unwrap();
                }
                line_count += 1;
                total += utxo.value;
            }
        }
        writeln!(
                buf,
                "<tr><td colspan='4' style='text-align: right;'>{}{} <b>Total available</b></td><td>{}</td></tr>",
                if !pagination.is_empty() {
                    "<b>Pages: </b>"
                } else { "" },
                String::from_utf8(pagination).unwrap(),
                DisplayAmount(total)
            )
            .unwrap();
    })
}

pub fn build_metadata(s: &CkBtcMinterState) -> String {
    let main_account = Account {
        owner: ic_cdk::id(),
        subaccount: None,
    };
    format!(
        "<table>
                <tbody>
                    <tr>
                        <th>Network</th>
                        <td>{}</td>
                    </tr>
                    <tr>
                        <th>Main address (do not send BTC here)</th>
                        <td><code>{}</code></td>
                    </tr>
                    <tr>
                        <th>Min number of confirmations</th>
                        <td>{}</td>
                    </tr>
                    <tr>
                        <th>Ledger Principal</th>
                        <td><code>{}</code></td>
                    </tr>
                    <tr>
                        <th>KYT Principal</th>
                        <td><code>{}</code></td>
                    </tr>
                    <tr>
                        <th>KYT Fee</th>
                        <td>{}</td>
                    </tr>
                    <tr>
                        <th>Min retrieve BTC amount</th>
                        <td>{}</td>
                    </tr>
                    <tr>
                        <th>Min retrieve BTC amount (fee based)</th>
                        <td>{}</td>
                    </tr>
                    <tr>
                        <th>Total BTC managed</th>
                        <td>{}</td>
                    </tr>
                </tbody>
            </table>",
        s.btc_network,
        s.ecdsa_public_key
            .clone()
            .map(|key| {
                address::account_to_bitcoin_address(&key, &main_account).display(s.btc_network)
            })
            .unwrap_or_default(),
        s.min_confirmations,
        s.ledger_id,
        s.kyt_principal
            .map(|p| p.to_string())
            .unwrap_or_else(|| "N/A".to_string()),
        DisplayAmount(s.kyt_fee),
        DisplayAmount(s.retrieve_btc_min_amount),
<<<<<<< HEAD
        DisplayAmount(s.get_total_btc_managed())
=======
        DisplayAmount(s.fee_based_retrieve_btc_min_amount),
        DisplayAmount(get_total_btc_managed(s))
>>>>>>> 2fd2bbd1
    )
}

pub fn build_pending_request_tx(s: &CkBtcMinterState) -> String {
    with_utf8_buffer(|buf| {
        for req in s.pending_retrieve_btc_requests.iter() {
            writeln!(
                buf,
                "<tr><td>{}</td><td><code>{}</code></td><td>{}</td></tr>",
                req.block_index,
                req.address.display(s.btc_network),
                req.amount
            )
            .unwrap();
        }
    })
}

pub fn build_requests_in_flight_tx(s: &CkBtcMinterState) -> String {
    with_utf8_buffer(|buf| {
        for (id, status) in &s.requests_in_flight {
            write!(buf, "<tr><td>{}</td>", id).unwrap();
            match status {
                state::InFlightStatus::Signing => {
                    write!(buf, "<td>Signing...</td>").unwrap();
                }
                state::InFlightStatus::Sending { txid } => {
                    write!(
                        buf,
                        "<td>Sending TX {}</td>",
                        txid_link_on(txid, s.btc_network)
                    )
                    .unwrap();
                }
            }
            writeln!(buf, "</tr>").unwrap();
        }
    })
}

pub fn build_submitted_transactions(s: &CkBtcMinterState) -> String {
    with_utf8_buffer(|buf| {
        for tx in s.submitted_transactions.iter() {
            for (i, utxo) in tx.used_utxos.iter().enumerate() {
                write!(buf, "<tr>").unwrap();
                if i == 0 {
                    let rowspan = tx.used_utxos.len();
                    write!(
                        buf,
                        "<td rowspan='{}'>{}</td>",
                        rowspan,
                        txid_link(s, &tx.txid)
                    )
                    .unwrap();

                    write!(buf, "<td rowspan='{}'>", rowspan).unwrap();
                    for req in &tx.requests {
                        write!(
                            buf,
                            "<table>
                            <tr><th>Block index</th><td>{}</td></tr>
                            <tr><th>Amount</th><td>{}</td></tr>
                            <tr><th>Address</th><td><code>{}</code></td></tr>
                            <tr><th>Received at</th><td>{}</td></tr>
                            </table>",
                            req.block_index,
                            DisplayAmount(req.amount),
                            req.address.display(s.btc_network),
                            req.received_at,
                        )
                        .unwrap();
                    }
                    write!(buf, "</td>").unwrap();
                }
                writeln!(
                    buf,
                    "<td>{}</td><td>{}</td><td>{}</td><td>{}</td></tr>",
                    txid_link(s, &utxo.outpoint.txid),
                    utxo.outpoint.vout,
                    utxo.height,
                    DisplayAmount(utxo.value),
                )
                .unwrap();
            }
        }
    })
}

pub fn build_finalized_requests(s: &CkBtcMinterState) -> String {
    with_utf8_buffer(|buf| {
        for req in &s.finalized_requests {
            write!(
                buf,
                "<tr>
                        <td>{}</td>
                        <td><code>{}</code></td>
                        <td>{}</td>",
                req.request.block_index,
                req.request.address.display(s.btc_network),
                DisplayAmount(req.request.amount),
            )
            .unwrap();
            match &req.state {
                state::FinalizedStatus::AmountTooLow => {
                    write!(buf, "<td>Amount is too low to cover fees</td>").unwrap()
                }
                state::FinalizedStatus::Confirmed { txid } => write!(
                    buf,
                    "<td>Confirmed {}</td>",
                    txid_link_on(txid, s.btc_network)
                )
                .unwrap(),
            }
            writeln!(buf, "</tr>").unwrap();
        }
    })
}

pub fn build_quarantined_utxos(s: &CkBtcMinterState) -> String {
    with_utf8_buffer(|buf| {
        for utxo in &s.quarantined_utxos {
            writeln!(
                buf,
                "<tr>
                    <td>{}</td>
                    <td>{}</td>
                    <td>{}</td>
                    <td>{}</td>
                </tr>",
                txid_link(s, &utxo.outpoint.txid),
                utxo.outpoint.vout,
                utxo.height,
                DisplayAmount(utxo.value)
            )
            .unwrap()
        }
    })
}

pub fn build_ignored_utxos(s: &CkBtcMinterState) -> String {
    with_utf8_buffer(|buf| {
        for utxo in &s.ignored_utxos {
            writeln!(
                buf,
                "<tr>
                    <td>{}</td>
                    <td>{}</td>
                    <td>{}</td>
                    <td>{}</td>
                </tr>",
                txid_link(s, &utxo.outpoint.txid),
                utxo.outpoint.vout,
                utxo.height,
                DisplayAmount(utxo.value)
            )
            .unwrap()
        }
    })
}

pub fn build_unconfirmed_change(s: &CkBtcMinterState) -> String {
    with_utf8_buffer(|buf| {
        let mut total = 0;
        for tx in &s.submitted_transactions {
            if let Some(change) = tx.change_output.as_ref() {
                writeln!(
                    buf,
                    "<tr><td>{}</td><td>{}</td><td>{}</td></tr>",
                    txid_link_on(&tx.txid, s.btc_network),
                    change.vout,
                    DisplayAmount(change.value)
                )
                .unwrap();
                total += change.value;
            }
        }
        writeln!(
            buf,
            "<tr><td colspan='2' style='text-align: right;'><b>Total</b></td><td>{}</td></tr>",
            DisplayAmount(total)
        )
        .unwrap();
    })
}

pub fn build_update_balance_principals(s: &CkBtcMinterState) -> String {
    with_utf8_buffer(|buf| {
        for p in &s.update_balance_principals {
            writeln!(buf, "<li>{}</li>", p).unwrap();
        }
    })
}

pub fn build_retrieve_btc_principals(s: &CkBtcMinterState) -> String {
    with_utf8_buffer(|buf| {
        for p in &s.retrieve_btc_principals {
            writeln!(buf, "<li>{}</li>", p).unwrap();
        }
    })
}

fn txid_link(s: &CkBtcMinterState, txid: &Txid) -> String {
    txid_link_on(txid, s.btc_network)
}

fn txid_link_on(txid: &Txid, btc_network: Network) -> String {
    let net_prefix = if btc_network == Network::Mainnet {
        ""
    } else {
        "testnet/"
    };
    format!(
        "<a target='_blank' href='https://blockstream.info/{0}tx/{1}'><code>{1}</code></a>",
        net_prefix, txid,
    )
}

#[test]
fn test_txid_link() {
    assert_eq!(
        txid_link_on(
            &[242, 194, 69, 195, 134, 114, 165, 216, 251, 165, 165, 202, 164, 77, 206, 242, 119, 165, 46, 145, 106, 6, 3, 39, 47, 145, 40, 111, 43, 5, 39, 6].into(),
            Network::Mainnet
        ),
        "<a target='_blank' href='https://blockstream.info/tx/0627052b6f28912f2703066a912ea577f2ce4da4caa5a5fbd8a57286c345c2f2'><code>0627052b6f28912f2703066a912ea577f2ce4da4caa5a5fbd8a57286c345c2f2</code></a>"
    );

    assert_eq!(
        txid_link_on(
            &[242, 194, 69, 195, 134, 114, 165, 216, 251, 165, 165, 202, 164, 77, 206, 242, 119, 165, 46, 145, 106, 6, 3, 39, 47, 145, 40, 111, 43, 5, 39, 6].into(),
            Network::Testnet
        ),
        "<a target='_blank' href='https://blockstream.info/testnet/tx/0627052b6f28912f2703066a912ea577f2ce4da4caa5a5fbd8a57286c345c2f2'><code>0627052b6f28912f2703066a912ea577f2ce4da4caa5a5fbd8a57286c345c2f2</code></a>"
    );
}<|MERGE_RESOLUTION|>--- conflicted
+++ resolved
@@ -319,12 +319,8 @@
             .unwrap_or_else(|| "N/A".to_string()),
         DisplayAmount(s.kyt_fee),
         DisplayAmount(s.retrieve_btc_min_amount),
-<<<<<<< HEAD
+        DisplayAmount(s.fee_based_retrieve_btc_min_amount),
         DisplayAmount(s.get_total_btc_managed())
-=======
-        DisplayAmount(s.fee_based_retrieve_btc_min_amount),
-        DisplayAmount(get_total_btc_managed(s))
->>>>>>> 2fd2bbd1
     )
 }
 
