//! State management module.
//!
//! The state is stored in the global thread-level variable `__STATE`.
//! This module provides utility functions to manage the state. Most
//! code should use those functions instead of touching `__STATE` directly.
#[cfg(test)]
mod tests;

use std::{
    cell::RefCell,
    collections::{BTreeMap, BTreeSet, VecDeque},
};

pub mod audit;
pub mod eventlog;
pub mod invariants;

use crate::lifecycle::init::InitArgs;
use crate::lifecycle::upgrade::UpgradeArgs;
use crate::logs::P0;
use crate::reimbursement::{
    InvalidTransactionError, ReimburseWithdrawalTask, ReimbursedError, ReimbursedWithdrawal,
    ReimbursedWithdrawalResult, WithdrawalReimbursementReason,
};
use crate::state::invariants::{CheckInvariants, CheckInvariantsImpl};
use crate::updates::update_balance::SuspendedUtxo;
use crate::{
    address::BitcoinAddress, compute_min_withdrawal_amount, ECDSAPublicKey, GetUtxosCache, Network,
    Timestamp,
};
use candid::{CandidType, Deserialize, Principal};
use ic_base_types::CanisterId;
use ic_btc_interface::{MillisatoshiPerByte, OutPoint, Txid, Utxo};
use ic_canister_log::log;
use ic_utils_ensure::ensure_eq;
use icrc_ledger_types::icrc1::account::Account;
use serde::Serialize;
use std::collections::btree_map::Entry;
use std::collections::btree_set;
use std::iter::Chain;
use std::time::Duration;

/// The maximum number of finalized BTC retrieval requests that we keep in the
/// history.
const MAX_FINALIZED_REQUESTS: usize = 100;

thread_local! {
    static __STATE: RefCell<Option<CkBtcMinterState>> = RefCell::default();
}

// A pending retrieve btc request
#[derive(Clone, Eq, PartialEq, Debug, Deserialize, Serialize, candid::CandidType)]
pub struct RetrieveBtcRequest {
    /// The amount to convert to BTC.
    /// The minter withdraws BTC transfer fees from this amount.
    pub amount: u64,
    /// The destination BTC address.
    pub address: BitcoinAddress,
    /// The BURN transaction index on the ledger.
    /// Serves as a unique request identifier.
    pub block_index: u64,
    /// The time at which the minter accepted the request.
    pub received_at: u64,
    /// The KYT provider that validated this request.
    /// The field is optional because old retrieve_btc requests
    /// didn't go through the KYT check.
    #[serde(rename = "kyt_provider")]
    #[serde(skip_serializing_if = "Option::is_none")]
    pub kyt_provider: Option<Principal>,
    /// The reimbursement_account of the retrieve_btc transaction.
    #[serde(rename = "reimbursement_account")]
    #[serde(skip_serializing_if = "Option::is_none")]
    pub reimbursement_account: Option<Account>,
}

/// A transaction output storing the minter's change.
#[derive(Clone, Eq, PartialEq, Debug, Deserialize, Serialize, candid::CandidType)]
pub struct ChangeOutput {
    /// The index of the output in the transaction.
    pub vout: u32,
    /// The value of the output.
    pub value: u64,
}

/// Represents a transaction sent to the Bitcoin network.
#[derive(Clone, Eq, PartialEq, Debug, Deserialize, Serialize)]
pub struct SubmittedBtcTransaction {
    /// The original retrieve_btc requests that initiated the transaction.
    pub requests: Vec<RetrieveBtcRequest>,
    /// The identifier of the unconfirmed transaction.
    pub txid: Txid,
    /// The list of UTXOs we used in the transaction.
    pub used_utxos: Vec<Utxo>,
    /// The IC time at which we submitted the Bitcoin transaction.
    pub submitted_at: u64,
    /// The tx output from the submitted transaction that the minter owns.
    #[serde(skip_serializing_if = "Option::is_none")]
    pub change_output: Option<ChangeOutput>,
    /// Fee per vbyte in millisatoshi.
    #[serde(skip_serializing_if = "Option::is_none")]
    pub fee_per_vbyte: Option<u64>,
}

/// Pairs a retrieve_btc request with its outcome.
#[derive(Clone, Eq, PartialEq, Debug, Deserialize, Serialize)]
pub struct FinalizedBtcRetrieval {
    /// The original retrieve_btc request that initiated the transaction.
    pub request: RetrieveBtcRequest,
    /// The state of the finalized request.
    pub state: FinalizedStatus,
}

/// The outcome of a retrieve_btc request.
#[derive(Clone, Eq, PartialEq, Debug, Deserialize, Serialize)]
pub enum FinalizedStatus {
    /// The request amount was to low to cover the fees.
    AmountTooLow,
    /// The transaction that retrieves BTC got enough confirmations.
    Confirmed {
        /// The witness transaction identifier of the transaction.
        txid: Txid,
    },
}

/// The status of a Bitcoin transaction that the minter hasn't yet sent to the Bitcoin network.
#[derive(Clone, Eq, PartialEq, Debug, Deserialize, Serialize)]
pub enum InFlightStatus {
    /// Awaiting signatures for transaction inputs.
    Signing,
    /// Awaiting the Bitcoin canister to accept the transaction.
    Sending { txid: Txid },
}

/// The status of a retrieve_btc request.
#[derive(Clone, Eq, PartialEq, Debug, Deserialize, candid::CandidType)]
pub enum RetrieveBtcStatus {
    /// The minter has no data for this request.
    /// The request id is either invalid or too old.
    Unknown,
    /// The request is in the batch queue.
    Pending,
    /// Waiting for a signature on a transaction satisfy this request.
    Signing,
    /// Sending the transaction satisfying this request.
    Sending { txid: Txid },
    /// Awaiting for confirmations on the transaction satisfying this request.
    Submitted { txid: Txid },
    /// The retrieval amount was too low. Satisfying the request is impossible.
    AmountTooLow,
    /// Confirmed a transaction satisfying this request.
    Confirmed { txid: Txid },
}

#[derive(Clone, Eq, PartialEq, Debug, CandidType, Deserialize)]
pub struct BtcRetrievalStatusV2 {
    pub block_index: u64,
    pub status_v2: Option<RetrieveBtcStatusV2>,
}

impl From<RetrieveBtcStatus> for RetrieveBtcStatusV2 {
    fn from(status: RetrieveBtcStatus) -> Self {
        match status {
            RetrieveBtcStatus::Unknown => RetrieveBtcStatusV2::Unknown,
            RetrieveBtcStatus::Pending => RetrieveBtcStatusV2::Pending,
            RetrieveBtcStatus::Signing => RetrieveBtcStatusV2::Signing,
            RetrieveBtcStatus::Sending { txid } => RetrieveBtcStatusV2::Sending { txid },
            RetrieveBtcStatus::Submitted { txid } => RetrieveBtcStatusV2::Submitted { txid },
            RetrieveBtcStatus::AmountTooLow => RetrieveBtcStatusV2::AmountTooLow,
            RetrieveBtcStatus::Confirmed { txid } => RetrieveBtcStatusV2::Confirmed { txid },
        }
    }
}

#[derive(Clone, Eq, PartialEq, Debug, CandidType, Deserialize)]
pub enum RetrieveBtcStatusV2 {
    /// The minter has no data for this request.
    /// The request id is either invalid or too old.
    Unknown,
    /// The request is in the batch queue.
    Pending,
    /// Waiting for a signature on a transaction satisfy this request.
    Signing,
    /// Sending the transaction satisfying this request.
    Sending { txid: Txid },
    /// Awaiting for confirmations on the transaction satisfying this request.
    Submitted { txid: Txid },
    /// The retrieval amount was too low. Satisfying the request is impossible.
    AmountTooLow,
    /// Confirmed a transaction satisfying this request.
    Confirmed { txid: Txid },
    /// The retrieve bitcoin request has been reimbursed.
    Reimbursed(ReimbursedDeposit),
    /// The minter will try to reimburse this transaction.
    WillReimburse(ReimburseDepositTask),
}

/// Controls which operations the minter can perform.
#[derive(Clone, Eq, PartialEq, Debug, Serialize, candid::CandidType, serde::Deserialize)]
pub enum Mode {
    /// Minter's state is read-only.
    ReadOnly,
    /// Only the specified principals can modify the minter's state.
    RestrictedTo(Vec<Principal>),
    /// Only the specified principals can deposit BTC.
    DepositsRestrictedTo(Vec<Principal>),
    /// No restrictions on the minter interactions.
    GeneralAvailability,
}

impl Mode {
    /// Returns Ok if the specified principal can convert BTC to ckBTC.
    pub fn is_deposit_available_for(&self, p: &Principal) -> Result<(), String> {
        match self {
            Self::GeneralAvailability => Ok(()),
            Self::ReadOnly => Err("the minter is in read-only mode".to_string()),
            Self::RestrictedTo(allow_list) => {
                if !allow_list.contains(p) {
                    return Err("access to the minter is temporarily restricted".to_string());
                }
                Ok(())
            }
            Self::DepositsRestrictedTo(allow_list) => {
                if !allow_list.contains(p) {
                    return Err("BTC deposits are temporarily restricted".to_string());
                }
                Ok(())
            }
        }
    }

    /// Returns Ok if the specified principal can convert ckBTC to BTC.
    pub fn is_withdrawal_available_for(&self, p: &Principal) -> Result<(), String> {
        match self {
            Self::GeneralAvailability | Self::DepositsRestrictedTo(_) => Ok(()),
            Self::ReadOnly => Err("the minter is in read-only mode".to_string()),
            Self::RestrictedTo(allow_list) => {
                if !allow_list.contains(p) {
                    return Err("BTC withdrawals are temporarily restricted".to_string());
                }
                Ok(())
            }
        }
    }
}

impl Default for Mode {
    fn default() -> Self {
        Self::GeneralAvailability
    }
}

/// The outcome of a UTXO check.
#[derive(Copy, Clone, Eq, PartialEq, Debug)]
pub enum UtxoCheckStatus {
    /// The Bitcoin check did not reveal any problems.
    Clean,
    /// The UTXO in question is tainted.
    Tainted,
    /// The UTXO is clean but minting failed.
    CleanButMintUnknown,
}

/// Relevant data for a checked UTXO. The UUID and `kyt_provider` are kept for
/// backward-compatibility reasons. They should be set to `None` since
/// we dont use KYT providers anymore.
#[derive(Clone, Eq, PartialEq, Debug)]
pub struct CheckedUtxo {
    pub(crate) status: UtxoCheckStatus,
    uuid: Option<String>,
    kyt_provider: Option<Principal>,
}

/// Indicates that fee distribution overdrafted.
#[derive(Copy, Clone, Debug)]
pub struct Overdraft(pub u64);

/// Type alias for a ledger burn block index
pub type LedgerBurnIndex = u64;

/// Type alias for a ledger mint block index
pub type LedgerMintIndex = u64;

/// The state of the ckBTC Minter.
///
/// Every piece of state of the Minter should be stored as field of this struct.
#[derive(Clone, Eq, PartialEq, Debug)]
pub struct CkBtcMinterState {
    /// The Bitcoin network that the minter will connect to
    pub btc_network: Network,

    /// The name of the [EcdsaKeyId]. Use "dfx_test_key" for local replica and "test_key_1" for
    /// a testing key for testnet and mainnet
    pub ecdsa_key_name: String,

    /// The Minter ECDSA public key
    pub ecdsa_public_key: Option<ECDSAPublicKey>,

    /// The minimum number of confirmations on the Bitcoin chain.
    pub min_confirmations: u32,

    /// Maximum time of nanoseconds that a transaction should spend in the queue
    /// before being sent.
    pub max_time_in_queue_nanos: u64,

    /// Per-account lock for update_balance
    pub update_balance_accounts: BTreeSet<Account>,

    /// Per-account lock for retrieve_btc
    pub retrieve_btc_accounts: BTreeSet<Account>,

    /// Minimum amount of bitcoin that can be retrieved
    pub retrieve_btc_min_amount: u64,

    /// Minimum amount of bitcoin that can be retrieved based on recent fees
    pub fee_based_retrieve_btc_min_amount: u64,

    /// Retrieve_btc requests that are waiting to be served, sorted by
    /// received_at.
    pub pending_retrieve_btc_requests: Vec<RetrieveBtcRequest>,

    /// Maps Account to its retrieve_btc requests burn block indices.
    pub retrieve_btc_account_to_block_indices: BTreeMap<Account, Vec<u64>>,

    /// The identifiers of retrieve_btc requests which we're currently signing a
    /// transaction or sending to the Bitcoin network.
    pub requests_in_flight: BTreeMap<u64, InFlightStatus>,

    /// Last transaction submission timestamp.
    pub last_transaction_submission_time_ns: Option<u64>,

    /// BTC transactions waiting for finalization.
    pub submitted_transactions: Vec<SubmittedBtcTransaction>,

    /// Transactions that likely didn't make it into the mempool.
    pub stuck_transactions: Vec<SubmittedBtcTransaction>,

    /// Maps ID of a stuck transaction to the ID of the corresponding replacement transaction.
    pub replacement_txid: BTreeMap<Txid, Txid>,
    /// Maps ID of a replacement transaction to the ID of the corresponding stuck transaction.
    pub rev_replacement_txid: BTreeMap<Txid, Txid>,

    /// Finalized retrieve_btc requests for which we received enough confirmations.
    pub finalized_requests: VecDeque<FinalizedBtcRetrieval>,

    /// The total number of finalized requests.
    pub finalized_requests_count: u64,

    /// The total amount of ckBTC minted.
    pub tokens_minted: u64,

    /// The total amount of ckBTC burned.
    pub tokens_burned: u64,

    /// The CanisterId of the ckBTC Ledger.
    pub ledger_id: CanisterId,

    /// The principal of the Bitcoin checker canister.
    pub btc_checker_principal: Option<CanisterId>,

    /// The set of UTXOs unused in pending transactions.
    pub available_utxos: BTreeSet<Utxo>,

    /// The mapping from output points to the ledger accounts to which they
    /// belong.
    pub outpoint_account: BTreeMap<OutPoint, Account>,

    /// The map of known addresses to their utxos.
    pub utxos_state_addresses: BTreeMap<Account, BTreeSet<Utxo>>,

    /// This map contains the UTXOs we removed due to a transaction finalization
    /// while there was a concurrent update_balance call for the account whose
    /// UTXOs participated in the transaction.
    ///
    /// We insert a new entry into this map if we discover a concurrent
    /// update_balance calls during a transaction finalization and remove the
    /// entry once the update_balance call completes.
    pub finalized_utxos: BTreeMap<Account, BTreeSet<Utxo>>,

    /// Process one timer event at a time.
    pub is_timer_running: bool,

    pub is_distributing_fee: bool,

    /// The mode in which the minter runs.
    pub mode: Mode,

    pub last_fee_per_vbyte: Vec<u64>,

    /// The fee for a single Bitcoin check request.
    pub check_fee: u64,

    /// The total amount of fees we owe to the KYT provider.
    pub owed_kyt_amount: BTreeMap<Principal, u64>,

    /// A cache of UTXO check statuses.
    pub checked_utxos: BTreeMap<Utxo, CheckedUtxo>,

    /// UTXOs that cannot be yet processed.
    pub suspended_utxos: SuspendedUtxos,

    /// Map from burn block index to amount to reimburse because of
    /// check fees.
    pub pending_reimbursements: BTreeMap<u64, ReimburseDepositTask>,

    /// Map from burn block index to the the reimbursed request.
    pub reimbursed_transactions: BTreeMap<u64, ReimbursedDeposit>,

    /// Map from burn block index to the pending reimbursed withdrawal request.
    ///
    /// # Requirement
    ///
    /// A withdrawal request should only be reimbursed
    /// when it is certain that no Bitcoin transactions for that withdrawal will ever make it. That means,
    /// 1. Either the minter never issued a Bitcoin transaction including that withdrawal request;
    /// 2. Or it's guaranteed that such a transaction is no longer valid because some of its UTXOs
    ///    have been used by another transaction that is considered finalized in the meantime.
    pub pending_withdrawal_reimbursements: BTreeMap<LedgerBurnIndex, ReimburseWithdrawalTask>,

    /// Map from burn block index to the reimbursed withdrawal request.
    pub reimbursed_withdrawals: BTreeMap<LedgerBurnIndex, ReimbursedWithdrawalResult>,

    /// Cache of get_utxos call results
    pub get_utxos_cache: GetUtxosCache,
}

#[derive(Clone, Eq, PartialEq, Debug, CandidType, Serialize, serde::Deserialize)]
pub struct ReimburseDepositTask {
    pub account: Account,
    pub amount: u64,
    pub reason: ReimbursementReason,
}

#[derive(Clone, Eq, PartialEq, Debug, CandidType, Serialize, serde::Deserialize)]
pub struct ReimbursedDeposit {
    pub account: Account,
    pub amount: u64,
    pub reason: ReimbursementReason,
    pub mint_block_index: u64,
}

#[derive(Copy, Clone, Eq, PartialEq, Debug, Deserialize, Serialize, candid::CandidType)]
pub enum ReimbursementReason {
    TaintedDestination {
        kyt_provider: Principal,
        kyt_fee: u64,
    },
    CallFailed,
}

impl CkBtcMinterState {
    #[allow(deprecated)]
    pub fn reinit(
        &mut self,
        InitArgs {
            btc_network,
            ecdsa_key_name,
            retrieve_btc_min_amount,
            ledger_id,
            max_time_in_queue_nanos,
            min_confirmations,
            mode,
            check_fee,
            btc_checker_principal,
            kyt_principal: _,
            kyt_fee,
            get_utxos_cache_expiration_seconds,
        }: InitArgs,
    ) {
        self.btc_network = btc_network;
        self.ecdsa_key_name = ecdsa_key_name;
        self.retrieve_btc_min_amount = retrieve_btc_min_amount;
        self.fee_based_retrieve_btc_min_amount = retrieve_btc_min_amount;
        self.ledger_id = ledger_id;
        self.max_time_in_queue_nanos = max_time_in_queue_nanos;
        self.mode = mode;
        self.btc_checker_principal = btc_checker_principal;
        if let Some(check_fee) = check_fee {
            self.check_fee = check_fee;
        } else if let Some(kyt_fee) = kyt_fee {
            self.check_fee = kyt_fee;
        }
        if let Some(min_confirmations) = min_confirmations {
            self.min_confirmations = min_confirmations;
        }
        if let Some(expiration) = get_utxos_cache_expiration_seconds {
            self.get_utxos_cache
                .set_expiration(Duration::from_secs(expiration));
        }
    }

    #[allow(deprecated)]
    pub fn upgrade(
        &mut self,
        UpgradeArgs {
            retrieve_btc_min_amount,
            max_time_in_queue_nanos,
            min_confirmations,
            mode,
            check_fee,
            btc_checker_principal,
            kyt_principal: _,
            kyt_fee,
            get_utxos_cache_expiration_seconds,
        }: UpgradeArgs,
    ) {
        if let Some(retrieve_btc_min_amount) = retrieve_btc_min_amount {
            self.retrieve_btc_min_amount = retrieve_btc_min_amount;
            self.fee_based_retrieve_btc_min_amount = retrieve_btc_min_amount;
        }
        if let Some(max_time_in_queue_nanos) = max_time_in_queue_nanos {
            self.max_time_in_queue_nanos = max_time_in_queue_nanos;
        }
        if let Some(min_conf) = min_confirmations {
            if min_conf < self.min_confirmations {
                self.min_confirmations = min_conf;
            } else {
                log!(
                    P0,
                    "Didn't increase min_confirmations to {} (current value: {})",
                    min_conf,
                    self.min_confirmations
                );
            }
        }
        if let Some(mode) = mode {
            self.mode = mode;
        }
        if let Some(btc_checker_principal) = btc_checker_principal {
            self.btc_checker_principal = Some(btc_checker_principal);
        }
        if let Some(check_fee) = check_fee {
            self.check_fee = check_fee;
        } else if let Some(kyt_fee) = kyt_fee {
            self.check_fee = kyt_fee;
        }
        if let Some(expiration) = get_utxos_cache_expiration_seconds {
            self.get_utxos_cache
                .set_expiration(Duration::from_secs(expiration));
        }
    }

    pub fn validate_config(&self) {
        if self.check_fee > self.retrieve_btc_min_amount {
            ic_cdk::trap("check_fee cannot be greater than retrieve_btc_min_amount");
        }
        if self.ecdsa_key_name.is_empty() {
            ic_cdk::trap("ecdsa_key_name is not set");
        }
        if self.btc_checker_principal.is_none() {
            ic_cdk::trap("Bitcoin checker principal is not set");
        }
    }

    pub fn check_invariants(&self) -> Result<(), String> {
        CheckInvariantsImpl::check_invariants(self)
    }

    // public for only for tests
    pub(crate) fn add_utxos<I: CheckInvariants>(&mut self, account: Account, utxos: Vec<Utxo>) {
        if utxos.is_empty() {
            return;
        }

        self.tokens_minted += utxos.iter().map(|u| u.value).sum::<u64>();

        let account_bucket = self.utxos_state_addresses.entry(account).or_default();

        for utxo in utxos {
            self.outpoint_account.insert(utxo.outpoint.clone(), account);
            self.available_utxos.insert(utxo.clone());
            self.checked_utxos.remove(&utxo);
            account_bucket.insert(utxo);
        }

        if cfg!(debug_assertions) {
            I::check_invariants(self).expect("state invariants are violated");
        }
    }

    pub fn retrieve_btc_status_v2_by_account(
        &self,
        target: Option<Account>,
    ) -> Vec<BtcRetrievalStatusV2> {
        let target_account = target.unwrap_or(Account {
            owner: ic_cdk::caller(),
            subaccount: None,
        });

        let block_indices: Vec<u64> = self
            .retrieve_btc_account_to_block_indices
            .get(&target_account)
            .unwrap_or(&vec![])
            .to_vec();

        let result: Vec<BtcRetrievalStatusV2> = block_indices
            .iter()
            .map(|&block_index| BtcRetrievalStatusV2 {
                block_index,
                status_v2: Some(self.retrieve_btc_status_v2(block_index)),
            })
            .collect();

        result
    }

    pub fn retrieve_btc_status_v2(&self, block_index: u64) -> RetrieveBtcStatusV2 {
<<<<<<< HEAD
        // Hack to avoid Candid breaking change in ReimbursementReason
=======
        // Hack to avoid a Candid breaking change in `ReimbursementReason`
>>>>>>> 5012ba47
        // which is in the return type of `retrieve_btc_status_v2`
        fn map_reimbursement_reason(reason: &WithdrawalReimbursementReason) -> ReimbursementReason {
            match reason {
                WithdrawalReimbursementReason::InvalidTransaction(
                    InvalidTransactionError::TooManyInputs { .. },
                ) => ReimbursementReason::CallFailed,
            }
        }

        if let Some(reimbursement) = self.pending_reimbursements.get(&block_index) {
            return RetrieveBtcStatusV2::WillReimburse(reimbursement.clone());
        }

        if let Some(reimbursement) = self.pending_withdrawal_reimbursements.get(&block_index) {
            return RetrieveBtcStatusV2::WillReimburse(ReimburseDepositTask {
                account: reimbursement.account,
                amount: reimbursement.amount,
                reason: map_reimbursement_reason(&reimbursement.reason),
            });
        }

        if let Some(reimbursement) = self.reimbursed_transactions.get(&block_index) {
            return RetrieveBtcStatusV2::Reimbursed(reimbursement.clone());
        }

        if let Some(maybe_reimbursed) = self.reimbursed_withdrawals.get(&block_index) {
            return match maybe_reimbursed {
                Ok(reimbursement) => RetrieveBtcStatusV2::Reimbursed(ReimbursedDeposit {
                    account: reimbursement.account,
                    amount: reimbursement.amount,
                    reason: map_reimbursement_reason(&reimbursement.reason),
                    mint_block_index: reimbursement.mint_block_index,
                }),
                Err(err) => match err {
<<<<<<< HEAD
                    ReimbursedError::Quarantined => {
                        // Hack to avoid Candid breaking change in ReimbursementReason
                        // which is in the return type of `retrieve_btc_status_v2`.
                        // At this point the reimbursement will actually not occur automatically
                        // and may need manual intervention.
                        RetrieveBtcStatusV2::Unknown
                    }
=======
                    ReimbursedError::Quarantined => RetrieveBtcStatusV2::Unknown,
>>>>>>> 5012ba47
                },
            };
        }

        let status_v2: RetrieveBtcStatusV2 = self.retrieve_btc_status(block_index).into();

        status_v2
    }

    /// Returns the status of the retrieve_btc request with the specified
    /// identifier.
    pub fn retrieve_btc_status(&self, block_index: u64) -> RetrieveBtcStatus {
        if self
            .pending_retrieve_btc_requests
            .iter()
            .any(|req| req.block_index == block_index)
        {
            return RetrieveBtcStatus::Pending;
        }

        if let Some(status) = self.requests_in_flight.get(&block_index).cloned() {
            return match status {
                InFlightStatus::Signing => RetrieveBtcStatus::Signing,
                InFlightStatus::Sending { txid } => RetrieveBtcStatus::Sending { txid },
            };
        }

        if let Some(txid) = self.submitted_transactions.iter().find_map(|tx| {
            (tx.requests.iter().any(|r| r.block_index == block_index)).then_some(tx.txid)
        }) {
            return RetrieveBtcStatus::Submitted { txid };
        }

        match self
            .finalized_requests
            .iter()
            .find(|finalized_request| finalized_request.request.block_index == block_index)
            .map(|final_req| final_req.state.clone())
        {
            Some(FinalizedStatus::AmountTooLow) => return RetrieveBtcStatus::AmountTooLow,
            Some(FinalizedStatus::Confirmed { txid }) => {
                return RetrieveBtcStatus::Confirmed { txid }
            }
            None => (),
        }

        RetrieveBtcStatus::Unknown
    }

    /// Returns true if the pending requests queue has enough requests to form a
    /// batch or there are old enough requests to form a batch.
    pub fn can_form_a_batch(&self, min_pending: usize, now: u64) -> bool {
        if self.pending_retrieve_btc_requests.len() >= min_pending {
            return true;
        }

        if let Some(req) = self.pending_retrieve_btc_requests.first() {
            if self.max_time_in_queue_nanos < now.saturating_sub(req.received_at) {
                return true;
            }
        }

        if let Some(req) = self.pending_retrieve_btc_requests.last() {
            if let Some(last_submission_time) = self.last_transaction_submission_time_ns {
                if self.max_time_in_queue_nanos
                    < req.received_at.saturating_sub(last_submission_time)
                {
                    return true;
                }
            }
        }

        false
    }

    /// Forms a batch of retrieve_btc requests that the minter can fulfill.
    pub fn build_batch(&mut self, max_size: usize) -> Vec<RetrieveBtcRequest> {
        let available_utxos_value = self.available_utxos.iter().map(|u| u.value).sum::<u64>();
        let mut batch = vec![];
        let mut tx_amount = 0;
        for req in std::mem::take(&mut self.pending_retrieve_btc_requests) {
            if available_utxos_value < req.amount + tx_amount || batch.len() >= max_size {
                // Put this request back to the queue until we have enough liquid UTXOs.
                self.pending_retrieve_btc_requests.push(req);
            } else {
                tx_amount += req.amount;
                batch.push(req);
            }
        }

        batch
    }

    /// Returns the total number of all retrieve_btc requests that we haven't
    /// finalized yet.
    pub fn count_incomplete_retrieve_btc_requests(&self) -> usize {
        self.pending_retrieve_btc_requests.len()
            + self.requests_in_flight.len()
            + self
                .submitted_transactions
                .iter()
                .map(|tx| tx.requests.len())
                .sum::<usize>()
    }

    /// Returns true if there is a pending retrieve_btc request with the given
    /// identifier.
    fn has_pending_request(&self, block_index: u64) -> bool {
        self.pending_retrieve_btc_requests
            .iter()
            .any(|req| req.block_index == block_index)
    }

    fn forget_utxo(&mut self, utxo: &Utxo) {
        if let Some(account) = self.outpoint_account.remove(&utxo.outpoint) {
            if self.update_balance_accounts.contains(&account) {
                self.finalized_utxos
                    .entry(account)
                    .or_default()
                    .insert(utxo.clone());
            }

            let last_utxo = match self.utxos_state_addresses.get_mut(&account) {
                Some(utxo_set) => {
                    utxo_set.remove(utxo);
                    utxo_set.is_empty()
                }
                None => false,
            };
            if last_utxo {
                self.utxos_state_addresses.remove(&account);
            }
        }
    }

    pub(crate) fn finalize_transaction(&mut self, txid: &Txid) {
        let finalized_tx = if let Some(pos) = self
            .submitted_transactions
            .iter()
            .position(|tx| &tx.txid == txid)
        {
            self.submitted_transactions.swap_remove(pos)
        } else if let Some(pos) = self
            .stuck_transactions
            .iter()
            .position(|tx| &tx.txid == txid)
        {
            self.stuck_transactions.swap_remove(pos)
        } else {
            ic_cdk::trap(&format!(
                "Attempted to finalized a non-existent transaction {}",
                txid
            ));
        };

        for utxo in finalized_tx.used_utxos.iter() {
            self.forget_utxo(utxo);
        }
        self.finalized_requests_count += finalized_tx.requests.len() as u64;
        for request in finalized_tx.requests {
            self.push_finalized_request(FinalizedBtcRetrieval {
                request,
                state: FinalizedStatus::Confirmed { txid: *txid },
            });
        }

        self.cleanup_tx_replacement_chain(txid);
    }

    fn cleanup_tx_replacement_chain(&mut self, confirmed_txid: &Txid) {
        let mut txids_to_remove = BTreeSet::new();

        // Collect transactions preceding the confirmed transaction.
        let mut to_edge = *confirmed_txid;
        while let Some(from_edge) = self.replacement_txid.remove(&to_edge) {
            debug_assert_eq!(self.rev_replacement_txid.get(&from_edge), Some(&to_edge));
            self.rev_replacement_txid.remove(&from_edge);
            txids_to_remove.insert(from_edge);
            to_edge = from_edge;
        }

        // Collect transactions replacing the confirmed transaction.
        let mut from_edge = *confirmed_txid;
        while let Some(to_edge) = self.rev_replacement_txid.remove(&from_edge) {
            debug_assert_eq!(self.replacement_txid.get(&to_edge), Some(&from_edge));
            txids_to_remove.insert(to_edge);
            from_edge = to_edge;
        }

        for txid in &txids_to_remove {
            self.replacement_txid.remove(txid);
            self.rev_replacement_txid.remove(txid);
        }

        if txids_to_remove.is_empty() {
            return;
        }

        self.submitted_transactions
            .retain(|tx| !txids_to_remove.contains(&tx.txid));
        self.stuck_transactions
            .retain(|tx| !txids_to_remove.contains(&tx.txid));
    }

    pub(crate) fn longest_resubmission_chain_size(&self) -> usize {
        self.submitted_transactions
            .iter()
            .map(|tx| {
                let mut txid = &tx.txid;
                let mut len = 0;
                while let Some(older_txid) = self.rev_replacement_txid.get(txid) {
                    len += 1;
                    txid = older_txid;
                }
                len
            })
            .max()
            .unwrap_or_default()
    }

    /// Replaces a stuck transaction with a newly sent transaction.
    pub(crate) fn replace_transaction(&mut self, old_txid: &Txid, mut tx: SubmittedBtcTransaction) {
        assert_ne!(old_txid, &tx.txid);
        assert_eq!(
            self.replacement_txid.get(old_txid),
            None,
            "replacing the same transaction twice is not allowed"
        );
        for req in tx.requests.iter() {
            assert!(!self.has_pending_request(req.block_index));
        }

        let new_txid = tx.txid;
        let pos = self
            .submitted_transactions
            .iter()
            .position(|tx| &tx.txid == old_txid)
            .expect("BUG: attempted to replace an unknown transaction");

        std::mem::swap(&mut self.submitted_transactions[pos], &mut tx);
        // tx points to the old transaction now.
        debug_assert_eq!(&tx.txid, old_txid);

        self.stuck_transactions.push(tx);
        self.replacement_txid.insert(*old_txid, new_txid);
        self.rev_replacement_txid.insert(new_txid, *old_txid);
    }

    /// Returns the identifier of the most recent replacement transaction for the given stuck
    /// transaction id.
    pub fn find_last_replacement_tx(&self, txid: &Txid) -> Option<&Txid> {
        let mut last = self.replacement_txid.get(txid)?;
        while let Some(newer_txid) = self.replacement_txid.get(last) {
            last = newer_txid;
        }
        Some(last)
    }

    /// Removes a pending retrieve_btc request with the specified block index.
    fn remove_pending_request(&mut self, block_index: u64) -> Option<RetrieveBtcRequest> {
        match self
            .pending_retrieve_btc_requests
            .iter()
            .position(|req| req.block_index == block_index)
        {
            Some(pos) => Some(self.pending_retrieve_btc_requests.remove(pos)),
            None => None,
        }
    }

    /// Marks the specified retrieve_btc request as in-flight.
    ///
    /// # Panics
    ///
    /// This function panics if there is a pending retrieve_btc request with the
    /// same identifier.
    pub fn push_in_flight_request(&mut self, block_index: u64, status: InFlightStatus) {
        assert!(!self.has_pending_request(block_index));

        self.requests_in_flight.insert(block_index, status);
    }

    /// Returns a retrieve_btc requests back to the pending queue.
    ///
    /// # Panics
    ///
    /// This function panics if there is a pending retrieve_btc request with the
    /// same identifier.
    pub fn push_from_in_flight_to_pending_requests(
        &mut self,
        mut requests: Vec<RetrieveBtcRequest>,
    ) {
        for req in requests.iter() {
            assert!(!self.has_pending_request(req.block_index));
            self.requests_in_flight.remove(&req.block_index);
        }
        self.pending_retrieve_btc_requests.append(&mut requests);
        self.pending_retrieve_btc_requests
            .sort_by_key(|r| r.received_at);
    }

    /// Push back a retrieve_btc request to the ordered queue.
    ///
    /// # Panics
    ///
    /// This function panics if the new request breaks the request ordering in
    /// the queue.
    pub fn push_back_pending_request(&mut self, request: RetrieveBtcRequest) {
        if let Some(last_req) = self.pending_retrieve_btc_requests.last() {
            assert!(last_req.received_at <= request.received_at);
        }
        self.tokens_burned += request.amount;
        if let Some(kyt_provider) = request.kyt_provider {
            *self.owed_kyt_amount.entry(kyt_provider).or_insert(0) += self.check_fee;
        }
        self.pending_retrieve_btc_requests.push(request);
    }

    /// Records a BTC transaction as submitted and updates statuses of all
    /// requests involved.
    ///
    /// # Panics
    ///
    /// This function panics if there is a pending retrieve_btc request with the
    /// same identifier as one of the request used for the transaction.
    pub fn push_submitted_transaction(&mut self, tx: SubmittedBtcTransaction) {
        for req in tx.requests.iter() {
            assert!(!self.has_pending_request(req.block_index));
            self.requests_in_flight.remove(&req.block_index);
        }
        self.submitted_transactions.push(tx);
    }

    /// Marks the specified retrieve_btc request as finalized.
    ///
    /// # Panics
    ///
    /// This function panics if there is a pending retrieve_btc request with the
    /// same identifier.
    fn push_finalized_request(&mut self, req: FinalizedBtcRetrieval) {
        assert!(!self.has_pending_request(req.request.block_index));

        if self.finalized_requests.len() >= MAX_FINALIZED_REQUESTS {
            self.finalized_requests.pop_front();
        }
        self.finalized_requests.push_back(req)
    }

    /// Return UTXOs of the given account that are known to the minter.
    pub fn known_utxos_for_account(&self, account: &Account) -> Vec<Utxo> {
        let maybe_existing_utxos = self.utxos_state_addresses.get(account);
        let maybe_finalized_utxos = self.finalized_utxos.get(account);
        match (maybe_existing_utxos, maybe_finalized_utxos) {
            (Some(existing_utxos), Some(finalized_utxos)) => existing_utxos
                .union(finalized_utxos)
                .cloned()
                .collect::<Vec<_>>(),
            (Some(existing_utxos), None) => existing_utxos.iter().cloned().collect::<Vec<_>>(),
            (None, Some(finalized_utxos)) => finalized_utxos.iter().cloned().collect::<Vec<_>>(),
            (None, None) => vec![],
        }
    }

    /// Returns the UTXOs that can be processed for the given account.
    ///
    /// The returned UTXOs include:
    /// * new UTXOs that are not known to the minter,
    /// * UTXOs that were previously ignored and that can be re-evaluated,
    /// * UTXOs that were previously quarantined and that can be re-evaluated.
    pub fn processable_utxos_for_account<I: IntoIterator<Item = Utxo>>(
        &self,
        all_utxos_for_account: I,
        account: &Account,
        now: &Timestamp,
    ) -> (ProcessableUtxos, Vec<SuspendedUtxo>) {
        const DAY: std::time::Duration = std::time::Duration::from_secs(24 * 60 * 60);

        let is_known = |utxo: &Utxo| {
            self.utxos_state_addresses
                .get(account)
                .map(|utxos| utxos.contains(utxo))
                .unwrap_or(false)
                || self
                    .finalized_utxos
                    .get(account)
                    .map(|utxos| utxos.contains(utxo))
                    .unwrap_or(false)
        };
        let mut processable_utxos = ProcessableUtxos::default();
        let mut suspended_utxos = vec![];

        for utxo in all_utxos_for_account.into_iter() {
            match self.suspended_utxos.contains_utxo(&utxo, account) {
                (Some(last_time_checked), Some(reason)) => {
                    match now.checked_duration_since(*last_time_checked) {
                        Some(elapsed) if elapsed >= DAY => {
                            processable_utxos.insert_once_suspended_utxo(utxo, reason);
                        }
                        _ => suspended_utxos.push(SuspendedUtxo {
                            utxo,
                            reason: *reason,
                            earliest_retry: last_time_checked
                                .saturating_add(DAY)
                                .as_nanos_since_unix_epoch(),
                        }),
                    }
                }
                (None, Some(reason)) => {
                    processable_utxos.insert_once_suspended_utxo(utxo, reason);
                }
                (_, None) => {
                    if !is_known(&utxo) {
                        processable_utxos.insert_once_new_utxo(utxo);
                    }
                }
            }
        }

        (processable_utxos, suspended_utxos)
    }

    /// Adds given UTXO to the set of suspended UTXOs.
    pub fn suspend_utxo(
        &mut self,
        utxo: Utxo,
        account: Account,
        reason: SuspendedReason,
        now: Timestamp,
    ) -> bool {
        self.ensure_reason_consistent_with_state(&utxo, reason);
        self.suspended_utxos
            .insert(account, utxo, reason, Some(now))
    }

    #[deprecated(note = "Use discard_utxo() instead")]
    pub fn discard_utxo_without_account(&mut self, utxo: Utxo, reason: SuspendedReason) {
        self.ensure_reason_consistent_with_state(&utxo, reason);
        #[allow(deprecated)]
        self.suspended_utxos.insert_without_account(utxo, reason)
    }

    fn ensure_reason_consistent_with_state(&self, utxo: &Utxo, reason: SuspendedReason) {
        match reason {
            SuspendedReason::ValueTooSmall => {
                assert!(utxo.value <= self.check_fee);
            }
            SuspendedReason::Quarantined => {}
        }
    }

    /// Marks the given UTXO as successfully checked.
    /// We increase the owed KYT amount if there is a KYT provider, and
    /// remember that UTXO until we see it again in an [add_utxos] call.
    #[deprecated(note = "Use mark_utxo_checked_v2() instead")]
    fn mark_utxo_checked(
        &mut self,
        utxo: Utxo,
        uuid: Option<String>,
        kyt_provider: Option<Principal>,
    ) {
        #[allow(deprecated)]
        self.suspended_utxos.remove_without_account(&utxo);
        if self
            .checked_utxos
            .insert(
                utxo,
                CheckedUtxo {
                    uuid,
                    status: UtxoCheckStatus::Clean,
                    kyt_provider,
                },
            )
            .is_none()
        {
            // Updated the owed amount only if it's the first time we mark this UTXO as
            // clean.
            if let Some(provider) = kyt_provider {
                *self.owed_kyt_amount.entry(provider).or_insert(0) += self.check_fee;
            }
        }
    }

    /// Marks the given UTXO as successfully checked but minting failed.
    fn mark_utxo_checked_mint_unknown(&mut self, utxo: Utxo, account: &Account) {
        // It should have already been removed from suspended_utxos
        debug_assert_eq!(
            self.suspended_utxos.contains_utxo(&utxo, account),
            (None, None),
            "BUG: UTXO was still suspended and cannot be marked as mint unknown"
        );
        self.checked_utxos.insert(
            utxo,
            CheckedUtxo {
                uuid: None,
                status: UtxoCheckStatus::CleanButMintUnknown,
                kyt_provider: None,
            },
        );
    }

    /// Marks the given UTXO as successfully checked.
    fn mark_utxo_checked_v2(&mut self, utxo: Utxo, account: &Account) {
        self.suspended_utxos.remove(account, &utxo);
        self.checked_utxos.insert(
            utxo,
            CheckedUtxo {
                uuid: None,
                status: UtxoCheckStatus::Clean,
                kyt_provider: None,
            },
        );
    }

    /// Decreases the owed amount for the given provider by the amount.
    /// Returns an error if the distributed amount exceeds the amount owed to the provider.
    ///
    /// NOTE: The owed balance decreases even in the case of an overdraft.
    /// That's because we mint tokens on the ledger before calling this method, so preserving the
    /// original owed amount does not make sense.
    fn distribute_kyt_fee(&mut self, provider: Principal, amount: u64) -> Result<(), Overdraft> {
        if amount == 0 {
            return Ok(());
        }
        match self.owed_kyt_amount.entry(provider) {
            Entry::Occupied(mut entry) => {
                let balance = *entry.get();
                if amount > balance {
                    entry.remove();
                    Err(Overdraft(amount - balance))
                } else {
                    *entry.get_mut() -= amount;
                    if *entry.get() == 0 {
                        entry.remove();
                    }
                    Ok(())
                }
            }
            Entry::Vacant(_) => Err(Overdraft(amount)),
        }
    }

    pub fn schedule_deposit_reimbursement(
        &mut self,
        burn_block_index: u64,
        reimburse_deposit_task: ReimburseDepositTask,
    ) {
        match reimburse_deposit_task.reason {
            ReimbursementReason::TaintedDestination {
                kyt_provider,
                kyt_fee,
            } => {
                if kyt_fee > 0 {
                    *self.owed_kyt_amount.entry(kyt_provider).or_insert(0) += kyt_fee;
                }
            }
            ReimbursementReason::CallFailed => {}
        }
        self.retrieve_btc_account_to_block_indices
            .entry(reimburse_deposit_task.account)
            .and_modify(|entry| entry.push(burn_block_index))
            .or_insert(vec![burn_block_index]);

        self.pending_reimbursements
            .insert(burn_block_index, reimburse_deposit_task);
    }

    pub fn schedule_withdrawal_reimbursement(
        &mut self,
        ledger_burn_index: LedgerBurnIndex,
        reimburse_deposit_task: ReimburseWithdrawalTask,
    ) {
        self.pending_retrieve_btc_requests
            .retain(|req| req.block_index != ledger_burn_index);

<<<<<<< HEAD
=======
        if let Some(tx_status) = self.requests_in_flight.get(&ledger_burn_index) {
            panic!(
                "BUG: Cannot reimburse withdrawal request {} since there is a transaction for that withdrawal with status: {:?}",
                ledger_burn_index,
                tx_status)
        }

>>>>>>> 5012ba47
        for submitted_tx in self
            .submitted_transactions
            .iter()
            .chain(self.stuck_transactions.iter())
        {
            if submitted_tx
                .requests
                .iter()
                .any(|req| req.block_index == ledger_burn_index)
            {
                panic!(
                    "BUG: Cannot reimburse withdrawal request {} since there is a submitted transaction for that withdrawal: {:?}",
                    ledger_burn_index,
                    submitted_tx);
            }
        }
        self.pending_withdrawal_reimbursements
            .insert(ledger_burn_index, reimburse_deposit_task);
    }

    /// Checks whether the internal state of the minter matches the other state
    /// semantically (the state holds the same data, but maybe in a slightly
    /// different form).
    pub fn check_semantically_eq(&self, other: &Self) -> Result<(), String> {
        ensure_eq!(
            self.btc_network,
            other.btc_network,
            "btc_network does not match"
        );
        ensure_eq!(
            self.ecdsa_key_name,
            other.ecdsa_key_name,
            "ecdsa_key_name does not match"
        );
        ensure_eq!(
            self.min_confirmations,
            other.min_confirmations,
            "min_confirmations does not match"
        );
        ensure_eq!(self.ledger_id, other.ledger_id, "ledger_id does not match");
        ensure_eq!(
            self.finalized_requests,
            other.finalized_requests,
            "finalized_requests do not match"
        );
        ensure_eq!(
            self.requests_in_flight,
            other.requests_in_flight,
            "requests_in_flight do not match"
        );
        ensure_eq!(
            self.available_utxos,
            other.available_utxos,
            "available_utxos do not match"
        );
        ensure_eq!(
            self.utxos_state_addresses,
            other.utxos_state_addresses,
            "utxos_state_addresses do not match"
        );
        {
            let SuspendedUtxos {
                utxos_without_account,
                utxos,
                last_time_checked_cache: _,
            } = &self.suspended_utxos;
            let SuspendedUtxos {
                utxos_without_account: other_utxos_without_account,
                utxos: other_utxos,
                last_time_checked_cache: _,
            } = &other.suspended_utxos;
            // last_time_checked_cache are not preserved on upgrades
            // to avoid adding an event every time a suspended UTXO is re-evaluated with the same outcome.
            ensure_eq!(
                utxos_without_account,
                other_utxos_without_account,
                "suspended_utxos::utxos_without_account does not match"
            );
            ensure_eq!(utxos, other_utxos, "suspended_utxos::utxos does not match");
        }

        ensure_eq!(
            self.checked_utxos,
            other.checked_utxos,
            "checked_utxos do not match"
        );

        ensure_eq!(self.check_fee, other.check_fee, "check_fee does not match");

        ensure_eq!(
            self.owed_kyt_amount,
            other.owed_kyt_amount,
            "owed_kyt_amount does not match"
        );

        ensure_eq!(
            self.btc_checker_principal,
            other.btc_checker_principal,
            "btc_checker_principal does not match"
        );

        ensure_eq!(
            self.retrieve_btc_account_to_block_indices,
            other.retrieve_btc_account_to_block_indices,
            "retrieve_btc_account_to_block_indices does not match"
        );

        let my_txs = as_sorted_vec(self.submitted_transactions.iter().cloned(), |tx| tx.txid);
        let other_txs = as_sorted_vec(other.submitted_transactions.iter().cloned(), |tx| tx.txid);
        ensure_eq!(my_txs, other_txs, "submitted_transactions do not match");

        ensure_eq!(
            self.stuck_transactions,
            other.stuck_transactions,
            "stuck_transactions do not match"
        );

        let my_requests = as_sorted_vec(self.pending_retrieve_btc_requests.iter().cloned(), |r| {
            r.block_index
        });
        let other_requests =
            as_sorted_vec(other.pending_retrieve_btc_requests.iter().cloned(), |r| {
                r.block_index
            });
        ensure_eq!(
            my_requests,
            other_requests,
            "pending_retrieve_btc_requests do not match"
        );

        ensure_eq!(
            self.replacement_txid,
            other.replacement_txid,
            "replacement_txid maps do not match"
        );

        ensure_eq!(
            self.rev_replacement_txid,
            other.rev_replacement_txid,
            "rev_replacement_txid maps do not match"
        );

        Ok(())
    }

    pub fn get_total_btc_managed(&self) -> u64 {
        let mut total_btc = 0_u64;
        for req in self.submitted_transactions.iter() {
            if let Some(change_output) = &req.change_output {
                total_btc += change_output.value;
            }
        }
        total_btc += self.available_utxos.iter().map(|u| u.value).sum::<u64>();
        total_btc
    }

    pub fn ignored_utxos(&self) -> impl Iterator<Item = &Utxo> {
        self.suspended_utxos.iter().filter_map(|(u, r)| match r {
            SuspendedReason::ValueTooSmall => Some(u),
            SuspendedReason::Quarantined => None,
        })
    }

    pub fn quarantined_utxos(&self) -> impl Iterator<Item = &Utxo> {
        self.suspended_utxos.iter().filter_map(|(u, r)| match r {
            SuspendedReason::ValueTooSmall => None,
            SuspendedReason::Quarantined => Some(u),
        })
    }

    pub fn mint_status_unknown_utxos(&self) -> impl Iterator<Item = &Utxo> {
        self.checked_utxos.iter().filter_map(|(utxo, checked)| {
            if checked.status == UtxoCheckStatus::CleanButMintUnknown {
                Some(utxo)
            } else {
                None
            }
        })
    }

    pub fn estimate_median_fee_per_vbyte(&self) -> Option<MillisatoshiPerByte> {
        /// The default fee we use on regtest networks.
        const DEFAULT_REGTEST_FEE: MillisatoshiPerByte = 5_000;

        let median_fee = match &self.btc_network {
            Network::Mainnet | Network::Testnet => {
                if self.last_fee_per_vbyte.len() < 100 {
                    return None;
                }
                Some(self.last_fee_per_vbyte[50])
            }
            Network::Regtest => Some(DEFAULT_REGTEST_FEE),
        };
        median_fee.map(|f| f.max(self.minimum_fee_per_vbyte()))
    }

    pub fn update_median_fee_per_vbyte(
        &mut self,
        fees: Vec<MillisatoshiPerByte>,
    ) -> Option<MillisatoshiPerByte> {
        if fees.len() < 100 {
            log!(
                P0,
                "[update_median_fee_per_vbyte]: not enough data points ({}) to compute the fee",
                fees.len()
            );
            return None;
        }
        self.last_fee_per_vbyte = fees;
        let median_fee = self
            .estimate_median_fee_per_vbyte()
            .expect("BUG: last_fee_per_vbyte set");
        self.fee_based_retrieve_btc_min_amount =
            compute_min_withdrawal_amount(median_fee, self.retrieve_btc_min_amount, self.check_fee);
        Some(median_fee)
    }

    /// An estimated fee per vbyte of 142 millistatoshis per vbyte was selected around 2025.06.21 01:09:50 UTC
    /// for Bitcoin Mainnet, whereas the median fee around that time should have been 2_000.
    /// Until we know the root cause, we ensure that the estimated fee has a meaningful minimum value.
    pub const fn minimum_fee_per_vbyte(&self) -> MillisatoshiPerByte {
        match &self.btc_network {
            Network::Mainnet => 1_500,
            Network::Testnet => 1_000,
            Network::Regtest => 0,
        }
    }

    /// Quarantine the reimbursement request identified by its index to prevent double minting.
    /// WARNING!: It's crucial that this method does not panic,
    /// since it's called inside the clean-up callback, when an unexpected panic did occur before.
    pub fn quarantine_withdrawal_reimbursement(&mut self, burn_index: LedgerBurnIndex) {
        self.pending_withdrawal_reimbursements.remove(&burn_index);
        self.reimbursed_withdrawals
            .insert(burn_index, Err(ReimbursedError::Quarantined));
    }

    /// The reimbursement of withdrawal request with id `burn_index` was successfully completed.
    pub fn reimburse_withdrawal_completed(
        &mut self,
        burn_index: LedgerBurnIndex,
        mint_index: LedgerMintIndex,
    ) {
        assert_ne!(
            burn_index, mint_index,
            "BUG: mint index cannot be the same as the burn index"
        );

        let reimbursement = self
            .pending_withdrawal_reimbursements
            .remove(&burn_index)
            .unwrap_or_else(|| {
                panic!(
                    "BUG: missing pending reimbursement of withdrawal {}.",
                    burn_index
                )
            });
        let reimbursed = ReimbursedWithdrawal {
            account: reimbursement.account,
            amount: reimbursement.amount,
            reason: reimbursement.reason.clone(),
            mint_block_index: mint_index,
        };
        assert_eq!(
            self.reimbursed_withdrawals
                .insert(burn_index, Ok(reimbursed)),
            None,
            "BUG: Reimbursement of withdrawal {:?} was already completed!",
            reimbursement
        );
    }
}

#[derive(Eq, PartialEq, Debug, Default)]
pub struct ProcessableUtxos {
    new_utxos: BTreeSet<Utxo>,
    previously_ignored_utxos: BTreeSet<Utxo>,
    previously_quarantined_utxos: BTreeSet<Utxo>,
}

impl ProcessableUtxos {
    pub fn iter(&self) -> impl Iterator<Item = &Utxo> {
        self.new_utxos
            .iter()
            .chain(&self.previously_ignored_utxos)
            .chain(&self.previously_quarantined_utxos)
    }
}

impl IntoIterator for ProcessableUtxos {
    type Item = Utxo;
    type IntoIter = Chain<
        Chain<btree_set::IntoIter<Utxo>, btree_set::IntoIter<Utxo>>,
        btree_set::IntoIter<Utxo>,
    >;

    fn into_iter(self) -> Self::IntoIter {
        self.new_utxos
            .into_iter()
            .chain(self.previously_ignored_utxos)
            .chain(self.previously_quarantined_utxos)
    }
}

impl ProcessableUtxos {
    pub fn insert_once_suspended_utxo(&mut self, utxo: Utxo, reason: &SuspendedReason) {
        self.assert_utxo_is_fresh(&utxo);
        match reason {
            SuspendedReason::ValueTooSmall => self.previously_ignored_utxos.insert(utxo),
            SuspendedReason::Quarantined => self.previously_quarantined_utxos.insert(utxo),
        };
    }

    pub fn insert_once_new_utxo(&mut self, utxo: Utxo) {
        self.assert_utxo_is_fresh(&utxo);
        self.new_utxos.insert(utxo);
    }

    fn assert_utxo_is_fresh(&self, utxo: &Utxo) {
        assert!(
            !self.new_utxos.contains(utxo),
            "BUG: UTXO is already known in new_utxos"
        );
        assert!(
            !self.previously_quarantined_utxos.contains(utxo),
            "BUG: UTXO is already known in previously_quarantined_utxos"
        );
        assert!(
            !self.previously_ignored_utxos.contains(utxo),
            "BUG: UTXO is already known in previously_ignored_utxos"
        );
    }
}

#[derive(Eq, Clone, PartialEq, Debug, Default)]
pub struct SuspendedUtxos {
    /// Suspended UTXOS were initially stored without account information.
    /// A suspended UTXO is periodically reevaluated when the user calls `update_balance`,
    /// which will remove it from this data structure if the UTXO is no longer to be suspended,
    /// or move it to the other field containing this time the `Account` information.
    utxos_without_account: BTreeMap<Utxo, SuspendedReason>,
    utxos: BTreeMap<Account, BTreeMap<Utxo, SuspendedReason>>,
    last_time_checked_cache: BTreeMap<Utxo, Timestamp>,
}

#[derive(Clone, Copy, Eq, PartialEq, Debug, CandidType, Serialize, Deserialize)]
pub enum SuspendedReason {
    /// UTXO whose value is too small to pay the Bitcoin check fee.
    ValueTooSmall,
    /// UTXO that the Bitcoin checker considered tainted.
    Quarantined,
}

impl SuspendedUtxos {
    pub fn insert(
        &mut self,
        account: Account,
        utxo: Utxo,
        reason: SuspendedReason,
        now: Option<Timestamp>,
    ) -> bool {
        if let Some(timestamp) = now {
            self.last_time_checked_cache.insert(utxo.clone(), timestamp);
        }
        if self.utxos.get(&account).and_then(|u| u.get(&utxo)) == Some(&reason) {
            return false;
        }
        self.utxos_without_account.remove(&utxo);
        let utxos = self.utxos.entry(account).or_default();
        utxos.insert(utxo, reason);
        true
    }

    #[deprecated(note = "Use insert() instead")]
    pub fn insert_without_account(&mut self, utxo: Utxo, reason: SuspendedReason) {
        debug_assert!(self.utxos.values().all(|utxos| !utxos.contains_key(&utxo)));
        self.utxos_without_account.insert(utxo, reason);
    }

    pub fn iter(&self) -> impl Iterator<Item = (&Utxo, &SuspendedReason)> {
        self.utxos_without_account
            .iter()
            .chain(self.utxos.values().flat_map(|v| v.iter()))
    }

    pub fn contains_utxo(
        &self,
        utxo: &Utxo,
        account: &Account,
    ) -> (Option<&Timestamp>, Option<&SuspendedReason>) {
        let last_time_checked = self.last_time_checked_cache.get(utxo);
        let suspended_reason = self
            .utxos
            .get(account)
            .and_then(|u| u.get(utxo))
            .or_else(|| self.utxos_without_account.get(utxo));
        (last_time_checked, suspended_reason)
    }

    pub fn remove(&mut self, account: &Account, utxo: &Utxo) {
        self.last_time_checked_cache.remove(utxo);
        self.utxos_without_account.remove(utxo);
        if let Some(utxos) = self.utxos.get_mut(account) {
            utxos.remove(utxo);
        }
    }

    #[deprecated(note = "Use remove() instead")]
    pub fn remove_without_account(&mut self, utxo: &Utxo) {
        self.last_time_checked_cache.remove(utxo);
        self.utxos_without_account.remove(utxo);
        for utxos in self.utxos.values_mut() {
            if utxos.remove(utxo).is_some() {
                return; //UTXO can belong to at most one account
            }
        }
    }

    /// Number of suspended UTXOs
    pub fn num_utxos(&self) -> usize {
        self.utxos_without_account.len() + self.utxos.values().map(|u| u.len()).sum::<usize>()
    }

    pub fn utxos_without_account(&self) -> &BTreeMap<Utxo, SuspendedReason> {
        &self.utxos_without_account
    }
}

fn as_sorted_vec<T, K: Ord>(values: impl Iterator<Item = T>, key: impl Fn(&T) -> K) -> Vec<T> {
    let mut v: Vec<_> = values.collect();
    v.sort_by_key(key);
    v
}

impl From<InitArgs> for CkBtcMinterState {
    #[allow(deprecated)]
    fn from(args: InitArgs) -> Self {
        Self {
            btc_network: args.btc_network,
            ecdsa_key_name: args.ecdsa_key_name,
            ecdsa_public_key: None,
            min_confirmations: args
                .min_confirmations
                .unwrap_or(crate::lifecycle::init::DEFAULT_MIN_CONFIRMATIONS),
            max_time_in_queue_nanos: args.max_time_in_queue_nanos,
            update_balance_accounts: Default::default(),
            retrieve_btc_accounts: Default::default(),
            retrieve_btc_min_amount: args.retrieve_btc_min_amount,
            fee_based_retrieve_btc_min_amount: args.retrieve_btc_min_amount,
            pending_retrieve_btc_requests: Default::default(),
            requests_in_flight: Default::default(),
            last_transaction_submission_time_ns: None,
            submitted_transactions: Default::default(),
            replacement_txid: Default::default(),
            retrieve_btc_account_to_block_indices: Default::default(),
            rev_replacement_txid: Default::default(),
            stuck_transactions: Default::default(),
            finalized_requests: VecDeque::with_capacity(MAX_FINALIZED_REQUESTS),
            finalized_requests_count: 0,
            tokens_minted: 0,
            tokens_burned: 0,
            ledger_id: args.ledger_id,
            btc_checker_principal: args.btc_checker_principal,
            available_utxos: Default::default(),
            outpoint_account: Default::default(),
            utxos_state_addresses: Default::default(),
            finalized_utxos: Default::default(),
            is_timer_running: false,
            is_distributing_fee: false,
            mode: args.mode,
            last_fee_per_vbyte: vec![1; 100],
            check_fee: args
                .check_fee
                .unwrap_or(crate::lifecycle::init::DEFAULT_CHECK_FEE),
            owed_kyt_amount: Default::default(),
            checked_utxos: Default::default(),
            suspended_utxos: Default::default(),
            pending_reimbursements: Default::default(),
            reimbursed_transactions: Default::default(),
            get_utxos_cache: GetUtxosCache::new(Duration::from_secs(
                args.get_utxos_cache_expiration_seconds.unwrap_or_default(),
            )),
            pending_withdrawal_reimbursements: Default::default(),
            reimbursed_withdrawals: Default::default(),
        }
    }
}

/// Take the current state.
///
/// After calling this function the state won't be initialized anymore.
/// Panics if there is no state.
pub fn take_state<F, R>(f: F) -> R
where
    F: FnOnce(CkBtcMinterState) -> R,
{
    __STATE.with(|s| f(s.take().expect("State not initialized!")))
}

/// Mutates (part of) the current state using `f`.
///
/// Panics if there is no state.
pub fn mutate_state<F, R>(f: F) -> R
where
    F: FnOnce(&mut CkBtcMinterState) -> R,
{
    __STATE.with(|s| f(s.borrow_mut().as_mut().expect("State not initialized!")))
}

/// Read (part of) the current state using `f`.
///
/// Panics if there is no state.
pub fn read_state<F, R>(f: F) -> R
where
    F: FnOnce(&CkBtcMinterState) -> R,
{
    __STATE.with(|s| f(s.borrow().as_ref().expect("State not initialized!")))
}

/// Replaces the current state.
pub fn replace_state(state: CkBtcMinterState) {
    __STATE.with(|s| {
        *s.borrow_mut() = Some(state);
    });
}<|MERGE_RESOLUTION|>--- conflicted
+++ resolved
@@ -604,11 +604,7 @@
     }
 
     pub fn retrieve_btc_status_v2(&self, block_index: u64) -> RetrieveBtcStatusV2 {
-<<<<<<< HEAD
-        // Hack to avoid Candid breaking change in ReimbursementReason
-=======
         // Hack to avoid a Candid breaking change in `ReimbursementReason`
->>>>>>> 5012ba47
         // which is in the return type of `retrieve_btc_status_v2`
         fn map_reimbursement_reason(reason: &WithdrawalReimbursementReason) -> ReimbursementReason {
             match reason {
@@ -643,17 +639,7 @@
                     mint_block_index: reimbursement.mint_block_index,
                 }),
                 Err(err) => match err {
-<<<<<<< HEAD
-                    ReimbursedError::Quarantined => {
-                        // Hack to avoid Candid breaking change in ReimbursementReason
-                        // which is in the return type of `retrieve_btc_status_v2`.
-                        // At this point the reimbursement will actually not occur automatically
-                        // and may need manual intervention.
-                        RetrieveBtcStatusV2::Unknown
-                    }
-=======
                     ReimbursedError::Quarantined => RetrieveBtcStatusV2::Unknown,
->>>>>>> 5012ba47
                 },
             };
         }
@@ -1228,8 +1214,6 @@
         self.pending_retrieve_btc_requests
             .retain(|req| req.block_index != ledger_burn_index);
 
-<<<<<<< HEAD
-=======
         if let Some(tx_status) = self.requests_in_flight.get(&ledger_burn_index) {
             panic!(
                 "BUG: Cannot reimburse withdrawal request {} since there is a transaction for that withdrawal with status: {:?}",
@@ -1237,7 +1221,6 @@
                 tx_status)
         }
 
->>>>>>> 5012ba47
         for submitted_tx in self
             .submitted_transactions
             .iter()
