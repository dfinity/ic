use crate::WithdrawalFee;
use crate::lifecycle::init::InitArgs;
use crate::lifecycle::upgrade::UpgradeArgs;
use crate::reimbursement::ReimburseWithdrawalTask;
use crate::state::invariants::CheckInvariants;
use crate::state::{
    ChangeOutput, CkBtcMinterState, ConsolidateUtxosRequest, FinalizedBtcRequest, FinalizedStatus,
    Overdraft, RetrieveBtcRequest, SubmittedBtcTransaction, SubmittedWithdrawalRequests,
    SuspendedReason,
};
use crate::state::{ReimburseDepositTask, ReimbursedDeposit, ReimbursementReason};
use crate::storage::EventIterator;
use candid::Principal;
pub use event::{EventType, ReplacedReason};
use ic_btc_interface::{Txid, Utxo};
use icrc_ledger_types::icrc1::account::Account;
use serde::{Deserialize, Serialize};
use std::collections::BTreeSet;

#[derive(Deserialize, candid::CandidType)]
pub struct GetEventsArg {
    pub start: u64,
    pub length: u64,
}

// Some event types are deprecated and this doesn't play well with generated code via `derive`
// that triggers some deprecation warnings that cannot be whitelisted.
// The trick is to put the whole EventType definition under a module and allow usage of deprecated
// code inside that module.
// For convenience, the module is not visible to the outside.
#[allow(deprecated)]
mod event {
    use super::*;
    use crate::reimbursement::WithdrawalReimbursementReason;
    use crate::state::SuspendedReason;

    #[derive(Clone, Eq, PartialEq, Debug, Deserialize, Serialize, candid::CandidType)]
    pub enum ReplacedReason {
        /// Indicates the old transaction has to be resend with a higher fee.
        #[serde(rename = "to_retry")]
        ToRetry,
        /// Indicates the old transaction has to be to canceled.
        #[serde(rename = "to_cancel")]
        ToCancel {
            /// Reason why the old transaction has to be canceled.
            reason: WithdrawalReimbursementReason,
        },
    }

    #[derive(Clone, Eq, PartialEq, Debug, Deserialize, Serialize, candid::CandidType)]
    pub enum EventType {
        /// Indicates the minter initialization with the specified arguments.  Must be
        /// the first event in the event log.
        #[serde(rename = "init")]
        Init(InitArgs),

        /// Indicates the minter upgrade with specified arguments.
        #[serde(rename = "upgrade")]
        Upgrade(UpgradeArgs),

        /// Indicates that the minter received new UTXOs to the specified account.
        /// The minter emits this event _after_ it minted ckBTC.
        #[serde(rename = "received_utxos")]
        ReceivedUtxos {
            /// The index of the transaction that mints ckBTC corresponding to the
            /// received UTXOs.
            #[serde(rename = "mint_txid")]
            #[serde(skip_serializing_if = "Option::is_none")]
            mint_txid: Option<u64>,
            /// That minter's account owning the UTXOs.
            #[serde(rename = "to_account")]
            to_account: Account,
            #[serde(rename = "utxos")]
            utxos: Vec<Utxo>,
        },

        /// Indicates that the minter accepted a new retrieve_btc request.
        /// The minter emits this event _after_ it burnt ckBTC.
        #[serde(rename = "accepted_retrieve_btc_request")]
        AcceptedRetrieveBtcRequest(RetrieveBtcRequest),

        /// Indicates that the minter removed a previous retrieve_btc request
        /// because the retrieval amount was not enough to cover the transaction
        /// fees.
        #[serde(rename = "removed_retrieve_btc_request")]
        RemovedRetrieveBtcRequest {
            #[serde(rename = "block_index")]
            block_index: u64,
        },

        /// Indicates that the minter sent out a new transaction to the Bitcoin
        /// network.
        #[serde(rename = "sent_transaction")]
        SentBtcTransaction {
            /// Block indices of retrieve_btc requests that caused the transaction.
            #[serde(rename = "requests")]
            request_block_indices: Vec<u64>,
            /// The Txid of the Bitcoin transaction.
            #[serde(rename = "txid")]
            txid: Txid,
            /// UTXOs used for the transaction.
            #[serde(rename = "utxos")]
            utxos: Vec<Utxo>,
            /// The output with the minter's change, if any.
            #[serde(rename = "change_output")]
            #[serde(skip_serializing_if = "Option::is_none")]
            change_output: Option<ChangeOutput>,
            /// The IC time at which the minter submitted the transaction.
            #[serde(rename = "submitted_at")]
            submitted_at: u64,
            /// The fee per vbyte (in millisatoshi) that we used for the transaction.
            #[serde(rename = "fee")]
            #[serde(skip_serializing_if = "Option::is_none")]
            fee_per_vbyte: Option<u64>,
            /// The total fee for this transaction
            #[serde(rename = "withdrawal_fee")]
            #[serde(skip_serializing_if = "Option::is_none")]
            withdrawal_fee: Option<WithdrawalFee>,
            /// The signed transaction bytes. Only for ConsolidateUtxosRequest.
            #[serde(rename = "signed_tx")]
            #[serde(skip_serializing_if = "Option::is_none")]
            signed_tx: Option<Vec<u8>>,
        },

        /// Indicates that the minter sent out a new transaction to replace an older transaction
        /// because the old transaction did not appear on the Bitcoin blockchain.
        #[serde(rename = "replaced_transaction")]
        ReplacedBtcTransaction {
            /// The Txid of the old Bitcoin transaction.
            #[serde(rename = "old_txid")]
            old_txid: Txid,
            /// The Txid of the new Bitcoin transaction.
            #[serde(rename = "new_txid")]
            new_txid: Txid,
            /// The output with the minter's change.
            #[serde(rename = "change_output")]
            change_output: ChangeOutput,
            /// The IC time at which the minter submitted the transaction.
            #[serde(rename = "submitted_at")]
            submitted_at: u64,
            /// The fee per vbyte (in millisatoshi) that we used for the transaction.
            #[serde(rename = "fee")]
            fee_per_vbyte: u64,
            /// The total fee for this transaction
            #[serde(rename = "withdrawal_fee")]
            #[serde(skip_serializing_if = "Option::is_none")]
            withdrawal_fee: Option<WithdrawalFee>,
            /// The reason why it was replaced
            reason: Option<ReplacedReason>,
            /// The UTXOs of the new transaction. If not available, we'll use the same
            /// UTXOs from the old transaction it replaces.
            #[serde(rename = "new_utxos")]
            #[serde(skip_serializing_if = "Option::is_none")]
            new_utxos: Option<Vec<Utxo>>,
        },

        /// Indicates that the minter received enough confirmations for a bitcoin
        /// transaction.
        #[serde(rename = "confirmed_transaction")]
        ConfirmedBtcTransaction {
            #[serde(rename = "txid")]
            txid: Txid,
        },

        /// Indicates that the given UTXO went through a KYT check.
        #[serde(rename = "checked_utxo")]
        #[deprecated(note = "Use CheckedUtxoV2")]
        CheckedUtxo {
            utxo: Utxo,
            uuid: String,
            clean: bool,
            kyt_provider: Option<Principal>,
        },

        #[serde(rename = "checked_utxo_v2")]
        CheckedUtxoV2 { utxo: Utxo, account: Account },

        /// Indicates that the given UTXO's value is too small to pay for a Bitcoin check.
        #[serde(rename = "ignored_utxo")]
        #[deprecated(note = "Use SuspendedUtxo")]
        IgnoredUtxo { utxo: Utxo },

        #[serde(rename = "suspended_utxo")]
        SuspendedUtxo {
            utxo: Utxo,
            account: Account,
            reason: SuspendedReason,
        },

        /// Indicates that the given KYT provider received owed fees.
        #[serde(rename = "distributed_kyt_fee")]
        DistributedKytFee {
            /// The beneficiary.
            #[serde(rename = "kyt_provider")]
            kyt_provider: Principal,
            /// The token amount minted.
            #[serde(rename = "amount")]
            amount: u64,
            /// The mint block on the ledger.
            #[serde(rename = "block_index")]
            block_index: u64,
        },

        /// Indicates that the KYT check for the specified address failed.
        #[serde(rename = "retrieve_btc_kyt_failed")]
        #[deprecated]
        RetrieveBtcKytFailed {
            /// The owner of the address.
            owner: Principal,
            /// The address that failed the KYT check.
            address: String,
            /// The amount associated with the failed KYT check.
            amount: u64,
            /// Unique identifier for the failed check.
            uuid: String,
            /// The KYT provider responsible for the failed check.
            kyt_provider: Principal,
            /// The block index where the failed check occurred.
            block_index: u64,
        },

        /// Indicates a reimbursement.
        #[serde(rename = "schedule_deposit_reimbursement")]
        ScheduleDepositReimbursement {
            /// The beneficiary.
            account: Account,
            /// The token amount to reimburse.
            amount: u64,
            /// The reason of the reimbursement.
            reason: ReimbursementReason,
            /// The corresponding burn block on the ledger.
            burn_block_index: u64,
        },

        /// Indicates that a reimbursement has been executed.
        #[serde(rename = "reimbursed_failed_deposit")]
        ReimbursedFailedDeposit {
            /// The burn block on the ledger.
            burn_block_index: u64,
            /// The mint block on the ledger.
            mint_block_index: u64,
        },

        /// Indicates an UTXO is checked to be clean and pre-mint
        #[serde(rename = "checked_utxo_mint_unknown")]
        CheckedUtxoMintUnknown { account: Account, utxo: Utxo },

        /// Indicates a reimbursement.
        #[serde(rename = "schedule_withdrawal_reimbursement")]
        ScheduleWithdrawalReimbursement {
            /// The beneficiary.
            account: Account,
            /// The token amount to reimburse.
            amount: u64,
            /// The reason of the reimbursement.
            reason: WithdrawalReimbursementReason,
            /// The corresponding burn block on the ledger.
            burn_block_index: u64,
        },

        /// The minter unexpectedly panicked while processing a reimbursement.
        /// The reimbursement is quarantined to prevent any double minting and
        /// will not be processed without further manual intervention.
        #[serde(rename = "quarantined_withdrawal_reimbursement")]
        QuarantinedWithdrawalReimbursement {
            /// The burn block on the ledger for that withdrawal that should have been reimbursed
            burn_block_index: u64,
        },
        /// Indicates that a reimbursement has been executed.
        #[serde(rename = "reimbursed_withdrawal")]
        ReimbursedWithdrawal {
            /// The burn block on the ledger.
            burn_block_index: u64,
            /// The mint block on the ledger.
            mint_block_index: u64,
        },
        /// Indicates that the minter consolidates UTXOs with transaction
        /// fee corresponding to burning ckbtc from the fee subaccount
        /// at the given ledger index.
        #[serde(rename = "created_consolidate_utxos_request")]
        CreatedConsolidateUtxosRequest(ConsolidateUtxosRequest),
    }
}

#[derive(Clone, Eq, PartialEq, Debug, Deserialize, Serialize, candid::CandidType)]
pub struct CkBtcMinterEvent {
    /// The canister time at which the minter generated this event.
    pub timestamp: Option<u64>,
    /// The event type.
    pub payload: EventType,
}

/// Handle how events that register state modifications are recorded and
/// how they are replayed to re-create an equivalent state.
pub trait EventLogger {
    /// The type of event that is to be registered or replayed.
    ///
    /// Note that it must be instantiated from a [`CkBtcMinterEvent`]
    /// since the ckBTC minter's logic decides when to record a given event.
    type Event: From<CkBtcMinterEvent>;

    /// Append a new event to the log.
    fn record_event(&self, event: Self::Event);

    /// Reconstructs the minter state from an event log.
    fn replay<I: CheckInvariants>(
        &self,
        events: impl Iterator<Item = Self::Event>,
    ) -> Result<CkBtcMinterState, ReplayLogError>;

    /// Iterate over all events.
    fn events_iter(&self) -> impl Iterator<Item = Self::Event>;
}

#[derive(Debug)]
pub enum ReplayLogError {
    /// There are no events in the event log.
    EmptyLog,
    /// The event log is inconsistent.
    InconsistentLog(String),
}

#[derive(Clone, Debug)]
pub struct CkBtcEventLogger;

impl EventLogger for CkBtcEventLogger {
    type Event = CkBtcMinterEvent;

    fn record_event(&self, event: Self::Event) {
        crate::storage::append_event(&event);
    }

    #[allow(deprecated)]
    fn replay<I: CheckInvariants>(
        &self,
        mut events: impl Iterator<Item = Self::Event>,
    ) -> Result<CkBtcMinterState, ReplayLogError> {
        let mut state = match events.next() {
            Some(event) => match event.payload {
                EventType::Init(args) => CkBtcMinterState::from(args),
                payload => {
                    return Err(ReplayLogError::InconsistentLog(format!(
                        "The first event is not Init: {payload:?}"
                    )));
                }
            },
            None => return Err(ReplayLogError::EmptyLog),
        };

        // Because `kyt_principal` was previously used as a default
        // substitute for `kyt_provider` during kyt_fee accounting,
        // we need to keep track of this value so that `distribute_kyt_fee`
        // knows when to skip giving fees to `btc_checker_principal`.
        let mut kyt_principal = None;
        for event in events {
            match event.payload {
                EventType::Init(args) => {
                    if args.kyt_principal.is_some() {
                        kyt_principal = args.kyt_principal.map(Principal::from);
                    }
                    state.reinit(args);
                }
                EventType::Upgrade(args) => {
                    if args.kyt_principal.is_some() {
                        kyt_principal = args.kyt_principal.map(Principal::from);
                    }
                    state.upgrade(args);
                }
                EventType::ReceivedUtxos {
                    to_account, utxos, ..
                } => state.add_utxos::<I>(to_account, utxos),
                EventType::AcceptedRetrieveBtcRequest(req) => {
                    if let Some(account) = req.reimbursement_account {
                        state
                            .retrieve_btc_account_to_block_indices
                            .entry(account)
                            .and_modify(|entry| entry.push(req.block_index))
                            .or_insert(vec![req.block_index]);
                    }
<<<<<<< HEAD
                    state.push_back_pending_request(req);
                }
                EventType::RemovedRetrieveBtcRequest { block_index } => {
                    let request = state.remove_pending_request(block_index).ok_or_else(|| {
=======
                    state.push_back_pending_retrieve_btc_request(req);
                }
                EventType::RemovedRetrieveBtcRequest { block_index } => {
                    let request = state
                    .remove_pending_retrieve_btc_request(block_index)
                    .ok_or_else(|| {
>>>>>>> 23265b38
                        ReplayLogError::InconsistentLog(format!(
                            "Attempted to remove a non-pending retrieve_btc request {block_index}"
                        ))
                    })?;

<<<<<<< HEAD
                    state.push_finalized_request(FinalizedBtcRetrieval {
                        request,
=======
                    state.push_finalized_request(FinalizedBtcRequest {
                        request: request.into(),
>>>>>>> 23265b38
                        state: FinalizedStatus::AmountTooLow,
                    })
                }
                EventType::SentBtcTransaction {
                    request_block_indices,
                    txid,
                    utxos,
                    fee_per_vbyte,
                    change_output,
                    submitted_at,
                    withdrawal_fee,
<<<<<<< HEAD
                } => {
                    let mut retrieve_btc_requests = BTreeSet::new();
                    for block_index in request_block_indices {
                        let request = state.remove_pending_request(block_index).ok_or_else(|| {
                            ReplayLogError::InconsistentLog(format!(
                                "Attempted to send a non-pending retrieve_btc request {block_index}"
                            ))
                        })?;
                        retrieve_btc_requests.insert(request);
                    }
=======
                    signed_tx,
                } => {
                    let mut retrieve_btc_requests = BTreeSet::new();
                    let mut consolidate_utxos_request = None;
                    for block_index in request_block_indices {
                        if let Some(request) =
                            state.remove_pending_retrieve_btc_request(block_index)
                        {
                            retrieve_btc_requests.insert(request);
                        } else if let Some(request) =
                            state.get_consolidate_utxos_request(block_index)
                        {
                            consolidate_utxos_request = Some(request.clone());
                        } else {
                            return Err(ReplayLogError::InconsistentLog(format!(
                                "Attempted to send a non-pending retrieve_btc request {block_index}"
                            )));
                        }
                    }
                    let requests = if let Some(request) = consolidate_utxos_request {
                        assert!(retrieve_btc_requests.is_empty());
                        SubmittedWithdrawalRequests::ToConsolidate { request }
                    } else {
                        assert!(consolidate_utxos_request.is_none());
                        SubmittedWithdrawalRequests::ToConfirm {
                            requests: retrieve_btc_requests,
                        }
                    };
>>>>>>> 23265b38
                    for utxo in utxos.iter() {
                        state.available_utxos.remove(utxo);
                    }
                    state.push_submitted_transaction(SubmittedBtcTransaction {
<<<<<<< HEAD
                        requests: SubmittedWithdrawalRequests::ToConfirm {
                            requests: retrieve_btc_requests,
                        },
=======
                        requests,
>>>>>>> 23265b38
                        txid,
                        used_utxos: utxos,
                        fee_per_vbyte,
                        change_output,
                        submitted_at,
                        withdrawal_fee,
<<<<<<< HEAD
=======
                        signed_tx,
>>>>>>> 23265b38
                    });
                }
                EventType::ReplacedBtcTransaction {
                    old_txid,
                    new_txid,
                    change_output,
                    submitted_at,
                    fee_per_vbyte,
                    withdrawal_fee,
                    reason,
                    new_utxos,
                } => {
                    let (old_requests, old_utxos) = match state
                        .submitted_transactions
                        .iter()
                        .find(|tx| tx.txid == old_txid)
                    {
                        Some(tx) => (tx.requests.clone(), tx.used_utxos.clone()),
                        None => {
                            return Err(ReplayLogError::InconsistentLog(format!(
                                "Cannot replace a non-existent transaction {}",
                                &old_txid
                            )));
                        }
                    };
                    let requests = match reason {
                        Some(ReplacedReason::ToCancel { reason }) => match old_requests {
<<<<<<< HEAD
=======
                            SubmittedWithdrawalRequests::ToConsolidate { .. } => {
                                panic!("Cannot cancel a consolidation request")
                            }
>>>>>>> 23265b38
                            SubmittedWithdrawalRequests::ToCancel { .. } => {
                                panic!("Cannot cancel a cancelation request")
                            }
                            SubmittedWithdrawalRequests::ToConfirm { requests } => {
                                assert!(
                                    new_utxos.is_some(),
                                    "BUG: Cancel transaction {new_txid} must have `new_utxos` to use different UTXOs than the transaction it tries to cancel"
                                );
                                debug_assert!(
                                    new_utxos
                                        .as_ref()
                                        .unwrap()
                                        .iter()
                                        .collect::<BTreeSet<_>>()
                                        .is_subset(&old_utxos.iter().collect::<BTreeSet<_>>()),
                                    "BUG: UTXOs from cancel transaction must be a subset of the UTXOS from the transaction to cancel. New UTXOs {new_utxos:?}. Old UTXOs: {old_utxos:?}"
                                );
                                SubmittedWithdrawalRequests::ToCancel { requests, reason }
                            }
                        },
                        Some(ReplacedReason::ToRetry) | None => old_requests,
                    };

                    state.replace_transaction(
                        &old_txid,
                        SubmittedBtcTransaction {
                            txid: new_txid,
                            requests,
                            used_utxos: new_utxos.unwrap_or(old_utxos),
                            change_output: Some(change_output),
                            submitted_at,
                            fee_per_vbyte: Some(fee_per_vbyte),
                            withdrawal_fee,
<<<<<<< HEAD
=======
                            signed_tx: None,
>>>>>>> 23265b38
                        },
                    );
                }
                EventType::ConfirmedBtcTransaction { txid } => {
                    state.finalize_transaction(&txid);
                }
                #[allow(deprecated)] //need to replay past events
                EventType::CheckedUtxo {
                    utxo,
                    uuid,
                    clean,
                    kyt_provider,
                } => {
                    if clean {
                        state.mark_utxo_checked(
                            utxo,
                            if uuid.is_empty() { None } else { Some(uuid) },
                            kyt_provider,
                        );
                    } else {
                        state.discard_utxo_without_account(utxo, SuspendedReason::Quarantined);
                    }
                }
                EventType::CheckedUtxoV2 { utxo, account } => {
                    state.mark_utxo_checked_v2(utxo, &account);
                }
                #[allow(deprecated)] //need to replay past events
                EventType::IgnoredUtxo { utxo } => {
                    state.discard_utxo_without_account(utxo, SuspendedReason::ValueTooSmall);
                }
                EventType::SuspendedUtxo {
                    utxo,
                    account,
                    reason,
                } => {
                    state.suspended_utxos.insert(account, utxo, reason, None);
                }
                EventType::DistributedKytFee {
                    kyt_provider,
                    amount,
                    ..
                } => {
                    if Some(kyt_provider) != kyt_principal
                        && let Err(Overdraft(overdraft)) =
                            state.distribute_kyt_fee(kyt_provider, amount)
                    {
                        return Err(ReplayLogError::InconsistentLog(format!(
                            "Attempted to distribute {amount} to {kyt_provider}, causing an overdraft of {overdraft}"
                        )));
                    }
                }
                #[allow(deprecated)]
                EventType::RetrieveBtcKytFailed { kyt_provider, .. } => {
                    *state.owed_kyt_amount.entry(kyt_provider).or_insert(0) += state.check_fee;
                }
                EventType::ScheduleDepositReimbursement {
                    account,
                    amount,
                    burn_block_index,
                    reason,
                } => {
                    state.schedule_deposit_reimbursement(
                        burn_block_index,
                        ReimburseDepositTask {
                            account,
                            amount,
                            reason,
                        },
                    );
                }
                EventType::ReimbursedFailedDeposit {
                    burn_block_index,
                    mint_block_index,
                } => {
                    let reimbursed_tx = state
                        .pending_reimbursements
                        .remove(&burn_block_index)
                        .expect("bug: reimbursement task should be present");
                    state.reimbursed_transactions.insert(
                        burn_block_index,
                        ReimbursedDeposit {
                            account: reimbursed_tx.account,
                            amount: reimbursed_tx.amount,
                            reason: reimbursed_tx.reason,
                            mint_block_index,
                        },
                    );
                }
                EventType::CheckedUtxoMintUnknown { utxo, account } => {
                    state.mark_utxo_checked_mint_unknown(utxo, &account);
                }
                EventType::ScheduleWithdrawalReimbursement {
                    account,
                    amount,
                    reason,
                    burn_block_index,
                } => state.schedule_withdrawal_reimbursement(
                    burn_block_index,
                    ReimburseWithdrawalTask {
                        account,
                        amount,
                        reason,
                    },
                ),
                EventType::QuarantinedWithdrawalReimbursement { burn_block_index } => {
                    state.quarantine_withdrawal_reimbursement(burn_block_index);
                }
                EventType::ReimbursedWithdrawal {
                    burn_block_index,
                    mint_block_index,
                } => {
                    state.reimburse_withdrawal_completed(burn_block_index, mint_block_index);
                }
<<<<<<< HEAD
=======
                EventType::CreatedConsolidateUtxosRequest(req) => {
                    state.push_consolidate_utxos_request(req)
                }
>>>>>>> 23265b38
            }
        }

        Ok(state)
    }

    fn events_iter(&self) -> impl Iterator<Item = Self::Event> {
        EventIterator::new()
    }
}<|MERGE_RESOLUTION|>--- conflicted
+++ resolved
@@ -377,31 +377,19 @@
                             .and_modify(|entry| entry.push(req.block_index))
                             .or_insert(vec![req.block_index]);
                     }
-<<<<<<< HEAD
-                    state.push_back_pending_request(req);
-                }
-                EventType::RemovedRetrieveBtcRequest { block_index } => {
-                    let request = state.remove_pending_request(block_index).ok_or_else(|| {
-=======
                     state.push_back_pending_retrieve_btc_request(req);
                 }
                 EventType::RemovedRetrieveBtcRequest { block_index } => {
                     let request = state
                     .remove_pending_retrieve_btc_request(block_index)
                     .ok_or_else(|| {
->>>>>>> 23265b38
                         ReplayLogError::InconsistentLog(format!(
                             "Attempted to remove a non-pending retrieve_btc request {block_index}"
                         ))
                     })?;
 
-<<<<<<< HEAD
-                    state.push_finalized_request(FinalizedBtcRetrieval {
-                        request,
-=======
                     state.push_finalized_request(FinalizedBtcRequest {
                         request: request.into(),
->>>>>>> 23265b38
                         state: FinalizedStatus::AmountTooLow,
                     })
                 }
@@ -413,18 +401,6 @@
                     change_output,
                     submitted_at,
                     withdrawal_fee,
-<<<<<<< HEAD
-                } => {
-                    let mut retrieve_btc_requests = BTreeSet::new();
-                    for block_index in request_block_indices {
-                        let request = state.remove_pending_request(block_index).ok_or_else(|| {
-                            ReplayLogError::InconsistentLog(format!(
-                                "Attempted to send a non-pending retrieve_btc request {block_index}"
-                            ))
-                        })?;
-                        retrieve_btc_requests.insert(request);
-                    }
-=======
                     signed_tx,
                 } => {
                     let mut retrieve_btc_requests = BTreeSet::new();
@@ -453,28 +429,18 @@
                             requests: retrieve_btc_requests,
                         }
                     };
->>>>>>> 23265b38
                     for utxo in utxos.iter() {
                         state.available_utxos.remove(utxo);
                     }
                     state.push_submitted_transaction(SubmittedBtcTransaction {
-<<<<<<< HEAD
-                        requests: SubmittedWithdrawalRequests::ToConfirm {
-                            requests: retrieve_btc_requests,
-                        },
-=======
                         requests,
->>>>>>> 23265b38
                         txid,
                         used_utxos: utxos,
                         fee_per_vbyte,
                         change_output,
                         submitted_at,
                         withdrawal_fee,
-<<<<<<< HEAD
-=======
                         signed_tx,
->>>>>>> 23265b38
                     });
                 }
                 EventType::ReplacedBtcTransaction {
@@ -502,12 +468,9 @@
                     };
                     let requests = match reason {
                         Some(ReplacedReason::ToCancel { reason }) => match old_requests {
-<<<<<<< HEAD
-=======
                             SubmittedWithdrawalRequests::ToConsolidate { .. } => {
                                 panic!("Cannot cancel a consolidation request")
                             }
->>>>>>> 23265b38
                             SubmittedWithdrawalRequests::ToCancel { .. } => {
                                 panic!("Cannot cancel a cancelation request")
                             }
@@ -541,10 +504,7 @@
                             submitted_at,
                             fee_per_vbyte: Some(fee_per_vbyte),
                             withdrawal_fee,
-<<<<<<< HEAD
-=======
                             signed_tx: None,
->>>>>>> 23265b38
                         },
                     );
                 }
@@ -658,12 +618,9 @@
                 } => {
                     state.reimburse_withdrawal_completed(burn_block_index, mint_block_index);
                 }
-<<<<<<< HEAD
-=======
                 EventType::CreatedConsolidateUtxosRequest(req) => {
                     state.push_consolidate_utxos_request(req)
                 }
->>>>>>> 23265b38
             }
         }
 
