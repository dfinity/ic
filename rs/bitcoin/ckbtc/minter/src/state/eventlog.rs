use crate::lifecycle::init::InitArgs;
use crate::lifecycle::upgrade::UpgradeArgs;
use crate::reimbursement::ReimburseWithdrawalTask;
use crate::state::invariants::CheckInvariants;
use crate::state::{
    ChangeOutput, CkBtcMinterState, FinalizedBtcRetrieval, FinalizedStatus, Overdraft,
    RetrieveBtcRequest, SubmittedBtcTransaction, SubmittedWithdrawalRequests, SuspendedReason,
};
use crate::state::{ReimburseDepositTask, ReimbursedDeposit, ReimbursementReason};
use crate::WithdrawalFee;
use candid::Principal;
pub use event::{EventType, ReplacedReason};
use ic_btc_interface::{Txid, Utxo};
use icrc_ledger_types::icrc1::account::Account;
use serde::{Deserialize, Serialize};
use std::collections::BTreeSet;

#[derive(Deserialize, candid::CandidType)]
pub struct GetEventsArg {
    pub start: u64,
    pub length: u64,
}

// Some event types are deprecated and this doesn't play well with generated code via `derive`
// that triggers some deprecation warnings that cannot be whitelisted.
// The trick is to put the whole EventType definition under a module and allow usage of deprecated
// code inside that module.
// For convenience, the module is not visible to the outside.
#[allow(deprecated)]
mod event {
    use super::*;
    use crate::reimbursement::WithdrawalReimbursementReason;
    use crate::state::SuspendedReason;

    #[derive(Clone, Eq, PartialEq, Debug, Deserialize, Serialize, candid::CandidType)]
    pub enum ReplacedReason {
<<<<<<< HEAD
        ToRetry,
        ToCancel {
            reason: WithdrawalReimbursementReason,
            used_utxos: Option<Vec<Utxo>>,
=======
        /// Indicates the old transaction has to be resend with a higher fee.
        #[serde(rename = "to_retry")]
        ToRetry,
        /// Indicates the old transaction has to be to canceled.
        #[serde(rename = "to_cancel")]
        ToCancel {
            /// Reason why the old transaction has to be canceled.
            reason: WithdrawalReimbursementReason,
>>>>>>> e0efdfcc
        },
    }

    #[derive(Clone, Eq, PartialEq, Debug, Deserialize, Serialize, candid::CandidType)]
    pub enum EventType {
        /// Indicates the minter initialization with the specified arguments.  Must be
        /// the first event in the event log.
        #[serde(rename = "init")]
        Init(InitArgs),

        /// Indicates the minter upgrade with specified arguments.
        #[serde(rename = "upgrade")]
        Upgrade(UpgradeArgs),

        /// Indicates that the minter received new UTXOs to the specified account.
        /// The minter emits this event _after_ it minted ckBTC.
        #[serde(rename = "received_utxos")]
        ReceivedUtxos {
            /// The index of the transaction that mints ckBTC corresponding to the
            /// received UTXOs.
            #[serde(rename = "mint_txid")]
            #[serde(skip_serializing_if = "Option::is_none")]
            mint_txid: Option<u64>,
            /// That minter's account owning the UTXOs.
            #[serde(rename = "to_account")]
            to_account: Account,
            #[serde(rename = "utxos")]
            utxos: Vec<Utxo>,
        },

        /// Indicates that the minter accepted a new retrieve_btc request.
        /// The minter emits this event _after_ it burnt ckBTC.
        #[serde(rename = "accepted_retrieve_btc_request")]
        AcceptedRetrieveBtcRequest(RetrieveBtcRequest),

        /// Indicates that the minter removed a previous retrieve_btc request
        /// because the retrieval amount was not enough to cover the transaction
        /// fees.
        #[serde(rename = "removed_retrieve_btc_request")]
        RemovedRetrieveBtcRequest {
            #[serde(rename = "block_index")]
            block_index: u64,
        },

        /// Indicates that the minter sent out a new transaction to the Bitcoin
        /// network.
        #[serde(rename = "sent_transaction")]
        SentBtcTransaction {
            /// Block indices of retrieve_btc requests that caused the transaction.
            #[serde(rename = "requests")]
            request_block_indices: Vec<u64>,
            /// The Txid of the Bitcoin transaction.
            #[serde(rename = "txid")]
            txid: Txid,
            /// UTXOs used for the transaction.
            #[serde(rename = "utxos")]
            utxos: Vec<Utxo>,
            /// The output with the minter's change, if any.
            #[serde(rename = "change_output")]
            #[serde(skip_serializing_if = "Option::is_none")]
            change_output: Option<ChangeOutput>,
            /// The IC time at which the minter submitted the transaction.
            #[serde(rename = "submitted_at")]
            submitted_at: u64,
            /// The fee per vbyte (in millisatoshi) that we used for the transaction.
            #[serde(rename = "fee")]
            #[serde(skip_serializing_if = "Option::is_none")]
            fee_per_vbyte: Option<u64>,
            /// The total fee for this transaction
            #[serde(rename = "withdrawal_fee")]
            #[serde(skip_serializing_if = "Option::is_none")]
            withdrawal_fee: Option<WithdrawalFee>,
        },

        /// Indicates that the minter sent out a new transaction to replace an older transaction
        /// because the old transaction did not appear on the Bitcoin blockchain.
        #[serde(rename = "replaced_transaction")]
        ReplacedBtcTransaction {
            /// The Txid of the old Bitcoin transaction.
            #[serde(rename = "old_txid")]
            old_txid: Txid,
            /// The Txid of the new Bitcoin transaction.
            #[serde(rename = "new_txid")]
            new_txid: Txid,
            /// The output with the minter's change.
            #[serde(rename = "change_output")]
            change_output: ChangeOutput,
            /// The IC time at which the minter submitted the transaction.
            #[serde(rename = "submitted_at")]
            submitted_at: u64,
            /// The fee per vbyte (in millisatoshi) that we used for the transaction.
            #[serde(rename = "fee")]
            fee_per_vbyte: u64,
            /// The total fee for this transaction
            #[serde(rename = "withdrawal_fee")]
            #[serde(skip_serializing_if = "Option::is_none")]
            withdrawal_fee: Option<WithdrawalFee>,
            /// The reason why it was replaced
            reason: Option<ReplacedReason>,
<<<<<<< HEAD
=======
            /// The UTXOs of the new transaction. If not available, we'll use the same
            /// UTXOs from the old transaction it replaces.
            #[serde(rename = "new_utxos")]
            #[serde(skip_serializing_if = "Option::is_none")]
            new_utxos: Option<Vec<Utxo>>,
>>>>>>> e0efdfcc
        },

        /// Indicates that the minter received enough confirmations for a bitcoin
        /// transaction.
        #[serde(rename = "confirmed_transaction")]
        ConfirmedBtcTransaction {
            #[serde(rename = "txid")]
            txid: Txid,
        },

        /// Indicates that the given UTXO went through a KYT check.
        #[serde(rename = "checked_utxo")]
        #[deprecated(note = "Use CheckedUtxoV2")]
        CheckedUtxo {
            utxo: Utxo,
            uuid: String,
            clean: bool,
            kyt_provider: Option<Principal>,
        },

        #[serde(rename = "checked_utxo_v2")]
        CheckedUtxoV2 { utxo: Utxo, account: Account },

        /// Indicates that the given UTXO's value is too small to pay for a Bitcoin check.
        #[serde(rename = "ignored_utxo")]
        #[deprecated(note = "Use SuspendedUtxo")]
        IgnoredUtxo { utxo: Utxo },

        #[serde(rename = "suspended_utxo")]
        SuspendedUtxo {
            utxo: Utxo,
            account: Account,
            reason: SuspendedReason,
        },

        /// Indicates that the given KYT provider received owed fees.
        #[serde(rename = "distributed_kyt_fee")]
        DistributedKytFee {
            /// The beneficiary.
            #[serde(rename = "kyt_provider")]
            kyt_provider: Principal,
            /// The token amount minted.
            #[serde(rename = "amount")]
            amount: u64,
            /// The mint block on the ledger.
            #[serde(rename = "block_index")]
            block_index: u64,
        },

        /// Indicates that the KYT check for the specified address failed.
        #[serde(rename = "retrieve_btc_kyt_failed")]
        #[deprecated]
        RetrieveBtcKytFailed {
            /// The owner of the address.
            owner: Principal,
            /// The address that failed the KYT check.
            address: String,
            /// The amount associated with the failed KYT check.
            amount: u64,
            /// Unique identifier for the failed check.
            uuid: String,
            /// The KYT provider responsible for the failed check.
            kyt_provider: Principal,
            /// The block index where the failed check occurred.
            block_index: u64,
        },

        /// Indicates a reimbursement.
        #[serde(rename = "schedule_deposit_reimbursement")]
        ScheduleDepositReimbursement {
            /// The beneficiary.
            account: Account,
            /// The token amount to reimburse.
            amount: u64,
            /// The reason of the reimbursement.
            reason: ReimbursementReason,
            /// The corresponding burn block on the ledger.
            burn_block_index: u64,
        },

        /// Indicates that a reimbursement has been executed.
        #[serde(rename = "reimbursed_failed_deposit")]
        ReimbursedFailedDeposit {
            /// The burn block on the ledger.
            burn_block_index: u64,
            /// The mint block on the ledger.
            mint_block_index: u64,
        },

        /// Indicates an UTXO is checked to be clean and pre-mint
        #[serde(rename = "checked_utxo_mint_unknown")]
        CheckedUtxoMintUnknown { account: Account, utxo: Utxo },

        /// Indicates a reimbursement.
        #[serde(rename = "schedule_withdrawal_reimbursement")]
        ScheduleWithdrawalReimbursement {
            /// The beneficiary.
            account: Account,
            /// The token amount to reimburse.
            amount: u64,
            /// The reason of the reimbursement.
            reason: WithdrawalReimbursementReason,
            /// The corresponding burn block on the ledger.
            burn_block_index: u64,
        },

        /// The minter unexpectedly panicked while processing a reimbursement.
        /// The reimbursement is quarantined to prevent any double minting and
        /// will not be processed without further manual intervention.
        #[serde(rename = "quarantined_withdrawal_reimbursement")]
        QuarantinedWithdrawalReimbursement {
            /// The burn block on the ledger for that withdrawal that should have been reimbursed
            burn_block_index: u64,
        },
        /// Indicates that a reimbursement has been executed.
        #[serde(rename = "reimbursed_withdrawal")]
        ReimbursedWithdrawal {
            /// The burn block on the ledger.
            burn_block_index: u64,
            /// The mint block on the ledger.
            mint_block_index: u64,
        },
    }
}

#[derive(Clone, Eq, PartialEq, Debug, Deserialize, Serialize, candid::CandidType)]
pub struct Event {
    /// The canister time at which the minter generated this event.
    pub timestamp: Option<u64>,
    /// The event type.
    pub payload: EventType,
}

#[derive(Debug)]
pub enum ReplayLogError {
    /// There are no events in the event log.
    EmptyLog,
    /// The event log is inconsistent.
    InconsistentLog(String),
}

/// Reconstructs the minter state from an event log.
#[allow(deprecated)]
pub fn replay<I: CheckInvariants>(
    mut events: impl Iterator<Item = Event>,
) -> Result<CkBtcMinterState, ReplayLogError> {
    let mut state = match events.next() {
        Some(event) => match event.payload {
            EventType::Init(args) => CkBtcMinterState::from(args),
            payload => {
                return Err(ReplayLogError::InconsistentLog(format!(
                    "The first event is not Init: {:?}",
                    payload
                )))
            }
        },
        None => return Err(ReplayLogError::EmptyLog),
    };

    // Because `kyt_principal` was previously used as a default
    // substitute for `kyt_provider` during kyt_fee accounting,
    // we need to keep track of this value so that `distribute_kyt_fee`
    // knows when to skip giving fees to `btc_checker_principal`.
    let mut kyt_principal = None;
    for event in events {
        match event.payload {
            EventType::Init(args) => {
                if args.kyt_principal.is_some() {
                    kyt_principal = args.kyt_principal.map(Principal::from);
                }
                state.reinit(args);
            }
            EventType::Upgrade(args) => {
                if args.kyt_principal.is_some() {
                    kyt_principal = args.kyt_principal.map(Principal::from);
                }
                state.upgrade(args);
            }
            EventType::ReceivedUtxos {
                to_account, utxos, ..
            } => state.add_utxos::<I>(to_account, utxos),
            EventType::AcceptedRetrieveBtcRequest(req) => {
                if let Some(account) = req.reimbursement_account {
                    state
                        .retrieve_btc_account_to_block_indices
                        .entry(account)
                        .and_modify(|entry| entry.push(req.block_index))
                        .or_insert(vec![req.block_index]);
                }
                state.push_back_pending_request(req);
            }
            EventType::RemovedRetrieveBtcRequest { block_index } => {
                let request = state.remove_pending_request(block_index).ok_or_else(|| {
                    ReplayLogError::InconsistentLog(format!(
                        "Attempted to remove a non-pending retrieve_btc request {}",
                        block_index
                    ))
                })?;

                state.push_finalized_request(FinalizedBtcRetrieval {
                    request,
                    state: FinalizedStatus::AmountTooLow,
                })
            }
            EventType::SentBtcTransaction {
                request_block_indices,
                txid,
                utxos,
                fee_per_vbyte,
                change_output,
                submitted_at,
                withdrawal_fee,
            } => {
                let mut retrieve_btc_requests = BTreeSet::new();
                for block_index in request_block_indices {
                    let request = state.remove_pending_request(block_index).ok_or_else(|| {
                        ReplayLogError::InconsistentLog(format!(
                            "Attempted to send a non-pending retrieve_btc request {}",
                            block_index
                        ))
                    })?;
                    retrieve_btc_requests.insert(request);
                }
                for utxo in utxos.iter() {
                    state.available_utxos.remove(utxo);
                }
                state.push_submitted_transaction(SubmittedBtcTransaction {
                    requests: SubmittedWithdrawalRequests::ToConfirm {
                        requests: retrieve_btc_requests,
                    },
                    txid,
                    used_utxos: utxos,
                    fee_per_vbyte,
                    change_output,
                    submitted_at,
                    withdrawal_fee,
                });
            }
            EventType::ReplacedBtcTransaction {
                old_txid,
                new_txid,
                change_output,
                submitted_at,
                fee_per_vbyte,
                withdrawal_fee,
                reason,
<<<<<<< HEAD
            } => {
                let (prev_requests, prev_used_utxos) = match state
=======
                new_utxos,
            } => {
                let (old_requests, old_utxos) = match state
>>>>>>> e0efdfcc
                    .submitted_transactions
                    .iter()
                    .find(|tx| tx.txid == old_txid)
                {
                    Some(tx) => (tx.requests.clone(), tx.used_utxos.clone()),
                    None => {
                        return Err(ReplayLogError::InconsistentLog(format!(
                            "Cannot replace a non-existent transaction {}",
                            &old_txid
                        )))
                    }
                };
<<<<<<< HEAD
                let (requests, used_utxos) = match reason {
                    Some(ReplacedReason::ToCancel { reason, used_utxos }) => match prev_requests {
                        SubmittedWithdrawalRequests::ToCancel { .. } => {
                            panic!("Cannot cancel a cancelation request")
                        }
                        SubmittedWithdrawalRequests::ToConfirm { requests } => (
                            SubmittedWithdrawalRequests::ToCancel { requests, reason },
                            used_utxos.unwrap_or(prev_used_utxos),
                        ),
                    },
                    Some(ReplacedReason::ToRetry) | None => (prev_requests, prev_used_utxos),
=======
                let requests = match reason {
                    Some(ReplacedReason::ToCancel { reason }) => match old_requests {
                        SubmittedWithdrawalRequests::ToCancel { .. } => {
                            panic!("Cannot cancel a cancelation request")
                        }
                        SubmittedWithdrawalRequests::ToConfirm { requests } => {
                            assert!(new_utxos.is_some(), "BUG: Cancel transaction {new_txid} must have `new_utxos` to use different UTXOs than the transaction it tries to cancel");
                            debug_assert!(new_utxos.as_ref()
                                .unwrap()
                                .iter()
                                .collect::<BTreeSet<_>>()
                                .is_subset(&old_utxos.iter().collect::<BTreeSet<_>>()),
                            "BUG: UTXOs from cancel transaction must be a subset of the UTXOS from the transaction to cancel. New UTXOs {new_utxos:?}. Old UTXOs: {old_utxos:?}");
                            SubmittedWithdrawalRequests::ToCancel { requests, reason }
                        }
                    },
                    Some(ReplacedReason::ToRetry) | None => old_requests,
>>>>>>> e0efdfcc
                };

                state.replace_transaction(
                    &old_txid,
                    SubmittedBtcTransaction {
                        txid: new_txid,
                        requests,
                        used_utxos: new_utxos.unwrap_or(old_utxos),
                        change_output: Some(change_output),
                        submitted_at,
                        fee_per_vbyte: Some(fee_per_vbyte),
                        withdrawal_fee,
                    },
                );
            }
            EventType::ConfirmedBtcTransaction { txid } => {
                state.finalize_transaction(&txid);
            }
            #[allow(deprecated)] //need to replay past events
            EventType::CheckedUtxo {
                utxo,
                uuid,
                clean,
                kyt_provider,
            } => {
                if clean {
                    state.mark_utxo_checked(
                        utxo,
                        if uuid.is_empty() { None } else { Some(uuid) },
                        kyt_provider,
                    );
                } else {
                    state.discard_utxo_without_account(utxo, SuspendedReason::Quarantined);
                }
            }
            EventType::CheckedUtxoV2 { utxo, account } => {
                state.mark_utxo_checked_v2(utxo, &account);
            }
            #[allow(deprecated)] //need to replay past events
            EventType::IgnoredUtxo { utxo } => {
                state.discard_utxo_without_account(utxo, SuspendedReason::ValueTooSmall);
            }
            EventType::SuspendedUtxo {
                utxo,
                account,
                reason,
            } => {
                state.suspended_utxos.insert(account, utxo, reason, None);
            }
            EventType::DistributedKytFee {
                kyt_provider,
                amount,
                ..
            } => {
                if Some(kyt_provider) != kyt_principal {
                    if let Err(Overdraft(overdraft)) =
                        state.distribute_kyt_fee(kyt_provider, amount)
                    {
                        return Err(ReplayLogError::InconsistentLog(format!("Attempted to distribute {amount} to {kyt_provider}, causing an overdraft of {overdraft}")));
                    }
                }
            }
            #[allow(deprecated)]
            EventType::RetrieveBtcKytFailed { kyt_provider, .. } => {
                *state.owed_kyt_amount.entry(kyt_provider).or_insert(0) += state.check_fee;
            }
            EventType::ScheduleDepositReimbursement {
                account,
                amount,
                burn_block_index,
                reason,
            } => {
                state.schedule_deposit_reimbursement(
                    burn_block_index,
                    ReimburseDepositTask {
                        account,
                        amount,
                        reason,
                    },
                );
            }
            EventType::ReimbursedFailedDeposit {
                burn_block_index,
                mint_block_index,
            } => {
                let reimbursed_tx = state
                    .pending_reimbursements
                    .remove(&burn_block_index)
                    .expect("bug: reimbursement task should be present");
                state.reimbursed_transactions.insert(
                    burn_block_index,
                    ReimbursedDeposit {
                        account: reimbursed_tx.account,
                        amount: reimbursed_tx.amount,
                        reason: reimbursed_tx.reason,
                        mint_block_index,
                    },
                );
            }
            EventType::CheckedUtxoMintUnknown { utxo, account } => {
                state.mark_utxo_checked_mint_unknown(utxo, &account);
            }
            EventType::ScheduleWithdrawalReimbursement {
                account,
                amount,
                reason,
                burn_block_index,
            } => state.schedule_withdrawal_reimbursement(
                burn_block_index,
                ReimburseWithdrawalTask {
                    account,
                    amount,
                    reason,
                },
            ),
            EventType::QuarantinedWithdrawalReimbursement { burn_block_index } => {
                state.quarantine_withdrawal_reimbursement(burn_block_index);
            }
            EventType::ReimbursedWithdrawal {
                burn_block_index,
                mint_block_index,
            } => {
                state.reimburse_withdrawal_completed(burn_block_index, mint_block_index);
            }
        }
    }

    Ok(state)
}<|MERGE_RESOLUTION|>--- conflicted
+++ resolved
@@ -34,12 +34,6 @@
 
     #[derive(Clone, Eq, PartialEq, Debug, Deserialize, Serialize, candid::CandidType)]
     pub enum ReplacedReason {
-<<<<<<< HEAD
-        ToRetry,
-        ToCancel {
-            reason: WithdrawalReimbursementReason,
-            used_utxos: Option<Vec<Utxo>>,
-=======
         /// Indicates the old transaction has to be resend with a higher fee.
         #[serde(rename = "to_retry")]
         ToRetry,
@@ -48,7 +42,6 @@
         ToCancel {
             /// Reason why the old transaction has to be canceled.
             reason: WithdrawalReimbursementReason,
->>>>>>> e0efdfcc
         },
     }
 
@@ -148,14 +141,11 @@
             withdrawal_fee: Option<WithdrawalFee>,
             /// The reason why it was replaced
             reason: Option<ReplacedReason>,
-<<<<<<< HEAD
-=======
             /// The UTXOs of the new transaction. If not available, we'll use the same
             /// UTXOs from the old transaction it replaces.
             #[serde(rename = "new_utxos")]
             #[serde(skip_serializing_if = "Option::is_none")]
             new_utxos: Option<Vec<Utxo>>,
->>>>>>> e0efdfcc
         },
 
         /// Indicates that the minter received enough confirmations for a bitcoin
@@ -402,14 +392,9 @@
                 fee_per_vbyte,
                 withdrawal_fee,
                 reason,
-<<<<<<< HEAD
-            } => {
-                let (prev_requests, prev_used_utxos) = match state
-=======
                 new_utxos,
             } => {
                 let (old_requests, old_utxos) = match state
->>>>>>> e0efdfcc
                     .submitted_transactions
                     .iter()
                     .find(|tx| tx.txid == old_txid)
@@ -422,19 +407,6 @@
                         )))
                     }
                 };
-<<<<<<< HEAD
-                let (requests, used_utxos) = match reason {
-                    Some(ReplacedReason::ToCancel { reason, used_utxos }) => match prev_requests {
-                        SubmittedWithdrawalRequests::ToCancel { .. } => {
-                            panic!("Cannot cancel a cancelation request")
-                        }
-                        SubmittedWithdrawalRequests::ToConfirm { requests } => (
-                            SubmittedWithdrawalRequests::ToCancel { requests, reason },
-                            used_utxos.unwrap_or(prev_used_utxos),
-                        ),
-                    },
-                    Some(ReplacedReason::ToRetry) | None => (prev_requests, prev_used_utxos),
-=======
                 let requests = match reason {
                     Some(ReplacedReason::ToCancel { reason }) => match old_requests {
                         SubmittedWithdrawalRequests::ToCancel { .. } => {
@@ -452,7 +424,6 @@
                         }
                     },
                     Some(ReplacedReason::ToRetry) | None => old_requests,
->>>>>>> e0efdfcc
                 };
 
                 state.replace_transaction(
