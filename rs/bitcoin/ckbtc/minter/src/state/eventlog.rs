--- conflicted
+++ resolved
@@ -366,7 +366,6 @@
                     }
                     state.upgrade(args);
                 }
-<<<<<<< HEAD
                 EventType::ReceivedUtxos {
                     to_account, utxos, ..
                 } => state.add_utxos::<I>(to_account, utxos),
@@ -378,50 +377,35 @@
                             .and_modify(|entry| entry.push(req.block_index))
                             .or_insert(vec![req.block_index]);
                     }
-                    state.push_back_pending_request(req);
+                state.push_back_pending_retrieve_btc_request(req);
                 }
                 EventType::RemovedRetrieveBtcRequest { block_index } => {
-                    let request = state.remove_pending_request(block_index).ok_or_else(|| {
-=======
-                state.push_back_pending_retrieve_btc_request(req);
-            }
-            EventType::RemovedRetrieveBtcRequest { block_index } => {
                 let request = state
                     .remove_pending_retrieve_btc_request(block_index)
                     .ok_or_else(|| {
->>>>>>> fd6b3ddf
                         ReplayLogError::InconsistentLog(format!(
                             "Attempted to remove a non-pending retrieve_btc request {block_index}"
                         ))
                     })?;
 
-<<<<<<< HEAD
-                    state.push_finalized_request(FinalizedBtcRetrieval {
-                        request,
+                state.push_finalized_request(FinalizedBtcRequest {
+                    request: request.into(),
                         state: FinalizedStatus::AmountTooLow,
                     })
                 }
                 EventType::SentBtcTransaction {
                     request_block_indices,
-=======
-                state.push_finalized_request(FinalizedBtcRequest {
-                    request: request.into(),
-                    state: FinalizedStatus::AmountTooLow,
-                })
-            }
-            EventType::SentBtcTransaction {
-                request_block_indices,
-                txid,
-                utxos,
-                fee_per_vbyte,
-                change_output,
-                submitted_at,
-                withdrawal_fee,
+                    txid,
+                    utxos,
+                    fee_per_vbyte,
+                    change_output,
+                    submitted_at,
+                    withdrawal_fee,
                 signed_tx,
-            } => {
-                let mut retrieve_btc_requests = BTreeSet::new();
+                } => {
+                    let mut retrieve_btc_requests = BTreeSet::new();
                 let mut consolidate_utxos_request = None;
-                for block_index in request_block_indices {
+                    for block_index in request_block_indices {
                     if let Some(request) = state.remove_pending_retrieve_btc_request(block_index) {
                         retrieve_btc_requests.insert(request);
                     } else if let Some(request) = state.get_consolidate_utxos_request(block_index) {
@@ -431,7 +415,7 @@
                             "Attempted to send a non-pending retrieve_btc request {block_index}"
                         )));
                     }
-                }
+                    }
                 let requests = if let Some(request) = consolidate_utxos_request {
                     assert!(retrieve_btc_requests.is_empty());
                     SubmittedWithdrawalRequests::ToConsolidate { request }
@@ -441,106 +425,18 @@
                         requests: retrieve_btc_requests,
                     }
                 };
-                for utxo in utxos.iter() {
-                    state.available_utxos.remove(utxo);
-                }
-                state.push_submitted_transaction(SubmittedBtcTransaction {
-                    requests,
->>>>>>> fd6b3ddf
-                    txid,
-                    utxos,
-                    fee_per_vbyte,
-                    change_output,
-                    submitted_at,
-                    withdrawal_fee,
-<<<<<<< HEAD
-                } => {
-                    let mut retrieve_btc_requests = BTreeSet::new();
-                    for block_index in request_block_indices {
-                        let request = state.remove_pending_request(block_index).ok_or_else(|| {
-                            ReplayLogError::InconsistentLog(format!(
-                                "Attempted to send a non-pending retrieve_btc request {block_index}"
-                            ))
-                        })?;
-                        retrieve_btc_requests.insert(request);
-                    }
                     for utxo in utxos.iter() {
                         state.available_utxos.remove(utxo);
                     }
                     state.push_submitted_transaction(SubmittedBtcTransaction {
-                        requests: SubmittedWithdrawalRequests::ToConfirm {
-                            requests: retrieve_btc_requests,
-                        },
+                    requests,
                         txid,
                         used_utxos: utxos,
                         fee_per_vbyte,
                         change_output,
-=======
-                    signed_tx,
-                });
-            }
-            EventType::ReplacedBtcTransaction {
-                old_txid,
-                new_txid,
-                change_output,
-                submitted_at,
-                fee_per_vbyte,
-                withdrawal_fee,
-                reason,
-                new_utxos,
-            } => {
-                let (old_requests, old_utxos) = match state
-                    .submitted_transactions
-                    .iter()
-                    .find(|tx| tx.txid == old_txid)
-                {
-                    Some(tx) => (tx.requests.clone(), tx.used_utxos.clone()),
-                    None => {
-                        return Err(ReplayLogError::InconsistentLog(format!(
-                            "Cannot replace a non-existent transaction {}",
-                            &old_txid
-                        )));
-                    }
-                };
-                let requests = match reason {
-                    Some(ReplacedReason::ToCancel { reason }) => match old_requests {
-                        SubmittedWithdrawalRequests::ToConsolidate { .. } => {
-                            panic!("Cannot cancel a consolidation request")
-                        }
-                        SubmittedWithdrawalRequests::ToCancel { .. } => {
-                            panic!("Cannot cancel a cancelation request")
-                        }
-                        SubmittedWithdrawalRequests::ToConfirm { requests } => {
-                            assert!(
-                                new_utxos.is_some(),
-                                "BUG: Cancel transaction {new_txid} must have `new_utxos` to use different UTXOs than the transaction it tries to cancel"
-                            );
-                            debug_assert!(
-                                new_utxos
-                                    .as_ref()
-                                    .unwrap()
-                                    .iter()
-                                    .collect::<BTreeSet<_>>()
-                                    .is_subset(&old_utxos.iter().collect::<BTreeSet<_>>()),
-                                "BUG: UTXOs from cancel transaction must be a subset of the UTXOS from the transaction to cancel. New UTXOs {new_utxos:?}. Old UTXOs: {old_utxos:?}"
-                            );
-                            SubmittedWithdrawalRequests::ToCancel { requests, reason }
-                        }
-                    },
-                    Some(ReplacedReason::ToRetry) | None => old_requests,
-                };
-
-                state.replace_transaction(
-                    &old_txid,
-                    SubmittedBtcTransaction {
-                        txid: new_txid,
-                        requests,
-                        used_utxos: new_utxos.unwrap_or(old_utxos),
-                        change_output: Some(change_output),
->>>>>>> fd6b3ddf
                         submitted_at,
                         withdrawal_fee,
-<<<<<<< HEAD
+                    signed_tx,
                     });
                 }
                 EventType::ReplacedBtcTransaction {
@@ -568,6 +464,9 @@
                     };
                     let requests = match reason {
                         Some(ReplacedReason::ToCancel { reason }) => match old_requests {
+                        SubmittedWithdrawalRequests::ToConsolidate { .. } => {
+                            panic!("Cannot cancel a consolidation request")
+                        }
                             SubmittedWithdrawalRequests::ToCancel { .. } => {
                                 panic!("Cannot cancel a cancelation request")
                             }
@@ -601,28 +500,8 @@
                             submitted_at,
                             fee_per_vbyte: Some(fee_per_vbyte),
                             withdrawal_fee,
+                        signed_tx: None,
                         },
-=======
-                        signed_tx: None,
-                    },
-                );
-            }
-            EventType::ConfirmedBtcTransaction { txid } => {
-                state.finalize_transaction(&txid);
-            }
-            #[allow(deprecated)] //need to replay past events
-            EventType::CheckedUtxo {
-                utxo,
-                uuid,
-                clean,
-                kyt_provider,
-            } => {
-                if clean {
-                    state.mark_utxo_checked(
-                        utxo,
-                        if uuid.is_empty() { None } else { Some(uuid) },
-                        kyt_provider,
->>>>>>> fd6b3ddf
                     );
                 }
                 EventType::ConfirmedBtcTransaction { txid } => {
@@ -735,9 +614,9 @@
                 } => {
                     state.reimburse_withdrawal_completed(burn_block_index, mint_block_index);
                 }
-            }
             EventType::CreatedConsolidateUtxosRequest(req) => {
                 state.push_consolidate_utxos_request(req)
+            }
             }
         }
 
