mod processable_utxos_for_account {
    use crate::state::invariants::CheckInvariantsImpl;
    use crate::state::{CkBtcMinterState, ProcessableUtxos, SuspendedReason};
    use crate::test_fixtures::{
        ignored_utxo, init_args, ledger_account, quarantined_utxo, utxo, DAY, NOW,
    };
    use crate::updates::update_balance::SuspendedUtxo;
    use candid::Principal;
    use ic_btc_interface::{OutPoint, Utxo};
    use icrc_ledger_types::icrc1::account::Account;
    use maplit::btreeset;
    use proptest::proptest;
    use std::time::Duration;

    #[test]
    fn should_be_all_new_utxos_when_state_empty() {
        let state = CkBtcMinterState::from(init_args());
        let all_utxos = btreeset! {utxo()};
        let result =
            state.processable_utxos_for_account(all_utxos.clone(), &ledger_account(), &NOW);
        assert_eq!(
            result,
            (
                ProcessableUtxos {
                    new_utxos: all_utxos.clone(),
                    ..Default::default()
                },
                vec![]
            )
        );
    }

    proptest! {
        #[test]
        fn should_not_reevaluate_suspended_utxo_yet(before_now_ns in 1..=3600_u64, after_now_ns in 0..=u64::MAX) {
            let mut state = CkBtcMinterState::from(init_args());
            let before_now = Duration::from_nanos(before_now_ns);
            let after_now = Duration::from_nanos(after_now_ns);
            let account = ledger_account();
            let ignored_utxo = ignored_utxo();
            state.suspend_utxo(
                ignored_utxo.clone(),
                account,
                SuspendedReason::ValueTooSmall,
                NOW.checked_sub(DAY).unwrap(),
            );
            let new_utxo = utxo();
            let (processable_utxos, suspended_utxos) = state.processable_utxos_for_account(
                btreeset! {new_utxo.clone(), ignored_utxo.clone()},
                &account,
                &NOW.checked_sub(before_now).unwrap(),
            );

            assert_eq!(
                processable_utxos,
                ProcessableUtxos {
                    new_utxos: btreeset! {new_utxo.clone()},
                    ..Default::default()
                },
            );
            assert_eq!(
                suspended_utxos,
                vec![SuspendedUtxo {
                    utxo: ignored_utxo.clone(),
                    reason: SuspendedReason::ValueTooSmall,
                    earliest_retry: NOW.as_nanos_since_unix_epoch(),
                }]
            );

            let (processable_utxos, suspended_utxos) = state.processable_utxos_for_account(
                btreeset! {new_utxo.clone(), ignored_utxo.clone()},
                &account,
                &NOW.saturating_add(after_now),
            );
            assert_eq!(
                processable_utxos,
                ProcessableUtxos {
                    new_utxos: btreeset! {new_utxo},
                    previously_ignored_utxos: btreeset! {ignored_utxo},
                    ..Default::default()
                },
            );
            assert_eq!(suspended_utxos, vec![]);
        }
    }

    #[test]
    fn should_retrieve_correct_utxos() {
        let account = ledger_account();
        let other_account = Account {
            owner: Principal::from_slice(&[43_u8; 20]),
            subaccount: None,
        };
        assert_ne!(account, other_account);
        let mut state = CkBtcMinterState::from(init_args());
        state.suspend_utxo(
            ignored_utxo(),
            account,
            SuspendedReason::ValueTooSmall,
            NOW.checked_sub(2 * DAY).unwrap(),
        );
        state.suspend_utxo(
            Utxo {
                outpoint: OutPoint {
                    txid: "2e0bf7c2d9db13143cbb317ad4726ee2d39a83275b275be83c989ea956202410"
                        .parse()
                        .unwrap(),
                    vout: 504,
                },
                ..ignored_utxo()
            },
            other_account,
            SuspendedReason::ValueTooSmall,
            NOW.checked_sub(2 * DAY).unwrap(),
        );
        assert_eq!(state.suspended_utxos.num_utxos(), 2);

        state.suspend_utxo(
            quarantined_utxo(),
            account,
            SuspendedReason::Quarantined,
            NOW.checked_sub(DAY).unwrap(),
        );
        state.suspend_utxo(
            Utxo {
                outpoint: OutPoint {
                    txid: "017ad4dc53443f81c35996e553ff0c913d3873b98cbbdea12f5418b13877cd65"
                        .parse()
                        .unwrap(),
                    vout: 1,
                },
                ..quarantined_utxo()
            },
            other_account,
            SuspendedReason::Quarantined,
            NOW.checked_sub(DAY).unwrap(),
        );
        assert_eq!(state.suspended_utxos.num_utxos(), 4);

        state.add_utxos::<CheckInvariantsImpl>(account, vec![utxo()]);
        state.add_utxos::<CheckInvariantsImpl>(
            other_account,
            vec![Utxo {
                outpoint: OutPoint {
                    txid: "178aad676fe6e38f082648c5e4297b53076ef5fe21a168b089a29374cfd26c42"
                        .parse()
                        .unwrap(),
                    vout: 0,
                },
                ..utxo()
            }],
        );
        assert_eq!(state.utxos_state_addresses.len(), 2);

        let new_utxo = Utxo {
            outpoint: OutPoint {
                txid: "8efd27f52e81794e9f319736d43179b412de49622adc41e5a467e553da1474f8"
                    .parse()
                    .unwrap(),
                vout: 0,
            },
            ..utxo()
        };
        let result = state.processable_utxos_for_account(
            btreeset! {utxo(), new_utxo.clone(), ignored_utxo(), quarantined_utxo()},
            &account,
            &NOW,
        );

        assert_eq!(
            result,
            (
                ProcessableUtxos {
                    new_utxos: btreeset! {new_utxo},
                    previously_ignored_utxos: btreeset! {ignored_utxo()},
                    previously_quarantined_utxos: btreeset! {quarantined_utxo()},
                },
                vec![]
            )
        );
    }
}

mod suspended_utxos {
    use crate::state::{SuspendedReason, SuspendedUtxos};
    use crate::test_fixtures::{ledger_account, utxo, DAY, NOW};
    use maplit::btreemap;
    use std::collections::BTreeMap;

    #[test]
    fn should_be_nop_when_already_suspended_for_same_reason() {
        for reason in all_suspended_reasons() {
            let mut suspended_utxos = SuspendedUtxos::default();

            assert!(suspended_utxos.insert(ledger_account(), utxo(), reason, NOW.checked_sub(DAY)));
            assert_eq!(suspended_utxos.num_utxos(), 1);
            assert_eq!(
                suspended_utxos.last_time_checked_cache,
                btreemap! {utxo() => NOW.checked_sub(DAY).unwrap()}
            );

            assert!(!suspended_utxos.insert(ledger_account(), utxo(), reason, Some(NOW)));
            assert_eq!(suspended_utxos.num_utxos(), 1);
            assert_eq!(
                suspended_utxos.last_time_checked_cache,
                btreemap! {utxo() => NOW}
            );
        }
    }

    #[test]
    #[allow(deprecated)]
    fn should_add_account_information_to_utxo() {
        for first_reason in all_suspended_reasons() {
            for second_reason in all_suspended_reasons() {
                let mut suspended_utxos = SuspendedUtxos::default();
                let utxo = utxo();

                suspended_utxos.insert_without_account(utxo.clone(), first_reason);
                assert_eq!(suspended_utxos.num_utxos(), 1);
                assert_eq!(suspended_utxos.last_time_checked_cache, BTreeMap::default());

                assert!(suspended_utxos.insert(
                    ledger_account(),
                    utxo.clone(),
                    second_reason,
                    Some(NOW)
                ));
                assert_eq!(suspended_utxos.num_utxos(), 1);
                assert_eq!(
                    suspended_utxos.last_time_checked_cache,
                    btreemap! {utxo => NOW}
                );
            }
        }
    }

    #[test]
    fn should_register_change_of_suspended_reason() {
        for reason in all_suspended_reasons() {
            let mut suspended_utxos = SuspendedUtxos::default();
            let utxo = utxo();
            assert!(suspended_utxos.insert(
                ledger_account(),
                utxo.clone(),
                reason,
                NOW.checked_sub(DAY)
            ));
            assert_eq!(suspended_utxos.num_utxos(), 1);

            let other_reason = match reason {
                SuspendedReason::ValueTooSmall => SuspendedReason::Quarantined,
                SuspendedReason::Quarantined => SuspendedReason::ValueTooSmall,
            };
            assert!(suspended_utxos.insert(
                ledger_account(),
                utxo.clone(),
                other_reason,
                Some(NOW)
            ));
            assert_eq!(suspended_utxos.num_utxos(), 1);
            assert_eq!(
                suspended_utxos.last_time_checked_cache,
                btreemap! {utxo => NOW}
            );
        }
    }

    #[test]
    #[allow(deprecated)]
    fn should_remove_utxo() {
        for reason in all_suspended_reasons() {
            let mut suspended_utxos = SuspendedUtxos::default();
            let utxo = utxo();

            suspended_utxos.insert_without_account(utxo.clone(), reason);
            assert_eq!(suspended_utxos.num_utxos(), 1);
            suspended_utxos.remove_without_account(&utxo);
            assert_eq!(suspended_utxos.num_utxos(), 0);
            assert_eq!(suspended_utxos.last_time_checked_cache, BTreeMap::default());

            suspended_utxos.insert_without_account(utxo.clone(), reason);
            assert_eq!(suspended_utxos.num_utxos(), 1);
            suspended_utxos.remove(&ledger_account(), &utxo);
            assert_eq!(suspended_utxos.num_utxos(), 0);
            assert_eq!(suspended_utxos.last_time_checked_cache, BTreeMap::default());

            suspended_utxos.insert(ledger_account(), utxo.clone(), reason, Some(NOW));
            assert_eq!(suspended_utxos.num_utxos(), 1);
            suspended_utxos.remove_without_account(&utxo);
            assert_eq!(suspended_utxos.num_utxos(), 0);
            assert_eq!(suspended_utxos.last_time_checked_cache, BTreeMap::default());

            suspended_utxos.insert(ledger_account(), utxo.clone(), reason, Some(NOW));
            assert_eq!(suspended_utxos.num_utxos(), 1);
            suspended_utxos.remove(&ledger_account(), &utxo);
            assert_eq!(suspended_utxos.num_utxos(), 0);
            assert_eq!(suspended_utxos.last_time_checked_cache, BTreeMap::default());
        }
    }

    fn all_suspended_reasons() -> Vec<SuspendedReason> {
        vec![SuspendedReason::Quarantined, SuspendedReason::ValueTooSmall]
    }
}

mod withdrawal_reimbursement {
    use crate::reimbursement::{
        InvalidTransactionError, ReimburseWithdrawalTask, WithdrawalReimbursementReason,
    };
<<<<<<< HEAD
    use crate::state::{CkBtcMinterState, RetrieveBtcStatus, RetrieveBtcStatusV2};
    use crate::test_fixtures::{init_args, ledger_account};
=======
    use crate::state::{
        CkBtcMinterState, InFlightStatus, RetrieveBtcStatus, RetrieveBtcStatusV2,
        SubmittedBtcTransaction,
    };
    use crate::test_fixtures::{expect_panic_with_message, init_args, ledger_account};
>>>>>>> 5012ba47
    use assert_matches::assert_matches;
    use icrc_ledger_types::icrc1::account::Account;
    use std::collections::BTreeMap;

    #[test]
<<<<<<< HEAD
=======
    fn should_fail_to_schedule_reimbursement_when_transaction_pending() {
        let mut state = CkBtcMinterState::from(init_args());
        let ledger_burn_index = 1;
        let amount_to_reimburse = 1_000;
        let ledger_account = ledger_account();
        state.push_in_flight_request(1, InFlightStatus::Signing);

        expect_panic_with_message(
            || {
                state.schedule_withdrawal_reimbursement(
                    ledger_burn_index,
                    reimburse_withdrawal_task(ledger_account, amount_to_reimburse),
                )
            },
            "BUG: Cannot reimburse",
        );

        let dummy_tx = SubmittedBtcTransaction {
            requests: vec![],
            txid: "688f1309fe62ae66ea71959ef6d747bb63ec7c5ab3d8b1e25d8233616c3ec71a"
                .parse()
                .unwrap(),
            used_utxos: vec![],
            submitted_at: 0,
            change_output: None,
            fee_per_vbyte: None,
        };
        state.push_submitted_transaction(dummy_tx.clone());

        expect_panic_with_message(
            || {
                state.schedule_withdrawal_reimbursement(
                    ledger_burn_index,
                    reimburse_withdrawal_task(ledger_account, amount_to_reimburse),
                )
            },
            "BUG: Cannot reimburse",
        );

        let replaced_tx = SubmittedBtcTransaction {
            txid: "c9535f049c9423e974ac8daddcd0353579d779cb386fd212357e199e83f4ec5f"
                .parse()
                .unwrap(),
            ..dummy_tx.clone()
        };
        state.replace_transaction(&dummy_tx.txid, replaced_tx);

        expect_panic_with_message(
            || {
                state.schedule_withdrawal_reimbursement(
                    ledger_burn_index,
                    reimburse_withdrawal_task(ledger_account, amount_to_reimburse),
                )
            },
            "BUG: Cannot reimburse",
        );
    }

    #[test]
>>>>>>> 5012ba47
    fn should_quarantine_withdrawal_reimbursement() {
        let mut state = CkBtcMinterState::from(init_args());
        let ledger_burn_index = 1;
        let amount_to_reimburse = 1_000;
        let ledger_account = ledger_account();
        state.schedule_withdrawal_reimbursement(
            ledger_burn_index,
            reimburse_withdrawal_task(ledger_account, amount_to_reimburse),
        );

        assert_status_v1_unknown(&state, ledger_burn_index);
        assert_matches!(
            state.retrieve_btc_status_v2(ledger_burn_index),
            RetrieveBtcStatusV2::WillReimburse(reimbursement) if
            reimbursement.account == ledger_account &&
            reimbursement.amount == amount_to_reimburse
        );

        state.quarantine_withdrawal_reimbursement(ledger_burn_index);

        assert_eq!(state.pending_withdrawal_reimbursements, BTreeMap::default());
        assert_status_v1_unknown(&state, ledger_burn_index);
        assert_eq!(
            state.retrieve_btc_status_v2(ledger_burn_index),
            RetrieveBtcStatusV2::Unknown
        );
    }

    #[test]
    fn should_complete_withdrawal_reimbursement() {
        let mut state = CkBtcMinterState::from(init_args());
        let ledger_burn_index = 1;
        let amount_to_reimburse = 1_000;
        let ledger_account = ledger_account();
        state.schedule_withdrawal_reimbursement(
            ledger_burn_index,
            reimburse_withdrawal_task(ledger_account, amount_to_reimburse),
        );

        assert_status_v1_unknown(&state, ledger_burn_index);
        assert_matches!(
            state.retrieve_btc_status_v2(ledger_burn_index),
            RetrieveBtcStatusV2::WillReimburse(reimbursement) if
            reimbursement.account == ledger_account &&
            reimbursement.amount == amount_to_reimburse
        );

        let ledger_mint_index = 3;
        state.reimburse_withdrawal_completed(ledger_burn_index, ledger_mint_index);

        assert_eq!(state.pending_withdrawal_reimbursements, BTreeMap::default());
        assert_status_v1_unknown(&state, ledger_burn_index);
        assert_matches!(
            state.retrieve_btc_status_v2(ledger_burn_index),
            RetrieveBtcStatusV2::Reimbursed(reimbursement) if
            reimbursement.account == ledger_account &&
            reimbursement.amount == amount_to_reimburse
        );
    }

    fn assert_status_v1_unknown(state: &CkBtcMinterState, ledger_burn_index: u64) {
        assert_eq!(
            state.retrieve_btc_status(ledger_burn_index),
            RetrieveBtcStatus::Unknown
        );
    }

    fn reimburse_withdrawal_task(account: Account, amount: u64) -> ReimburseWithdrawalTask {
        ReimburseWithdrawalTask {
            account,
            amount,
            reason: WithdrawalReimbursementReason::InvalidTransaction(
                InvalidTransactionError::TooManyInputs {
                    num_inputs: 2000,
                    max_num_inputs: 1000,
                },
            ),
        }
    }
}<|MERGE_RESOLUTION|>--- conflicted
+++ resolved
@@ -308,23 +308,16 @@
     use crate::reimbursement::{
         InvalidTransactionError, ReimburseWithdrawalTask, WithdrawalReimbursementReason,
     };
-<<<<<<< HEAD
-    use crate::state::{CkBtcMinterState, RetrieveBtcStatus, RetrieveBtcStatusV2};
-    use crate::test_fixtures::{init_args, ledger_account};
-=======
     use crate::state::{
         CkBtcMinterState, InFlightStatus, RetrieveBtcStatus, RetrieveBtcStatusV2,
         SubmittedBtcTransaction,
     };
     use crate::test_fixtures::{expect_panic_with_message, init_args, ledger_account};
->>>>>>> 5012ba47
     use assert_matches::assert_matches;
     use icrc_ledger_types::icrc1::account::Account;
     use std::collections::BTreeMap;
 
     #[test]
-<<<<<<< HEAD
-=======
     fn should_fail_to_schedule_reimbursement_when_transaction_pending() {
         let mut state = CkBtcMinterState::from(init_args());
         let ledger_burn_index = 1;
@@ -384,7 +377,6 @@
     }
 
     #[test]
->>>>>>> 5012ba47
     fn should_quarantine_withdrawal_reimbursement() {
         let mut state = CkBtcMinterState::from(init_args());
         let ledger_burn_index = 1;
