use crate::state::utxos::UtxoSet;
use crate::{
    BuildTxError, CacheWithExpiration, Network,
    address::BitcoinAddress,
    build_unsigned_transaction, build_unsigned_transaction_from_inputs, estimate_retrieve_btc_fee,
    fake_sign,
    fees::{BitcoinFeeEstimator, FeeEstimator},
    greedy,
    lifecycle::init::InitArgs,
    select_utxos_to_consolidate,
    state::invariants::CheckInvariantsImpl,
    state::{
        ChangeOutput, CkBtcMinterState, DEFAULT_MAX_NUM_INPUTS_IN_TRANSACTION, Mode,
        RetrieveBtcRequest, RetrieveBtcStatus, SubmittedBtcTransaction,
    },
    test_fixtures::{arbitrary, bitcoin_fee_estimator, build_bitcoin_unsigned_transaction},
    tx,
};
use assert_matches::assert_matches;
use bitcoin::network::constants::Network as BtcNetwork;
use bitcoin::util::psbt::serialize::{Deserialize, Serialize};
use candid::Principal;
use ic_base_types::CanisterId;
use ic_btc_interface::{OutPoint, Utxo};
use icrc_ledger_types::icrc1::account::Account;
use proptest::{
    array::uniform20, collection::vec as pvec, prelude::any, prop_assert, prop_assert_eq,
    prop_assume, proptest,
};
use std::cmp::max;
use std::collections::{BTreeMap, HashMap};
use std::str::FromStr;
use std::time::Duration;

#[allow(deprecated)]
fn default_init_args() -> InitArgs {
    InitArgs {
        btc_network: Network::Regtest,
        ecdsa_key_name: "".to_string(),
        retrieve_btc_min_amount: 0,
        ledger_id: CanisterId::from_u64(42),
        max_time_in_queue_nanos: 0,
        min_confirmations: None,
        mode: Mode::GeneralAvailability,
        check_fee: None,
        btc_checker_principal: None,
        kyt_principal: None,
        kyt_fee: None,
        get_utxos_cache_expiration_seconds: None,
        utxo_consolidation_threshold: None,
        max_num_inputs_in_transaction: None,
    }
}

fn dummy_utxo_from_value(v: u64) -> Utxo {
    let mut bytes = [0u8; 32];
    bytes[0..8].copy_from_slice(&v.to_be_bytes());
    Utxo {
        outpoint: OutPoint {
            txid: bytes.into(),
            vout: 0,
        },
        value: v,
        height: 0,
    }
}

fn address_to_script_pubkey(address: &BitcoinAddress) -> bitcoin::Script {
    let address_string = address.display(Network::Mainnet);
    let btc_address = bitcoin::Address::from_str(&address_string).unwrap();
    btc_address.script_pubkey()
}

fn network_to_btc_network(network: Network) -> BtcNetwork {
    match network {
        Network::Mainnet => BtcNetwork::Bitcoin,
        Network::Testnet => BtcNetwork::Testnet,
        Network::Regtest => BtcNetwork::Regtest,
    }
}

fn address_to_btc_address(address: &BitcoinAddress, network: Network) -> bitcoin::Address {
    use bitcoin::util::address::{Payload, WitnessVersion};
    match address {
        BitcoinAddress::P2wpkhV0(pkhash) => bitcoin::Address {
            payload: Payload::WitnessProgram {
                version: WitnessVersion::V0,
                program: pkhash.to_vec(),
            },
            network: network_to_btc_network(network),
        },
        BitcoinAddress::P2wshV0(script_hash) => bitcoin::Address {
            payload: Payload::WitnessProgram {
                version: WitnessVersion::V0,
                program: script_hash.to_vec(),
            },
            network: network_to_btc_network(network),
        },
        BitcoinAddress::P2pkh(pkhash) => bitcoin::Address {
            payload: Payload::PubkeyHash(bitcoin::PubkeyHash::from_hash(
                bitcoin::hashes::Hash::from_slice(pkhash).unwrap(),
            )),
            network: network_to_btc_network(network),
        },
        BitcoinAddress::P2sh(script_hash) => bitcoin::Address {
            payload: Payload::ScriptHash(bitcoin::ScriptHash::from_hash(
                bitcoin::hashes::Hash::from_slice(script_hash).unwrap(),
            )),
            network: network_to_btc_network(network),
        },
        BitcoinAddress::P2trV1(pkhash) => bitcoin::Address {
            payload: Payload::WitnessProgram {
                version: WitnessVersion::V1,
                program: pkhash.to_vec(),
            },
            network: network_to_btc_network(network),
        },
    }
}

fn as_txid(hash: &[u8; 32]) -> bitcoin::Txid {
    bitcoin::Txid::from_hash(bitcoin::hashes::Hash::from_slice(hash).unwrap())
}

fn p2wpkh_script_code(pkhash: &[u8; 20]) -> bitcoin::Script {
    use bitcoin::blockdata::{opcodes, script::Builder};

    Builder::new()
        .push_opcode(opcodes::all::OP_DUP)
        .push_opcode(opcodes::all::OP_HASH160)
        .push_slice(&pkhash[..])
        .push_opcode(opcodes::all::OP_EQUALVERIFY)
        .push_opcode(opcodes::all::OP_CHECKSIG)
        .into_script()
}

fn unsigned_tx_to_bitcoin_tx(tx: &tx::UnsignedTransaction) -> bitcoin::Transaction {
    bitcoin::Transaction {
        version: tx::TX_VERSION as i32,
        lock_time: tx.lock_time,
        input: tx
            .inputs
            .iter()
            .map(|txin| bitcoin::TxIn {
                previous_output: bitcoin::OutPoint {
                    txid: as_txid(&txin.previous_output.txid.into()),
                    vout: txin.previous_output.vout,
                },
                sequence: txin.sequence,
                script_sig: bitcoin::Script::default(),
                witness: bitcoin::Witness::default(),
            })
            .collect(),
        output: tx
            .outputs
            .iter()
            .map(|txout| bitcoin::TxOut {
                value: txout.value,
                script_pubkey: address_to_script_pubkey(&txout.address),
            })
            .collect(),
    }
}

fn signed_tx_to_bitcoin_tx(tx: &tx::SignedTransaction) -> bitcoin::Transaction {
    bitcoin::Transaction {
        version: tx::TX_VERSION as i32,
        lock_time: tx.lock_time,
        input: tx
            .inputs
            .iter()
            .map(|txin| bitcoin::TxIn {
                previous_output: bitcoin::OutPoint {
                    txid: as_txid(&txin.previous_output.txid.into()),
                    vout: txin.previous_output.vout,
                },
                sequence: txin.sequence,
                script_sig: bitcoin::Script::default(),
                witness: bitcoin::Witness::from_vec(vec![
                    txin.signature.as_slice().to_vec(),
                    txin.pubkey.to_vec(),
                ]),
            })
            .collect(),
        output: tx
            .outputs
            .iter()
            .map(|txout| bitcoin::TxOut {
                value: txout.value,
                script_pubkey: address_to_script_pubkey(&txout.address),
            })
            .collect(),
    }
}

#[test]
fn greedy_smoke_test() {
    let mut utxos: UtxoSet = (1..10u64).map(dummy_utxo_from_value).collect();
    assert_eq!(utxos.len(), 9_usize);

    let res = greedy(15, &mut utxos);

    assert_eq!(res[0].value, 9_u64);
    assert_eq!(res[1].value, 6_u64);
}

#[test]
fn should_have_same_input_and_output_count() {
    let mut available_utxos = UtxoSet::new();
    for i in 0..crate::UTXOS_COUNT_THRESHOLD {
        available_utxos.insert(Utxo {
            outpoint: OutPoint {
                txid: [9; 32].into(),
                vout: i as u32,
            },
            value: 0,
            height: 10,
        });
    }
    available_utxos.insert(Utxo {
        outpoint: OutPoint {
            txid: [0; 32].into(),
            vout: 0,
        },
        value: 100_000,
        height: 10,
    });

    available_utxos.insert(Utxo {
        outpoint: OutPoint {
            txid: [1; 32].into(),
            vout: 1,
        },
        value: 100_000,
        height: 10,
    });

    available_utxos.insert(Utxo {
        outpoint: OutPoint {
            txid: [2; 32].into(),
            vout: 1,
        },
        value: 100,
        height: 10,
    });

    available_utxos.insert(Utxo {
        outpoint: OutPoint {
            txid: [3; 32].into(),
            vout: 1,
        },
        value: 100,
        height: 11,
    });

    let minter_addr = BitcoinAddress::P2wpkhV0([0; 20]);
    let out1_addr = BitcoinAddress::P2wpkhV0([1; 20]);
    let out2_addr = BitcoinAddress::P2wpkhV0([2; 20]);
    let fee_per_vbyte = 10000;

    let fee_estimator = bitcoin_fee_estimator();
    let (tx, change_output, _, _) = build_unsigned_transaction(
        &mut available_utxos,
        vec![(out1_addr.clone(), 100_000), (out2_addr.clone(), 99_999)],
        &minter_addr,
        DEFAULT_MAX_NUM_INPUTS_IN_TRANSACTION,
        fee_per_vbyte,
        &fee_estimator,
    )
    .expect("failed to build a transaction");

    let minter_fee =
        fee_estimator.evaluate_minter_fee(tx.inputs.len() as u64, tx.outputs.len() as u64);

    assert_eq!(tx.outputs.len(), tx.inputs.len());
    assert_eq!(
        change_output,
        ChangeOutput {
            vout: 2,
            value: 1 + minter_fee
        }
    );
}

#[test]
fn test_min_change_amount() {
    let utxo_1 = Utxo {
        outpoint: OutPoint {
            txid: [0; 32].into(),
            vout: 0,
        },
        value: 100_000,
        height: 10,
    };
    let utxo_2 = Utxo {
        outpoint: OutPoint {
            txid: [1; 32].into(),
            vout: 1,
        },
        ..utxo_1.clone()
    };
    let mut available_utxos = UtxoSet::from_iter([utxo_1.clone(), utxo_2.clone()]);

    let minter_addr = BitcoinAddress::P2wpkhV0([0; 20]);
    let out1_addr = BitcoinAddress::P2wpkhV0([1; 20]);
    let out2_addr = BitcoinAddress::P2wpkhV0([2; 20]);
    let fee_per_vbyte = 10000;

    let fee_estimator = bitcoin_fee_estimator();
    let (tx, change_output, _, _) = build_unsigned_transaction(
        &mut available_utxos,
        vec![
            (out1_addr.clone(), utxo_1.value),
            (out2_addr.clone(), utxo_2.value - 1),
        ],
        &minter_addr,
        DEFAULT_MAX_NUM_INPUTS_IN_TRANSACTION,
        fee_per_vbyte,
        &fee_estimator,
    )
    .expect("failed to build a transaction");
    let change_value = 1;

    let fee = fake_sign(&tx).vsize() as u64 * fee_per_vbyte / 1000;
    let minter_fee =
        fee_estimator.evaluate_minter_fee(tx.inputs.len() as u64, tx.outputs.len() as u64);

    assert_eq!(tx.outputs.len(), 3);
    let fee_shares = {
        let withdrawal_fee = fee + minter_fee;
        let avg_fee_per_share = withdrawal_fee / 2;
        let share_1 = avg_fee_per_share + (withdrawal_fee % 2);
        let share_2 = avg_fee_per_share;
        assert_eq!(share_1 + share_2, withdrawal_fee);
        [share_1, share_2]
    };

    assert_eq!(
        &tx.outputs,
        &[
            tx::TxOut {
                address: out1_addr,
                value: 100_000 - fee_shares[0],
            },
            tx::TxOut {
                address: out2_addr,
                value: 99_999 - fee_shares[1],
            },
            tx::TxOut {
                address: minter_addr,
                value: minter_fee + change_value,
            }
        ]
    );
    assert_eq!(
        change_output,
        ChangeOutput {
            vout: 2,
            value: change_value + minter_fee
        }
    );
}

#[test]
fn test_no_dust_outputs() {
    const P2PKH_DUST_THRESHOLD: u64 = 546;

    let mut available_utxos = UtxoSet::from_iter([Utxo {
        outpoint: OutPoint {
            txid: [0; 32].into(),
            vout: 0,
        },
        value: 100_000,
        height: 10,
    }]);
    assert_eq!(available_utxos.len(), 1);
    let initial_available_utxos = available_utxos.clone();

    let minter_addr = BitcoinAddress::P2wpkhV0([0; 20]);
    let out1_addr = BitcoinAddress::P2wpkhV0([1; 20]);
    let out2_addr = BitcoinAddress::P2wpkhV0([2; 20]);

    for dust in 0..=P2PKH_DUST_THRESHOLD {
        let fee_per_vbyte = 10000;
        assert_eq!(
            build_bitcoin_unsigned_transaction(
                &mut available_utxos,
                vec![(out1_addr.clone(), 99_000), (out2_addr.clone(), dust)],
                minter_addr.clone(),
                fee_per_vbyte,
            ),
            Err(BuildTxError::DustOutput {
                address: out2_addr.clone(),
                amount: dust
            })
        );
        assert_eq!(available_utxos, initial_available_utxos);

        let fee_per_vbyte = 4000;
        assert_eq!(
            build_bitcoin_unsigned_transaction(
                &mut available_utxos,
                vec![(out1_addr.clone(), 99_000), (out2_addr.clone(), dust)],
                minter_addr.clone(),
                fee_per_vbyte,
            ),
            Err(BuildTxError::DustOutput {
                address: out2_addr.clone(),
                amount: dust
            })
        );
        assert_eq!(available_utxos, initial_available_utxos);
    }
}

#[test]
fn test_no_dust_in_change_output() {
    let utxo = Utxo {
        outpoint: OutPoint {
            txid: [0; 32].into(),
            vout: 0,
        },
        value: 100_000,
        height: 10,
    };

    let minter_addr = BitcoinAddress::P2wpkhV0([0; 20]);
    let out1_addr = BitcoinAddress::P2wpkhV0([1; 20]);
    let fee_per_vbyte = 1;

    let fee_estimator = bitcoin_fee_estimator();
    for change in 1..=100 {
        let mut available_utxos = UtxoSet::from_iter(vec![utxo.clone()]);
        let (tx, change_output, _withdrawal_fee, _utxos) = build_unsigned_transaction(
            &mut available_utxos,
            vec![(out1_addr.clone(), utxo.value - change)],
            &minter_addr,
            DEFAULT_MAX_NUM_INPUTS_IN_TRANSACTION,
            fee_per_vbyte,
            &fee_estimator,
        )
        .expect("failed to build a transaction");
        let fee =
            fee_estimator.evaluate_minter_fee(tx.inputs.len() as u64, tx.outputs.len() as u64);

        assert_eq!(
            &tx.outputs,
            &[
                tx::TxOut {
                    value: utxo.value - change - fee,
                    address: out1_addr.clone()
                },
                tx::TxOut {
                    value: change_output.value,
                    address: minter_addr.clone(),
                }
            ]
        );
        assert!(
            change_output.value >= change + BitcoinFeeEstimator::MINTER_ADDRESS_P2WPKH_DUST_LIMIT
        );
    }
}

proptest! {
    #[test]
    fn greedy_solution_properties(
        mut utxos in arbitrary::utxo_set(1u64..1_000_000_000, 1..10),
        target in 1u64..1_000_000_000,
    ) {
        let total = utxos.iter().map(|u| u.value).sum::<u64>();

        let target = target.min(total);

        let original_utxos = utxos.clone();

        let solution = greedy(target, &mut utxos);

        prop_assert!(
            !solution.is_empty(),
            "greedy() must always find a solution given enough available UTXOs"
        );

        prop_assert!(
            solution.iter().map(|u| u.value).sum::<u64>() >= target,
            "greedy() must reach the specified target amount"
        );

        prop_assert!(
            solution.iter().all(|u| original_utxos.contains(u)),
            "greedy() must select utxos from the available set"
        );

        prop_assert!(
            solution.iter().all(|u| !utxos.contains(u)),
            "greedy() must remove found UTXOs from the available set"
        );
    }

    #[test]
    fn greedy_does_not_modify_input_when_fails(
        values in pvec(1u64..1_000_000_000, 1..10),
    ) {
        let mut utxos: UtxoSet = values
            .into_iter()
            .map(dummy_utxo_from_value)
            .collect();

        let total = utxos.iter().map(|u| u.value).sum::<u64>();

        let original_utxos = utxos.clone();
        let solution = greedy(total + 1, &mut utxos);

        prop_assert!(solution.is_empty());
        prop_assert_eq!(utxos, original_utxos);
    }

    #[test]
    fn unsigned_tx_encoding_model(
        inputs in pvec(arbitrary::unsigned_input(5_000u64..1_000_000_000), 1..20),
        outputs in pvec(arbitrary::tx_out(), 1..20),
        lock_time in any::<u32>(),
    ) {
        let arb_tx = tx::UnsignedTransaction { inputs, outputs, lock_time };
        println!("{arb_tx:?}");
        let btc_tx = unsigned_tx_to_bitcoin_tx(&arb_tx);
        println!("{:?}", btc_tx.serialize());

        let tx_bytes = tx::encode_into(&arb_tx, Vec::<u8>::new());
        println!("{tx_bytes:?}");
        let decoded_btc_tx = bitcoin::Transaction::deserialize(&tx_bytes).expect("failed to deserialize an unsigned transaction");

        prop_assert_eq!(btc_tx.serialize(), tx_bytes);
        prop_assert_eq!(&decoded_btc_tx, &btc_tx);
        prop_assert_eq!(&arb_tx.txid().as_ref().to_vec(), &*btc_tx.txid());
    }

    #[test]
    fn unsigned_tx_sighash_model(
        inputs_data in pvec(
            (
                arbitrary::utxo(5_000u64..1_000_000_000),
                any::<u32>(),
                pvec(any::<u8>(), tx::PUBKEY_LEN)
            ),
            1..20
        ),
        outputs in pvec(arbitrary::tx_out(), 1..20),
        lock_time in any::<u32>(),
    ) {
        let inputs: Vec<tx::UnsignedInput> = inputs_data
            .iter()
            .map(|(utxo, seq, _)| tx::UnsignedInput {
                previous_output: utxo.outpoint.clone(),
                value: utxo.value,
                sequence: *seq,
            })
            .collect();
        let arb_tx = tx::UnsignedTransaction { inputs, outputs, lock_time };
        let btc_tx = unsigned_tx_to_bitcoin_tx(&arb_tx);

        let sighasher = tx::TxSigHasher::new(&arb_tx);
        let mut btc_sighasher = bitcoin::util::sighash::SighashCache::new(&btc_tx);

        for (i, (utxo, _, pubkey)) in inputs_data.iter().enumerate() {
            let mut buf = Vec::<u8>::new();
            let pkhash = tx::hash160(pubkey);

            sighasher.encode_sighash_data(&arb_tx.inputs[i], &pkhash, &mut buf);

            let mut btc_buf = Vec::<u8>::new();
            let script_code = p2wpkh_script_code(&pkhash);
            btc_sighasher.segwit_encode_signing_data_to(&mut btc_buf, i, &script_code, utxo.value, bitcoin::EcdsaSighashType::All)
                .expect("failed to encode sighash data");
            prop_assert_eq!(hex::encode(&buf), hex::encode(&btc_buf));

            let sighash = sighasher.sighash(&arb_tx.inputs[i], &pkhash);
            let btc_sighash = btc_sighasher.segwit_signature_hash(i, &script_code, utxo.value, bitcoin::EcdsaSighashType::All).unwrap();
            prop_assert_eq!(hex::encode(sighash), hex::encode(btc_sighash));
        }
    }

    #[test]
    fn signed_tx_encoding_model(
        inputs in pvec(arbitrary::signed_input(), 1..20),
        outputs in pvec(arbitrary::tx_out(), 1..20),
        lock_time in any::<u32>(),
    ) {
        let arb_tx = tx::SignedTransaction { inputs, outputs, lock_time };
        println!("{arb_tx:?}");
        let btc_tx = signed_tx_to_bitcoin_tx(&arb_tx);
        println!("{:?}", btc_tx.serialize());

        let tx_bytes = tx::encode_into(&arb_tx, Vec::<u8>::new());
        println!("{tx_bytes:?}");
        let decoded_btc_tx = bitcoin::Transaction::deserialize(&tx_bytes).expect("failed to deserialize a signed transaction");

        prop_assert_eq!(btc_tx.serialize(), tx_bytes);
        prop_assert_eq!(&decoded_btc_tx, &btc_tx);
        prop_assert_eq!(&arb_tx.wtxid(), &*btc_tx.wtxid());
        prop_assert_eq!(arb_tx.vsize(), btc_tx.vsize());
    }

    #[test]
    fn build_tx_splits_utxos(
        mut utxos in arbitrary::utxo_set(5_000u64..1_000_000_000, 1..20),
        dst_pkhash in uniform20(any::<u8>()),
        main_pkhash in uniform20(any::<u8>()),
        fee_per_vbyte in 1000..2000u64,
    ) {
        prop_assume!(dst_pkhash != main_pkhash);

        let utxo_count = utxos.len();
        let total_value = utxos.iter().map(|u| u.value).sum::<u64>();

        let target = total_value / 2;

        let fee_estimator = bitcoin_fee_estimator();
        let minter_address= BitcoinAddress::P2wpkhV0(main_pkhash);
<<<<<<< HEAD
        let fee_estimate = estimate_retrieve_btc_fee(&utxos, target, fee_per_vbyte, DEFAULT_MAX_NUM_INPUTS_IN_TRANSACTION, &fee_estimator).unwrap();
=======
        let mut utxos2 = utxos.clone();
        let fee_estimate = estimate_retrieve_btc_fee(&mut utxos2, target, fee_per_vbyte, &fee_estimator).unwrap();
>>>>>>> 94ffe4d0
        let fee_estimate = fee_estimate.minter_fee + fee_estimate.bitcoin_fee;

        let (unsigned_tx, _, _, _) = build_unsigned_transaction(
            &mut utxos,
            vec![(BitcoinAddress::P2wpkhV0(dst_pkhash), target)],
            &minter_address,
            DEFAULT_MAX_NUM_INPUTS_IN_TRANSACTION,
            fee_per_vbyte,
            &fee_estimator
        )
        .expect("failed to build transaction");

        let inputs_value = unsigned_tx.inputs.iter().map(|input| input.value).sum::<u64>();
        let outputs_value = unsigned_tx.outputs.iter().map(|output| output.value).sum::<u64>();

        let tx_fee = inputs_value - outputs_value;
        let caller_fee = target - unsigned_tx.outputs[0].value;

        prop_assert!(inputs_value >= target);
        prop_assert!(tx_fee < target);
        prop_assert_eq!(caller_fee, fee_estimate, "incorrect transaction fee estimate");
        prop_assert_eq!(utxo_count, unsigned_tx.inputs.len() + utxos.len());
        prop_assert_eq!(utxos.iter().map(|u| u.value).sum::<u64>(), total_value - inputs_value);
    }

    #[test]
    fn check_output_order(
        mut utxos in arbitrary::utxo_set(1_000_000u64..1_000_000_000, 1..20),
        dst_pkhash in uniform20(any::<u8>()),
        main_pkhash in uniform20(any::<u8>()),
        target in 50000..100000u64,
        fee_per_vbyte in 1000..2000u64,
    ) {
        prop_assume!(dst_pkhash != main_pkhash);

        let (unsigned_tx, _, _, _) = build_bitcoin_unsigned_transaction(
            &mut utxos,
            vec![(BitcoinAddress::P2wpkhV0(dst_pkhash), target)],
            BitcoinAddress::P2wpkhV0(main_pkhash),
            fee_per_vbyte
        )
        .expect("failed to build transaction");

        prop_assert_eq!(&unsigned_tx.outputs.first().unwrap().address, &BitcoinAddress::P2wpkhV0(dst_pkhash));
        prop_assert_eq!(&unsigned_tx.outputs.last().unwrap().address, &BitcoinAddress::P2wpkhV0(main_pkhash));
    }

    #[test]
    fn build_tx_handles_change_from_inputs(
        mut utxos in arbitrary::utxo_set(1_000_000u64..1_000_000_000, 1..20),
        dst_pkhash in uniform20(any::<u8>()),
        main_pkhash in uniform20(any::<u8>()),
        target in 50000..100000u64,
        fee_per_vbyte in 1000..2000u64,
    ) {
        prop_assume!(dst_pkhash != main_pkhash);

        let value_by_outpoint: HashMap<_, _> = utxos
            .iter()
            .map(|utxo| (utxo.outpoint.clone(), utxo.value))
            .collect();
        let minter_address = BitcoinAddress::P2wpkhV0(main_pkhash);
        let fee_estimator = bitcoin_fee_estimator();
        let (unsigned_tx, change_output, _, _) = build_unsigned_transaction(
            &mut utxos,
            vec![(BitcoinAddress::P2wpkhV0(dst_pkhash), target)],
            &minter_address,
            DEFAULT_MAX_NUM_INPUTS_IN_TRANSACTION,
            fee_per_vbyte,
            &fee_estimator
        )
        .expect("failed to build transaction");

        let fee = fee_estimator.evaluate_transaction_fee(&unsigned_tx, fee_per_vbyte);
        let minter_fee = fee_estimator.evaluate_minter_fee(unsigned_tx.inputs.len() as u64, unsigned_tx.outputs.len() as u64);

        let inputs_value = unsigned_tx.inputs
            .iter()
            .map(|input| value_by_outpoint.get(&input.previous_output).unwrap())
            .sum::<u64>();

        prop_assert_eq!(
            &unsigned_tx.outputs,
            &vec![
                tx::TxOut {
                    value: target - fee - minter_fee,
                    address: BitcoinAddress::P2wpkhV0(dst_pkhash),
                },
                tx::TxOut {
                    value: inputs_value - target + minter_fee,
                    address: minter_address,
                },
            ]
        );

        prop_assert_eq!(change_output, ChangeOutput { vout: 1, value: inputs_value - target + minter_fee });
    }

    #[test]
    fn build_tx_does_not_modify_utxos_on_error(
        mut utxos in arbitrary::utxo_set(5_000u64..1_000_000_000, 1..20),
        dst_pkhash in uniform20(any::<u8>()),
        main_pkhash in uniform20(any::<u8>()),
        fee_per_vbyte in 1000..2000u64,
    ) {
        let utxos_copy = utxos.clone();

        let total_value = utxos.iter().map(|u| u.value).sum::<u64>();

        prop_assert_eq!(
            build_bitcoin_unsigned_transaction(
                &mut utxos,
                vec![(BitcoinAddress::P2wpkhV0(dst_pkhash), total_value * 2)],
                BitcoinAddress::P2wpkhV0(main_pkhash),
                fee_per_vbyte
            ).expect_err("build transaction should fail because the amount is too high"),
            BuildTxError::NotEnoughFunds
        );
        prop_assert_eq!(&utxos_copy, &utxos);

        prop_assert_eq!(
            build_bitcoin_unsigned_transaction(
                &mut utxos,
                vec![(BitcoinAddress::P2wpkhV0(dst_pkhash), 1)],
                BitcoinAddress::P2wpkhV0(main_pkhash),
                fee_per_vbyte
            ).expect_err("build transaction should fail because the amount is too low to pay the fee"),
            BuildTxError::AmountTooLow
        );
        prop_assert_eq!(&utxos_copy, &utxos);
    }

    #[test]
    fn add_utxos_maintains_invariants(
        utxos_acc_idx in pvec((arbitrary::utxo(5_000u64..1_000_000_000), 0..5usize), 10..20),
        accounts in pvec(arbitrary::account(), 5),
    ) {
        let mut state = CkBtcMinterState::from(InitArgs {
            retrieve_btc_min_amount: 1000,
            ..default_init_args()
        });
        for (utxo, acc_idx) in utxos_acc_idx {
            state.add_utxos::<CheckInvariantsImpl>(accounts[acc_idx], vec![utxo]);
            state.check_invariants().expect("invariant check failed");
        }
    }

    #[test]
    fn batching_preserves_invariants(
        utxos_acc_idx in pvec((arbitrary::utxo(5_000u64..1_000_000_000), 0..5usize), 10..20),
        accounts in pvec(arbitrary::account(), 5),
        requests in arbitrary::retrieve_btc_requests(5_000u64..1_000_000_000, 1..25),
        limit in 1..25usize,
    ) {
        let mut state = CkBtcMinterState::from(InitArgs {
            retrieve_btc_min_amount: 5000,
            ..default_init_args()
        });
        let mut available_amount = 0;
        for (utxo, acc_idx) in utxos_acc_idx {
            available_amount += utxo.value;
            state.add_utxos::<CheckInvariantsImpl>(accounts[acc_idx], vec![utxo]);
        }
        for req in requests {
            let block_index = req.block_index;
            state.push_back_pending_retrieve_btc_request(req);
            prop_assert_eq!(state.retrieve_btc_status(block_index), RetrieveBtcStatus::Pending);
        }

        let batch = state.build_batch(limit);

        for req in batch.iter() {
            prop_assert_eq!(state.retrieve_btc_status(req.block_index), RetrieveBtcStatus::Unknown);
        }

        prop_assert!(batch.iter().map(|req| req.amount).sum::<u64>() <= available_amount);
        prop_assert!(batch.len() <= limit);

        state.check_invariants().expect("invariant check failed");
    }

    #[test]
    fn tx_replacement_preserves_invariants(
        accounts in pvec(arbitrary::account(), 5),
        utxos_acc_idx in pvec((arbitrary::utxo(5_000_000u64..1_000_000_000), 0..5usize), 10..=10),
        requests in arbitrary::retrieve_btc_requests(5_000_000u64..10_000_000, 1..5),
        main_pkhash in uniform20(any::<u8>()),
        resubmission_chain_length in 1..=5,
    ) {
        let mut state = CkBtcMinterState::from(InitArgs {
            retrieve_btc_min_amount: 100_000,
            ..default_init_args()
        });
        for (utxo, acc_idx) in utxos_acc_idx {
            state.add_utxos::<CheckInvariantsImpl>(accounts[acc_idx], vec![utxo]);
        }
        let fee_per_vbyte = 100_000u64;

        let (tx, change_output, withdrawal_fee, used_utxos) = build_bitcoin_unsigned_transaction(
            &mut state.available_utxos,
            requests.iter().map(|r| (r.address.clone(), r.amount)).collect(),
            BitcoinAddress::P2wpkhV0(main_pkhash),
            fee_per_vbyte
        )
        .expect("failed to build transaction");
        let mut txids = vec![tx.txid()];
        let submitted_at = 1_234_567_890;

        state.push_submitted_transaction(SubmittedBtcTransaction {
            requests: requests.clone().into(),
            txid: txids[0],
            used_utxos: used_utxos.clone(),
            submitted_at,
            change_output: Some(change_output),
            fee_per_vbyte: Some(fee_per_vbyte),
            withdrawal_fee: Some(withdrawal_fee),
            signed_tx: None,
        });

        state.check_invariants().expect("violated invariants");

        for i in 1..=resubmission_chain_length {
            let prev_txid = txids.last().unwrap();
            // Build a replacement transaction
            let (tx, change_output, withdrawal_fee, _used_utxos) = build_bitcoin_unsigned_transaction(
                &mut used_utxos.clone().into_iter().collect(),
                requests.iter().map(|r| (r.address.clone(), r.amount)).collect(),
                BitcoinAddress::P2wpkhV0(main_pkhash),
                fee_per_vbyte + 1000 * i as u64,
            )
            .expect("failed to build transaction");

            let new_txid = tx.txid();

            state.replace_transaction(prev_txid, SubmittedBtcTransaction {
                requests: requests.clone().into(),
                txid: new_txid,
                used_utxos: used_utxos.clone(),
                submitted_at,
                change_output: Some(change_output),
                fee_per_vbyte: Some(fee_per_vbyte),
                withdrawal_fee: Some(withdrawal_fee),
                signed_tx: None,
            });

            for txid in &txids {
                prop_assert_eq!(state.find_last_replacement_tx(txid), Some(&new_txid));
            }

            txids.push(new_txid);

            assert_eq!(i as usize, state.longest_resubmission_chain_size());
            state.check_invariants().expect("violated invariants after transaction resubmission");
        }

        for txid in &txids {
            // Ensure that finalizing any transaction in the chain removes the entire chain.
            let mut state = state.clone();
            state.finalize_transaction(txid);
            prop_assert_eq!(&state.submitted_transactions, &vec![]);
            prop_assert_eq!(&state.stuck_transactions, &vec![]);
            prop_assert_eq!(&state.replacement_txid, &BTreeMap::new());
            prop_assert_eq!(&state.rev_replacement_txid, &BTreeMap::new());
            state.check_invariants().expect("violated invariants after transaction finalization");
        }
    }

    #[test]
    fn btc_v0_p2wpkh_address_parsing(mut pkbytes in pvec(any::<u8>(), 32)) {
        use crate::address::network_and_public_key_to_p2wpkh;
        pkbytes.insert(0, 0x02);

        for network in [Network::Mainnet, Network::Testnet, Network::Regtest].iter() {
            let addr = network_and_public_key_to_p2wpkh(*network, &pkbytes);
            prop_assert_eq!(
                Ok(BitcoinAddress::P2wpkhV0(tx::hash160(&pkbytes))),
                BitcoinAddress::parse(&addr, *network)
            );
        }
    }

    #[test]
    fn btc_address_parsing_model(mut pkbytes in pvec(any::<u8>(), 32)) {
        pkbytes.insert(0, 0x02);

        let pk_result = bitcoin::PublicKey::from_slice(&pkbytes);

        prop_assume!(pk_result.is_ok());

        let pk = pk_result.unwrap();
        let pkhash = tx::hash160(&pkbytes);

        for network in [Network::Mainnet, Network::Testnet, Network::Regtest].iter() {
            let btc_net = network_to_btc_network(*network);
            let btc_addr = bitcoin::Address::p2pkh(&pk, btc_net);
            prop_assert_eq!(
                Ok(BitcoinAddress::P2pkh(tx::hash160(&pkbytes))),
                BitcoinAddress::parse(&btc_addr.to_string(), *network)
            );

            let btc_addr = bitcoin::Address::p2wpkh(&pk, btc_net).unwrap();
            prop_assert_eq!(
                Ok(BitcoinAddress::P2wpkhV0(pkhash)),
                BitcoinAddress::parse(&btc_addr.to_string(), *network)
            );
        }
    }

    #[test]
    fn btc_address_display_model(address in arbitrary::address()) {
        for network in [Network::Mainnet, Network::Testnet].iter() {
            let addr_str = address.display(*network);
            let btc_addr = address_to_btc_address(&address, *network);
            prop_assert_eq!(btc_addr, bitcoin::Address::from_str(&addr_str).unwrap());
        }
    }

    #[test]
    fn address_roundtrip(address in arbitrary::address()) {
        for network in [Network::Mainnet, Network::Testnet, Network::Regtest].iter() {
            let addr_str = address.display(*network);
            prop_assert_eq!(BitcoinAddress::parse(&addr_str, *network), Ok(address.clone()));
        }
    }

    #[test]
    fn sec1_to_der_positive_parses(sig in pvec(1u8..0x0f, 64)) {
        use simple_asn1::{from_der, ASN1Block::{Sequence, Integer}};

        let der = crate::signature::sec1_to_der(&sig);
        let decoded = from_der(&der).expect("failed to decode DER");
        if let[Sequence(_, items)] = &decoded[..]
            && let [Integer(_, r), Integer(_, s)] = &items[..] {
                let (_, r_be) = r.to_bytes_be();
                let (_, s_be) = s.to_bytes_be();
                prop_assert_eq!(&r_be[..], &sig[..32]);
                prop_assert_eq!(&s_be[..], &sig[32..]);
                return Ok(());
            }
        prop_assert!(false, "expected a DER sequence with two items, got: {:?}", decoded);
    }

    #[test]
    fn sec1_to_der_non_zero_parses(sig in pvec(any::<u8>(), 64)) {
        use simple_asn1::{from_der, ASN1Block::{Sequence, Integer}};

        prop_assume!(sig[..32].iter().any(|x| *x > 0));
        prop_assume!(sig[32..].iter().any(|x| *x > 0));

        let der = crate::signature::sec1_to_der(&sig);
        let decoded = from_der(&der).expect("failed to decode DER");

        if let[Sequence(_, items)] = &decoded[..]
            && let [Integer(_, _r), Integer(_, _s)] = &items[..] {
                return Ok(());
            }
        prop_assert!(false, "expected a DER sequence with two items, got: {:?}", decoded);
    }

    #[test]
    fn encode_valid_signatures(sig in pvec(any::<u8>(), 64)) {
        prop_assume!(sig[..32].iter().any(|x| *x > 0));
        prop_assume!(sig[32..].iter().any(|x| *x > 0));

        let encoded = crate::signature::EncodedSignature::from_sec1(&sig);
        crate::signature::validate_encoded_signature(encoded.as_slice()).expect("invalid signature");
    }

    #[test]
    fn amount_distribute_props(amount in any::<u64>(), n in 1..20u64) {
        let shares = crate::distribute(amount, n);

        // Distribute respects the share number.
        prop_assert_eq!(shares.len(), n as usize);

        // Distribute preserves the total.
        prop_assert_eq!(amount, shares.iter().sum::<u64>());

        // Distribute is fair
        for x in shares.iter() {
            for y in shares.iter() {
                prop_assert!(x.max(y) - x.min(y) <= 1);
            }
        }
    }

    #[test]
    fn test_fee_range(
        mut utxos in arbitrary::utxo_set(5_000u64..1_000_000_000, 20..40),
        amount in 0_u64..15_000, //can be covered by UTXOs
        fee_per_vbyte in 2000..10000u64,
    ) {
        const SMALLEST_TX_SIZE_VBYTES: u64 = 140; // one input, two outputs
        const MIN_MINTER_FEE: u64 = BitcoinFeeEstimator::MINTER_ADDRESS_P2WPKH_DUST_LIMIT;

        let fee_estimator = bitcoin_fee_estimator();
        let amount = max(amount, fee_estimator.fee_based_minimum_withdrawal_amount(fee_per_vbyte));
<<<<<<< HEAD
        let estimate = estimate_retrieve_btc_fee(&utxos, amount, fee_per_vbyte, DEFAULT_MAX_NUM_INPUTS_IN_TRANSACTION, &fee_estimator).unwrap();
=======
        let estimate = estimate_retrieve_btc_fee(&mut utxos, amount, fee_per_vbyte, &fee_estimator).unwrap();
>>>>>>> 94ffe4d0
        let lower_bound = MIN_MINTER_FEE + SMALLEST_TX_SIZE_VBYTES * fee_per_vbyte / 1000;
        let estimate_amount = estimate.minter_fee + estimate.bitcoin_fee;
        prop_assert!(
            estimate_amount >= lower_bound,
            "The fee estimate {} is below the lower bound {}",
            estimate_amount,
            lower_bound
        );
    }
}

#[test]
fn can_form_a_batch_conditions() {
    let mut state = CkBtcMinterState::from(InitArgs {
        max_time_in_queue_nanos: 1000,
        ..default_init_args()
    });
    // no request, can't form a batch, fail.
    assert!(!state.can_form_a_batch(1, 0));

    let req = RetrieveBtcRequest {
        amount: 1,
        address: BitcoinAddress::P2wpkhV0([0; 20]),
        block_index: 0,
        received_at: 10000,
        kyt_provider: None,
        reimbursement_account: None,
    };
    state.pending_retrieve_btc_requests.push(req);
    // One request, >= min_pending, pass.
    assert!(state.can_form_a_batch(1, 10));

    // One request, <= max_time_in_queue, fail.
    assert!(!state.can_form_a_batch(10, 10500));

    // One request, > max_time_in_queue, pass.
    assert!(state.can_form_a_batch(10, state.max_time_in_queue_nanos + 10500));

    state.last_transaction_submission_time_ns = Some(5000);
    // One request, too long since last_transaction_submission_time, pass.
    assert!(state.can_form_a_batch(10, 10500));

    state.last_transaction_submission_time_ns = Some(9500);
    // One request, not long since last_transaction_submission_time, fail.
    assert!(!state.can_form_a_batch(10, 10500));

    let req = RetrieveBtcRequest {
        amount: 1,
        address: BitcoinAddress::P2wpkhV0([0; 20]),
        block_index: 0,
        received_at: 10501,
        kyt_provider: None,
        reimbursement_account: None,
    };
    state.pending_retrieve_btc_requests.push(req);
    // Two request, long enough since last_transaction_submission_time, pass.
    assert!(state.can_form_a_batch(10, 10600));
}

#[test]
fn test_build_account_to_utxos_table_pagination() {
    use crate::dashboard;

    let mut state = CkBtcMinterState::from(InitArgs {
        retrieve_btc_min_amount: 5_000u64,
        ..default_init_args()
    });
    let account1 = Account::from(
        Principal::from_str("gjfkw-yiolw-ncij7-yzhg2-gq6ec-xi6jy-feyni-g26f4-x7afk-thx6z-6ae")
            .unwrap(),
    );
    let account2 = Account::from(
        Principal::from_str("k2t6j-2nvnp-4zjm3-25dtz-6xhaa-c7boj-5gayf-oj3xs-i43lp-teztq-6ae")
            .unwrap(),
    );
    let mut utxos = (1..=30).map(dummy_utxo_from_value).collect::<Vec<_>>();
    utxos.sort_unstable();

    state.add_utxos::<CheckInvariantsImpl>(account1, utxos[..10].to_vec());
    state.add_utxos::<CheckInvariantsImpl>(account2, utxos[10..].to_vec());

    // Check if all pages combined together would give the full utxos set.
    let pages = [
        dashboard::build_account_to_utxos_table(&state, 0, 7),
        dashboard::build_account_to_utxos_table(&state, 7, 7),
        dashboard::build_account_to_utxos_table(&state, 14, 7),
        dashboard::build_account_to_utxos_table(&state, 21, 7),
        dashboard::build_account_to_utxos_table(&state, 28, 7),
    ];
    for (i, utxo) in utxos.iter().enumerate() {
        assert!(pages[i / 7].contains(&format!("{}", utxo.outpoint.txid)));
    }
    // Check if everything is on the same page when page_size = number of utxos.
    let single_page = dashboard::build_account_to_utxos_table(&state, 0, utxos.len() as u64);
    for utxo in utxos.iter() {
        assert!(single_page.contains(&format!("{}", utxo.outpoint.txid)));
    }
    // Content should be equal when page size is greater than total number of utxos.
    assert_eq!(
        single_page,
        dashboard::build_account_to_utxos_table(&state, 0, 1 + utxos.len() as u64)
    );
    // After removing the last line (which are links to other pages), the size of
    // the paginated content should be less than 1/4 of size of a full page.
    let remove_last_line = |s: &str| {
        let mut v = s.lines().collect::<Vec<_>>();
        v.pop();
        v.join("\n")
    };
    assert!(remove_last_line(&pages[0]).len() * 4 < remove_last_line(&single_page).len());
    // No utxos should be displayed when start is out of range.
    let no_utxo_page = dashboard::build_account_to_utxos_table(&state, utxos.len() as u64, 7);
    for utxo in utxos.iter() {
        assert!(!no_utxo_page.contains(&format!("{}", utxo.outpoint.txid)));
    }
}

#[test]
fn serialize_network_preserves_capitalization() {
    use Network::*;
    use ciborium::{Value, de::from_reader, ser::into_writer};
    // We use CBOR serialization for events storage. The test below
    // checks if the serialization/deserialization of Network preserves
    // capitalization.
    for network in [Mainnet, Testnet, Regtest] {
        let mut buf = Vec::new();
        into_writer(&network, &mut buf).unwrap();
        let value: Value = from_reader(buf.as_ref() as &[u8]).unwrap();
        let name = value.as_text().unwrap();
        let first_char = name.chars().next().unwrap();
        assert!(first_char.is_uppercase());
    }
}

#[test]
fn test_cache_expiration_zero() {
    let mut cache = CacheWithExpiration::new(Duration::from_nanos(0));
    assert_eq!(cache.len(), 0);

    cache.insert(1, 1, 1);
    assert_eq!(cache.len(), 1);
    assert_eq!(cache.get(&1, 1), Some(&1));
    assert_eq!(cache.get(&1, 2), None);

    cache.insert_without_prune(2, 2, 2);
    assert_eq!(cache.len(), 2);
    assert_eq!(cache.get(&1, 1), Some(&1));
    assert_eq!(cache.get(&1, 2), None);
    assert_eq!(cache.get(&2, 2), Some(&2));

    cache.prune(2);
    assert_eq!(cache.len(), 1);
    assert_eq!(cache.get(&2, 2), Some(&2));

    // This is an update
    cache.insert_without_prune(2, 2, 1);
    assert_eq!(cache.len(), 1);
    assert_eq!(cache.get(&2, 1), Some(&2));
    assert_eq!(cache.get(&2, 2), None);

    cache.prune(2);
    assert_eq!(cache.len(), 0);
}

#[test]
fn test_cache_expiration_two() {
    let mut cache = CacheWithExpiration::new(Duration::from_nanos(2));
    cache.insert(1, 1, 1);
    cache.insert(2, 2, 2);
    cache.insert(3, 3, 3);
    assert_eq!(cache.len(), 3);
    assert_eq!(cache.get(&1, 3), Some(&1));
    assert_eq!(cache.get(&1, 4), None);
    assert_eq!(cache.get(&2, 4), Some(&2));
    assert_eq!(cache.get(&3, 4), Some(&3));

    // This is an update
    cache.insert_without_prune(2, 2, 4);
    assert_eq!(cache.len(), 3);
    assert_eq!(cache.get(&2, 4), Some(&2));

    // This will remove 1
    cache.prune(4);
    assert_eq!(cache.len(), 2);
    assert_eq!(cache.get(&1, 4), None);
    assert_eq!(cache.get(&2, 4), Some(&2));
    assert_eq!(cache.get(&3, 4), Some(&3));

    // This will prune first and then insert
    cache.insert(4, 4, 6);
    assert_eq!(cache.len(), 2);
    assert_eq!(cache.get(&2, 6), Some(&2));
    assert_eq!(cache.get(&4, 6), Some(&4));
}

#[test]
fn test_build_consolidation_transaction() {
    use proptest::strategy::{Strategy, ValueTree};
    use proptest::test_runner::{Config, TestRunner};

    let main_address = BitcoinAddress::P2wpkhV0([0; 20]);
    let fee_estimator = bitcoin_fee_estimator();
    let fee_millisatoshi_per_vbyte = 10;

    // Randomly generate a utxo set from proptest strategy
    let strategy = arbitrary::utxo_set(1_000_000u64..1_000_000_000, 1000..2000);
    let mut runner = TestRunner::new(Config::default());
    let mut utxos: UtxoSet = strategy.new_tree(&mut runner).unwrap().current();

    let input_utxos = select_utxos_to_consolidate(&mut utxos, 1000);
    let max_input_value: u64 = input_utxos.iter().map(|x| x.value).max().unwrap();
    assert!(utxos.iter().all(|x| x.value > max_input_value));

    let total_amount = input_utxos.iter().map(|u| u.value).sum::<u64>();
    let result = build_unsigned_transaction_from_inputs(
        &input_utxos,
        vec![(main_address.clone(), total_amount / 2)],
        &main_address,
        DEFAULT_MAX_NUM_INPUTS_IN_TRANSACTION,
        fee_millisatoshi_per_vbyte,
        &fee_estimator,
    );
    assert_matches!(result, Ok(_));
    let (unsigned_tx, _change_output, fee) = result.unwrap();
    let outputs = &unsigned_tx.outputs;
    assert_eq!(outputs.len(), 2);
    assert!(outputs.iter().all(|x| x.address == main_address));
    assert_eq!(
        total_amount,
        outputs.iter().map(|x| x.value).sum::<u64>() + fee.bitcoin_fee
    );
}

proptest! {
    #[test]
    fn test_cache_batch_inserts(
        expiration in 1u64..10,
        max_key in 1u64..20,
    ) {
        let mut cache = CacheWithExpiration::new(Duration::from_nanos(expiration));
        assert_eq!(cache.len(), 0);
        for i in 1..=max_key {
            cache.insert(i, i, i);
        }

        cache.prune(max_key);
        let expected_len = if max_key <= expiration {
            max_key
        } else {
            expiration + 1
        };
        assert_eq!(cache.len(), expected_len as usize);

        for i in 1..=max_key {
            let expected_val = if i <= max_key - expected_len {
                None
            } else {
                Some(&i)
            };
            assert_eq!(cache.get(&i, max_key), expected_val);
        }
    }
}<|MERGE_RESOLUTION|>--- conflicted
+++ resolved
@@ -617,12 +617,8 @@
 
         let fee_estimator = bitcoin_fee_estimator();
         let minter_address= BitcoinAddress::P2wpkhV0(main_pkhash);
-<<<<<<< HEAD
-        let fee_estimate = estimate_retrieve_btc_fee(&utxos, target, fee_per_vbyte, DEFAULT_MAX_NUM_INPUTS_IN_TRANSACTION, &fee_estimator).unwrap();
-=======
         let mut utxos2 = utxos.clone();
-        let fee_estimate = estimate_retrieve_btc_fee(&mut utxos2, target, fee_per_vbyte, &fee_estimator).unwrap();
->>>>>>> 94ffe4d0
+        let fee_estimate = estimate_retrieve_btc_fee(&mut utxos2, target, fee_per_vbyte, DEFAULT_MAX_NUM_INPUTS_IN_TRANSACTION, &fee_estimator).unwrap();
         let fee_estimate = fee_estimate.minter_fee + fee_estimate.bitcoin_fee;
 
         let (unsigned_tx, _, _, _) = build_unsigned_transaction(
@@ -1020,11 +1016,7 @@
 
         let fee_estimator = bitcoin_fee_estimator();
         let amount = max(amount, fee_estimator.fee_based_minimum_withdrawal_amount(fee_per_vbyte));
-<<<<<<< HEAD
-        let estimate = estimate_retrieve_btc_fee(&utxos, amount, fee_per_vbyte, DEFAULT_MAX_NUM_INPUTS_IN_TRANSACTION, &fee_estimator).unwrap();
-=======
-        let estimate = estimate_retrieve_btc_fee(&mut utxos, amount, fee_per_vbyte, &fee_estimator).unwrap();
->>>>>>> 94ffe4d0
+        let estimate = estimate_retrieve_btc_fee(&mut utxos, amount, fee_per_vbyte, DEFAULT_MAX_NUM_INPUTS_IN_TRANSACTION, &fee_estimator).unwrap();
         let lower_bound = MIN_MINTER_FEE + SMALLEST_TX_SIZE_VBYTES * fee_per_vbyte / 1000;
         let estimate_amount = estimate.minter_fee + estimate.bitcoin_fee;
         prop_assert!(
