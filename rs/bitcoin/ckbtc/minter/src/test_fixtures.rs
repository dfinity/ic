--- conflicted
+++ resolved
@@ -136,13 +136,8 @@
             fn id(&self) -> Principal;
             fn time(&self) -> u64;
             fn global_timer_set(&self, timestamp: u64);
-<<<<<<< HEAD
             async fn bitcoin_get_utxos(&self, request: GetUtxosRequest) -> Result<GetUtxosResponse, CallError>;
-            async fn check_transaction(&self, kyt_principal: Principal, utxo: &Utxo, cycle_payment: u128, ) -> Result<CheckTransactionResponse, CallError>;
-=======
-            async fn bitcoin_get_utxos(&self, request: &GetUtxosRequest, cycles: u64) -> Result<GetUtxosResponse, CallError>;
             async fn check_transaction(&self, btc_checker_principal: Principal, utxo: &Utxo, cycle_payment: u128, ) -> Result<CheckTransactionResponse, CallError>;
->>>>>>> 0485f09c
             async fn mint_ckbtc(&self, amount: u64, to: Account, memo: Memo) -> Result<u64, UpdateBalanceError>;
         }
     }
