--- conflicted
+++ resolved
@@ -71,16 +71,10 @@
     read_state(|s| {
         s.check_invariants()?;
 
-<<<<<<< HEAD
         let events: Vec<_> = events_logger.events_iter().collect();
         let recovered_state = events_logger
             .replay::<CheckInvariantsImpl>(events.clone().into_iter())
-            .unwrap_or_else(|e| panic!("failed to replay log {events:?}: {e:?}"));
-=======
-        let events: Vec<_> = storage::events().collect();
-        let recovered_state = replay::<CheckInvariantsImpl>(events.clone().into_iter())
             .unwrap_or_else(|e| panic!("failed to replay log ({e:?}): {events:?}"));
->>>>>>> fd6b3ddf
 
         recovered_state.check_invariants()?;
 
