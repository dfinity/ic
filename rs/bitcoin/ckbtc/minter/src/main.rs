use candid::Principal;
use ic_btc_interface::Utxo;
use ic_canister_log::export as export_logs;
use ic_cdk::{init, post_upgrade, query, update};
use ic_ckbtc_minter::dashboard::build_dashboard;
use ic_ckbtc_minter::lifecycle::upgrade::UpgradeArgs;
use ic_ckbtc_minter::lifecycle::{self, init::MinterArg};
use ic_ckbtc_minter::metrics::encode_metrics;
use ic_ckbtc_minter::queries::{EstimateFeeArg, RetrieveBtcStatusRequest, WithdrawalFee};
use ic_ckbtc_minter::state::eventlog::Event;
use ic_ckbtc_minter::state::{
    read_state, BtcRetrievalStatusV2, RetrieveBtcStatus, RetrieveBtcStatusV2,
};
use ic_ckbtc_minter::tasks::{schedule_now, TaskType};
use ic_ckbtc_minter::updates::retrieve_btc::{
    RetrieveBtcArgs, RetrieveBtcError, RetrieveBtcOk, RetrieveBtcWithApprovalArgs,
    RetrieveBtcWithApprovalError,
};
use ic_ckbtc_minter::updates::{
    self,
    get_btc_address::GetBtcAddressArgs,
    update_balance::{UpdateBalanceArgs, UpdateBalanceError, UtxoStatus},
};
use ic_ckbtc_minter::{
    state::eventlog::{EventType, GetEventsArg},
    storage, {Log, LogEntry, Priority},
};
use ic_ckbtc_minter::{MinterInfo, IC_CANISTER_RUNTIME};
use ic_http_types::{HttpRequest, HttpResponse, HttpResponseBuilder};
use icrc_ledger_types::icrc1::account::Account;
use std::str::FromStr;

#[init]
fn init(args: MinterArg) {
    match args {
        MinterArg::Init(args) => {
            storage::record_event(EventType::Init(args.clone()), &IC_CANISTER_RUNTIME);
            lifecycle::init::init(args);
            setup_tasks();

            #[cfg(feature = "self_check")]
            ok_or_die(check_invariants())
        }
        MinterArg::Upgrade(_) => {
            panic!("expected InitArgs got UpgradeArgs");
        }
    }
}

fn setup_tasks() {
    schedule_now(TaskType::ProcessLogic(true), &IC_CANISTER_RUNTIME);
    schedule_now(TaskType::RefreshFeePercentiles, &IC_CANISTER_RUNTIME);
}

#[cfg(feature = "self_check")]
fn ok_or_die(result: Result<(), String>) {
    if let Err(msg) = result {
        ic_cdk::println!("{}", msg);
        ic_cdk::trap(&msg);
    }
}

/// Checks that ckBTC minter state internally consistent.
#[cfg(feature = "self_check")]
fn check_invariants() -> Result<(), String> {
    use ic_ckbtc_minter::state::{eventlog::replay, invariants::CheckInvariantsImpl};

    read_state(|s| {
        s.check_invariants()?;

        let events: Vec<_> = storage::events().collect();
        let recovered_state = replay::<CheckInvariantsImpl>(events.clone().into_iter())
            .unwrap_or_else(|e| panic!("failed to replay log {:?}: {:?}", events, e));

        recovered_state.check_invariants()?;

        // A running timer can temporarily violate invariants.
        if !s.is_timer_running {
            s.check_semantically_eq(&recovered_state)?;
        }

        Ok(())
    })
}

#[cfg(feature = "self_check")]
#[update]
async fn refresh_fee_percentiles() {
    // Use `TimerLogicGuard` here because:
    // 1. `estimate_fee_per_vbyte` could potentially change the state.
    // 2. `estimate_fee_per_vbyte` is also called from timer
    //    `TaskType::ProcessLogic` and `TaskType::RefreshFeePercentiles`.
    let _guard = match ic_ckbtc_minter::guard::TimerLogicGuard::new() {
        Some(guard) => guard,
        None => return,
    };
    let _ = ic_ckbtc_minter::estimate_fee_per_vbyte().await;
}

fn check_postcondition<T>(t: T) -> T {
    #[cfg(feature = "self_check")]
    ok_or_die(check_invariants());
    t
}

fn check_anonymous_caller() {
    if ic_cdk::caller() == Principal::anonymous() {
        panic!("anonymous caller not allowed")
    }
}

#[export_name = "canister_global_timer"]
fn timer() {
    #[cfg(feature = "self_check")]
    ok_or_die(check_invariants());

    ic_ckbtc_minter::timer(IC_CANISTER_RUNTIME);
}

#[post_upgrade]
fn post_upgrade(minter_arg: Option<MinterArg>) {
    let mut upgrade_arg: Option<UpgradeArgs> = None;
    if let Some(minter_arg) = minter_arg {
        upgrade_arg = match minter_arg {
            MinterArg::Upgrade(upgrade_args) => upgrade_args,
            MinterArg::Init(_) => panic!("expected Option<UpgradeArgs> got InitArgs."),
        };
    }
    lifecycle::upgrade::post_upgrade(upgrade_arg);
    setup_tasks();
}

#[update]
async fn get_btc_address(args: GetBtcAddressArgs) -> String {
    updates::get_btc_address::get_btc_address(args).await
}

#[update]
async fn get_withdrawal_account() -> Account {
    check_anonymous_caller();
    updates::get_withdrawal_account::get_withdrawal_account().await
}

#[update]
async fn retrieve_btc(args: RetrieveBtcArgs) -> Result<RetrieveBtcOk, RetrieveBtcError> {
    check_anonymous_caller();
    check_postcondition(updates::retrieve_btc::retrieve_btc(args).await)
}

#[update]
async fn retrieve_btc_with_approval(
    args: RetrieveBtcWithApprovalArgs,
) -> Result<RetrieveBtcOk, RetrieveBtcWithApprovalError> {
    check_anonymous_caller();
    check_postcondition(updates::retrieve_btc::retrieve_btc_with_approval(args).await)
}

#[query]
fn retrieve_btc_status(req: RetrieveBtcStatusRequest) -> RetrieveBtcStatus {
    read_state(|s| s.retrieve_btc_status(req.block_index))
}

#[query]
fn retrieve_btc_status_v2(req: RetrieveBtcStatusRequest) -> RetrieveBtcStatusV2 {
    read_state(|s| s.retrieve_btc_status_v2(req.block_index))
}

#[query]
fn retrieve_btc_status_v2_by_account(target: Option<Account>) -> Vec<BtcRetrievalStatusV2> {
    read_state(|s| s.retrieve_btc_status_v2_by_account(target))
}

#[query]
fn get_known_utxos(args: UpdateBalanceArgs) -> Vec<Utxo> {
    read_state(|s| {
        s.known_utxos_for_account(&Account {
            owner: args.owner.unwrap_or(ic_cdk::caller()),
            subaccount: args.subaccount,
        })
    })
}

#[update]
async fn update_balance(args: UpdateBalanceArgs) -> Result<Vec<UtxoStatus>, UpdateBalanceError> {
    check_anonymous_caller();
    check_postcondition(updates::update_balance::update_balance(args, &IC_CANISTER_RUNTIME).await)
}

#[update]
async fn get_canister_status() -> ic_cdk::api::management_canister::main::CanisterStatusResponse {
    ic_cdk::api::management_canister::main::canister_status(
        ic_cdk::api::management_canister::main::CanisterIdRecord {
            canister_id: ic_cdk::id(),
        },
    )
    .await
    .expect("failed to fetch canister status")
    .0
}

#[cfg(feature = "self_check")]
#[update]
async fn upload_events(events: Vec<Event>) {
    for event in events {
        storage::record_event_v0(event.payload, &IC_CANISTER_RUNTIME);
    }
}

#[cfg(feature = "self_check")]
#[update]
<<<<<<< HEAD
async fn upload_events_v1(events: Vec<Event>) {
    for event in events {
        storage::record_event_v1(event);
    }
}

#[cfg(feature = "self_check")]
#[update]
async fn enable_non_standard_transaction(enable: bool) {
    ic_ckbtc_minter::state::mutate_state(|s| s.enable_non_standard_tx = enable);
=======
async fn reimburse_pending_withdrawal(ledger_burn_index: u64) {
    use ic_ckbtc_minter::reimbursement::{InvalidTransactionError, WithdrawalReimbursementReason};
    let pending_withdrawal_request = ic_ckbtc_minter::state::read_state(|s| {
        let requests: Vec<_> = s
            .pending_retrieve_btc_requests
            .iter()
            .filter(|req| req.block_index == ledger_burn_index)
            .collect();
        assert_eq!(requests.len(), 1);
        requests[0].clone()
    });
    ic_ckbtc_minter::state::mutate_state(|s| {
        ic_ckbtc_minter::state::audit::reimburse_withdrawal(
            s,
            ledger_burn_index,
            pending_withdrawal_request.amount,
            pending_withdrawal_request.reimbursement_account.unwrap(),
            WithdrawalReimbursementReason::InvalidTransaction(
                InvalidTransactionError::TooManyInputs {
                    num_inputs: 2 * ic_ckbtc_minter::MAX_NUM_INPUTS_IN_TRANSACTION,
                    max_num_inputs: ic_ckbtc_minter::MAX_NUM_INPUTS_IN_TRANSACTION,
                },
            ),
            &IC_CANISTER_RUNTIME,
        )
    })
>>>>>>> dfea38d4
}

#[query]
fn estimate_withdrawal_fee(arg: EstimateFeeArg) -> WithdrawalFee {
    read_state(|s| {
        ic_ckbtc_minter::estimate_retrieve_btc_fee(
            &s.available_utxos,
            arg.amount,
            s.estimate_median_fee_per_vbyte()
                .expect("Bitcoin current fee percentiles not retrieved yet."),
        )
    })
}

#[query]
fn get_minter_info() -> MinterInfo {
    read_state(|s| MinterInfo {
        check_fee: s.check_fee,
        min_confirmations: s.min_confirmations,
        retrieve_btc_min_amount: s.fee_based_retrieve_btc_min_amount,
    })
}

#[query]
fn get_deposit_fee() -> u64 {
    read_state(|s| s.check_fee)
}

#[query(hidden = true)]
fn http_request(req: HttpRequest) -> HttpResponse {
    if ic_cdk::api::in_replicated_execution() {
        ic_cdk::trap("update call rejected");
    }

    if req.path() == "/metrics" {
        let mut writer =
            ic_metrics_encoder::MetricsEncoder::new(vec![], ic_cdk::api::time() as i64 / 1_000_000);

        match encode_metrics(&mut writer) {
            Ok(()) => HttpResponseBuilder::ok()
                .header("Content-Type", "text/plain; version=0.0.4")
                .header("Cache-Control", "no-store")
                .with_body_and_content_length(writer.into_inner())
                .build(),
            Err(err) => {
                HttpResponseBuilder::server_error(format!("Failed to encode metrics: {}", err))
                    .build()
            }
        }
    } else if req.path() == "/dashboard" {
        let account_to_utxos_start = match req.raw_query_param("account_to_utxos_start") {
            Some(arg) => match u64::from_str(arg) {
                Ok(value) => value,
                Err(_) => {
                    return HttpResponseBuilder::bad_request()
                        .with_body_and_content_length(
                            "failed to parse the 'account_to_utxos_start' parameter",
                        )
                        .build()
                }
            },
            None => 0,
        };
        let dashboard: Vec<u8> = build_dashboard(account_to_utxos_start);
        HttpResponseBuilder::ok()
            .header("Content-Type", "text/html; charset=utf-8")
            .with_body_and_content_length(dashboard)
            .build()
    } else if req.path() == "/logs" {
        use serde_json;

        let max_skip_timestamp = match req.raw_query_param("time") {
            Some(arg) => match u64::from_str(arg) {
                Ok(value) => value,
                Err(_) => {
                    return HttpResponseBuilder::bad_request()
                        .with_body_and_content_length("failed to parse the 'time' parameter")
                        .build()
                }
            },
            None => 0,
        };

        let mut entries: Log = Default::default();
        for entry in export_logs(&ic_ckbtc_minter::logs::P0) {
            entries.entries.push(LogEntry {
                timestamp: entry.timestamp,
                counter: entry.counter,
                priority: Priority::P0,
                file: entry.file.to_string(),
                line: entry.line,
                message: entry.message,
            });
        }
        for entry in export_logs(&ic_ckbtc_minter::logs::P1) {
            entries.entries.push(LogEntry {
                timestamp: entry.timestamp,
                counter: entry.counter,
                priority: Priority::P1,
                file: entry.file.to_string(),
                line: entry.line,
                message: entry.message,
            });
        }
        entries
            .entries
            .retain(|entry| entry.timestamp >= max_skip_timestamp);
        HttpResponseBuilder::ok()
            .header("Content-Type", "application/json; charset=utf-8")
            .with_body_and_content_length(serde_json::to_string(&entries).unwrap_or_default())
            .build()
    } else {
        HttpResponseBuilder::not_found().build()
    }
}

#[query]
fn get_events(args: GetEventsArg) -> Vec<Event> {
    const MAX_EVENTS_PER_QUERY: usize = 2000;

    storage::events()
        .skip(args.start as usize)
        .take(MAX_EVENTS_PER_QUERY.min(args.length as usize))
        .collect()
}

#[cfg(feature = "self_check")]
#[query]
fn self_check() -> Result<(), String> {
    check_invariants()
}

#[query(hidden = true)]
fn __get_candid_interface_tmp_hack() -> &'static str {
    include_str!(env!("CKBTC_MINTER_DID_PATH"))
}

fn main() {}

/// Checks the real candid interface against the one declared in the did file
#[test]
fn check_candid_interface_compatibility() {
    use candid_parser::utils::{service_equal, CandidSource};

    fn source_to_str(source: &CandidSource) -> String {
        match source {
            CandidSource::File(f) => std::fs::read_to_string(f).unwrap_or_else(|_| "".to_string()),
            CandidSource::Text(t) => t.to_string(),
        }
    }

    fn check_service_equal(new_name: &str, new: CandidSource, old_name: &str, old: CandidSource) {
        let new_str = source_to_str(&new);
        let old_str = source_to_str(&old);
        match service_equal(new, old) {
            Ok(_) => {}
            Err(e) => {
                eprintln!(
                    "{} is not compatible with {}!\n\n\
            {}:\n\
            {}\n\n\
            {}:\n\
            {}\n",
                    new_name, old_name, new_name, new_str, old_name, old_str
                );
                panic!("{:?}", e);
            }
        }
    }

    candid::export_service!();

    let new_interface = __export_service();

    // check the public interface against the actual one
    let old_interface = std::path::PathBuf::from(std::env::var("CARGO_MANIFEST_DIR").unwrap())
        .join("ckbtc_minter.did");

    check_service_equal(
        "actual ledger candid interface",
        candid_parser::utils::CandidSource::Text(&new_interface),
        "declared candid interface in ckbtc_minter.did file",
        candid_parser::utils::CandidSource::File(old_interface.as_path()),
    );
}<|MERGE_RESOLUTION|>--- conflicted
+++ resolved
@@ -208,18 +208,6 @@
 
 #[cfg(feature = "self_check")]
 #[update]
-<<<<<<< HEAD
-async fn upload_events_v1(events: Vec<Event>) {
-    for event in events {
-        storage::record_event_v1(event);
-    }
-}
-
-#[cfg(feature = "self_check")]
-#[update]
-async fn enable_non_standard_transaction(enable: bool) {
-    ic_ckbtc_minter::state::mutate_state(|s| s.enable_non_standard_tx = enable);
-=======
 async fn reimburse_pending_withdrawal(ledger_burn_index: u64) {
     use ic_ckbtc_minter::reimbursement::{InvalidTransactionError, WithdrawalReimbursementReason};
     let pending_withdrawal_request = ic_ckbtc_minter::state::read_state(|s| {
@@ -246,7 +234,20 @@
             &IC_CANISTER_RUNTIME,
         )
     })
->>>>>>> dfea38d4
+}
+
+#[cfg(feature = "self_check")]
+#[update]
+async fn upload_events_v1(events: Vec<Event>) {
+    for event in events {
+        storage::record_event_v1(event);
+    }
+}
+
+#[cfg(feature = "self_check")]
+#[update]
+async fn enable_non_standard_transaction(enable: bool) {
+    ic_ckbtc_minter::state::mutate_state(|s| s.enable_non_standard_tx = enable);
 }
 
 #[query]
