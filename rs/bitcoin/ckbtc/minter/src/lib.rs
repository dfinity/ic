use crate::address::BitcoinAddress;
use crate::logs::Priority;
use crate::management::CallError;
use crate::queries::WithdrawalFee;
use crate::reimbursement::{InvalidTransactionError, WithdrawalReimbursementReason};
use crate::updates::update_balance::UpdateBalanceError;
use async_trait::async_trait;
use candid::{CandidType, Deserialize, Principal};
use canlog::log;
use ic_cdk::bitcoin_canister;
use ic_cdk::management_canister::SignWithEcdsaArgs;
use ic_management_canister_types_private::DerivationPath;
use icrc_ledger_types::icrc1::account::{Account, Subaccount};
use icrc_ledger_types::icrc1::transfer::Memo;
use scopeguard::{ScopeGuard, guard};
use serde::Serialize;
use serde_bytes::ByteBuf;
use std::collections::{BTreeMap, BTreeSet};
use std::time::Duration;

use crate::fees::{BitcoinFeeEstimator, FeeEstimator};
use crate::state::eventlog::{CkBtcEventLogger, EventLogger};
use crate::state::utxos::UtxoSet;
use crate::state::{CkBtcMinterState, mutate_state, read_state};
use crate::updates::get_btc_address;
use crate::updates::retrieve_btc::BtcAddressCheckStatus;
pub use ic_btc_checker::CheckTransactionResponse;
use ic_btc_checker::{CheckAddressArgs, CheckAddressResponse};
pub use ic_btc_interface::{MillisatoshiPerByte, OutPoint, Page, Satoshi, Txid, Utxo};

pub mod address;
pub mod dashboard;
pub mod fees;
pub mod guard;
pub mod lifecycle;
pub mod logs;
pub mod management;
pub mod memo;
pub mod metrics;
pub mod queries;
pub mod reimbursement;
pub mod signature;
pub mod state;
pub mod storage;
pub mod tasks;
pub mod tx;
pub mod updates;

#[cfg(test)]
pub mod test_fixtures;
#[cfg(test)]
mod tests;

/// The minimum number of pending request in the queue before we try to make
/// a batch transaction.
pub const MIN_PENDING_REQUESTS: usize = 20;
pub const MAX_REQUESTS_PER_BATCH: usize = 100;

/// The minimum time the minter should wait before replacing a stuck transaction.
pub const MIN_RESUBMISSION_DELAY: Duration = Duration::from_secs(24 * 60 * 60);

/// Minimum interval between UTXO consolidations.
pub const MIN_CONSOLIDATION_INTERVAL: Duration = Duration::from_secs(24 * 60 * 60);

/// The maximum memo size of a transaction on the ckBTC ledger.
/// The ckBTC minter requires at least 69 bytes, we choose 80
/// to have some room for future modifications.
pub const CKBTC_LEDGER_MEMO_SIZE: u16 = 80;

/// The threshold for the number of UTXOs under management before
/// trying to match the number of outputs with the number of inputs
/// when building transactions.
pub const UTXOS_COUNT_THRESHOLD: usize = 1_000;

/// Fee collector subaccount
pub const FEE_COLLECTOR_SUBACCOUNT: Subaccount = [
    0, 0, 0, 0, 0, 0, 0, 0, 0, 0, 0, 0, 0, 0, 0, 0, 0, 0, 0, 0, 0, 0, 0, 0, 0, 0, 0, 0, 0, 0, 0x0f,
    0xee,
];

pub const IC_CANISTER_RUNTIME: IcCanisterRuntime = IcCanisterRuntime {};

#[derive(Debug, CandidType, Deserialize, Serialize)]
pub struct MinterInfo {
    pub min_confirmations: u32,
    pub retrieve_btc_min_amount: u64,
    // Serialize to the old name to be backward compatible in Candid.
    #[serde(rename = "kyt_fee")]
    pub check_fee: u64,
}

#[derive(Clone, Eq, PartialEq, Debug, CandidType, Deserialize, Serialize)]
pub struct ECDSAPublicKey {
    pub public_key: Vec<u8>,
    pub chain_code: Vec<u8>,
}

pub type GetUtxosRequest = bitcoin_canister::GetUtxosRequest;
pub type GetCurrentFeePercentilesRequest = bitcoin_canister::GetCurrentFeePercentilesRequest;

#[derive(Clone, Eq, PartialEq, Debug)]
pub struct GetUtxosResponse {
    pub utxos: Vec<Utxo>,
    pub tip_height: u32,
    pub next_page: Option<Page>,
}

impl From<bitcoin_canister::GetUtxosResponse> for GetUtxosResponse {
    fn from(response: bitcoin_canister::GetUtxosResponse) -> Self {
        Self {
            utxos: response
                .utxos
                .into_iter()
                .map(|utxo| Utxo {
                    outpoint: OutPoint {
                        txid: Txid::try_from(utxo.outpoint.txid.as_slice())
                            .unwrap_or_else(|_| panic!("Unable to parse TXID")),
                        vout: utxo.outpoint.vout,
                    },
                    value: utxo.value,
                    height: utxo.height,
                })
                .collect(),

            tip_height: response.tip_height,
            next_page: response.next_page.map(Page::from),
        }
    }
}

// Note that both [ic_btc_interface::Network] and
// [ic_cdk::api::management_canister::bitcoin::BitcoinNetwork] from ic_cdk
// would serialize to lowercase names, but here we keep uppercase names for
// backward compatibility with the state of already deployed minter canister.
#[derive(Copy, Clone, Eq, PartialEq, Hash, Debug, CandidType, Deserialize, Serialize)]
pub enum Network {
    Mainnet,
    Testnet,
    Regtest,
}

impl From<Network> for bitcoin_canister::Network {
    fn from(network: Network) -> Self {
        match network {
            Network::Mainnet => bitcoin_canister::Network::Mainnet,
            Network::Testnet => bitcoin_canister::Network::Testnet,
            Network::Regtest => bitcoin_canister::Network::Regtest,
        }
    }
}

impl std::fmt::Display for Network {
    fn fmt(&self, f: &mut std::fmt::Formatter) -> std::fmt::Result {
        match self {
            Self::Mainnet => write!(f, "mainnet"),
            Self::Testnet => write!(f, "testnet"),
            Self::Regtest => write!(f, "regtest"),
        }
    }
}

struct SignTxRequest {
    key_name: String,
    network: Network,
    ecdsa_public_key: ECDSAPublicKey,
    unsigned_tx: tx::UnsignedTransaction,
    change_output: state::ChangeOutput,
    requests: state::SubmittedWithdrawalRequests,
    utxos: Vec<Utxo>,
}

/// Undoes changes we make to the ckBTC state when we construct a pending transaction.
/// We call this function if we fail to sign or send a Bitcoin transaction.
fn undo_withdrawal_request(requests: state::SubmittedWithdrawalRequests, utxos: Vec<Utxo>) {
    state::mutate_state(|s| {
        for utxo in utxos {
            assert!(s.available_utxos.insert(utxo));
        }
        // Insert requests in reverse order so that they are still sorted.
        s.push_from_in_flight_to_pending_requests(requests);
    })
}

/// Updates the UTXOs for the main account of the minter to pick up change from
/// previous retrieve BTC requests.
async fn fetch_main_utxos<R: CanisterRuntime>(
    main_account: &Account,
    main_address: &String,
    runtime: &R,
) -> Vec<Utxo> {
    let (btc_network, min_confirmations) =
        state::read_state(|s| (s.btc_network, s.min_confirmations));

    let utxos = match management::get_utxos(
        btc_network,
        main_address,
        min_confirmations,
        management::CallSource::Minter,
        runtime,
    )
    .await
    {
        Ok(response) => response.utxos,
        Err(e) => {
            log!(
                Priority::Info,
                "[fetch_main_utxos]: failed to fetch UTXOs for the main address {main_address}: {e}",
            );
            return vec![];
        }
    };

    state::read_state(|s| match s.utxos_state_addresses.get(main_account) {
        Some(known_utxos) => utxos
            .into_iter()
            .filter(|u| !known_utxos.contains(u))
            .collect(),
        None => utxos,
    })
}

/// Returns an estimate for transaction fees in millisatoshi per vbyte. Returns
/// None if the Bitcoin canister is unavailable or does not have enough data for
/// an estimate yet.
pub async fn estimate_fee_per_vbyte<R: CanisterRuntime>(
    runtime: &R,
) -> Option<MillisatoshiPerByte> {
    let btc_network = state::read_state(|s| s.btc_network);
    match runtime
        .get_current_fee_percentiles(&bitcoin_canister::GetCurrentFeePercentilesRequest {
            network: btc_network.into(),
        })
        .await
    {
        Ok(fees) => {
            let fee_estimator = state::read_state(|s| runtime.fee_estimator(s));
            match fee_estimator.estimate_median_fee(&fees) {
                Some(median_fee) => {
                    let fee_based_retrieve_btc_min_amount =
                        fee_estimator.fee_based_minimum_withdrawal_amount(median_fee);
                    log!(
                        Priority::Debug,
                        "[estimate_fee_per_vbyte]: update median fee per vbyte to {median_fee} and fee-based minimum retrieve amount to {fee_based_retrieve_btc_min_amount} with {fees:?}"
                    );
                    mutate_state(|s| {
                        s.last_fee_per_vbyte = fees;
                        s.last_median_fee_per_vbyte = Some(median_fee);
                        s.fee_based_retrieve_btc_min_amount = fee_based_retrieve_btc_min_amount;
                    });
                    Some(median_fee)
                }
                None => None,
            }
        }
        Err(err) => {
            log!(
                Priority::Info,
                "[estimate_fee_per_vbyte]: failed to get median fee per vbyte: {}",
                err
            );
            None
        }
    }
}

fn reimburse_canceled_requests<R: CanisterRuntime>(
    state: &mut state::CkBtcMinterState,
    requests: BTreeSet<state::RetrieveBtcRequest>,
    reason: WithdrawalReimbursementReason,
    total_fee: u64,
    runtime: &R,
) {
    assert!(!requests.is_empty());
    let fees = distribute(total_fee, requests.len() as u64);
    // This assertion makes sure the fee is smaller than each request amount
    assert!(
        fees[0] <= state.retrieve_btc_min_amount,
        "BUG: fees {fees:?} for {} withdrawal requests are larger than `retrieve_btc_min_amount` {}",
        requests.len(),
        state.retrieve_btc_min_amount
    );
    for (request, fee) in requests.into_iter().zip(fees.into_iter()) {
        if let Some(account) = request.reimbursement_account {
            let amount = request.amount.saturating_sub(fee);
            if amount > 0 {
                state::audit::reimburse_withdrawal(
                    state,
                    request.block_index,
                    amount,
                    account,
                    reason.clone(),
                    runtime,
                );
            }
        } else {
            log!(
                Priority::Info,
                "[reimburse_canceled_requests]: account is not found for retrieve_btc request ({:?})",
                request
            );
        }
    }
}

pub fn confirm_transaction<R: CanisterRuntime>(
    state: &mut state::CkBtcMinterState,
    txid: &Txid,
    runtime: &R,
) {
    if let Some(state::WithdrawalCancellation {
        reason,
        requests,
        fee,
    }) = state::audit::confirm_transaction(state, txid, runtime)
    {
        reimburse_canceled_requests(state, requests, reason, fee, runtime)
    }
}

/// Constructs and sends out signed Bitcoin transactions for pending retrieve
/// requests.
async fn submit_pending_requests<R: CanisterRuntime>(runtime: &R) {
    // We make requests if we have old requests in the queue or if have enough
    // requests to fill a batch.
    if !state::read_state(|s| s.can_form_a_batch(MIN_PENDING_REQUESTS, runtime.time())) {
        return;
    }

    let ecdsa_public_key = updates::get_btc_address::init_ecdsa_public_key().await;
    let main_address = state::read_state(|s| runtime.derive_minter_address(s));

    let fee_millisatoshi_per_vbyte = match estimate_fee_per_vbyte(runtime).await {
        Some(fee) => fee,
        None => return,
    };
    let fee_estimator = read_state(|s| runtime.fee_estimator(s));
    let max_num_inputs_in_transaction = read_state(|s| s.max_num_inputs_in_transaction);

    let maybe_sign_request = state::mutate_state(|s| {
        let batch = s.build_batch(MAX_REQUESTS_PER_BATCH);

        if batch.is_empty() {
            return None;
        }

        let outputs: Vec<_> = batch
            .iter()
            .map(|req| (req.address.clone(), req.amount))
            .collect();

        match build_unsigned_transaction(
            &mut s.available_utxos,
            outputs,
            &main_address,
            max_num_inputs_in_transaction,
            fee_millisatoshi_per_vbyte,
            &fee_estimator,
        ) {
            Ok((unsigned_tx, change_output, total_fee, utxos)) => Some((
                SignTxRequest {
                    key_name: s.ecdsa_key_name.clone(),
                    ecdsa_public_key,
                    change_output,
                    network: s.btc_network,
                    unsigned_tx,
                    requests: state::SubmittedWithdrawalRequests::ToConfirm {
                        requests: batch.into_iter().collect(),
                    },
                    utxos,
                },
                total_fee,
            )),
            Err(BuildTxError::InvalidTransaction(err)) => {
                log!(
                    Priority::Info,
                    "[submit_pending_requests]: error in building transaction ({:?})",
                    err
                );
                let reason = reimbursement::WithdrawalReimbursementReason::InvalidTransaction(err);
                let reimbursement_fee = fee_estimator
                    .reimbursement_fee_for_pending_withdrawal_requests(batch.len() as u64);
                reimburse_canceled_requests(s, batch, reason, reimbursement_fee, runtime);
                None
            }
            Err(BuildTxError::AmountTooLow) => {
                log!(
                    Priority::Info,
                    "[submit_pending_requests]: dropping requests for total BTC amount {} to addresses {} (too low to cover the fees)",
                    tx::DisplayAmount(batch.iter().map(|req| req.amount).sum::<u64>()),
                    batch
                        .iter()
                        .map(|req| req.address.display(s.btc_network))
                        .collect::<Vec<_>>()
                        .join(",")
                );

                // There is no point in retrying the request because the
                // amount is too low.
                for request in batch {
                    state::audit::remove_retrieve_btc_request(
                        s,
                        request,
                        state::FinalizedStatus::AmountTooLow,
                        runtime,
                    );
                }
                None
            }
            Err(BuildTxError::DustOutput { address, amount }) => {
                log!(
                    Priority::Info,
                    "[submit_pending_requests]: dropping a request for BTC amount {} to {} (too low to cover the fees)",
                    tx::DisplayAmount(amount),
                    address.display(s.btc_network)
                );

                let mut requests_to_put_back = BTreeSet::new();
                for request in batch {
                    if request.address == address && request.amount == amount {
                        // Finalize the request that we cannot fulfill.
                        state::audit::remove_retrieve_btc_request(
                            s,
                            request,
                            state::FinalizedStatus::AmountTooLow,
                            runtime,
                        );
                    } else {
                        // Keep the rest of the requests in the batch, we will
                        // try to build a new transaction on the next iteration.
                        requests_to_put_back.insert(request);
                    }
                }

                s.push_from_in_flight_to_pending_requests(
                    state::SubmittedWithdrawalRequests::ToConfirm {
                        requests: requests_to_put_back,
                    },
                );

                None
            }
            Err(BuildTxError::NotEnoughFunds) => {
                log!(
                    Priority::Info,
                    "[submit_pending_requests]: not enough funds to unsigned transaction for requests at block indexes [{}]",
                    batch
                        .iter()
                        .map(|req| req.block_index.to_string())
                        .collect::<Vec<_>>()
                        .join(",")
                );

                s.push_from_in_flight_to_pending_requests(
                    state::SubmittedWithdrawalRequests::ToConfirm {
                        requests: batch.into_iter().collect(),
                    },
                );
                None
            }
        }
    });
    if let Some((req, total_fee)) = maybe_sign_request {
        let _ = sign_and_submit_request(req, fee_millisatoshi_per_vbyte, total_fee, runtime).await;
    }
}

async fn sign_and_submit_request<R: CanisterRuntime>(
    req: SignTxRequest,
    fee_millisatoshi_per_vbyte: u64,
    total_fee: WithdrawalFee,
    runtime: &R,
) -> Result<Txid, CallError> {
    log!(
        Priority::Debug,
        "[submit_pending_requests]: signing a new transaction: {}",
        hex::encode(tx::encode_into(&req.unsigned_tx, Vec::new()))
    );

    state::mutate_state(|s| {
        for block_index in req.requests.iter_block_index() {
            s.push_in_flight_request(block_index, state::InFlightStatus::Signing);
        }
    });

    // This guard ensures that we return pending requests and UTXOs back to
    // the state if the signing or sending of a transaction fails or panics.
    let requests_guard = guard((req.requests, req.utxos), |(reqs, utxos)| {
        undo_withdrawal_request(reqs, utxos);
    });

    let txid = req.unsigned_tx.txid();
    let signed_tx = sign_transaction(
        req.key_name,
        &req.ecdsa_public_key,
        |outpoint| state::read_state(|s| s.outpoint_account.get(outpoint).cloned()),
        req.unsigned_tx,
        runtime,
    )
    .await
    .inspect_err(|err| {
        log!(
            Priority::Info,
            "[sign_and_submit_request]: failed to sign a Bitcoin transaction: {}",
            err
        );
    })?;

    state::mutate_state(|s| {
        for block_index in requests_guard.0.iter_block_index() {
            s.push_in_flight_request(block_index, state::InFlightStatus::Sending { txid });
        }
    });

    log!(
        Priority::Info,
        "[sign_and_submit_request]: sending a signed transaction {}",
        hex::encode(tx::encode_into(&signed_tx, Vec::new()))
    );
    runtime
        .send_transaction(&signed_tx, req.network)
        .await
        .inspect_err(|err| {
            log!(
                Priority::Info,
                "[sign_and_submit_request]: failed to send a Bitcoin transaction: {}",
                err
            );
        })?;
    log!(
        Priority::Debug,
        "[sign_and_submit_request]: successfully sent transaction {}",
        &txid,
    );

    // Defuse the guard because we sent the transaction
    // successfully.
    let (requests, used_utxos) = ScopeGuard::into_inner(requests_guard);

    // Only fill signed_tx when it is a consolidation transaction.
    let signed_tx = match requests {
        state::SubmittedWithdrawalRequests::ToConsolidate { .. } => Some(signed_tx.serialize()),
        _ => None,
    };

    state::mutate_state(|s| {
        s.last_transaction_submission_time_ns = Some(runtime.time());
        state::audit::sent_transaction(
            s,
            state::SubmittedBtcTransaction {
                requests,
                txid,
                used_utxos,
                change_output: Some(req.change_output),
                submitted_at: runtime.time(),
                fee_per_vbyte: Some(fee_millisatoshi_per_vbyte),
                withdrawal_fee: Some(total_fee),
                signed_tx,
            },
            runtime,
        );
    });
    Ok(txid)
}

fn finalization_time_estimate<R: CanisterRuntime>(
    min_confirmations: u32,
    network: Network,
    runtime: &R,
) -> Duration {
    const ONE_SECOND: Duration = Duration::from_secs(1);

    let block_time = runtime.block_time(network);
    let estimated_block_time = match network {
        Network::Mainnet | Network::Testnet => block_time,
        // make things snappier for local testing
        Network::Regtest => block_time.min(ONE_SECOND),
    };
    min_confirmations * estimated_block_time
}

/// Returns identifiers of finalized transactions from the list of `candidates` according to the
/// list of newly received UTXOs for the main minter account.
fn finalized_txids(candidates: &[state::SubmittedBtcTransaction], new_utxos: &[Utxo]) -> Vec<Txid> {
    candidates
        .iter()
        .filter_map(|tx| {
            tx.change_output.as_ref().and_then(|out| {
                new_utxos
                    .iter()
                    .any(|utxo| utxo.outpoint.vout == out.vout && utxo.outpoint.txid == tx.txid)
                    .then_some(tx.txid)
            })
        })
        .collect()
}

pub fn process_maybe_finalized_transactions<R: CanisterRuntime>(
    state: &mut state::CkBtcMinterState,
    maybe_finalized_transactions: &mut BTreeMap<Txid, state::SubmittedBtcTransaction>,
    new_utxos: Vec<Utxo>,
    main_account: Account,
    runtime: &R,
) {
    // Transactions whose change outpoint is present in the newly fetched UTXOs
    // can be finalized. Note that all new minter transactions must have a
    // change output because minter always charges a fee for converting tokens.
    let confirmed_transactions: Vec<_> = finalized_txids(&state.submitted_transactions, &new_utxos);

    // It's possible that some transactions we considered lost or rejected became finalized in the
    // meantime. If that happens, we should stop waiting for replacement transactions to finalize.
    let unstuck_transactions: Vec<_> = finalized_txids(&state.stuck_transactions, &new_utxos);

    if !new_utxos.is_empty() {
        state::audit::add_utxos(state, None, main_account, new_utxos, runtime);
    }
    for txid in &confirmed_transactions {
        confirm_transaction(state, txid, runtime);
        maybe_finalized_transactions.remove(txid);
    }

    for txid in &unstuck_transactions {
        if let Some(replacement_txid) = state.find_last_replacement_tx(txid) {
            maybe_finalized_transactions.remove(replacement_txid);
        }
    }

    for txid in unstuck_transactions {
        log!(
            Priority::Info,
            "[finalize_requests]: finalized transaction {} previously assumed to be stuck",
            &txid
        );
        confirm_transaction(state, &txid, runtime);
    }
}

async fn finalize_requests<R: CanisterRuntime>(runtime: &R, force_resubmit: bool) {
    if state::read_state(|s| s.submitted_transactions.is_empty()) {
        return;
    }

    let ecdsa_public_key = updates::get_btc_address::init_ecdsa_public_key().await;
    let now = runtime.time();

    // The list of transactions that are likely to be finalized, indexed by the transaction id.
    let mut maybe_finalized_transactions: BTreeMap<Txid, state::SubmittedBtcTransaction> =
        state::read_state(|s| {
            let wait_time = finalization_time_estimate(s.min_confirmations, s.btc_network, runtime);

            s.submitted_transactions
                .iter()
                .filter(|&req| req.submitted_at + (wait_time.as_nanos() as u64) < now)
                .map(|req| (req.txid, req.clone()))
                .collect()
        });

    if maybe_finalized_transactions.is_empty() {
        return;
    }

    let main_account = Account {
        owner: ic_cdk::api::canister_self(),
        subaccount: None,
    };

    let (main_address, main_address_str) = read_state(|s| {
        (
            runtime.derive_minter_address(s),
            runtime.derive_minter_address_str(s),
        )
    });
    let new_utxos = fetch_main_utxos(&main_account, &main_address_str, runtime).await;

    state::mutate_state(|state| {
        process_maybe_finalized_transactions(
            state,
            &mut maybe_finalized_transactions,
            new_utxos,
            main_account,
            runtime,
        )
    });

    // Do not replace transactions if less than MIN_RESUBMISSION_DELAY passed since their
    // submission. This strategy works around short-term fee spikes.
    maybe_finalized_transactions.retain(|_txid, tx| {
        force_resubmit || tx.submitted_at + MIN_RESUBMISSION_DELAY.as_nanos() as u64 <= now
    });
    if maybe_finalized_transactions.is_empty() {
        // There are no transactions eligible for replacement.
        return;
    }

    let btc_network = state::read_state(|s| s.btc_network);

    // There are transactions that should have been finalized by now. Let's check whether the
    // Bitcoin network knows about them or they got lost in the meantime. Note that the Bitcoin
    // canister doesn't have access to the mempool, we can detect only transactions with at least
    // one confirmation.
    let main_utxos_zero_confirmations = match management::get_utxos(
        btc_network,
        &main_address.display(btc_network),
        /*min_confirmations=*/ 0,
        management::CallSource::Minter,
        runtime,
    )
    .await
    {
        Ok(response) => response.utxos,
        Err(e) => {
            log!(
                Priority::Info,
                "[finalize_requests]: failed to fetch UTXOs for the main address {}: {}",
                main_address.display(btc_network),
                e
            );
            return;
        }
    };

    for utxo in main_utxos_zero_confirmations {
        // This transaction got at least one confirmation, we don't need to replace it.
        maybe_finalized_transactions.remove(&utxo.outpoint.txid);
    }

    if maybe_finalized_transactions.is_empty() {
        // All transactions we assumed to be stuck have at least one confirmation.
        // We shall finalize these transaction later.
        return;
    }

    // Found transactions that appear to be stuck: they might be sitting in the mempool, got
    // evicted from the mempool, or never reached it due to a temporary issue in the Bitcoin
    // integration.
    //
    // Let's resubmit these transactions.
    log!(
        Priority::Info,
        "[finalize_requests]: found {} stuck transactions: {}",
        maybe_finalized_transactions.len(),
        maybe_finalized_transactions
            .keys()
            .map(|txid| txid.to_string())
            .collect::<Vec<_>>()
            .join(","),
    );

    // We shall use the latest fee estimate for replacement transactions.
    let fee_per_vbyte = match estimate_fee_per_vbyte(runtime).await {
        Some(fee) => fee,
        None => return,
    };
    let key_name = state::read_state(|s| s.ecdsa_key_name.clone());
    let fee_estimator = state::read_state(|s| runtime.fee_estimator(s));
    resubmit_transactions(
        &key_name,
        fee_per_vbyte,
        main_address,
        ecdsa_public_key,
        btc_network,
        state::read_state(|s| s.retrieve_btc_min_amount),
        maybe_finalized_transactions,
        |outpoint| state::read_state(|s| s.outpoint_account.get(outpoint).cloned()),
        |old_txid, new_tx, reason| {
            state::mutate_state(|s| {
                state::audit::replace_transaction(s, old_txid, new_tx, reason, runtime);
            })
        },
        runtime,
        &fee_estimator,
    )
    .await
}

pub async fn resubmit_transactions<
    R: CanisterRuntime,
    F: Fn(&OutPoint) -> Option<Account>,
    G: Fn(Txid, state::SubmittedBtcTransaction, state::eventlog::ReplacedReason),
    Fee: FeeEstimator,
>(
    key_name: &str,
    fee_per_vbyte: u64,
    main_address: BitcoinAddress,
    ecdsa_public_key: ECDSAPublicKey,
    btc_network: Network,
    retrieve_btc_min_amount: u64,
    transactions: BTreeMap<Txid, state::SubmittedBtcTransaction>,
    lookup_outpoint_account: F,
    replace_transaction: G,
    runtime: &R,
    fee_estimator: &Fee,
) {
    for (old_txid, submitted_tx) in transactions {
        // ConsolidateUtxosRequest is directly re-sent if it already has signed_tx.
        if let Some((network, txid, signed_tx)) = read_state(|s| {
            s.current_consolidate_utxos_request
                .as_ref()
                .and_then(|req| {
                    s.get_submitted_transaction(req.block_index).and_then(|tx| {
                        if tx.txid == old_txid {
                            // For ConsolidatedUtxosRequest, signed_tx should always exist.
                            assert!(tx.signed_tx.is_some());
                            tx.signed_tx
                                .clone()
                                .map(|signed_tx| (s.btc_network, tx.txid, signed_tx))
                        } else {
                            None
                        }
                    })
                })
        }) {
            log!(
                Priority::Info,
                "[resubmit_transactions]: re-sending a signed consolidation transaction {}",
                txid,
            );
            match runtime.send_raw_transaction(signed_tx, network).await {
                Ok(_) => {
                    log!(
                        Priority::Debug,
                        "[resubmit_transactions]: successfully sent transaction {}",
                        txid,
                    );
                }
                Err(err) => {
                    log!(
                        Priority::Info,
                        "[resubmit_transactions]: failed to send transaction {} again: {}",
                        txid,
                        err
                    );
                }
            }
            continue;
        }
        let tx_fee_per_vbyte = match submitted_tx.fee_per_vbyte {
            Some(prev_fee) => {
                // Ensure that the fee is at least min relay fee higher than the previous
                // transaction fee to comply with BIP-125 (https://en.bitcoin.it/wiki/BIP_0125).
                fee_per_vbyte.max(prev_fee + Fee::MIN_RELAY_FEE_RATE_INCREASE)
            }
            None => fee_per_vbyte,
        };

        let outputs = match &submitted_tx.requests {
            state::SubmittedWithdrawalRequests::ToConfirm { requests } => requests
                .iter()
                .map(|req| (req.address.clone(), req.amount))
                .collect(),
            state::SubmittedWithdrawalRequests::ToCancel { .. } => {
                vec![(main_address.clone(), retrieve_btc_min_amount)]
            }
            state::SubmittedWithdrawalRequests::ToConsolidate { request } => {
                vec![(main_address.clone(), request.amount / 2)]
            }
        };

        let mut input_utxos = submitted_tx.used_utxos;
        let mut replaced_reason = state::eventlog::ReplacedReason::ToRetry;
        let mut new_tx_requests = submitted_tx.requests;
        let max_num_inputs_in_transaction = read_state(|s| s.max_num_inputs_in_transaction);
        let build_result = match build_unsigned_transaction_from_inputs(
            &input_utxos,
            outputs,
            &main_address,
            max_num_inputs_in_transaction,
            tx_fee_per_vbyte,
            fee_estimator,
        ) {
            Err(BuildTxError::InvalidTransaction(err)) => {
                log!(
                    Priority::Info,
                    "[resubmit_transactions]: {:?}, transaction {} will be canceled",
                    err,
                    &submitted_tx.txid,
                );
                let mut inputs = UtxoSet::from_iter(input_utxos);
                // The following selection is guaranteed to select at least 1 UTXO because
                // the value of stuck transaction is no less than retrieve_btc_min_amount.
                input_utxos = utxos_selection(retrieve_btc_min_amount, &mut inputs, 0);
                // The requests field has to be cleared because the finalization of this
                // transaction is not meant to complete the corresponding RetrieveBtcRequests
                // but rather to cancel them.
                let requests = match new_tx_requests {
                    state::SubmittedWithdrawalRequests::ToConfirm { requests } => requests,
                    state::SubmittedWithdrawalRequests::ToCancel { .. } => {
                        unreachable!("cancellation tx never has too many inputs!")
                    }
                    state::SubmittedWithdrawalRequests::ToConsolidate { .. } => {
                        unreachable!("consolidation tx never has too many inputs!")
                    }
                };
                let reason = reimbursement::WithdrawalReimbursementReason::InvalidTransaction(err);
                replaced_reason = state::eventlog::ReplacedReason::ToCancel {
                    reason: reason.clone(),
                };
                new_tx_requests = state::SubmittedWithdrawalRequests::ToCancel { requests, reason };
                let outputs = vec![(main_address.clone(), retrieve_btc_min_amount)];
                build_unsigned_transaction_from_inputs(
                    &input_utxos,
                    outputs,
                    &main_address,
                    max_num_inputs_in_transaction,
                    fee_per_vbyte, // Use normal fee
                    fee_estimator,
                )
            }
            result => result,
        };
        let (unsigned_tx, change_output, total_fee) = match build_result {
            Ok(tx) => tx,
            // If it's impossible to build a new transaction, the fees probably became too high.
            // Let's ignore this transaction and wait for fees to go down.
            Err(err) => {
                log!(
                    Priority::Debug,
                    "[resubmit_transactions]: failed to rebuild stuck transaction {}: {:?}",
                    &submitted_tx.txid,
                    err
                );
                continue;
            }
        };

        let new_txid = unsigned_tx.txid();
        let maybe_signed_tx = sign_transaction(
            key_name.to_string(),
            &ecdsa_public_key,
            &lookup_outpoint_account,
            unsigned_tx,
            runtime,
        )
        .await;

        let signed_tx = match maybe_signed_tx {
            Ok(tx) => tx,
            Err(err) => {
                log!(
                    Priority::Info,
                    "[resubmit_transactions]: failed to sign a BTC transaction: {}",
                    err
                );
                continue;
            }
        };

        match runtime.send_transaction(&signed_tx, btc_network).await {
            Ok(()) => {
                if old_txid == new_txid {
                    // DEFENSIVE: We should never take this branch because we increase fees for
                    // replacement transactions with each resubmission. However, since replacing a
                    // transaction with itself is not allowed, we still handle the transaction
                    // equality in case the fee computation rules change in the future.
                    log!(
                        Priority::Info,
                        "[finalize_requests]: resent transaction {} with a new signature. TX bytes: {}",
                        &new_txid,
                        hex::encode(tx::encode_into(&signed_tx, Vec::new()))
                    );
                    continue;
                }
                log!(
                    Priority::Info,
                    "[finalize_requests]: sent transaction {} to replace stuck transaction {}. TX bytes: {}",
                    &new_txid,
                    &old_txid,
                    hex::encode(tx::encode_into(&signed_tx, Vec::new()))
                );
                let new_tx = state::SubmittedBtcTransaction {
                    requests: new_tx_requests,
                    used_utxos: input_utxos,
                    txid: new_txid,
                    submitted_at: runtime.time(),
                    change_output: Some(change_output),
                    fee_per_vbyte: Some(tx_fee_per_vbyte),
                    withdrawal_fee: Some(total_fee),
                    // Do not fill signed_tx because this is not a consolidation transaction
                    signed_tx: None,
                };
                replace_transaction(old_txid, new_tx, replaced_reason);
            }
            Err(err) => {
                log!(
                    Priority::Info,
                    "[finalize_requests]: failed to send transaction bytes {} to replace stuck transaction {}: {}",
                    hex::encode(tx::encode_into(&signed_tx, Vec::new())),
                    &old_txid,
                    err,
                );
                continue;
            }
        }
    }
}

/// The algorithm greedily selects the smallest UTXO(s) with a value that is at least the given `target` in a first step.
///
/// If the minter manages more than [UTXOS_COUNT_THRESHOLD], it will then try to match the number of inputs with the
/// number of outputs + 1 (where the additional output corresponds to the change output).
///
/// If there are no UTXOs matching the criteria, returns an empty vector.
///
/// PROPERTY: sum(u.value for u in available_set) ≥ target ⇒ !solution.is_empty()
/// POSTCONDITION: !solution.is_empty() ⇒ sum(u.value for u in solution) ≥ target
/// POSTCONDITION:  solution.is_empty() ⇒ available_utxos did not change.
fn utxos_selection(target: u64, available_utxos: &mut UtxoSet, output_count: usize) -> Vec<Utxo> {
    #[cfg(feature = "canbench-rs")]
    let _scope = canbench_rs::bench_scope("utxos_selection");

    let mut input_utxos = greedy(target, available_utxos);

    if input_utxos.is_empty() {
        return vec![];
    }

    if available_utxos.len() > UTXOS_COUNT_THRESHOLD {
        while input_utxos.len() < output_count + 1 {
            if let Some(min_utxo) = available_utxos.pop_first() {
                input_utxos.push(min_utxo);
            } else {
                break;
            }
        }
    }

    input_utxos
}

/// Selects a subset of UTXOs with the specified total target value and removes
/// the selected UTXOs from the available set.
///
/// If there are no UTXOs matching the criteria, returns an empty vector.
///
/// PROPERTY: sum(u.value for u in available_set) ≥ target ⇒ !solution.is_empty()
/// POSTCONDITION: !solution.is_empty() ⇒ sum(u.value for u in solution) ≥ target
/// POSTCONDITION:  solution.is_empty() ⇒ available_utxos did not change.
fn greedy(target: u64, available_utxos: &mut UtxoSet) -> Vec<Utxo> {
    #[cfg(feature = "canbench-rs")]
    let _scope = canbench_rs::bench_scope("greedy");

    let mut solution = vec![];
    let mut goal = target;
    while goal > 0 {
        let candidate_utxo = available_utxos
            .find_lower_bound(goal)
            .or_else(|| available_utxos.last())
            .cloned();
        match candidate_utxo {
            Some(utxo) => {
                let utxo = available_utxos.remove(&utxo).expect("BUG: missing UTXO");
                goal = goal.saturating_sub(utxo.value);
                solution.push(utxo);
            }
            None => {
                // Not enough available UTXOs to satisfy the request.
                for u in solution {
                    available_utxos.insert(u);
                }
                return vec![];
            }
        }
    }

    debug_assert!(solution.is_empty() || solution.iter().map(|u| u.value).sum::<u64>() >= target);

    solution
}

/// Gathers ECDSA signatures for all the inputs in the specified unsigned
/// transaction.
///
/// # Panics
///
/// This function panics if the `output_account` map does not have an entry for
/// at least one of the transaction previous output points.
pub async fn sign_transaction<R: CanisterRuntime, F: Fn(&tx::OutPoint) -> Option<Account>>(
    key_name: String,
    ecdsa_public_key: &ECDSAPublicKey,
    lookup_outpoint_account: F,
    unsigned_tx: tx::UnsignedTransaction,
    runtime: &R,
) -> Result<tx::SignedTransaction, CallError> {
    use crate::address::{derivation_path, derive_public_key_from_account};

    let mut signed_inputs = Vec::with_capacity(unsigned_tx.inputs.len());
    let sighasher = tx::TxSigHasher::new(&unsigned_tx);
    for input in &unsigned_tx.inputs {
        let outpoint = &input.previous_output;

        let account = lookup_outpoint_account(outpoint)
            .unwrap_or_else(|| panic!("bug: no account for outpoint {outpoint:?}"));

        let path = derivation_path(&account);
        let pubkey =
            ByteBuf::from(derive_public_key_from_account(ecdsa_public_key, &account).public_key);
        let pkhash = tx::hash160(&pubkey);

        let sighash = sighasher.sighash(input, &pkhash);

        let sec1_signature = management::sign_with_ecdsa(
            key_name.clone(),
            DerivationPath::new(path),
            sighash,
            runtime,
        )
        .await?;

        signed_inputs.push(tx::SignedInput {
            signature: signature::EncodedSignature::from_sec1(&sec1_signature),
            pubkey,
            previous_output: outpoint.clone(),
            sequence: input.sequence,
        });
    }
    Ok(tx::SignedTransaction {
        inputs: signed_inputs,
        outputs: unsigned_tx.outputs,
        lock_time: unsigned_tx.lock_time,
    })
}

pub fn fake_sign(unsigned_tx: &tx::UnsignedTransaction) -> tx::SignedTransaction {
    tx::SignedTransaction {
        inputs: unsigned_tx
            .inputs
            .iter()
            .map(|unsigned_input| tx::SignedInput {
                previous_output: unsigned_input.previous_output.clone(),
                sequence: unsigned_input.sequence,
                signature: signature::EncodedSignature::fake(),
                pubkey: ByteBuf::from(vec![0u8; tx::PUBKEY_LEN]),
            })
            .collect(),
        outputs: unsigned_tx.outputs.clone(),
        lock_time: unsigned_tx.lock_time,
    }
}

#[derive(Eq, PartialEq, Debug)]
pub enum BuildTxError {
    /// The minter does not have enough UTXOs to make the transfer
    /// Try again later after pending transactions have settled.
    NotEnoughFunds,
    /// The withdrawal amount is too low to pay the transfer fee.
    AmountTooLow,
    /// Withdrawal amount of at least one request is too low to cover its share
    /// of the fees. Similar to `AmountTooLow`, but applies to a single
    /// request in a batch.
    DustOutput {
        address: BitcoinAddress,
        amount: u64,
    },
    /// The transaction contains too many inputs.
    /// If such a transaction were signed, there is a risk that the resulting transaction
    /// will have a size over 100k vbytes and therefore be *non-standard*.
    InvalidTransaction(InvalidTransactionError),
}

/// Builds a transaction that moves BTC to the specified destination accounts
/// using the UTXOs that the minter owns. The receivers pay the fee.
///
/// Sends the change back to the specified minter main address.
///
/// # Arguments
///
/// * `minter_utxos` - The set of all UTXOs minter owns
/// * `outputs` - The destination BTC addresses and respective amounts.
/// * `main_address` - The BTC address of the minter's main account do absorb the change.
/// * `fee_per_vbyte` - The current 50th percentile of BTC fees, in millisatoshi/byte
///
/// # Panics
///
/// This function panics if the `outputs` vector is empty as it indicates a bug
/// in the caller's code.
///
/// # Success case properties
///
/// * The total value of minter UTXOs decreases at least by the amount.
/// ```text
/// sum([u.value | u ∈ minter_utxos']) ≤ sum([u.value | u ∈ minter_utxos]) - amount
/// ```
///
/// * If the transaction inputs exceed the amount, the minter gets the change.
/// ```text
/// inputs_value(tx) > amount ⇒ out_value(tx, main_pubkey) >= inputs_value(tx) - amount
/// ```
///
/// * If the transaction inputs are equal to the amount, all tokens go to the receiver.
/// ```text
/// sum([value(in) | in ∈ tx.inputs]) = amount ⇒ tx.outputs == { value = amount - fee(tx); pubkey = dst_pubkey }
/// ```
///
///  * The last output of the transaction is the minter's fee + the minter's change.
/// ```text
/// value(last_out) == minter_fee + minter_change
/// ```
///
/// # Error case properties
///
/// * In case of errors, the function does not modify the inputs.
/// ```text
/// result.is_err() => minter_utxos' == minter_utxos
/// ```
///
pub fn build_unsigned_transaction<F: FeeEstimator>(
    available_utxos: &mut UtxoSet,
    outputs: Vec<(BitcoinAddress, Satoshi)>,
    main_address: &BitcoinAddress,
    max_num_inputs_in_transaction: usize,
    fee_per_vbyte: u64,
    fee_estimator: &F,
) -> Result<
    (
        tx::UnsignedTransaction,
        state::ChangeOutput,
        WithdrawalFee,
        Vec<Utxo>,
    ),
    BuildTxError,
> {
    #[cfg(feature = "canbench-rs")]
    let _scope = canbench_rs::bench_scope("build_unsigned_transaction");

    assert!(!outputs.is_empty());
    let amount = outputs.iter().map(|(_, amount)| amount).sum::<u64>();
    let inputs = utxos_selection(amount, available_utxos, outputs.len());
    match build_unsigned_transaction_from_inputs(
        &inputs,
        outputs,
        main_address,
        max_num_inputs_in_transaction,
        fee_per_vbyte,
        fee_estimator,
    ) {
        Ok((tx, change, total_fee)) => Ok((tx, change, total_fee, inputs)),
        Err(err) => {
            // Undo mutation to available_utxos in the error case
            for utxo in inputs {
                assert!(available_utxos.insert(utxo));
            }
            Err(err)
        }
    }
}

pub fn build_unsigned_transaction_from_inputs<F: FeeEstimator>(
    input_utxos: &[Utxo],
    outputs: Vec<(BitcoinAddress, Satoshi)>,
    main_address: &BitcoinAddress,
    max_num_inputs_in_transaction: usize,
    fee_per_vbyte: u64,
    fee_estimator: &F,
) -> Result<(tx::UnsignedTransaction, state::ChangeOutput, WithdrawalFee), BuildTxError> {
    #[cfg(feature = "canbench-rs")]
    let _scope = canbench_rs::bench_scope("build_unsigned_transaction_from_inputs");

    assert!(!outputs.is_empty());

    /// Having a sequence number lower than (0xffffffff - 1) signals the use of replacement by fee.
    /// It allows us to increase the fee of a transaction already sent to the mempool.
    /// The rbf option is used in `resubmit_retrieve_btc`.
    /// https://github.com/bitcoin/bips/blob/master/bip-0125.mediawiki
    const SEQUENCE_RBF_ENABLED: u32 = 0xfffffffd;

    let amount = outputs.iter().map(|(_, amount)| amount).sum::<u64>();

    let num_inputs = input_utxos.len();
    if num_inputs == 0 {
        return Err(BuildTxError::NotEnoughFunds);
    }
    if num_inputs > max_num_inputs_in_transaction {
        return Err(BuildTxError::InvalidTransaction(
            InvalidTransactionError::TooManyInputs {
                max_num_inputs: max_num_inputs_in_transaction,
                num_inputs,
            },
        ));
    }

    let inputs_value = input_utxos.iter().map(|u| u.value).sum::<u64>();

    debug_assert!(inputs_value >= amount);

    let minter_fee =
        fee_estimator.evaluate_minter_fee(input_utxos.len() as u64, (outputs.len() + 1) as u64);

    let change = inputs_value - amount;
    let change_output = state::ChangeOutput {
        vout: outputs.len() as u32,
        value: change + minter_fee,
    };

    let tx_outputs: Vec<tx::TxOut> = outputs
        .iter()
        .map(|(address, value)| tx::TxOut {
            address: address.clone(),
            value: *value,
        })
        .chain(vec![tx::TxOut {
            address: main_address.clone(),
            value: change_output.value,
        }])
        .collect();
    let num_outputs = tx_outputs.len();

    debug_assert_eq!(
        tx_outputs.iter().map(|out| out.value).sum::<u64>() - minter_fee,
        inputs_value
    );

    let mut unsigned_tx = tx::UnsignedTransaction {
        inputs: input_utxos
            .iter()
            .map(|utxo| tx::UnsignedInput {
                previous_output: utxo.outpoint.clone(),
                value: utxo.value,
                sequence: SEQUENCE_RBF_ENABLED,
            })
            .collect(),
        outputs: tx_outputs,
        lock_time: 0,
    };

    let fee = fee_estimator.evaluate_transaction_fee(&unsigned_tx, fee_per_vbyte);

    if fee + minter_fee > amount {
        return Err(BuildTxError::AmountTooLow);
    }

    let fee_shares = distribute(fee + minter_fee, outputs.len() as u64);

    // The last output has to match the main_address.
    debug_assert!(matches!(unsigned_tx.outputs.iter().last(),
        Some(tx::TxOut { value: _, address }) if address == main_address));

    for (output, fee_share) in unsigned_tx
        .outputs
        .iter_mut()
        .zip(fee_shares.iter())
        .take(num_outputs - 1)
    {
        if output.value <= *fee_share + F::DUST_LIMIT {
            return Err(BuildTxError::DustOutput {
                address: output.address.clone(),
                amount: output.value,
            });
        }
        output.value = output.value.saturating_sub(*fee_share);
    }

    debug_assert_eq!(
        inputs_value,
        fee + unsigned_tx.outputs.iter().map(|u| u.value).sum::<u64>()
    );

    Ok((
        unsigned_tx,
        change_output,
        WithdrawalFee {
            bitcoin_fee: fee,
            minter_fee,
        },
    ))
}

/// Distributes an amount across the specified number of shares as fairly as
/// possible.
///
/// For example, `distribute(5, 3) = [2, 2, 1]`.
fn distribute(amount: u64, n: u64) -> Vec<u64> {
    if n == 0 {
        return vec![];
    }

    let (avg, remainder) = (amount / n, amount % n);

    // Fill the shares with the average value.
    let mut shares = vec![avg; n as usize];
    // Distribute the remainder across the shares.
    for i in 0..remainder {
        shares[i as usize] += 1;
    }

    shares
}

pub fn timer<R: CanisterRuntime + 'static>(runtime: R) {
    use tasks::{pop_if_ready, run_task};

    if let Some(task) = pop_if_ready(&runtime) {
        // Remark: spawn_017_compat is not needed since there is no code after `spawn` in the timer.
        // See https://github.com/dfinity/cdk-rs/blob/0.18.3/ic-cdk/V18_GUIDE.md#futures-ordering-changes
        #[allow(clippy::disallowed_methods)]
        ic_cdk::futures::spawn(run_task(task, runtime));
    }
}

/// Computes an estimate for the retrieve_btc fee.
///
/// Arguments:
///   * `available_utxos` - the list of UTXOs available to the minter.
///   * `maybe_amount` - the withdrawal amount.
///   * `median_fee_millisatoshi_per_vbyte` - the median network fee, in millisatoshi per vbyte.
pub fn estimate_retrieve_btc_fee<F: FeeEstimator>(
    available_utxos: &mut UtxoSet,
    withdrawal_amount: u64,
    median_fee_millisatoshi_per_vbyte: u64,
    max_num_inputs_in_transaction: usize,
    fee_estimator: &F,
) -> Result<WithdrawalFee, BuildTxError> {
    // Only the address type matters for the amount of vbytes, not the actual bytes in the address.
    let dummy_minter_address = BitcoinAddress::P2wpkhV0([u8::MAX; 20]);
    let dummy_recipient_address = BitcoinAddress::P2wpkhV0([42_u8; 20]);
    crate::queries::estimate_withdrawal_fee(
        available_utxos,
        withdrawal_amount,
        median_fee_millisatoshi_per_vbyte,
        dummy_minter_address,
        dummy_recipient_address,
        max_num_inputs_in_transaction,
        fee_estimator,
    )
}

#[derive(Debug)]
pub enum ConsolidateUtxosError {
    TooSoon,
    TooFewAvailableUtxos,
    EstimateFeeNotAvailable,
    StillProcessing,
    BuildTx(BuildTxError),
    BurnCkbtc(updates::retrieve_btc::RetrieveBtcError, u64),
    SubmitRequest(CallError),
}

/// Consolidate UTXOs.
///
/// If there are more than 10,000 UTXOs, combine the smallest 1000 of them.
///
/// This function can be called any time to check if a consolidation is required, but
/// the consolidation process will only take place after a minimum interval since the last
/// consolidation submission.
///
/// A Consolidation transaction is like a special retrieve_btc transaction:
/// - Inputs are 1000 UTXOs with small values.
/// - Outputs (including change output) are addressed to the minter.
/// - Transaction fee (in ckBTC) is burned from the fee collector account.
///
/// Such a request is constructed differently but the signing and sending tasks
/// share the same logic as a retrieve_btc request.
pub async fn consolidate_utxos<R: CanisterRuntime>(
    runtime: &R,
) -> Result<Txid, ConsolidateUtxosError> {
    let utxo_consolidation_threshold = read_state(|s| s.utxo_consolidation_threshold);

    // Return early if number of available UTXOs is below consolidation threshold.
    if read_state(|s| s.available_utxos.len() < utxo_consolidation_threshold) {
        return Err(ConsolidateUtxosError::TooFewAvailableUtxos);
    }

    // Return early if MIN_CONSOLIDATION_INTERVAL is not met since last submission.
    let now = runtime.time();
    let last_submission = read_state(|s| s.last_consolidate_utxos_request_time_ns);
    if Timestamp::new(now).checked_duration_since(Timestamp::new(last_submission))
        < Some(MIN_CONSOLIDATION_INTERVAL)
    {
        return Err(ConsolidateUtxosError::TooSoon);
    }

    // Return early if there is still an on-going transaction.
    if read_state(|s| s.current_consolidate_utxos_request.is_some()) {
        return Err(ConsolidateUtxosError::StillProcessing);
    }

    let input_utxos = mutate_state(|s| {
        select_utxos_to_consolidate(&mut s.available_utxos, s.max_num_inputs_in_transaction)
    });
    let input_utxos_len = input_utxos.len();
    let restore_utxos = |utxos| {
        mutate_state(|s| {
            for utxo in utxos {
                s.available_utxos.insert(utxo);
            }
        })
    };

    let ecdsa_public_key = updates::get_btc_address::init_ecdsa_public_key().await;

    // TODO DEFI-2552: use 25% percentile
    let fee_millisatoshi_per_vbyte = estimate_fee_per_vbyte(runtime)
        .await
        .ok_or(ConsolidateUtxosError::EstimateFeeNotAvailable)?;

    // There will be two outputs: 1 normal output and 1 change output, each about
    // half of the total value of the input UTXOs. It could be made into just one
    // output, but two outputs make it easier to reuse the existing implementation
    // of build_unsigned_transaction_from_inputs.
    let total_amount = input_utxos.iter().map(|x| x.value).sum::<u64>();
    let output_amount = total_amount / 2;
    let main_address = read_state(|s| runtime.derive_minter_address(s));
    let fee_estimator = read_state(|s| runtime.fee_estimator(s));
    let max_num_inputs_in_transaction = read_state(|s| s.max_num_inputs_in_transaction);
    let (unsigned_tx, change_output, total_fee) = match build_unsigned_transaction_from_inputs(
        &input_utxos,
        vec![(main_address.clone(), output_amount)],
        &main_address,
        max_num_inputs_in_transaction,
        fee_millisatoshi_per_vbyte,
        &fee_estimator,
    ) {
        Ok(result) => result,
        Err(err) => {
            log!(
                Priority::Info,
                "[consolidate_utxos]: failed to build conslidation transaction {:?}",
                err
            );
            restore_utxos(input_utxos);
            return Err(ConsolidateUtxosError::BuildTx(err));
        }
    };

    // In case of any error, revert state change by putting input_utxos back.
    let utxos_guard = guard(input_utxos, restore_utxos);

    // Burn transaction fee (bitcoin_fee) from fee collector's account.
    let burn_memo = memo::BurnMemo::Consolidate {
        value: total_amount,
        inputs: input_utxos_len as u64,
    };
    let block_index = updates::retrieve_btc::burn_ckbtcs_from_subaccount(
        FEE_COLLECTOR_SUBACCOUNT,
        total_fee.bitcoin_fee,
        crate::memo::encode(&burn_memo).into(),
    )
    .await
    .map_err(|err| {
        log!(
            Priority::Info,
            "[consolidate_utxos]: failed to burn ckbtc from fee account {:?}",
            err
        );
        ConsolidateUtxosError::BurnCkbtc(err, total_fee.bitcoin_fee)
    })?;

    let request = state::ConsolidateUtxosRequest {
        block_index,
        address: main_address,
        amount: total_amount,
        received_at: now,
    };
    mutate_state(|s| state::audit::create_consolidate_utxos_request(s, request.clone(), runtime));

    let utxos = ScopeGuard::into_inner(utxos_guard);
    let request = read_state(|s| SignTxRequest {
        key_name: s.ecdsa_key_name.clone(),
        ecdsa_public_key,
        change_output,
        network: s.btc_network,
        unsigned_tx,
        requests: state::SubmittedWithdrawalRequests::ToConsolidate { request },
        utxos,
    });

    sign_and_submit_request(request, fee_millisatoshi_per_vbyte, total_fee, runtime)
        .await
        .map_err(ConsolidateUtxosError::SubmitRequest)
}

// Return UTXOs for consolidation and remove them from available_utxos.
fn select_utxos_to_consolidate(available_utxos: &mut UtxoSet, num_inputs: usize) -> Vec<Utxo> {
    let mut utxos = Vec::with_capacity(num_inputs);
    while utxos.len() < num_inputs {
        if let Some(utxo) = available_utxos.pop_first() {
            utxos.push(utxo);
        } else {
            break;
        }
    }
    utxos
}

#[async_trait]
pub trait CanisterRuntime {
    /// Type used to estimate fees.
    type Estimator: FeeEstimator;

<<<<<<< HEAD
    /// Type used for events recording state changes.
    type EventLog: EventLogger;
=======
    /// Type used for events recording of state changes.
    type EventLogger: EventLogger;
>>>>>>> 23265b38

    /// Returns the caller of the current call.
    fn caller(&self) -> Principal {
        ic_cdk::api::msg_caller()
    }

    /// Returns the canister id
    fn id(&self) -> Principal {
        ic_cdk::api::canister_self()
    }

    /// Gets current timestamp, in nanoseconds since the epoch (1970-01-01)
    fn time(&self) -> u64 {
        ic_cdk::api::time()
    }

    /// Set a global timer to make the system schedule a call to the exported `canister_global_timer` Wasm method after the specified time.
    /// The time must be provided as nanoseconds since 1970-01-01.
    /// See the [IC specification](https://internetcomputer.org/docs/current/references/ic-interface-spec#global-timer-1).
    fn global_timer_set(&self, timestamp: u64) {
        ic_cdk::api::global_timer_set(timestamp);
    }

    /// Validate the minter's state.
    fn validate_config(&self, state: &CkBtcMinterState) {
        state.validate_config()
    }

    /// How often is a block produced.
    fn block_time(&self, network: Network) -> Duration;

    fn parse_address(&self, address: &str, network: Network) -> Result<BitcoinAddress, String>;

    /// Address controlled by the minter (via threshold ECDSA) for a given user.
    fn derive_user_address(&self, state: &CkBtcMinterState, account: &Account) -> String;

    /// Derive address controlled by the minter.
    fn derive_minter_address(&self, state: &CkBtcMinterState) -> BitcoinAddress;

    /// Derive address controlled by the minter.
    fn derive_minter_address_str(&self, state: &CkBtcMinterState) -> String;

    /// Returns the frequency at which fee percentiles are refreshed.
    fn refresh_fee_percentiles_frequency(&self) -> Duration;

    /// How to estimate fees.
    fn fee_estimator(&self, state: &CkBtcMinterState) -> Self::Estimator;

    /// How to record and replay events.
<<<<<<< HEAD
    fn event_logger(&self) -> Self::EventLog;
=======
    fn event_logger(&self) -> Self::EventLogger;
>>>>>>> 23265b38

    /// Retrieves the current transaction fee percentiles.
    async fn get_current_fee_percentiles(
        &self,
        request: &GetCurrentFeePercentilesRequest,
    ) -> Result<Vec<u64>, CallError>;

    /// Fetches all unspent transaction outputs (UTXOs) associated with the provided address in the specified network.
    async fn get_utxos(&self, request: &GetUtxosRequest) -> Result<GetUtxosResponse, CallError>;

    async fn check_transaction(
        &self,
        btc_checker_principal: Option<Principal>,
        utxo: &Utxo,
        cycle_payment: u128,
    ) -> Result<CheckTransactionResponse, CallError>;

    async fn mint_ckbtc(
        &self,
        amount: u64,
        to: Account,
        memo: Memo,
    ) -> Result<u64, UpdateBalanceError>;

    async fn sign_with_ecdsa(
        &self,
        key_name: String,
        derivation_path: Vec<Vec<u8>>,
        message_hash: [u8; 32],
    ) -> Result<Vec<u8>, CallError>;

    async fn send_transaction(
        &self,
        transaction: &tx::SignedTransaction,
        network: Network,
    ) -> Result<(), CallError>;

    async fn send_raw_transaction(
        &self,
        raw_transaction: Vec<u8>,
        network: Network,
    ) -> Result<(), CallError>;

    /// Check if the given address is blocked.
    async fn check_address(
        &self,
        btc_checker_principal: Option<Principal>,
        address: String,
    ) -> Result<BtcAddressCheckStatus, CallError>;
}

#[derive(Copy, Clone)]
pub struct IcCanisterRuntime {}

#[async_trait]
impl CanisterRuntime for IcCanisterRuntime {
    type Estimator = BitcoinFeeEstimator;
<<<<<<< HEAD
    type EventLog = CkBtcEventLogger;
=======
    type EventLogger = CkBtcEventLogger;
>>>>>>> 23265b38

    fn refresh_fee_percentiles_frequency(&self) -> Duration {
        const ONE_HOUR: Duration = Duration::from_secs(3_600);
        ONE_HOUR
    }

    fn fee_estimator(&self, state: &CkBtcMinterState) -> BitcoinFeeEstimator {
        BitcoinFeeEstimator::from_state(state)
    }

<<<<<<< HEAD
    fn event_logger(&self) -> Self::EventLog {
=======
    fn event_logger(&self) -> Self::EventLogger {
>>>>>>> 23265b38
        CkBtcEventLogger
    }

    async fn get_current_fee_percentiles(
        &self,
        request: &GetCurrentFeePercentilesRequest,
    ) -> Result<Vec<u64>, CallError> {
        management::bitcoin_get_current_fee_percentiles(request).await
    }

    async fn get_utxos(&self, request: &GetUtxosRequest) -> Result<GetUtxosResponse, CallError> {
        management::bitcoin_get_utxos(request).await
    }

    async fn check_transaction(
        &self,
        btc_checker_principal: Option<Principal>,
        utxo: &Utxo,
        cycle_payment: u128,
    ) -> Result<CheckTransactionResponse, CallError> {
        let btc_checker_principal = btc_checker_principal
            .expect("BUG: upgrade procedure must ensure that the Bitcoin checker principal is set");
        management::check_transaction(btc_checker_principal, utxo, cycle_payment).await
    }

    async fn mint_ckbtc(
        &self,
        amount: u64,
        to: Account,
        memo: Memo,
    ) -> Result<u64, UpdateBalanceError> {
        updates::update_balance::mint(amount, to, memo).await
    }

    async fn sign_with_ecdsa(
        &self,
        key_name: String,
        derivation_path: Vec<Vec<u8>>,
        message_hash: [u8; 32],
    ) -> Result<Vec<u8>, CallError> {
        ic_cdk::management_canister::sign_with_ecdsa(&SignWithEcdsaArgs {
            message_hash: message_hash.to_vec(),
            derivation_path,
            key_id: ic_cdk::management_canister::EcdsaKeyId {
                curve: ic_cdk::management_canister::EcdsaCurve::Secp256k1,
                name: key_name.clone(),
            },
        })
        .await
        .map(|result| result.signature)
        .map_err(CallError::from_sign_error)
    }

    async fn send_transaction(
        &self,
        transaction: &tx::SignedTransaction,
        network: Network,
    ) -> Result<(), CallError> {
        management::send_transaction(transaction, network).await
    }

    async fn send_raw_transaction(
        &self,
        transaction: Vec<u8>,
        network: Network,
    ) -> Result<(), CallError> {
        bitcoin_canister::bitcoin_send_transaction(&bitcoin_canister::SendTransactionRequest {
            transaction,
            network: network.into(),
        })
        .await
        .map_err(|err| CallError::from_cdk_call_error("bitcoin_send_transaction", err))
    }

    fn block_time(&self, network: Network) -> Duration {
        match network {
            Network::Mainnet => {
                // https://github.com/bitcoin/bitcoin/blob/dfde31f2ec1f90976f3ba6b06f2b38a1307c01ab/src/kernel/chainparams.cpp#L102
                Duration::from_secs(600)
            }
            Network::Testnet => {
                // https://github.com/bitcoin/bitcoin/blob/dfde31f2ec1f90976f3ba6b06f2b38a1307c01ab/src/kernel/chainparams.cpp#L329
                Duration::from_secs(600)
            }
            Network::Regtest => {
                //https://github.com/bitcoin/bitcoin/blob/dfde31f2ec1f90976f3ba6b06f2b38a1307c01ab/src/kernel/chainparams.cpp#L558C9-L558C46
                Duration::from_secs(600)
            }
        }
    }

    fn parse_address(
        &self,
        address: &str,
        network: Network,
    ) -> Result<BitcoinAddress, std::string::String> {
        BitcoinAddress::parse(address, network).map_err(|e| e.to_string())
    }

    fn derive_user_address(&self, state: &CkBtcMinterState, account: &Account) -> String {
        get_btc_address::account_to_p2wpkh_address_from_state(state, account)
    }

    fn derive_minter_address(&self, state: &CkBtcMinterState) -> BitcoinAddress {
        let main_account = Account {
            owner: ic_cdk::api::canister_self(),
            subaccount: None,
        };
        let ecdsa_public_key = state
            .ecdsa_public_key
            .as_ref()
            .expect("bug: the ECDSA public key must be initialized");
        address::account_to_bitcoin_address(ecdsa_public_key, &main_account)
    }

    fn derive_minter_address_str(&self, state: &CkBtcMinterState) -> String {
        self.derive_minter_address(state).display(state.btc_network)
    }

    async fn check_address(
        &self,
        btc_checker_principal: Option<Principal>,
        address: String,
    ) -> Result<BtcAddressCheckStatus, CallError> {
        let btc_checker_principal = btc_checker_principal
            .expect("BUG: upgrade procedure must ensure that the Bitcoin checker principal is set");

        ic_cdk::call::Call::bounded_wait(btc_checker_principal, "check_address")
            .with_arg(CheckAddressArgs {
                address: address.clone(),
            })
            .await
            .map_err(|e| CallError::from_cdk_call_error("check_address", e))?
            .candid()
            .map(|res: CheckAddressResponse| match res {
                CheckAddressResponse::Failed => {
                    log!(
                        Priority::Info,
                        "Discovered a tainted btc address {}",
                        address
                    );
                    BtcAddressCheckStatus::Tainted
                }
                CheckAddressResponse::Passed => BtcAddressCheckStatus::Clean,
            })
            .map_err(|e| CallError::from_cdk_call_error("check_address", e))
    }
}

/// Time in nanoseconds since the epoch (1970-01-01).
#[derive(
    Clone,
    Copy,
    Eq,
    PartialEq,
    Ord,
    PartialOrd,
    Debug,
    Default,
    Serialize,
    CandidType,
    serde::Deserialize,
)]
pub struct Timestamp(u64);

impl Timestamp {
    pub const fn new(ns_since_epoch: u64) -> Self {
        Self(ns_since_epoch)
    }

    /// Number of nanoseconds since `UNIX EPOCH`.
    pub fn as_nanos_since_unix_epoch(self) -> u64 {
        self.0
    }

    pub fn checked_sub(self, rhs: Duration) -> Option<Timestamp> {
        if let Ok(rhs_nanos) = u64::try_from(rhs.as_nanos()) {
            Some(Timestamp(self.0.checked_sub(rhs_nanos)?))
        } else {
            None
        }
    }

    pub fn checked_duration_since(self, rhs: Timestamp) -> Option<Duration> {
        self.0.checked_sub(rhs.0).map(Duration::from_nanos)
    }

    pub fn checked_add(self, rhs: Duration) -> Option<Timestamp> {
        if let Ok(rhs_nanos) = u64::try_from(rhs.as_nanos()) {
            Some(Self(self.0.checked_add(rhs_nanos)?))
        } else {
            None
        }
    }

    pub fn saturating_add(self, rhs: Duration) -> Self {
        self.checked_add(rhs).unwrap_or(Timestamp(u64::MAX))
    }
}

impl From<u64> for Timestamp {
    fn from(timestamp: u64) -> Self {
        Self(timestamp)
    }
}

#[derive(Clone, Eq, PartialEq, Ord, PartialOrd, Debug)]
struct Timestamped<Inner> {
    timestamp: Timestamp,
    inner: Option<Inner>,
}

impl<Inner> Timestamped<Inner> {
    fn new<T: Into<Timestamp>>(timestamp: T, inner: Inner) -> Self {
        Self {
            timestamp: timestamp.into(),
            inner: Some(inner),
        }
    }
}

/// A cache that expires older entries upon insertion.
///
/// More specifically, entries are inserted with a timestamp, and
/// then all existing entries with a timestamp less than `t - expiration` are removed before
/// the new entry is inserted.
///
/// Similarly, lookups will also take an additional timestamp as argument, and only entries
/// newer than that will be returned.
#[derive(Clone, Eq, PartialEq, Debug)]
pub struct CacheWithExpiration<Key, Value> {
    expiration: Duration,
    keys: BTreeMap<Key, Timestamp>,
    values: BTreeMap<Timestamped<Key>, Value>,
}

impl<Key: Ord + Clone, Value: Clone> CacheWithExpiration<Key, Value> {
    pub fn new(expiration: Duration) -> Self {
        Self {
            expiration,
            keys: Default::default(),
            values: Default::default(),
        }
    }

    pub fn is_empty(&self) -> bool {
        self.len() == 0
    }

    pub fn len(&self) -> usize {
        let len = self.keys.len();
        assert_eq!(len, self.values.len());
        len
    }

    pub fn set_expiration(&mut self, expiration: Duration) {
        self.expiration = expiration;
    }

    pub fn prune<T: Into<Timestamp>>(&mut self, now: T) {
        let timestamp = now.into();
        if let Some(expire_cutoff) = timestamp.checked_sub(self.expiration) {
            let pivot = Timestamped {
                timestamp: expire_cutoff,
                inner: None,
            };
            let mut non_expired = self.values.split_off(&pivot);
            self.values.keys().for_each(|key| {
                self.keys.remove(key.inner.as_ref().unwrap());
            });
            std::mem::swap(&mut self.values, &mut non_expired);
            assert_eq!(self.keys.len(), self.values.len())
        }
    }

    fn insert_without_prune<T: Into<Timestamp>>(&mut self, key: Key, value: Value, now: T) {
        let timestamp = now.into();
        if let Some(old_timestamp) = self.keys.insert(key.clone(), timestamp) {
            self.values
                .remove(&Timestamped::new(old_timestamp, key.clone()));
        }
        self.values.insert(Timestamped::new(timestamp, key), value);
    }

    pub fn insert<T: Into<Timestamp>>(&mut self, key: Key, value: Value, now: T) {
        let timestamp = now.into();
        self.prune(timestamp);
        self.insert_without_prune(key, value, timestamp);
    }

    pub fn get<T: Into<Timestamp>>(&self, key: &Key, now: T) -> Option<&Value> {
        let now = now.into();
        let timestamp = *self.keys.get(key)?;
        if let Some(expire_cutoff) = now.checked_sub(self.expiration)
            && timestamp < expire_cutoff
        {
            return None;
        }
        self.values.get(&Timestamped {
            timestamp,
            inner: Some(key.clone()),
        })
    }
}

pub type GetUtxosCache = CacheWithExpiration<bitcoin_canister::GetUtxosRequest, GetUtxosResponse>;<|MERGE_RESOLUTION|>--- conflicted
+++ resolved
@@ -1585,13 +1585,8 @@
     /// Type used to estimate fees.
     type Estimator: FeeEstimator;
 
-<<<<<<< HEAD
-    /// Type used for events recording state changes.
-    type EventLog: EventLogger;
-=======
     /// Type used for events recording of state changes.
     type EventLogger: EventLogger;
->>>>>>> 23265b38
 
     /// Returns the caller of the current call.
     fn caller(&self) -> Principal {
@@ -1641,11 +1636,7 @@
     fn fee_estimator(&self, state: &CkBtcMinterState) -> Self::Estimator;
 
     /// How to record and replay events.
-<<<<<<< HEAD
-    fn event_logger(&self) -> Self::EventLog;
-=======
     fn event_logger(&self) -> Self::EventLogger;
->>>>>>> 23265b38
 
     /// Retrieves the current transaction fee percentiles.
     async fn get_current_fee_percentiles(
@@ -1703,11 +1694,7 @@
 #[async_trait]
 impl CanisterRuntime for IcCanisterRuntime {
     type Estimator = BitcoinFeeEstimator;
-<<<<<<< HEAD
-    type EventLog = CkBtcEventLogger;
-=======
     type EventLogger = CkBtcEventLogger;
->>>>>>> 23265b38
 
     fn refresh_fee_percentiles_frequency(&self) -> Duration {
         const ONE_HOUR: Duration = Duration::from_secs(3_600);
@@ -1718,11 +1705,7 @@
         BitcoinFeeEstimator::from_state(state)
     }
 
-<<<<<<< HEAD
-    fn event_logger(&self) -> Self::EventLog {
-=======
     fn event_logger(&self) -> Self::EventLogger {
->>>>>>> 23265b38
         CkBtcEventLogger
     }
 
