--- conflicted
+++ resolved
@@ -1436,12 +1436,6 @@
 
     fn parse_address(&self, address: &str, network: Network) -> Result<BitcoinAddress, String>;
 
-<<<<<<< HEAD
-    fn derive_user_address(&self, state: &CkBtcMinterState, account: &Account) -> String;
-
-    /// Fetches all unspent transaction outputs (UTXOs) associated with the provided address in the specified Bitcoin network.
-    async fn bitcoin_get_utxos(
-=======
     /// Address controlled by the minter (via threshold ECDSA) for a given user.
     fn derive_user_address(&self, state: &CkBtcMinterState, account: &Account) -> String;
 
@@ -1450,7 +1444,6 @@
 
     /// Retrieves the current transaction fee percentiles.
     async fn get_current_fee_percentiles(
->>>>>>> ccc1ff6c
         &self,
         request: &GetCurrentFeePercentilesRequest,
     ) -> Result<Vec<u64>, CallError>;
