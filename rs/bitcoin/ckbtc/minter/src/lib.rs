use crate::address::BitcoinAddress;
use crate::logs::{P0, P1};
use crate::management::CallError;
use crate::queries::WithdrawalFee;
use crate::reimbursement::{InvalidTransactionError, WithdrawalReimbursementReason};
use crate::updates::update_balance::UpdateBalanceError;
use async_trait::async_trait;
use candid::{CandidType, Deserialize, Principal};
use ic_btc_checker::CheckTransactionResponse;
use ic_btc_interface::{MillisatoshiPerByte, OutPoint, Page, Satoshi, Txid, Utxo};
use ic_canister_log::log;
use ic_cdk::api::management_canister::bitcoin;
use ic_management_canister_types_private::DerivationPath;
use icrc_ledger_types::icrc1::account::Account;
use icrc_ledger_types::icrc1::transfer::Memo;
use scopeguard::{guard, ScopeGuard};
use serde::Serialize;
use serde_bytes::ByteBuf;
use std::cmp::max;
use std::collections::{BTreeMap, BTreeSet};
use std::time::Duration;

pub mod address;
pub mod dashboard;
pub mod guard;
pub mod lifecycle;
pub mod logs;
pub mod management;
pub mod memo;
pub mod metrics;
pub mod queries;
pub mod reimbursement;
pub mod signature;
pub mod state;
pub mod storage;
pub mod tasks;
pub mod tx;
pub mod updates;

#[cfg(test)]
pub mod test_fixtures;
#[cfg(test)]
mod tests;

/// Time constants
const SEC_NANOS: u64 = 1_000_000_000;
const MIN_NANOS: u64 = 60 * SEC_NANOS;
/// The minimum number of pending request in the queue before we try to make
/// a batch transaction.
pub const MIN_PENDING_REQUESTS: usize = 20;
pub const MAX_REQUESTS_PER_BATCH: usize = 100;

/// The constants used to compute the minter's fee to cover its own cycle consumption.
pub const MINTER_FEE_PER_INPUT: u64 = 146;
pub const MINTER_FEE_PER_OUTPUT: u64 = 4;
pub const MINTER_FEE_CONSTANT: u64 = 26;
/// Dust limit for the minter's address.
/// The minter's address is of type P2WPKH which means it has a dust limit of 294 sats.
/// For additional safety, we round that value up.
pub const MINTER_ADDRESS_DUST_LIMIT: Satoshi = 300;

/// The minimum fee increment for transaction resubmission.
/// See https://en.bitcoin.it/wiki/Miner_fees#Relaying for more detail.
pub const MIN_RELAY_FEE_PER_VBYTE: MillisatoshiPerByte = 1_000;

/// The minimum time the minter should wait before replacing a stuck transaction.
pub const MIN_RESUBMISSION_DELAY: Duration = Duration::from_secs(24 * 60 * 60);

/// The maximum memo size of a transaction on the ckBTC ledger.
/// The ckBTC minter requires at least 69 bytes, we choose 80
/// to have some room for future modifications.
pub const CKBTC_LEDGER_MEMO_SIZE: u16 = 80;

/// The threshold for the number of UTXOs under management before
/// trying to match the number of outputs with the number of inputs
/// when building transactions.
pub const UTXOS_COUNT_THRESHOLD: usize = 1_000;

/// Maximum number of inputs that can be used for a Bitcoin transaction (ckBTC -> BTC)
/// to ensure that the resulting signed transaction is standard.
pub const MAX_NUM_INPUTS_IN_TRANSACTION: usize = 10;

pub const IC_CANISTER_RUNTIME: IcCanisterRuntime = IcCanisterRuntime {};

#[derive(Clone, Debug, Deserialize, serde::Serialize)]
pub enum Priority {
    P0,
    P1,
}

#[derive(Clone, Debug, Deserialize, serde::Serialize)]
pub struct LogEntry {
    pub timestamp: u64,
    pub priority: Priority,
    pub file: String,
    pub line: u32,
    pub message: String,
    pub counter: u64,
}

#[derive(Clone, Debug, Default, Deserialize, serde::Serialize)]
pub struct Log {
    pub entries: Vec<LogEntry>,
}

#[derive(Debug, CandidType, Deserialize, Serialize)]
pub struct MinterInfo {
    pub min_confirmations: u32,
    pub retrieve_btc_min_amount: u64,
    // Serialize to the old name to be backward compatible in Candid.
    #[serde(rename = "kyt_fee")]
    pub check_fee: u64,
}

#[derive(Clone, Eq, PartialEq, Debug, CandidType, Deserialize, Serialize)]
pub struct ECDSAPublicKey {
    pub public_key: Vec<u8>,
    pub chain_code: Vec<u8>,
}

pub type GetUtxosRequest = bitcoin::GetUtxosRequest;

#[derive(Clone, Eq, PartialEq, Debug)]
pub struct GetUtxosResponse {
    pub utxos: Vec<Utxo>,
    pub tip_height: u32,
    pub next_page: Option<Page>,
}

impl From<bitcoin::GetUtxosResponse> for GetUtxosResponse {
    fn from(response: bitcoin::GetUtxosResponse) -> Self {
        Self {
            utxos: response
                .utxos
                .into_iter()
                .map(|utxo| Utxo {
                    outpoint: OutPoint {
                        txid: Txid::try_from(utxo.outpoint.txid.as_slice())
                            .unwrap_or_else(|_| panic!("Unable to parse TXID")),
                        vout: utxo.outpoint.vout,
                    },
                    value: utxo.value,
                    height: utxo.height,
                })
                .collect(),

            tip_height: response.tip_height,
            next_page: response.next_page.map(Page::from),
        }
    }
}

// Note that both [ic_btc_interface::Network] and
// [ic_cdk::api::management_canister::bitcoin::BitcoinNetwork] from ic_cdk
// would serialize to lowercase names, but here we keep uppercase names for
// backward compatibility with the state of already deployed minter canister.
#[derive(Copy, Clone, Eq, PartialEq, Hash, Debug, CandidType, Deserialize, Serialize)]
pub enum Network {
    Mainnet,
    Testnet,
    Regtest,
}

impl From<Network> for bitcoin::BitcoinNetwork {
    fn from(network: Network) -> Self {
        match network {
            Network::Mainnet => bitcoin::BitcoinNetwork::Mainnet,
            Network::Testnet => bitcoin::BitcoinNetwork::Testnet,
            Network::Regtest => bitcoin::BitcoinNetwork::Regtest,
        }
    }
}

impl std::fmt::Display for Network {
    fn fmt(&self, f: &mut std::fmt::Formatter) -> std::fmt::Result {
        match self {
            Self::Mainnet => write!(f, "mainnet"),
            Self::Testnet => write!(f, "testnet"),
            Self::Regtest => write!(f, "regtest"),
        }
    }
}

struct SignTxRequest {
    key_name: String,
    network: Network,
    ecdsa_public_key: ECDSAPublicKey,
    unsigned_tx: tx::UnsignedTransaction,
    change_output: state::ChangeOutput,
    /// The original requests that we keep around to place back to the queue
    /// if the signature fails.
    requests: BTreeSet<state::RetrieveBtcRequest>,
    /// The list of UTXOs we use as transaction inputs.
    utxos: Vec<Utxo>,
}

/// Undoes changes we make to the ckBTC state when we construct a pending transaction.
/// We call this function if we fail to sign or send a Bitcoin transaction.
fn undo_sign_request(requests: BTreeSet<state::RetrieveBtcRequest>, utxos: Vec<Utxo>) {
    state::mutate_state(|s| {
        for utxo in utxos {
            assert!(s.available_utxos.insert(utxo));
        }
        // Insert requests in reverse order so that they are still sorted.
        s.push_from_in_flight_to_pending_requests(requests);
    })
}

/// Updates the UTXOs for the main account of the minter to pick up change from
/// previous retrieve BTC requests.
async fn fetch_main_utxos<R: CanisterRuntime>(
    main_account: &Account,
    main_address: &BitcoinAddress,
    runtime: &R,
) -> Vec<Utxo> {
    let (btc_network, min_confirmations) =
        state::read_state(|s| (s.btc_network, s.min_confirmations));

    let utxos = match management::get_utxos(
        btc_network,
        &main_address.display(btc_network),
        min_confirmations,
        management::CallSource::Minter,
        runtime,
    )
    .await
    {
        Ok(response) => response.utxos,
        Err(e) => {
            log!(
                P0,
                "[fetch_main_utxos]: failed to fetch UTXOs for the main address {}: {}",
                main_address.display(btc_network),
                e
            );
            return vec![];
        }
    };

    state::read_state(|s| match s.utxos_state_addresses.get(main_account) {
        Some(known_utxos) => utxos
            .into_iter()
            .filter(|u| !known_utxos.contains(u))
            .collect(),
        None => utxos,
    })
}

/// Returns the minimum withdrawal amount based on the current median fee rate (in millisatoshi per byte).
/// The returned amount is in satoshi.
fn compute_min_withdrawal_amount(
    median_fee_rate_e3s: MillisatoshiPerByte,
    min_withdrawal_amount: u64,
    check_fee: u64,
) -> u64 {
    const PER_REQUEST_RBF_BOUND: u64 = 22_100;
    const PER_REQUEST_VSIZE_BOUND: u64 = 221;
    const PER_REQUEST_MINTER_FEE_BOUND: u64 = 305;

    let median_fee_rate = median_fee_rate_e3s / 1_000;
    ((PER_REQUEST_RBF_BOUND
        + PER_REQUEST_VSIZE_BOUND * median_fee_rate
        + PER_REQUEST_MINTER_FEE_BOUND
        + check_fee)
        / 50_000)
        * 50_000
        + min_withdrawal_amount
}

/// Returns an estimate for transaction fees in millisatoshi per vbyte. Returns
/// None if the Bitcoin canister is unavailable or does not have enough data for
/// an estimate yet.
pub async fn estimate_fee_per_vbyte() -> Option<MillisatoshiPerByte> {
    let btc_network = state::read_state(|s| s.btc_network);
    match management::get_current_fees(btc_network).await {
        Ok(fees) => {
            if btc_network == Network::Regtest {
                return state::read_state(|s| s.estimate_median_fee_per_vbyte());
            }
            state::mutate_state(|s| s.update_median_fee_per_vbyte(fees))
        }
        Err(err) => {
            log!(
                P0,
                "[estimate_fee_per_vbyte]: failed to get median fee per vbyte: {}",
                err
            );
            None
        }
    }
}

fn reimburse_canceled_requests<R: CanisterRuntime>(
    state: &mut state::CkBtcMinterState,
    requests: BTreeSet<state::RetrieveBtcRequest>,
    reason: WithdrawalReimbursementReason,
    total_fee: u64,
    runtime: &R,
) {
    assert!(!requests.is_empty());
    let fees = distribute(total_fee, requests.len() as u64);
    // This assertion makes sure the fee is smaller than each request amount
    assert!(fees[0] <= state.retrieve_btc_min_amount);
    for (request, fee) in requests.into_iter().zip(fees.into_iter()) {
        if let Some(account) = request.reimbursement_account {
            let amount = request.amount.saturating_sub(fee);
            if amount > 0 {
                state::audit::reimburse_withdrawal(
                    state,
                    request.block_index,
                    amount,
                    account,
                    reason.clone(),
                    runtime,
                );
            }
        } else {
            log!(
                P0,
                "[reimburse_canceled_requests]: account is not found for retrieve_btc request ({:?})",
                request
            );
        }
    }
}

pub fn confirm_transaction<R: CanisterRuntime>(
    state: &mut state::CkBtcMinterState,
    txid: &Txid,
    runtime: &R,
) {
    if let Some(state::WithdrawalCancellation {
        reason,
        requests,
        fee,
    }) = state::audit::confirm_transaction(state, txid, runtime)
    {
        reimburse_canceled_requests(state, requests, reason, fee, runtime)
    }
}

/// Constructs and sends out signed Bitcoin transactions for pending retrieve
/// requests.
async fn submit_pending_requests<R: CanisterRuntime>(runtime: &R) {
    // We make requests if we have old requests in the queue or if have enough
    // requests to fill a batch.
    if !state::read_state(|s| s.can_form_a_batch(MIN_PENDING_REQUESTS, runtime.time())) {
        return;
    }

    let main_account = Account {
        owner: ic_cdk::id(),
        subaccount: None,
    };

    let ecdsa_public_key = updates::get_btc_address::init_ecdsa_public_key().await;
    let main_address = address::account_to_bitcoin_address(&ecdsa_public_key, &main_account);

    let fee_millisatoshi_per_vbyte = match estimate_fee_per_vbyte().await {
        Some(fee) => fee,
        None => return,
    };

    let maybe_sign_request = state::mutate_state(|s| {
        let batch = s.build_batch(MAX_REQUESTS_PER_BATCH);

        if batch.is_empty() {
            return None;
        }

        let outputs: Vec<_> = batch
            .iter()
            .map(|req| (req.address.clone(), req.amount))
            .collect();

        match build_unsigned_transaction(
            &mut s.available_utxos,
            outputs,
            main_address,
            fee_millisatoshi_per_vbyte,
            s.enable_non_standard_tx,
        ) {
            Ok((unsigned_tx, change_output, total_fee, utxos)) => {
                for req in batch.iter() {
                    s.push_in_flight_request(req.block_index, state::InFlightStatus::Signing);
                }

                Some((
                    SignTxRequest {
                        key_name: s.ecdsa_key_name.clone(),
                        ecdsa_public_key,
                        change_output,
                        network: s.btc_network,
                        unsigned_tx,
                        requests: batch.into_iter().collect(),
                        utxos,
                    },
                    total_fee,
                ))
            }
            Err(BuildTxError::InvalidTransaction(err)) => {
                log!(
                    P0,
                    "[submit_pending_requests]: error in building transaction ({:?})",
                    err
                );
                // Since the transaction otherwise would have more than MAX_NUM_INPUTS, it
                // is reasonable to charge a fee based on it.
                let fee = MINTER_FEE_PER_INPUT * MAX_NUM_INPUTS_IN_TRANSACTION as u64;
                let reason = reimbursement::WithdrawalReimbursementReason::InvalidTransaction(err);
                reimburse_canceled_requests(s, batch, reason, fee, runtime);
                None
            }
            Err(BuildTxError::AmountTooLow) => {
                log!(P0,
                    "[submit_pending_requests]: dropping requests for total BTC amount {} to addresses {} (too low to cover the fees)",
                    tx::DisplayAmount(batch.iter().map(|req| req.amount).sum::<u64>()),
                    batch.iter().map(|req| req.address.display(s.btc_network)).collect::<Vec<_>>().join(",")
                );

                // There is no point in retrying the request because the
                // amount is too low.
                for request in batch {
                    state::audit::remove_retrieve_btc_request(
                        s,
                        request,
                        state::FinalizedStatus::AmountTooLow,
                        runtime,
                    );
                }
                None
            }
            Err(BuildTxError::DustOutput { address, amount }) => {
                log!(P0,
                    "[submit_pending_requests]: dropping a request for BTC amount {} to {} (too low to cover the fees)",
                     tx::DisplayAmount(amount), address.display(s.btc_network)
                );

                let mut requests_to_put_back = BTreeSet::new();
                for request in batch {
                    if request.address == address && request.amount == amount {
                        // Finalize the request that we cannot fulfill.
                        state::audit::remove_retrieve_btc_request(
                            s,
                            request,
                            state::FinalizedStatus::AmountTooLow,
                            runtime,
                        );
                    } else {
                        // Keep the rest of the requests in the batch, we will
                        // try to build a new transaction on the next iteration.
                        requests_to_put_back.insert(request);
                    }
                }

                s.push_from_in_flight_to_pending_requests(requests_to_put_back);

                None
            }
            Err(BuildTxError::NotEnoughFunds) => {
                log!(P0,
                    "[submit_pending_requests]: not enough funds to unsigned transaction for requests at block indexes [{}]",
                    batch.iter().map(|req| req.block_index.to_string()).collect::<Vec<_>>().join(",")
                );

                s.push_from_in_flight_to_pending_requests(batch);
                None
            }
        }
    });

    if let Some((req, total_fee)) = maybe_sign_request {
        log!(
            P1,
            "[submit_pending_requests]: signing a new transaction: {}",
            hex::encode(tx::encode_into(&req.unsigned_tx, Vec::new()))
        );

        // This guard ensures that we return pending requests and UTXOs back to
        // the state if the signing or sending a transaction fails or panics.
        let requests_guard = guard((req.requests, req.utxos), |(reqs, utxos)| {
            undo_sign_request(reqs, utxos);
        });

        let txid = req.unsigned_tx.txid();
        match sign_transaction(
            req.key_name,
            &req.ecdsa_public_key,
            |outpoint| state::read_state(|s| s.outpoint_account.get(outpoint).cloned()),
            req.unsigned_tx,
            runtime,
        )
        .await
        {
            Ok(signed_tx) => {
                state::mutate_state(|s| {
                    for retrieve_req in requests_guard.0.iter() {
                        s.push_in_flight_request(
                            retrieve_req.block_index,
                            state::InFlightStatus::Sending { txid },
                        );
                    }
                });

                log!(
                    P0,
                    "[submit_pending_requests]: sending a signed transaction {}",
                    hex::encode(tx::encode_into(&signed_tx, Vec::new()))
                );
                match runtime.send_transaction(&signed_tx, req.network).await {
                    Ok(()) => {
                        log!(
                            P1,
                            "[submit_pending_requests]: successfully sent transaction {}",
                            &txid,
                        );

                        // Defuse the guard because we sent the transaction
                        // successfully.
                        let (requests, used_utxos) = ScopeGuard::into_inner(requests_guard);

                        state::mutate_state(|s| {
                            s.last_transaction_submission_time_ns = Some(runtime.time());
                            state::audit::sent_transaction(
                                s,
                                state::SubmittedBtcTransaction {
                                    requests: state::SubmittedWithdrawalRequests::ToConfirm {
                                        requests,
                                    },
                                    txid,
                                    used_utxos,
                                    change_output: Some(req.change_output),
                                    submitted_at: runtime.time(),
                                    fee_per_vbyte: Some(fee_millisatoshi_per_vbyte),
                                    withdrawal_fee: Some(total_fee),
                                },
                                runtime,
                            );
                        });
                    }
                    Err(err) => {
                        log!(
                            P0,
                            "[submit_pending_requests]: failed to send a Bitcoin transaction: {}",
                            err
                        );
                    }
                }
            }
            Err(err) => {
                ic_cdk::println!(
                    "[submit_pending_requests]: failed to send a Bitcoin transaction: {}",
                    err
                );
                log!(
                    P0,
                    "[submit_pending_requests]: failed to sign a Bitcoin transaction: {}",
                    err
                );
            }
        }
    }
}

fn finalization_time_estimate(min_confirmations: u32, network: Network) -> Duration {
    Duration::from_nanos(
        min_confirmations as u64
            * match network {
                Network::Mainnet => 10 * MIN_NANOS,
                Network::Testnet => MIN_NANOS,
                Network::Regtest => SEC_NANOS,
            },
    )
}

/// Returns identifiers of finalized transactions from the list of `candidates` according to the
/// list of newly received UTXOs for the main minter account.
fn finalized_txids(candidates: &[state::SubmittedBtcTransaction], new_utxos: &[Utxo]) -> Vec<Txid> {
    candidates
        .iter()
        .filter_map(|tx| {
            tx.change_output.as_ref().and_then(|out| {
                new_utxos
                    .iter()
                    .any(|utxo| utxo.outpoint.vout == out.vout && utxo.outpoint.txid == tx.txid)
                    .then_some(tx.txid)
            })
        })
        .collect()
}

pub fn process_maybe_finalized_transactions<R: CanisterRuntime>(
    state: &mut state::CkBtcMinterState,
    maybe_finalized_transactions: &mut BTreeMap<Txid, state::SubmittedBtcTransaction>,
    new_utxos: Vec<Utxo>,
    main_account: Account,
    runtime: &R,
) {
    // Transactions whose change outpoint is present in the newly fetched UTXOs
    // can be finalized. Note that all new minter transactions must have a
    // change output because minter always charges a fee for converting tokens.
    let confirmed_transactions: Vec<_> = finalized_txids(&state.submitted_transactions, &new_utxos);

    // It's possible that some transactions we considered lost or rejected became finalized in the
    // meantime. If that happens, we should stop waiting for replacement transactions to finalize.
    let unstuck_transactions: Vec<_> = finalized_txids(&state.stuck_transactions, &new_utxos);

    if !new_utxos.is_empty() {
        state::audit::add_utxos(state, None, main_account, new_utxos, runtime);
    }
    for txid in &confirmed_transactions {
        confirm_transaction(state, txid, runtime);
        maybe_finalized_transactions.remove(txid);
    }

    for txid in &unstuck_transactions {
        if let Some(replacement_txid) = state.find_last_replacement_tx(txid) {
            maybe_finalized_transactions.remove(replacement_txid);
        }
    }

    for txid in unstuck_transactions {
        log!(
            P0,
            "[finalize_requests]: finalized transaction {} previously assumed to be stuck",
            &txid
        );
        confirm_transaction(state, &txid, runtime);
    }
}

async fn finalize_requests<R: CanisterRuntime>(runtime: &R, force_resubmit: bool) {
    ic_cdk::println!(
        "[finalize_requests]: force_resubmit: {force_resubmit}. Submitted transactions {:?}",
        state::read_state(|s| s
            .submitted_transactions
            .iter()
            .map(|tx| tx.txid.to_string())
            .collect::<Vec<_>>())
    );
    if state::read_state(|s| s.submitted_transactions.is_empty()) {
        return;
    }

    let ecdsa_public_key = updates::get_btc_address::init_ecdsa_public_key().await;
    let now = runtime.time();

    // The list of transactions that are likely to be finalized, indexed by the transaction id.
    let mut maybe_finalized_transactions: BTreeMap<Txid, state::SubmittedBtcTransaction> =
        state::read_state(|s| {
            let wait_time = finalization_time_estimate(s.min_confirmations, s.btc_network);
            s.submitted_transactions
                .iter()
                .filter(|&req| (req.submitted_at + (wait_time.as_nanos() as u64) < now))
                .map(|req| (req.txid, req.clone()))
                .collect()
        });

    if maybe_finalized_transactions.is_empty() {
        return;
    }

    let main_account = Account {
        owner: ic_cdk::id(),
        subaccount: None,
    };

    let main_address = address::account_to_bitcoin_address(&ecdsa_public_key, &main_account);
    let new_utxos = fetch_main_utxos(&main_account, &main_address, runtime).await;

    ic_cdk::println!("[finalize_requests]: New UTXOs {new_utxos:?}");

    state::mutate_state(|state| {
        process_maybe_finalized_transactions(
            state,
            &mut maybe_finalized_transactions,
            new_utxos,
            main_account,
            runtime,
        )
    });

    // Do not replace transactions if less than MIN_RESUBMISSION_DELAY passed since their
    // submission. This strategy works around short-term fee spikes.
    maybe_finalized_transactions.retain(|_txid, tx| {
        force_resubmit || tx.submitted_at + MIN_RESUBMISSION_DELAY.as_nanos() as u64 <= now
    });
    if maybe_finalized_transactions.is_empty() {
        // There are no transactions eligible for replacement.
        return;
    }

    let btc_network = state::read_state(|s| s.btc_network);

    // There are transactions that should have been finalized by now. Let's check whether the
    // Bitcoin network knows about them or they got lost in the meantime. Note that the Bitcoin
    // canister doesn't have access to the mempool, we can detect only transactions with at least
    // one confirmation.
    let main_utxos_zero_confirmations = match management::get_utxos(
        btc_network,
        &main_address.display(btc_network),
        /*min_confirmations=*/ 0,
        management::CallSource::Minter,
        runtime,
    )
    .await
    {
        Ok(response) => response.utxos,
        Err(e) => {
            log!(
                P0,
                "[finalize_requests]: failed to fetch UTXOs for the main address {}: {}",
                main_address.display(btc_network),
                e
            );
            return;
        }
    };

    for utxo in main_utxos_zero_confirmations {
        // This transaction got at least one confirmation, we don't need to replace it.
        maybe_finalized_transactions.remove(&utxo.outpoint.txid);
    }

    if maybe_finalized_transactions.is_empty() {
        // All transactions we assumed to be stuck have at least one confirmation.
        // We shall finalize these transaction later.
        return;
    }

    // Found transactions that appear to be stuck: they might be sitting in the mempool, got
    // evicted from the mempool, or never reached it due to a temporary issue in the Bitcoin
    // integration.
    //
    // Let's resubmit these transactions.
    log!(
        P0,
        "[finalize_requests]: found {} stuck transactions: {}",
        maybe_finalized_transactions.len(),
        maybe_finalized_transactions
            .keys()
            .map(|txid| txid.to_string())
            .collect::<Vec<_>>()
            .join(","),
    );

    // We shall use the latest fee estimate for replacement transactions.
    let fee_per_vbyte = match estimate_fee_per_vbyte().await {
        Some(fee) => fee,
        None => return,
    };
    let key_name = state::read_state(|s| s.ecdsa_key_name.clone());
    let enable_non_standard_tx = state::read_state(|s| s.enable_non_standard_tx);
    resubmit_transactions(
        &key_name,
        fee_per_vbyte,
        main_address,
        ecdsa_public_key,
        btc_network,
        state::read_state(|s| s.retrieve_btc_min_amount),
        maybe_finalized_transactions,
        |outpoint| state::read_state(|s| s.outpoint_account.get(outpoint).cloned()),
        |old_txid, new_tx, reason| {
            state::mutate_state(|s| {
<<<<<<< HEAD
                state::audit::replace_transaction(s, old_txid, new_tx, Some(reason), runtime);
=======
                state::audit::replace_transaction(s, old_txid, new_tx, reason, runtime);
>>>>>>> e0efdfcc
            })
        },
        &IC_CANISTER_RUNTIME,
        enable_non_standard_tx,
    )
    .await
}

pub async fn resubmit_transactions<
    R: CanisterRuntime,
    F: Fn(&OutPoint) -> Option<Account>,
    G: Fn(Txid, state::SubmittedBtcTransaction, state::eventlog::ReplacedReason),
>(
    key_name: &str,
    fee_per_vbyte: u64,
    main_address: BitcoinAddress,
    ecdsa_public_key: ECDSAPublicKey,
    btc_network: Network,
    retrieve_btc_min_amount: u64,
    transactions: BTreeMap<Txid, state::SubmittedBtcTransaction>,
    lookup_outpoint_account: F,
    replace_transaction: G,
    runtime: &R,
    enable_non_standard_tx: bool,
) {
    for (old_txid, submitted_tx) in transactions {
        let tx_fee_per_vbyte = match submitted_tx.fee_per_vbyte {
            Some(prev_fee) => {
                // Ensure that the fee is at least min relay fee higher than the previous
                // transaction fee to comply with BIP-125 (https://en.bitcoin.it/wiki/BIP_0125).
                fee_per_vbyte.max(prev_fee + MIN_RELAY_FEE_PER_VBYTE)
            }
            None => fee_per_vbyte,
        };

        let outputs = match &submitted_tx.requests {
            state::SubmittedWithdrawalRequests::ToConfirm { requests } => requests
                .iter()
                .map(|req| (req.address.clone(), req.amount))
                .collect(),
            state::SubmittedWithdrawalRequests::ToCancel { .. } => {
                vec![(main_address.clone(), retrieve_btc_min_amount)]
            }
        };

        let mut input_utxos = submitted_tx.used_utxos;
        let mut replaced_reason = state::eventlog::ReplacedReason::ToRetry;
        let mut new_tx_requests = submitted_tx.requests;
        let build_result = match build_unsigned_transaction_from_inputs(
            &input_utxos,
            outputs,
            main_address.clone(),
            tx_fee_per_vbyte,
            enable_non_standard_tx,
        ) {
            Err(BuildTxError::InvalidTransaction(err)) => {
                log!(
                    P0,
                    "[finalize_requests]: {:?}, transaction {} will be canceled",
                    err,
                    &submitted_tx.txid,
                );
                let mut inputs = input_utxos.clone().into_iter().collect::<BTreeSet<_>>();
                // The following selection is guaranteed to select at least 1 UTXO because
                // the value of stuck transaction is no less than retrieve_btc_min_amount.
                input_utxos = utxos_selection(retrieve_btc_min_amount, &mut inputs, 0);
                // The requests field has to be cleared because the finalization of this
                // transaction is not meant to complete the corresponding RetrieveBtcRequests
                // but rather to cancel them.
                let requests = match new_tx_requests {
                    state::SubmittedWithdrawalRequests::ToConfirm { requests } => requests,
                    state::SubmittedWithdrawalRequests::ToCancel { .. } => {
                        unreachable!("cancellation tx never has too many inputs!")
                    }
                };
                let reason = reimbursement::WithdrawalReimbursementReason::InvalidTransaction(err);
                replaced_reason = state::eventlog::ReplacedReason::ToCancel {
                    reason: reason.clone(),
<<<<<<< HEAD
                    used_utxos: None,
=======
>>>>>>> e0efdfcc
                };
                new_tx_requests = state::SubmittedWithdrawalRequests::ToCancel { requests, reason };
                let outputs = vec![(main_address.clone(), retrieve_btc_min_amount)];
                build_unsigned_transaction_from_inputs(
                    &input_utxos,
                    outputs,
                    main_address.clone(),
                    fee_per_vbyte, // Use normal fee
                    enable_non_standard_tx,
                )
            }
            result => result,
        };
        let (unsigned_tx, change_output, total_fee) = match build_result {
            Ok(tx) => tx,
            // If it's impossible to build a new transaction, the fees probably became too high.
            // Let's ignore this transaction and wait for fees to go down.
            Err(err) => {
                log!(
                    P1,
                    "[finalize_requests]: failed to rebuild stuck transaction {}: {:?}",
                    &submitted_tx.txid,
                    err
                );
                continue;
            }
        };

        let new_txid = unsigned_tx.txid();
        let maybe_signed_tx = sign_transaction(
            key_name.to_string(),
            &ecdsa_public_key,
            &lookup_outpoint_account,
            unsigned_tx,
            runtime,
        )
        .await;

        let signed_tx = match maybe_signed_tx {
            Ok(tx) => tx,
            Err(err) => {
                log!(
                    P0,
                    "[finalize_requests]: failed to sign a BTC transaction: {}",
                    err
                );
                continue;
            }
        };

        match runtime.send_transaction(&signed_tx, btc_network).await {
            Ok(()) => {
                if old_txid == new_txid {
                    // DEFENSIVE: We should never take this branch because we increase fees for
                    // replacement transactions with each resubmission. However, since replacing a
                    // transaction with itself is not allowed, we still handle the transaction
                    // equality in case the fee computation rules change in the future.
                    log!(P0,
                        "[finalize_requests]: resent transaction {} with a new signature. TX bytes: {}",
                        &new_txid,
                        hex::encode(tx::encode_into(&signed_tx, Vec::new()))
                    );
                    continue;
                }
                log!(P0,
                    "[finalize_requests]: sent transaction {} to replace stuck transaction {}. TX bytes: {}",
                    &new_txid,
                    &old_txid,
                    hex::encode(tx::encode_into(&signed_tx, Vec::new()))
                );
                match &mut replaced_reason {
                    state::eventlog::ReplacedReason::ToCancel { used_utxos, .. } => {
                        *used_utxos = Some(input_utxos.clone())
                    }
                    state::eventlog::ReplacedReason::ToRetry => {}
                }
                let new_tx = state::SubmittedBtcTransaction {
                    requests: new_tx_requests,
                    used_utxos: input_utxos,
                    txid: new_txid,
                    submitted_at: runtime.time(),
                    change_output: Some(change_output),
                    fee_per_vbyte: Some(tx_fee_per_vbyte),
                    withdrawal_fee: Some(total_fee),
                };
                replace_transaction(old_txid, new_tx, replaced_reason);
            }
            Err(err) => {
                log!(P0, "[finalize_requests]: failed to send transaction bytes {} to replace stuck transaction {}: {}",
                    hex::encode(tx::encode_into(&signed_tx, Vec::new())),
                    &old_txid,
                    err,
                );
                continue;
            }
        }
    }
}

/// The algorithm greedily selects the smallest UTXO(s) with a value that is at least the given `target` in a first step.
///
/// If the minter manages more than [UTXOS_COUNT_THRESHOLD], it will then try to match the number of inputs with the
/// number of outputs + 1 (where the additional output corresponds to the change output).
///
/// If there are no UTXOs matching the criteria, returns an empty vector.
///
/// PROPERTY: sum(u.value for u in available_set) ≥ target ⇒ !solution.is_empty()
/// POSTCONDITION: !solution.is_empty() ⇒ sum(u.value for u in solution) ≥ target
/// POSTCONDITION:  solution.is_empty() ⇒ available_utxos did not change.
fn utxos_selection(
    target: u64,
    available_utxos: &mut BTreeSet<Utxo>,
    output_count: usize,
) -> Vec<Utxo> {
    let mut input_utxos = greedy(target, available_utxos);

    if input_utxos.is_empty() {
        return vec![];
    }

    if available_utxos.len() > UTXOS_COUNT_THRESHOLD {
        while input_utxos.len() < output_count + 1 {
            if let Some(min_utxo) = available_utxos.iter().min_by_key(|u| u.value) {
                input_utxos.push(min_utxo.clone());
                assert!(available_utxos.remove(&min_utxo.clone()));
            } else {
                break;
            }
        }
    }

    input_utxos
}

/// Selects a subset of UTXOs with the specified total target value and removes
/// the selected UTXOs from the available set.
///
/// If there are no UTXOs matching the criteria, returns an empty vector.
///
/// PROPERTY: sum(u.value for u in available_set) ≥ target ⇒ !solution.is_empty()
/// POSTCONDITION: !solution.is_empty() ⇒ sum(u.value for u in solution) ≥ target
/// POSTCONDITION:  solution.is_empty() ⇒ available_utxos did not change.
fn greedy(target: u64, available_utxos: &mut BTreeSet<Utxo>) -> Vec<Utxo> {
    let mut solution = vec![];
    let mut goal = target;
    while goal > 0 {
        let utxo = match available_utxos.iter().max_by_key(|u| u.value) {
            Some(max_utxo) if max_utxo.value < goal => max_utxo.clone(),
            Some(_) => available_utxos
                .iter()
                .filter(|u| u.value >= goal)
                .min_by_key(|u| u.value)
                .cloned()
                .expect("bug: there must be at least one UTXO matching the criteria"),
            None => {
                // Not enough available UTXOs to satisfy the request.
                for u in solution {
                    available_utxos.insert(u);
                }
                return vec![];
            }
        };
        goal = goal.saturating_sub(utxo.value);
        assert!(available_utxos.remove(&utxo));
        solution.push(utxo);
    }

    debug_assert!(solution.is_empty() || solution.iter().map(|u| u.value).sum::<u64>() >= target);

    solution
}

/// Gathers ECDSA signatures for all the inputs in the specified unsigned
/// transaction.
///
/// # Panics
///
/// This function panics if the `output_account` map does not have an entry for
/// at least one of the transaction previous output points.
pub async fn sign_transaction<R: CanisterRuntime, F: Fn(&tx::OutPoint) -> Option<Account>>(
    key_name: String,
    ecdsa_public_key: &ECDSAPublicKey,
    lookup_outpoint_account: F,
    unsigned_tx: tx::UnsignedTransaction,
    runtime: &R,
) -> Result<tx::SignedTransaction, CallError> {
    use crate::address::{derivation_path, derive_public_key};

    let mut signed_inputs = Vec::with_capacity(unsigned_tx.inputs.len());
    let sighasher = tx::TxSigHasher::new(&unsigned_tx);
    for input in &unsigned_tx.inputs {
        let outpoint = &input.previous_output;

        let account = lookup_outpoint_account(outpoint)
            .unwrap_or_else(|| panic!("bug: no account for outpoint {:?}", outpoint));

        let path = derivation_path(&account);
        let pubkey = ByteBuf::from(derive_public_key(ecdsa_public_key, &account).public_key);
        let pkhash = tx::hash160(&pubkey);

        let sighash = sighasher.sighash(input, &pkhash);

        let sec1_signature = management::sign_with_ecdsa(
            key_name.clone(),
            DerivationPath::new(path),
            sighash,
            runtime,
        )
        .await?;

        signed_inputs.push(tx::SignedInput {
            signature: signature::EncodedSignature::from_sec1(&sec1_signature),
            pubkey,
            previous_output: outpoint.clone(),
            sequence: input.sequence,
        });
    }
    Ok(tx::SignedTransaction {
        inputs: signed_inputs,
        outputs: unsigned_tx.outputs,
        lock_time: unsigned_tx.lock_time,
    })
}

pub fn fake_sign(unsigned_tx: &tx::UnsignedTransaction) -> tx::SignedTransaction {
    tx::SignedTransaction {
        inputs: unsigned_tx
            .inputs
            .iter()
            .map(|unsigned_input| tx::SignedInput {
                previous_output: unsigned_input.previous_output.clone(),
                sequence: unsigned_input.sequence,
                signature: signature::EncodedSignature::fake(),
                pubkey: ByteBuf::from(vec![0u8; tx::PUBKEY_LEN]),
            })
            .collect(),
        outputs: unsigned_tx.outputs.clone(),
        lock_time: unsigned_tx.lock_time,
    }
}

#[derive(Eq, PartialEq, Debug)]
pub enum BuildTxError {
    /// The minter does not have enough UTXOs to make the transfer
    /// Try again later after pending transactions have settled.
    NotEnoughFunds,
    /// The withdrawal amount is too low to pay the transfer fee.
    AmountTooLow,
    /// Withdrawal amount of at least one request is too low to cover its share
    /// of the fees. Similar to `AmountTooLow`, but applies to a single
    /// request in a batch.
    DustOutput {
        address: BitcoinAddress,
        amount: u64,
    },
    /// The transaction contains too many inputs.
    /// If such a transaction were signed, there is a risk that the resulting transaction
    /// will have a size over 100k vbytes and therefore be *non-standard*.
    InvalidTransaction(InvalidTransactionError),
}

/// Builds a transaction that moves BTC to the specified destination accounts
/// using the UTXOs that the minter owns. The receivers pay the fee.
///
/// Sends the change back to the specified minter main address.
///
/// # Arguments
///
/// * `minter_utxos` - The set of all UTXOs minter owns
/// * `outputs` - The destination BTC addresses and respective amounts.
/// * `main_address` - The BTC address of the minter's main account do absorb the change.
/// * `fee_per_vbyte` - The current 50th percentile of BTC fees, in millisatoshi/byte
///
/// # Panics
///
/// This function panics if the `outputs` vector is empty as it indicates a bug
/// in the caller's code.
///
/// # Success case properties
///
/// * The total value of minter UTXOs decreases at least by the amount.
/// ```text
/// sum([u.value | u ∈ minter_utxos']) ≤ sum([u.value | u ∈ minter_utxos]) - amount
/// ```
///
/// * If the transaction inputs exceed the amount, the minter gets the change.
/// ```text
/// inputs_value(tx) > amount ⇒ out_value(tx, main_pubkey) >= inputs_value(tx) - amount
/// ```
///
/// * If the transaction inputs are equal to the amount, all tokens go to the receiver.
/// ```text
/// sum([value(in) | in ∈ tx.inputs]) = amount ⇒ tx.outputs == { value = amount - fee(tx); pubkey = dst_pubkey }
/// ```
///
///  * The last output of the transaction is the minter's fee + the minter's change.
/// ```text
/// value(last_out) == minter_fee + minter_change
/// ```
///
/// # Error case properties
///
/// * In case of errors, the function does not modify the inputs.
/// ```text
/// result.is_err() => minter_utxos' == minter_utxos
/// ```
///
pub fn build_unsigned_transaction(
    available_utxos: &mut BTreeSet<Utxo>,
    outputs: Vec<(BitcoinAddress, Satoshi)>,
    main_address: BitcoinAddress,
    fee_per_vbyte: u64,
    enable_non_standard_tx: bool,
) -> Result<
    (
        tx::UnsignedTransaction,
        state::ChangeOutput,
        WithdrawalFee,
        Vec<Utxo>,
    ),
    BuildTxError,
> {
    assert!(!outputs.is_empty());
    let amount = outputs.iter().map(|(_, amount)| amount).sum::<u64>();
    let inputs = utxos_selection(amount, available_utxos, outputs.len());
    match build_unsigned_transaction_from_inputs(
        &inputs,
        outputs,
        main_address,
        fee_per_vbyte,
        enable_non_standard_tx,
    ) {
        Ok((tx, change, total_fee)) => Ok((tx, change, total_fee, inputs)),
        Err(err) => {
            // Undo mutation to available_utxos in the error case
            for utxo in inputs {
                assert!(available_utxos.insert(utxo));
            }
            Err(err)
        }
    }
}

pub fn build_unsigned_transaction_from_inputs(
    input_utxos: &[Utxo],
    outputs: Vec<(BitcoinAddress, Satoshi)>,
    main_address: BitcoinAddress,
    fee_per_vbyte: u64,
    enable_non_standard_tx: bool,
) -> Result<(tx::UnsignedTransaction, state::ChangeOutput, WithdrawalFee), BuildTxError> {
    assert!(!outputs.is_empty());
    /// Having a sequence number lower than (0xffffffff - 1) signals the use of replacement by fee.
    /// It allows us to increase the fee of a transaction already sent to the mempool.
    /// The rbf option is used in `resubmit_retrieve_btc`.
    /// https://github.com/bitcoin/bips/blob/master/bip-0125.mediawiki
    const SEQUENCE_RBF_ENABLED: u32 = 0xfffffffd;

    let amount = outputs.iter().map(|(_, amount)| amount).sum::<u64>();

    let num_inputs = input_utxos.len();
    if num_inputs == 0 {
        return Err(BuildTxError::NotEnoughFunds);
    }
    if !enable_non_standard_tx && num_inputs > MAX_NUM_INPUTS_IN_TRANSACTION {
        return Err(BuildTxError::InvalidTransaction(
            InvalidTransactionError::TooManyInputs {
                max_num_inputs: MAX_NUM_INPUTS_IN_TRANSACTION,
                num_inputs,
            },
        ));
    }

    let inputs_value = input_utxos.iter().map(|u| u.value).sum::<u64>();

    debug_assert!(inputs_value >= amount);

    let minter_fee = evaluate_minter_fee(input_utxos.len() as u64, (outputs.len() + 1) as u64);

    let change = inputs_value - amount;
    let change_output = state::ChangeOutput {
        vout: outputs.len() as u32,
        value: change + minter_fee,
    };

    let tx_outputs: Vec<tx::TxOut> = outputs
        .iter()
        .map(|(address, value)| tx::TxOut {
            address: address.clone(),
            value: *value,
        })
        .chain(vec![tx::TxOut {
            address: main_address.clone(),
            value: change_output.value,
        }])
        .collect();
    let num_outputs = tx_outputs.len();

    debug_assert_eq!(
        tx_outputs.iter().map(|out| out.value).sum::<u64>() - minter_fee,
        inputs_value
    );

    let mut unsigned_tx = tx::UnsignedTransaction {
        inputs: input_utxos
            .iter()
            .map(|utxo| tx::UnsignedInput {
                previous_output: utxo.outpoint.clone(),
                value: utxo.value,
                sequence: SEQUENCE_RBF_ENABLED,
            })
            .collect(),
        outputs: tx_outputs,
        lock_time: 0,
    };

    let tx_vsize = fake_sign(&unsigned_tx).vsize();
    let fee = (tx_vsize as u64 * fee_per_vbyte) / 1000;

    if fee + minter_fee > amount {
        return Err(BuildTxError::AmountTooLow);
    }

    let fee_shares = distribute(fee + minter_fee, outputs.len() as u64);
    // The default dustRelayFee is 3 sat/vB,
    // which translates to a dust threshold of 546 satoshi for P2PKH outputs.
    // The threshold for other types is lower,
    // so we simply use 546 satoshi as the minimum amount per output.
    const MIN_OUTPUT_AMOUNT: u64 = 546;

    // The last output has to match the main_address.
    debug_assert!(matches!(unsigned_tx.outputs.iter().last(),
        Some(tx::TxOut { value: _, address }) if address == &main_address));

    for (output, fee_share) in unsigned_tx
        .outputs
        .iter_mut()
        .zip(fee_shares.iter())
        .take(num_outputs - 1)
    {
        if output.value <= *fee_share + MIN_OUTPUT_AMOUNT {
            return Err(BuildTxError::DustOutput {
                address: output.address.clone(),
                amount: output.value,
            });
        }
        output.value = output.value.saturating_sub(*fee_share);
    }

    debug_assert_eq!(
        inputs_value,
        fee + unsigned_tx.outputs.iter().map(|u| u.value).sum::<u64>()
    );

    Ok((
        unsigned_tx,
        change_output,
        WithdrawalFee {
            bitcoin_fee: fee,
            minter_fee,
        },
    ))
}

pub fn evaluate_minter_fee(num_inputs: u64, num_outputs: u64) -> Satoshi {
    max(
        MINTER_FEE_PER_INPUT * num_inputs
            + MINTER_FEE_PER_OUTPUT * num_outputs
            + MINTER_FEE_CONSTANT,
        MINTER_ADDRESS_DUST_LIMIT,
    )
}

/// Distributes an amount across the specified number of shares as fairly as
/// possible.
///
/// For example, `distribute(5, 3) = [2, 2, 1]`.
fn distribute(amount: u64, n: u64) -> Vec<u64> {
    if n == 0 {
        return vec![];
    }

    let (avg, remainder) = (amount / n, amount % n);

    // Fill the shares with the average value.
    let mut shares = vec![avg; n as usize];
    // Distribute the remainder across the shares.
    for i in 0..remainder {
        shares[i as usize] += 1;
    }

    shares
}

pub fn timer<R: CanisterRuntime + 'static>(runtime: R) {
    use tasks::{pop_if_ready, run_task};

    if let Some(task) = pop_if_ready(&runtime) {
        ic_cdk::spawn(run_task(task, runtime));
    }
}

/// Computes an estimate for the size of transaction (in vbytes) with the given number of inputs and outputs.
pub fn tx_vsize_estimate(input_count: u64, output_count: u64) -> u64 {
    // See
    // https://github.com/bitcoin/bips/blob/master/bip-0141.mediawiki
    // for the transaction structure and
    // https://bitcoin.stackexchange.com/questions/92587/calculate-transaction-fee-for-external-addresses-which-doesnt-belong-to-my-loca/92600#92600
    // for transaction size estimate.
    const INPUT_SIZE_VBYTES: u64 = 68;
    const OUTPUT_SIZE_VBYTES: u64 = 31;
    const TX_OVERHEAD_VBYTES: u64 = 11;

    input_count * INPUT_SIZE_VBYTES + output_count * OUTPUT_SIZE_VBYTES + TX_OVERHEAD_VBYTES
}

/// Computes an estimate for the retrieve_btc fee.
///
/// Arguments:
///   * `available_utxos` - the list of UTXOs available to the minter.
///   * `maybe_amount` - the withdrawal amount.
///   * `median_fee_millisatoshi_per_vbyte` - the median network fee, in millisatoshi per vbyte.
pub fn estimate_retrieve_btc_fee(
    available_utxos: &BTreeSet<Utxo>,
    maybe_amount: Option<u64>,
    median_fee_millisatoshi_per_vbyte: u64,
) -> WithdrawalFee {
    const DEFAULT_INPUT_COUNT: u64 = 2;
    // One output for the caller and one for the change.
    const DEFAULT_OUTPUT_COUNT: u64 = 2;
    let input_count = match maybe_amount {
        Some(amount) => {
            // We simulate the algorithm that selects UTXOs for the
            // specified amount. If the withdrawal rate is low, we
            // should get the exact number of inputs that the minter
            // will use.
            let mut utxos = available_utxos.clone();
            let selected_utxos =
                utxos_selection(amount, &mut utxos, DEFAULT_OUTPUT_COUNT as usize - 1);

            if !selected_utxos.is_empty() {
                selected_utxos.len() as u64
            } else {
                DEFAULT_INPUT_COUNT
            }
        }
        None => DEFAULT_INPUT_COUNT,
    };

    let vsize = tx_vsize_estimate(input_count, DEFAULT_OUTPUT_COUNT);
    let minter_fee = evaluate_minter_fee(input_count, DEFAULT_OUTPUT_COUNT);
    // We subtract one from the outputs because the minter's output
    // does not participate in fees distribution.
    let bitcoin_fee =
        vsize * median_fee_millisatoshi_per_vbyte / 1000 / (DEFAULT_OUTPUT_COUNT - 1).max(1);
    let minter_fee = minter_fee / (DEFAULT_OUTPUT_COUNT - 1).max(1);
    WithdrawalFee {
        minter_fee,
        bitcoin_fee,
    }
}

#[async_trait]
pub trait CanisterRuntime {
    /// Returns the caller of the current call.
    fn caller(&self) -> Principal;

    /// Returns the canister id
    fn id(&self) -> Principal;

    /// Gets current timestamp, in nanoseconds since the epoch (1970-01-01)
    fn time(&self) -> u64;

    /// Set a global timer to make the system schedule a call to the exported `canister_global_timer` Wasm method after the specified time.
    /// The time must be provided as nanoseconds since 1970-01-01.
    /// See the [IC specification](https://internetcomputer.org/docs/current/references/ic-interface-spec#global-timer-1).
    fn global_timer_set(&self, timestamp: u64);

    /// Fetches all unspent transaction outputs (UTXOs) associated with the provided address in the specified Bitcoin network.
    async fn bitcoin_get_utxos(
        &self,
        request: GetUtxosRequest,
    ) -> Result<GetUtxosResponse, CallError>;

    async fn check_transaction(
        &self,
        btc_checker_principal: Principal,
        utxo: &Utxo,
        cycle_payment: u128,
    ) -> Result<CheckTransactionResponse, CallError>;

    async fn mint_ckbtc(
        &self,
        amount: u64,
        to: Account,
        memo: Memo,
    ) -> Result<u64, UpdateBalanceError>;

    async fn sign_with_ecdsa(
        &self,
        key_name: String,
        derivation_path: DerivationPath,
        message_hash: [u8; 32],
    ) -> Result<Vec<u8>, CallError>;

    async fn send_transaction(
        &self,
        transaction: &tx::SignedTransaction,
        network: Network,
    ) -> Result<(), CallError>;
}

#[derive(Copy, Clone)]
pub struct IcCanisterRuntime {}

#[async_trait]
impl CanisterRuntime for IcCanisterRuntime {
    fn caller(&self) -> Principal {
        ic_cdk::caller()
    }

    fn id(&self) -> Principal {
        ic_cdk::id()
    }

    fn time(&self) -> u64 {
        ic_cdk::api::time()
    }

    fn global_timer_set(&self, timestamp: u64) {
        ic_cdk::api::set_global_timer(timestamp);
    }

    async fn bitcoin_get_utxos(
        &self,
        request: GetUtxosRequest,
    ) -> Result<GetUtxosResponse, CallError> {
        management::bitcoin_get_utxos(request).await
    }

    async fn check_transaction(
        &self,
        btc_checker_principal: Principal,
        utxo: &Utxo,
        cycle_payment: u128,
    ) -> Result<CheckTransactionResponse, CallError> {
        management::check_transaction(btc_checker_principal, utxo, cycle_payment).await
    }

    async fn mint_ckbtc(
        &self,
        amount: u64,
        to: Account,
        memo: Memo,
    ) -> Result<u64, UpdateBalanceError> {
        updates::update_balance::mint(amount, to, memo).await
    }

    async fn sign_with_ecdsa(
        &self,
        key_name: String,
        derivation_path: DerivationPath,
        message_hash: [u8; 32],
    ) -> Result<Vec<u8>, CallError> {
        use ic_cdk::api::management_canister::ecdsa::{
            EcdsaCurve, EcdsaKeyId, SignWithEcdsaArgument,
        };

        ic_cdk::api::management_canister::ecdsa::sign_with_ecdsa(SignWithEcdsaArgument {
            message_hash: message_hash.to_vec(),
            derivation_path: derivation_path.into_inner(),
            key_id: EcdsaKeyId {
                curve: EcdsaCurve::Secp256k1,
                name: key_name.clone(),
            },
        })
        .await
        .map(|(result,)| result.signature)
        .map_err(|err| CallError::from_cdk_error("sign_with_ecdsa", err))
    }

    async fn send_transaction(
        &self,
        transaction: &tx::SignedTransaction,
        network: Network,
    ) -> Result<(), CallError> {
        management::send_transaction(transaction, network).await
    }
}

/// Time in nanoseconds since the epoch (1970-01-01).
#[derive(
    Clone,
    Copy,
    Eq,
    PartialEq,
    Ord,
    PartialOrd,
    Debug,
    Default,
    Serialize,
    CandidType,
    serde::Deserialize,
)]
pub struct Timestamp(u64);

impl Timestamp {
    pub const fn new(ns_since_epoch: u64) -> Self {
        Self(ns_since_epoch)
    }

    /// Number of nanoseconds since `UNIX EPOCH`.
    pub fn as_nanos_since_unix_epoch(self) -> u64 {
        self.0
    }

    pub fn checked_sub(self, rhs: Duration) -> Option<Timestamp> {
        if let Ok(rhs_nanos) = u64::try_from(rhs.as_nanos()) {
            Some(Timestamp(self.0.checked_sub(rhs_nanos)?))
        } else {
            None
        }
    }

    pub fn checked_duration_since(self, rhs: Timestamp) -> Option<Duration> {
        self.0.checked_sub(rhs.0).map(Duration::from_nanos)
    }

    pub fn checked_add(self, rhs: Duration) -> Option<Timestamp> {
        if let Ok(rhs_nanos) = u64::try_from(rhs.as_nanos()) {
            Some(Self(self.0.checked_add(rhs_nanos)?))
        } else {
            None
        }
    }

    pub fn saturating_add(self, rhs: Duration) -> Self {
        self.checked_add(rhs).unwrap_or(Timestamp(u64::MAX))
    }
}

impl From<u64> for Timestamp {
    fn from(timestamp: u64) -> Self {
        Self(timestamp)
    }
}

#[derive(Clone, Eq, PartialEq, Ord, PartialOrd, Debug)]
struct Timestamped<Inner> {
    timestamp: Timestamp,
    inner: Option<Inner>,
}

impl<Inner> Timestamped<Inner> {
    fn new<T: Into<Timestamp>>(timestamp: T, inner: Inner) -> Self {
        Self {
            timestamp: timestamp.into(),
            inner: Some(inner),
        }
    }
}

/// A cache that expires older entries upon insertion.
///
/// More specifically, entries are inserted with a timestamp, and
/// then all existing entries with a timestamp less than `t - expiration` are removed before
/// the new entry is inserted.
///
/// Similarly, lookups will also take an additional timestamp as argument, and only entries
/// newer than that will be returned.
#[derive(Clone, Eq, PartialEq, Debug)]
pub struct CacheWithExpiration<Key, Value> {
    expiration: Duration,
    keys: BTreeMap<Key, Timestamp>,
    values: BTreeMap<Timestamped<Key>, Value>,
}

impl<Key: Ord + Clone, Value: Clone> CacheWithExpiration<Key, Value> {
    pub fn new(expiration: Duration) -> Self {
        Self {
            expiration,
            keys: Default::default(),
            values: Default::default(),
        }
    }

    pub fn is_empty(&self) -> bool {
        self.len() == 0
    }

    pub fn len(&self) -> usize {
        let len = self.keys.len();
        assert_eq!(len, self.values.len());
        len
    }

    pub fn set_expiration(&mut self, expiration: Duration) {
        self.expiration = expiration;
    }

    pub fn prune<T: Into<Timestamp>>(&mut self, now: T) {
        let timestamp = now.into();
        if let Some(expire_cutoff) = timestamp.checked_sub(self.expiration) {
            let pivot = Timestamped {
                timestamp: expire_cutoff,
                inner: None,
            };
            let mut non_expired = self.values.split_off(&pivot);
            self.values.keys().for_each(|key| {
                self.keys.remove(key.inner.as_ref().unwrap());
            });
            std::mem::swap(&mut self.values, &mut non_expired);
            assert_eq!(self.keys.len(), self.values.len())
        }
    }

    fn insert_without_prune<T: Into<Timestamp>>(&mut self, key: Key, value: Value, now: T) {
        let timestamp = now.into();
        if let Some(old_timestamp) = self.keys.insert(key.clone(), timestamp) {
            self.values
                .remove(&Timestamped::new(old_timestamp, key.clone()));
        }
        self.values.insert(Timestamped::new(timestamp, key), value);
    }

    pub fn insert<T: Into<Timestamp>>(&mut self, key: Key, value: Value, now: T) {
        let timestamp = now.into();
        self.prune(timestamp);
        self.insert_without_prune(key, value, timestamp);
    }

    pub fn get<T: Into<Timestamp>>(&self, key: &Key, now: T) -> Option<&Value> {
        let now = now.into();
        let timestamp = *self.keys.get(key)?;
        if let Some(expire_cutoff) = now.checked_sub(self.expiration) {
            if timestamp < expire_cutoff {
                return None;
            }
        }
        self.values.get(&Timestamped {
            timestamp,
            inner: Some(key.clone()),
        })
    }
}

pub type GetUtxosCache = CacheWithExpiration<bitcoin::GetUtxosRequest, GetUtxosResponse>;<|MERGE_RESOLUTION|>--- conflicted
+++ resolved
@@ -548,10 +548,6 @@
                 }
             }
             Err(err) => {
-                ic_cdk::println!(
-                    "[submit_pending_requests]: failed to send a Bitcoin transaction: {}",
-                    err
-                );
                 log!(
                     P0,
                     "[submit_pending_requests]: failed to sign a Bitcoin transaction: {}",
@@ -762,11 +758,7 @@
         |outpoint| state::read_state(|s| s.outpoint_account.get(outpoint).cloned()),
         |old_txid, new_tx, reason| {
             state::mutate_state(|s| {
-<<<<<<< HEAD
-                state::audit::replace_transaction(s, old_txid, new_tx, Some(reason), runtime);
-=======
                 state::audit::replace_transaction(s, old_txid, new_tx, reason, runtime);
->>>>>>> e0efdfcc
             })
         },
         &IC_CANISTER_RUNTIME,
@@ -845,10 +837,6 @@
                 let reason = reimbursement::WithdrawalReimbursementReason::InvalidTransaction(err);
                 replaced_reason = state::eventlog::ReplacedReason::ToCancel {
                     reason: reason.clone(),
-<<<<<<< HEAD
-                    used_utxos: None,
-=======
->>>>>>> e0efdfcc
                 };
                 new_tx_requests = state::SubmittedWithdrawalRequests::ToCancel { requests, reason };
                 let outputs = vec![(main_address.clone(), retrieve_btc_min_amount)];
@@ -919,12 +907,6 @@
                     &old_txid,
                     hex::encode(tx::encode_into(&signed_tx, Vec::new()))
                 );
-                match &mut replaced_reason {
-                    state::eventlog::ReplacedReason::ToCancel { used_utxos, .. } => {
-                        *used_utxos = Some(input_utxos.clone())
-                    }
-                    state::eventlog::ReplacedReason::ToRetry => {}
-                }
                 let new_tx = state::SubmittedBtcTransaction {
                     requests: new_tx_requests,
                     used_utxos: input_utxos,
@@ -1174,13 +1156,7 @@
     assert!(!outputs.is_empty());
     let amount = outputs.iter().map(|(_, amount)| amount).sum::<u64>();
     let inputs = utxos_selection(amount, available_utxos, outputs.len());
-    match build_unsigned_transaction_from_inputs(
-        &inputs,
-        outputs,
-        main_address,
-        fee_per_vbyte,
-        enable_non_standard_tx,
-    ) {
+    match build_unsigned_transaction_from_inputs(&inputs, outputs, main_address, fee_per_vbyte, enable_non_standard_tx) {
         Ok((tx, change, total_fee)) => Ok((tx, change, total_fee, inputs)),
         Err(err) => {
             // Undo mutation to available_utxos in the error case
