--- conflicted
+++ resolved
@@ -585,34 +585,19 @@
     }
 }
 
-<<<<<<< HEAD
 fn finalization_time_estimate<R: CanisterRuntime>(
     min_confirmations: u32,
     network: Network,
     runtime: &R,
 ) -> Duration {
-    const ONE_MINUTE: Duration = Duration::from_secs(60);
     const ONE_SECOND: Duration = Duration::from_secs(1);
 
     let block_time = runtime.block_frequency();
     let estimated_block_time = match network {
-        Network::Mainnet => block_time,
-        // make things snappier for testing purposes
-        Network::Testnet => block_time.min(ONE_MINUTE),
+        Network::Mainnet | Network::Testnet => block_time,
         Network::Regtest => block_time.min(ONE_SECOND),
     };
     min_confirmations * estimated_block_time
-=======
-fn finalization_time_estimate(min_confirmations: u32, network: Network) -> Duration {
-    Duration::from_nanos(
-        min_confirmations as u64
-            * match network {
-                Network::Mainnet => 10 * MIN_NANOS,
-                Network::Testnet => 10 * MIN_NANOS,
-                Network::Regtest => SEC_NANOS,
-            },
-    )
->>>>>>> a17bf5ee
 }
 
 /// Returns identifiers of finalized transactions from the list of `candidates` according to the
