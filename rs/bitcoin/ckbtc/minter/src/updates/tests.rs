--- conflicted
+++ resolved
@@ -218,9 +218,6 @@
     }
 
     #[tokio::test]
-<<<<<<< HEAD
-    async fn should_observe_update_balance_latency_metrics() {
-=======
     async fn should_not_evaluate_mint_unknown_utxo() {
         init_state_with_ecdsa_public_key();
         let account = ledger_account();
@@ -292,8 +289,7 @@
     }
 
     #[tokio::test]
-    async fn should_observe_latency_metrics() {
->>>>>>> 2dd665c1
+    async fn should_observe_update_balance_latency_metrics() {
         init_state_with_ecdsa_public_key();
 
         async fn update_balance_with_latency(
