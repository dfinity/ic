mod update_balance {
    use crate::management::{get_utxos, sign_with_ecdsa, CallError, CallSource};
    use crate::metrics::{Histogram, NumUtxoPages};
    use crate::metrics::{LatencyHistogram, MetricsResult};
    use crate::state::{audit, eventlog::EventType, mutate_state, read_state, SuspendedReason};
    use crate::test_fixtures::{
        ecdsa_public_key, get_uxos_response, ignored_utxo, init_args, init_state, ledger_account,
        mock::MockCanisterRuntime, quarantined_utxo, utxo, BTC_CHECKER_CANISTER_ID, DAY,
        MINTER_CANISTER_ID, NOW,
    };
    use crate::updates::get_btc_address::account_to_p2wpkh_address_from_state;
    use crate::updates::update_balance;
    use crate::updates::update_balance::{
        SuspendedUtxo, UpdateBalanceArgs, UpdateBalanceError, UtxoStatus,
    };
    use crate::{storage, GetUtxosResponse, Timestamp};
    use ic_btc_checker::CheckTransactionResponse;
<<<<<<< HEAD
    use ic_btc_interface::{GetUtxosResponse, Page, Utxo};
    use ic_cdk::api::call::RejectionCode;
    use ic_management_canister_types_private::BoundedVec;
=======
    use ic_btc_interface::{Page, Utxo};
>>>>>>> d4bde41d
    use icrc_ledger_types::icrc1::account::Account;
    use std::iter;
    use std::time::Duration;

    #[tokio::test]
    async fn should_not_add_event_when_reevaluated_utxo_still_ignored() {
        mock_constant_time(&mut MockCanisterRuntime::new(), NOW, 1);

        test_suspended_utxo_last_time_checked_timestamp(
            ignored_utxo(),
            SuspendedReason::ValueTooSmall,
        )
        .await;
    }

    #[tokio::test]
    async fn should_do_btc_check_when_reevaluating_ignored_utxo() {
        init_state_with_ecdsa_public_key();
        let account = ledger_account();
        let mut runtime = MockCanisterRuntime::new();
        mock_increasing_time(&mut runtime, NOW, Duration::from_secs(1));

        let ignored_utxo = ignored_utxo();
        mutate_state(|s| {
            audit::ignore_utxo(
                s,
                ignored_utxo.clone(),
                account,
                NOW.checked_sub(DAY).unwrap(),
                &runtime,
            )
        });
        mutate_state(|s| s.check_fee = ignored_utxo.value - 1);
        let events_before: Vec<_> = storage::events().map(|event| event.payload).collect();

        mock_get_utxos_for_account(&mut runtime, account, vec![ignored_utxo.clone()]);
        expect_check_transaction_returning(
            &mut runtime,
            ignored_utxo.clone(),
            CheckTransactionResponse::Failed(vec![]),
        );
        mock_schedule_now_process_logic(&mut runtime);

        let result = update_balance(
            UpdateBalanceArgs {
                owner: Some(account.owner),
                subaccount: account.subaccount,
            },
            &runtime,
        )
        .await;

        assert_eq!(result, Ok(vec![UtxoStatus::Tainted(ignored_utxo.clone())]));
        assert_has_new_events(
            &events_before,
            &[EventType::SuspendedUtxo {
                utxo: ignored_utxo.clone(),
                account,
                reason: SuspendedReason::Quarantined,
            }],
        );
        assert_eq!(
            suspended_utxo(&ignored_utxo),
            Some(SuspendedReason::Quarantined)
        );
    }

    #[tokio::test]
    async fn should_mint_reevaluated_ignored_utxo() {
        init_state_with_ecdsa_public_key();
        let account = ledger_account();
        let mut runtime = MockCanisterRuntime::new();
        mock_increasing_time(&mut runtime, NOW, Duration::from_secs(1));

        let ignored_utxo = ignored_utxo();
        mutate_state(|s| {
            audit::ignore_utxo(
                s,
                ignored_utxo.clone(),
                account,
                NOW.checked_sub(DAY).unwrap(),
                &runtime,
            )
        });
        mutate_state(|s| s.check_fee = ignored_utxo.value - 1);
        let events_before: Vec<_> = storage::events().map(|event| event.payload).collect();

        mock_get_utxos_for_account(&mut runtime, account, vec![ignored_utxo.clone()]);
        expect_check_transaction_returning(
            &mut runtime,
            ignored_utxo.clone(),
            CheckTransactionResponse::Passed,
        );
        runtime
            .expect_mint_ckbtc()
            .times(1)
            .withf(move |amount, account_, _memo| amount == &1 && account_ == &account)
            .return_const(Ok(1));
        mock_schedule_now_process_logic(&mut runtime);

        let result = update_balance(
            UpdateBalanceArgs {
                owner: Some(account.owner),
                subaccount: account.subaccount,
            },
            &runtime,
        )
        .await;

        assert_eq!(suspended_utxo(&ignored_utxo), None);
        assert_eq!(
            result,
            Ok(vec![UtxoStatus::Minted {
                block_index: 1,
                minted_amount: 1,
                utxo: ignored_utxo.clone(),
            }])
        );
        assert_has_new_events(
            &events_before,
            &[
                checked_utxo_event(ignored_utxo.clone(), account),
                EventType::ReceivedUtxos {
                    mint_txid: Some(1),
                    to_account: account,
                    utxos: vec![ignored_utxo],
                },
            ],
        );
    }

    #[tokio::test]
    async fn should_not_add_event_when_reevaluated_utxo_still_tainted() {
        mock_constant_time(&mut MockCanisterRuntime::new(), NOW, 1);

        test_suspended_utxo_last_time_checked_timestamp(
            quarantined_utxo(),
            SuspendedReason::Quarantined,
        )
        .await;
    }

    #[tokio::test]
    async fn should_mint_reevaluated_tainted_utxo() {
        init_state_with_ecdsa_public_key();
        let account = ledger_account();
        let mut runtime = MockCanisterRuntime::new();
        mock_increasing_time(&mut runtime, NOW, Duration::from_secs(1));

        let quarantined_utxo = quarantined_utxo();
        let utxo = quarantined_utxo.clone();
        mutate_state(|s| {
            audit::quarantine_utxo(s, utxo, account, NOW.checked_sub(DAY).unwrap(), &runtime);
        });
        let check_fee = read_state(|s| s.check_fee);
        let minted_amount = quarantined_utxo.value - check_fee;
        let events_before: Vec<_> = storage::events().map(|event| event.payload).collect();

        mock_get_utxos_for_account(&mut runtime, account, vec![quarantined_utxo.clone()]);
        expect_check_transaction_returning(
            &mut runtime,
            quarantined_utxo.clone(),
            CheckTransactionResponse::Passed,
        );
        runtime
            .expect_mint_ckbtc()
            .times(1)
            .withf(move |amount, account_, _memo| amount == &minted_amount && account_ == &account)
            .return_const(Ok(1));
        mock_schedule_now_process_logic(&mut runtime);
        let result = update_balance(
            UpdateBalanceArgs {
                owner: Some(account.owner),
                subaccount: account.subaccount,
            },
            &runtime,
        )
        .await;

        assert_eq!(suspended_utxo(&quarantined_utxo), None);
        assert_eq!(
            result,
            Ok(vec![UtxoStatus::Minted {
                block_index: 1,
                minted_amount,
                utxo: quarantined_utxo.clone(),
            }])
        );
        assert_has_new_events(
            &events_before,
            &[
                checked_utxo_event(quarantined_utxo.clone(), account),
                EventType::ReceivedUtxos {
                    mint_txid: Some(1),
                    to_account: account,
                    utxos: vec![quarantined_utxo],
                },
            ],
        );
    }

    #[tokio::test]
    async fn should_not_evaluate_mint_unknown_utxo() {
        init_state_with_ecdsa_public_key();
        let account = ledger_account();
        let mut runtime = MockCanisterRuntime::new();
        mock_increasing_time(&mut runtime, NOW, Duration::from_secs(1));

        // Create two utxos, first one is already checked but with unknown mint status.
        let checked_but_mint_unknown_utxo = quarantined_utxo();
        let utxo = crate::test_fixtures::utxo();
        mutate_state(|s| {
            audit::mark_utxo_checked_mint_unknown(
                s,
                checked_but_mint_unknown_utxo.clone(),
                account,
                &runtime,
            );
        });
        let check_fee = read_state(|s| s.check_fee);
        let minted_amount = utxo.value - check_fee;
        let events_before: Vec<_> = storage::events().map(|event| event.payload).collect();

        mock_get_utxos_for_account(
            &mut runtime,
            account,
            vec![checked_but_mint_unknown_utxo.clone(), utxo.clone()],
        );
        expect_check_transaction_returning(
            &mut runtime,
            utxo.clone(),
            CheckTransactionResponse::Passed,
        );
        runtime
            .expect_mint_ckbtc()
            .times(1)
            .withf(move |amount, account_, _memo| amount == &minted_amount && account_ == &account)
            .return_const(Ok(1));
        mock_schedule_now_process_logic(&mut runtime);
        let result = update_balance(
            UpdateBalanceArgs {
                owner: Some(account.owner),
                subaccount: account.subaccount,
            },
            &runtime,
        )
        .await;

        assert_eq!(suspended_utxo(&checked_but_mint_unknown_utxo), None);
        assert_eq!(suspended_utxo(&utxo), None);
        // Only the 2nd utxo is minted
        assert_eq!(
            result,
            Ok(vec![UtxoStatus::Minted {
                block_index: 1,
                minted_amount,
                utxo: utxo.clone()
            }])
        );
        assert_has_new_events(
            &events_before,
            &[
                checked_utxo_event(utxo.clone(), account),
                EventType::ReceivedUtxos {
                    mint_txid: Some(1),
                    to_account: account,
                    utxos: vec![utxo],
                },
            ],
        );
    }

    #[tokio::test]
    async fn should_observe_update_balance_latency_metrics() {
        init_state_with_ecdsa_public_key();

        async fn update_balance_with_latency(
            latency: Duration,
            account_utxos: Vec<Utxo>,
        ) -> Result<Vec<UtxoStatus>, UpdateBalanceError> {
            let account = ledger_account();
            let update_balance_args = UpdateBalanceArgs {
                owner: Some(account.owner),
                subaccount: account.subaccount,
            };
            let mut runtime = MockCanisterRuntime::new();
            mock_schedule_now_process_logic(&mut runtime);
            mock_get_utxos_for_account(&mut runtime, account, account_utxos);
            mock_time(
                &mut runtime,
                vec![
                    NOW,                         // start time of `update_balance` method
                    NOW,                         // start time of `get_utxos` method
                    NOW.saturating_add(latency), // end time of `get_utxos` method
                    NOW.saturating_add(latency), // time used to triage processable UTXOs
                    NOW.saturating_add(latency), // event timestamp
                    NOW.saturating_add(latency), // time used in `schedule_now` call at end of `update_balance`
                    NOW.saturating_add(latency), // end time of `update_balance` method
                ],
            );

            update_balance(update_balance_args.clone(), &runtime).await
        }

        // update_balance calls with no new UTXOs.
        let no_new_utxo_latencies_ms =
            [0, 100, 499, 500, 2_250, 3_000, 3_400, 4_000, 8_000, 100_000];
        for millis in &no_new_utxo_latencies_ms {
            let result = update_balance_with_latency(Duration::from_millis(*millis), vec![]).await;
            assert!(matches!(result, Err(UpdateBalanceError::NoNewUtxos { .. })));
        }

        // update_balance call with 1 new UTXO.
        let _ = update_balance_with_latency(Duration::from_millis(250), vec![ignored_utxo()])
            .await
            .is_ok();

        let histogram = update_balance_latency_histogram(0);
        assert_eq!(
            histogram.iter().collect::<Vec<_>>(),
            vec![
                (500., 4.),
                (1_000., 0.),
                (2_000., 0.),
                (4_000., 4.),
                (8_000., 1.),
                (16_000., 0.),
                (32_000., 0.),
                (f64::INFINITY, 1.)
            ]
        );
        assert_eq!(
            histogram.sum(),
            no_new_utxo_latencies_ms.iter().sum::<u64>()
        );

        let histogram = update_balance_latency_histogram(1);
        assert_eq!(
            histogram.iter().collect::<Vec<_>>(),
            vec![
                (500., 1.),
                (1_000., 0.),
                (2_000., 0.),
                (4_000., 0.),
                (8_000., 0.),
                (16_000., 0.),
                (32_000., 0.),
                (f64::INFINITY, 0.)
            ]
        );
        assert_eq!(histogram.sum(), 250);
    }

    fn update_balance_latency_histogram(num_new_utxos: NumUtxoPages) -> Histogram<8> {
        crate::metrics::UPDATE_CALL_LATENCY.with_borrow(|histograms| {
            let &LatencyHistogram(histogram) = histograms
                .get(&num_new_utxos)
                .expect("No histogram for given number of new UTXOs");
            histogram
        })
    }

    #[tokio::test]
    async fn should_observe_get_utxos_latency_metrics() {
        init_state_with_ecdsa_public_key();

        fn mock_get_utxos_for_account_with_num_pages(
            runtime: &mut MockCanisterRuntime,
            account: Account,
            utxos: Vec<Utxo>,
            num_pages: usize,
        ) {
            let mut responses =
                std::iter::repeat(utxos)
                    .take(num_pages)
                    .enumerate()
                    .map(move |(idx, utxos)| {
                        let next_page = if idx == num_pages - 1 {
                            None
                        } else {
                            Some(Page::new())
                        };
                        Ok(GetUtxosResponse {
                            next_page: next_page.clone(),
                            utxos: utxos.clone(),
                            ..get_uxos_response()
                        })
                    });

            runtime.expect_caller().return_const(account.owner);
            runtime.expect_id().return_const(MINTER_CANISTER_ID);
            runtime
                .expect_bitcoin_get_utxos()
                .times(num_pages)
                .returning(move |_| responses.next().unwrap());
        }

        async fn get_utxos_with_latency(
            latency: Duration,
            account_utxos: Vec<Utxo>,
            num_pages: usize,
            call_source: CallSource,
        ) -> Result<Vec<Utxo>, CallError> {
            let account = ledger_account();
            let (btc_network, min_confirmations) =
                read_state(|s| (s.btc_network, s.min_confirmations));
            let address = read_state(|s| account_to_p2wpkh_address_from_state(s, &account));
            let mut runtime = MockCanisterRuntime::new();
            mock_get_utxos_for_account_with_num_pages(
                &mut runtime,
                account,
                account_utxos,
                num_pages,
            );
            mock_increasing_time(&mut runtime, NOW, latency);
            Ok(get_utxos(
                btc_network,
                &address,
                min_confirmations,
                call_source,
                &runtime,
            )
            .await?
            .utxos)
        }

        // get_utxos calls with 1 page
        let get_utxos_latencies_ms = [0, 100, 499, 500, 2_250, 3_000, 3_400, 4_000, 8_000, 100_000];
        for millis in &get_utxos_latencies_ms {
            let result = get_utxos_with_latency(
                Duration::from_millis(*millis),
                vec![utxo()],
                1,
                CallSource::Minter,
            )
            .await;
            assert_eq!(result, Ok(vec![utxo()]));
        }

        // get_utxos calls with 3 pages
        let result = get_utxos_with_latency(
            Duration::from_millis(3_500),
            vec![utxo()],
            3,
            CallSource::Minter,
        )
        .await;
        assert_eq!(result, Ok(vec![utxo(), utxo(), utxo()]));

        let histogram = get_utxos_latency_histogram(1, CallSource::Minter);
        assert_eq!(
            histogram.iter().collect::<Vec<_>>(),
            vec![
                (500., 4.),
                (1_000., 0.),
                (2_000., 0.),
                (4_000., 4.),
                (8_000., 1.),
                (16_000., 0.),
                (32_000., 0.),
                (f64::INFINITY, 1.)
            ]
        );
        assert_eq!(histogram.sum(), get_utxos_latencies_ms.iter().sum::<u64>());

        let histogram = get_utxos_latency_histogram(3, CallSource::Minter);
        assert_eq!(
            histogram.iter().collect::<Vec<_>>(),
            vec![
                (500., 0.),
                (1_000., 0.),
                (2_000., 0.),
                (4_000., 1.),
                (8_000., 0.),
                (16_000., 0.),
                (32_000., 0.),
                (f64::INFINITY, 0.)
            ]
        );
        assert_eq!(histogram.sum(), 3_500);
    }

    fn get_utxos_latency_histogram(
        num_pages: NumUtxoPages,
        call_source: CallSource,
    ) -> Histogram<8> {
        crate::metrics::GET_UTXOS_CALL_LATENCY.with_borrow(|histograms| {
            let &LatencyHistogram(histogram) = histograms
                .get(&(num_pages, call_source))
                .expect("No histogram for given call source and number of pages");
            histogram
        })
    }

    #[tokio::test]
    async fn should_observe_sign_with_ecdsa_metrics() {
        init_state_with_ecdsa_public_key();

        async fn sign_with_ecdsa_with_latency(
            latency: Duration,
            result: MetricsResult,
        ) -> Result<Vec<u8>, CallError> {
            let key_name = "test_key".to_string();
            let derivation_path = BoundedVec::new(vec![]);
            let message_hash = [0u8; 32];

            let mut runtime = MockCanisterRuntime::new();

            mock_increasing_time(&mut runtime, NOW, latency);

            let mock_result = match result {
                MetricsResult::Ok => Ok(vec![]),
                MetricsResult::Err => Err(CallError::from_cdk_error(
                    "sign_with_ecdsa",
                    (RejectionCode::Unknown, "mock error".to_string()),
                )),
            };
            runtime.expect_sign_with_ecdsa().return_const(mock_result);

            sign_with_ecdsa(key_name, derivation_path, message_hash, &runtime).await
        }

        let sign_with_ecdsa_ms = [
            500, 1_000, 1_250, 2_500, 3_250, 4_000, 8_000, 15_000, 50_000,
        ];
        for millis in &sign_with_ecdsa_ms {
            let result =
                sign_with_ecdsa_with_latency(Duration::from_millis(*millis), MetricsResult::Ok)
                    .await;
            assert!(result.is_ok());
        }

        let result =
            sign_with_ecdsa_with_latency(Duration::from_millis(5_000), MetricsResult::Err).await;
        assert!(result.is_err());

        let histogram = sign_with_ecdsa_histogram(MetricsResult::Ok);
        assert_eq!(
            histogram.iter().collect::<Vec<_>>(),
            vec![
                (1_000., 2.),
                (2_000., 1.),
                (4_000., 3.),
                (6_000., 0.),
                (8_000., 1.),
                (12_000., 0.),
                (20_000., 1.),
                (f64::INFINITY, 1.)
            ]
        );
        assert_eq!(histogram.sum(), sign_with_ecdsa_ms.iter().sum::<u64>());

        let histogram = sign_with_ecdsa_histogram(MetricsResult::Err);
        assert_eq!(
            histogram.iter().collect::<Vec<_>>(),
            vec![
                (1_000., 0.),
                (2_000., 0.),
                (4_000., 0.),
                (6_000., 1.),
                (8_000., 0.),
                (12_000., 0.),
                (20_000., 0.),
                (f64::INFINITY, 0.)
            ]
        );
        assert_eq!(histogram.sum(), 5_000);
    }

    fn sign_with_ecdsa_histogram(result: MetricsResult) -> Histogram<8> {
        crate::metrics::SIGN_WITH_ECDSA_LATENCY.with_borrow(|histograms| {
            let &LatencyHistogram(histogram) = histograms
                .get(&result)
                .expect("No histogram for given metric result");
            histogram
        })
    }

    async fn test_suspended_utxo_last_time_checked_timestamp(utxo: Utxo, reason: SuspendedReason) {
        init_state_with_ecdsa_public_key();
        let account = ledger_account();
        let mut runtime = MockCanisterRuntime::new();
        mock_constant_time(
            &mut runtime,
            NOW.checked_sub(Duration::from_secs(1)).unwrap(),
            8,
        );

        match &reason {
            SuspendedReason::ValueTooSmall => mutate_state(|s| {
                audit::ignore_utxo(
                    s,
                    utxo.clone(),
                    account,
                    NOW.checked_sub(DAY).unwrap(),
                    &runtime,
                )
            }),
            SuspendedReason::Quarantined => mutate_state(|s| {
                audit::quarantine_utxo(
                    s,
                    utxo.clone(),
                    account,
                    NOW.checked_sub(DAY).unwrap(),
                    &runtime,
                );
            }),
        };

        let events_before: Vec<_> = storage::events().map(|event| event.payload).collect();
        let update_balance_args = UpdateBalanceArgs {
            owner: Some(account.owner),
            subaccount: account.subaccount,
        };
        mock_get_utxos_for_account(&mut runtime, account, vec![utxo.clone()]);

        let result = update_balance(update_balance_args.clone(), &runtime).await;

        assert_eq!(
            result,
            Err(UpdateBalanceError::NoNewUtxos {
                current_confirmations: None,
                required_confirmations: 6,
                pending_utxos: Some(vec![]),
                suspended_utxos: Some(vec![SuspendedUtxo {
                    utxo: utxo.clone(),
                    reason,
                    earliest_retry: NOW.as_nanos_since_unix_epoch(),
                }]),
            })
        );
        assert_has_no_new_events(&events_before);

        runtime.checkpoint();

        mock_get_utxos_for_account(&mut runtime, account, vec![utxo.clone()]);
        mock_constant_time(&mut runtime, NOW, 6);
        match &reason {
            SuspendedReason::ValueTooSmall => {}
            SuspendedReason::Quarantined => {
                expect_check_transaction_returning(
                    &mut runtime,
                    utxo.clone(),
                    CheckTransactionResponse::Failed(vec![]),
                );
            }
        }
        mock_schedule_now_process_logic(&mut runtime);

        let result = update_balance(update_balance_args.clone(), &runtime).await;

        assert_eq!(
            result,
            Ok(vec![match &reason {
                SuspendedReason::ValueTooSmall => UtxoStatus::ValueTooSmall(utxo.clone()),
                SuspendedReason::Quarantined => UtxoStatus::Tainted(utxo.clone()),
            }])
        );
        assert_has_no_new_events(&events_before);

        runtime.checkpoint();

        mock_get_utxos_for_account(&mut runtime, account, vec![utxo.clone()]);
        mock_constant_time(&mut runtime, NOW.saturating_add(Duration::from_secs(1)), 8);

        let result = update_balance(update_balance_args.clone(), &runtime).await;

        assert_eq!(
            result,
            Err(UpdateBalanceError::NoNewUtxos {
                current_confirmations: None,
                required_confirmations: 6,
                pending_utxos: Some(vec![]),
                suspended_utxos: Some(vec![SuspendedUtxo {
                    utxo: utxo.clone(),
                    reason,
                    earliest_retry: NOW.checked_add(DAY).unwrap().as_nanos_since_unix_epoch(),
                }]),
            })
        );
        assert_has_no_new_events(&events_before);
    }

    fn init_state_with_ecdsa_public_key() {
        use crate::lifecycle::init::InitArgs;
        use ic_base_types::CanisterId;
        init_state(InitArgs {
            btc_checker_principal: Some(CanisterId::unchecked_from_principal(
                BTC_CHECKER_CANISTER_ID.into(),
            )),
            ..init_args()
        });
        mutate_state(|s| s.ecdsa_public_key = Some(ecdsa_public_key()))
    }

    fn expect_bitcoin_get_utxos_returning(runtime: &mut MockCanisterRuntime, utxos: Vec<Utxo>) {
        runtime
            .expect_bitcoin_get_utxos()
            .return_const(Ok(GetUtxosResponse {
                utxos,
                ..get_uxos_response()
            }));
    }

    fn expect_check_transaction_returning(
        runtime: &mut MockCanisterRuntime,
        utxo: Utxo,
        response: CheckTransactionResponse,
    ) {
        runtime
            .expect_check_transaction()
            .times(1)
            .withf(move |btc_checker_principal, utxo_, _cycles| {
                btc_checker_principal == &BTC_CHECKER_CANISTER_ID && utxo_ == &utxo
            })
            .return_const(Ok(response));
    }

    fn mock_schedule_now_process_logic(runtime: &mut MockCanisterRuntime) {
        runtime.expect_global_timer_set().return_const(());
    }

    fn mock_increasing_time(
        runtime: &mut MockCanisterRuntime,
        start: Timestamp,
        interval: Duration,
    ) {
        let increment = move |time: Timestamp| time.saturating_add(interval);
        let mut current_time = start;
        runtime.expect_time().returning(move || {
            let previous_time = current_time;
            current_time = increment(current_time);
            previous_time.as_nanos_since_unix_epoch()
        });
    }

    fn mock_constant_time(
        runtime: &mut MockCanisterRuntime,
        timestamp: Timestamp,
        num_times: usize,
    ) {
        mock_time(runtime, iter::repeat_n(timestamp, num_times).collect());
    }

    fn mock_time(runtime: &mut MockCanisterRuntime, timestamps: Vec<Timestamp>) {
        let mut time_counter = 0;
        runtime.expect_time().returning(move || {
            assert!(
                time_counter < timestamps.len(),
                "BUG: unexpected call to CanisterRuntime::time. Expected at most {} calls.",
                timestamps.len()
            );
            let result = timestamps[time_counter];
            time_counter += 1;
            result.as_nanos_since_unix_epoch()
        });
    }

    fn mock_get_utxos_for_account(
        runtime: &mut MockCanisterRuntime,
        account: Account,
        utxos: Vec<Utxo>,
    ) {
        runtime.expect_caller().return_const(account.owner);
        runtime.expect_id().return_const(MINTER_CANISTER_ID);
        expect_bitcoin_get_utxos_returning(runtime, utxos);
    }

    fn assert_has_new_events(events_before: &[EventType], expected_new_events: &[EventType]) {
        let expected_events = events_before
            .iter()
            .chain(expected_new_events.iter())
            .collect::<Vec<_>>();
        let actual_events: Vec<_> = storage::events().map(|event| event.payload).collect();
        let actual_events_ref = actual_events.iter().collect::<Vec<_>>();

        assert_eq!(expected_events.as_slice(), actual_events_ref.as_slice());
    }

    fn assert_has_no_new_events(events_before: &[EventType]) {
        assert_has_new_events(events_before, &[]);
    }

    fn checked_utxo_event(utxo: Utxo, account: Account) -> EventType {
        EventType::CheckedUtxoV2 { utxo, account }
    }

    fn suspended_utxo(utxo: &Utxo) -> Option<SuspendedReason> {
        read_state(|s| {
            s.suspended_utxos
                .iter()
                .find_map(|(suspended_utxo, reason)| {
                    if suspended_utxo == utxo {
                        Some(*reason)
                    } else {
                        None
                    }
                })
        })
    }
}<|MERGE_RESOLUTION|>--- conflicted
+++ resolved
@@ -15,13 +15,9 @@
     };
     use crate::{storage, GetUtxosResponse, Timestamp};
     use ic_btc_checker::CheckTransactionResponse;
-<<<<<<< HEAD
-    use ic_btc_interface::{GetUtxosResponse, Page, Utxo};
     use ic_cdk::api::call::RejectionCode;
     use ic_management_canister_types_private::BoundedVec;
-=======
     use ic_btc_interface::{Page, Utxo};
->>>>>>> d4bde41d
     use icrc_ledger_types::icrc1::account::Account;
     use std::iter;
     use std::time::Duration;
