--- conflicted
+++ resolved
@@ -322,12 +322,8 @@
         return Ok(checked_utxo.status);
     }
     for i in 0..MAX_CHECK_TRANSACTION_RETRY {
-<<<<<<< HEAD
-        match check_transaction(kyt_principal, utxo, CHECK_TRANSACTION_CYCLES_REQUIRED)
-=======
         match runtime
-            .check_transaction(new_kyt_principal, utxo, CHECK_TRANSACTION_CYCLES_REQUIRED)
->>>>>>> 8869fff6
+            .check_transaction(kyt_principal, utxo, CHECK_TRANSACTION_CYCLES_REQUIRED)
             .await
             .map_err(|call_err| {
                 UpdateBalanceError::TemporarilyUnavailable(format!(
