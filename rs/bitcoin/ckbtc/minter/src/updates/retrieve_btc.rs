use super::{get_btc_address::init_ecdsa_public_key, get_withdrawal_account::compute_subaccount};
use crate::logs::P0;
use crate::logs::P1;
use crate::management::check_withdrawal_destination_address;
use crate::memo::{BurnMemo, Status};
use crate::state::ReimbursementReason;
use crate::tasks::{schedule_now, TaskType};
use crate::{
    address::{account_to_bitcoin_address, BitcoinAddress, ParseAddressError},
    guard::{retrieve_btc_guard, GuardError},
    state::{self, mutate_state, read_state, RetrieveBtcRequest},
};
use candid::{CandidType, Deserialize, Nat, Principal};
use ic_base_types::PrincipalId;
use ic_btc_kyt::CheckAddressResponse;
use ic_canister_log::log;
use icrc_ledger_client_cdk::{CdkRuntime, ICRC1Client};
use icrc_ledger_types::icrc1::account::Account;
use icrc_ledger_types::icrc1::account::Subaccount;
use icrc_ledger_types::icrc1::transfer::Memo;
use icrc_ledger_types::icrc1::transfer::{TransferArg, TransferError};
use icrc_ledger_types::icrc2::transfer_from::{TransferFromArgs, TransferFromError};
use num_traits::cast::ToPrimitive;

const MAX_CONCURRENT_PENDING_REQUESTS: usize = 1000;

/// The arguments of the [retrieve_btc] endpoint.
#[derive(Clone, Eq, PartialEq, Debug, CandidType, Deserialize)]
pub struct RetrieveBtcArgs {
    // amount to retrieve in satoshi
    pub amount: u64,

    // address where to send bitcoins
    pub address: String,
}

/// The arguments of the [retrieve_btc_with_approval] endpoint.
#[derive(Clone, Eq, PartialEq, Debug, CandidType, Deserialize)]
pub struct RetrieveBtcWithApprovalArgs {
    // amount to retrieve in satoshi
    pub amount: u64,

    // address where to send bitcoins
    pub address: String,

    // The subaccount to burn ckBTC from.
    pub from_subaccount: Option<Subaccount>,
}

#[derive(Clone, Eq, PartialEq, Debug, CandidType, Deserialize)]
pub struct RetrieveBtcOk {
    // the index of the burn block on the ckbtc ledger
    pub block_index: u64,
}

pub enum ErrorCode {
    // The retrieval address didn't pass the KYT check.
    TaintedAddress = 1,
    KytCallFailed = 2,
}

#[derive(Clone, Eq, PartialEq, Debug, CandidType, Deserialize)]
pub enum RetrieveBtcError {
    /// There is another request for this principal.
    AlreadyProcessing,

    /// The withdrawal amount is too low.
    AmountTooLow(u64),

    /// The bitcoin address is not valid.
    MalformedAddress(String),

    /// The withdrawal account does not hold the requested ckBTC amount.
    InsufficientFunds { balance: u64 },

    /// There are too many concurrent requests, retry later.
    TemporarilyUnavailable(String),

    /// A generic error reserved for future extensions.
    GenericError {
        error_message: String,
        /// See the [ErrorCode] enum above for the list of possible values.
        error_code: u64,
    },
}

#[derive(Clone, Eq, PartialEq, Debug, CandidType, Deserialize)]
pub enum RetrieveBtcWithApprovalError {
    /// There is another request for this principal.
    AlreadyProcessing,

    /// The withdrawal amount is too low.
    AmountTooLow(u64),

    /// The bitcoin address is not valid.
    MalformedAddress(String),

    /// The withdrawal account does not hold the requested ckBTC amount.
    InsufficientFunds { balance: u64 },

    /// The caller didn't approve enough funds for spending.
    InsufficientAllowance { allowance: u64 },

    /// There are too many concurrent requests, retry later.
    TemporarilyUnavailable(String),

    /// A generic error reserved for future extensions.
    GenericError {
        error_message: String,
        /// See the [ErrorCode] enum above for the list of possible values.
        error_code: u64,
    },
}

impl From<GuardError> for RetrieveBtcError {
    fn from(e: GuardError) -> Self {
        match e {
            GuardError::AlreadyProcessing => Self::AlreadyProcessing,
            GuardError::TooManyConcurrentRequests => {
                Self::TemporarilyUnavailable("too many concurrent requests".to_string())
            }
        }
    }
}

impl From<GuardError> for RetrieveBtcWithApprovalError {
    fn from(e: GuardError) -> Self {
        match e {
            GuardError::AlreadyProcessing => Self::AlreadyProcessing,
            GuardError::TooManyConcurrentRequests => {
                Self::TemporarilyUnavailable("too many concurrent requests".to_string())
            }
        }
    }
}

impl From<ParseAddressError> for RetrieveBtcError {
    fn from(e: ParseAddressError) -> Self {
        Self::MalformedAddress(e.to_string())
    }
}

impl From<ParseAddressError> for RetrieveBtcWithApprovalError {
    fn from(e: ParseAddressError) -> Self {
        Self::MalformedAddress(e.to_string())
    }
}

pub async fn retrieve_btc(args: RetrieveBtcArgs) -> Result<RetrieveBtcOk, RetrieveBtcError> {
    let caller = ic_cdk::caller();

    state::read_state(|s| s.mode.is_withdrawal_available_for(&caller))
        .map_err(RetrieveBtcError::TemporarilyUnavailable)?;

    if crate::blocklist::BTC_ADDRESS_BLOCKLIST
        .binary_search(&args.address.trim())
        .is_ok()
    {
        ic_cdk::trap("attempted to retrieve BTC to a blocked address");
    }

    let ecdsa_public_key = init_ecdsa_public_key().await;
    let main_address = account_to_bitcoin_address(
        &ecdsa_public_key,
        &Account {
            owner: ic_cdk::id(),
            subaccount: None,
        },
    );

    if args.address == main_address.display(state::read_state(|s| s.btc_network)) {
        ic_cdk::trap("illegal retrieve_btc target");
    }

    let _guard = retrieve_btc_guard(caller)?;
<<<<<<< HEAD
    let (min_retrieve_amount, btc_network) =
        read_state(|s| (s.retrieve_btc_min_amount, s.btc_network));
=======
    let (min_retrieve_amount, btc_network, kyt_fee) = read_state(|s| {
        (
            s.fee_based_retrieve_btc_min_amount,
            s.btc_network,
            s.kyt_fee,
        )
    });
>>>>>>> d9648bca

    if args.amount < min_retrieve_amount {
        return Err(RetrieveBtcError::AmountTooLow(min_retrieve_amount));
    }

    let parsed_address = BitcoinAddress::parse(&args.address, btc_network)?;
    if read_state(|s| s.count_incomplete_retrieve_btc_requests() >= MAX_CONCURRENT_PENDING_REQUESTS)
    {
        return Err(RetrieveBtcError::TemporarilyUnavailable(
            "too many pending retrieve_btc requests".to_string(),
        ));
    }

    let balance = balance_of(caller).await?;
    if args.amount > balance {
        return Err(RetrieveBtcError::InsufficientFunds { balance });
    }

    let new_kyt_principal = read_state(|s| {
        s.new_kyt_principal
            .expect("BUG: upgrade procedure must ensure that the new KYT principal is set")
            .get()
            .into()
    });
    let status = new_kyt_check_address(new_kyt_principal, args.address.clone()).await?;

    match status {
        BtcAddressCheckStatus::Tainted => {
            log!(
                P1,
                "rejected an attempt to withdraw {} BTC to address {} due to failed KYT check",
                crate::tx::DisplayAmount(args.amount),
                args.address,
            );
            return Err(RetrieveBtcError::GenericError {
                error_message: "Destination address is tainted".to_string(),
                error_code: ErrorCode::TaintedAddress as u64,
            });
        }
        BtcAddressCheckStatus::Clean => {}
    }
    let burn_memo = BurnMemo::Convert {
        address: Some(&args.address),
        kyt_fee: None,
        status: Some(Status::Accepted),
    };
    let block_index =
        burn_ckbtcs(caller, args.amount, crate::memo::encode(&burn_memo).into()).await?;
    let request = RetrieveBtcRequest {
        amount: args.amount,
        address: parsed_address,
        block_index,
        received_at: ic_cdk::api::time(),
        kyt_provider: None,
        reimbursement_account: Some(Account {
            owner: caller,
            subaccount: None,
        }),
    };

    log!(
        P1,
        "accepted a retrieve btc request for {} BTC to address {} (block_index = {})",
        crate::tx::DisplayAmount(request.amount),
        args.address,
        request.block_index
    );

    mutate_state(|s| state::audit::accept_retrieve_btc_request(s, request));

    assert_eq!(
        crate::state::RetrieveBtcStatus::Pending,
        read_state(|s| s.retrieve_btc_status(block_index))
    );

    schedule_now(TaskType::ProcessLogic);

    Ok(RetrieveBtcOk { block_index })
}

pub async fn retrieve_btc_with_approval(
    args: RetrieveBtcWithApprovalArgs,
) -> Result<RetrieveBtcOk, RetrieveBtcWithApprovalError> {
    let caller = ic_cdk::caller();

    state::read_state(|s| s.mode.is_withdrawal_available_for(&caller))
        .map_err(RetrieveBtcWithApprovalError::TemporarilyUnavailable)?;

    if crate::blocklist::BTC_ADDRESS_BLOCKLIST
        .binary_search(&args.address.trim())
        .is_ok()
    {
        ic_cdk::trap("attempted to retrieve BTC to a blocked address");
    }

    let ecdsa_public_key = init_ecdsa_public_key().await;
    let main_address = account_to_bitcoin_address(
        &ecdsa_public_key,
        &Account {
            owner: ic_cdk::id(),
            subaccount: None,
        },
    );

    if args.address == main_address.display(state::read_state(|s| s.btc_network)) {
        ic_cdk::trap("illegal retrieve_btc target");
    }

    let _guard = retrieve_btc_guard(caller)?;
<<<<<<< HEAD
    let (min_retrieve_amount, btc_network) =
        read_state(|s| (s.retrieve_btc_min_amount, s.btc_network));
    if args.amount < min_retrieve_amount {
        return Err(RetrieveBtcWithApprovalError::AmountTooLow(
            min_retrieve_amount,
        ));
=======
    let (min_retrieve_amount, btc_network, kyt_fee) = read_state(|s| {
        (
            s.fee_based_retrieve_btc_min_amount,
            s.btc_network,
            s.kyt_fee,
        )
    });
    let min_amount = max(min_retrieve_amount, kyt_fee);
    if args.amount < min_amount {
        return Err(RetrieveBtcWithApprovalError::AmountTooLow(min_amount));
>>>>>>> d9648bca
    }
    let parsed_address = BitcoinAddress::parse(&args.address, btc_network)?;
    if read_state(|s| s.count_incomplete_retrieve_btc_requests() >= MAX_CONCURRENT_PENDING_REQUESTS)
    {
        return Err(RetrieveBtcWithApprovalError::TemporarilyUnavailable(
            "too many pending retrieve_btc requests".to_string(),
        ));
    }

    let burn_memo_icrc2 = BurnMemo::Convert {
        address: Some(&args.address),
        kyt_fee: None,
        status: None,
    };
    let block_index = burn_ckbtcs_icrc2(
        Account {
            owner: caller,
            subaccount: args.from_subaccount,
        },
        args.amount,
        crate::memo::encode(&burn_memo_icrc2).into(),
    )
    .await?;

    let new_kyt_principal = read_state(|s| {
        s.new_kyt_principal
            .expect("BUG: upgrade procedure must ensure that the new KYT principal is set")
            .get()
            .into()
    });

    match new_kyt_check_address(new_kyt_principal, args.address.clone()).await {
        Ok(status) => {
            match status {
                BtcAddressCheckStatus::Tainted => {
                    mutate_state(|s| {
                        state::audit::schedule_deposit_reimbursement(
                            s,
                            Account {
                                owner: caller,
                                subaccount: args.from_subaccount,
                            },
                            args.amount,
                            ReimbursementReason::TaintedDestination {
                                kyt_provider: new_kyt_principal,
                                kyt_fee: 0,
                            },
                            block_index,
                        );
                    });
                    schedule_now(TaskType::ProcessLogic);
                    return Err(RetrieveBtcWithApprovalError::GenericError {
                        error_message: "Destination address is tainted".to_string(),
                        error_code: ErrorCode::TaintedAddress as u64,
                    });
                }
                BtcAddressCheckStatus::Clean => {}
            }

            let request = RetrieveBtcRequest {
                amount: args.amount,
                address: parsed_address,
                block_index,
                received_at: ic_cdk::api::time(),
                kyt_provider: None,
                reimbursement_account: Some(Account {
                    owner: caller,
                    subaccount: args.from_subaccount,
                }),
            };

            mutate_state(|s| state::audit::accept_retrieve_btc_request(s, request));

            assert_eq!(
                crate::state::RetrieveBtcStatus::Pending,
                read_state(|s| s.retrieve_btc_status(block_index))
            );

            schedule_now(TaskType::ProcessLogic);

            Ok(RetrieveBtcOk { block_index })
        }
        Err(error) => {
            mutate_state(|s| {
                state::audit::schedule_deposit_reimbursement(
                    s,
                    Account {
                        owner: caller,
                        subaccount: args.from_subaccount,
                    },
                    args.amount,
                    ReimbursementReason::CallFailed,
                    block_index,
                );
            });

            schedule_now(TaskType::ProcessLogic);

            Err(RetrieveBtcWithApprovalError::GenericError {
                error_message: format!(
                    "Failed to call KYT canister with error: {:?}, will reimburse {} ckBTC",
                    error,
                    crate::tx::DisplayAmount(args.amount),
                ),
                error_code: ErrorCode::KytCallFailed as u64,
            })
        }
    }
}

async fn balance_of(user: Principal) -> Result<u64, RetrieveBtcError> {
    let client = ICRC1Client {
        runtime: CdkRuntime,
        ledger_canister_id: read_state(|s| s.ledger_id.get().into()),
    };
    let minter = ic_cdk::id();
    let subaccount = compute_subaccount(PrincipalId(user), 0);
    let result = client
        .balance_of(Account {
            owner: minter,
            subaccount: Some(subaccount),
        })
        .await
        .map_err(|(code, msg)| {
            RetrieveBtcError::TemporarilyUnavailable(format!(
                "cannot enqueue a balance_of request: {} (reject_code = {})",
                msg, code
            ))
        })?;
    Ok(result.0.to_u64().expect("nat does not fit into u64"))
}

async fn burn_ckbtcs(user: Principal, amount: u64, memo: Memo) -> Result<u64, RetrieveBtcError> {
    debug_assert!(memo.0.len() <= crate::CKBTC_LEDGER_MEMO_SIZE as usize);

    let client = ICRC1Client {
        runtime: CdkRuntime,
        ledger_canister_id: read_state(|s| s.ledger_id.get().into()),
    };
    let minter = ic_cdk::id();
    let from_subaccount = compute_subaccount(PrincipalId(user), 0);
    let result = client
        .transfer(TransferArg {
            from_subaccount: Some(from_subaccount),
            to: Account {
                owner: minter,
                subaccount: None,
            },
            fee: None,
            created_at_time: None,
            memo: Some(memo),
            amount: Nat::from(amount),
        })
        .await
        .map_err(|(code, msg)| {
            RetrieveBtcError::TemporarilyUnavailable(format!(
                "cannot enqueue a burn transaction: {} (reject_code = {})",
                msg, code
            ))
        })?;

    match result {
        Ok(block_index) => Ok(block_index.0.to_u64().expect("nat does not fit into u64")),
        Err(TransferError::InsufficientFunds { balance }) => Err(RetrieveBtcError::InsufficientFunds {
            balance: balance.0.to_u64().expect("unreachable: ledger balance does not fit into u64")
        }),
        Err(TransferError::TemporarilyUnavailable) => {
            Err(RetrieveBtcError::TemporarilyUnavailable(
                "cannot burn ckBTC: the ledger is busy".to_string(),
            ))
        }
        Err(TransferError::GenericError { error_code, message }) => {
            Err(RetrieveBtcError::TemporarilyUnavailable(format!(
                "cannot burn ckBTC: the ledger fails with: {} (error code {})", message, error_code
            )))
        }
        Err(TransferError::BadFee { expected_fee }) => ic_cdk::trap(&format!(
            "unreachable: the ledger demands the fee of {} even though the fee field is unset",
            expected_fee
        )),
        Err(TransferError::Duplicate{ duplicate_of }) => ic_cdk::trap(&format!(
            "unreachable: the ledger reports duplicate ({}) even though the create_at_time field is unset",
            duplicate_of
        )),
        Err(TransferError::CreatedInFuture{..}) => ic_cdk::trap(
            "unreachable: the ledger reports CreatedInFuture even though the create_at_time field is unset"
        ),
        Err(TransferError::TooOld) => ic_cdk::trap(
            "unreachable: the ledger reports TooOld even though the create_at_time field is unset"
        ),
        Err(TransferError::BadBurn { min_burn_amount }) => ic_cdk::trap(&format!(
            "the minter is misconfigured: retrieve_btc_min_amount {} is less than ledger's min_burn_amount {}",
            read_state(|s| s.retrieve_btc_min_amount),
            min_burn_amount
        )),
    }
}

async fn burn_ckbtcs_icrc2(
    user: Account,
    amount: u64,
    memo: Memo,
) -> Result<u64, RetrieveBtcWithApprovalError> {
    debug_assert!(memo.0.len() <= crate::CKBTC_LEDGER_MEMO_SIZE as usize);

    let client = ICRC1Client {
        runtime: CdkRuntime,
        ledger_canister_id: read_state(|s| s.ledger_id.get().into()),
    };
    let minter = ic_cdk::id();
    let result = client
        .transfer_from(TransferFromArgs {
            spender_subaccount: None,
            from: user,
            to: Account {
                owner: minter,
                subaccount: None,
            },
            amount: Nat::from(amount),
            fee: None,
            memo: Some(memo),
            created_at_time: None,
        })
        .await
        .map_err(|(code, msg)| {
            RetrieveBtcWithApprovalError::TemporarilyUnavailable(format!(
                "cannot enqueue a burn transaction: {} (reject_code = {})",
                msg, code
            ))
        })?;

    match result {
        Ok(block_index) => Ok(block_index.0.to_u64().expect("nat does not fit into u64")),
        Err(TransferFromError::InsufficientFunds { balance }) => Err(RetrieveBtcWithApprovalError::InsufficientFunds {
            balance: balance.0.to_u64().expect("unreachable: ledger balance does not fit into u64")
        }),
        Err(TransferFromError::InsufficientAllowance { allowance }) => Err(RetrieveBtcWithApprovalError::InsufficientAllowance {
            allowance: allowance.0.to_u64().expect("unreachable: ledger balance does not fit into u64")
        }),
        Err(TransferFromError::TemporarilyUnavailable) => {
            Err(RetrieveBtcWithApprovalError::TemporarilyUnavailable(
                "cannot burn ckBTC: the ledger is busy".to_string(),
            ))
        }
        Err(TransferFromError::GenericError { error_code, message }) => {
            Err(RetrieveBtcWithApprovalError::TemporarilyUnavailable(format!(
                "cannot burn ckBTC: the ledger fails with: {} (error code {})", message, error_code
            )))
        }
        Err(TransferFromError::BadFee { expected_fee }) => ic_cdk::trap(&format!(
            "unreachable: the ledger demands the fee of {} even though the fee field is unset",
            expected_fee
        )),
        Err(TransferFromError::Duplicate { duplicate_of }) => ic_cdk::trap(&format!(
            "unreachable: the ledger reports duplicate ({}) even though the create_at_time field is unset",
            duplicate_of
        )),
        Err(TransferFromError::CreatedInFuture {..}) => ic_cdk::trap(
            "unreachable: the ledger reports CreatedInFuture even though the create_at_time field is unset"
        ),
        Err(TransferFromError::TooOld) => ic_cdk::trap(
            "unreachable: the ledger reports TooOld even though the create_at_time field is unset"
        ),
        Err(TransferFromError::BadBurn { min_burn_amount }) => ic_cdk::trap(&format!(
            "the minter is misconfigured: retrieve_btc_min_amount {} is less than ledger's min_burn_amount {}",
            read_state(|s| s.retrieve_btc_min_amount),
            min_burn_amount
        )),
    }
}

/// The outcome of an address KYT check.
#[derive(Copy, Clone, Eq, PartialEq, Debug, serde::Deserialize, serde::Serialize)]
pub enum BtcAddressCheckStatus {
    /// The KYT check did not find any issues with the address.
    Clean,
    /// The KYT check found issues with the address in question.
    Tainted,
}
async fn new_kyt_check_address(
    new_kyt_principal: Principal,
    address: String,
) -> Result<BtcAddressCheckStatus, RetrieveBtcError> {
    match check_withdrawal_destination_address(new_kyt_principal, address.clone())
        .await
        .map_err(|call_err| {
            RetrieveBtcError::TemporarilyUnavailable(format!(
                "Failed to call KYT canister: {}",
                call_err
            ))
        })? {
        CheckAddressResponse::Failed => {
            log!(P0, "Discovered a tainted btc address {}", address);
            Ok(BtcAddressCheckStatus::Tainted)
        }
        CheckAddressResponse::Passed => Ok(BtcAddressCheckStatus::Clean),
    }
}<|MERGE_RESOLUTION|>--- conflicted
+++ resolved
@@ -173,18 +173,8 @@
     }
 
     let _guard = retrieve_btc_guard(caller)?;
-<<<<<<< HEAD
     let (min_retrieve_amount, btc_network) =
-        read_state(|s| (s.retrieve_btc_min_amount, s.btc_network));
-=======
-    let (min_retrieve_amount, btc_network, kyt_fee) = read_state(|s| {
-        (
-            s.fee_based_retrieve_btc_min_amount,
-            s.btc_network,
-            s.kyt_fee,
-        )
-    });
->>>>>>> d9648bca
+        read_state(|s| (s.fee_based_retrieve_btc_min_amount, s.btc_network));
 
     if args.amount < min_retrieve_amount {
         return Err(RetrieveBtcError::AmountTooLow(min_retrieve_amount));
@@ -294,25 +284,12 @@
     }
 
     let _guard = retrieve_btc_guard(caller)?;
-<<<<<<< HEAD
     let (min_retrieve_amount, btc_network) =
-        read_state(|s| (s.retrieve_btc_min_amount, s.btc_network));
+        read_state(|s| (s.fee_based_retrieve_btc_min_amount, s.btc_network));
     if args.amount < min_retrieve_amount {
         return Err(RetrieveBtcWithApprovalError::AmountTooLow(
             min_retrieve_amount,
         ));
-=======
-    let (min_retrieve_amount, btc_network, kyt_fee) = read_state(|s| {
-        (
-            s.fee_based_retrieve_btc_min_amount,
-            s.btc_network,
-            s.kyt_fee,
-        )
-    });
-    let min_amount = max(min_retrieve_amount, kyt_fee);
-    if args.amount < min_amount {
-        return Err(RetrieveBtcWithApprovalError::AmountTooLow(min_amount));
->>>>>>> d9648bca
     }
     let parsed_address = BitcoinAddress::parse(&args.address, btc_network)?;
     if read_state(|s| s.count_incomplete_retrieve_btc_requests() >= MAX_CONCURRENT_PENDING_REQUESTS)
