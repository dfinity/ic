//! This module contains async functions for interacting with the management canister.
use crate::logs::P0;
use crate::ECDSAPublicKey;
use crate::{tx, CanisterRuntime};
use candid::{CandidType, Principal};
use ic_btc_checker::{
    CheckAddressArgs, CheckAddressResponse, CheckTransactionArgs, CheckTransactionResponse,
};
use ic_btc_interface::{
    Address, GetUtxosRequest, GetUtxosResponse, MillisatoshiPerByte, Network, OutPoint, Txid, Utxo,
    UtxosFilterInRequest,
};
use ic_canister_log::log;
use ic_cdk::api::{
    call::RejectionCode,
    management_canister::bitcoin::{BitcoinNetwork, UtxoFilter},
};
use ic_management_canister_types::{
    DerivationPath, ECDSAPublicKeyArgs, ECDSAPublicKeyResponse, EcdsaCurve, EcdsaKeyId,
};
use serde::de::DeserializeOwned;
use serde_bytes::ByteBuf;
use std::fmt;

/// Represents an error from a management canister call, such as
/// `sign_with_ecdsa` or `bitcoin_send_transaction`.
#[derive(Clone, Eq, PartialEq, Debug)]
pub struct CallError {
    method: String,
    reason: Reason,
}

impl CallError {
    /// Returns the name of the method that resulted in this error.
    pub fn method(&self) -> &str {
        &self.method
    }

    /// Returns the failure reason.
    pub fn reason(&self) -> &Reason {
        &self.reason
    }

    pub fn from_cdk_error(method: &str, (code, msg): (RejectionCode, String)) -> CallError {
        CallError {
            method: String::from(method),
            reason: Reason::from_reject(code, msg),
        }
    }
}

impl fmt::Display for CallError {
    fn fmt(&self, fmt: &mut fmt::Formatter<'_>) -> fmt::Result {
        write!(
            fmt,
            "management call '{}' failed: {}",
            self.method, self.reason
        )
    }
}

#[derive(Clone, Eq, PartialEq, Debug)]
/// The reason for the management call failure.
pub enum Reason {
    /// Failed to send a signature request because the local output queue is
    /// full.
    QueueIsFull,
    /// The canister does not have enough cycles to submit the request.
    OutOfCycles,
    /// The call failed with an error.
    CanisterError(String),
    /// The management canister rejected the signature request (not enough
    /// cycles, the ECDSA subnet is overloaded, etc.).
    Rejected(String),
}

impl fmt::Display for Reason {
    fn fmt(&self, fmt: &mut fmt::Formatter<'_>) -> fmt::Result {
        match self {
            Self::QueueIsFull => write!(fmt, "the canister queue is full"),
            Self::OutOfCycles => write!(fmt, "the canister is out of cycles"),
            Self::CanisterError(msg) => write!(fmt, "canister error: {}", msg),
            Self::Rejected(msg) => {
                write!(fmt, "the management canister rejected the call: {}", msg)
            }
        }
    }
}

impl Reason {
    fn from_reject(reject_code: RejectionCode, reject_message: String) -> Self {
        match reject_code {
            RejectionCode::SysTransient => Self::QueueIsFull,
            RejectionCode::CanisterError => Self::CanisterError(reject_message),
            RejectionCode::CanisterReject => Self::Rejected(reject_message),
            _ => Self::QueueIsFull,
        }
    }
}

pub(crate) async fn call<I, O>(method: &str, payment: u64, input: &I) -> Result<O, CallError>
where
    I: CandidType,
    O: CandidType + DeserializeOwned,
{
    let balance = ic_cdk::api::canister_balance128();
    if balance < payment as u128 {
        log!(
            P0,
            "Failed to call {}: need {} cycles, the balance is only {}",
            method,
            payment,
            balance
        );

        return Err(CallError {
            method: method.to_string(),
            reason: Reason::OutOfCycles,
        });
    }

    let res: Result<(O,), _> = ic_cdk::api::call::call_with_payment(
        Principal::management_canister(),
        method,
        (input,),
        payment,
    )
    .await;

    match res {
        Ok((output,)) => Ok(output),
        Err((code, msg)) => Err(CallError {
            method: method.to_string(),
            reason: Reason::from_reject(code, msg),
        }),
    }
}

#[derive(Copy, Clone)]
pub enum CallSource {
    /// The client initiated the call.
    Client,
    /// The minter initiated the call for internal bookkeeping.
    Minter,
}

/// Fetches the full list of UTXOs for the specified address.
pub async fn get_utxos<R: CanisterRuntime>(
    network: Network,
    address: &Address,
    min_confirmations: u32,
    source: CallSource,
    runtime: &R,
) -> Result<GetUtxosResponse, CallError> {
    async fn bitcoin_get_utxos<R: CanisterRuntime>(
        req: GetUtxosRequest,
        source: CallSource,
        runtime: &R,
    ) -> Result<GetUtxosResponse, CallError> {
        match source {
            CallSource::Client => &crate::metrics::GET_UTXOS_CLIENT_CALLS,
            CallSource::Minter => &crate::metrics::GET_UTXOS_MINTER_CALLS,
        }
        .with(|cell| cell.set(cell.get() + 1));
        runtime.bitcoin_get_utxos(req).await
    }

    let mut response = bitcoin_get_utxos(
        GetUtxosRequest {
            address: address.to_string(),
            network: network.into(),
            filter: Some(UtxosFilterInRequest::MinConfirmations(min_confirmations)),
        },
        source,
        runtime,
    )
    .await?;

    let mut utxos = std::mem::take(&mut response.utxos);

    // Continue fetching until there are no more pages.
    while let Some(page) = response.next_page {
        response = bitcoin_get_utxos(
            GetUtxosRequest {
                address: address.to_string(),
                network: network.into(),
                filter: Some(UtxosFilterInRequest::Page(page)),
            },
            source,
            runtime,
        )
        .await?;

        utxos.append(&mut response.utxos);
    }

    response.utxos = utxos;

    Ok(response)
}

<<<<<<< HEAD
/// Fetches a subset of UTXOs for the specified address.
pub async fn bitcoin_get_utxos(request: GetUtxosRequest) -> Result<GetUtxosResponse, CallError> {
    fn cdk_get_utxos_request(
        request: GetUtxosRequest,
    ) -> ic_cdk::api::management_canister::bitcoin::GetUtxosRequest {
        ic_cdk::api::management_canister::bitcoin::GetUtxosRequest {
            address: request.address,
            network: cdk_network(request.network.into()),
            filter: request.filter.map(|filter| match filter {
                UtxosFilterInRequest::MinConfirmations(confirmations)
                | UtxosFilterInRequest::min_confirmations(confirmations) => {
                    UtxoFilter::MinConfirmations(confirmations)
                }
                UtxosFilterInRequest::Page(bytes) | UtxosFilterInRequest::page(bytes) => {
                    UtxoFilter::Page(bytes.into_vec())
                }
            }),
        }
    }

    fn parse_cdk_get_utxos_response(
        response: ic_cdk::api::management_canister::bitcoin::GetUtxosResponse,
    ) -> GetUtxosResponse {
        GetUtxosResponse {
            utxos: response
                .utxos
                .into_iter()
                .map(|utxo| Utxo {
                    outpoint: OutPoint {
                        txid: Txid::try_from(utxo.outpoint.txid.as_slice())
                            .unwrap_or_else(|_| panic!("Unable to parse TXID")),
                        vout: utxo.outpoint.vout,
                    },
                    value: utxo.value,
                    height: utxo.height,
                })
                .collect(),
            tip_block_hash: response.tip_block_hash,
            tip_height: response.tip_height,
            next_page: response.next_page.map(ByteBuf::from),
        }
    }

    ic_cdk::api::management_canister::bitcoin::bitcoin_get_utxos(cdk_get_utxos_request(request))
        .await
        .map(|(response,)| parse_cdk_get_utxos_response(response))
        .map_err(|err| CallError::from_cdk_error("bitcoin_get_utxos", err))
}

/// Returns the current fee percentiles on the bitcoin network.
=======
/// Returns the current fee percentiles on the Bitcoin network.
>>>>>>> 0485f09c
pub async fn get_current_fees(network: Network) -> Result<Vec<MillisatoshiPerByte>, CallError> {
    ic_cdk::api::management_canister::bitcoin::bitcoin_get_current_fee_percentiles(
        ic_cdk::api::management_canister::bitcoin::GetCurrentFeePercentilesRequest {
            network: cdk_network(network),
        },
    )
    .await
    .map(|(result,)| result)
    .map_err(|err| CallError::from_cdk_error("bitcoin_get_current_fee_percentiles", err))
}

/// Sends the transaction to the network the management canister interacts with.
pub async fn send_transaction(
    transaction: &tx::SignedTransaction,
    network: Network,
) -> Result<(), CallError> {
    ic_cdk::api::management_canister::bitcoin::bitcoin_send_transaction(
        ic_cdk::api::management_canister::bitcoin::SendTransactionRequest {
            transaction: transaction.serialize(),
            network: cdk_network(network),
        },
    )
    .await
    .map_err(|err| CallError::from_cdk_error("bitcoin_send_transaction", err))
}

/// Fetches the ECDSA public key of the canister.
pub async fn ecdsa_public_key(
    key_name: String,
    derivation_path: DerivationPath,
) -> Result<ECDSAPublicKey, CallError> {
    // Retrieve the public key of this canister at the given derivation path
    // from the ECDSA API.
    call(
        "ecdsa_public_key",
        /*payment=*/ 0,
        &ECDSAPublicKeyArgs {
            canister_id: None,
            derivation_path,
            key_id: EcdsaKeyId {
                curve: EcdsaCurve::Secp256k1,
                name: key_name,
            },
        },
    )
    .await
    .map(|response: ECDSAPublicKeyResponse| ECDSAPublicKey {
        public_key: response.public_key,
        chain_code: response.chain_code,
    })
}

/// Signs a message hash using the tECDSA API.
pub async fn sign_with_ecdsa(
    key_name: String,
    derivation_path: DerivationPath,
    message_hash: [u8; 32],
) -> Result<Vec<u8>, CallError> {
    use ic_cdk::api::management_canister::ecdsa::{
        sign_with_ecdsa, EcdsaCurve, EcdsaKeyId, SignWithEcdsaArgument,
    };

    let result = sign_with_ecdsa(SignWithEcdsaArgument {
        message_hash: message_hash.to_vec(),
        derivation_path: derivation_path.into_inner(),
        key_id: EcdsaKeyId {
            curve: EcdsaCurve::Secp256k1,
            name: key_name.clone(),
        },
    })
    .await;

    match result {
        Ok((reply,)) => Ok(reply.signature),
        Err((code, msg)) => Err(CallError {
            method: "sign_with_ecdsa".to_string(),
            reason: Reason::from_reject(code, msg),
        }),
    }
}

/// Check if the given Bitcoin address is blocked.
pub async fn check_withdrawal_destination_address(
    btc_checker_principal: Principal,
    address: String,
) -> Result<CheckAddressResponse, CallError> {
    let (res,): (CheckAddressResponse,) = ic_cdk::api::call::call(
        btc_checker_principal,
        "check_address",
        (CheckAddressArgs { address },),
    )
    .await
    .map_err(|(code, message)| CallError {
        method: "check_address".to_string(),
        reason: Reason::from_reject(code, message),
    })?;
    Ok(res)
}

/// Check if the given UTXO passes Bitcoin check.
pub async fn check_transaction(
    btc_checker_principal: Principal,
    utxo: &Utxo,
    cycle_payment: u128,
) -> Result<CheckTransactionResponse, CallError> {
    let (res,): (CheckTransactionResponse,) = ic_cdk::api::call::call_with_payment128(
        btc_checker_principal,
        "check_transaction",
        (CheckTransactionArgs {
            txid: utxo.outpoint.txid.as_ref().to_vec(),
        },),
        cycle_payment,
    )
    .await
    .map_err(|(code, message)| CallError {
        method: "check_transaction".to_string(),
        reason: Reason::from_reject(code, message),
    })?;
    Ok(res)
}

fn cdk_network(network: Network) -> BitcoinNetwork {
    match network {
        Network::Mainnet => BitcoinNetwork::Mainnet,
        Network::Testnet => BitcoinNetwork::Testnet,
        Network::Regtest => BitcoinNetwork::Regtest,
    }
}<|MERGE_RESOLUTION|>--- conflicted
+++ resolved
@@ -199,7 +199,6 @@
     Ok(response)
 }
 
-<<<<<<< HEAD
 /// Fetches a subset of UTXOs for the specified address.
 pub async fn bitcoin_get_utxos(request: GetUtxosRequest) -> Result<GetUtxosResponse, CallError> {
     fn cdk_get_utxos_request(
@@ -249,10 +248,7 @@
         .map_err(|err| CallError::from_cdk_error("bitcoin_get_utxos", err))
 }
 
-/// Returns the current fee percentiles on the bitcoin network.
-=======
 /// Returns the current fee percentiles on the Bitcoin network.
->>>>>>> 0485f09c
 pub async fn get_current_fees(network: Network) -> Result<Vec<MillisatoshiPerByte>, CallError> {
     ic_cdk::api::management_canister::bitcoin::bitcoin_get_current_fee_percentiles(
         ic_cdk::api::management_canister::bitcoin::GetCurrentFeePercentilesRequest {
