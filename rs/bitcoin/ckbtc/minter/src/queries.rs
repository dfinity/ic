--- conflicted
+++ resolved
@@ -21,97 +21,6 @@
 }
 
 pub fn http_request(req: HttpRequest) -> HttpResponse {
-<<<<<<< HEAD
-    if req.path() == "/metrics" {
-        let mut writer =
-            ic_metrics_encoder::MetricsEncoder::new(vec![], ic_cdk::api::time() as i64 / 1_000_000);
-
-        match encode_metrics(&mut writer) {
-            Ok(()) => HttpResponseBuilder::ok()
-                .header("Content-Type", "text/plain; version=0.0.4")
-                .header("Cache-Control", "no-store")
-                .with_body_and_content_length(writer.into_inner())
-                .build(),
-            Err(err) => {
-                HttpResponseBuilder::server_error(format!("Failed to encode metrics: {err}"))
-                    .build()
-            }
-        }
-    } else if req.path() == "/dashboard" {
-        let account_to_utxos_start = match req.raw_query_param("account_to_utxos_start") {
-            Some(arg) => match arg.parse::<u64>() {
-                Ok(value) => value,
-                Err(_) => {
-                    return HttpResponseBuilder::bad_request()
-                        .with_body_and_content_length(
-                            "failed to parse the 'account_to_utxos_start' parameter",
-                        )
-                        .build();
-                }
-            },
-            None => 0,
-        };
-        let dashboard: Vec<u8> = build_dashboard(account_to_utxos_start);
-        HttpResponseBuilder::ok()
-            .header("Content-Type", "text/html; charset=utf-8")
-            .with_body_and_content_length(dashboard)
-            .build()
-    } else if req.path() == "/logs" {
-        use crate::logs::Priority;
-        use canlog::{Log, Sort};
-        use std::str::FromStr;
-
-        let max_skip_timestamp = match req.raw_query_param("time") {
-            Some(arg) => match arg.parse::<u64>() {
-                Ok(value) => value,
-                Err(_) => {
-                    return HttpResponseBuilder::bad_request()
-                        .with_body_and_content_length("failed to parse the 'time' parameter")
-                        .build();
-                }
-            },
-            None => 0,
-        };
-
-        let mut log: Log<Priority> = Default::default();
-
-        match req.raw_query_param("priority").map(Priority::from_str) {
-            Some(Ok(priority)) => log.push_logs(priority),
-            Some(Err(_)) | None => {
-                log.push_logs(Priority::Info);
-                log.push_logs(Priority::Debug);
-            }
-        }
-
-        log.entries
-            .retain(|entry| entry.timestamp >= max_skip_timestamp);
-
-        fn ordering_from_query_params(sort: Option<&str>, max_skip_timestamp: u64) -> Sort {
-            match sort.map(Sort::from_str) {
-                Some(Ok(order)) => order,
-                Some(Err(_)) | None => {
-                    if max_skip_timestamp == 0 {
-                        Sort::Ascending
-                    } else {
-                        Sort::Descending
-                    }
-                }
-            }
-        }
-
-        log.sort_logs(ordering_from_query_params(
-            req.raw_query_param("sort"),
-            max_skip_timestamp,
-        ));
-
-        const MAX_BODY_SIZE: usize = 2_000_000;
-        HttpResponseBuilder::ok()
-            .header("Content-Type", "application/json; charset=utf-8")
-            .with_body_and_content_length(log.serialize_logs(MAX_BODY_SIZE))
-            .build()
-    } else {
-        HttpResponseBuilder::not_found().build()
-=======
     match req.path() {
         "/metrics" => {
             let mut writer = ic_metrics_encoder::MetricsEncoder::new(
@@ -206,6 +115,5 @@
                 .build()
         }
         _ => HttpResponseBuilder::not_found().build(),
->>>>>>> f7cf9209
     }
 }