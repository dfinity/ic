--- conflicted
+++ resolved
@@ -1,9 +1,5 @@
 use crate::dashboard::build_dashboard;
 use crate::metrics::encode_metrics;
-<<<<<<< HEAD
-use crate::{Log, LogEntry, Priority};
-=======
->>>>>>> ccc1ff6c
 use candid::CandidType;
 use ic_http_types::{HttpRequest, HttpResponse, HttpResponseBuilder};
 use serde::{Deserialize, Serialize};
@@ -25,89 +21,6 @@
 }
 
 pub fn http_request(req: HttpRequest) -> HttpResponse {
-<<<<<<< HEAD
-    use ic_canister_log::export as export_logs;
-
-    if req.path() == "/metrics" {
-        let mut writer =
-            ic_metrics_encoder::MetricsEncoder::new(vec![], ic_cdk::api::time() as i64 / 1_000_000);
-
-        match encode_metrics(&mut writer) {
-            Ok(()) => HttpResponseBuilder::ok()
-                .header("Content-Type", "text/plain; version=0.0.4")
-                .header("Cache-Control", "no-store")
-                .with_body_and_content_length(writer.into_inner())
-                .build(),
-            Err(err) => {
-                HttpResponseBuilder::server_error(format!("Failed to encode metrics: {err}"))
-                    .build()
-            }
-        }
-    } else if req.path() == "/dashboard" {
-        let account_to_utxos_start = match req.raw_query_param("account_to_utxos_start") {
-            Some(arg) => match arg.parse::<u64>() {
-                Ok(value) => value,
-                Err(_) => {
-                    return HttpResponseBuilder::bad_request()
-                        .with_body_and_content_length(
-                            "failed to parse the 'account_to_utxos_start' parameter",
-                        )
-                        .build();
-                }
-            },
-            None => 0,
-        };
-        let dashboard: Vec<u8> = build_dashboard(account_to_utxos_start);
-        HttpResponseBuilder::ok()
-            .header("Content-Type", "text/html; charset=utf-8")
-            .with_body_and_content_length(dashboard)
-            .build()
-    } else if req.path() == "/logs" {
-        use serde_json;
-
-        let max_skip_timestamp = match req.raw_query_param("time") {
-            Some(arg) => match arg.parse::<u64>() {
-                Ok(value) => value,
-                Err(_) => {
-                    return HttpResponseBuilder::bad_request()
-                        .with_body_and_content_length("failed to parse the 'time' parameter")
-                        .build();
-                }
-            },
-            None => 0,
-        };
-
-        let mut entries: Log = Default::default();
-        for entry in export_logs(&crate::logs::P0) {
-            entries.entries.push(LogEntry {
-                timestamp: entry.timestamp,
-                counter: entry.counter,
-                priority: Priority::P0,
-                file: entry.file.to_string(),
-                line: entry.line,
-                message: entry.message,
-            });
-        }
-        for entry in export_logs(&crate::logs::P1) {
-            entries.entries.push(LogEntry {
-                timestamp: entry.timestamp,
-                counter: entry.counter,
-                priority: Priority::P1,
-                file: entry.file.to_string(),
-                line: entry.line,
-                message: entry.message,
-            });
-        }
-        entries
-            .entries
-            .retain(|entry| entry.timestamp >= max_skip_timestamp);
-        HttpResponseBuilder::ok()
-            .header("Content-Type", "application/json; charset=utf-8")
-            .with_body_and_content_length(serde_json::to_string(&entries).unwrap_or_default())
-            .build()
-    } else {
-        HttpResponseBuilder::not_found().build()
-=======
     match req.path() {
         "/metrics" => {
             let mut writer = ic_metrics_encoder::MetricsEncoder::new(
@@ -202,6 +115,5 @@
                 .build()
         }
         _ => HttpResponseBuilder::not_found().build(),
->>>>>>> ccc1ff6c
     }
 }