--- conflicted
+++ resolved
@@ -57,13 +57,9 @@
             fn global_timer_set(&self, timestamp: u64);
             fn parse_address(&self, address: &str, network: Network) -> Result<BitcoinAddress, String>;
             fn derive_user_address(&self, state: &CkBtcMinterState, account: &Account) -> String;
-<<<<<<< HEAD
-            async fn bitcoin_get_utxos(&self, request: &GetUtxosRequest) -> Result<GetUtxosResponse, CallError>;
-=======
             fn refresh_fee_percentiles_frequency(&self) -> Duration;
             async fn get_current_fee_percentiles(&self, request: &GetCurrentFeePercentilesRequest) -> Result<Vec<u64>, CallError>;
             async fn get_utxos(&self, request: &GetUtxosRequest) -> Result<GetUtxosResponse, CallError>;
->>>>>>> ccc1ff6c
             async fn check_transaction(&self, btc_checker_principal: Option<Principal>, utxo: &Utxo, cycle_payment: u128, ) -> Result<CheckTransactionResponse, CallError>;
             async fn mint_ckbtc(&self, amount: u64, to: Account, memo: Memo) -> Result<u64, UpdateBalanceError>;
             async fn sign_with_ecdsa(&self, key_name: String, derivation_path: Vec<Vec<u8>>, message_hash: [u8; 32]) -> Result<Vec<u8>, CallError>;
