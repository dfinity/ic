--- conflicted
+++ resolved
@@ -13,22 +13,15 @@
 use ic_ckbtc_minter::state::invariants::{CheckInvariants, CheckInvariantsImpl};
 use ic_ckbtc_minter::state::CkBtcMinterState;
 use ic_ckbtc_minter::{
-<<<<<<< HEAD
     build_unsigned_transaction_from_inputs, process_maybe_finalized_transactions,
     resubmit_transactions, state, tx, BuildTxError, ECDSAPublicKey, Network,
-    MIN_RESUBMISSION_DELAY,
+    MIN_RELAY_FEE_PER_VBYTE, MIN_RESUBMISSION_DELAY,
 };
 use icrc_ledger_types::icrc1::account::Account;
+use maplit::btreeset;
 use std::cell::RefCell;
-use std::collections::BTreeMap;
-=======
-    build_unsigned_transaction_from_inputs, sign_transaction, ECDSAPublicKey, Network,
-    SignTransactionError, MIN_RELAY_FEE_PER_VBYTE,
-};
-use maplit::btreeset;
 use std::cmp::Reverse;
 use std::collections::{BTreeMap, BTreeSet};
->>>>>>> 6d292b51
 use std::path::PathBuf;
 use std::str::FromStr;
 use std::sync::{Arc, RwLock};
@@ -146,15 +139,9 @@
 
     let txid = "87ebf46e400a39e5ec22b28515056a3ce55187dba9669de8300160ac08f64c30";
 
-<<<<<<< HEAD
-    let submitted_tx = {
+    let stuck_tx = {
         let txs: Vec<_> = state
-            .submitted_transactions
-=======
-    let stuck_tx = {
-        let mut txs: Vec<_> = state
             .stuck_transactions
->>>>>>> 6d292b51
             .iter()
             .filter(|tx| tx.txid.to_string() == txid)
             .collect();
@@ -185,13 +172,13 @@
     assert_eq!(state.replacement_txid.len(), 1);
     let resubmitted_tx_id = state.replacement_txid.get(&stuck_tx.txid).unwrap();
     let resubmitted_tx = {
-        let mut txs: Vec<_> = state
+        let txs: Vec<_> = state
             .submitted_transactions
             .iter()
             .filter(|tx| tx.txid == *resubmitted_tx_id)
             .collect();
         assert_eq!(txs.len(), 1);
-        txs.pop().unwrap()
+        txs[0].clone()
     };
     assert_eq!(
         resubmitted_tx.txid.to_string(),
@@ -217,13 +204,8 @@
         Network::Mainnet,
     )
     .unwrap();
-<<<<<<< HEAD
-    let tx_fee_per_vbyte = submitted_tx.fee_per_vbyte.unwrap();
+    let tx_fee_per_vbyte = resubmitted_tx.fee_per_vbyte.unwrap();
     let build_tx_error = build_unsigned_transaction_from_inputs(
-=======
-    let tx_fee_per_vbyte = resubmitted_tx.fee_per_vbyte.unwrap();
-    let (unsigned_tx, _change_output) = build_unsigned_transaction_from_inputs(
->>>>>>> 6d292b51
         input_utxos,
         outputs,
         main_address.clone(),
@@ -243,10 +225,10 @@
     let txid = Txid::from_str(txid).unwrap();
     let min_amount = 50_000;
     let mut transactions = BTreeMap::new();
-    transactions.insert(txid, submitted_tx.clone());
+    transactions.insert(txid, resubmitted_tx.clone());
     let replaced = RefCell::new(vec![]);
     let transactions_sent: Arc<RwLock<Vec<tx::SignedTransaction>>> = Arc::new(RwLock::new(vec![]));
-    let mut now = submitted_tx.submitted_at + MIN_RESUBMISSION_DELAY.as_nanos() as u64;
+    let mut now = resubmitted_tx.submitted_at + MIN_RESUBMISSION_DELAY.as_nanos() as u64;
     let mut runtime = mock::MockCanisterRuntime::new();
     runtime.expect_time().return_const(now);
     runtime
@@ -344,7 +326,7 @@
         .any(|tx| tx.txid == cancellation_txid));
     assert!(maybe_finalized_transactions.is_empty());
     assert!(!state.available_utxos.contains(&used_utxo));
-    assert!(submitted_tx
+    assert!(resubmitted_tx
         .used_utxos
         .iter()
         .all(|utxo| utxo == &used_utxo || state.available_utxos.contains(utxo)));
