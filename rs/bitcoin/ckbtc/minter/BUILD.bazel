<<<<<<< HEAD
load("@rules_rust//rust:defs.bzl", "rust_library", "rust_test")
load("//bazel:canbench.bzl", "rust_canbench")
=======
load("@rules_rust//rust:defs.bzl", "rust_binary", "rust_library", "rust_test")
>>>>>>> 1ebe535a
load("//bazel:canisters.bzl", "rust_canister")
load("//bazel:defs.bzl", "rust_ic_test")

package(default_visibility = ["//visibility:public"])

LIB_DEPS = [
    # Keep sorted.
    "//packages/ic-dummy-getrandom-for-wasm",
    "//packages/ic-secp256k1",
    "//packages/icrc-ledger-client-cdk:icrc_ledger_client_cdk",
    "//packages/icrc-ledger-types:icrc_ledger_types",
    "//rs/bitcoin/checker:btc_checker_lib",
    "//rs/crypto/sha2",
    "//rs/ledger_suite/common/ledger_core",
    "//rs/ledger_suite/icrc1/ledger",
    "//rs/rust_canisters/canister_log",
    "//rs/types/base_types",
    "//rs/types/management_canister_types",
    "//rs/utils/ensure",
    "@crate_index//:bech32",
    "@crate_index//:bs58",
    "@crate_index//:candid",
    "@crate_index//:ciborium",
    "@crate_index//:hex",
    "@crate_index//:ic-btc-interface",
    "@crate_index//:ic-cdk",
    "@crate_index//:ic-metrics-encoder",
    "@crate_index//:ic-stable-structures",
    "@crate_index//:ic0",
    "@crate_index//:lazy_static",
    "@crate_index//:minicbor",
    "@crate_index//:num-traits",
    "@crate_index//:ripemd",
    "@crate_index//:scopeguard",
    "@crate_index//:serde",
    "@crate_index//:serde_bytes",
]

LIB_PROC_MACRO_DEPS = [
    # Keep sorted.
    "@crate_index//:async-trait",
    "@crate_index//:ic-cdk-macros",
    "@crate_index//:minicbor-derive",
]

[
    rust_library(
        name = name,
        srcs = glob(
            ["src/**"],
            exclude = ["src/main.rs"],
        ),
        crate_features = features,
        crate_name = "ic_ckbtc_minter",
        proc_macro_deps = LIB_PROC_MACRO_DEPS,
        version = "0.1.0",
        deps = LIB_DEPS + extra_deps,
    )
    for (name, features, extra_deps) in [
        (
            "ckbtc_minter_lib",
            [],
            [],
        ),
        (
            "ckbtc_minter_lib-canbench",
            ["canbench-rs"],
            ["@crate_index//:canbench-rs"],
        ),
    ]
]

alias(
    name = "minter",
    actual = ":ckbtc_minter_lib",
)

[
    rust_canister(
        name = name,
        srcs = ["src/main.rs"],
        compile_data = [":ckbtc_minter.did"],
        crate_features = features,
        crate_name = "ic_ckbtc_minter_canister",
        proc_macro_deps = [
            # Keep sorted.
            "@crate_index//:ic-cdk-macros",
        ],
        rustc_env = {
            "CKBTC_MINTER_DID_PATH": "$(execpath :ckbtc_minter.did)",
        },
        service_file = ":ckbtc_minter.did",
        deps = [
            # Keep sorted.
            ":ckbtc_minter_lib",
            "//packages/ic-dummy-getrandom-for-wasm",
            "//packages/icrc-ledger-types:icrc_ledger_types",
            "//rs/rust_canisters/canister_log",
            "//rs/rust_canisters/http_types",
            "@crate_index//:candid",
            "@crate_index//:ic-btc-interface",
            "@crate_index//:ic-cdk",
            "@crate_index//:ic-metrics-encoder",
            "@crate_index//:serde_json",
        ],
    )
    for (name, features) in [
        # Production version without debug assertions.
        (
            "ckbtc_minter",
            [],
        ),
        # Test version with internal consistency checks.
        (
            "ckbtc_minter_debug",
            ["self_check"],
        ),
    ]
]

rust_test(
    name = "ckbtc_minter_lib_unit_tests",
    crate = ":ckbtc_minter_lib",
    deps = [
        # Keep sorted.
        "@crate_index//:bitcoin_0_28",
        "@crate_index//:maplit",
        "@crate_index//:mockall",
        "@crate_index//:proptest",
        "@crate_index//:simple_asn1",
        "@crate_index//:tokio",
    ],
)

rust_test(
    name = "ckbtc_unit_tests",
    crate = ":_wasm_ckbtc_minter",
    data = [":ckbtc_minter.did"],
    env = {
        "CARGO_MANIFEST_DIR": "rs/bitcoin/ckbtc/minter",
    },
    deps = [
        # Keep sorted.
        "@crate_index//:candid_parser",
    ],
)

rust_binary(
    name = "ckbtc_minter_dump_stable_memory",
    testonly = True,
    srcs = ["tests/dump_stable_memory.rs"],
    deps = [
        # Keep sorted.
        ":ckbtc_minter_lib",
        "//packages/pocket-ic",
        "//rs/config",
        "//rs/test_utilities/load_wasm",
        "//rs/types/base_types",
        "@crate_index//:candid",
        "@crate_index//:flate2",
        "@crate_index//:ic-btc-interface",
        "@crate_index//:serde",
    ],
)

rust_test(
    name = "ckbtc_minter_replay_events_tests",
    srcs = ["tests/replay_events.rs"],
    data = [
        "test_resources/mainnet_events.gz",
        "test_resources/testnet_events.gz",
    ],
    deps = [
        # Keep sorted.
        ":ckbtc_minter_lib",
        "@crate_index//:bitcoin_0_28",
        "@crate_index//:candid",
        "@crate_index//:flate2",
        "@crate_index//:ic-agent",
        "@crate_index//:ic-stable-structures",
        "@crate_index//:serde",
        "@crate_index//:tokio",
    ],
)

# integration tests defined in ckbtc minter tests/
rust_ic_test(
    name = "ckbtc_minter_tests",
    srcs = ["tests/tests.rs"],
    data = [
        ":ckbtc_minter_debug.wasm",
        "//rs/bitcoin/checker:btc_checker_canister",
        "//rs/bitcoin/mock:bitcoin_canister_mock",
        "//rs/ledger_suite/icrc1/ledger:ledger_canister",
    ],
    env = {
        "CARGO_MANIFEST_DIR": "rs/bitcoin/ckbtc/minter",
        "IC_CKBTC_MINTER_WASM_PATH": "$(rootpath :ckbtc_minter_debug.wasm)",
        "IC_ICRC1_LEDGER_WASM_PATH": "$(rootpath //rs/ledger_suite/icrc1/ledger:ledger_canister)",
        "IC_BTC_CHECKER_WASM_PATH": "$(rootpath //rs/bitcoin/checker:btc_checker_canister)",
        "IC_BITCOIN_CANISTER_MOCK_WASM_PATH": "$(rootpath //rs/bitcoin/mock:bitcoin_canister_mock)",
    },
    deps = [
        # Keep sorted.
        ":ckbtc_minter_lib",
        "//packages/ic-metrics-assert",
        "//packages/icrc-ledger-types:icrc_ledger_types",
        "//rs/bitcoin/checker:btc_checker_lib",
        "//rs/bitcoin/mock",
        "//rs/config",
        "//rs/ledger_suite/icrc1",
        "//rs/ledger_suite/icrc1/ledger",
        "//rs/rust_canisters/canister_test",
        "//rs/rust_canisters/http_types",
        "//rs/state_machine_tests",
        "//rs/test_utilities/load_wasm",
        "//rs/types/base_types",
        "//rs/types/types",
        "@crate_index//:assert_matches",
        "@crate_index//:bitcoin_0_28",
        "@crate_index//:candid",
        "@crate_index//:ic-btc-interface",
        "@crate_index//:minicbor",
        "@crate_index//:regex",
        "@crate_index//:serde_bytes",
        "@crate_index//:serde_json",
    ],
)

<<<<<<< HEAD
rust_canbench(
    name = "ckbtc_minter_canbench",
    srcs = ["src/main.rs"],
    compile_data = [":ckbtc_minter.did"],
    data = ["test_resources/mainnet_events.mem.gz"],
    env = {
        "CANBENCH_STABLE_MEMORY_FILE": "$(rootpath :test_resources/mainnet_events.mem.gz)",
        "CANBENCH_INIT_ARGS_HEX": "4449444c0b6b02fcb88b840301b0ced18403096e026c08f5d19a6b03e3a683c30404b6b8ba8405078ebdcfc608078fc0fec00a07b682e7c90b03f18c92d50b08cdb2eee10c076e686e056b0496bab03c068b98eaed020682b8f0da047f8390999e057f6d686e786e796c0bf5d19a6b03b6a9f6dc0271e3a683c30405b6b8ba840578f1f7fcf706688ebdcfc6087880b3d0ed090a8fc0fec00a07b682e7c90b03f18c92d50b08cdb2eee10c076b03a4d3bb457f8687acf9047fabdeaed9087f01000100176d61737465725f65636473615f7075626c69635f6b657903a086010000000000010affffffffffe00000010164000000000000000001640000000000000001010affffffffffe000020101010600000000",
    },
    proc_macro_deps = LIB_PROC_MACRO_DEPS,
    results_file = "canbench/results.yml",
    rustc_env = {
        "CKBTC_MINTER_DID_PATH": "$(execpath :ckbtc_minter.did)",
    },
    deps = [
        # Keep sorted.
        ":ckbtc_minter_lib-canbench",
        "//packages/ic-dummy-getrandom-for-wasm",
        "//packages/icrc-ledger-types:icrc_ledger_types",
        "//rs/rust_canisters/canister_log",
        "//rs/rust_canisters/http_types",
        "@crate_index//:candid",
        "@crate_index//:ic-btc-interface",
        "@crate_index//:ic-cdk",
        "@crate_index//:ic-metrics-encoder",
        "@crate_index//:serde_json",
    ],
=======
genrule(
    name = "mainnet_events.mem.gz",
    testonly = True,
    srcs = [
        ":ckbtc_minter_dump_stable_memory",
        "test_resources/mainnet_events.gz",
        ":ckbtc_minter_debug.wasm",
        "//:pocket-ic-server",
        "//rs/bitcoin/mock:bitcoin_canister_mock",
    ],
    outs = ["test_resources/mainnet_events.mem.gz"],
    cmd_bash = """
    export CARGO_MANIFEST_DIR=rs/bitcoin/ckbtc/minter
    export IC_BITCOIN_CANISTER_MOCK_WASM_PATH="$(location //rs/bitcoin/mock:bitcoin_canister_mock)"
    export IC_CKBTC_MINTER_WASM_PATH="$(location :ckbtc_minter_debug.wasm)"
    export POCKET_IC_BIN="$(location //:pocket-ic-server)"

    $(location :ckbtc_minter_dump_stable_memory) $(location test_resources/mainnet_events.gz) | gzip -c > $@
""",
    visibility = ["//visibility:private"],
>>>>>>> 1ebe535a
)<|MERGE_RESOLUTION|>--- conflicted
+++ resolved
@@ -1,9 +1,5 @@
-<<<<<<< HEAD
-load("@rules_rust//rust:defs.bzl", "rust_library", "rust_test")
+load("@rules_rust//rust:defs.bzl", "rust_binary", "rust_library", "rust_test")
 load("//bazel:canbench.bzl", "rust_canbench")
-=======
-load("@rules_rust//rust:defs.bzl", "rust_binary", "rust_library", "rust_test")
->>>>>>> 1ebe535a
 load("//bazel:canisters.bzl", "rust_canister")
 load("//bazel:defs.bzl", "rust_ic_test")
 
@@ -233,35 +229,6 @@
     ],
 )
 
-<<<<<<< HEAD
-rust_canbench(
-    name = "ckbtc_minter_canbench",
-    srcs = ["src/main.rs"],
-    compile_data = [":ckbtc_minter.did"],
-    data = ["test_resources/mainnet_events.mem.gz"],
-    env = {
-        "CANBENCH_STABLE_MEMORY_FILE": "$(rootpath :test_resources/mainnet_events.mem.gz)",
-        "CANBENCH_INIT_ARGS_HEX": "4449444c0b6b02fcb88b840301b0ced18403096e026c08f5d19a6b03e3a683c30404b6b8ba8405078ebdcfc608078fc0fec00a07b682e7c90b03f18c92d50b08cdb2eee10c076e686e056b0496bab03c068b98eaed020682b8f0da047f8390999e057f6d686e786e796c0bf5d19a6b03b6a9f6dc0271e3a683c30405b6b8ba840578f1f7fcf706688ebdcfc6087880b3d0ed090a8fc0fec00a07b682e7c90b03f18c92d50b08cdb2eee10c076b03a4d3bb457f8687acf9047fabdeaed9087f01000100176d61737465725f65636473615f7075626c69635f6b657903a086010000000000010affffffffffe00000010164000000000000000001640000000000000001010affffffffffe000020101010600000000",
-    },
-    proc_macro_deps = LIB_PROC_MACRO_DEPS,
-    results_file = "canbench/results.yml",
-    rustc_env = {
-        "CKBTC_MINTER_DID_PATH": "$(execpath :ckbtc_minter.did)",
-    },
-    deps = [
-        # Keep sorted.
-        ":ckbtc_minter_lib-canbench",
-        "//packages/ic-dummy-getrandom-for-wasm",
-        "//packages/icrc-ledger-types:icrc_ledger_types",
-        "//rs/rust_canisters/canister_log",
-        "//rs/rust_canisters/http_types",
-        "@crate_index//:candid",
-        "@crate_index//:ic-btc-interface",
-        "@crate_index//:ic-cdk",
-        "@crate_index//:ic-metrics-encoder",
-        "@crate_index//:serde_json",
-    ],
-=======
 genrule(
     name = "mainnet_events.mem.gz",
     testonly = True,
@@ -282,5 +249,33 @@
     $(location :ckbtc_minter_dump_stable_memory) $(location test_resources/mainnet_events.gz) | gzip -c > $@
 """,
     visibility = ["//visibility:private"],
->>>>>>> 1ebe535a
-)+)
+
+rust_canbench(
+    name = "ckbtc_minter_canbench",
+    srcs = ["src/main.rs"],
+    compile_data = [":ckbtc_minter.did"],
+    data = ["mainnet_events.mem.gz"],
+    env = {
+        "CANBENCH_STABLE_MEMORY_FILE": "$(location mainnet_events.mem.gz)",
+        "CANBENCH_INIT_ARGS_HEX": "4449444c0b6b02fcb88b840301b0ced18403096e026c08f5d19a6b03e3a683c30404b6b8ba8405078ebdcfc608078fc0fec00a07b682e7c90b03f18c92d50b08cdb2eee10c076e686e056b0496bab03c068b98eaed020682b8f0da047f8390999e057f6d686e786e796c0bf5d19a6b03b6a9f6dc0271e3a683c30405b6b8ba840578f1f7fcf706688ebdcfc6087880b3d0ed090a8fc0fec00a07b682e7c90b03f18c92d50b08cdb2eee10c076b03a4d3bb457f8687acf9047fabdeaed9087f01000100176d61737465725f65636473615f7075626c69635f6b657903a086010000000000010affffffffffe00000010164000000000000000001640000000000000001010affffffffffe000020101010600000000",
+    },
+    proc_macro_deps = LIB_PROC_MACRO_DEPS,
+    results_file = "canbench/results.yml",
+    rustc_env = {
+        "CKBTC_MINTER_DID_PATH": "$(execpath :ckbtc_minter.did)",
+    },
+    deps = [
+        # Keep sorted.
+        ":ckbtc_minter_lib-canbench",
+        "//packages/ic-dummy-getrandom-for-wasm",
+        "//packages/icrc-ledger-types:icrc_ledger_types",
+        "//rs/rust_canisters/canister_log",
+        "//rs/rust_canisters/http_types",
+        "@crate_index//:candid",
+        "@crate_index//:ic-btc-interface",
+        "@crate_index//:ic-cdk",
+        "@crate_index//:ic-metrics-encoder",
+        "@crate_index//:serde_json",
+    ],
+}