--- conflicted
+++ resolved
@@ -185,11 +185,8 @@
         "@crate_index//:ic-agent",
         "@crate_index//:ic-btc-interface",
         "@crate_index//:ic-stable-structures",
-<<<<<<< HEAD
+        "@crate_index//:maplit",
         "@crate_index//:mockall",
-=======
-        "@crate_index//:maplit",
->>>>>>> 6d292b51
         "@crate_index//:serde",
         "@crate_index//:tokio",
     ],
