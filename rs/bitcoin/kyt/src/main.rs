--- conflicted
+++ resolved
@@ -12,7 +12,6 @@
     }
 }
 
-<<<<<<< HEAD
 async fn get_inputs_internal(tx_id: String) -> Result<Vec<String>, BitcoinTxError> {
     let tx = get_tx(tx_id).await?;
 
@@ -91,8 +90,6 @@
     }
 }
 
-=======
->>>>>>> e01f271e
 #[ic_cdk::query]
 fn transform(raw: TransformArgs) -> HttpResponse {
     HttpResponse {
