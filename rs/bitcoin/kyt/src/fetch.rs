--- conflicted
+++ resolved
@@ -1,17 +1,10 @@
-<<<<<<< HEAD
-use crate::state::{FetchGuardError, FetchTxStatus, FetchTxStatusError, FetchedTx, HttpGetTxError};
-use crate::types::{
-    CheckTransactionIrrecoverableError, CheckTransactionResponse, CheckTransactionRetriable,
-    CheckTransactionStatus,
+use crate::state::{
+    FetchGuardError, FetchTxStatus, FetchTxStatusError, FetchedTx, HttpGetTxError,
+    TransactionKytData,
 };
+use crate::types::{CheckTransactionResponse, CheckTransactionRetriable, CheckTransactionStatus};
 use crate::{blocklist_contains, providers, state, BtcNetwork};
-use bitcoin::{address::FromScriptError, Address, Transaction};
-=======
-use crate::state::{FetchGuardError, FetchTxStatus, FetchedTx, HttpGetTxError, TransactionKytData};
-use crate::types::{CheckTransactionResponse, CheckTransactionRetriable, CheckTransactionStatus};
-use crate::{blocklist_contains, state};
 use bitcoin::Transaction;
->>>>>>> 51a67f09
 use futures::future::try_join_all;
 use ic_btc_interface::Txid;
 use std::convert::{Infallible, TryFrom};
@@ -145,7 +138,14 @@
                     }
                     Err(err) => {
                         let err = HttpGetTxError::TxEncoding(err.to_string());
-                        state::set_fetch_status(txid, FetchTxStatus::Error(err.clone()));
+                        state::set_fetch_status(
+                            txid,
+                            FetchTxStatus::Error(FetchTxStatusError {
+                                provider,
+                                max_response_bytes,
+                                error: err.clone(),
+                            }),
+                        );
                         Ok(FetchResult::Error(err))
                     }
                 }
@@ -218,21 +218,8 @@
                         futures.push(do_fetch)
                     }
                     Fetched(fetched) => {
-<<<<<<< HEAD
-                        let vout = input.previous_output.vout;
-                        match transaction_output_address(self.btc_network(), &fetched.tx, vout) {
-                            Ok(address) => state::set_fetched_address(txid, index, address),
-                            Err(err) => {
-                                return CheckTransactionIrrecoverableError::InvalidTransaction(
-                                    err.to_string(),
-                                )
-                                .into()
-                            }
-                        }
-=======
                         let address = &fetched.tx.outputs[input.vout as usize];
                         state::set_fetched_address(txid, index, address.clone());
->>>>>>> 51a67f09
                     }
                     Pending => continue,
                     HighLoad | NotEnoughCycles => break,
@@ -258,23 +245,8 @@
             let (index, input_txid, vout) = jobs[i];
             match result {
                 FetchResult::Fetched(fetched) => {
-<<<<<<< HEAD
-                    match transaction_output_address(self.btc_network(), &fetched.tx, vout) {
-                        Ok(address) => state::set_fetched_address(txid, index, address),
-                        Err(err) => {
-                            error = Some(
-                                CheckTransactionIrrecoverableError::InvalidTransaction(format!(
-                                    "{:?}",
-                                    err
-                                ))
-                                .into(),
-                            );
-                        }
-                    }
-=======
                     let address = &fetched.tx.outputs[vout as usize];
                     state::set_fetched_address(txid, index, address.clone());
->>>>>>> 51a67f09
                 }
                 FetchResult::Error(err) => error = Some((input_txid, err).into()),
                 FetchResult::RetryWithBiggerBuffer => (),
@@ -292,16 +264,4 @@
             None => CheckTransactionRetriable::Pending.into(),
         }
     }
-<<<<<<< HEAD
-}
-
-fn transaction_output_address(
-    network: BtcNetwork,
-    tx: &Transaction,
-    vout: u32,
-) -> Result<Address, FromScriptError> {
-    let output = &tx.output[vout as usize];
-    Address::from_script(&output.script_pubkey, bitcoin::Network::from(network))
-=======
->>>>>>> 51a67f09
 }