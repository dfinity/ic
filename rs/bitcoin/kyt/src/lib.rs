use bitcoin::Address;

pub mod blocklist;
mod types;

pub use types::*;

/// Caller of check_transaction must attach this amount of cycles with the call.
pub const CHECK_TRANSACTION_CYCLES_REQUIRED: u128 = 40_000_000_000;

/// One-time charge for every check_transaction call.
pub const CHECK_TRANSACTION_CYCLES_SERVICE_FEE: u128 = 100_000_000;

// The max_response_bytes is initially set to 4kB, and then
// increased to 400kB if the initial size isn't enough.
// - The maximum size of a standard non-taproot transaction is 400k vBytes.
// - Taproot transactions could be as big as full block size (4MiB).
// - Currently a subnet's maximum response size is only 2MiB.
// - Transaction size between 400kB and 2MiB are also uncommon, we could
//   handle them in the future if required.
// - Transactions bigger than 2MiB are very rare, and we can't handle them.

<<<<<<< HEAD
    fn config(&self) -> Config {
        get_config()
    }

    async fn http_get_tx(
        &self,
        provider: &providers::Provider,
        txid: Txid,
        max_response_bytes: u32,
    ) -> Result<Transaction, HttpGetTxError> {
        let request = provider
            .create_request(txid, max_response_bytes)
            .map_err(|err| HttpGetTxError::Rejected {
                code: RejectionCode::SysFatal,
                message: err,
            })?;
        let url = request.url.clone();
        let cycles = get_tx_cycle_cost(max_response_bytes);
        match http_request(request.clone(), cycles).await {
            Ok((response,)) => {
                // Ensure response is 200 before decoding
                if response.status != 200u32 {
                    // All non-200 status are treated as transient errors
                    return Err(HttpGetTxError::Rejected {
                        code: RejectionCode::SysTransient,
                        message: format!("HTTP call {} received code {}", url, response.status),
                    });
                }
                let tx = match provider.btc_network() {
                    BtcNetwork::Regtest { .. } => {
                        use serde_json::{from_slice, from_value, Value};
                        let json: Value = from_slice(response.body.as_slice()).map_err(|err| {
                            HttpGetTxError::TxEncoding(format!("JSON parsing error {}", err))
                        })?;
                        let hex: String =
                            from_value(json["result"]["hex"].clone()).map_err(|_| {
                                HttpGetTxError::TxEncoding(
                                    "Missing result.hex field in JSON response".to_string(),
                                )
                            })?;
                        let raw = hex::decode(&hex).map_err(|err| {
                            HttpGetTxError::TxEncoding(format!("decode hex error: {}", err))
                        })?;
                        Transaction::consensus_decode(&mut raw.as_slice()).map_err(|err| {
                            HttpGetTxError::TxEncoding(format!("decode tx error: {}", err))
                        })?
                    }
                    _ => Transaction::consensus_decode(&mut response.body.as_slice())
                        .map_err(|err| HttpGetTxError::TxEncoding(err.to_string()))?,
                };
                // Verify the correctness of the transaction by recomputing the transaction ID.
                let decoded_txid = tx.compute_txid();
                if decoded_txid.as_ref() as &[u8; 32] != txid.as_ref() {
                    return Err(HttpGetTxError::TxidMismatch {
                        expected: txid,
                        decoded: Txid::from(*(decoded_txid.as_ref() as &[u8; 32])),
                    });
                }
                Ok(tx)
            }
            Err((r, m)) if is_response_too_large(&r, &m) => Err(HttpGetTxError::ResponseTooLarge),
            Err((r, m)) => {
                // TODO(XC-158): maybe try other providers and also log the error.
                println!("The http_request resulted into error. RejectionCode: {r:?}, Error: {m}");
                Err(HttpGetTxError::Rejected {
                    code: r,
                    message: m,
                })
            }
        }
    }
=======
/// Initial max response bytes is 4kB
pub const INITIAL_MAX_RESPONSE_BYTES: u32 = 4 * 1024;

/// Retry max response bytes is 400kB
pub const RETRY_MAX_RESPONSE_BYTES: u32 = 400 * 1024;
>>>>>>> 5d38f7c3

pub fn get_tx_cycle_cost(max_response_bytes: u32) -> u128 {
    // 1 KiB for request, max_response_bytes for response
    49_140_000 + 1024 * 5_200 + 10_400 * (max_response_bytes as u128)
}

<<<<<<< HEAD
/// Check the input addresses of a transaction given its txid.
/// It consists of the following steps:
///
/// 1. Call `try_fetch_tx` to find if the transaction has already
///    been fetched, or if another fetch is already pending, or
///    if we are experiencing high load, or we need to retry the
///    fetch (when the previous max_response_bytes setting wasn't
///    enough).
///
/// 2. If we need to fetch this tranction, call the function `do_fetch`.
///
/// 3. For fetched transaction, call `check_fetched`, which further
///    checks if the input addresses of this transaction are available.
///    If not, we need to additionally fetch those input transactions
///    in order to compute their corresponding addresses.
pub async fn check_transaction_inputs(txid: Txid) -> CheckTransactionResponse {
    let env = &KytCanisterEnv;
    match env.config().kyt_mode() {
        KytMode::AcceptAll => CheckTransactionResponse::Passed,
        KytMode::RejectAll => CheckTransactionResponse::Failed(Vec::new()),
        KytMode::Normal => {
            match env.try_fetch_tx(txid) {
                TryFetchResult::Pending => CheckTransactionRetriable::Pending.into(),
                TryFetchResult::HighLoad => CheckTransactionRetriable::HighLoad.into(),
                TryFetchResult::NotEnoughCycles => CheckTransactionStatus::NotEnoughCycles.into(),
                TryFetchResult::Fetched(fetched) => env.check_fetched(txid, &fetched).await,
                TryFetchResult::ToFetch(do_fetch) => {
                    match do_fetch.await {
                        Ok(FetchResult::Fetched(fetched)) => {
                            env.check_fetched(txid, &fetched).await
                        }
                        Ok(FetchResult::Error(err)) => (txid, err).into(),
                        Ok(FetchResult::RetryWithBiggerBuffer) => {
                            CheckTransactionRetriable::Pending.into()
                        }
                        Err(_) => unreachable!(), // should never happen
                    }
                }
            }
        }
    }
=======
pub fn blocklist_contains(address: &Address) -> bool {
    blocklist::BTC_ADDRESS_BLOCKLIST
        .binary_search(&address.to_string().as_ref())
        .is_ok()
>>>>>>> 5d38f7c3
}

mod test {
    #[test]
    fn blocklist_is_sorted() {
        use crate::blocklist::BTC_ADDRESS_BLOCKLIST;
        for (l, r) in BTC_ADDRESS_BLOCKLIST
            .iter()
            .zip(BTC_ADDRESS_BLOCKLIST.iter().skip(1))
        {
            assert!(l < r, "the block list is not sorted: {} >= {}", l, r);
        }
    }
}<|MERGE_RESOLUTION|>--- conflicted
+++ resolved
@@ -20,139 +20,21 @@
 //   handle them in the future if required.
 // - Transactions bigger than 2MiB are very rare, and we can't handle them.
 
-<<<<<<< HEAD
-    fn config(&self) -> Config {
-        get_config()
-    }
-
-    async fn http_get_tx(
-        &self,
-        provider: &providers::Provider,
-        txid: Txid,
-        max_response_bytes: u32,
-    ) -> Result<Transaction, HttpGetTxError> {
-        let request = provider
-            .create_request(txid, max_response_bytes)
-            .map_err(|err| HttpGetTxError::Rejected {
-                code: RejectionCode::SysFatal,
-                message: err,
-            })?;
-        let url = request.url.clone();
-        let cycles = get_tx_cycle_cost(max_response_bytes);
-        match http_request(request.clone(), cycles).await {
-            Ok((response,)) => {
-                // Ensure response is 200 before decoding
-                if response.status != 200u32 {
-                    // All non-200 status are treated as transient errors
-                    return Err(HttpGetTxError::Rejected {
-                        code: RejectionCode::SysTransient,
-                        message: format!("HTTP call {} received code {}", url, response.status),
-                    });
-                }
-                let tx = match provider.btc_network() {
-                    BtcNetwork::Regtest { .. } => {
-                        use serde_json::{from_slice, from_value, Value};
-                        let json: Value = from_slice(response.body.as_slice()).map_err(|err| {
-                            HttpGetTxError::TxEncoding(format!("JSON parsing error {}", err))
-                        })?;
-                        let hex: String =
-                            from_value(json["result"]["hex"].clone()).map_err(|_| {
-                                HttpGetTxError::TxEncoding(
-                                    "Missing result.hex field in JSON response".to_string(),
-                                )
-                            })?;
-                        let raw = hex::decode(&hex).map_err(|err| {
-                            HttpGetTxError::TxEncoding(format!("decode hex error: {}", err))
-                        })?;
-                        Transaction::consensus_decode(&mut raw.as_slice()).map_err(|err| {
-                            HttpGetTxError::TxEncoding(format!("decode tx error: {}", err))
-                        })?
-                    }
-                    _ => Transaction::consensus_decode(&mut response.body.as_slice())
-                        .map_err(|err| HttpGetTxError::TxEncoding(err.to_string()))?,
-                };
-                // Verify the correctness of the transaction by recomputing the transaction ID.
-                let decoded_txid = tx.compute_txid();
-                if decoded_txid.as_ref() as &[u8; 32] != txid.as_ref() {
-                    return Err(HttpGetTxError::TxidMismatch {
-                        expected: txid,
-                        decoded: Txid::from(*(decoded_txid.as_ref() as &[u8; 32])),
-                    });
-                }
-                Ok(tx)
-            }
-            Err((r, m)) if is_response_too_large(&r, &m) => Err(HttpGetTxError::ResponseTooLarge),
-            Err((r, m)) => {
-                // TODO(XC-158): maybe try other providers and also log the error.
-                println!("The http_request resulted into error. RejectionCode: {r:?}, Error: {m}");
-                Err(HttpGetTxError::Rejected {
-                    code: r,
-                    message: m,
-                })
-            }
-        }
-    }
-=======
 /// Initial max response bytes is 4kB
 pub const INITIAL_MAX_RESPONSE_BYTES: u32 = 4 * 1024;
 
 /// Retry max response bytes is 400kB
 pub const RETRY_MAX_RESPONSE_BYTES: u32 = 400 * 1024;
->>>>>>> 5d38f7c3
 
 pub fn get_tx_cycle_cost(max_response_bytes: u32) -> u128 {
     // 1 KiB for request, max_response_bytes for response
     49_140_000 + 1024 * 5_200 + 10_400 * (max_response_bytes as u128)
 }
 
-<<<<<<< HEAD
-/// Check the input addresses of a transaction given its txid.
-/// It consists of the following steps:
-///
-/// 1. Call `try_fetch_tx` to find if the transaction has already
-///    been fetched, or if another fetch is already pending, or
-///    if we are experiencing high load, or we need to retry the
-///    fetch (when the previous max_response_bytes setting wasn't
-///    enough).
-///
-/// 2. If we need to fetch this tranction, call the function `do_fetch`.
-///
-/// 3. For fetched transaction, call `check_fetched`, which further
-///    checks if the input addresses of this transaction are available.
-///    If not, we need to additionally fetch those input transactions
-///    in order to compute their corresponding addresses.
-pub async fn check_transaction_inputs(txid: Txid) -> CheckTransactionResponse {
-    let env = &KytCanisterEnv;
-    match env.config().kyt_mode() {
-        KytMode::AcceptAll => CheckTransactionResponse::Passed,
-        KytMode::RejectAll => CheckTransactionResponse::Failed(Vec::new()),
-        KytMode::Normal => {
-            match env.try_fetch_tx(txid) {
-                TryFetchResult::Pending => CheckTransactionRetriable::Pending.into(),
-                TryFetchResult::HighLoad => CheckTransactionRetriable::HighLoad.into(),
-                TryFetchResult::NotEnoughCycles => CheckTransactionStatus::NotEnoughCycles.into(),
-                TryFetchResult::Fetched(fetched) => env.check_fetched(txid, &fetched).await,
-                TryFetchResult::ToFetch(do_fetch) => {
-                    match do_fetch.await {
-                        Ok(FetchResult::Fetched(fetched)) => {
-                            env.check_fetched(txid, &fetched).await
-                        }
-                        Ok(FetchResult::Error(err)) => (txid, err).into(),
-                        Ok(FetchResult::RetryWithBiggerBuffer) => {
-                            CheckTransactionRetriable::Pending.into()
-                        }
-                        Err(_) => unreachable!(), // should never happen
-                    }
-                }
-            }
-        }
-    }
-=======
 pub fn blocklist_contains(address: &Address) -> bool {
     blocklist::BTC_ADDRESS_BLOCKLIST
         .binary_search(&address.to_string().as_ref())
         .is_ok()
->>>>>>> 5d38f7c3
 }
 
 mod test {
