#![allow(dead_code)]
use crate::{
    error::{OrchestratorError, OrchestratorResult},
    metrics::{KeyRotationStatus, OrchestratorMetrics},
    signer::{Hsm, NodeProviderSigner, NodeSender, Signer},
    utils::http_endpoint_to_url,
};
use candid::Encode;
use ic_agent::{Agent, export::Principal};
use ic_config::{
    Config,
    http_handler::Config as HttpConfig,
    initial_ipv4_config::IPv4Config as InitialIPv4Config,
    message_routing::Config as MsgRoutingConfig,
    metrics::{Config as MetricsConfig, Exporter},
    transport::TransportConfig,
};
use ic_crypto_utils_threshold_sig_der::{parse_threshold_sig_key, threshold_sig_public_key_to_der};
use ic_interfaces::crypto::{CheckKeysWithRegistryError, IDkgKeyRotationResult};
use ic_interfaces_registry::RegistryClient;
use ic_logger::{ReplicaLogger, info, warn};
use ic_nns_constants::REGISTRY_CANISTER_ID;
use ic_protobuf::registry::crypto::v1::PublicKey;
use ic_registry_canister_api::{AddNodePayload, IPv4Config, UpdateNodeDirectlyPayload};
use ic_registry_client_helpers::{
    crypto::CryptoRegistry,
    subnet::{SubnetRegistry, SubnetTransportRegistry},
};
use ic_registry_local_store::LocalStore;
use ic_sys::utility_command::UtilityCommand;
use ic_types::{NodeId, RegistryVersion, SubnetId, crypto::KeyPurpose, messages::MessageId};
use idna::domain_to_ascii_strict;
use prost::Message;
use qrcode::{QrCode, render::unicode};
use rand::prelude::*;
use std::{
    net::IpAddr,
    sync::Arc,
    time::{Duration, SystemTime},
};
use url::Url;

/// When calculating Gamma (frequency at which the registry accepts key updates from the subnet as a whole)
/// we use a 15% time buffer compensating for a potential delay of the previous node.
const DELAY_COMPENSATION: f64 = 0.85;

pub trait NodeRegistrationCrypto:
    ic_interfaces::crypto::KeyManager + ic_interfaces::crypto::BasicSigner<MessageId> + Send + Sync
{
}

// Blanket implementation of `NodeRegistrationCrypto` for all types that fulfill the requirements.
impl<T> NodeRegistrationCrypto for T where
    T: ic_interfaces::crypto::KeyManager
        + ic_interfaces::crypto::BasicSigner<MessageId>
        + Send
        + Sync
{
}

/// Subcomponent used to register this node with the provided NNS.
pub(crate) struct NodeRegistration {
    log: ReplicaLogger,
    node_config: Config,
    registry_client: Arc<dyn RegistryClient>,
    metrics: Arc<OrchestratorMetrics>,
    node_id: NodeId,
    key_handler: Arc<dyn NodeRegistrationCrypto>,
    local_store: Arc<dyn LocalStore>,
    signer: Box<dyn Signer>,
    display_qr_code: bool,
}

impl NodeRegistration {
    /// If the PEM is present, use the NodeProviderSigner.
    /// Else, use the HSM.
    pub(crate) fn new(
        log: ReplicaLogger,
        node_config: Config,
        registry_client: Arc<dyn RegistryClient>,
        metrics: Arc<OrchestratorMetrics>,
        node_id: NodeId,
        key_handler: Arc<dyn NodeRegistrationCrypto>,
        local_store: Arc<dyn LocalStore>,
    ) -> Self {
        // If we can open a PEM file under the path specified in the replica config,
        // we use the given node operator private key to register the node.
        let signer: Box<dyn Signer> = match node_config.clone().registration.node_operator_pem {
            Some(path) => match NodeProviderSigner::new(path.as_path()) {
                Some(signer) => {
                    UtilityCommand::notify_host(
                        "Node operator private key found and signer successfully created.",
                        1,
                    );
                    Box::new(signer)
                }
                None => {
                    UtilityCommand::notify_host(
                        "Node operator private key found but could not be successfully read. Falling back to HSM.",
                        1,
                    );
                    Box::new(Hsm)
                }
            },
            None => {
                UtilityCommand::notify_host(
                    "Node operator private key not found. Falling back to HSM.",
                    1,
                );
                Box::new(Hsm)
            }
        };
        Self {
            log,
            node_config,
            registry_client,
            metrics,
            node_id,
            key_handler,
            local_store,
            signer,
            // Eventually, this value will be deduced from the `registration` config.
            //
            // After the More secure key management for node operators feature is
            // fully complete and tested, this will be the default, and will be
            // removed.
            display_qr_code: cfg!(test),
        }
    }

    /// Register the node with the provided NNS if the node has not been
    /// registered already.
    ///
    /// If the node has not been registered, retries registering the node using
    /// one of the nns nodes in `nns_node_list`.
    pub(crate) async fn register_node(&mut self) {
        if self.check_node_registered().await.is_err() {
            self.retry_register_node().await;
        }
        // postcondition: node keys are registered
    }

    // postcondition: we are registered with the NNS
    async fn retry_register_node(&mut self) {
        let add_node_payload = self.assemble_add_node_message().await;

<<<<<<< HEAD
        // Any changes to the registry are replicated after some delay, so we sleep between attempts
        // for that amount of time.
        let sleep_duration = Duration::from_millis(
            self.node_config
                .nns_registry_replicator
                .poll_delay_duration_ms,
        );
        while let Err(e) = self.check_node_registered().await {
            let message = format!(
                "Node registration not complete: {:?}. Trying to register it.",
                e
            );
=======
        // Will contain information needed for the node operator
        // to approve the add node payload for onboarding.
        let node_information_for_onboarding = format!(
            "Node id: {}\nQR code:\n{}",
            self.node_id,
            encode_as_qrcode(self.node_id)
        );

        while !self.is_node_registered().await {
            if self.display_qr_code {
                info!(self.log, "{}", node_information_for_onboarding);
                UtilityCommand::notify_host(&node_information_for_onboarding, 1);
            }

            let message = "Node registration not complete. Trying to register it".to_string();
>>>>>>> 9c3aa6d3
            warn!(self.log, "{}", message);
            UtilityCommand::notify_host(
                format!("node-id {}: {}", self.node_id, message).as_str(),
                1,
            );

            if let Err(error_message) = self.do_register_node(&add_node_payload).await {
                warn!(self.log, "{}", error_message);
                UtilityCommand::notify_host(
                    format!("node-id {}: {}", self.node_id, error_message).as_str(),
                    1,
                );
            };

            tokio::time::sleep(sleep_duration).await;
        }

        UtilityCommand::notify_host(
            format!(
                "node-id {}:\nJoin request successful! The node has successfully joined the Internet Computer, and the node onboarding is now complete.\nVerify that the node has successfully onboarded by checking its status on the Internet Computer dashboard.",
                self.node_id
            )
            .as_str(),
            10,
        );
    }

    async fn do_register_node(&mut self, add_node_payload: &AddNodePayload) -> Result<(), String> {
        let signer = self
            .signer
            .get()
            .map_err(|e| format!("Failed to create the message signer: {}", e))?;

        let nns_url = self
            .get_random_nns_url_from_config()
            .ok_or("Failed to get random NNS URL from config")?;

        let agent = Agent::builder()
            .with_url(nns_url)
            .with_identity(signer)
            .build()
            .map_err(|e| format!("Failed to create IC agent: {}", e))?;

        if let Some(nns_pub_key) = self.get_nns_pub_key_der_from_config() {
            agent.set_root_key(nns_pub_key);
        } else {
            // If we cannot determine the NNS public key, we log a warning but still proceed. The
            // agent will use the mainnet public key hardcoded in the agent library.
            let message = "Failed to get NNS public key";
            warn!(self.log, "{}", message);
            UtilityCommand::notify_host(
                format!("node-id {}: {}", self.node_id, message).as_str(),
                1,
            );
        }

        let add_node_encoded = Encode!(add_node_payload)
            .expect("Could not encode payload for the registration request");

        agent
            .update(&Principal::from(REGISTRY_CANISTER_ID), "add_node")
            .with_arg(add_node_encoded)
            .call_and_wait()
            .await
            .map_err(|e| {
                format!(
                    "Node {} registration request failed with error: {}\nUsed payload: {:?}",
                    self.node_id, e, add_node_payload
                )
            })?;

        Ok(())
    }

    async fn assemble_add_node_message(&self) -> AddNodePayload {
        let key_handler = self.key_handler.clone();
        let node_pub_keys =
            tokio::task::spawn_blocking(move || key_handler.current_node_public_keys())
                .await
                .unwrap()
                .expect("Failed to retrieve current node public keys");
        AddNodePayload {
            // These four are raw bytes because sadly we can't marshal between pb and candid...
            node_signing_pk: protobuf_to_vec(node_pub_keys.node_signing_public_key.unwrap()),
            committee_signing_pk: protobuf_to_vec(
                node_pub_keys.committee_signing_public_key.unwrap(),
            ),
            ni_dkg_dealing_encryption_pk: protobuf_to_vec(
                node_pub_keys.dkg_dealing_encryption_public_key.unwrap(),
            ),
            transport_tls_cert: protobuf_to_vec(node_pub_keys.tls_certificate.unwrap()),
            idkg_dealing_encryption_pk: node_pub_keys
                .idkg_dealing_encryption_public_key
                .map(protobuf_to_vec),
            xnet_endpoint: msg_routing_config_to_endpoint(
                &self.log,
                &self.node_config.message_routing,
            )
            .expect("Invalid endpoints in message routing config."),
            http_endpoint: http_config_to_endpoint(&self.log, &self.node_config.http_handler)
                .expect("Invalid endpoints in http handler config."),
            chip_id: None,
            public_ipv4_config: process_ipv4_config(
                &self.log,
                &self.node_config.initial_ipv4_config,
            )
            .expect("Invalid IPv4 configuration"),
            domain: process_domain_name(&self.log, &self.node_config.domain)
                .expect("Domain name is invalid"),
            node_reward_type: if self.node_config.registration.node_reward_type.as_deref()
                == Some("")
            {
                None
            } else {
                self.node_config.registration.node_reward_type.clone()
            },

            // The following fields are unused.
            p2p_flow_endpoints: Default::default(), // unused field
            prometheus_metrics_endpoint: Default::default(), // unused field
        }
    }

    /// Checks if the nodes keys are properly registered and if there are some
    /// that aren't, try to register them.
    ///
    /// This method is intended to be called periodically, such that failed attempts
    /// to generate or register keys are retried.
    pub async fn check_all_keys_registered_otherwise_register(&self, subnet_id: SubnetId) {
        let registry_version = self.registry_client.get_latest_version();
        // If there is no Chain key config or no key_ids, threshold signing is disabled.
        // Delta is the key rotation period of a single node, if it is None, key rotation is disabled.
        let Some(delta) = self.get_key_rotation_period(registry_version, subnet_id) else {
            self.metrics
                .observe_key_rotation_status(KeyRotationStatus::Disabled);
            return;
        };

        let key_handler = self.key_handler.clone();
        if let Err(e) = tokio::task::spawn_blocking(move || {
            key_handler.check_keys_with_registry(registry_version)
        })
        .await
        .unwrap()
        {
            self.metrics.observe_key_rotation_error();
            warn!(self.log, "Failed to check keys with registry: {e:?}");
            UtilityCommand::notify_host(
                format!("Failed to check keys with registry: {e:?}").as_str(),
                1,
            );
        }

        if !self.is_time_to_rotate(registry_version, subnet_id, delta) {
            self.metrics
                .observe_key_rotation_status(KeyRotationStatus::TooRecent);
            return;
        }

        // Call crypto to check if the local node should rotate its keys, and potentially
        // try to register the new key, or a previously rotated key that was not yet
        // registered.
        // In case registration of a key fails, we will enter this branch
        // during the next call and retry registration.
        let key_handler = self.key_handler.clone();
        self.metrics
            .observe_key_rotation_status(KeyRotationStatus::Rotating);
        match tokio::task::spawn_blocking(move || {
            key_handler.rotate_idkg_dealing_encryption_keys(registry_version)
        })
        .await
        .unwrap()
        {
            Ok(IDkgKeyRotationResult::IDkgDealingEncPubkeyNeedsRegistration(rotation_outcome)) => {
                self.register_key(registry_version, PublicKey::from(rotation_outcome))
                    .await
            }
            Ok(IDkgKeyRotationResult::LatestRotationTooRecent) => {}
            Err(e) => {
                self.metrics.observe_key_rotation_error();
                warn!(self.log, "Key rotation error: {e:?}");
                UtilityCommand::notify_host(format!("Key rotation error: {e:?}").as_str(), 1);
            }
        }
    }

    async fn register_key(&self, registry_version: RegistryVersion, idkg_pk: PublicKey) {
        self.metrics
            .observe_key_rotation_status(KeyRotationStatus::Registering);
        match self.try_to_register_key(registry_version, idkg_pk).await {
            Ok(()) => {
                self.metrics
                    .observe_key_rotation_status(KeyRotationStatus::Registered);
                info!(self.log, "Registration attempt finished successfully.");
            }
            Err(e) => {
                self.metrics.observe_key_rotation_error();
                warn!(self.log, "Failed to register key: {e:?}");
            }
        }
    }

    fn get_key_rotation_period(
        &self,
        registry_version: RegistryVersion,
        subnet_id: SubnetId,
    ) -> Option<Duration> {
        match self
            .registry_client
            .get_chain_key_config(subnet_id, registry_version)
        {
            Ok(Some(config)) if !config.key_configs.is_empty() => config
                .idkg_key_rotation_period_ms
                .map(Duration::from_millis),
            _ => None,
        }
    }

    fn is_time_to_rotate(
        &self,
        registry_version: RegistryVersion,
        subnet_id: SubnetId,
        delta: Duration,
    ) -> bool {
        let own_key_timestamp = self
            .registry_client
            .get_crypto_key_for_node(
                self.node_id,
                KeyPurpose::IDkgMEGaEncryption,
                registry_version,
            )
            .unwrap_or_default()
            .and_then(|pk| pk.timestamp);

        // A node can register its key if there is no previous timestamp set, regardless of Gamma
        if own_key_timestamp.is_none() {
            return true;
        }

        let node_ids = match self
            .registry_client
            .get_node_ids_on_subnet(subnet_id, registry_version)
        {
            Ok(Some(ids)) if !ids.is_empty() => ids,
            err => {
                warn!(self.log, "Failed to get node ids from subnet: {:?}", err);
                return false;
            }
        };

        let subnet_size = node_ids.len();

        let node_key_timestamps = node_ids
            .into_iter()
            .filter_map(|nid| {
                self.registry_client
                    .get_crypto_key_for_node(nid, KeyPurpose::IDkgMEGaEncryption, registry_version)
                    .unwrap_or_default()
            })
            .filter_map(|pk| pk.timestamp)
            .map(|ts| SystemTime::UNIX_EPOCH + Duration::from_millis(ts))
            .collect();

        is_time_to_rotate_in_subnet(delta, subnet_size, node_key_timestamps)
    }

    async fn try_to_register_key(
        &self,
        registry_version: RegistryVersion,
        idkg_pk: PublicKey,
    ) -> Result<(), String> {
        info!(self.log, "Trying to register rotated idkg key...");

        let node_id = self.node_id;
        let Some(nns_url) = self
            .get_random_nns_url_from_registry()
            .or_else(|| self.get_random_nns_url_from_config())
        else {
            return Err("Failed to get random NNS URL.".into());
        };
        let key_handler = self.key_handler.clone();
        let node_pub_key_opt = tokio::task::spawn_blocking(move || {
            key_handler
                .current_node_public_keys()
                .map(|cnpks| cnpks.node_signing_public_key)
        })
        .await
        .unwrap();

        let node_pub_key = match node_pub_key_opt {
            Ok(Some(pk)) => pk,
            Ok(None) => {
                return Err("Missing node signing key.".into());
            }
            Err(e) => {
                return Err(format!("Failed to retrieve current node public keys: {e}"));
            }
        };

        let key_handler = self.key_handler.clone();
        let sign_cmd = move |msg: &MessageId| {
            // Implementation of 'sign_basic' uses Tokio's 'block_on' when issuing a RPC
            // to the crypto service. 'block_on' panics when called from async context
            // that's why we need to wrap 'sign_basic' in 'block_in_place'.
            #[allow(clippy::disallowed_methods)]
            tokio::task::block_in_place(|| {
                key_handler
                    .sign_basic(msg, node_id, registry_version)
                    .map_err(|e| Box::new(e) as Box<dyn std::error::Error>)
                    .map(|value| value.get().0)
            })
        };

        let signer = NodeSender::new(node_pub_key, Arc::new(sign_cmd))?;
        let agent = Agent::builder()
            .with_url(nns_url)
            .with_identity(signer)
            .build()
            .map_err(|e| format!("Failed to create IC agent: {e}"))?;

        if let Some(nns_pub_key) = self
            .get_nns_pub_key_der_from_registry()
            .or_else(|| self.get_nns_pub_key_der_from_config())
        {
            agent.set_root_key(nns_pub_key);
        } else {
            // If we cannot determine the NNS public key, we log a warning but still proceed. The
            // agent will use the mainnet public key hardcoded in the agent library.
            warn!(self.log, "Failed to get NNS public key");
        }

        let update_node_payload = UpdateNodeDirectlyPayload {
            idkg_dealing_encryption_pk: Some(protobuf_to_vec(idkg_pk)),
        };
        let update_node_encoded = Encode!(&update_node_payload)
            .map_err(|e| format!("Could not encode payload for update_node-call: {e}"))?;

        agent
            .update(
                &Principal::from(REGISTRY_CANISTER_ID),
                "update_node_directly",
            )
            .with_arg(update_node_encoded)
            .call_and_wait()
            .await
            .map_err(|e| format!("Error when sending register additional key request: {e}"))?;

        Ok(())
    }

    // Returns one random NNS url from the node config.
    fn get_random_nns_url_from_config(&self) -> Option<Url> {
        let mut urls = self.node_config.registration.nns_url.as_ref().map(|v| {
            v.split(',')
                .flat_map(|s| match Url::parse(s) {
                    Err(_) => {
                        info!(
                            self.log,
                            "Could not parse registration NNS url {} from config.", s
                        );
                        None
                    }
                    Ok(url) => Some(url),
                })
                .collect::<Vec<Url>>()
        })?;

        let mut rng = thread_rng();
        urls.shuffle(&mut rng);
        urls.pop()
    }

    // Returns one random NNS url from registry.
    fn get_random_nns_url_from_registry(&self) -> Option<Url> {
        let version = self.registry_client.get_latest_version();
        let root_subnet_id = match self.registry_client.get_root_subnet_id(version) {
            Ok(Some(id)) => id,
            err => {
                warn!(self.log, "Failed to get root subnet id: {:?}", err);
                return None;
            }
        };

        let t_infos = match self
            .registry_client
            .get_subnet_node_records(root_subnet_id, version)
        {
            Ok(Some(infos)) => infos,
            err => {
                warn!(self.log, "failed to get node records: {:?}", err);
                return None;
            }
        };

        let mut urls: Vec<Url> = t_infos
            .iter()
            .filter_map(|(_nid, n_record)| {
                n_record
                    .http
                    .as_ref()
                    .and_then(|h| http_endpoint_to_url(h, &self.log))
            })
            .collect();

        let mut rng = thread_rng();
        urls.shuffle(&mut rng);
        urls.pop()
    }

    fn get_nns_pub_key_der_from_config(&self) -> Option<Vec<u8>> {
        let Some(path) = self.node_config.registration.nns_pub_key_pem.as_ref() else {
            warn!(self.log, "NNS public key path not set in the config");
            return None;
        };

        let pub_key = match parse_threshold_sig_key(path) {
            Ok(pub_key) => pub_key,
            Err(e) => {
                warn!(self.log, "Failed to parse NNS public key: {:?}", e);
                return None;
            }
        };

        match threshold_sig_public_key_to_der(pub_key) {
            Ok(der) => Some(der),
            Err(e) => {
                warn!(self.log, "Failed to convert NNS public key to DER: {:?}", e);
                None
            }
        }
    }

    fn get_nns_pub_key_der_from_registry(&self) -> Option<Vec<u8>> {
        let version = self.registry_client.get_latest_version();
        let root_subnet_id = match self.registry_client.get_root_subnet_id(version) {
            Ok(Some(id)) => id,
            err => {
                warn!(self.log, "Failed to get root subnet id: {:?}", err);
                return None;
            }
        };

        let pub_key = match self
            .registry_client
            .get_threshold_signing_public_key_for_subnet(root_subnet_id, version)
        {
            Ok(Some(pub_key)) => pub_key,
            Ok(None) => {
                warn!(self.log, "NNS public key not set in the registry");
                return None;
            }
            Err(e) => {
                warn!(self.log, "Error when retrieving NNS public key: {:?}", e);
                return None;
            }
        };

        match threshold_sig_public_key_to_der(pub_key) {
            Ok(der) => Some(der),
            Err(e) => {
                warn!(self.log, "Failed to convert NNS public key to DER: {:?}", e);
                None
            }
        }
    }

    async fn check_node_registered(&self) -> Result<(), CheckKeysWithRegistryError> {
        let latest_version = self.registry_client.get_latest_version();
        let key_handler = self.key_handler.clone();
        tokio::task::spawn_blocking(move || key_handler.check_keys_with_registry(latest_version))
            .await
            .unwrap()
    }
}

/// Given Δ (= key rotation period of a single node), calculates Ɣ = Δ/subnet_size * delay_compensation
/// (= key rotation period of the subnet as a whole). Then determines if at least Ɣ time has passed
/// since all of the given timestamps. Iff so, return true to indicate that the subnet is ready to accept
/// a new key rotation.
pub(crate) fn is_time_to_rotate_in_subnet(
    delta: Duration,
    subnet_size: usize,
    timestamps: Vec<SystemTime>,
) -> bool {
    // gamma determines the frequency at which the registry accepts key updates from the subnet as a whole
    let gamma = delta
        .div_f64(subnet_size as f64)
        .mul_f64(DELAY_COMPENSATION);
    let now = SystemTime::now();
    timestamps
        .iter()
        .all(|ts| now.duration_since(*ts).is_ok_and(|d| d >= gamma))
}

pub(crate) fn http_config_to_endpoint(
    log: &ReplicaLogger,
    http_config: &HttpConfig,
) -> OrchestratorResult<String> {
    info!(log, "Reading http config for registration");
    get_endpoint(
        log,
        http_config.listen_addr.ip().to_string(),
        http_config.listen_addr.port(),
    )
}

pub(crate) fn msg_routing_config_to_endpoint(
    log: &ReplicaLogger,
    msg_routing_config: &MsgRoutingConfig,
) -> OrchestratorResult<String> {
    info!(log, "Reading msg routing config for registration");
    get_endpoint(
        log,
        msg_routing_config.xnet_ip_addr.clone(),
        msg_routing_config.xnet_port,
    )
}

pub(crate) fn transport_config_to_endpoints(
    log: &ReplicaLogger,
    transport_config: &TransportConfig,
) -> OrchestratorResult<Vec<String>> {
    info!(log, "Reading transport config for registration");
    let mut flow_endpoints: Vec<String> = vec![];

    flow_endpoints.push(format!(
        "0,{}",
        get_endpoint(
            log,
            transport_config.node_ip.clone(),
            transport_config.listening_port
        )?
    ));
    Ok(flow_endpoints)
}

fn metrics_config_to_endpoint(
    log: &ReplicaLogger,
    metrics_config: &MetricsConfig,
) -> OrchestratorResult<String> {
    if let Exporter::Http(saddr) = metrics_config.exporter {
        return get_endpoint(log, saddr.ip().to_string(), saddr.port());
    }

    Err(OrchestratorError::invalid_configuration_error(
        "Metrics endpoint is not configured.",
    ))
}

fn get_endpoint(log: &ReplicaLogger, ip_addr: String, port: u16) -> OrchestratorResult<String> {
    let parsed_ip_addr: IpAddr = ip_addr.parse().map_err(|err| {
        OrchestratorError::invalid_configuration_error(format!(
            "Could not parse IP-address {ip_addr}: {err}"
        ))
    })?;
    if parsed_ip_addr.is_loopback() {
        warn!(log, "Binding to loopback device!");
    }
    if port == 0 {
        warn!(log, "Binding to port 0");
    }
    let ip_addr_str = match parsed_ip_addr {
        IpAddr::V4(_) => ip_addr,
        IpAddr::V6(_) => format!("[{ip_addr}]"),
    };
    Ok(format!("{ip_addr_str}:{port}"))
}

fn process_ipv4_config(
    log: &ReplicaLogger,
    ipv4_config: &InitialIPv4Config,
) -> OrchestratorResult<Option<IPv4Config>> {
    info!(log, "Reading ipv4 config for registration");
    if !ipv4_config.public_address.is_empty() {
        let (node_ip_address, prefix_length) = ipv4_config.public_address.split_once('/').ok_or(
            OrchestratorError::invalid_configuration_error(format!(
                "Failed to split the IPv4 public address into IP address and prefix: {}",
                ipv4_config.public_address
            )),
        )?;

        let prefix_length = prefix_length.parse::<u32>().map_err(|err| {
            OrchestratorError::invalid_configuration_error(format!(
                "IPv4 prefix length is malformed. It should be an integer: {err}",
            ))
        })?;

        let ipv4_config = IPv4Config::try_new(
            node_ip_address.to_string(),
            ipv4_config.public_gateway.clone(),
            prefix_length,
        )
        .map_err(|err| OrchestratorError::invalid_configuration_error(format!("{err}",)))?;

        return Ok(Some(ipv4_config));
    }
    Ok(None)
}

fn process_domain_name(log: &ReplicaLogger, domain: &str) -> OrchestratorResult<Option<String>> {
    info!(log, "Reading domain name for registration");
    if domain.is_empty() {
        return Ok(None);
    }

    if !domain_to_ascii_strict(domain).is_ok_and(|s| s == domain) {
        return Err(OrchestratorError::invalid_configuration_error(format!(
            "Provided domain name {domain} is invalid",
        )));
    }

    Ok(Some(domain.to_string()))
}

fn protobuf_to_vec<M: Message>(entry: M) -> Vec<u8> {
    let mut buf: Vec<u8> = Vec::new();
    entry.encode(&mut buf).expect("This must not fail");
    buf
}

fn encode_as_qrcode(node_id: NodeId) -> String {
    QrCode::new(node_id.to_string())
        .map(|code| code.render::<unicode::Dense1x2>().build())
        .unwrap_or_else(|e| format!("Failed to encode the Node ID as a QR Code: {e}"))
}

#[cfg(test)]
mod tests {
    use super::*;
    use ic_sys::utility_command::UtilityCommand;
    use ic_test_utilities_logger::with_test_replica_logger;
    use ic_types::PrincipalId;

    #[test]
    fn encoding_node_ids_works() {
        let test_node_id = NodeId::new(PrincipalId::new_node_test_id(1));

        let encoded = encode_as_qrcode(test_node_id);

        let expected = r"
    █▀▀▀▀▀█ ▀▄█▄ ██▄▀ ▄▄  █▀▀▀▀▀█
    █ ███ █ ▄▄ █▄ ▀  ▀    █ ███ █
    █ ▀▀▀ █ █▄  █   ▄▀▀▄  █ ▀▀▀ █
    ▀▀▀▀▀▀▀ █▄█ ▀▄▀▄█▄█ ▀ ▀▀▀▀▀▀▀
    █▄▄ █ ▀██ ▄▄██▄ ▄▀▀▀▀▀████▄▄█
    ▄▄▄██▄▀  ▀▄▄█ ▄ ▀▄  ▀▀█ ▄▄▀▀▀
    ▀ ▄ ▄ ▀▄▀▄▀██▀▀▀▀▀▄▀▀▀▄ ▄▄ ▀█
    ▄██▄▄█▀▀██▄ ▄█▀█▄█▄ ▀▀█▄ ▀ ▄▀
    ▄█ ▄ ▀▀▀   ▄▀█▄ ▄█▄▀▀▀▄▄▄▀  █
      █▀▄▄▀█ █▄█▀ ▄ ▀█▄ █▀█▄ █  ▀
    ▀▀  ▀ ▀ ▄▀ ▄█▀▀▀▀▄█▄█▀▀▀█▀ ▄▄
    █▀▀▀▀▀█ ▀█ █▄█▀█▄ ▀▀█ ▀ █▄ ▀▀
    █ ███ █ ▀▄▀▄▄█▄ ▄ ▄▀██▀▀▀▄▄▄▀
    █ ▀▀▀ █  █ ▄█▀  ▀█▄ ▄█▄▄▄█ ██
    ▀▀▀▀▀▀▀ ▀▀ ▀ ▀▀▀▀ ▀ ▀▀  ▀▀ ▀
"
        .to_string();

        let normalize = |s: &str| -> String {
            s.lines()
                .map(|line| line.trim().to_string())
                .filter(|line| !line.is_empty())
                .map(|line| format!("{line}\n"))
                .collect()
        };

        assert_eq!(
            normalize(&expected),
            normalize(&encoded),
            "Expected something like:\n{}\nBut got something like:\n{}",
            normalize(&expected),
            normalize(&encoded)
        );
    }

    #[test]
    fn default_http_config_endpoint_succeeds() {
        let http_config = HttpConfig::default();

        with_test_replica_logger(|log| {
            assert!(http_config_to_endpoint(&log, &http_config).is_ok());
        });
    }

    #[test]
    fn transport_config_endpoints_succeeds() {
        let transport_config = TransportConfig {
            node_ip: "::1".to_string(),
            listening_port: 23,
            send_queue_size: 1,
            ..Default::default()
        };

        with_test_replica_logger(|log| {
            assert_eq!(
                transport_config_to_endpoints(&log, &transport_config).unwrap(),
                vec!["0,[::1]:23".to_string()]
            )
        });
    }

    #[test]
    fn capturing_echo_succeeds() {
        // echo `test` | sha256sum
        let input = "f2ca1bb6c7e907d06dafe4687e579fce76b37e4e93b7605022da52e6ccc26fd2".to_string();
        let expected = format!("{input}\n").as_bytes().to_vec();

        let utility_command = UtilityCommand::new(
            "sh".to_string(),
            vec!["-c".to_string(), format!("echo {}", input)],
        );

        assert_eq!(utility_command.execute().unwrap(), expected)
    }

    #[test]
    fn replacing_return_succeeds() {
        let input = b"coming\rfrom\rold\rmac".to_vec();
        let expected: Vec<_> = input
            .iter()
            .map(|c| if *c == b'\r' { b'\n' } else { *c })
            .collect();

        let utility_command = UtilityCommand::new(
            "tr".to_string(),
            vec!["'\\r'".to_string(), "'\\n'".to_string()],
        )
        .with_input(input);

        assert_eq!(utility_command.execute().unwrap(), expected);
    }

    #[test]
    fn test_is_time_to_rotate() {
        let subnet_size = 12;
        let hours = |hrs: u64| Duration::from_secs(hrs * 60 * 60);
        let now = SystemTime::now();
        let empty = vec![];
        let valid = vec![now - hours(25), now - hours(36), now - hours(48)];
        let too_recent = vec![now - hours(23), now - hours(25), now - hours(36)];
        let in_future = vec![now - hours(25), now - hours(36), now + hours(1)];
        let delta = Duration::from_secs(14 * 24 * 60 * 60); //2 weeks

        assert!(is_time_to_rotate_in_subnet(delta, subnet_size, empty));
        assert!(is_time_to_rotate_in_subnet(delta, subnet_size, valid));
        assert!(!is_time_to_rotate_in_subnet(delta, subnet_size, too_recent));
        assert!(!is_time_to_rotate_in_subnet(delta, subnet_size, in_future));
    }

    mod idkg_dealing_encryption_key_rotation {
        use super::*;
        use ic_crypto_temp_crypto::EcdsaSubnetConfig;
        use ic_interfaces::crypto::{
            BasicSigner, CheckKeysWithRegistryError, CurrentNodePublicKeysError,
            IDkgDealingEncryptionKeyRotationError, KeyManager, KeyRotationOutcome,
            ThresholdSigVerifierByPublicKey,
        };
        use ic_logger::replica_logger::no_op_logger;
        use ic_metrics::MetricsRegistry;
        use ic_protobuf::registry::subnet::v1::SubnetListRecord;
        use ic_registry_client_fake::FakeRegistryClient;
        use ic_registry_keys::{
            make_crypto_node_key, make_subnet_list_record_key, make_subnet_record_key,
        };
        use ic_registry_local_store::LocalStoreImpl;
        use ic_registry_proto_data_provider::ProtoRegistryDataProvider;
        use ic_test_utilities_in_memory_logger::{
            InMemoryReplicaLogger, assertions::LogEntriesAssert,
        };
        use ic_types::{
            PrincipalId,
            consensus::CatchUpContentProtobufBytes,
            crypto::{
                AlgorithmId, BasicSigOf, CombinedThresholdSigOf, CryptoResult,
                CurrentNodePublicKeys,
            },
            registry::RegistryClientError,
        };
        use mockall::{predicate::*, *};
        use slog::Level;
        use std::time::UNIX_EPOCH;
        use tempfile::TempDir;

        const REGISTRY_VERSION_1: RegistryVersion = RegistryVersion::new(1);

        mock! {
            pub KeyRotationCryptoComponent{}

            impl KeyManager for KeyRotationCryptoComponent {
                fn check_keys_with_registry(
                    &self,
                    registry_version: RegistryVersion,
                ) -> Result<(), CheckKeysWithRegistryError>;

                fn current_node_public_keys(
                    &self,
                ) -> Result<CurrentNodePublicKeys, CurrentNodePublicKeysError>;

                fn rotate_idkg_dealing_encryption_keys(
                    &self,
                    registry_version: RegistryVersion,
                ) -> Result<IDkgKeyRotationResult, IDkgDealingEncryptionKeyRotationError>;
            }

            impl BasicSigner<MessageId> for KeyRotationCryptoComponent {
                fn sign_basic(
                    &self,
                    message: &MessageId,
                    signer: NodeId,
                    registry_version: RegistryVersion,
                ) -> CryptoResult<BasicSigOf<MessageId>>;
            }

            impl ThresholdSigVerifierByPublicKey<CatchUpContentProtobufBytes> for KeyRotationCryptoComponent {
                fn verify_combined_threshold_sig_by_public_key(
                    &self,
                    signature: &CombinedThresholdSigOf<CatchUpContentProtobufBytes>,
                    message: &CatchUpContentProtobufBytes,
                    subnet_id: SubnetId,
                    registry_version: RegistryVersion,
                ) -> CryptoResult<()>;
            }
        }

        struct Setup {
            node_registration: NodeRegistration,
            subnet_id: SubnetId,
        }

        impl Setup {
            fn builder() -> SetupBuilder {
                SetupBuilder {
                    check_keys_with_registry_result: None,
                    rotate_idkg_dealing_encryption_keys_result: None,
                    logger: None,
                    without_ecdsa_subnet_config: false,
                    idkg_dealing_encryption_public_key_in_registry: None,
                }
            }
        }

        struct SetupBuilder {
            check_keys_with_registry_result: Option<Result<(), CheckKeysWithRegistryError>>,
            rotate_idkg_dealing_encryption_keys_result:
                Option<Result<IDkgKeyRotationResult, IDkgDealingEncryptionKeyRotationError>>,
            logger: Option<ReplicaLogger>,
            without_ecdsa_subnet_config: bool,
            idkg_dealing_encryption_public_key_in_registry: Option<PublicKey>,
        }

        impl SetupBuilder {
            fn with_check_keys_with_registry_result(
                mut self,
                check_keys_with_registry_result: Result<(), CheckKeysWithRegistryError>,
            ) -> Self {
                self.check_keys_with_registry_result = Some(check_keys_with_registry_result);
                self
            }

            fn with_rotate_idkg_dealing_encryption_keys_result(
                mut self,
                rotate_idkg_dealing_encryption_keys_result: Result<
                    IDkgKeyRotationResult,
                    IDkgDealingEncryptionKeyRotationError,
                >,
            ) -> Self {
                self.rotate_idkg_dealing_encryption_keys_result =
                    Some(rotate_idkg_dealing_encryption_keys_result);
                self
            }

            fn with_logger(mut self, in_memory_logger: &InMemoryReplicaLogger) -> Self {
                self.logger = Some(ReplicaLogger::from(in_memory_logger));
                self
            }

            fn without_ecdsa_subnet_config(mut self) -> Self {
                self.without_ecdsa_subnet_config = true;
                self
            }

            fn with_idkg_dealing_encryption_public_key_in_registry(
                mut self,
                idkg_dealing_encryption_public_key: PublicKey,
            ) -> Self {
                self.idkg_dealing_encryption_public_key_in_registry =
                    Some(idkg_dealing_encryption_public_key);
                self
            }

            fn build(self) -> Setup {
                let temp_dir = TempDir::new().expect("error creating TempDir");
                let node_id = NodeId::from(PrincipalId::new_node_test_id(42));
                let registry_data = Arc::new(ProtoRegistryDataProvider::new());
                let registry_client =
                    Arc::new(FakeRegistryClient::new(Arc::clone(&registry_data) as Arc<_>));

                let subnet_id = SubnetId::new(PrincipalId::new(29, [0xfc; 29]));
                if !self.without_ecdsa_subnet_config {
                    let ecdsa_subnet_config = EcdsaSubnetConfig::new(
                        subnet_id,
                        Some(node_id),
                        Some(Duration::from_secs(60 * 60 * 24 * 14)),
                    );
                    registry_data
                        .add(
                            &make_subnet_record_key(ecdsa_subnet_config.subnet_id),
                            REGISTRY_VERSION_1,
                            Some(ecdsa_subnet_config.subnet_record),
                        )
                        .expect("Failed to add subnet record.");
                    let subnet_list_record = SubnetListRecord {
                        subnets: vec![ecdsa_subnet_config.subnet_id.get().into_vec()],
                    };
                    // Set subnetwork list
                    registry_data
                        .add(
                            make_subnet_list_record_key().as_str(),
                            REGISTRY_VERSION_1,
                            Some(subnet_list_record),
                        )
                        .expect("Failed to add subnet list record key");
                }
                if let Some(idkg_dealing_encryption_public_key_in_registry) =
                    self.idkg_dealing_encryption_public_key_in_registry
                {
                    registry_data
                        .add(
                            &make_crypto_node_key(node_id, KeyPurpose::IDkgMEGaEncryption),
                            REGISTRY_VERSION_1,
                            Some(idkg_dealing_encryption_public_key_in_registry),
                        )
                        .expect("failed to add iDKG dealing encryption key to registry");
                }
                registry_client.reload();

                let metrics = MetricsRegistry::new();
                let orchestrator_metrics = Arc::new(OrchestratorMetrics::new(&metrics));

                let mut key_handler = MockKeyRotationCryptoComponent::new();
                if let Some(check_keys_with_registry_result) = self.check_keys_with_registry_result
                {
                    key_handler
                        .expect_check_keys_with_registry()
                        .times(1)
                        .return_const(check_keys_with_registry_result);
                }
                if let Some(rotate_idkg_dealing_encryption_keys_result) =
                    self.rotate_idkg_dealing_encryption_keys_result
                {
                    key_handler
                        .expect_rotate_idkg_dealing_encryption_keys()
                        .times(1)
                        .return_const(rotate_idkg_dealing_encryption_keys_result);
                }

                let local_store = Arc::new(LocalStoreImpl::new(temp_dir.as_ref()));
                let node_config = Config::new(temp_dir.keep());

                let node_registration = NodeRegistration::new(
                    self.logger.unwrap_or_else(no_op_logger),
                    node_config,
                    registry_client,
                    orchestrator_metrics,
                    node_id,
                    Arc::new(key_handler),
                    local_store,
                );

                Setup {
                    node_registration,
                    subnet_id,
                }
            }
        }

        fn valid_idkg_dealing_encryption_public_key() -> PublicKey {
            PublicKey {
                version: 0,
                algorithm: AlgorithmId::MegaSecp256k1 as i32,
                key_value: hex_decode(
                    "03e1e1f76e9d834221a26c4a080b65e60d3b6f9c1d6e5b880abf916a364893da2e",
                ),
                proof_data: None,
                timestamp: None,
            }
        }

        fn hex_decode<T: AsRef<[u8]>>(data: T) -> Vec<u8> {
            hex::decode(data).expect("failed to decode hex")
        }

        #[tokio::test]
        async fn should_not_log_anything_if_key_rotation_disabled() {
            let in_memory_logger = InMemoryReplicaLogger::new();
            let setup = Setup::builder()
                .without_ecdsa_subnet_config()
                .with_logger(&in_memory_logger)
                .build();

            setup
                .node_registration
                .check_all_keys_registered_otherwise_register(setup.subnet_id)
                .await;

            let logs = in_memory_logger.drain_logs();
            LogEntriesAssert::assert_that(logs).has_len(0);
        }

        #[tokio::test]
        async fn should_not_log_anything_if_not_time_to_rotate() {
            let in_memory_logger = InMemoryReplicaLogger::new();
            let mut idkg_dealing_encryption_public_key = valid_idkg_dealing_encryption_public_key();
            idkg_dealing_encryption_public_key.timestamp = Some(
                SystemTime::now()
                    .duration_since(UNIX_EPOCH)
                    .expect("error getting current time")
                    .as_millis() as u64,
            );
            let setup = Setup::builder()
                .with_logger(&in_memory_logger)
                .with_idkg_dealing_encryption_public_key_in_registry(
                    idkg_dealing_encryption_public_key,
                )
                .with_check_keys_with_registry_result(Ok(()))
                .build();

            setup
                .node_registration
                .check_all_keys_registered_otherwise_register(setup.subnet_id)
                .await;

            let logs = in_memory_logger.drain_logs();
            LogEntriesAssert::assert_that(logs).has_len(0);
        }

        #[tokio::test]
        async fn should_not_log_anything_if_check_keys_with_registry_succeeds_and_latest_rotation_too_recent()
         {
            let in_memory_logger = InMemoryReplicaLogger::new();
            let setup = Setup::builder()
                .with_check_keys_with_registry_result(Ok(()))
                .with_rotate_idkg_dealing_encryption_keys_result(Ok(
                    IDkgKeyRotationResult::LatestRotationTooRecent,
                ))
                .with_logger(&in_memory_logger)
                .build();

            setup
                .node_registration
                .check_all_keys_registered_otherwise_register(setup.subnet_id)
                .await;

            let logs = in_memory_logger.drain_logs();
            LogEntriesAssert::assert_that(logs).has_len(0);
        }

        #[tokio::test]
        async fn should_log_error_if_check_keys_with_registry_returns_public_key_not_found_error() {
            let in_memory_logger = InMemoryReplicaLogger::new();
            let setup = Setup::builder()
                .with_check_keys_with_registry_result(Err(
                    CheckKeysWithRegistryError::PublicKeyNotFound {
                        node_id: NodeId::from(PrincipalId::new_node_test_id(42)),
                        key_purpose: KeyPurpose::IDkgMEGaEncryption,
                        registry_version: REGISTRY_VERSION_1,
                    },
                ))
                .with_rotate_idkg_dealing_encryption_keys_result(Ok(
                    IDkgKeyRotationResult::LatestRotationTooRecent,
                ))
                .with_logger(&in_memory_logger)
                .build();

            setup
                .node_registration
                .check_all_keys_registered_otherwise_register(setup.subnet_id)
                .await;

            let logs = in_memory_logger.drain_logs();
            LogEntriesAssert::assert_that(logs).has_only_one_message_containing(
                &Level::Warning,
                "Failed to check keys with registry: PublicKeyNotFound",
            );
        }

        #[tokio::test]
        async fn should_log_error_if_check_keys_with_registry_returns_tls_cert_not_found_error() {
            let in_memory_logger = InMemoryReplicaLogger::new();
            let setup = Setup::builder()
                .with_check_keys_with_registry_result(Err(
                    CheckKeysWithRegistryError::TlsCertNotFound {
                        node_id: NodeId::from(PrincipalId::new_node_test_id(42)),
                        registry_version: REGISTRY_VERSION_1,
                    },
                ))
                .with_rotate_idkg_dealing_encryption_keys_result(Ok(
                    IDkgKeyRotationResult::LatestRotationTooRecent,
                ))
                .with_logger(&in_memory_logger)
                .build();

            setup
                .node_registration
                .check_all_keys_registered_otherwise_register(setup.subnet_id)
                .await;

            let logs = in_memory_logger.drain_logs();
            LogEntriesAssert::assert_that(logs).has_only_one_message_containing(
                &Level::Warning,
                "Failed to check keys with registry: TlsCertNotFound",
            );
        }

        #[tokio::test]
        async fn should_log_error_if_check_keys_with_registry_returns_internal_error() {
            let in_memory_logger = InMemoryReplicaLogger::new();
            let setup = Setup::builder()
                .with_check_keys_with_registry_result(Err(
                    CheckKeysWithRegistryError::InternalError {
                        internal_error: "internal error".to_string(),
                    },
                ))
                .with_rotate_idkg_dealing_encryption_keys_result(Ok(
                    IDkgKeyRotationResult::LatestRotationTooRecent,
                ))
                .with_logger(&in_memory_logger)
                .build();

            setup
                .node_registration
                .check_all_keys_registered_otherwise_register(setup.subnet_id)
                .await;

            let logs = in_memory_logger.drain_logs();
            LogEntriesAssert::assert_that(logs).has_only_one_message_containing(
                &Level::Warning,
                "Failed to check keys with registry: InternalError",
            );
        }

        #[tokio::test]
        async fn should_log_error_if_check_keys_with_registry_returns_transient_internal_error() {
            let in_memory_logger = InMemoryReplicaLogger::new();
            let setup = Setup::builder()
                .with_check_keys_with_registry_result(Err(
                    CheckKeysWithRegistryError::TransientInternalError {
                        internal_error: "internal error".to_string(),
                    },
                ))
                .with_rotate_idkg_dealing_encryption_keys_result(Ok(
                    IDkgKeyRotationResult::LatestRotationTooRecent,
                ))
                .with_logger(&in_memory_logger)
                .build();

            setup
                .node_registration
                .check_all_keys_registered_otherwise_register(setup.subnet_id)
                .await;

            let logs = in_memory_logger.drain_logs();
            LogEntriesAssert::assert_that(logs).has_only_one_message_containing(
                &Level::Warning,
                "Failed to check keys with registry: TransientInternalError",
            );
        }

        #[tokio::test]
        async fn should_try_to_register_key_if_key_is_rotated() {
            let in_memory_logger = InMemoryReplicaLogger::new();
            let setup = Setup::builder()
                .with_check_keys_with_registry_result(Ok(()))
                .with_rotate_idkg_dealing_encryption_keys_result(Ok(
                    IDkgKeyRotationResult::IDkgDealingEncPubkeyNeedsRegistration(
                        KeyRotationOutcome::KeyRotated {
                            new_key: valid_idkg_dealing_encryption_public_key(),
                        },
                    ),
                ))
                .with_logger(&in_memory_logger)
                .build();

            setup
                .node_registration
                .check_all_keys_registered_otherwise_register(setup.subnet_id)
                .await;

            let logs = in_memory_logger.drain_logs();
            LogEntriesAssert::assert_that(logs).has_only_one_message_containing(
                &Level::Info,
                "Trying to register rotated idkg key...",
            );
        }

        #[tokio::test]
        async fn should_log_error_if_key_rotation_returns_key_generation_error() {
            let in_memory_logger = InMemoryReplicaLogger::new();
            let setup = Setup::builder()
                .with_check_keys_with_registry_result(Ok(()))
                .with_rotate_idkg_dealing_encryption_keys_result(Err(
                    IDkgDealingEncryptionKeyRotationError::KeyGenerationError(
                        "error generation iDKG dealing encryption key".to_string(),
                    ),
                ))
                .with_logger(&in_memory_logger)
                .build();

            setup
                .node_registration
                .check_all_keys_registered_otherwise_register(setup.subnet_id)
                .await;

            let logs = in_memory_logger.drain_logs();
            LogEntriesAssert::assert_that(logs).has_only_one_message_containing(
                &Level::Warning,
                "Key rotation error: KeyGenerationError(\"error generation iDKG dealing encryption key\")",
            );
        }

        #[tokio::test]
        async fn should_log_error_if_key_rotation_returns_registry_error() {
            let in_memory_logger = InMemoryReplicaLogger::new();
            let setup = Setup::builder()
                .with_check_keys_with_registry_result(Ok(()))
                .with_rotate_idkg_dealing_encryption_keys_result(Err(
                    IDkgDealingEncryptionKeyRotationError::RegistryClientError(
                        RegistryClientError::DecodeError {
                            error: "error decoding key from registry".to_string(),
                        },
                    ),
                ))
                .with_logger(&in_memory_logger)
                .build();

            setup
                .node_registration
                .check_all_keys_registered_otherwise_register(setup.subnet_id)
                .await;

            let logs = in_memory_logger.drain_logs();
            LogEntriesAssert::assert_that(logs).has_only_one_message_containing(
                &Level::Warning,
                "Key rotation error: RegistryClientError(DecodeError { error: \"error decoding key from registry\" })",
            );
        }

        #[tokio::test]
        async fn should_log_error_if_key_rotation_returns_key_rotation_not_enabled() {
            let in_memory_logger = InMemoryReplicaLogger::new();
            let setup = Setup::builder()
                .with_check_keys_with_registry_result(Ok(()))
                .with_rotate_idkg_dealing_encryption_keys_result(Err(
                    IDkgDealingEncryptionKeyRotationError::KeyRotationNotEnabled,
                ))
                .with_logger(&in_memory_logger)
                .build();

            setup
                .node_registration
                .check_all_keys_registered_otherwise_register(setup.subnet_id)
                .await;

            let logs = in_memory_logger.drain_logs();
            LogEntriesAssert::assert_that(logs).has_only_one_message_containing(
                &Level::Warning,
                "Key rotation error: KeyRotationNotEnabled",
            );
        }

        #[tokio::test]
        async fn should_log_error_if_key_rotation_returns_public_key_not_found() {
            let in_memory_logger = InMemoryReplicaLogger::new();
            let setup = Setup::builder()
                .with_check_keys_with_registry_result(Ok(()))
                .with_rotate_idkg_dealing_encryption_keys_result(Err(
                    IDkgDealingEncryptionKeyRotationError::PublicKeyNotFound,
                ))
                .with_logger(&in_memory_logger)
                .build();

            setup
                .node_registration
                .check_all_keys_registered_otherwise_register(setup.subnet_id)
                .await;

            let logs = in_memory_logger.drain_logs();
            LogEntriesAssert::assert_that(logs).has_only_one_message_containing(
                &Level::Warning,
                "Key rotation error: PublicKeyNotFound",
            );
        }

        #[tokio::test]
        async fn should_log_error_if_key_rotation_returns_transient_internal_error() {
            let in_memory_logger = InMemoryReplicaLogger::new();
            let setup = Setup::builder()
                .with_check_keys_with_registry_result(Ok(()))
                .with_rotate_idkg_dealing_encryption_keys_result(Err(
                    IDkgDealingEncryptionKeyRotationError::TransientInternalError(
                        "rpc error connecting to csp vault".to_string(),
                    ),
                ))
                .with_logger(&in_memory_logger)
                .build();

            setup
                .node_registration
                .check_all_keys_registered_otherwise_register(setup.subnet_id)
                .await;

            let logs = in_memory_logger.drain_logs();
            LogEntriesAssert::assert_that(logs).has_only_one_message_containing(
                &Level::Warning,
                "Key rotation error: TransientInternalError(\"rpc error connecting to csp vault\")",
            );
        }
    }
}<|MERGE_RESOLUTION|>--- conflicted
+++ resolved
@@ -144,7 +144,14 @@
     async fn retry_register_node(&mut self) {
         let add_node_payload = self.assemble_add_node_message().await;
 
-<<<<<<< HEAD
+        // Will contain information needed for the node operator
+        // to approve the add node payload for onboarding.
+        let node_information_for_onboarding = format!(
+            "Node id: {}\nQR code:\n{}",
+            self.node_id,
+            encode_as_qrcode(self.node_id)
+        );
+
         // Any changes to the registry are replicated after some delay, so we sleep between attempts
         // for that amount of time.
         let sleep_duration = Duration::from_millis(
@@ -157,28 +164,16 @@
                 "Node registration not complete: {:?}. Trying to register it.",
                 e
             );
-=======
-        // Will contain information needed for the node operator
-        // to approve the add node payload for onboarding.
-        let node_information_for_onboarding = format!(
-            "Node id: {}\nQR code:\n{}",
-            self.node_id,
-            encode_as_qrcode(self.node_id)
-        );
-
-        while !self.is_node_registered().await {
-            if self.display_qr_code {
-                info!(self.log, "{}", node_information_for_onboarding);
-                UtilityCommand::notify_host(&node_information_for_onboarding, 1);
-            }
-
-            let message = "Node registration not complete. Trying to register it".to_string();
->>>>>>> 9c3aa6d3
             warn!(self.log, "{}", message);
             UtilityCommand::notify_host(
                 format!("node-id {}: {}", self.node_id, message).as_str(),
                 1,
             );
+
+            if self.display_qr_code {
+                info!(self.log, "{}", node_information_for_onboarding);
+                UtilityCommand::notify_host(&node_information_for_onboarding, 1);
+            }
 
             if let Err(error_message) = self.do_register_node(&add_node_payload).await {
                 warn!(self.log, "{}", error_message);
