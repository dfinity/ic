use crate::{
    error::{OrchestratorError, OrchestratorResult},
    metrics::OrchestratorMetrics,
    process_manager::{Process, ProcessManager},
    registry_helper::RegistryHelper,
};
use ic_config::crypto::CryptoConfig;
use ic_logger::{info, warn, ReplicaLogger};
use ic_types::{NodeId, ReplicaVersion};
use std::{
    collections::HashMap,
    path::PathBuf,
    sync::{Arc, Mutex},
};

struct BoundaryNodeProcess {
    version: ReplicaVersion,
    binary: String,
    args: Vec<String>,
    env: HashMap<String, String>,
}

impl Process for BoundaryNodeProcess {
    const NAME: &'static str = "Boundary Node";

    type Version = ReplicaVersion;

    fn get_version(&self) -> &Self::Version {
        &self.version
    }

    fn get_binary(&self) -> &str {
        &self.binary
    }

    fn get_args(&self) -> &[String] {
        &self.args
    }

    fn get_env(&self) -> HashMap<String, String> {
        self.env.clone()
    }
}

pub(crate) struct BoundaryNodeManager {
    registry: Arc<RegistryHelper>,
    _metrics: Arc<OrchestratorMetrics>,
    process: Arc<Mutex<ProcessManager<BoundaryNodeProcess>>>,
    ic_binary_dir: PathBuf,
    crypto_config: CryptoConfig,
    version: ReplicaVersion,
    logger: ReplicaLogger,
    node_id: NodeId,
    domain_name: Option<String>,
}

impl BoundaryNodeManager {
    pub(crate) fn new(
        registry: Arc<RegistryHelper>,
        metrics: Arc<OrchestratorMetrics>,
        version: ReplicaVersion,
        node_id: NodeId,
        ic_binary_dir: PathBuf,
        crypto_config: CryptoConfig,
        logger: ReplicaLogger,
    ) -> Self {
        Self {
            registry,
            _metrics: metrics,
            process: Arc::new(Mutex::new(ProcessManager::new(
                logger.clone().inner_logger.root,
            ))),
            ic_binary_dir,
            crypto_config,
            version,
            logger,
            node_id,
            domain_name: None,
        }
    }

    pub(crate) async fn check(&mut self) {
        let registry_version = self.registry.get_latest_version();

        match self
            .registry
            .get_api_boundary_node_version(self.node_id, registry_version)
        {
            Ok(replica_version) => {
                // BN manager is waiting for Upgrade to be performed
                if replica_version != self.version {
                    warn!(
                        every_n_seconds => 60,
                        self.logger, "Boundary node runs outdated version ({:?}), expecting upgrade to {:?}", self.version, replica_version
                    );
                    // NOTE: We could also shutdown the boundary node here. However, it makes sense to continue
                    // serving requests while the orchestrator is downloading the new image in most cases.
                } else {
                    match self.registry.get_node_domain_name(registry_version) {
                        Ok(Some(domain_name)) => {
                            let domain_name = Some(domain_name);

                            // stop ic-boundary when the domain name changes and start it again.
                            if domain_name != self.domain_name {
                                if let Err(err) = self.ensure_boundary_node_stopped() {
                                    warn!(self.logger, "Failed to stop Boundary Node: {}", err);
                                }
                                self.domain_name = domain_name;
                            }

                            // make sure the boundary node is running
                            if let Err(err) = self.ensure_boundary_node_running(&self.version) {
                                warn!(self.logger, "Failed to start Boundary Node: {}", err);
                            }
                        }
                        // BN should not be active when the node doesn't have a domain name
                        Ok(None) => {
                            warn!(self.logger, "There is no domain associated with the node, while this is a requirement for the API boundary node. Shutting ic-boundary down.");
                            if let Err(err) = self.ensure_boundary_node_stopped() {
                                warn!(self.logger, "Failed to stop Boundary Node: {}", err);
                            }
                            self.domain_name = None;
                        }
                        // Failing to read the registry
                        Err(err) => warn!(
                            self.logger,
                            "Failed to fetch Boundary Node domain name: {}", err
                        ),
                    }
                }
            }
            // BN should not be active
            Err(OrchestratorError::ApiBoundaryNodeMissingError(_, _)) => {
                if let Err(err) = self.ensure_boundary_node_stopped() {
                    warn!(self.logger, "Failed to stop Boundary Node: {}", err);
                }
            }
            // Failing to read the registry
            Err(err) => warn!(
                self.logger,
                "Failed to fetch Boundary Node version: {}", err
            ),
        }
    }

    /// Start the current boundary node process
    fn ensure_boundary_node_running(&self, version: &ReplicaVersion) -> OrchestratorResult<()> {
        let mut process = self.process.lock().unwrap();

        if process.is_running() {
            return Ok(());
        }
        info!(self.logger, "Starting new boundary node process");

        let binary = self
            .ic_binary_dir
            .join("ic-boundary")
            .as_path()
            .display()
            .to_string();

        let domain_name = self
            .domain_name
            .as_ref()
            .ok_or_else(|| OrchestratorError::DomainNameMissingError(self.node_id))?;

<<<<<<< HEAD
        const LOG_ANONYMIZATION_CID: &str = "uz2z3-qyaaa-aaaaq-qaacq-cai";

        // TODO: Should these values be settable via config?
        let args = vec![
            format!("--bouncer-ban-time=5m"),
            format!("--bouncer-bucket-ttl=1m"),
            format!("--bouncer-burst-size=1200"),
            format!("--bouncer-enable"),
            format!("--bouncer-max-buckets=30000"),
            format!("--bouncer-ratelimit=600"),
            format!("--cache-max-item-size=10MB"),
            format!("--cache-size=1GB"),
            format!("--cache-ttl=1s"),
            format!("--http-client-timeout-connect=3s"),
            format!("--listen-https-port=443"),
            format!("--obs-log-anonymization-canister-id={LOG_ANONYMIZATION_CID}"),
            format!("--obs-log-journald"),
            format!("--obs-metrics-addr=[::]:9324"),
            format!("--rate-limit-per-second-per-subnet=1000"),
            format!("--registry-disable-replicator"),
            format!("--registry-local-store-path=/var/lib/ic/data/ic_registry_local_store"),
            format!("--shed-system-cpu=0.9"),
            format!("--shed-system-ewma=0.9"),
            format!("--shed-system-memory=0.9"),
            format!("--tls-acme-credentials-path=/var/lib/ic/data"),
            format!("--tls-cert-path=/var/lib/ic/data/ic-boundary-tls.crt"),
            format!("--tls-hostname={domain_name}"),
            format!("--tls-pkey-path=/var/lib/ic/data/ic-boundary-tls.key"),
            format!(
                "--crypto-config={}",
                serde_json::to_string(&self.crypto_config)
                    .map_err(OrchestratorError::SerializeCryptoConfigError)?
            ),
        ];
=======
        let env = env_file_reader::read_file("/opt/ic/share/ic-boundary.env").map_err(|e| {
            OrchestratorError::IoError("unable to read ic-boundary environment variables".into(), e)
        })?;

        let args = vec![format!("--tls-hostname={}", domain_name)];
>>>>>>> c6bc909c

        process
            .start(BoundaryNodeProcess {
                version: version.clone(),
                binary,
                args,
                env,
            })
            .map_err(|e| {
                OrchestratorError::IoError(
                    "Error when attempting to start new boundary node".into(),
                    e,
                )
            })
    }

    /// Stop the current boundary node process.
    fn ensure_boundary_node_stopped(&self) -> OrchestratorResult<()> {
        let mut process = self.process.lock().unwrap();
        if process.is_running() {
            return process.stop().map_err(|e| {
                OrchestratorError::IoError("Error when attempting to stop boundary node".into(), e)
            });
        }

        Ok(())
    }
}<|MERGE_RESOLUTION|>--- conflicted
+++ resolved
@@ -12,6 +12,8 @@
     path::PathBuf,
     sync::{Arc, Mutex},
 };
+
+const LOG_ANONYMIZATION_CID: &str = "uz2z3-qyaaa-aaaaq-qaacq-cai";
 
 struct BoundaryNodeProcess {
     version: ReplicaVersion,
@@ -164,48 +166,19 @@
             .as_ref()
             .ok_or_else(|| OrchestratorError::DomainNameMissingError(self.node_id))?;
 
-<<<<<<< HEAD
-        const LOG_ANONYMIZATION_CID: &str = "uz2z3-qyaaa-aaaaq-qaacq-cai";
-
-        // TODO: Should these values be settable via config?
+        let env = env_file_reader::read_file("/opt/ic/share/ic-boundary.env").map_err(|e| {
+            OrchestratorError::IoError("unable to read ic-boundary environment variables".into(), e)
+        })?;
+
         let args = vec![
-            format!("--bouncer-ban-time=5m"),
-            format!("--bouncer-bucket-ttl=1m"),
-            format!("--bouncer-burst-size=1200"),
-            format!("--bouncer-enable"),
-            format!("--bouncer-max-buckets=30000"),
-            format!("--bouncer-ratelimit=600"),
-            format!("--cache-max-item-size=10MB"),
-            format!("--cache-size=1GB"),
-            format!("--cache-ttl=1s"),
-            format!("--http-client-timeout-connect=3s"),
-            format!("--listen-https-port=443"),
+            format!("--tls-hostname={}", domain_name),
             format!("--obs-log-anonymization-canister-id={LOG_ANONYMIZATION_CID}"),
-            format!("--obs-log-journald"),
-            format!("--obs-metrics-addr=[::]:9324"),
-            format!("--rate-limit-per-second-per-subnet=1000"),
-            format!("--registry-disable-replicator"),
-            format!("--registry-local-store-path=/var/lib/ic/data/ic_registry_local_store"),
-            format!("--shed-system-cpu=0.9"),
-            format!("--shed-system-ewma=0.9"),
-            format!("--shed-system-memory=0.9"),
-            format!("--tls-acme-credentials-path=/var/lib/ic/data"),
-            format!("--tls-cert-path=/var/lib/ic/data/ic-boundary-tls.crt"),
-            format!("--tls-hostname={domain_name}"),
-            format!("--tls-pkey-path=/var/lib/ic/data/ic-boundary-tls.key"),
             format!(
                 "--crypto-config={}",
                 serde_json::to_string(&self.crypto_config)
                     .map_err(OrchestratorError::SerializeCryptoConfigError)?
             ),
         ];
-=======
-        let env = env_file_reader::read_file("/opt/ic/share/ic-boundary.env").map_err(|e| {
-            OrchestratorError::IoError("unable to read ic-boundary environment variables".into(), e)
-        })?;
-
-        let args = vec![format!("--tls-hostname={}", domain_name)];
->>>>>>> c6bc909c
 
         process
             .start(BoundaryNodeProcess {
