//! The catchup package provider module is responsible for identifying and retrieving the latest CUP
//! for the orchestrator.
//!
//! The latest CUP can come from two places: from the registry or from peers. Every time we manage
//! to detect a new CUP we persist it locally. The CUP carries an important information for the
//! orchestrator: it indicates whether the current node is still a member of the current subnet and
//! if yes, whether this node is running the correct replica version.
//!
//! The registry can contain the newest CUP in two cases: the subnet genesis (in fact, this is the very
//! first CUP of a subnet) and a subnet recovery. In the case of the subnet recovery, the CUP
//! contains a state hash and a height from which the subnet is supposed to restart its
//! computation.
//!
//! In the normal operation mode, the CUP fetched from the peers will be eventually always newer than
//! the one we have persisted locally because CUPs are produced by the subnet on a regular basis.
//! We try to fetch a newer CUP every 10 seconds. The orchestrator always tries to fetch the CUP
//! from its own replica first and if no newer CUP is available, it tries to fetch one from one of the
//! random peers. To avoid bandwidth waste, every request contains the CUP version available locally.
//! The request will only be responded to with a new CUP if a newer one actually exists. Moreover, trying to
//! fetch the CUP from the node's own replica makes the upgrade behaviour of a subnet more efficient. This
//! is because if all replicas are up to date, they will obtain a new CUP at about the same time. Then
//! some nodes will instantly go into the upgrade process and stop serving CUPs to their peers.
//! Hence, fetching the CUP from the node's own replica first allows the orchestrator to get the CUP
//! quicker because its own replica will serve the CUP until it gets shut down before an upgrade.
//!
//! CUPs are persisted in Protobuf format and are expected to be backwards compatible. For example,
//! if a node stays offline for a long period of time and its subnet goes through an upgrade in
//! that time, it is the CUP served by peers that will help such a node to get back on track. It
//! will contain a registry version indicating the correct replica version and a list of peers that
//! can be used to fetch newer CUPs. This way a node does not rely on the P2P protocol to catch up
//! with its subnet and allows us to upgrade the protocol with breaking changes on any protocol layer.

use crate::{
    error::{OrchestratorError, OrchestratorResult},
    registry_helper::RegistryHelper,
    utils::http_endpoint_to_url,
};
use ic_canister_client::{Agent, HttpClient, Sender};
use ic_interfaces::crypto::ThresholdSigVerifierByPublicKey;
use ic_logger::{info, warn, ReplicaLogger};
use ic_protobuf::{registry::node::v1::NodeRecord, types::v1 as pb};
use ic_sys::fs::write_protobuf_using_tmp_file;
use ic_types::{
    consensus::{
        catchup::{CatchUpContentProtobufBytes, CatchUpPackage, CatchUpPackageParam},
        HasHeight,
    },
    crypto::*,
    Height, NodeId, RegistryVersion, SubnetId,
};
use prost::Message;
use std::{convert::TryFrom, fs::File, path::PathBuf, sync::Arc};
use url::Url;

/// Fetches catch-up packages from peers and local storage.
///
/// CUPs are used to determine which version of the IC peers are running
/// and hence which version of the IC this node should be starting.
#[derive(Clone)]
pub(crate) struct CatchUpPackageProvider {
    registry: Arc<RegistryHelper>,
    cup_dir: PathBuf,
    client: HttpClient,
    crypto: Arc<dyn ThresholdSigVerifierByPublicKey<CatchUpContentProtobufBytes> + Send + Sync>,
    logger: ReplicaLogger,
    node_id: NodeId,
}

impl CatchUpPackageProvider {
    /// Instantiate a new `CatchUpPackageProvider`
    pub(crate) fn new(
        registry: Arc<RegistryHelper>,
        cup_dir: PathBuf,
        crypto: Arc<dyn ThresholdSigVerifierByPublicKey<CatchUpContentProtobufBytes> + Send + Sync>,
        logger: ReplicaLogger,
        node_id: NodeId,
    ) -> Self {
        Self {
            node_id,
            registry,
            cup_dir,
            client: HttpClient::new(),
            crypto,
            logger,
        }
    }

    // Randomly selects a peer from the subnet and pulls its CUP. If this CUP is
    // newer than the currently available one and it could be verified, then this
    // CUP is returned. Note that it is acceptable to use a single peer, because
    // CUPs are validated. If all `f` nodes serve unusable CUPs, we have a probability
    // of 2/3 to hit a non-faulty node, so roughly on 4th attempt we should obtain
    // the correct peer CUP.
    async fn get_peer_cup(
        &self,
        subnet_id: SubnetId,
        registry_version: RegistryVersion,
        current_cup: Option<&pb::CatchUpPackage>,
    ) -> Option<pb::CatchUpPackage> {
        use ic_registry_client_helpers::subnet::SubnetTransportRegistry;
        use rand::seq::SliceRandom;

        let mut nodes: Vec<(NodeId, NodeRecord)> = self
            .registry
            .registry_client
            .get_subnet_node_records(subnet_id, registry_version)
            .ok()
            .flatten()
            .unwrap_or_default();
        // Randomize the order of peer_urls
        nodes.shuffle(&mut rand::thread_rng());
        let current_node = nodes
            .as_slice()
            .iter()
            .find(|t| t.0 == self.node_id)
            .cloned();

        // Try only one peer at-a-time if there is already a local CUP,
        // Otherwise, try not to fall back to the registry CUP.
        let mut peers = match current_cup {
            Some(_) => vec![nodes.pop().or_else(|| {
                warn!(
                    self.logger,
                    "Empty peer list for subnet {} at version {}", subnet_id, registry_version
                );
                None
            })?],
            None => nodes,
        };

        // If we are still a member of the subnet, append our own data so that we first try to
        // fetch the CUP from our own replica. This improves the upgrade behaviour of a healthy
        // subnet, as we decrease the probability hitting peers who already started the upgrade
        // process and will not serve a CUP until they're online again.
        if let Some(current_node) = current_node {
            peers.push(current_node);
        }

        let param = current_cup
            .map(CatchUpPackageParam::try_from)
            .and_then(Result::ok);

        for (_, node_record) in peers.iter() {
            if let Some((proto, cup)) = self
                .fetch_and_verify_catch_up_package(node_record, param, subnet_id)
                .await
            {
                // Note: None is < Some(_)
                if Some(CatchUpPackageParam::from(&cup)) > param {
                    return Some(proto);
                }
            }
        }
        None
    }

    // Download CUP from the given node.
    //
    // If `param` is given, download only CUPs that are newer than the
    // given CUP. This avoids unnecessary CUP downloads and hence reduces
    // network bandwidth requirements.
    //
    // Also checks the signature of the downloaded catch up package.
    async fn fetch_and_verify_catch_up_package(
        &self,
        node_record: &NodeRecord,
        param: Option<CatchUpPackageParam>,
        subnet_id: SubnetId,
    ) -> Option<(pb::CatchUpPackage, CatchUpPackage)> {
        let http = node_record.clone().http.or_else(|| {
            warn!(
                self.logger,
                "Node record's http endpoint is None: {:?}", node_record
            );
            None
        })?;
        let url = http_endpoint_to_url(&http, &self.logger)?;

        let protobuf = self.fetch_catch_up_package(url.clone(), param).await?;
        let cup = CatchUpPackage::try_from(&protobuf)
            .map_err(|e| {
                warn!(
                    self.logger,
                    "Failed to read CUP from peer at url {}: {:?}", url, e
                )
            })
            .ok()?;

        self.crypto
            .verify_combined_threshold_sig_by_public_key(
                &CombinedThresholdSigOf::new(CombinedThresholdSig(protobuf.signature.clone())),
                &CatchUpContentProtobufBytes::from(&protobuf),
                subnet_id,
                cup.content.block.get_value().context.registry_version,
            )
            .map_err(|e| {
                warn!(
                    self.logger,
                    "Failed to verify CUP signature at: {:?} with: {:?}", url, e
                )
            })
            .ok()?;

        Some((protobuf, cup))
    }

    // Attempt to fetch a `CatchUpPackage` from the given endpoint.
    //
    // Does not check the signature of the CUP. This has to be done by the
    // caller.
    async fn fetch_catch_up_package(
        &self,
        url: Url,
        param: Option<CatchUpPackageParam>,
    ) -> Option<pb::CatchUpPackage> {
        Agent::new_with_client(self.client.clone(), url, Sender::Anonymous)
            .query_cup_endpoint(param)
            .await
            .map_err(|e| warn!(self.logger, "Failed to query CUP endpoint: {:?}", e))
            .ok()?
    }

    /// Persist the given CUP to disk.
    ///
    /// This is necessary, as it allows the orchestrator to find a CUP
    /// it previously downloaded again after restart, so that the node
    /// manager never goes back in time.  It will always find a CUP
    /// that is at least as high as the one it has previously
    /// discovered.
    ///
    /// Follows guidelines for DFINITY thread-safe I/O.
    fn persist_cup(&self, cup_proto: &pb::CatchUpPackage) -> OrchestratorResult<PathBuf> {
        let cup_file_path = self.get_cup_path();
        let cup = CatchUpPackage::try_from(cup_proto).map_err(|e| {
            OrchestratorError::IoError(
                "Failed to deserialize CUP! Couldn't persist.".to_string(),
                std::io::Error::new(std::io::ErrorKind::InvalidData, e),
            )
        })?;
        info!(
            self.logger,
            "Persisting CUP (registry version={}, height={}) to file {}",
            cup.content.registry_version(),
            cup.height(),
            &cup_file_path.display(),
        );
        write_protobuf_using_tmp_file(&cup_file_path, cup_proto).map_err(|e| {
            OrchestratorError::IoError(
                format!("Failed to serialize protobuf to disk: {:?}", &cup_file_path),
                e,
            )
        })?;

        Ok(cup_file_path)
    }

    /// The path that should be used to save the CUP for the assigned subnet.
    /// Includes the specific type encoded in the file for future-proofing and
    /// ease of debugging.
    pub(crate) fn get_cup_path(&self) -> PathBuf {
        self.cup_dir.join("cup.types.v1.CatchUpPackage.pb")
    }

    /// Return the most up to date CUP.
    ///
    /// Choose the highest CUP among: those provided by the subnet peers,
    /// the locally persisted CUP (if one exists) and the CUP that is specified
    /// by the registry. If we manage to find a newer CUP we also persist it.
    pub(crate) async fn get_latest_cup(
        &self,
        local_cup: Option<pb::CatchUpPackage>,
        subnet_id: SubnetId,
    ) -> OrchestratorResult<CatchUpPackage> {
        let registry_version = self.registry.get_latest_version();
        let local_cup_height = local_cup
            .as_ref()
            .map(|cup| {
                get_cup_proto_height(cup).ok_or_else(|| {
                    OrchestratorError::deserialize_cup_error(
                        None,
                        "Failed to get CUP proto height.",
                    )
                })
            })
            .transpose()?;

        let subnet_cup = self
            .get_peer_cup(subnet_id, registry_version, local_cup.as_ref())
            .await;

        let registry_cup = self
            .registry
            .get_registry_cup(registry_version, subnet_id)
            .map(pb::CatchUpPackage::from)
            .ok();

        // Select the latest CUP based on the height of the CUP *proto*. This is to avoid falling
        // back to an outdated registry CUP if the local CUP can't be deserialized. If this is the
        // case, we prefer to return an error and wait until a higher recovery CUP exists.
        let latest_cup_proto = vec![local_cup, registry_cup, subnet_cup]
            .into_iter()
            .flatten()
            .max_by_key(get_cup_proto_height)
            .ok_or(OrchestratorError::MakeRegistryCupError(
                subnet_id,
                registry_version,
            ))?;
        let latest_cup = CatchUpPackage::try_from(&latest_cup_proto).map_err(|err| {
            OrchestratorError::deserialize_cup_error(get_cup_proto_height(&latest_cup_proto), err)
        })?;

        let height = Some(latest_cup.height());
        // We recreate the local registry CUP everytime to avoid incompatibility issues. Without
        // this recreation, we might run into the following problem: assume the orchestrator of
        // version A creates a local unsigned CUP from the registry contents, persists it, then
        // detects a new replica version B, upgrades to it and starts the replica on the previously
        // created CUP. Now since such a case might happen on a new subnet creation or during a
        // subnet recover with failover nodes, all nodes before upgrading to B might have been on
        // different versions and hence might have created different CUPs, which are then consumed
        // by the same replica version B, which is not guaranteed to be deterministic.
        //
        // By re-creating the unsigned CUP every time we realize it's the newest one, we instead
        // recreate the CUP on all orchestrators of the version B before starting the replica.
        if height > local_cup_height || height == local_cup_height && !latest_cup.is_signed() {
            self.persist_cup(&latest_cup_proto)?;
        }

        Ok(latest_cup)
    }

    // Returns the locally persisted CUP in deserialized form
    pub(crate) fn get_local_cup(&self) -> Option<CatchUpPackage> {
        match self.get_local_cup_proto() {
            None => None,
            Some(cup_proto) => (&cup_proto)
                .try_into()
                .map_err(|err| warn!(self.logger, "Deserialization of CUP failed: {}", err))
                .ok(),
        }
    }

    /// Returns the locally persisted CUP in protobuf form
    pub(crate) fn get_local_cup_proto(&self) -> Option<pb::CatchUpPackage> {
        let path = self.get_cup_path();
        if !path.exists() {
            return None;
        }
        match File::open(&path) {
            Ok(reader) => pb::CatchUpPackage::read_from_reader(reader)
                .map_err(|e| warn!(self.logger, "Failed to read CUP from file {:?}", e))
                .ok(),
            Err(err) => {
                warn!(self.logger, "Couldn't open file {:?}: {:?}", path, err);
                None
            }
        }
    }
<<<<<<< HEAD

    pub(crate) fn get_checkpoint_heights(&self) -> OrchestratorResult<impl Iterator<Item = u64>> {
        Ok(std::fs::read_dir("/var/lib/ic/data/ic_state/checkpoints")
            .map_err(|err| {
                OrchestratorError::IoError("Couldn't create a checkpoints directory".into(), err)
            })?
            .flatten()
            .flat_map(|entry| {
                let file_name = entry.file_name();
                let file_name = file_name.to_string_lossy();
                u64::from_str_radix(&file_name, 16)
            }))
    }
=======
}

// Returns the height of the CUP without converting the protobuf
fn get_cup_proto_height(cup: &pb::CatchUpPackage) -> Option<Height> {
    pb::CatchUpContent::decode(cup.content.as_slice())
        .ok()
        .and_then(|content| content.block)
        .map(|block| Height::from(block.height))
>>>>>>> 510fcac2
}<|MERGE_RESOLUTION|>--- conflicted
+++ resolved
@@ -355,7 +355,6 @@
             }
         }
     }
-<<<<<<< HEAD
 
     pub(crate) fn get_checkpoint_heights(&self) -> OrchestratorResult<impl Iterator<Item = u64>> {
         Ok(std::fs::read_dir("/var/lib/ic/data/ic_state/checkpoints")
@@ -369,7 +368,6 @@
                 u64::from_str_radix(&file_name, 16)
             }))
     }
-=======
 }
 
 // Returns the height of the CUP without converting the protobuf
@@ -378,5 +376,4 @@
         .ok()
         .and_then(|content| content.block)
         .map(|block| Height::from(block.height))
->>>>>>> 510fcac2
 }