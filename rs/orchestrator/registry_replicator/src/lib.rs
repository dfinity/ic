//! # Registry Replicator
//!
//! (1) It polls one of the NNS Nodes for registry updates on a regular basis,
//! verifies the response using the public key configured in the registry and
//! applies the received changelog to the Registry Local Store.
//!
//! (2) In case of a "switch-over" or starting a new independent NNS subnet, the
//! Registry Replicator modifies the Registry Local Store before rebooting:
//!
//! Consider the registry of the «parent» IC instance as the source registry.
//! Let subnet_record be a subnet record (in the source registry) with
//! subnet_record.start_as_nns set to true. Let v be the registry version at
//! which subnet_record was added to the registry (i.e. the smallest v for which
//! subnet_record exists). Create a fresh (target) registry state that contains
//! all versions up to and including v-1. Add version v, but with the following
//! changes:
//! * subnet_record.start_as_nns is unset on all subnet records
//! * nns_subnet_id set to the new nns subnet id
//! * subnet_list: contains only the nns_subnet_id
//! * routing table: consists of a single entry that maps the same range of
//!   canister ids that was mapped to the NNS in the source registry to the
//!   subnet id obtained from subnet record
//!
//! # Concurrency
//!
//! This is the only component that writes to the Registry Local Store. While
//! individual changelog entries are stored atomically when replicating the
//! registry, the switch-over is *not* atomic. This is the reason why the
//! switch-over is handled in this component.

use crate::internal_state::InternalState;
use ic_config::{
    Config,
    metrics::{Config as MetricsConfig, Exporter},
};
use ic_crypto_utils_threshold_sig_der::parse_threshold_sig_key;
use ic_http_endpoints_metrics::MetricsHttpEndpoint;
<<<<<<< HEAD
use ic_interfaces_registry::{RegistryClient, ZERO_REGISTRY_VERSION};
use ic_logger::{debug, error, info, warn, ReplicaLogger};
=======
use ic_interfaces_registry::{RegistryClient, RegistryDataProvider, ZERO_REGISTRY_VERSION};
use ic_logger::{ReplicaLogger, debug, info, warn};
>>>>>>> 4a667f10
use ic_metrics::MetricsRegistry;
use ic_registry_client::client::RegistryClientImpl;
use ic_registry_local_store::{Changelog, ChangelogEntry, KeyMutation, LocalStore, LocalStoreImpl};
use ic_registry_nns_data_provider::registry::RegistryCanister;
<<<<<<< HEAD
use ic_types::{
    crypto::threshold_sig::ThresholdSigPublicKey, registry::RegistryClientError, NodeId,
    RegistryVersion,
};
=======
use ic_types::{NodeId, RegistryVersion, crypto::threshold_sig::ThresholdSigPublicKey};
>>>>>>> 4a667f10
use metrics::RegistryreplicatorMetrics;
use std::{
    future::Future,
    io::{Error, ErrorKind},
    net::SocketAddr,
    path::PathBuf,
    sync::{
        Arc,
        atomic::{AtomicBool, Ordering},
    },
    time::Duration,
};
use tokio_util::sync::CancellationToken;
use url::Url;

pub mod args;
mod internal_state;
pub mod metrics;

trait PollableRegistryClient: RegistryClient {
    /// Polls the registry once, updating its cache by polling the latest local store changes.
    fn poll_once(&self) -> Result<(), RegistryClientError>;
}

impl PollableRegistryClient for RegistryClientImpl {
    fn poll_once(&self) -> Result<(), RegistryClientError> {
        self.poll_once()
    }
}

pub struct RegistryReplicator {
    logger: ReplicaLogger,
    node_id: Option<NodeId>,
    nns_urls: Vec<Url>,
    registry_client: Arc<dyn PollableRegistryClient>,
    local_store: Arc<dyn LocalStore>,
    started: Arc<AtomicBool>,
    cancelled: Arc<AtomicBool>,
    poll_delay: Duration,
    metrics: Arc<RegistryreplicatorMetrics>,
}

impl RegistryReplicator {
    /// Creates a new instance of the registry replicator.
    /// This function will not return until the local store is initialized.
    async fn new_impl(
        logger: ReplicaLogger,
        node_id: Option<NodeId>,
        local_store_path: &PathBuf,
        poll_delay: Duration,
        metrics_registry: MetricsRegistry,
        nns_urls: Vec<Url>,
        nns_pub_key: Option<ThresholdSigPublicKey>,
    ) -> Self {
        let local_store = Arc::new(LocalStoreImpl::new(local_store_path));
        std::fs::create_dir_all(local_store_path)
            .expect("Could not create directory for registry local store.");

        // Initialize the registry local store. Will not return if the nns is not
        // reachable.
        Self::initialize_local_store(&logger, local_store.clone(), nns_urls.clone(), nns_pub_key)
            .await;

        let registry_client = Arc::new(RegistryClientImpl::new(
            local_store.clone(),
            Some(&metrics_registry),
        ));

        // Initialize the registry client with the latest version from the local store.
        if let Err(err) = registry_client.poll_once() {
            error!(
                logger,
                "Failed to poll the registry once after initialization: {}", err
            )
        }

        let metrics = Arc::new(RegistryreplicatorMetrics::new(&metrics_registry));

        Self {
            logger,
            node_id,
            nns_urls,
            registry_client,
            local_store,
            started: Arc::new(AtomicBool::new(false)),
            cancelled: Arc::new(AtomicBool::new(false)),
            poll_delay,
            metrics,
        }
    }

    /// Creates a new instance of the registry replicator from the local store path, NNS URLs and
    /// root public key.
    /// This function will not return until the local store is initialized.
    pub async fn new(
        logger: ReplicaLogger,
        local_store_path: &PathBuf,
        poll_delay: Duration,
        nns_urls: Vec<Url>,
        nns_pub_key: Option<ThresholdSigPublicKey>,
    ) -> Self {
        Self::new_impl(
            logger,
            None,
            local_store_path,
            poll_delay,
            MetricsRegistry::new(),
            nns_urls,
            nns_pub_key,
        )
        .await
    }

    /// Creates a new instance of the registry replicator from the node configuration.
    /// This function will not return until the local store is initialized.
    pub async fn new_from_config(
        logger: ReplicaLogger,
        node_id: Option<NodeId>,
        config: &Config,
    ) -> Self {
        let (nns_urls, nns_pub_key) = Self::parse_registry_access_info_from_config(&logger, config);

        Self::new_impl(
            logger,
            node_id,
            &config.registry_client.local_store,
            std::time::Duration::from_millis(config.nns_registry_replicator.poll_delay_duration_ms),
            MetricsRegistry::global(),
            nns_urls,
            nns_pub_key,
        )
        .await
    }

    /// Creates a new instance of the registry replicator from the node configuration and a custom
    /// metrics address.
    /// This function will not return until the local store is initialized.
    pub async fn new_with_metrics_runtime(
        logger: ReplicaLogger,
        node_id: Option<NodeId>,
        config: &Config,
        metrics_addr: SocketAddr,
    ) -> (Self, MetricsHttpEndpoint) {
        let replicator = RegistryReplicator::new_from_config(logger.clone(), node_id, config).await;

        let metrics_config = MetricsConfig {
            exporter: Exporter::Http(metrics_addr),
            ..Default::default()
        };
        let metrics_endpoint = MetricsHttpEndpoint::new(
            tokio::runtime::Handle::current(),
            metrics_config,
            MetricsRegistry::global(),
            &logger.inner_logger.root,
        );

        (replicator, metrics_endpoint)
    }

<<<<<<< HEAD
=======
    /// initialize a new registry client and start polling the given data
    /// provider for registry updates
    fn initialize_registry_client(
        data_provider: Arc<dyn RegistryDataProvider>,
    ) -> Arc<dyn RegistryClient> {
        let metrics_registry = MetricsRegistry::global();
        let registry_client = Arc::new(RegistryClientImpl::new(
            data_provider,
            Some(&metrics_registry),
        ));

        if let Err(e) = registry_client.fetch_and_start_polling() {
            panic!("fetch_and_start_polling failed: {e}");
        };

        registry_client
    }

>>>>>>> 4a667f10
    /// Return NNS [`Url`]s and [`ThresholdSigPublicKey`] if configured
    fn parse_registry_access_info_from_config(
        logger: &ReplicaLogger,
        config: &Config,
    ) -> (Vec<Url>, Option<ThresholdSigPublicKey>) {
        let nns_urls = match config.registration.nns_url.clone() {
            None => {
                info!(logger, "No NNS Url is configured.");
                vec![]
            }
            Some(string) => string
                .split(',')
                .flat_map(|s| match Url::parse(s) {
                    Err(_) => {
                        info!(logger, "Could not parse registration NNS url from config.");
                        None
                    }
                    Ok(url) => Some(url),
                })
                .collect::<Vec<Url>>(),
        };

        let nns_pub_key = match config.registration.nns_pub_key_pem.clone() {
            None => {
                info!(logger, "No NNS public key is configured.");
                None
            }
            Some(path) => match parse_threshold_sig_key(&path) {
                Err(e) => {
                    info!(
                        logger,
                        "Could not parse configured NNS Public Key file: {}", e
                    );
                    None
                }
                Ok(key) => Some(key),
            },
        };

        (nns_urls, nns_pub_key)
    }

    async fn initialize_local_store(
        logger: &ReplicaLogger,
        local_store: Arc<dyn LocalStore>,
        nns_urls: Vec<Url>,
        nns_pub_key: Option<ThresholdSigPublicKey>,
    ) {
        // If the local registry store is not empty, exit.
        if !local_store
            .get_changelog_since_version(ZERO_REGISTRY_VERSION)
            .expect("Could not read registry local store.")
            .is_empty()
        {
            info!(
                logger,
                "Local registry store is not empty, skipping initialization."
            );
            return;
        }

        let nns_pub_key =
            nns_pub_key.expect("Registry Local Store is empty and no NNS Public Key is provided.");
        let mut registry_version = ZERO_REGISTRY_VERSION;
        let mut timeout = 1;

        let registry_canister = RegistryCanister::new(nns_urls);

        // Fill the local registry store by polling the registry canister until we get no
        // more changes.
        loop {
            // Note, code duplicate in internal_state.rs poll()
            match registry_canister
                .get_certified_changes_since(registry_version.get(), &nns_pub_key)
                .await
            {
                Ok((mut records, _, _t)) => {
                    // We fetched the latest version.
                    if records.is_empty() {
                        break;
                    }
                    records.sort_by_key(|tr| tr.version);
                    let changelog = records.iter().fold(Changelog::default(), |mut cl, r| {
                        let rel_version = (r.version - registry_version).get();
                        if cl.len() < rel_version as usize {
                            cl.push(ChangelogEntry::default());
                        }
                        cl.last_mut().unwrap().push(KeyMutation {
                            key: r.key.clone(),
                            value: r.value.clone(),
                        });
                        cl
                    });

                    let entries = changelog.len();

                    changelog
                        .into_iter()
                        .enumerate()
                        .try_for_each(|(i, cle)| {
                            let v = registry_version + RegistryVersion::from(i as u64 + 1);
                            local_store.store(v, cle)
                        })
                        .expect("Could not write to local store.");

                    registry_version += RegistryVersion::from(entries as u64);
                    timeout = 1;

                    if entries > 0 {
                        info!(
                            logger,
                            "Stored registry versions up to: {}", registry_version
                        );
                    }
                }
                Err(e) => {
                    warn!(
                        logger,
                        "Couldn't fetch registry updates (retry in {}s): {:?}", timeout, e
                    );
                    tokio::time::sleep(Duration::from_secs(timeout)).await;
                    timeout *= 2;
                    timeout = timeout.min(60); // limit the timeout by a minute max
                }
            }
        }

        info!(
            logger,
            "Finished local store initialization at registry version: {}", registry_version
        );
    }

    /// Initializes the registry local store asynchronously and returns a future that
    /// continuously polls for registry updates.
<<<<<<< HEAD
    pub async fn start_polling(&self) -> Result<impl Future<Output = ()>, Error> {
=======
    pub async fn start_polling(
        &self,
        nns_urls: Vec<Url>,
        nns_pub_key: Option<ThresholdSigPublicKey>,
        cancellation_token: CancellationToken,
    ) -> Result<impl Future<Output = ()> + use<>, Error> {
>>>>>>> 4a667f10
        if self.started.swap(true, Ordering::Relaxed) {
            return Err(Error::new(
                ErrorKind::AlreadyExists,
                "'start_polling' was already called",
            ));
        }

        let mut internal_state = InternalState::new(
            self.logger.clone(),
            self.node_id,
            self.registry_client.clone(),
            self.local_store.clone(),
            self.nns_urls.clone(),
            self.poll_delay,
        );

        let logger = self.logger.clone();
        let metrics = self.metrics.clone();
        let registry_client = self.registry_client.clone();
        let cancelled = Arc::clone(&self.cancelled);
        let poll_delay = self.poll_delay;

        let future = async move {
            // TODO: consider having only one way of cancelling this future,
            // instead of having both `cancelled` and `cancellation_token`.
            while !cancelled.load(Ordering::Relaxed) {
                let timer = metrics.poll_duration.start_timer();
                // The relevant I/O-operation of the poll() function is querying
                // a node on the NNS for updates. As we set the query timeout to
                // `poll_delay` when constructing the underlying
                // `RegistryCanister` abstraction, we are guaranteed that
                // `poll()` returns after a maximal duration of `poll_delay`.
                if let Err(msg) = internal_state.poll().await {
                    warn!(logger, "Polling the NNS registry failed: {}", msg);
                    metrics.poll_count.with_label_values(&["error"]).inc();
                } else {
                    debug!(logger, "Polling the NNS succeeded.");
                    metrics.poll_count.with_label_values(&["success"]).inc();
                }
                timer.observe_duration();

                // Update the registry client with the latest changes.
                if let Err(msg) = registry_client.poll_once() {
                    warn!(logger, "Registry client failed to poll: {}", msg);
                }

                metrics
                    .registry_version
                    .set(registry_client.get_latest_version().get() as i64);

                tokio::select! {
                   _ = tokio::time::sleep(poll_delay) => {}
                   _ = cancellation_token.cancelled() => break
                };
            }
        };

        Ok(future)
    }

    /// Requests latest version and certified changes from the [`RegistryCanister`] and applies
    /// changes to [`LocalStore`] and [`RegistryClient`] accordingly.
    ///
    /// Note that we will poll at most 1000 oldest registry versions (see the implementation of
    /// `get_certified_changes_since` of `RegistryCanister`), so multiple polls might be necessary
    /// to get the most recent version of the registry.
    pub async fn poll(&self, nns_urls: Vec<Url>) -> Result<(), String> {
        InternalState::new(
            self.logger.clone(),
            self.node_id,
            self.registry_client.clone(),
            self.local_store.clone(),
            nns_urls,
            self.poll_delay,
        )
        .poll()
        .await?;

        // Update the registry client with the latest changes.
        self.registry_client.poll_once().map_err(|e| e.to_string())
    }

    /// Set the local registry data to what is contained in the provided local
    /// store.
    fn set_local_registry_data(&self, source_registry: &dyn LocalStore) {
        // Read the registry data.
        let changelog = source_registry
            .get_changelog_since_version(RegistryVersion::from(0))
            .expect("Could not read changelog from source registry.");

        // Reset the local store and fill it with the read registry data.
        self.local_store
            .clear()
            .expect("Could not clear registry local store");
        for (v, cle) in changelog.into_iter().enumerate() {
            self.local_store
                .store(RegistryVersion::from((v + 1) as u64), cle)
                .expect("Could not store change log entry");
        }
    }

    pub fn stop_polling_and_set_local_registry_data(&self, source_registry: &dyn LocalStore) {
        self.stop_polling();
        self.set_local_registry_data(source_registry);
    }

    pub fn stop_polling(&self) {
        self.cancelled.fetch_or(true, Ordering::Relaxed);
    }

    pub fn get_registry_client(&self) -> Arc<dyn RegistryClient> {
        self.registry_client.clone()
    }

    pub fn get_local_store(&self) -> Arc<dyn LocalStore> {
        self.local_store.clone()
    }
}

impl Drop for RegistryReplicator {
    fn drop(&mut self) {
        self.stop_polling();
    }
}<|MERGE_RESOLUTION|>--- conflicted
+++ resolved
@@ -35,25 +35,16 @@
 };
 use ic_crypto_utils_threshold_sig_der::parse_threshold_sig_key;
 use ic_http_endpoints_metrics::MetricsHttpEndpoint;
-<<<<<<< HEAD
 use ic_interfaces_registry::{RegistryClient, ZERO_REGISTRY_VERSION};
-use ic_logger::{debug, error, info, warn, ReplicaLogger};
-=======
-use ic_interfaces_registry::{RegistryClient, RegistryDataProvider, ZERO_REGISTRY_VERSION};
-use ic_logger::{ReplicaLogger, debug, info, warn};
->>>>>>> 4a667f10
+use ic_logger::{ReplicaLogger, debug, error, info, warn};
 use ic_metrics::MetricsRegistry;
 use ic_registry_client::client::RegistryClientImpl;
 use ic_registry_local_store::{Changelog, ChangelogEntry, KeyMutation, LocalStore, LocalStoreImpl};
 use ic_registry_nns_data_provider::registry::RegistryCanister;
-<<<<<<< HEAD
 use ic_types::{
-    crypto::threshold_sig::ThresholdSigPublicKey, registry::RegistryClientError, NodeId,
-    RegistryVersion,
+    NodeId, RegistryVersion, crypto::threshold_sig::ThresholdSigPublicKey,
+    registry::RegistryClientError,
 };
-=======
-use ic_types::{NodeId, RegistryVersion, crypto::threshold_sig::ThresholdSigPublicKey};
->>>>>>> 4a667f10
 use metrics::RegistryreplicatorMetrics;
 use std::{
     future::Future,
@@ -213,27 +204,6 @@
         (replicator, metrics_endpoint)
     }
 
-<<<<<<< HEAD
-=======
-    /// initialize a new registry client and start polling the given data
-    /// provider for registry updates
-    fn initialize_registry_client(
-        data_provider: Arc<dyn RegistryDataProvider>,
-    ) -> Arc<dyn RegistryClient> {
-        let metrics_registry = MetricsRegistry::global();
-        let registry_client = Arc::new(RegistryClientImpl::new(
-            data_provider,
-            Some(&metrics_registry),
-        ));
-
-        if let Err(e) = registry_client.fetch_and_start_polling() {
-            panic!("fetch_and_start_polling failed: {e}");
-        };
-
-        registry_client
-    }
-
->>>>>>> 4a667f10
     /// Return NNS [`Url`]s and [`ThresholdSigPublicKey`] if configured
     fn parse_registry_access_info_from_config(
         logger: &ReplicaLogger,
@@ -369,16 +339,10 @@
 
     /// Initializes the registry local store asynchronously and returns a future that
     /// continuously polls for registry updates.
-<<<<<<< HEAD
-    pub async fn start_polling(&self) -> Result<impl Future<Output = ()>, Error> {
-=======
     pub async fn start_polling(
         &self,
-        nns_urls: Vec<Url>,
-        nns_pub_key: Option<ThresholdSigPublicKey>,
         cancellation_token: CancellationToken,
     ) -> Result<impl Future<Output = ()> + use<>, Error> {
->>>>>>> 4a667f10
         if self.started.swap(true, Ordering::Relaxed) {
             return Err(Error::new(
                 ErrorKind::AlreadyExists,
