/// This canister is used in the testcase 5_2. The canister stores a vector of
/// variable length, and the number of times the canister update method has
/// been called.
use ic_cdk::{query, update};
use lazy_static::lazy_static;
use rand::{rngs::SmallRng, Rng, SeedableRng};
use std::sync::Mutex;

/// Size of data vector in canister, 128 MB
const VECTOR_LENGTH: usize = 128 * 1024 * 1024;

lazy_static! {
    static ref V_DATA: Mutex<Vec<u8>> = Mutex::new(vec![0; VECTOR_LENGTH]);
    static ref V_DATA_1: Mutex<Vec<u8>> = Mutex::new(vec![1; VECTOR_LENGTH]);
    static ref V_DATA_2: Mutex<Vec<u8>> = Mutex::new(vec![2; VECTOR_LENGTH]);
    static ref V_DATA_3: Mutex<Vec<u8>> = Mutex::new(vec![3; VECTOR_LENGTH]);
    static ref V_DATA_4: Mutex<Vec<u8>> = Mutex::new(vec![4; VECTOR_LENGTH]);
    static ref V_DATA_5: Mutex<Vec<u8>> = Mutex::new(vec![5; VECTOR_LENGTH]);
    static ref V_DATA_6: Mutex<Vec<u8>> = Mutex::new(vec![6; VECTOR_LENGTH]);
    static ref V_DATA_7: Mutex<Vec<u8>> = Mutex::new(vec![7; VECTOR_LENGTH]);
    static ref V_DATA_8: Mutex<Vec<u8>> = Mutex::new(vec![8; VECTOR_LENGTH]);
    static ref NUM_CHANGED: Mutex<u64> = Mutex::new(0_u64);
}

/// Changes every 1023rd byte in `V_DATA` to a random value.
///
/// Returns the number of times it has been called.
#[update]
async fn change_state(seed: u32) -> Result<u64, String> {
    let mut state = V_DATA.lock().unwrap();
    let mut num_changed = NUM_CHANGED.lock().unwrap();
    let mut rng = SmallRng::seed_from_u64(seed as u64);

    for index in (0..VECTOR_LENGTH).step_by(1023) {
        state[index] = rng.r#gen();
    }
    *num_changed += 1;
    Ok(*num_changed)
}

/// Expands state by access the indexed V_DATA and overwrites it with random data.
///
/// Returns the number of times it has been called.
#[update]
async fn expand_state(index: u32, seed: u32) -> Result<u64, String> {
    let mut num_changed = NUM_CHANGED
        .lock()
        .expect("Could not lock NUM_CHANGED mutex");
    let mut rng = SmallRng::seed_from_u64(seed as u64);
    let mut state = match index % 8 {
        1 => V_DATA_1.lock().expect("Could not lock V_DATA_1 mutex"),
        2 => V_DATA_2.lock().expect("Could not lock V_DATA_2 mutex"),
        3 => V_DATA_3.lock().expect("Could not lock V_DATA_3 mutex"),
        4 => V_DATA_4.lock().expect("Could not lock V_DATA_4 mutex"),
        5 => V_DATA_5.lock().expect("Could not lock V_DATA_5 mutex"),
        6 => V_DATA_6.lock().expect("Could not lock V_DATA_6 mutex"),
        7 => V_DATA_7.lock().expect("Could not lock V_DATA_7 mutex"),
        _ => V_DATA_8.lock().expect("Could not lock V_DATA_8 mutex"),
    };
<<<<<<< HEAD
    rng.fill(&mut state[..]);
=======
    let offset = rng.r#gen::<u16>();
    for ind in (offset as usize..VECTOR_LENGTH).step_by(1024) {
        state[ind] = rng.r#gen();
    }
>>>>>>> 6001d39e
    *num_changed += 1;
    Ok(*num_changed)
}

/// Method to query element index of the vector, return first element if index
/// out of bounds
#[query]
async fn read_state(index: usize) -> Result<u8, String> {
    let state = V_DATA.lock().unwrap();
    if index < state.len() {
        Ok(state[index])
    } else {
        Ok(state[0])
    }
}

fn main() {}<|MERGE_RESOLUTION|>--- conflicted
+++ resolved
@@ -57,14 +57,7 @@
         7 => V_DATA_7.lock().expect("Could not lock V_DATA_7 mutex"),
         _ => V_DATA_8.lock().expect("Could not lock V_DATA_8 mutex"),
     };
-<<<<<<< HEAD
     rng.fill(&mut state[..]);
-=======
-    let offset = rng.r#gen::<u16>();
-    for ind in (offset as usize..VECTOR_LENGTH).step_by(1024) {
-        state[ind] = rng.r#gen();
-    }
->>>>>>> 6001d39e
     *num_changed += 1;
     Ok(*num_changed)
 }
