//! This module contains a canister used for XNet integration test.
//!
//! In order to build it, run:
//!
//! ```text
//! cargo build --target wasm32-unknown-unknown --release
//! ```
use candid::{CandidType, Deserialize, Principal};
use futures::future::join_all;
use ic_cdk::api::management_canister::provisional::CanisterId;
use ic_cdk::{
    api::{
        call::{call, call_with_payment},
        caller, canister_balance, id, time,
    },
    setup,
};
use ic_cdk_macros::{heartbeat, query, update};
use rand::Rng;
use rand_pcg::Lcg64Xsh32;
use std::cell::RefCell;
use std::collections::BTreeMap;
use std::str::FromStr;
use std::time::Duration;
use xnet_test::{Metrics, NetworkTopology, StartArgs};

thread_local! {
    /// Whether this canister is generating traffic.
    ///
    /// The canister starts generating traffic when it received "start" message
    /// and stops when it receives "stop" message.
    static RUNNING: RefCell<bool> = const { RefCell::new(false) };

    /// The configuration of the subnets that should be specified in the init
    /// argument on canister install. A `Vec` of subnets, each a `Vec` of canister IDs.
    static NETWORK_TOPOLOGY: RefCell<NetworkTopology> = const { RefCell::new(Vec::new()) };

    /// Number of requests to send to each subnet (other than ours) every round.
    static PER_SUBNET_RATE: RefCell<u64> = const { RefCell::new(1) };

    /// Pad requests AND responses to this size (in bytes) if smaller.
    static PAYLOAD_SIZE: RefCell<u64> = const { RefCell::new(1024) };

    /// Response size in bytes. Overrides `PAYLOAD_SIZE` if non-zero.
    static RESPONSE_PAYLOAD_SIZE: RefCell<u64> = const { RefCell::new(0) };

    /// Timeout to set on requests. Zero for guaranteed response.
    static TIMEOUT_SECONDS: RefCell<u32> = const { RefCell::new(0) };

    /// State of the messaging that we use to check invariants (e.g., sequence
    /// numbers).
    static STATE: RefCell<MessagingState> = RefCell::new(Default::default());

    /// Various metrics observed by this canister, e.g. message latency distribution.
    static METRICS: RefCell<Metrics> = RefCell::new(Default::default());

    /// The pseudo-random number generator we use to pick the next canister to talk to.
    /// It doesn't need to be cryptographically secure, we just want it to be simple and fast.
    /// The default values for state and stream parameters come from the official documentation:
    /// https://rust-random.github.io/rand/rand_pcg/struct.Lcg64Xsh32.html
    static RNG: RefCell<Lcg64Xsh32> = RefCell::new(Lcg64Xsh32::new(0xcafe_f00d_d15e_a5e5, 0x0a02_bdbf_7bb3_c0a7));
}

/// Input for `return_cycles` method.
#[derive(CandidType, Deserialize)]
struct CanisterIdRecord {
    canister_id: Principal,
}

/// Request sent by the "fanout" method.
#[derive(CandidType, Deserialize)]
struct Request {
    /// Sequence number of this message in the stream of messages sent to the
    /// destination canister.
    seq_no: u64,
    /// Local time observed in the round when this message was sent.
    time_nanos: u64,
    /// Optional padding, to bring the payload to the desired byte size.
    padding: Vec<u8>,
}

/// A `Reply` to the `Request` message, sent from the "handle_request" method.
#[derive(CandidType, Deserialize)]
struct Reply {
    /// Time copied from the corresponding request.  It's used to compute the
    /// roundtrip latency on the caller side.
    time_nanos: u64,
    /// Optional padding, to bring the payload to the desired byte size.
    padding: Vec<u8>,
}

/// State of the XNet messaging.
#[derive(Default)]
struct MessagingState {
    /// The last sequence number expected to be observed in a request from the
    /// corresponding canister.
    in_seq_no: BTreeMap<CanisterId, u64>,
    /// The last sequence number used to send a message to the corresponding
    /// canister.
    out_seq_no: BTreeMap<CanisterId, u64>,
}

impl MessagingState {
    fn next_out_seq_no(&mut self, canister_id: CanisterId) -> u64 {
        let entry = self.out_seq_no.entry(canister_id).or_insert(0);
        *entry += 1;
        *entry
    }

    /// Sets `in_seq_no` to the provided value and returns the previous value.
    fn set_in_seq_no(&mut self, canister_id: CanisterId, in_seq_no: u64) -> u64 {
        let entry = self.in_seq_no.entry(canister_id).or_insert(0);
        let res = *entry;
        *entry = in_seq_no;
        res
    }
}

<<<<<<< HEAD
/// Calls "msg_reply" with reply being argument encoded as Candid.
fn candid_reply<T: CandidType>(t: &T) {
    let msg = candid::Encode!(t).expect("failed to encode reply");
    api::reply(&msg[..])
}

/// Encodes `t` as Candid, padded to `PAYLOAD_SIZE`.
fn candid_encode_padded<T: CandidType>(t: &T) -> Vec<u8> {
    let msg = candid::Encode!(t, &vec![13u8; 1]).expect("failed to encode message");

    let response_payload_size = RESPONSE_PAYLOAD_SIZE.with(|p| *p.borrow()) as usize;
    let payload_size = if response_payload_size > 0 {
        response_payload_size
    } else {
        PAYLOAD_SIZE.with(|p| *p.borrow()) as usize
    };
    if msg.len() < payload_size {
        candid::Encode!(t, &vec![13u8; payload_size - msg.len() + 1])
            .expect("failed to encode message")
    } else {
        msg
    }
}

/// Returns system time in nanoseconds.
fn time_nanos() -> u64 {
    unsafe { api::ic0::time() }
}

/// Callback for handling replies from "handle_request".
fn on_reply(_env: *mut ()) {
    let (reply, _) =
        candid::Decode!(&api::arg_data()[..], Reply, Vec<u8>).expect("failed to decode response");
    let elapsed = Duration::from_nanos(time_nanos() - reply.time_nanos);
    METRICS.with(|m| m.borrow_mut().latency_distribution.observe(elapsed));
}

/// Callback for handling reject responses from "handle_request".
fn on_reject(_env: *mut ()) {
    log(&format!(
        "{} call rejected with {}: {}",
        time_nanos() / 1_000_000,
        api::reject_code(),
        api::reject_message()
    ));
    METRICS.with(|m| m.borrow_mut().reject_responses += 1);
}

=======
>>>>>>> 1529e927
/// Returns true if this canister should continue generating traffic.
fn is_running() -> bool {
    RUNNING.with(|r| *r.borrow())
}

/// Canister heartbeat, calls `fanout()` if `RUNNING` is `true`.
#[heartbeat]
async fn heartbeat() {
    if !is_running() {
        return;
    }

    fanout().await;
}

/// Appends a message to the log, ensuring log size stays below 2000 bytes.
fn log(message: &str) {
    METRICS.with(|m| {
        let mut m = m.borrow_mut();
        m.log.push_str(message);
        m.log.push('\n');
        if m.log.len() > 2000 {
            let mut split_index = m.log.len() - 1000;
            while !m.log.is_char_boundary(split_index) {
                split_index += 1;
            }
            m.log = m.log.split_off(split_index);
        }
    });
}

/// Initializes network topology and instructs this canister to start sending
/// requests to other canisters.
<<<<<<< HEAD
#[export_name = "canister_update start"]
fn start() {
    dfn_core::printer::hook();
    let (network_topology, rate, payload_size, response_payload_size, timeout_seconds) =
        candid::Decode!(&api::arg_data()[..], NetworkTopology, u64, u64, u64, u32)
            .expect("failed to decode subnet canister ids");

=======
#[update]
fn start(start_args: StartArgs) -> String {
>>>>>>> 1529e927
    NETWORK_TOPOLOGY.with(move |canisters| {
        *canisters.borrow_mut() = start_args.network_topology;
    });
<<<<<<< HEAD

    PER_SUBNET_RATE.with(|r| *r.borrow_mut() = rate);
    PAYLOAD_SIZE.with(|r| *r.borrow_mut() = payload_size);
    RESPONSE_PAYLOAD_SIZE.with(|r| *r.borrow_mut() = response_payload_size);
    TIMEOUT_SECONDS.with(|r| *r.borrow_mut() = timeout_seconds);
=======
    PER_SUBNET_RATE.with(|r| *r.borrow_mut() = start_args.canister_to_subnet_rate);
    PAYLOAD_SIZE.with(|r| *r.borrow_mut() = start_args.payload_size_bytes);
>>>>>>> 1529e927

    RUNNING.with(|r| *r.borrow_mut() = true);

    "started".to_string()
}

/// Stops traffic.
#[update]
fn stop() -> String {
    RUNNING.with(|r| *r.borrow_mut() = false);
    "stopped".to_string()
}

/// Sends `PER_SUBNET_RATE` messages to random canisters on the remote subnets.
/// Invoked by the canister heartbeat handler as long as `RUNNING` is `true`
/// (`start()` was and `stop()` was not yet called).
async fn fanout() {
    let self_id = id();

    let network_topology =
        NETWORK_TOPOLOGY.with(|network_topology| network_topology.borrow().clone());
    let timeout_seconds = TIMEOUT_SECONDS.with(|p| *p.borrow());

    let mut futures = vec![];
    for canisters in network_topology {
        if canisters.is_empty() {
            continue;
        }

        if canisters.contains(&self_id) {
            // Same subnet
            continue;
        }

        for _ in 0..PER_SUBNET_RATE.with(|r| *r.borrow()) {
            let idx = RNG.with(|rng| rng.borrow_mut().gen_range(0..canisters.len()));
            let canister = canisters[idx];

            let seq_no = STATE.with(|s| s.borrow_mut().next_out_seq_no(canister));

            let payload_size = PAYLOAD_SIZE.with(|p| *p.borrow()) as usize;
            let payload = Request {
                seq_no,
<<<<<<< HEAD
                time_nanos: time_nanos(),
            });

            let err_code = api::call_raw(
                api::CanisterId::try_from(canister.clone()).unwrap(),
                "handle_request",
                &msg[..],
                on_reply,
                on_reject,
                None,
                std::ptr::null_mut(),
                api::Funds::zero(),
                timeout_seconds,
            );

            if err_code != 0 {
                log(&format!(
                    "{} call failed with {}",
                    time_nanos() / 1_000_000,
                    err_code
                ));
                METRICS.with(|m| m.borrow_mut().call_errors += 1);
            } else {
                METRICS.with(move |m| m.borrow_mut().requests_sent += 1);
=======
                time_nanos: time(),
                padding: vec![0; payload_size.saturating_sub(16)],
            };

            let res = call::<(Request,), (Reply,)>(canister, "handle_request", (payload,));
            futures.push(res);
            METRICS.with(move |m| m.borrow_mut().calls_attempted += 1);
        }
    }

    let results = join_all(futures).await;

    for res in results {
        match res {
            Ok((reply,)) => {
                let elapsed = Duration::from_nanos(time() - reply.time_nanos);
                METRICS.with(|m| m.borrow_mut().latency_distribution.observe(elapsed));
            }
            Err((err_code, err_message)) => {
                // Catch whether the call failed due to a synchronous or
                // asynchronous error. Based on the current implementation of
                // the Rust CDK, a synchronous error will contain a specific
                // error message.
                if err_message.contains("Couldn't send message") {
                    log(&format!(
                        "{} call failed with {:?}",
                        time() / 1_000_000,
                        err_code
                    ));
                    METRICS.with(|m| m.borrow_mut().call_errors += 1);
                } else {
                    METRICS.with(|m| m.borrow_mut().reject_responses += 1);
                }
>>>>>>> 1529e927
            }
        }
    }
}

/// Endpoint that handles requests from canisters located on remote subnets.
#[update]
fn handle_request(req: Request) -> Reply {
    let caller = caller();
    let in_seq_no = STATE.with(|s| s.borrow_mut().set_in_seq_no(caller, req.seq_no));

    if req.seq_no <= in_seq_no {
        METRICS.with(|m| m.borrow_mut().seq_errors += 1);
    }

    let payload_size = PAYLOAD_SIZE.with(|p| *p.borrow()) as usize;
    Reply {
        time_nanos: req.time_nanos,
        padding: vec![0; payload_size.saturating_sub(8)],
    }
}

/// Deposits the cycles this canister has minus 1T at the given destination.
#[update]
async fn return_cycles(canister_id_record: CanisterIdRecord) -> String {
    let cycle_refund = canister_balance().saturating_sub(1_000_000_000_000);
    let _ = call_with_payment::<(CanisterIdRecord,), ()>(
        Principal::from_str("aaaaa-aa").unwrap(),
        "deposit_cycles",
<<<<<<< HEAD
        &api::arg_data(),
        noop,
        noop,
        None,
        std::ptr::null_mut(),
        api::Funds {
            cycles: cycle_refund,
        },
        0,
    );

    candid_reply(&"ok");
=======
        (canister_id_record,),
        cycle_refund,
    )
    .await;

    "ok".to_string()
>>>>>>> 1529e927
}

/// Query call that serializes metrics as a candid message.
#[query]
fn metrics() -> Metrics {
    METRICS.with(|m| m.borrow().clone())
}

#[export_name = "canister_init"]
fn main() {
    setup();
}<|MERGE_RESOLUTION|>--- conflicted
+++ resolved
@@ -7,20 +7,15 @@
 //! ```
 use candid::{CandidType, Deserialize, Principal};
 use futures::future::join_all;
+use ic_cdk::api::call::{Call, ConfigurableCall, SendableCall};
 use ic_cdk::api::management_canister::provisional::CanisterId;
-use ic_cdk::{
-    api::{
-        call::{call, call_with_payment},
-        caller, canister_balance, id, time,
-    },
-    setup,
-};
+use ic_cdk::api::{caller, id, time};
+use ic_cdk::setup;
 use ic_cdk_macros::{heartbeat, query, update};
 use rand::Rng;
 use rand_pcg::Lcg64Xsh32;
 use std::cell::RefCell;
 use std::collections::BTreeMap;
-use std::str::FromStr;
 use std::time::Duration;
 use xnet_test::{Metrics, NetworkTopology, StartArgs};
 
@@ -116,57 +111,6 @@
     }
 }
 
-<<<<<<< HEAD
-/// Calls "msg_reply" with reply being argument encoded as Candid.
-fn candid_reply<T: CandidType>(t: &T) {
-    let msg = candid::Encode!(t).expect("failed to encode reply");
-    api::reply(&msg[..])
-}
-
-/// Encodes `t` as Candid, padded to `PAYLOAD_SIZE`.
-fn candid_encode_padded<T: CandidType>(t: &T) -> Vec<u8> {
-    let msg = candid::Encode!(t, &vec![13u8; 1]).expect("failed to encode message");
-
-    let response_payload_size = RESPONSE_PAYLOAD_SIZE.with(|p| *p.borrow()) as usize;
-    let payload_size = if response_payload_size > 0 {
-        response_payload_size
-    } else {
-        PAYLOAD_SIZE.with(|p| *p.borrow()) as usize
-    };
-    if msg.len() < payload_size {
-        candid::Encode!(t, &vec![13u8; payload_size - msg.len() + 1])
-            .expect("failed to encode message")
-    } else {
-        msg
-    }
-}
-
-/// Returns system time in nanoseconds.
-fn time_nanos() -> u64 {
-    unsafe { api::ic0::time() }
-}
-
-/// Callback for handling replies from "handle_request".
-fn on_reply(_env: *mut ()) {
-    let (reply, _) =
-        candid::Decode!(&api::arg_data()[..], Reply, Vec<u8>).expect("failed to decode response");
-    let elapsed = Duration::from_nanos(time_nanos() - reply.time_nanos);
-    METRICS.with(|m| m.borrow_mut().latency_distribution.observe(elapsed));
-}
-
-/// Callback for handling reject responses from "handle_request".
-fn on_reject(_env: *mut ()) {
-    log(&format!(
-        "{} call rejected with {}: {}",
-        time_nanos() / 1_000_000,
-        api::reject_code(),
-        api::reject_message()
-    ));
-    METRICS.with(|m| m.borrow_mut().reject_responses += 1);
-}
-
-=======
->>>>>>> 1529e927
 /// Returns true if this canister should continue generating traffic.
 fn is_running() -> bool {
     RUNNING.with(|r| *r.borrow())
@@ -200,31 +144,15 @@
 
 /// Initializes network topology and instructs this canister to start sending
 /// requests to other canisters.
-<<<<<<< HEAD
-#[export_name = "canister_update start"]
-fn start() {
-    dfn_core::printer::hook();
-    let (network_topology, rate, payload_size, response_payload_size, timeout_seconds) =
-        candid::Decode!(&api::arg_data()[..], NetworkTopology, u64, u64, u64, u32)
-            .expect("failed to decode subnet canister ids");
-
-=======
 #[update]
 fn start(start_args: StartArgs) -> String {
->>>>>>> 1529e927
     NETWORK_TOPOLOGY.with(move |canisters| {
         *canisters.borrow_mut() = start_args.network_topology;
     });
-<<<<<<< HEAD
-
-    PER_SUBNET_RATE.with(|r| *r.borrow_mut() = rate);
-    PAYLOAD_SIZE.with(|r| *r.borrow_mut() = payload_size);
-    RESPONSE_PAYLOAD_SIZE.with(|r| *r.borrow_mut() = response_payload_size);
-    TIMEOUT_SECONDS.with(|r| *r.borrow_mut() = timeout_seconds);
-=======
     PER_SUBNET_RATE.with(|r| *r.borrow_mut() = start_args.canister_to_subnet_rate);
     PAYLOAD_SIZE.with(|r| *r.borrow_mut() = start_args.payload_size_bytes);
->>>>>>> 1529e927
+    RESPONSE_PAYLOAD_SIZE.with(|r| *r.borrow_mut() = start_args.response_payload_size_bytes);
+    TIMEOUT_SECONDS.with(|r| *r.borrow_mut() = start_args.deadline_seconds);
 
     RUNNING.with(|r| *r.borrow_mut() = true);
 
@@ -268,37 +196,28 @@
             let payload_size = PAYLOAD_SIZE.with(|p| *p.borrow()) as usize;
             let payload = Request {
                 seq_no,
-<<<<<<< HEAD
-                time_nanos: time_nanos(),
-            });
-
-            let err_code = api::call_raw(
-                api::CanisterId::try_from(canister.clone()).unwrap(),
-                "handle_request",
-                &msg[..],
-                on_reply,
-                on_reject,
-                None,
-                std::ptr::null_mut(),
-                api::Funds::zero(),
-                timeout_seconds,
-            );
-
-            if err_code != 0 {
-                log(&format!(
-                    "{} call failed with {}",
-                    time_nanos() / 1_000_000,
-                    err_code
-                ));
-                METRICS.with(|m| m.borrow_mut().call_errors += 1);
-            } else {
-                METRICS.with(move |m| m.borrow_mut().requests_sent += 1);
-=======
                 time_nanos: time(),
                 padding: vec![0; payload_size.saturating_sub(16)],
             };
 
-            let res = call::<(Request,), (Reply,)>(canister, "handle_request", (payload,));
+            // <<<<<<< HEAD
+            //             let err_code = api::call_raw(
+            //                 api::CanisterId::try_from(canister.clone()).unwrap(),
+            //                 "handle_request",
+            //                 &msg[..],
+            //                 on_reply,
+            //                 on_reject,
+            //                 None,
+            //                 std::ptr::null_mut(),
+            //                 api::Funds::zero(),
+            //                 timeout_seconds,
+            //             );
+            // =======
+            let res = Call::new(canister, "handle_request")
+                .with_args((payload,))
+                .change_timeout(timeout_seconds)
+                .call::<(Reply,)>();
+            // let res = call::<(Request,), (Reply,)>(canister, "handle_request", (payload,));
             futures.push(res);
             METRICS.with(move |m| m.borrow_mut().calls_attempted += 1);
         }
@@ -327,7 +246,6 @@
                 } else {
                     METRICS.with(|m| m.borrow_mut().reject_responses += 1);
                 }
->>>>>>> 1529e927
             }
         }
     }
@@ -350,35 +268,20 @@
     }
 }
 
-/// Deposits the cycles this canister has minus 1T at the given destination.
-#[update]
-async fn return_cycles(canister_id_record: CanisterIdRecord) -> String {
-    let cycle_refund = canister_balance().saturating_sub(1_000_000_000_000);
-    let _ = call_with_payment::<(CanisterIdRecord,), ()>(
-        Principal::from_str("aaaaa-aa").unwrap(),
-        "deposit_cycles",
-<<<<<<< HEAD
-        &api::arg_data(),
-        noop,
-        noop,
-        None,
-        std::ptr::null_mut(),
-        api::Funds {
-            cycles: cycle_refund,
-        },
-        0,
-    );
-
-    candid_reply(&"ok");
-=======
-        (canister_id_record,),
-        cycle_refund,
-    )
-    .await;
-
-    "ok".to_string()
->>>>>>> 1529e927
-}
+// /// Deposits the cycles this canister has minus 1T at the given destination.
+// #[update]
+// async fn return_cycles(canister_id_record: CanisterIdRecord) -> String {
+//     let cycle_refund = canister_balance().saturating_sub(1_000_000_000_000);
+//     let _ = call_with_payment::<(CanisterIdRecord,), ()>(
+//         Principal::from_str("aaaaa-aa").unwrap(),
+//         "deposit_cycles",
+//         (canister_id_record,),
+//         cycle_refund,
+//     )
+//     .await;
+
+//     "ok".to_string()
+// }
 
 /// Query call that serializes metrics as a candid message.
 #[query]
