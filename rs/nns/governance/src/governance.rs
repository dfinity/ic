#![allow(deprecated)]
use crate::{
    are_nf_fund_proposals_disabled, decoder_config,
    governance::{
        merge_neurons::{
            build_merge_neurons_response, calculate_merge_neurons_effect,
            validate_merge_neurons_before_commit,
        },
        split_neuron::{SplitNeuronEffect, calculate_split_neuron_effect},
    },
    heap_governance_data::{
        HeapGovernanceData, XdrConversionRate, initialize_governance, reassemble_governance_proto,
        split_governance_proto,
    },
    is_known_neuron_voting_history_enabled,
    neuron::{DissolveStateAndAge, Neuron, NeuronBuilder, Visibility},
    neuron_data_validation::{NeuronDataValidationSummary, NeuronDataValidator},
    neuron_store::{
        NeuronMetrics, NeuronStore, approve_genesis_kyc, metrics::NeuronSubsetMetrics,
        prune_some_following,
    },
    neurons_fund::{
        NeuronsFund, NeuronsFundNeuronPortion, NeuronsFundSnapshot,
        PolynomialNeuronsFundParticipation, SwapParticipationLimits,
    },
    node_provider_rewards::{
        DateRangeFilter, latest_node_provider_rewards, list_node_provider_rewards,
        record_node_provider_rewards,
    },
    pb::{
        proposal_conversions::{convert_proposal, proposal_data_to_info},
        v1::{
            ArchivedMonthlyNodeProviderRewards, Ballot, CreateServiceNervousSystem,
            ExecuteNnsFunction, Followees, FulfillSubnetRentalRequest,
            GetNeuronsFundAuditInfoRequest, GetNeuronsFundAuditInfoResponse,
            Governance as GovernanceProto, GovernanceError, InstallCode, KnownNeuron,
            ListKnownNeuronsResponse, ListProposalInfo, ManageNeuron, MonthlyNodeProviderRewards,
            Motion, NetworkEconomics, NeuronState, NeuronsFundAuditInfo, NeuronsFundData,
            NeuronsFundParticipation as NeuronsFundParticipationPb,
            NeuronsFundSnapshot as NeuronsFundSnapshotPb, NnsFunction, NodeProvider, Proposal,
            ProposalData, ProposalRewardStatus, ProposalStatus, RestoreAgingSummary, RewardEvent,
            RewardNodeProvider, RewardNodeProviders, SettleNeuronsFundParticipationRequest,
            SettleNeuronsFundParticipationResponse, StopOrStartCanister, Tally, Topic,
            UpdateCanisterSettings, UpdateNodeProvider, Vote, VotingPowerEconomics,
            WaitForQuietState,
            add_or_remove_node_provider::Change,
            archived_monthly_node_provider_rewards,
            create_service_nervous_system::LedgerParameters,
            get_neurons_fund_audit_info_response,
            governance::{
                GovernanceCachedMetrics, NeuronInFlightCommand,
                governance_cached_metrics::NeuronSubsetMetrics as NeuronSubsetMetricsPb,
                neuron_in_flight_command::{Command as InFlightCommand, SyncCommand},
            },
            governance_error::ErrorType,
            manage_neuron::{
                self, ClaimOrRefresh, Command, NeuronIdOrSubaccount, SetFollowing,
                claim_or_refresh::{By, MemoAndController},
                set_following::FolloweesForTopic,
            },
            maturity_disbursement::Destination,
            neurons_fund_snapshot::NeuronsFundNeuronPortion as NeuronsFundNeuronPortionPb,
            proposal::Action,
            reward_node_provider::{RewardMode, RewardToAccount},
            settle_neurons_fund_participation_request,
            settle_neurons_fund_participation_response::{
                self, NeuronsFundNeuron as NeuronsFundNeuronPb,
            },
            swap_background_information,
        },
    },
    proposals::{call_canister::CallCanister, sum_weighted_voting_power},
    storage::{VOTING_POWER_SNAPSHOTS, with_voting_history_store_mut},
};
use async_trait::async_trait;
use candid::{Decode, Encode};
use cycles_minting_canister::{IcpXdrConversionRate, IcpXdrConversionRateCertifiedResponse};
use disburse_maturity::initiate_maturity_disbursement;
#[cfg(not(target_arch = "wasm32"))]
use futures::FutureExt;
use ic_base_types::{CanisterId, PrincipalId};
use ic_cdk::println;
#[cfg(target_arch = "wasm32")]
use ic_cdk::spawn;
use ic_nervous_system_canisters::cmc::CMC;
use ic_nervous_system_canisters::ledger::IcpLedger;
use ic_nervous_system_common::{
    NervousSystemError, ONE_DAY_SECONDS, ONE_MONTH_SECONDS, ONE_YEAR_SECONDS, ledger,
};
use ic_nervous_system_governance::maturity_modulation::apply_maturity_modulation;
use ic_nervous_system_proto::pb::v1::{GlobalTimeOfDay, Principals};
use ic_nervous_system_rate_limits::{
    InMemoryRateLimiter, RateLimiter, RateLimiterConfig, RateLimiterError,
};
use ic_nns_common::pb::v1::{NeuronId, ProposalId};
use ic_nns_constants::{
    CYCLES_MINTING_CANISTER_ID, GENESIS_TOKEN_CANISTER_ID, GOVERNANCE_CANISTER_ID,
    LIFELINE_CANISTER_ID, NODE_REWARDS_CANISTER_ID, REGISTRY_CANISTER_ID, ROOT_CANISTER_ID,
    SNS_WASM_CANISTER_ID, SUBNET_RENTAL_CANISTER_ID,
};
use ic_nns_governance_api::{
    self as api, CreateServiceNervousSystem as ApiCreateServiceNervousSystem, ListNeurons,
    ListNeuronsResponse, ListProposalInfoResponse, ManageNeuronResponse, NeuronInfo, ProposalInfo,
    manage_neuron_response::{self, StakeMaturityResponse},
    proposal_validation,
    subnet_rental::SubnetRentalRequest,
};
use ic_node_rewards_canister_api::monthly_rewards::{
    GetNodeProvidersMonthlyXdrRewardsRequest, GetNodeProvidersMonthlyXdrRewardsResponse,
};
use ic_protobuf::registry::dc::v1::AddOrRemoveDataCentersProposalPayload;
use ic_sns_init::pb::v1::SnsInitPayload;
use ic_sns_swap::pb::v1::{self as sns_swap_pb, Lifecycle, NeuronsFundParticipationConstraints};
use ic_sns_wasm::pb::v1::{
    DeployNewSnsRequest, DeployNewSnsResponse, ListDeployedSnsesRequest, ListDeployedSnsesResponse,
};
use ic_stable_structures::{Storable, storable::Bound};
use icp_ledger::{AccountIdentifier, Subaccount, TOKEN_SUBDIVIDABLE_BY, Tokens};
use itertools::Itertools;
use maplit::hashmap;
use registry_canister::mutations::do_add_node_operator::AddNodeOperatorPayload;
use rust_decimal::Decimal;
use rust_decimal_macros::dec;
use std::sync::Arc;
use std::{
    borrow::Cow,
    cmp::{Ordering, max},
    collections::{BTreeMap, BTreeSet, HashMap, HashSet},
    convert::{TryFrom, TryInto},
    fmt,
    future::Future,
    ops::RangeInclusive,
    string::ToString,
    time::{Duration, SystemTime},
};

pub mod disburse_maturity;
mod ledger_helper;
mod merge_neurons;
mod split_neuron;
pub mod test_data;
#[cfg(test)]
mod tests;
pub mod voting_power_snapshots;

#[cfg(feature = "canbench-rs")]
mod benches;

#[macro_use]
pub mod tla_macros;
#[cfg(feature = "tla")]
pub mod tla;

use crate::pb::v1::AddOrRemoveNodeProvider;
use crate::reward::distribution::RewardsDistribution;
use crate::storage::with_voting_state_machines_mut;
#[cfg(feature = "tla")]
pub use tla::{
    CLAIM_NEURON_DESC, DISBURSE_MATURITY_DESC, DISBURSE_NEURON_DESC, DISBURSE_TO_NEURON_DESC,
    InstrumentationState, MERGE_NEURONS_DESC, REFRESH_NEURON_DESC, SPAWN_NEURON_DESC,
    SPAWN_NEURONS_DESC, SPLIT_NEURON_DESC, TLA_INSTRUMENTATION_STATE, TLA_TRACES_LKEY,
    TLA_TRACES_MUTEX, ToTla, tla_update_method,
};

// 70 KB (for executing NNS functions that are not canister upgrades)
const PROPOSAL_EXECUTE_NNS_FUNCTION_PAYLOAD_BYTES_MAX: usize = 70000;

// When wait for quiet is used, a proposal does not need to reach absolute
// majority to be accepted. However there is a minimum amount of votes needed
// for a simple majority to be enough. This minimum is expressed as a ratio of
// the total possible votes for the proposal.
const MIN_NUMBER_VOTES_FOR_PROPOSAL_RATIO: f64 = 0.03;

// Parameter of the wait for quiet algorithm. This is the maximum amount the
// deadline can be delayed on each vote.
pub const WAIT_FOR_QUIET_DEADLINE_INCREASE_SECONDS: u64 = 2 * ONE_DAY_SECONDS;

// 1 KB - maximum payload size of NNS function calls to keep in listing of
// proposals
pub const EXECUTE_NNS_FUNCTION_PAYLOAD_LISTING_BYTES_MAX: usize = 1000;
// 10 KB
pub const PROPOSAL_MOTION_TEXT_BYTES_MAX: usize = 10000;

// The minimum neuron dissolve delay (set when a neuron is first claimed)
pub const INITIAL_NEURON_DISSOLVE_DELAY: u64 = 7 * ONE_DAY_SECONDS;

// The maximum dissolve delay allowed for a neuron.
pub const MAX_DISSOLVE_DELAY_SECONDS: u64 = 8 * ONE_YEAR_SECONDS;

// The age of a neuron that saturates the age bonus for the voting power
// computation.
pub const MAX_NEURON_AGE_FOR_AGE_BONUS: u64 = 4 * ONE_YEAR_SECONDS;

/// The maximum number of followees each neuron can establish for each topic.
pub const MAX_FOLLOWEES_PER_TOPIC: usize = 15;

/// The maximum number of recent ballots to keep, per neuron.
pub const MAX_NEURON_RECENT_BALLOTS: usize = 100;

/// The desired period for reward distribution events.
///
/// No two consecutive reward events will happen with less then this duration in
/// between. A reward distribution event will take place as soon as possible
/// once this duration has passed since the last one. Therefore, this is a
/// "desired" period: the actual distribution cannot be guaranteed to be
/// perfectly periodic, and inter-reward-events duration are expected to exceed
/// this desired period by a few seconds.
pub const REWARD_DISTRIBUTION_PERIOD_SECONDS: u64 = ONE_DAY_SECONDS;

/// The maximum number of neurons supported.
pub const MAX_NUMBER_OF_NEURONS: usize = 500_000;

// Spawning is exempted from rate limiting, so we don't need large of a limit here.
pub const MAX_SUSTAINED_NEURONS_PER_HOUR: u64 = 15;

pub const MINIMUM_SECONDS_BETWEEN_ALLOWANCE_INCREASE: u64 = 3600 / MAX_SUSTAINED_NEURONS_PER_HOUR;

/// The maximum number of neurons that can be created in a spike. Note that such rate of neuron
/// creation is not sustainable as the allowance will be exhausted after creating this many neurons
/// in a short period of time, and the allowance will only be increased according to
/// `MINIMUM_SECONDS_BETWEEN_ALLOWANCE_INCREASE`.
pub const MAX_NEURON_CREATION_SPIKE: u64 = MAX_SUSTAINED_NEURONS_PER_HOUR * 20;

/// The maximum number results returned by the method `list_proposals`.
pub const MAX_LIST_PROPOSAL_RESULTS: u32 = 100;

/// The maximum number of neurons returned by `list_neurons`
pub const MAX_LIST_NEURONS_RESULTS: usize = 500;

const MAX_LIST_NODE_PROVIDER_REWARDS_RESULTS: usize = 24;

/// The max number of unsettled proposals -- that is proposals for which ballots
/// are still stored.
pub const MAX_NUMBER_OF_PROPOSALS_WITH_BALLOTS: usize = 200;

/// The max number of open manage neuron proposals.
pub const MAX_NUMBER_OF_OPEN_MANAGE_NEURON_PROPOSALS: usize = 10_000;

/// Max number of hot key for each neuron.
pub const MAX_NUM_HOT_KEYS_PER_NEURON: usize = 10;

const MAX_HEAP_SIZE_IN_KIB: usize = 4 * 1024 * 1024;
const WASM32_PAGE_SIZE_IN_KIB: usize = 64;

/// Max number of wasm32 pages for the heap after which we consider that there
/// is a risk to the ability to grow the heap.
///
/// This is 7/8 of the maximum number of pages. This corresponds to 3.5 GiB.
pub const HEAP_SIZE_SOFT_LIMIT_IN_WASM32_PAGES: usize =
    MAX_HEAP_SIZE_IN_KIB / WASM32_PAGE_SIZE_IN_KIB * 7 / 8;

pub(crate) const LOG_PREFIX: &str = "[Governance] ";

/// The number of seconds between automated Node Provider reward events
/// Currently 1/12 of a year: 2629800 = 86400 * 365.25 / 12
const NODE_PROVIDER_REWARD_PERIOD_SECONDS: u64 = 2629800;

const VALID_MATURITY_MODULATION_BASIS_POINTS_RANGE: RangeInclusive<i32> = -500..=500;

/// Maximum allowed number of Neurons' Fund participants that may participate in an SNS swap. Given
/// the maximum number of SNS neurons per swap participant (a.k.a. neuron basket count), this
/// constant can be used to obtain an upper bound for the number of SNS neurons created for the
/// Neurons' Fund participants. See also `MAX_SNS_NEURONS_PER_BASKET`. In addition, this constant
/// also affects the upperbound of instructions needed to draw/refund maturity from/to the Neurons'
/// Fund, so before increasing this constant, the impact on the instructions used by
/// `CreateServiceNervousSystem` proposal execution also needs to be evaluated (currently, each
/// neuron takes ~120K instructions to draw/refund maturity, so the total is ~600M).
pub const MAX_NEURONS_FUND_PARTICIPANTS: u64 = 5_000;

/// A key for the neuron rate limiter, to make sure all add_neuron operations are limited
/// in the same limit.
const NEURON_RATE_LIMITER_KEY: &str = "ADD_NEURON";

impl GovernanceError {
    pub fn new(error_type: ErrorType) -> Self {
        Self {
            error_type: error_type as i32,
            ..Default::default()
        }
    }

    pub fn new_with_message(error_type: ErrorType, message: impl ToString) -> Self {
        Self {
            error_type: error_type as i32,
            error_message: message.to_string(),
        }
    }
}

impl fmt::Display for GovernanceError {
    fn fmt(&self, f: &mut fmt::Formatter) -> fmt::Result {
        write!(f, "{:?}: {}", self.error_type(), self.error_message)
    }
}

impl From<NervousSystemError> for GovernanceError {
    fn from(nervous_system_error: NervousSystemError) -> Self {
        Self {
            error_type: ErrorType::External as i32,
            error_message: nervous_system_error.error_message,
        }
    }
}

impl From<RateLimiterError> for GovernanceError {
    fn from(value: RateLimiterError) -> Self {
        let message = match value {
            RateLimiterError::NotEnoughCapacity => {
                "Reached maximum number of neurons that can be created in this hour. \
                    Please wait and try again later."
                    .to_string()
            }
            RateLimiterError::InvalidArguments(e) => format!("Rate Limit Error: {e}"),
            RateLimiterError::MaxReservationsReached => {
                "Reached maximum number of neuron creation reservations.  This should not happen."
                    .to_string()
            }
            RateLimiterError::ReservationNotFound => "Rate limit reservation could not be \
                committed because rate limiter has no record of it."
                .to_string(),
        };

        GovernanceError::new_with_message(ErrorType::Unavailable, message)
    }
}

impl From<NeuronsFundNeuronPortion> for NeuronsFundNeuronPortionPb {
    fn from(neuron: NeuronsFundNeuronPortion) -> Self {
        #[allow(deprecated)] // TODO(NNS1-3198): Remove
        Self {
            nns_neuron_id: Some(neuron.id),
            amount_icp_e8s: Some(neuron.amount_icp_e8s),
            maturity_equivalent_icp_e8s: Some(neuron.maturity_equivalent_icp_e8s),
            controller: Some(neuron.controller),
            is_capped: Some(neuron.is_capped),
            hotkeys: neuron.hotkeys,
        }
    }
}

impl From<NeuronsFundNeuronPortion> for NeuronsFundNeuronPb {
    fn from(neuron: NeuronsFundNeuronPortion) -> Self {
        Self {
            nns_neuron_id: Some(neuron.id.id),
            amount_icp_e8s: Some(neuron.amount_icp_e8s),
            controller: Some(neuron.controller),
            hotkeys: Some(Principals::from(neuron.hotkeys.clone())),
            is_capped: Some(neuron.is_capped),
        }
    }
}

impl From<Result<NeuronsFundSnapshot, GovernanceError>> for SettleNeuronsFundParticipationResponse {
    fn from(result: Result<NeuronsFundSnapshot, GovernanceError>) -> Self {
        let result = match result {
            Ok(neurons_fund_snapshot) => {
                let neurons_fund_neuron_portions = neurons_fund_snapshot
                    .into_vec()
                    .into_iter()
                    .map(Into::<NeuronsFundNeuronPb>::into)
                    .collect();
                settle_neurons_fund_participation_response::Result::Ok(
                    settle_neurons_fund_participation_response::Ok {
                        neurons_fund_neuron_portions,
                    },
                )
            }
            Err(error) => settle_neurons_fund_participation_response::Result::Err(error),
        };
        Self {
            result: Some(result),
        }
    }
}

impl From<Result<NeuronsFundAuditInfo, GovernanceError>> for GetNeuronsFundAuditInfoResponse {
    fn from(result: Result<NeuronsFundAuditInfo, GovernanceError>) -> Self {
        let result = match result {
            Ok(neurons_fund_audit_info) => get_neurons_fund_audit_info_response::Result::Ok(
                get_neurons_fund_audit_info_response::Ok {
                    neurons_fund_audit_info: Some(neurons_fund_audit_info),
                },
            ),
            Err(error) => get_neurons_fund_audit_info_response::Result::Err(error),
        };
        GetNeuronsFundAuditInfoResponse {
            result: Some(result),
        }
    }
}

impl Vote {
    /// Returns whether this vote is eligible for voting reward.
    pub fn eligible_for_rewards(&self) -> bool {
        match self {
            Vote::Unspecified => false,
            Vote::Yes => true,
            Vote::No => true,
        }
    }
}

impl ManageNeuron {
    pub fn get_neuron_id_or_subaccount(
        &self,
    ) -> Result<Option<NeuronIdOrSubaccount>, GovernanceError> {
        match (self.id.as_ref(), self.neuron_id_or_subaccount.as_ref()) {
            (Some(_), Some(_)) => Err(GovernanceError::new_with_message(
                ErrorType::PreconditionFailed,
                "Both id and neuron_id_or_subaccount fields are set",
            )),
            (None, None) => Ok(None),
            (None, Some(id)) => Ok(Some(id.clone())),
            (Some(nid), None) => Ok(Some(NeuronIdOrSubaccount::NeuronId(*nid))),
        }
    }
}

impl Command {
    fn allowed_when_resources_are_low(&self) -> bool {
        match self {
            // Only making proposals and registering votes are needed to pass proposals.
            // Therefore we should disallow others when resources are low.
            Command::RegisterVote(_) => true,
            Command::MakeProposal(_) => true,
            _ => false,
        }
    }
}

impl NnsFunction {
    /// Returns whether proposals where the action is such an NnsFunction should
    /// be allowed to be submitted when the heap growth potential is low.
    fn allowed_when_resources_are_low(&self) -> bool {
        matches!(
            self,
            NnsFunction::HardResetNnsRootToVersion
                | NnsFunction::ReviseElectedGuestosVersions
                | NnsFunction::DeployGuestosToAllSubnetNodes
        )
    }

    fn can_have_large_payload(&self) -> bool {
        matches!(
            self,
            NnsFunction::NnsCanisterInstall
                | NnsFunction::HardResetNnsRootToVersion
                | NnsFunction::AddSnsWasm
        )
    }

    /// Checks if the function is obsolete and returns an error message if it is.
    fn check_obsolete(&self) -> Result<(), String> {
        let format_obsolete_message = |replacement: &str| -> String {
            format!(
                "{} is obsolete. Use {} instead.",
                self.as_str_name(),
                replacement,
            )
        };
        match self {
            NnsFunction::BlessReplicaVersion
            | NnsFunction::RetireReplicaVersion
            | NnsFunction::UpdateElectedHostosVersions => Err(format_obsolete_message(
                Self::ReviseElectedHostosVersions.as_str_name(),
            )),
            NnsFunction::UpdateApiBoundaryNodesVersion => Err(format_obsolete_message(
                Self::DeployGuestosToSomeApiBoundaryNodes.as_str_name(),
            )),
            NnsFunction::UpdateNodesHostosVersion => Err(format_obsolete_message(
                Self::DeployHostosToSomeNodes.as_str_name(),
            )),
            NnsFunction::UpdateUnassignedNodesConfig => Err(format_obsolete_message(&format!(
                "{}/{}",
                Self::DeployGuestosToAllUnassignedNodes.as_str_name(),
                Self::UpdateSshReadonlyAccessForAllUnassignedNodes.as_str_name()
            ))),
            NnsFunction::NnsCanisterUpgrade | NnsFunction::NnsRootUpgrade => {
                Err(format_obsolete_message("InstallCode"))
            }
            NnsFunction::StopOrStartNnsCanister => {
                Err(format_obsolete_message("Action::StopOrStartCanister"))
            }
            NnsFunction::UpdateAllowedPrincipals => Err(
                "NNS_FUNCTION_UPDATE_ALLOWED_PRINCIPALS is only used for the old SNS \
                initialization mechanism, which is now obsolete. Use \
                CREATE_SERVICE_NERVOUS_SYSTEM instead."
                    .to_string(),
            ),
            NnsFunction::IcpXdrConversionRate => Err(
                "NNS_FUNCTION_ICP_XDR_CONVERSION_RATE is obsolete as conversion rates \
                are now provided by the exchange rate canister automatically."
                    .to_string(),
            ),
            _ => Ok(()),
        }
    }

    pub fn canister_and_function(&self) -> Result<(CanisterId, &str), GovernanceError> {
        let (canister_id, method) = match self {
            NnsFunction::Unspecified => {
                return Err(GovernanceError::new(ErrorType::PreconditionFailed));
            }
            NnsFunction::AssignNoid => (REGISTRY_CANISTER_ID, "add_node_operator"),

            NnsFunction::CreateSubnet => (REGISTRY_CANISTER_ID, "create_subnet"),
            NnsFunction::AddNodeToSubnet => (REGISTRY_CANISTER_ID, "add_nodes_to_subnet"),
            NnsFunction::RemoveNodesFromSubnet => {
                (REGISTRY_CANISTER_ID, "remove_nodes_from_subnet")
            }
            NnsFunction::ChangeSubnetMembership => {
                (REGISTRY_CANISTER_ID, "change_subnet_membership")
            }
            NnsFunction::NnsCanisterInstall => (ROOT_CANISTER_ID, "add_nns_canister"),
            NnsFunction::HardResetNnsRootToVersion => {
                (LIFELINE_CANISTER_ID, "hard_reset_root_to_version")
            }
            NnsFunction::RecoverSubnet => (REGISTRY_CANISTER_ID, "recover_subnet"),
            NnsFunction::ReviseElectedGuestosVersions => {
                (REGISTRY_CANISTER_ID, "revise_elected_guestos_versions")
            }
            NnsFunction::UpdateNodeOperatorConfig => {
                (REGISTRY_CANISTER_ID, "update_node_operator_config")
            }
            NnsFunction::DeployGuestosToAllSubnetNodes => {
                (REGISTRY_CANISTER_ID, "deploy_guestos_to_all_subnet_nodes")
            }
            NnsFunction::ReviseElectedHostosVersions => {
                (REGISTRY_CANISTER_ID, "revise_elected_hostos_versions")
            }
            NnsFunction::DeployHostosToSomeNodes => {
                (REGISTRY_CANISTER_ID, "deploy_hostos_to_some_nodes")
            }
            NnsFunction::UpdateConfigOfSubnet => (REGISTRY_CANISTER_ID, "update_subnet"),
            NnsFunction::IcpXdrConversionRate => {
                (CYCLES_MINTING_CANISTER_ID, "set_icp_xdr_conversion_rate")
            }
            NnsFunction::ClearProvisionalWhitelist => {
                (REGISTRY_CANISTER_ID, "clear_provisional_whitelist")
            }
            NnsFunction::SetAuthorizedSubnetworks => {
                (CYCLES_MINTING_CANISTER_ID, "set_authorized_subnetwork_list")
            }
            NnsFunction::SetFirewallConfig => (REGISTRY_CANISTER_ID, "set_firewall_config"),
            NnsFunction::AddFirewallRules => (REGISTRY_CANISTER_ID, "add_firewall_rules"),
            NnsFunction::RemoveFirewallRules => (REGISTRY_CANISTER_ID, "remove_firewall_rules"),
            NnsFunction::UpdateFirewallRules => (REGISTRY_CANISTER_ID, "update_firewall_rules"),
            NnsFunction::RemoveNodes => (REGISTRY_CANISTER_ID, "remove_nodes"),
            NnsFunction::UninstallCode => (CanisterId::ic_00(), "uninstall_code"),
            NnsFunction::UpdateNodeRewardsTable => {
                (REGISTRY_CANISTER_ID, "update_node_rewards_table")
            }
            NnsFunction::AddOrRemoveDataCenters => {
                (REGISTRY_CANISTER_ID, "add_or_remove_data_centers")
            }
            NnsFunction::RemoveNodeOperators => (REGISTRY_CANISTER_ID, "remove_node_operators"),
            NnsFunction::RerouteCanisterRanges => (REGISTRY_CANISTER_ID, "reroute_canister_ranges"),
            NnsFunction::PrepareCanisterMigration => {
                (REGISTRY_CANISTER_ID, "prepare_canister_migration")
            }
            NnsFunction::CompleteCanisterMigration => {
                (REGISTRY_CANISTER_ID, "complete_canister_migration")
            }
            NnsFunction::AddSnsWasm => (SNS_WASM_CANISTER_ID, "add_wasm"),
            NnsFunction::UpdateSubnetType => (CYCLES_MINTING_CANISTER_ID, "update_subnet_type"),
            NnsFunction::ChangeSubnetTypeAssignment => {
                (CYCLES_MINTING_CANISTER_ID, "change_subnet_type_assignment")
            }
            NnsFunction::UpdateSnsWasmSnsSubnetIds => {
                (SNS_WASM_CANISTER_ID, "update_sns_subnet_list")
            }
            NnsFunction::InsertSnsWasmUpgradePathEntries => {
                (SNS_WASM_CANISTER_ID, "insert_upgrade_path_entries")
            }
            NnsFunction::BitcoinSetConfig => (ROOT_CANISTER_ID, "call_canister"),
            NnsFunction::AddApiBoundaryNodes => (REGISTRY_CANISTER_ID, "add_api_boundary_nodes"),
            NnsFunction::RemoveApiBoundaryNodes => {
                (REGISTRY_CANISTER_ID, "remove_api_boundary_nodes")
            }
            NnsFunction::DeployGuestosToSomeApiBoundaryNodes => (
                REGISTRY_CANISTER_ID,
                "deploy_guestos_to_some_api_boundary_nodes",
            ),
            NnsFunction::DeployGuestosToAllUnassignedNodes => (
                REGISTRY_CANISTER_ID,
                "deploy_guestos_to_all_unassigned_nodes",
            ),
            NnsFunction::UpdateSshReadonlyAccessForAllUnassignedNodes => (
                REGISTRY_CANISTER_ID,
                "update_ssh_readonly_access_for_all_unassigned_nodes",
            ),
            NnsFunction::SubnetRentalRequest => {
                (SUBNET_RENTAL_CANISTER_ID, "execute_rental_request_proposal")
            }
            NnsFunction::BlessReplicaVersion
            | NnsFunction::RetireReplicaVersion
            | NnsFunction::UpdateElectedHostosVersions
            | NnsFunction::UpdateAllowedPrincipals
            | NnsFunction::UpdateApiBoundaryNodesVersion
            | NnsFunction::UpdateUnassignedNodesConfig
            | NnsFunction::UpdateNodesHostosVersion
            | NnsFunction::NnsCanisterUpgrade
            | NnsFunction::NnsRootUpgrade
            | NnsFunction::StopOrStartNnsCanister => {
                let error_message = match self.check_obsolete() {
                    Err(error_message) => error_message,
                    Ok(_) => unreachable!("Obsolete NnsFunction not handled"),
                };
                return Err(GovernanceError::new_with_message(
                    ErrorType::InvalidProposal,
                    error_message,
                ));
            }
        };
        Ok((canister_id, method))
    }

    fn compute_topic_at_creation(&self) -> Result<Topic, GovernanceError> {
        let topic = match self {
            NnsFunction::Unspecified => {
                println!("{}ERROR: NnsFunction::Unspecified", LOG_PREFIX);
                return Err(GovernanceError::new_with_message(
                    ErrorType::InvalidProposal,
                    "NnsFunction::Unspecified",
                ));
            }
            NnsFunction::BlessReplicaVersion
            | NnsFunction::RetireReplicaVersion
            | NnsFunction::UpdateElectedHostosVersions
            | NnsFunction::UpdateApiBoundaryNodesVersion
            | NnsFunction::UpdateNodesHostosVersion
            | NnsFunction::UpdateUnassignedNodesConfig
            | NnsFunction::NnsCanisterUpgrade
            | NnsFunction::NnsRootUpgrade
            | NnsFunction::UpdateAllowedPrincipals
            | NnsFunction::IcpXdrConversionRate
            | NnsFunction::StopOrStartNnsCanister => match self.check_obsolete() {
                Ok(_) => unreachable!("Obsolete NnsFunction not handled"),
                Err(error_message) => {
                    return Err(GovernanceError::new_with_message(
                        ErrorType::InvalidProposal,
                        error_message,
                    ));
                }
            },
            NnsFunction::AssignNoid
            | NnsFunction::UpdateNodeOperatorConfig
            | NnsFunction::RemoveNodeOperators
            | NnsFunction::RemoveNodes
            | NnsFunction::UpdateSshReadonlyAccessForAllUnassignedNodes => Topic::NodeAdmin,
            NnsFunction::CreateSubnet
            | NnsFunction::AddNodeToSubnet
            | NnsFunction::RecoverSubnet
            | NnsFunction::RemoveNodesFromSubnet
            | NnsFunction::ChangeSubnetMembership
            | NnsFunction::UpdateConfigOfSubnet => Topic::SubnetManagement,
            NnsFunction::ReviseElectedGuestosVersions
            | NnsFunction::ReviseElectedHostosVersions => Topic::IcOsVersionElection,
            NnsFunction::DeployHostosToSomeNodes
            | NnsFunction::DeployGuestosToAllSubnetNodes
            | NnsFunction::DeployGuestosToSomeApiBoundaryNodes
            | NnsFunction::DeployGuestosToAllUnassignedNodes => Topic::IcOsVersionDeployment,
            NnsFunction::ClearProvisionalWhitelist => Topic::NetworkEconomics,
            NnsFunction::SetAuthorizedSubnetworks => Topic::SubnetManagement,
            NnsFunction::SetFirewallConfig => Topic::SubnetManagement,
            NnsFunction::AddFirewallRules => Topic::SubnetManagement,
            NnsFunction::RemoveFirewallRules => Topic::SubnetManagement,
            NnsFunction::UpdateFirewallRules => Topic::SubnetManagement,
            NnsFunction::UninstallCode => Topic::Governance,
            NnsFunction::UpdateNodeRewardsTable => Topic::NetworkEconomics,
            NnsFunction::AddOrRemoveDataCenters => Topic::ParticipantManagement,
            NnsFunction::RerouteCanisterRanges => Topic::SubnetManagement,
            NnsFunction::PrepareCanisterMigration => Topic::SubnetManagement,
            NnsFunction::CompleteCanisterMigration => Topic::SubnetManagement,
            NnsFunction::UpdateSubnetType => Topic::SubnetManagement,
            NnsFunction::ChangeSubnetTypeAssignment => Topic::SubnetManagement,
            NnsFunction::UpdateSnsWasmSnsSubnetIds => Topic::SubnetManagement,
            NnsFunction::AddApiBoundaryNodes | NnsFunction::RemoveApiBoundaryNodes => {
                Topic::ApiBoundaryNodeManagement
            }
            NnsFunction::SubnetRentalRequest => Topic::SubnetRental,
            NnsFunction::NnsCanisterInstall
            | NnsFunction::HardResetNnsRootToVersion
            | NnsFunction::BitcoinSetConfig => Topic::ProtocolCanisterManagement,
            NnsFunction::AddSnsWasm | NnsFunction::InsertSnsWasmUpgradePathEntries => {
                Topic::ServiceNervousSystemManagement
            }
        };
        Ok(topic)
    }
}

impl Proposal {
    /// If this is a [ManageNeuron] proposal, this returns the ID of
    /// the managed neuron.
    pub fn managed_neuron(&self) -> Option<NeuronIdOrSubaccount> {
        if let Some(Action::ManageNeuron(manage_neuron_action)) = &self.action {
            manage_neuron_action
                .get_neuron_id_or_subaccount()
                .expect("Validation of managed neuron failed")
        } else {
            None
        }
    }

    /// Computes a topic to a given proposal at the creation time. The topic of a proposal governs
    /// what followers that are taken into account when the proposal is voted on.
    pub(crate) fn compute_topic_at_creation(&self) -> Result<Topic, GovernanceError> {
        let Some(action) = &self.action else {
            return Err(GovernanceError::new_with_message(
                ErrorType::InvalidProposal,
                format!("No action in proposal: {self:#?}"),
            ));
        };

        let topic = match action {
            Action::ManageNeuron(_) => Topic::NeuronManagement,
            Action::ManageNetworkEconomics(_) => Topic::NetworkEconomics,
            Action::Motion(_) => Topic::Governance,
            Action::ApproveGenesisKyc(_) => Topic::Kyc,
            Action::ExecuteNnsFunction(m) => {
                let nns_function = NnsFunction::try_from(m.nns_function).map_err(|_| {
                    GovernanceError::new_with_message(
                        ErrorType::InvalidProposal,
                        format!("Invalid NnsFunction id: {}", m.nns_function),
                    )
                })?;
                nns_function.compute_topic_at_creation()?
            }
            Action::AddOrRemoveNodeProvider(_) => Topic::ParticipantManagement,
            Action::RewardNodeProvider(_) | Action::RewardNodeProviders(_) => {
                Topic::NodeProviderRewards
            }
            Action::SetDefaultFollowees(_)
            | Action::RegisterKnownNeuron(_)
            | Action::DeregisterKnownNeuron(_) => Topic::Governance,
            Action::SetSnsTokenSwapOpenTimeWindow(_)
            | Action::OpenSnsTokenSwap(_)
            | Action::CreateServiceNervousSystem(_) => Topic::SnsAndCommunityFund,
            Action::InstallCode(install_code) => {
                // There should be a valid topic since the validation should be done when the
                // proposal is created. We avoid panicking here since `topic()` is called in a
                // lot of places.
                install_code.valid_topic()?
            }
            Action::StopOrStartCanister(stop_or_start) => {
                // There should be a valid topic since the validation should be done when the
                // proposal is created. We avoid panicking here since `topic()` is called in a
                // lot of places.
                stop_or_start.valid_topic()?
            }
            Action::UpdateCanisterSettings(update_canister_settings) => {
                // There should be a valid topic since the validation should be done when the
                // proposal is created. We avoid panicking here since `topic()` is called in a
                // lot of places.
                update_canister_settings.valid_topic()?
            }
            Action::FulfillSubnetRentalRequest(_) => Topic::SubnetRental,
        };
        Ok(topic)
    }

    /// String value representing the action type of the proposal used in governance canister metrics.
    pub(crate) fn action_type(&self) -> String {
        if let Some(action) = &self.action {
            let action_name = action.as_str_name();

            if let Action::ExecuteNnsFunction(m) = action {
                let nns_function_name =
                    if let Ok(nns_function) = NnsFunction::try_from(m.nns_function) {
                        nns_function.as_str_name()
                    } else {
                        println!(
                            "{}ERROR: Unknown NnsFunction: {}",
                            LOG_PREFIX, m.nns_function
                        );
                        NnsFunction::Unspecified.as_str_name()
                    };
                return format!("{action_name}-{nns_function_name}");
            }
            action_name.to_string()
        } else {
            println!("{}ERROR: No action -> no action type.", LOG_PREFIX);
            "NO_ACTION".to_string()
        }
    }

    /// Returns whether such a proposal should be allowed to
    /// be submitted when the heap growth potential is low.
    fn allowed_when_resources_are_low(&self) -> bool {
        self.action
            .as_ref()
            .is_some_and(|a| a.allowed_when_resources_are_low())
    }
}

impl Action {
    /// String value of the enum field names.
    ///
    /// The values are not transformed in any way and thus are considered stable
    /// and safe for programmatic use.
    pub(crate) fn as_str_name(&self) -> &'static str {
        match self {
            Action::ManageNeuron(_) => "ACTION_MANAGE_NEURON",
            Action::ManageNetworkEconomics(_) => "ACTION_MANAGE_NETWORK_ECONOMICS",
            Action::Motion(_) => "ACTION_MOTION",
            Action::ApproveGenesisKyc(_) => "ACTION_APPROVE_GENESIS_KYC",
            Action::AddOrRemoveNodeProvider(_) => "ACTION_ADD_OR_REMOVE_NODE_PROVIDER",
            Action::RewardNodeProvider(_) => "ACTION_REWARD_NODE_PROVIDER",
            Action::RewardNodeProviders(_) => "ACTION_REWARD_NODE_PROVIDERS",
            Action::SetDefaultFollowees(_) => "ACTION_SET_DEFAULT_FOLLOWEES",
            Action::RegisterKnownNeuron(_) => "ACTION_REGISTER_KNOWN_NEURON",
            Action::DeregisterKnownNeuron(_) => "ACTION_DEREGISTER_KNOWN_NEURON",
            Action::SetSnsTokenSwapOpenTimeWindow(_) => {
                "ACTION_SET_SNS_TOKEN_SWAP_OPEN_TIME_WINDOW"
            }
            Action::OpenSnsTokenSwap(_) => "ACTION_OPEN_SNS_TOKEN_SWAP",
            Action::CreateServiceNervousSystem(_) => "ACTION_CREATE_SERVICE_NERVOUS_SYSTEM",
            Action::ExecuteNnsFunction(_) => "ACTION_EXECUTE_NNS_FUNCTION",
            Action::InstallCode(_) => "ACTION_CHANGE_CANISTER",
            Action::StopOrStartCanister(_) => "ACTION_STOP_OR_START_CANISTER",
            Action::UpdateCanisterSettings(_) => "ACTION_UPDATE_CANISTER_SETTINGS",
            Action::FulfillSubnetRentalRequest(_) => "ACTION_FULFILL_SUBNET_RENTAL_REQUEST",
        }
    }

    /// Returns whether proposals with such an action should be allowed to
    /// be submitted when the heap growth potential is low.
    fn allowed_when_resources_are_low(&self) -> bool {
        match &self {
            Action::ExecuteNnsFunction(update) => {
                match NnsFunction::try_from(update.nns_function).ok() {
                    Some(f) => f.allowed_when_resources_are_low(),
                    None => false,
                }
            }
            Action::InstallCode(install_code) => install_code.allowed_when_resources_are_low(),
            Action::UpdateCanisterSettings(update_canister_settings) => {
                update_canister_settings.allowed_when_resources_are_low()
            }
            _ => false,
        }
    }
}

impl ProposalData {
    /// Compute the 'status' of a proposal. See [ProposalStatus] for
    /// more information.
    pub fn status(&self) -> ProposalStatus {
        if self.decided_timestamp_seconds == 0 {
            ProposalStatus::Open
        } else if self.is_accepted() {
            if self.executed_timestamp_seconds > 0 {
                ProposalStatus::Executed
            } else if self.failed_timestamp_seconds > 0 {
                ProposalStatus::Failed
            } else {
                ProposalStatus::Adopted
            }
        } else {
            ProposalStatus::Rejected
        }
    }

    /// Whether this proposal is restricted, that is, whether neuron voting
    /// eligibility depends on the content of this proposal.
    pub fn is_manage_neuron(&self) -> bool {
        self.topic() == Topic::NeuronManagement
    }

    pub fn reward_status(
        &self,
        now_seconds: u64,
        voting_period_seconds: u64,
    ) -> ProposalRewardStatus {
        if self.is_manage_neuron() {
            return ProposalRewardStatus::Ineligible;
        }
        match self.reward_event_round {
            0 => {
                if self.accepts_vote(now_seconds, voting_period_seconds) {
                    ProposalRewardStatus::AcceptVotes
                } else {
                    ProposalRewardStatus::ReadyToSettle
                }
            }
            _ => ProposalRewardStatus::Settled,
        }
    }

    pub fn get_deadline_timestamp_seconds(&self, voting_period_seconds: u64) -> u64 {
        if let Some(wait_for_quiet_state) = &self.wait_for_quiet_state {
            wait_for_quiet_state.current_deadline_timestamp_seconds
        } else {
            self.proposal_timestamp_seconds
                .saturating_add(voting_period_seconds)
        }
    }

    /// Returns true if votes are still accepted for this proposal and
    /// false otherwise.
    ///
    /// For voting reward purposes, votes may be accepted even after a
    /// decision has been made on a proposal. Such votes will not
    /// affect the decision on the proposal, but they affect the
    /// voting rewards of the voting neuron.
    ///
    /// This, this method can return true even if the proposal is
    /// already decided.
    pub fn accepts_vote(&self, now_seconds: u64, voting_period_seconds: u64) -> bool {
        // Naive version of the wait-for-quiet mechanics. For now just tests
        // that the proposal duration is smaller than the threshold, which
        // we're just currently setting as seconds.
        //
        // Wait for quiet is meant to be able to decide proposals without
        // quorum. The tally must have been done above already.
        //
        // If the wait for quit threshold is unset (0), then proposals can
        // accept votes forever.
        now_seconds < self.get_deadline_timestamp_seconds(voting_period_seconds)
    }

    /// Returns true if the proposal has unprocessed votes in the state machine.
    pub fn has_unprocessed_votes(&self) -> bool {
        with_voting_state_machines_mut(|vsm| vsm.machine_has_votes_to_process(self.id.unwrap()))
    }

    pub fn evaluate_wait_for_quiet(
        &mut self,
        now_seconds: u64,
        voting_period_seconds: u64,
        old_tally: &Tally,
        new_tally: &Tally,
    ) {
        let wait_for_quiet_state = match self.wait_for_quiet_state.as_mut() {
            Some(wait_for_quiet_state) => wait_for_quiet_state,
            None => return,
        };

        // Don't evaluate wait for quiet if there is already a decision, or the
        // deadline has been met. The deciding amount for yes and no are
        // slightly different, because yes needs a majority to succeed, while
        // no only needs a tie.
        let current_deadline = wait_for_quiet_state.current_deadline_timestamp_seconds;
        let deciding_amount_yes = (new_tally.total / 2).saturating_add(1);
        let deciding_amount_no = new_tally.total.div_ceil(2);
        if new_tally.yes >= deciding_amount_yes
            || new_tally.no >= deciding_amount_no
            || now_seconds > current_deadline
        {
            return;
        }

        // Returns whether the vote has turned, i.e. if the vote is now yes, when it was
        // previously no, or if the vote is now no if it was previously yes.
        fn vote_has_turned(old_tally: &Tally, new_tally: &Tally) -> bool {
            (old_tally.yes > old_tally.no && new_tally.yes <= new_tally.no)
                || (old_tally.yes <= old_tally.no && new_tally.yes > new_tally.no)
        }
        if !vote_has_turned(old_tally, new_tally) {
            return;
        }

        // The required_margin reflects the proposed deadline extension to be
        // made beyond the current moment, so long as that extends beyond the
        // current wait-for-quiet deadline. We calculate the required_margin a
        // bit indirectly here so as to keep with unsigned integers, but the
        // idea is:
        //
        //     W + (voting_period - elapsed) / 2
        //
        // Thus, while we are still within the original voting period, we add
        // to W, but once we are beyond that window, we subtract from W until
        // reaching the limit where required_margin remains at zero. This
        // occurs when:
        //
        //     elapsed = voting_period + 2 * W
        //
        // As an example, given that W = 12h, if the initial voting_period is
        // 24h then the maximum deadline will be 48h.
        //
        // The required_margin ends up being a linearly decreasing value,
        // starting at W + voting_period / 2 and reducing to zero at the
        // furthest possible deadline. When the vote does not flip, we do not
        // update the deadline, and so there is a chance of ending prior to
        // the extreme limit. But each time the vote flips, we "re-enter" the
        // linear progression according to the elapsed time.
        //
        // This means that whenever there is a flip, the deadline is always
        // set to the current time plus the required_margin, which places us
        // along the a linear path that was determined by the starting
        // variables.
        let elapsed_seconds = now_seconds.saturating_sub(self.proposal_timestamp_seconds);
        let required_margin = WAIT_FOR_QUIET_DEADLINE_INCREASE_SECONDS
            .saturating_add(voting_period_seconds / 2)
            .saturating_sub(elapsed_seconds / 2);
        let new_deadline = std::cmp::max(
            current_deadline,
            now_seconds.saturating_add(required_margin),
        );

        // The way `new_deadline` is calculated above, it assures
        // the `new_deadline` is never less than `current_deadline`.
        // Hence, no chance of underflow.
        if new_deadline != current_deadline {
            println!(
                "{}Updating WFQ deadline for proposal: {:?}. Old: {}, New: {}, Ext: {}",
                LOG_PREFIX,
                self.id.unwrap(),
                current_deadline,
                new_deadline,
                new_deadline - current_deadline
            );

            wait_for_quiet_state.current_deadline_timestamp_seconds = new_deadline;
        }
    }

    /// This is an expensive operation.
    pub fn recompute_tally(&mut self, now_seconds: u64, voting_period_seconds: u64) {
        // Tally proposal
        let mut yes = 0;
        let mut no = 0;
        let mut undecided = 0;
        for ballot in self.ballots.values() {
            let lhs: &mut u64 = if let Ok(vote) = Vote::try_from(ballot.vote) {
                match vote {
                    Vote::Unspecified => &mut undecided,
                    Vote::Yes => &mut yes,
                    Vote::No => &mut no,
                }
            } else {
                &mut undecided
            };
            *lhs = (*lhs).saturating_add(ballot.voting_power)
        }

        // It is validated in `make_proposal` that the total does not
        // exceed u64::MAX: the `saturating_add` is just a precaution.
        let total = yes.saturating_add(no).saturating_add(undecided);

        let new_tally = Tally {
            timestamp_seconds: now_seconds,
            yes,
            no,
            total,
        };

        // Every time the tally changes, (possibly) update the wait-for-quiet
        // dynamic deadline.
        if let Some(old_tally) = self.latest_tally {
            if new_tally.yes == old_tally.yes
                && new_tally.no == old_tally.no
                && new_tally.total == old_tally.total
            {
                return;
            }

            self.evaluate_wait_for_quiet(
                now_seconds,
                voting_period_seconds,
                &old_tally,
                &new_tally,
            );
        }

        self.latest_tally = Some(new_tally);
    }

    /// Returns true if a proposal meets the conditions to be accepted. The
    /// result is only meaningful if the deadline has passed.
    pub fn is_accepted(&self) -> bool {
        if let Some(tally) = self.latest_tally.as_ref() {
            if self.wait_for_quiet_state.is_none() {
                tally.is_absolute_majority_for_yes()
            } else {
                (tally.yes as f64 >= tally.total as f64 * MIN_NUMBER_VOTES_FOR_PROPOSAL_RATIO)
                    && tally.yes > tally.no
            }
        } else {
            false
        }
    }

    /// Returns true if a decision may be made right now to adopt or
    /// reject this proposal. The proposal must be tallied prior to
    /// calling this method.
    pub(crate) fn can_make_decision(&self, now_seconds: u64, voting_period_seconds: u64) -> bool {
        if let Some(tally) = &self.latest_tally {
            // A proposal is adopted if strictly more than half of the
            // votes are 'yes' and rejected if at least half of the votes
            // are 'no'. The conditions are described as below to avoid
            // overflow. In the absence of overflow, the below is
            // equivalent to (2 * yes > total) || (2 * no >= total).
            // As both `yes` and `no` are smaller than `total`,
            // there is no chance of underflow.
            let majority =
                (tally.yes > tally.total - tally.yes) || (tally.no >= tally.total - tally.no);
            let can_accept_votes = self.accepts_vote(now_seconds, voting_period_seconds);
            let votes_still_processing = self.has_unprocessed_votes();
            let polls_open_or_still_counting = can_accept_votes || votes_still_processing;
            let expired = !polls_open_or_still_counting;

            // NOTE: expired is not exactly the right concept in the case where votes are still
            // processing.
            let decision_reason = match (majority, expired) {
                (true, true) => Some("majority and expiration"),
                (true, false) => Some("majority"),
                (false, true) => Some("expiration"),
                (false, false) => None,
            };
            if let Some(reason) = decision_reason {
                println!(
                    "{}Proposal {} decided, thanks to {}. Tally at decision time: {:?}",
                    LOG_PREFIX,
                    self.id
                        .map_or("unknown".to_string(), |i| format!("{}", i.id)),
                    reason,
                    tally
                );
                return true;
            }
        }
        false
    }

    fn set_swap_lifecycle_by_settle_neurons_fund_participation_request_type(
        &mut self,
        result: &SwapResult,
    ) {
        let lifecycle = match result {
            SwapResult::Committed { .. } => Lifecycle::Committed,
            SwapResult::Aborted => Lifecycle::Aborted,
        };
        self.set_sns_token_swap_lifecycle(lifecycle);
    }

    fn get_neurons_fund_data_or_err(&self) -> Result<&NeuronsFundData, GovernanceError> {
        let Some(neurons_fund_data) = self.neurons_fund_data.as_ref() else {
            return Err(GovernanceError::new_with_message(
                ErrorType::NotFound,
                format!("Neurons Fund data not found ({:?}).", self.id),
            ));
        };
        Ok(neurons_fund_data)
    }

    fn mut_neurons_fund_data_or_err(&mut self) -> Result<&mut NeuronsFundData, GovernanceError> {
        let Some(neurons_fund_data) = self.neurons_fund_data.as_mut() else {
            return Err(GovernanceError::new_with_message(
                ErrorType::NotFound,
                format!("Neurons Fund data not found ({:?}).", self.id),
            ));
        };
        Ok(neurons_fund_data)
    }
}

#[cfg(test)]
mod test_wait_for_quiet {
    use crate::pb::v1::{ProposalData, Tally, WaitForQuietState};
    use ic_nns_common::pb::v1::ProposalId;
    use proptest::prelude::{prop_assert, proptest};

    proptest! {
        /// This test ensures that none of the asserts in
        /// `evaluate_wait_for_quiet` fire, and that the wait-for-quiet
        /// deadline is only ever increased, if at all.
        #[test]
        fn test_evaluate_wait_for_quiet(voting_period_seconds in 3600u64..604_800,
                                        now_seconds in 0u64..1_000_000,
                                        old_yes in 0u64..1_000_000,
                                        old_no in 0u64..1_000_000,
                                        old_total in 10_000_000u64..100_000_000,
                                        yes_votes in 0u64..1_000_000,
                                        no_votes in 0u64..1_000_000,
    ) {
            let current_deadline_timestamp_seconds = voting_period_seconds;
            let proposal_timestamp_seconds = 0; // initial timestamp is always 0
            let mut proposal = ProposalData {
                id: Some(ProposalId { id: 0 }),
                proposal_timestamp_seconds,
                wait_for_quiet_state: Some(WaitForQuietState {
                    current_deadline_timestamp_seconds,
                }),
                ..ProposalData::default()
            };
            let old_tally = Tally {
                timestamp_seconds: now_seconds,
                yes: old_yes,
                no: old_no,
                total: old_total,
            };
            let new_tally = Tally {
                timestamp_seconds: now_seconds,
                yes: old_yes.saturating_add(yes_votes),
                no: old_no.saturating_add(no_votes),
                total: old_total,
            };
            proposal.evaluate_wait_for_quiet(
                now_seconds,
                voting_period_seconds,
                &old_tally,
                &new_tally,
            );
            let new_deadline = proposal
                .wait_for_quiet_state
                .unwrap()
                .current_deadline_timestamp_seconds;
            prop_assert!(new_deadline >= current_deadline_timestamp_seconds);
        }
        }
}

impl ProposalStatus {
    /// Return true if this status is 'final' in the sense that no
    /// further state transitions are possible.
    pub fn is_final(&self) -> bool {
        matches!(
            self,
            ProposalStatus::Rejected | ProposalStatus::Executed | ProposalStatus::Failed
        )
    }
}

impl ProposalRewardStatus {
    /// Return true if this reward status is 'final' in the sense that
    /// no further state transitions are possible.
    pub fn is_final(&self) -> bool {
        matches!(
            self,
            ProposalRewardStatus::Settled | ProposalRewardStatus::Ineligible
        )
    }
}

impl Topic {
    pub const MIN: Topic = Topic::Unspecified;
    // A unit test will fail if this value does not stay up to date (e.g. when a new value is
    // added).
    pub const MAX: Topic = Topic::ServiceNervousSystemManagement;

    /// When voting rewards are distributed, the voting power of
    /// neurons voting on proposals are weighted by this amount. The
    /// weights are designed to encourage active participation from
    /// neuron holders.
    pub fn reward_weight(&self) -> f64 {
        match self {
            // We provide higher voting rewards for neuron holders
            // who vote on Governance and SnsAndCommunityFund proposals.
            Topic::Governance => 20.0,
            Topic::SnsAndCommunityFund => 20.0,
            // Lower voting rewards for exchange rate proposals.
            Topic::ExchangeRate => 0.01,
            // Other topics are unit weighted. Typically a handful of
            // proposals per day (excluding weekends).
            _ => 1.0,
        }
    }
}

impl Storable for Topic {
    fn to_bytes(&self) -> Cow<'_, [u8]> {
        Cow::Owned((*self as i32).to_le_bytes().to_vec())
    }

    fn from_bytes(bytes: Cow<[u8]>) -> Self {
        Self::try_from(i32::from_le_bytes(bytes.as_ref().try_into().unwrap()))
            .expect("Failed to read i32 as Topic")
    }

    const BOUND: Bound = Bound::Bounded {
        max_size: std::mem::size_of::<u32>() as u32,
        is_fixed_size: true,
    };
}

impl Tally {
    /// Returns true if this tally corresponds to an adopted proposal.
    ///
    /// A proposal is adopted if and only if the voting power for `yes`
    /// is strictly greater than 1/2 of the total voting power -- counting
    /// neurons that are eligible to vote, but did not.
    fn is_absolute_majority_for_yes(&self) -> bool {
        self.yes > self.total - self.yes
    }
}

/// Summarizes a RewardEvent. Suitable for logging, because the string is
/// bounded in size.
impl fmt::Display for RewardEvent {
    fn fmt(&self, f: &mut fmt::Formatter<'_>) -> fmt::Result {
        write!(
            f,
            "RewardEvent {{ day_after_genesis: {} distributed_e8s_equivalent: {}\
                   actual_timestamp_seconds: {} settled_proposals: <vec of size {}>\
                   total_available_e8s_equivalent: {} }})",
            self.day_after_genesis,
            self.distributed_e8s_equivalent,
            self.actual_timestamp_seconds,
            self.settled_proposals.len(),
            self.total_available_e8s_equivalent,
        )
    }
}

#[derive(Debug)]
pub enum RngError {
    RngNotInitialized,
}

impl From<RngError> for GovernanceError {
    fn from(e: RngError) -> Self {
        match e {
            RngError::RngNotInitialized => GovernanceError::new_with_message(
                ErrorType::Unavailable,
                "Rng not initialized.  Try again later.".to_string(),
            ),
        }
    }
}

pub trait RandomnessGenerator: Send + Sync {
    /// Returns a random number.
    ///
    /// This number is the same in all replicas.
    fn random_u64(&mut self) -> Result<u64, RngError>;

    /// Returns a random byte array with 32 bytes.
    ///
    /// This number is the same in all replicas.
    fn random_byte_array(&mut self) -> Result<[u8; 32], RngError>;

    // Seed the random number generator.
    fn seed_rng(&mut self, seed: [u8; 32]);

    // Get the current RNG seed (used in pre-upgrade)
    fn get_rng_seed(&self) -> Option<[u8; 32]>;
}

/// A general trait for the environment in which governance is running.
#[async_trait]
pub trait Environment: Send + Sync {
    /// Returns the current time, in seconds since the epoch.
    fn now(&self) -> u64;

    fn now_system_time(&self) -> SystemTime {
        SystemTime::UNIX_EPOCH + Duration::from_secs(self.now())
    }

    #[cfg(any(test, feature = "test"))]
    fn set_time_warp(&self, _new_time_warp: TimeWarp) {
        panic!("Not implemented.");
    }

    /// Executes a `ExecuteNnsFunction`. The standard implementation is
    /// expected to call out to another canister and eventually report the
    /// result back
    ///
    /// See also call_candid_method.
    fn execute_nns_function(
        &self,
        proposal_id: u64,
        update: &ExecuteNnsFunction,
    ) -> Result<(), GovernanceError>;

    /// Returns rough information as to how much the heap can grow.
    ///
    /// The intended use case is for the governance canister to avoid
    /// non-essential memory-consuming operations when the potential for heap
    /// growth becomes limited.
    fn heap_growth_potential(&self) -> HeapGrowthPotential;

    /// Basically, the same as ic_cdk::api::call_raw.
    async fn call_canister_method(
        &self,
        target: CanisterId,
        method_name: &str,
        request: Vec<u8>,
    ) -> Result<Vec<u8>, (Option<i32>, String)>;
}

/// Rough buckets for how much the heap can still grow.
pub enum HeapGrowthPotential {
    /// The heap can grow without issue.
    NoIssue,

    /// The heap can still grow, but not by much.
    LimitedAvailability,
}

/// The `Governance` canister implements the full public interface of the
/// IC's governance system.
pub struct Governance {
    /// The Governance Protobuf which contains all persistent state of
    /// the IC's governance system except for neurons. Needs to be stored and
    /// retrieved on upgrades after being reassembled along with neurons.
    pub heap_data: HeapGovernanceData,

    /// Stores all neurons and related data.
    pub neuron_store: NeuronStore,

    /// Implementation of Environment to make unit testing easier.
    pub env: Arc<dyn Environment>,

    /// Implementation of the interface with the Ledger canister.
    ledger: Arc<dyn IcpLedger>,

    /// Implementation of the interface with the CMC canister.
    cmc: Arc<dyn CMC>,

    /// Implementation of a randomness generator
    randomness: Box<dyn RandomnessGenerator>,

    /// Timestamp, in seconds since the unix epoch, until which no proposal
    /// needs to be processed.
    closest_proposal_deadline_timestamp_seconds: u64,

    /// The time of the latest "garbage collection" - when obsolete
    /// proposals were cleaned up.
    pub latest_gc_timestamp_seconds: u64,

    /// The number of proposals after the last time GC was run.
    pub latest_gc_num_proposals: usize,

    /// For validating neuron related data.
    neuron_data_validator: NeuronDataValidator,

    /// Scope guard for minting node provider rewards.
    minting_node_provider_rewards: bool,

    rate_limiter: InMemoryRateLimiter<String>,
}

pub fn governance_minting_account() -> AccountIdentifier {
    AccountIdentifier::new(GOVERNANCE_CANISTER_ID.get(), None)
}

pub fn neuron_subaccount(subaccount: Subaccount) -> AccountIdentifier {
    AccountIdentifier::new(GOVERNANCE_CANISTER_ID.get(), Some(subaccount))
}

#[derive(Debug)]
pub enum SwapResult {
    Aborted,
    Committed {
        sns_governance_canister_id: PrincipalId,
        total_direct_participation_icp_e8s: u64,
        total_neurons_fund_participation_icp_e8s: u64,
    },
}

impl TryFrom<settle_neurons_fund_participation_request::Result> for SwapResult {
    type Error = String;

    fn try_from(
        swap_result_pb: settle_neurons_fund_participation_request::Result,
    ) -> Result<Self, Self::Error> {
        use settle_neurons_fund_participation_request::Result;
        match swap_result_pb {
            Result::Committed(committed) => {
                let sns_governance_canister_id =
                    committed.sns_governance_canister_id.ok_or_else(|| {
                        "Committed.sns_governance_canister_id must be specified".to_string()
                    })?;
                let total_direct_participation_icp_e8s = committed
                    .total_direct_participation_icp_e8s
                    .ok_or_else(|| {
                        "Committed.total_direct_participation_icp_e8s must be specified".to_string()
                    })?;
                let total_neurons_fund_participation_icp_e8s = committed
                    .total_neurons_fund_participation_icp_e8s
                    .ok_or_else(|| {
                        "Committed.total_neurons_fund_participation_icp_e8s must be specified"
                            .to_string()
                    })?;
                Ok(SwapResult::Committed {
                    sns_governance_canister_id,
                    total_direct_participation_icp_e8s,
                    total_neurons_fund_participation_icp_e8s,
                })
            }
            Result::Aborted(_) => Ok(SwapResult::Aborted),
        }
    }
}

#[derive(Debug)]
pub struct ValidatedSettleNeuronsFundParticipationRequest {
    pub request_str: String,
    pub nns_proposal_id: ProposalId,
    pub swap_result: SwapResult,
}

impl TryFrom<SettleNeuronsFundParticipationRequest>
    for ValidatedSettleNeuronsFundParticipationRequest
{
    type Error = GovernanceError;

    /// Collect defects of a SettleNeuronsFundParticipationRequest request into Err,
    /// or return validated data in the Ok case.
    fn try_from(request: SettleNeuronsFundParticipationRequest) -> Result<Self, Self::Error> {
        // Validate request.nns_proposal_id
        let validated_proposal_id = {
            if let Some(id) = request.nns_proposal_id {
                Ok(ProposalId { id })
            } else {
                Err(vec!["Request.nns_proposal_id is unspecified.".to_string()])
            }
        };
        let request_str = format!("{:#?}", &request);
        // Validate request.result
        let swap_result = if let Some(result) = request.result {
            SwapResult::try_from(result).map_err(|err| vec![err])
        } else {
            Err(vec![
                "Request.result is unspecified (must be either Committed or Aborted).".to_string(),
            ])
        };
        // Compose the validated results
        match (validated_proposal_id, swap_result) {
            (Ok(nns_proposal_id), Ok(swap_result)) => Ok(Self {
                request_str,
                nns_proposal_id,
                swap_result,
            }),
            (Ok(_), Err(proposal_type_defects)) => Err(proposal_type_defects),
            (Err(proposal_id_defects), Ok(_)) => Err(proposal_id_defects),
            (Err(proposal_id_defects), Err(proposal_type_defects)) => {
                let defects = proposal_id_defects
                    .into_iter()
                    .chain(proposal_type_defects)
                    .collect();
                Err(defects)
            }
        }
            .map_err(|defects| {
                GovernanceError::new_with_message(
                    ErrorType::InvalidCommand,
                    format!(
                        "SettleNeuronsFundParticipation is invalid for the following reason(s):\n  - {}",
                        defects.join("\n  - "),
                    ),
                )
            })
    }
}

/// This function is used to spawn a future in a way that is compatible with both the WASM and
/// non-WASM environments that are used for testing.  This only actually spawns in the case where
/// the WASM is running in the IC, or has some other source of asynchrony.  Otherwise, it
/// immediately executes.s
fn spawn_in_canister_env(future: impl Future<Output = ()> + Sized + 'static) {
    #[cfg(target_arch = "wasm32")]
    {
        spawn(future);
    }
    // This is needed for tests
    #[cfg(not(target_arch = "wasm32"))]
    {
        future
            .now_or_never()
            .expect("Future could not execute in non-WASM environment");
    }
}

fn new_rate_limiter() -> InMemoryRateLimiter<String> {
    RateLimiter::new_in_memory(RateLimiterConfig {
        add_capacity_amount: 1,
        add_capacity_interval: Duration::from_secs(MINIMUM_SECONDS_BETWEEN_ALLOWANCE_INCREASE),
        max_capacity: MAX_NEURON_CREATION_SPIKE,
        // It should not be possible to have more than MAX_NEURON_CREATION_SPIKE_RESERVATIONS
        // because there is only one reservation space being used.
        // But we don't want to hit that error, so we add an extra one.
        max_reservations: MAX_NEURON_CREATION_SPIKE + 1,
    })
}

impl Governance {
    /// Creates a new Governance instance with uninitialized fields. The canister should only have
    /// such state before the state is recovered from the stable memory in post_upgrade or
    /// initialized in init. In any other case, the `Governance` object should be initialized with
    /// either `new` or `new_restored`.
    pub fn new_uninitialized(
        env: Arc<dyn Environment>,
        ledger: Arc<dyn IcpLedger>,
        cmc: Arc<dyn CMC>,
        randomness: Box<dyn RandomnessGenerator>,
    ) -> Self {
        Self {
            heap_data: HeapGovernanceData::default(),
            neuron_store: NeuronStore::new(BTreeMap::new()),
            env,
            ledger,
            cmc,
            randomness,
            closest_proposal_deadline_timestamp_seconds: 0,
            latest_gc_timestamp_seconds: 0,
            latest_gc_num_proposals: 0,
            neuron_data_validator: NeuronDataValidator::new(),
            minting_node_provider_rewards: false,
            rate_limiter: new_rate_limiter(),
        }
    }

    /// Initializes Governance for the first time from init payload. When restoring after an upgrade
    /// with its persisted state, `Governance::new_restored` should be called instead.
    pub fn new(
        initial_governance: api::Governance,
        env: Arc<dyn Environment>,
        ledger: Arc<dyn IcpLedger>,
        cmc: Arc<dyn CMC>,
        randomness: Box<dyn RandomnessGenerator>,
    ) -> Self {
        let (neurons, heap_governance_proto) = initialize_governance(initial_governance, env.now());

        Self {
            heap_data: heap_governance_proto,
            neuron_store: NeuronStore::new(neurons),
            env,
            ledger,
            cmc,
            randomness,
            closest_proposal_deadline_timestamp_seconds: 0,
            latest_gc_timestamp_seconds: 0,
            latest_gc_num_proposals: 0,
            neuron_data_validator: NeuronDataValidator::new(),
            minting_node_provider_rewards: false,
            rate_limiter: new_rate_limiter(),
        }
    }

    /// Restores Governance after an upgrade from its persisted state.
    pub fn new_restored(
        governance_proto: GovernanceProto,
        env: Arc<dyn Environment>,
        ledger: Arc<dyn IcpLedger>,
        cmc: Arc<dyn CMC>,
        mut randomness: Box<dyn RandomnessGenerator>,
    ) -> Self {
        let (heap_governance_proto, maybe_rng_seed) = split_governance_proto(governance_proto);

        // Carry over the previous rng seed to avoid race conditions in handling queued ingress
        // messages that may require a functioning RNG.
        if let Some(rng_seed) = maybe_rng_seed {
            randomness.seed_rng(rng_seed);
        }

        Self {
            heap_data: heap_governance_proto,
            neuron_store: NeuronStore::new_restored(),
            env,
            ledger,
            cmc,
            randomness,
            closest_proposal_deadline_timestamp_seconds: 0,
            latest_gc_timestamp_seconds: 0,
            latest_gc_num_proposals: 0,
            neuron_data_validator: NeuronDataValidator::new(),
            minting_node_provider_rewards: false,
            rate_limiter: new_rate_limiter(),
        }
    }

    /// After calling this method, the proto and neuron_store (the heap neurons at least)
    /// becomes unusable, so it should only be called in pre_upgrade once.
    pub fn take_heap_proto(&mut self) -> GovernanceProto {
        let heap_governance_proto = std::mem::take(&mut self.heap_data);
        let rng_seed = self.randomness.get_rng_seed();
        reassemble_governance_proto(heap_governance_proto, rng_seed)
    }

    pub fn seed_rng(&mut self, seed: [u8; 32]) {
        self.randomness.seed_rng(seed);
    }

    /// Validates that the underlying protobuf is well formed.
    pub fn validate(&self) -> Result<(), GovernanceError> {
        if self.heap_data.economics.is_none() {
            return Err(GovernanceError::new_with_message(
                ErrorType::NotFound,
                "Network economics was not found",
            ));
        }

        self.validate_default_followees(&self.heap_data.default_followees)?;

        Ok(())
    }

    // Returns whether the proposed default following is valid by making
    // sure that the referred-to neurons exist.
    fn validate_default_followees(
        &self,
        proposed: &HashMap<i32, Followees>,
    ) -> Result<(), GovernanceError> {
        for followees in proposed.values() {
            for followee in &followees.followees {
                if !self.neuron_store.contains(*followee) {
                    return Err(GovernanceError::new_with_message(
                        ErrorType::NotFound,
                        "One or more of the neurons proposed to become \
                         the new default followees don't exist.",
                    ));
                }
            }
        }
        Ok(())
    }

    #[cfg(any(test, feature = "test"))]
    pub fn set_time_warp(&mut self, new_time_warp: TimeWarp) {
        // This is not very DRY, because we have to keep a couple copies of TimeWarp in sync.
        // However, trying to share one copy of TimeWarp seems difficult. Seems like you would have
        // to use Arc<Mutex<...>>, and clone that. The problem there is that you then run the risk
        // of failing to lock the Mutex, which is a giant can of worms that our punny human brains
        // are not good at getting right.
        self.env.set_time_warp(new_time_warp);
        self.neuron_store.set_time_warp(new_time_warp);
    }

    fn transaction_fee(&self) -> u64 {
        self.economics().transaction_fee_e8s
    }

    fn neuron_not_found_error(nid: &NeuronId) -> GovernanceError {
        GovernanceError::new_with_message(ErrorType::NotFound, format!("Neuron not found: {nid:?}"))
    }

    fn no_neuron_for_subaccount_error(subaccount: &[u8]) -> GovernanceError {
        GovernanceError::new_with_message(
            ErrorType::NotFound,
            format!("No neuron found for subaccount {subaccount:?}"),
        )
    }

    fn bytes_to_subaccount(bytes: &[u8]) -> Result<icp_ledger::Subaccount, GovernanceError> {
        bytes.try_into().map_err(|_| {
            GovernanceError::new_with_message(ErrorType::PreconditionFailed, "Invalid subaccount")
        })
    }

    fn find_neuron_id(&self, find_by: &NeuronIdOrSubaccount) -> Result<NeuronId, GovernanceError> {
        match find_by {
            NeuronIdOrSubaccount::NeuronId(neuron_id) => {
                if self.neuron_store.contains(*neuron_id) {
                    Ok(*neuron_id)
                } else {
                    Err(Self::neuron_not_found_error(neuron_id))
                }
            }
            NeuronIdOrSubaccount::Subaccount(subaccount) => self
                .neuron_store
                .get_neuron_id_for_subaccount(Self::bytes_to_subaccount(subaccount)?)
                .ok_or_else(|| Self::no_neuron_for_subaccount_error(subaccount)),
        }
    }

    pub fn with_neuron<R>(
        &self,
        nid: &NeuronId,
        map: impl FnOnce(&Neuron) -> R,
    ) -> Result<R, GovernanceError> {
        Ok(self.neuron_store.with_neuron(nid, map)?)
    }

    pub fn with_neuron_by_neuron_id_or_subaccount<R>(
        &self,
        find_by: &NeuronIdOrSubaccount,
        f: impl FnOnce(&Neuron) -> R,
    ) -> Result<R, GovernanceError> {
        let neuron_id = self.find_neuron_id(find_by)?;
        self.with_neuron(&neuron_id, f)
    }

    pub fn with_neuron_mut<R>(
        &mut self,
        neuron_id: &NeuronId,
        f: impl FnOnce(&mut Neuron) -> R,
    ) -> Result<R, GovernanceError> {
        Ok(self.neuron_store.with_neuron_mut(neuron_id, f)?)
    }

    /// Updates a neuron in the list of neurons.
    ///
    /// Preconditions:
    /// - the given `neuron` already exists in `self.neuron_store.neurons`
    #[cfg(feature = "test")]
    pub fn update_neuron(&mut self, neuron: api::Neuron) -> Result<(), GovernanceError> {
        // Converting from API type to internal type.
        let new_neuron = Neuron::try_from(neuron).expect("Neuron must be valid");

        self.with_neuron_mut(&new_neuron.id(), |old_neuron| {
            let subaccount = old_neuron.subaccount();
            if new_neuron.subaccount() != subaccount {
                return Err(GovernanceError::new_with_message(
                    ErrorType::PreconditionFailed,
                    format!("Cannot change the subaccount {subaccount} of a neuron."),
                ));
            }
            *old_neuron = new_neuron;
            Ok(())
        })?
    }

    /// Add a neuron to the list of neurons.
    ///
    /// Fails under the following conditions:
    /// - the maximum number of neurons has been reached, or
    /// - the given `neuron_id` already exists in `self.neuron_store.neurons`, or
    /// - the neuron's controller `PrincipalId` is not self-authenticating.
    pub(crate) fn add_neuron(
        &mut self,
        neuron_id: u64,
        neuron: Neuron,
    ) -> Result<(), GovernanceError> {
        if neuron_id == 0 {
            return Err(GovernanceError::new_with_message(
                ErrorType::PreconditionFailed,
                "Cannot add neuron with ID zero".to_string(),
            ));
        }
        {
            let neuron_real_id = neuron.id().id;
            if neuron_real_id != neuron_id {
                return Err(GovernanceError::new_with_message(
                    ErrorType::PreconditionFailed,
                    format!(
                        "The neuron's ID {neuron_real_id} does not match the provided ID {neuron_id}"
                    ),
                ));
            }
        }

        // New neurons are not allowed when the heap is too large.
        self.check_heap_can_grow()?;

        // This is cannot cause an overflow, as before the length of
        // `neuron_store` reaches usize::Max - 1, canister runs out of memory.
        if self.neuron_store.len() + 1 > MAX_NUMBER_OF_NEURONS {
            return Err(GovernanceError::new_with_message(
                ErrorType::PreconditionFailed,
                "Cannot add neuron. Max number of neurons reached.",
            ));
        }
        if self.neuron_store.contains(NeuronId { id: neuron_id }) {
            return Err(GovernanceError::new_with_message(
                ErrorType::PreconditionFailed,
                format!("Cannot add neuron. There is already a neuron with id: {neuron_id:?}"),
            ));
        }

        self.neuron_store.add_neuron(neuron)?;

        Ok(())
    }

    /// Remove a neuron from the list of neurons.
    ///
    /// Fail if the given `neuron_id` doesn't exist in `self.neuron_store`.
    /// Caller should make sure neuron.id = Some(NeuronId {id: neuron_id}).
    fn remove_neuron(&mut self, neuron: Neuron) -> Result<(), GovernanceError> {
        let neuron_id = neuron.id();
        if !self.neuron_store.contains(neuron_id) {
            return Err(GovernanceError::new_with_message(
                ErrorType::NotFound,
                format!("Cannot remove neuron. Can't find a neuron with id: {neuron_id:?}"),
            ));
        }
        self.neuron_store.remove_neuron(&neuron_id);
<<<<<<< HEAD
        self.neuron_rate_limits.available_allowances = self
            .neuron_rate_limits
            .available_allowances
            .saturating_add(1);
=======
>>>>>>> 1e4faccb

        Ok(())
    }

    /// TODO(NNS1-2499): inline this.
    /// Return the Neuron IDs of all Neurons that have `principal` as their
    /// controller or as one of their hot keys.
    pub fn get_neuron_ids_by_principal(&self, principal_id: &PrincipalId) -> BTreeSet<NeuronId> {
        self.neuron_store
            .get_neuron_ids_readable_by_caller(*principal_id)
    }

    /// Return the union of `followees` with the set of Neuron IDs of all
    /// Neurons that directly follow the `followees` w.r.t. the
    /// topic `NeuronManagement`.
    pub fn get_managed_neuron_ids_for(&self, followees: Vec<NeuronId>) -> Vec<NeuronId> {
        // Tap into the neuron followee index for followers of level zero neurons.
        let mut managed: Vec<NeuronId> = followees.clone();
        for followee in followees {
            managed.extend(
                self.neuron_store
                    .get_followers_by_followee_and_topic(followee, Topic::NeuronManagement),
            )
        }

        managed
    }

    /// See `ListNeurons`.
    pub fn list_neurons(
        &self,
        list_neurons: &ListNeurons,
        caller: PrincipalId,
    ) -> ListNeuronsResponse {
        let now = self.env.now();

        let ListNeurons {
            neuron_ids,
            include_neurons_readable_by_caller,
            include_empty_neurons_readable_by_caller,
            include_public_neurons_in_full_neurons,
            page_number,
            page_size,
            neuron_subaccounts,
        } = list_neurons;

        let page_number = page_number.unwrap_or(0);
        let page_size = page_size
            .unwrap_or(MAX_LIST_NEURONS_RESULTS as u64)
            .min(MAX_LIST_NEURONS_RESULTS as u64);

        let include_empty_neurons_readable_by_caller =
            include_empty_neurons_readable_by_caller.unwrap_or(false);
        let include_public_neurons_in_full_neurons =
            include_public_neurons_in_full_neurons.unwrap_or(false);

        // This just includes (the ID of) neurons where the caller is controller
        // or hotkey. Whereas, this does NOT include neurons that are
        //
        //     1. public, nor
        //
        //     2. can be targetted by a ManageNeuron proposal that the caller is
        //        allowed to make or vote on (by virtue of following on then
        //        NeuronManagement topic). In other words, caller can vote with
        //        (another) neuron M, and the neuron follows M on the
        //        NeuronManagement topic.
        let mut implicitly_requested_neuron_ids = if *include_neurons_readable_by_caller {
            if include_empty_neurons_readable_by_caller {
                self.get_neuron_ids_by_principal(&caller)
                    .into_iter()
                    .collect()
            } else {
                self.neuron_store
                    .get_non_empty_neuron_ids_readable_by_caller(caller)
            }
        } else {
            BTreeSet::new()
        };

        let mut neurons_by_subaccount: BTreeSet<NeuronId> = neuron_subaccounts
            .as_ref()
            .map(|subaccounts| {
                subaccounts
                    .iter()
                    .flat_map(|neuron_subaccount| {
                        Self::bytes_to_subaccount(&neuron_subaccount.subaccount)
                            .ok()
                            .and_then(|subaccount| {
                                self.neuron_store.get_neuron_id_for_subaccount(subaccount)
                            })
                    })
                    .collect()
            })
            .unwrap_or_default();

        // Concatenate (explicit and implicit)-ly included neurons.
        let mut requested_neuron_ids: BTreeSet<NeuronId> =
            neuron_ids.iter().map(|id| NeuronId { id: *id }).collect();
        requested_neuron_ids.append(&mut implicitly_requested_neuron_ids);
        requested_neuron_ids.append(&mut neurons_by_subaccount);

        // These will be assembled into the final result.
        let mut neuron_infos = hashmap![];
        let mut full_neurons = vec![];

        let chunks: Vec<Vec<NeuronId>> = requested_neuron_ids
            .into_iter()
            .chunks(page_size as usize)
            .into_iter()
            .map(|chunk| chunk.collect())
            .collect();

        let total_pages_available = Some(chunks.len() as u64);

        let empty = Vec::new();
        let current_page = chunks.get(page_number as usize).unwrap_or(&empty);

        // Populate the above two neuron collections.
        for neuron_id in current_page {
            // Ignore when a neuron is not found. It is not guaranteed that a
            // neuron will be found, because some of the elements in
            // requested_neuron_ids are supplied by the caller.
            let _ignore_when_neuron_not_found = self.with_neuron(neuron_id, |neuron| {
                // Populate neuron_infos.
                let neuron_info = neuron.get_neuron_info(self.voting_power_economics(), now, caller);
                neuron_infos.insert(neuron_id.id, neuron_info);

                // Populate full_neurons.
                let let_caller_read_full_neuron =
                    // (Caller can vote with neuron if it is the controller or a hotkey of the neuron.)
                    neuron.is_authorized_to_vote(&caller)
                        || self.neuron_store.can_principal_vote_on_proposals_that_target_neuron(caller, neuron)
                        // neuron is public, and the caller requested that
                        // public neurons be included (in full_neurons).
                        || (include_public_neurons_in_full_neurons
                            && neuron.visibility() == Visibility::Public
                        );
                if let_caller_read_full_neuron {
                    full_neurons.push(neuron.clone().into_api(now, self.voting_power_economics()));
                }
            });
        }

        // Assemble final result.
        ListNeuronsResponse {
            neuron_infos,
            full_neurons,
            total_pages_available,
        }
    }

    /// Returns a list of known neurons, neurons that have been given a name.
    pub fn list_known_neurons(&self) -> ListKnownNeuronsResponse {
        // This should be migrated to known neuron index before migrating any neuron to stable storage.
        let known_neurons: Vec<KnownNeuron> = self
            .neuron_store
            .list_known_neuron_ids()
            .into_iter()
            // Flat map to discard neuron_not_found errors here, which we cannot handle here
            // and indicates a problem with NeuronStore
            .flat_map(|neuron_id| {
                self.neuron_store
                    .with_neuron(&neuron_id, |n| KnownNeuron {
                        id: Some(n.id()),
                        known_neuron_data: n.known_neuron_data().cloned(),
                    })
                    .map_err(|e| {
                        println!(
                            "Error while listing known neurons.  Neuron disappeared: {:?}",
                            e
                        );
                        e
                    })
            })
            .collect();

        ListKnownNeuronsResponse { known_neurons }
    }

    /// Claim the neurons supplied by the GTC on behalf of `new_controller`
    ///
    /// For each neuron ID in `neuron_ids`, check that the corresponding neuron
    /// exists in `self.neuron_store.neurons` and the neuron's controller is the GTC.
    /// If the neuron is in the expected state, set the neuron's controller to
    /// `new_controller` and set other fields (e.g.
    /// `created_timestamp_seconds`).
    pub fn claim_gtc_neurons(
        &mut self,
        caller: &PrincipalId,
        new_controller: PrincipalId,
        neuron_ids: Vec<NeuronId>,
    ) -> Result<(), GovernanceError> {
        if caller != GENESIS_TOKEN_CANISTER_ID.get_ref() {
            return Err(GovernanceError::new(ErrorType::NotAuthorized));
        }

        let ids_are_valid = neuron_ids.iter().all(|id| {
            self.with_neuron(id, |neuron| {
                neuron.controller() == *GENESIS_TOKEN_CANISTER_ID.get_ref()
            })
            .unwrap_or(false)
        });

        if !ids_are_valid {
            return Err(GovernanceError::new_with_message(
                ErrorType::PreconditionFailed,
                "At least one supplied NeuronId either does not have an associated Neuron \
                or the associated Neuron is not controlled by the GTC",
            ));
        }

        let now = self.env.now();
        for neuron_id in neuron_ids {
            self.with_neuron_mut(&neuron_id, |neuron| {
                neuron.created_timestamp_seconds = now;
                neuron.set_controller(new_controller)
            })
            .unwrap();
        }

        Ok(())
    }

    /// Transfer a GTC neuron to a recipient neuron.
    ///
    /// This will transfer the stake of the donor neuron to the recipient
    /// neuron, and perform a ledger transfer from the donor neuron's
    /// sub-account to the recipient neuron's sub-account. The donor neuron
    /// will then be deleted.
    pub async fn transfer_gtc_neuron(
        &mut self,
        caller: &PrincipalId,
        donor_neuron_id: &NeuronId,
        recipient_neuron_id: &NeuronId,
    ) -> Result<(), GovernanceError> {
        if caller != GENESIS_TOKEN_CANISTER_ID.get_ref() {
            return Err(GovernanceError::new(ErrorType::NotAuthorized));
        }

        let (is_donor_controlled_by_gtc, donor_subaccount, donor_cached_neuron_stake_e8s) = self
            .with_neuron(donor_neuron_id, |donor_neuron| {
                let is_donor_controlled_by_gtc =
                    donor_neuron.controller() == *GENESIS_TOKEN_CANISTER_ID.get_ref();
                let donor_subaccount = donor_neuron.subaccount();
                let donor_cached_neuron_stake_e8s = donor_neuron.cached_neuron_stake_e8s;
                (
                    is_donor_controlled_by_gtc,
                    donor_subaccount,
                    donor_cached_neuron_stake_e8s,
                )
            })?;
        let recipient_subaccount = self.with_neuron(recipient_neuron_id, |recipient_neuron| {
            recipient_neuron.subaccount()
        })?;

        if !is_donor_controlled_by_gtc {
            return Err(GovernanceError::new_with_message(
                ErrorType::PreconditionFailed,
                "Donor neuron is not controlled by the GTC",
            ));
        }

        let transaction_fee = self.transaction_fee();

        let recipient_account_identifier = neuron_subaccount(recipient_subaccount);

        let Some(transfer_amount_e8s) = donor_cached_neuron_stake_e8s.checked_sub(transaction_fee)
        else {
            return Err(GovernanceError::new_with_message(
                ErrorType::PreconditionFailed,
                format!(
                    "Donor neuron stake of {} e8s is too small to cover the transaction fee of {} e8s",
                    donor_cached_neuron_stake_e8s, transaction_fee
                ),
            ));
        };

        let _ = self
            .ledger
            .transfer_funds(
                transfer_amount_e8s,
                transaction_fee,
                Some(donor_subaccount),
                recipient_account_identifier,
                0,
            )
            .await?;

        let donor_neuron = self.with_neuron(donor_neuron_id, |neuron| neuron.clone())?;
        self.remove_neuron(donor_neuron)?;

        self.with_neuron_mut(recipient_neuron_id, |recipient_neuron| {
            recipient_neuron.cached_neuron_stake_e8s = recipient_neuron
                .cached_neuron_stake_e8s
                .saturating_add(transfer_amount_e8s);
        })?;

        Ok(())
    }

    /// Disburse the stake of a neuron.
    ///
    /// This causes the stake of a neuron to be disbursed to the provided
    /// principal (and optional subaccount). If `amount` is provided then
    /// that amount is disbursed.
    ///
    /// Note that we don't enforce that 'amount' is actually smaller
    /// than or equal to the cached stake in the neuron.
    /// This will allow a user to still disburse funds if:
    /// - Someone transferred more funds to the neuron's subaccount after the
    ///   the initial neuron claim that we didn't know about.
    /// - The transfer of funds previously failed for some reason (e.g. the
    ///   ledger was unavailable or broken).
    ///
    /// On success returns the block height at which the transfer happened.
    ///
    /// Preconditions:
    /// - The neuron exists.
    /// - The caller is the controller of the the neuron.
    /// - The neuron's state is `Dissolved` at the current timestamp.
    #[cfg_attr(feature = "tla", tla_update_method(DISBURSE_NEURON_DESC.clone(), tla_snapshotter!()))]
    pub async fn disburse_neuron(
        &mut self,
        id: &NeuronId,
        caller: &PrincipalId,
        disburse: &manage_neuron::Disburse,
    ) -> Result<u64, GovernanceError> {
        let transaction_fee_e8s = self.transaction_fee();

        let (
            is_neuron_controlled_by_caller,
            neuron_state,
            is_neuron_kyc_verified,
            neuron_subaccount,
            fees_amount_e8s,
            neuron_minted_stake_e8s,
        ) = self.with_neuron(id, |neuron| {
            (
                neuron.is_controlled_by(caller),
                neuron.state(self.env.now()),
                neuron.kyc_verified,
                neuron.subaccount(),
                neuron.neuron_fees_e8s,
                neuron.minted_stake_e8s(),
            )
        })?;

        if !is_neuron_controlled_by_caller {
            return Err(GovernanceError::new_with_message(
                ErrorType::NotAuthorized,
                format!(
                    "Caller '{:?}' is not authorized to control neuron '{}'.",
                    caller, id.id
                ),
            ));
        }

        if neuron_state != NeuronState::Dissolved {
            return Err(GovernanceError::new_with_message(
                ErrorType::PreconditionFailed,
                format!(
                    "Neuron {} has NOT been dissolved. It is in state {:?}",
                    id.id, neuron_state
                ),
            ));
        }

        if !is_neuron_kyc_verified {
            return Err(GovernanceError::new_with_message(
                ErrorType::PreconditionFailed,
                format!("Neuron {} is not kyc verified.", id.id),
            ));
        }

        // If no account was provided, transfer to the caller's account.
        let to_account: AccountIdentifier = match disburse.to_account.as_ref() {
            None => AccountIdentifier::new(*caller, None),
            Some(ai_pb) => AccountIdentifier::try_from(ai_pb).map_err(|e| {
                GovernanceError::new_with_message(
                    ErrorType::InvalidCommand,
                    format!("The recipient's subaccount is invalid due to: {e}"),
                )
            })?,
        };

        // Calculate the amount to transfer, and adjust the cached stake,
        // accordingly. Make sure no matter what the user disburses we still
        // take the fees into account.
        //
        // Note that the implementation of minted_stake_e8s() is effectively:
        //   neuron.cached_neuron_stake_e8s.saturating_sub(neuron.neuron_fees_e8s)
        // So there is symmetry here in that we are subtracting
        // fees_amount_e8s from both sides of this `map_or`.
        let mut disburse_amount_e8s = disburse
            .amount
            .as_ref()
            .map_or(neuron_minted_stake_e8s, |a| {
                a.e8s.saturating_sub(fees_amount_e8s)
            });

        // Subtract the transaction fee from the amount to disburse since it'll
        // be deducted from the source (the neuron's) account.
        if disburse_amount_e8s > transaction_fee_e8s {
            disburse_amount_e8s -= transaction_fee_e8s
        }

        // Add the neuron's id to the set of neurons with ongoing ledger updates.
        let now = self.env.now();
        let _neuron_lock = self.lock_neuron_for_command(
            id.id,
            NeuronInFlightCommand {
                timestamp: now,
                command: Some(InFlightCommand::Disburse(disburse.clone())),
            },
        )?;

        // We need to do 2 transfers:
        // 1 - Burn the neuron management fees.
        // 2 - Transfer the the disbursed amount to the target account

        // Transfer 1 - burn the fees, but only if the value exceeds the cost of
        // a transaction fee, as the ledger doesn't support burn transfers for
        // an amount less than the transaction fee.
        if fees_amount_e8s > transaction_fee_e8s {
            let now = self.env.now();
            tla_log_label!("DisburseNeuron_Fee");
            tla_log_locals! {
                fees_amount: fees_amount_e8s,
                neuron_id: id.id,
                to_account: tla::account_to_tla(to_account),
                disburse_amount: disburse_amount_e8s
            };
            let _result = self
                .ledger
                .transfer_funds(
                    fees_amount_e8s,
                    0, // Burning transfers don't pay a fee.
                    Some(neuron_subaccount),
                    governance_minting_account(),
                    now,
                )
                .await?;
        }

        self.with_neuron_mut(id, |neuron| {
            // Update the stake and the fees to reflect the burning above.
            if neuron.cached_neuron_stake_e8s > fees_amount_e8s {
                neuron.cached_neuron_stake_e8s -= fees_amount_e8s;
            } else {
                neuron.cached_neuron_stake_e8s = 0;
            }
            neuron.neuron_fees_e8s = 0;
        })
        .expect("Expected the parent neuron to exist");

        // Transfer 2 - Disburse to the chosen account. This may fail if the
        // user told us to disburse more than they had in their account (but
        // the burn still happened).
        let now = self.env.now();

        tla_log_label!("DisburseNeuron_Stake");
        tla_log_locals! {
            fees_amount: fees_amount_e8s,
            neuron_id: id.id,
            to_account: tla::account_to_tla(to_account),
            disburse_amount: disburse_amount_e8s
        };

        let block_height = self
            .ledger
            .transfer_funds(
                disburse_amount_e8s,
                transaction_fee_e8s,
                Some(neuron_subaccount),
                to_account,
                now,
            )
            .await?;

        self.with_neuron_mut(id, |neuron| {
            let to_deduct = disburse_amount_e8s.saturating_add(transaction_fee_e8s);
            // The transfer was successful we can change the stake of the neuron.
            neuron.cached_neuron_stake_e8s =
                neuron.cached_neuron_stake_e8s.saturating_sub(to_deduct);
        })
        .expect("Expected the parent neuron to exist");

        Ok(block_height)
    }

    /// Splits a neuron into two neurons.
    ///
    /// The parent neuron's stake is decreased by the amount specified in
    /// Split, while the child neuron is created with a stake
    /// equal to that amount, minus the transfer fee.
    ///
    /// The child neuron inherits all the properties of its parent
    /// including age and dissolve state.
    ///
    /// On success returns the newly created neuron's id.
    ///
    /// Preconditions:
    /// - The parent neuron exists
    /// - The caller is the controller of the neuron.
    /// - The parent neuron is not already undergoing ledger updates.
    /// - The parent neuron is not spawning.
    /// - The staked amount minus amount to split is more than the minimum
    ///   stake.
    /// - The amount to split minus the transfer fee is more than the minimum
    ///   stake.
    #[cfg_attr(feature = "tla", tla_update_method(SPLIT_NEURON_DESC.clone(), tla_snapshotter!()))]
    pub async fn split_neuron(
        &mut self,
        id: &NeuronId,
        caller: &PrincipalId,
        split: &manage_neuron::Split,
    ) -> Result<NeuronId, GovernanceError> {
        // New neurons are not allowed when the heap is too large.
        self.check_heap_can_grow()?;

        let neuron_limit_reservation = self.rate_limiter.try_reserve(
            self.env.now_system_time(),
            NEURON_RATE_LIMITER_KEY.to_string(),
            1,
        )?;

        let &manage_neuron::Split {
            amount_e8s: _,
            memo,
        } = split;

        let min_stake = self
            .heap_data
            .economics
            .as_ref()
            .expect("Governance must have economics.")
            .neuron_minimum_stake_e8s;

        let transaction_fee_e8s = self.transaction_fee();

        // Get the neuron and clone to appease the borrow checker.
        // We'll get a mutable reference when we need to change it later.
        let parent_neuron = self.with_neuron(id, |neuron| neuron.clone())?;
        let minted_stake_e8s = parent_neuron.minted_stake_e8s();

        if parent_neuron.state(self.env.now()) == NeuronState::Spawning {
            return Err(GovernanceError::new_with_message(
                ErrorType::PreconditionFailed,
                "Can't perform operation on neuron: Neuron is spawning.",
            ));
        }

        if !parent_neuron.is_controlled_by(caller) {
            return Err(GovernanceError::new(ErrorType::NotAuthorized));
        }

        let min_split_amount = min_stake.saturating_add(transaction_fee_e8s);
        if split.amount_e8s < min_split_amount {
            return Err(GovernanceError::new_with_message(
                ErrorType::InsufficientFunds,
                format!(
                    "Trying to split a neuron with argument {} e8s. This is too little: \
                      at the minimum, one needs the minimum neuron stake, which is {} e8s, \
                      plus the transaction fee, which is {}. Hence the minimum split amount is {}.",
                    split.amount_e8s, min_stake, transaction_fee_e8s, min_split_amount
                ),
            ));
        }

        if minted_stake_e8s < min_stake.saturating_add(split.amount_e8s) {
            return Err(GovernanceError::new_with_message(
                ErrorType::InsufficientFunds,
                format!(
                    "Trying to split {} e8s out of neuron {}. \
                     This is not allowed, because the parent has stake {} e8s. \
                     If the requested amount was subtracted from it, there would be less than \
                     the minimum allowed stake, which is {} e8s. ",
                    split.amount_e8s, id.id, minted_stake_e8s, min_stake
                ),
            ));
        }

        let created_timestamp_seconds = self.env.now();
        let child_nid = self.neuron_store.new_neuron_id(&mut *self.randomness)?;

        let from_subaccount = parent_neuron.subaccount();

        let to_subaccount_bytes = if let Some(memo) = memo {
            ledger::compute_neuron_split_subaccount_bytes(parent_neuron.controller(), memo)
        } else {
            self.randomness.random_byte_array()?
        };
        let to_subaccount = Subaccount(to_subaccount_bytes);

        // Make sure there isn't already a neuron with the same sub-account.
        if self.neuron_store.has_neuron_with_subaccount(to_subaccount) {
            return Err(GovernanceError::new_with_message(
                ErrorType::PreconditionFailed,
                "There is already a neuron with the same subaccount.",
            ));
        }

        let in_flight_command = NeuronInFlightCommand {
            timestamp: created_timestamp_seconds,
            command: Some(InFlightCommand::Split(*split)),
        };

        let staked_amount = split.amount_e8s.saturating_sub(transaction_fee_e8s);

        // Make sure the parent neuron is not already undergoing a ledger
        // update.
        let _parent_lock = self.lock_neuron_for_command(id.id, in_flight_command.clone())?;

        // Before we do the transfer, we need to save the neuron in the map
        // otherwise a trap after the transfer is successful but before this
        // method finishes would cause the funds to be lost.
        // However the new neuron is not yet ready to be used as we can't know
        // whether the transfer will succeed, so we temporarily set the
        // stake to 0 and only change it after the transfer is successful.
        let child_neuron = NeuronBuilder::new(
            child_nid,
            to_subaccount,
            *caller,
            parent_neuron.dissolve_state_and_age(),
            created_timestamp_seconds,
        )
        .with_hot_keys(parent_neuron.hot_keys.clone())
        .with_followees(parent_neuron.followees.clone())
        .with_kyc_verified(parent_neuron.kyc_verified)
        .with_auto_stake_maturity(parent_neuron.auto_stake_maturity.unwrap_or(false))
        .with_not_for_profit(parent_neuron.not_for_profit)
        .with_joined_community_fund_timestamp_seconds(
            parent_neuron.joined_community_fund_timestamp_seconds,
        )
        .with_neuron_type(parent_neuron.neuron_type)
        .build();

        // Add the child neuron to the set of neurons undergoing ledger updates.
        let _child_lock = self.lock_neuron_for_command(child_nid.id, in_flight_command.clone())?;

        // We need to add the "embryo neuron" to the governance proto only after
        // acquiring the lock. Indeed, in case there is already a pending
        // command, we return without state rollback. If we had already created
        // the embryo, it would not be garbage collected.
        self.add_neuron(child_nid.id, child_neuron.clone())?;

        // Do the transfer for the parent first, to avoid double spending.
        self.neuron_store.with_neuron_mut(id, |parent_neuron| {
            parent_neuron.cached_neuron_stake_e8s = parent_neuron
                .cached_neuron_stake_e8s
                .checked_sub(split.amount_e8s)
                .expect("Subtracting neuron stake underflows");
        })?;

        let now = self.env.now();
        tla_log_locals! { sn_amount : split.amount_e8s, sn_child_neuron_id: child_nid.id, sn_parent_neuron_id: id.id, sn_child_account_id: tla::account_to_tla(neuron_subaccount(to_subaccount)) };
        let result: Result<u64, NervousSystemError> = self
            .ledger
            .transfer_funds(
                staked_amount,
                transaction_fee_e8s,
                Some(from_subaccount),
                neuron_subaccount(to_subaccount),
                now,
            )
            .await;

        if let Err(error) = result {
            let error = GovernanceError::from(error);

            // Refund the parent neuron if the ledger call somehow failed.
            self.neuron_store
                .with_neuron_mut(id, |parent_neuron| {
                    parent_neuron.cached_neuron_stake_e8s = parent_neuron
                        .cached_neuron_stake_e8s
                        .checked_add(split.amount_e8s)
                        .expect("Neuron stake overflows");
                })
                .expect("Expected the parent neuron to exist");

            // If we've got an error, we assume the transfer didn't happen for
            // some reason. The only state to cleanup is to delete the child
            // neuron, since we haven't mutated the parent yet.
            self.remove_neuron(child_neuron)?;
            println!(
                "Neuron stake transfer of split_neuron: {:?} \
                     failed with error: {:?}. Neuron can't be staked.",
                child_nid, error
            );
            return Err(error);
        }

        // Commit the usage from reservation now that we are not going to remove the neuron
        if self
            .rate_limiter
            .commit(self.env.now_system_time(), neuron_limit_reservation)
            .is_err()
        {
            println!(
                "{LOG_PREFIX}Warning: Failed to commit rate limiter reservation. This may indicate a bug in the reservation system."
            );
        }

        // Read the maturity and staked maturity again after the ledger call, to avoid stale values.
        let (parent_maturity_e8s, parent_staked_maturity_e8s) = self
            .neuron_store
            .with_neuron(id, |neuron| {
                (
                    neuron.maturity_e8s_equivalent,
                    neuron.staked_maturity_e8s_equivalent.unwrap_or(0),
                )
            })
            .expect("Expected the parent neuron to exist");

        // Calculates the maturity and staked maturity to transfer to the child. The parent stake is
        // the value before the ledger call, which is OK because it's used for calculating the
        // proportion of the split.
        let SplitNeuronEffect {
            transfer_maturity_e8s,
            transfer_staked_maturity_e8s,
        } = calculate_split_neuron_effect(
            split.amount_e8s,
            minted_stake_e8s,
            parent_maturity_e8s,
            parent_staked_maturity_e8s,
        );

        // Decrease maturity and staked maturity of the parent neuron.
        self.with_neuron_mut(id, |parent_neuron| {
            parent_neuron.maturity_e8s_equivalent = parent_neuron
                .maturity_e8s_equivalent
                .checked_sub(transfer_maturity_e8s)
                .expect("Maturity underflows");
            let new_staked_maturity = parent_neuron
                .staked_maturity_e8s_equivalent
                .unwrap_or(0)
                .checked_sub(transfer_staked_maturity_e8s)
                .expect("Staked maturity underflows");
            parent_neuron.staked_maturity_e8s_equivalent = if new_staked_maturity > 0 {
                Some(new_staked_maturity)
            } else {
                None
            };
        })
        .expect("Expected the parent neuron to exist");

        // Increase stake, maturity and staked maturity of the child neuron.
        self.with_neuron_mut(&child_nid, |child_neuron| {
            child_neuron.cached_neuron_stake_e8s = child_neuron
                .cached_neuron_stake_e8s
                .checked_add(staked_amount)
                .expect("Stake overflows");
            child_neuron.maturity_e8s_equivalent = child_neuron
                .maturity_e8s_equivalent
                .checked_add(transfer_maturity_e8s)
                .expect("Maturity overflows");
            let new_staked_maturity = child_neuron
                .staked_maturity_e8s_equivalent
                .unwrap_or(0)
                .checked_add(transfer_staked_maturity_e8s)
                .expect("Staked maturity overflows");
            child_neuron.staked_maturity_e8s_equivalent = if new_staked_maturity > 0 {
                Some(new_staked_maturity)
            } else {
                None
            };
        })
        .expect("Expected the child neuron to exist");

        Ok(child_nid)
    }

    /// Merge one neuron (the "source" provided by the Merge argument) into
    /// another (the "target" specified by the 'id').
    ///
    /// The source neuron's stake, maturity and age are moved into the target.
    /// Any fees the source neuron are burned before the transfer occurs.
    ///
    /// On success the target neuron contains all the stake, maturity and age
    /// of both neurons. The source neuron has 0 stake, 0 maturity and 0 age.
    /// Current fees are not affected in either neuron. The dissolve delay of
    /// the target neuron is the greater of the dissolve delay of the two,
    /// while the source remains unchanged.
    ///
    /// See `MergeNeuronsError` for possible errors.
    ///
    /// Considerations:
    /// - If the stake of the source neuron is bigger than the transaction fee
    ///   it will be merged into the stake of the target neuron; if it is less
    ///   than the transaction fee, the maturity of the source neuron will
    ///   still be merged into the maturity of the target neuron.
    #[cfg_attr(feature = "tla", tla_update_method(MERGE_NEURONS_DESC.clone(), tla_snapshotter!()))]
    pub async fn merge_neurons(
        &mut self,
        id: &NeuronId,
        caller: &PrincipalId,
        merge: &manage_neuron::Merge,
    ) -> Result<ManageNeuronResponse, GovernanceError> {
        let now = self.env.now();
        let in_flight_command = NeuronInFlightCommand {
            timestamp: now,
            command: Some(InFlightCommand::Merge(*merge)),
        };

        // Step 1: calculates the effect of the merge.
        let effect = calculate_merge_neurons_effect(
            id,
            merge,
            caller,
            &self.neuron_store,
            self.transaction_fee(),
            now,
        )?;

        // Step 2: additional validation for the execution.
        validate_merge_neurons_before_commit(
            &effect.source_neuron_id(),
            &effect.target_neuron_id(),
            caller,
            &self.neuron_store,
            &self.heap_data.proposals,
        )?;

        // Step 3: Locking the neurons.
        let _target_lock =
            self.lock_neuron_for_command(effect.source_neuron_id().id, in_flight_command.clone())?;
        let _source_lock =
            self.lock_neuron_for_command(effect.target_neuron_id().id, in_flight_command.clone())?;

        // Step 4: burn neuron fees if needed.
        if let Some(source_burn_fees) = effect.source_burn_fees() {
            tla_log_locals! {
                source_neuron_id: effect.source_neuron_id().id,
                target_neuron_id: effect.target_neuron_id().id,
                fees_amount: effect.source_burn_fees().map_or(0, |f| f.amount_e8s),
                amount_to_target: effect.stake_transfer().map_or(0, |t| t.amount_to_target_e8s)
            }
            tla_log_label!("MergeNeurons_Burn");

            source_burn_fees
                .burn_neuron_fees_with_ledger(&*self.ledger, &mut self.neuron_store, now)
                .await?;
        }

        // Step 5: transfer the stake if needed.
        if let Some(stake_transfer) = effect.stake_transfer() {
            tla_log_locals! {
                source_neuron_id: effect.source_neuron_id().id,
                target_neuron_id: effect.target_neuron_id().id,
                fees_amount: effect.source_burn_fees().map_or(0, |f| f.amount_e8s),
                amount_to_target: effect.stake_transfer().map_or(0, |t| t.amount_to_target_e8s)
            }
            tla_log_label!("MergeNeurons_Stake");

            stake_transfer
                .transfer_neuron_stake_with_ledger(&*self.ledger, &mut self.neuron_store, now)
                .await?;
        }

        // Step 6: applying the internal effect of the merge.
        let source_neuron = self
            .neuron_store
            .with_neuron_mut(&effect.source_neuron_id(), |source| {
                effect.source_effect().apply(source);
                source.clone()
            })
            .expect("Expected the source neuron to exist");
        let target_neuron = self
            .neuron_store
            .with_neuron_mut(&effect.target_neuron_id(), |target| {
                effect.target_effect().apply(target);
                target.clone()
            })
            .expect("Expected the target neuron to exist");

        // Step 7: builds the response.
        Ok(ManageNeuronResponse::merge_response(
            build_merge_neurons_response(
                &source_neuron,
                &target_neuron,
                self.voting_power_economics(),
                now,
                *caller,
            ),
        ))
    }

    pub fn simulate_manage_neuron(
        &self,
        caller: &PrincipalId,
        manage_neuron: ManageNeuron,
    ) -> ManageNeuronResponse {
        let id = match self.neuron_id_from_manage_neuron(&manage_neuron) {
            Ok(id) => id,
            Err(e) => return ManageNeuronResponse::error(e),
        };

        match manage_neuron.command {
            Some(Command::Merge(merge)) => self
                .simulate_merge_neurons(&id, caller, merge)
                .unwrap_or_else(ManageNeuronResponse::error),
            Some(_) => ManageNeuronResponse::error(GovernanceError::new_with_message(
                ErrorType::InvalidCommand,
                "Simulating manage_neuron is not supported for this request type",
            )),
            None => ManageNeuronResponse::error(GovernanceError::new_with_message(
                ErrorType::InvalidCommand,
                "No Command given in simulate_manage_neuron request",
            )),
        }
    }

    fn simulate_merge_neurons(
        &self,
        id: &NeuronId,
        caller: &PrincipalId,
        merge: manage_neuron::Merge,
    ) -> Result<ManageNeuronResponse, GovernanceError> {
        let now = self.env.now();

        // Step 1: calculates the effect of the merge.
        let effect = calculate_merge_neurons_effect(
            id,
            &merge,
            caller,
            &self.neuron_store,
            self.transaction_fee(),
            now,
        )?;

        // Step 2: reads the neurons.
        let mut source_neuron = self
            .neuron_store
            .with_neuron(&effect.source_neuron_id(), |neuron| neuron.clone())?;
        let mut target_neuron = self
            .neuron_store
            .with_neuron(&effect.target_neuron_id(), |neuron| neuron.clone())?;

        // Step 3: applies the effect of the merge.
        if let Some(source_burn_fees) = effect.source_burn_fees() {
            source_burn_fees.burn_neuron_fees_without_ledger(&mut source_neuron);
        }
        if let Some(stake_transfer) = effect.stake_transfer() {
            stake_transfer
                .transfer_neuron_stake_without_ledger(&mut source_neuron, &mut target_neuron);
        }
        effect.source_effect().apply(&mut source_neuron);
        effect.target_effect().apply(&mut target_neuron);

        // Step 4: builds the response.
        Ok(ManageNeuronResponse::merge_response(
            build_merge_neurons_response(
                &source_neuron,
                &target_neuron,
                self.voting_power_economics(),
                now,
                *caller,
            ),
        ))
    }

    /// Spawn an neuron from an existing neuron's maturity.
    ///
    /// This creates a new neuron and moves some of the existing neuron's maturity
    /// to the new neuron's maturity. The newly created neuron is in spawning state
    /// and the time when it will be spawn is defined according to the NetworkEconomics.
    ///
    /// Pre-conditions:
    /// - The parent neuron exists.
    /// - The caller is the controller of the neuron.
    /// - The controller of the spawned neuron is self-authenticating.
    /// - The parent neuron is not already undergoing ledger updates.
    /// - The parent neuron is not spawning itself.
    /// - The maturity to move to the new neuron must be such that, with every maturity modulation, at least
    ///   NetworkEconomics::neuron_minimum_spawn_stake_e8s are created when the maturity is spawn.
    #[cfg_attr(feature = "tla", tla_update_method(SPAWN_NEURON_DESC.clone(), tla_snapshotter!()))]
    pub fn spawn_neuron(
        &mut self,
        id: &NeuronId,
        caller: &PrincipalId,
        spawn: &manage_neuron::Spawn,
    ) -> Result<NeuronId, GovernanceError> {
        // New neurons are not allowed when the heap is too large.
        self.check_heap_can_grow()?;

        let parent_neuron = self.with_neuron(id, |neuron| neuron.clone())?;

        if parent_neuron.state(self.env.now()) == NeuronState::Spawning {
            return Err(GovernanceError::new_with_message(
                ErrorType::PreconditionFailed,
                "Can't perform operation on neuron: Target neuron is spawning.",
            ));
        }

        if !parent_neuron.is_controlled_by(caller) {
            return Err(GovernanceError::new(ErrorType::NotAuthorized));
        }

        let percentage: u32 = spawn.percentage_to_spawn.unwrap_or(100);
        if percentage > 100 || percentage == 0 {
            return Err(GovernanceError::new_with_message(
                ErrorType::PreconditionFailed,
                "The percentage of maturity to spawn must be a value between 1 and 100 (inclusive).",
            ));
        }

        let maturity_to_spawn = parent_neuron
            .maturity_e8s_equivalent
            .checked_mul(percentage as u64)
            .expect("Overflow while processing maturity to spawn.");
        let maturity_to_spawn = maturity_to_spawn.checked_div(100).unwrap();

        // Validate that if a child neuron controller was provided, it is a valid
        // principal.
        let child_controller = if let Some(child_controller) = &spawn.new_controller {
            *child_controller
        } else {
            parent_neuron.controller()
        };

        let economics = self
            .heap_data
            .economics
            .as_ref()
            .expect("Governance does not have NetworkEconomics")
            .clone();

        // Check if the least possible stake this neuron would be spawned with
        // is more than the minimum neuron stake.
        let least_possible_stake = (maturity_to_spawn as f64 * (1f64 - 0.05)) as u64;

        if least_possible_stake < economics.neuron_minimum_stake_e8s {
            return Err(GovernanceError::new_with_message(
                ErrorType::InsufficientFunds,
                "There isn't enough maturity to spawn a new neuron due to worst case maturity modulation.",
            ));
        }

        let child_nid = self.neuron_store.new_neuron_id(&mut *self.randomness)?;

        // use provided sub-account if any, otherwise generate a random one.
        let to_subaccount = match spawn.nonce {
            None => Subaccount(self.randomness.random_byte_array()?),
            Some(nonce_val) => {
                ledger::compute_neuron_staking_subaccount(child_controller, nonce_val)
            }
        };

        // Make sure there isn't already a neuron with the same sub-account.
        if self.neuron_store.has_neuron_with_subaccount(to_subaccount) {
            return Err(GovernanceError::new_with_message(
                ErrorType::PreconditionFailed,
                "There is already a neuron with the same subaccount.",
            ));
        }

        let created_timestamp_seconds = self.env.now();
        let dissolve_and_spawn_at_timestamp_seconds =
            created_timestamp_seconds.saturating_add(economics.neuron_spawn_dissolve_delay_seconds);

        // Lock both parent and child neurons so that it cannot interleave with other async
        // operations on those neurons and spawn doesn't happen while the parent is in a corrupted
        // state.
        let in_flight_command = NeuronInFlightCommand {
            timestamp: created_timestamp_seconds,
            command: Some(InFlightCommand::SyncCommand(SyncCommand {})),
        };
        let _parent_lock = self.lock_neuron_for_command(id.id, in_flight_command.clone())?;
        let _child_lock = self.lock_neuron_for_command(child_nid.id, in_flight_command.clone())?;

        let child_neuron = NeuronBuilder::new(
            child_nid,
            to_subaccount,
            child_controller,
            DissolveStateAndAge::DissolvingOrDissolved {
                when_dissolved_timestamp_seconds: dissolve_and_spawn_at_timestamp_seconds,
            },
            created_timestamp_seconds,
        )
        .with_spawn_at_timestamp_seconds(dissolve_and_spawn_at_timestamp_seconds)
        .with_hot_keys(parent_neuron.hot_keys.clone())
        .with_followees(parent_neuron.followees.clone())
        .with_kyc_verified(parent_neuron.kyc_verified)
        .with_maturity_e8s_equivalent(maturity_to_spawn)
        .build();

        // `add_neuron` will verify that `child_neuron.controller` `is_self_authenticating()`, so we don't need to check it here.
        self.add_neuron(child_nid.id, child_neuron)?;

        // Get the parent neuron again, but this time mutable references.
        self.with_neuron_mut(id, |parent_neuron| {
            // Reset the parent's maturity.
            parent_neuron.maturity_e8s_equivalent -= maturity_to_spawn;
        })
        .expect("Neuron not found");

        Ok(child_nid)
    }

    /// Returns an error indicating MergeMaturity is no longer a valid action.
    /// Can be removed after October 2024, along with corresponding code.
    pub fn merge_maturity_removed_error<T>() -> Result<T, GovernanceError> {
        Err(GovernanceError::new_with_message(
            ErrorType::InvalidCommand,
            "The command MergeMaturity is no longer available, as this functionality was \
            superseded by StakeMaturity. Use StakeMaturity instead.",
        ))
    }

    /// Stakes the maturity of a neuron.
    ///
    /// This method allows a neuron controller to stake the currently
    /// existing maturity of a neuron. The caller can choose a percentage
    /// of maturity to merge.
    ///
    /// Pre-conditions:
    /// - The neuron is controlled by `caller`
    /// - The neuron has some maturity to stake.
    /// - The neuron is not in spawning state.
    pub fn stake_maturity_of_neuron(
        &mut self,
        id: &NeuronId,
        caller: &PrincipalId,
        stake_maturity: &manage_neuron::StakeMaturity,
    ) -> Result<StakeMaturityResponse, GovernanceError> {
        let (neuron_state, is_neuron_controlled_by_caller, neuron_maturity_e8s_equivalent) =
            self.with_neuron(id, |neuron| {
                (
                    neuron.state(self.env.now()),
                    neuron.is_controlled_by(caller),
                    neuron.maturity_e8s_equivalent,
                )
            })?;

        if neuron_state == NeuronState::Spawning {
            return Err(GovernanceError::new_with_message(
                ErrorType::PreconditionFailed,
                "Can't perform operation on neuron: Neuron is spawning.",
            ));
        }

        if !is_neuron_controlled_by_caller {
            return Err(GovernanceError::new(ErrorType::NotAuthorized));
        }

        let percentage_to_stake = stake_maturity.percentage_to_stake.unwrap_or(100);

        if percentage_to_stake > 100 || percentage_to_stake == 0 {
            return Err(GovernanceError::new_with_message(
                ErrorType::PreconditionFailed,
                "The percentage of maturity to stake must be a value between 0 (exclusive) and 100 (inclusive).",
            ));
        }

        let mut maturity_to_stake =
            (neuron_maturity_e8s_equivalent.saturating_mul(percentage_to_stake as u64)) / 100;

        if maturity_to_stake > neuron_maturity_e8s_equivalent {
            // In case we have some bug, clamp maturity_to_stake by available maturity.
            maturity_to_stake = neuron_maturity_e8s_equivalent;
            println!(
                "{}WARNING: a portion of maturity ({}% * {} = {}) should not be larger than its entirety {}",
                LOG_PREFIX,
                percentage_to_stake,
                neuron_maturity_e8s_equivalent,
                maturity_to_stake,
                neuron_maturity_e8s_equivalent
            );
        }

        let now = self.env.now();
        let in_flight_command = NeuronInFlightCommand {
            timestamp: now,
            command: Some(InFlightCommand::SyncCommand(SyncCommand {})),
        };

        // Lock the neuron so that we're sure that we are not staking the maturity in the middle of another ongoing operation.
        let _neuron_lock = self.lock_neuron_for_command(id.id, in_flight_command)?;

        // Adjust the maturity of the neuron
        let response = self
            .with_neuron_mut(id, |neuron| {
                neuron.maturity_e8s_equivalent = neuron
                    .maturity_e8s_equivalent
                    .saturating_sub(maturity_to_stake);

                neuron.staked_maturity_e8s_equivalent = Some(
                    neuron
                        .staked_maturity_e8s_equivalent
                        .unwrap_or(0)
                        .saturating_add(maturity_to_stake),
                );
                let staked_maturity_e8s = neuron.staked_maturity_e8s_equivalent.unwrap_or(0);

                StakeMaturityResponse {
                    maturity_e8s: neuron.maturity_e8s_equivalent,
                    staked_maturity_e8s,
                }
            })
            .expect("Expected the neuron to exist");

        Ok(response)
    }

    /// Disburse part of the stake of a neuron into a new neuron, possibly
    /// owned by someone else and with a different dissolve delay.
    ///
    /// The parent neuron's stake is decreased by the amount specified in
    /// DisburseToNeuron, while the child neuron is created with a stake
    /// equal to that amount, minus the transfer fee.
    ///
    /// The child neuron doesn't inherit any of the properties of the parent
    /// neuron, except its following and whether it's a genesis neuron.
    ///
    /// On success returns the newly created neuron's id.
    ///
    /// Preconditions:
    /// - The parent neuron exists
    /// - The caller is the controller of the neuron
    /// - The parent neuron is not already undergoing ledger updates.
    /// - The parent neuron is not in spawning state.
    /// - The parent neuron's state is `Dissolved` at the current timestamp.
    /// - The staked amount minus amount to split is more than the minimum
    ///   stake.
    /// - The amount to split minus the transfer fee is more than the minimum
    ///   stake.
    #[cfg_attr(feature = "tla", tla_update_method(DISBURSE_TO_NEURON_DESC.clone(), tla_snapshotter!()))]
    pub async fn disburse_to_neuron(
        &mut self,
        id: &NeuronId,
        caller: &PrincipalId,
        disburse_to_neuron: &manage_neuron::DisburseToNeuron,
    ) -> Result<NeuronId, GovernanceError> {
        let neuron_limit_reservation = self.rate_limiter.try_reserve(
            self.env.now_system_time(),
            NEURON_RATE_LIMITER_KEY.to_string(),
            1,
        )?;

        let economics = self
            .heap_data
            .economics
            .as_ref()
            .expect("Governance must have economics.")
            .clone();

        let created_timestamp_seconds = self.env.now();
        let transaction_fee_e8s = self.transaction_fee();

        let parent_neuron = self.with_neuron(id, |neuron| neuron.clone())?;
        let parent_nid = parent_neuron.id();

        if parent_neuron.state(self.env.now()) == NeuronState::Spawning {
            return Err(GovernanceError::new_with_message(
                ErrorType::PreconditionFailed,
                "Can't perform operation on neuron: Neuron is spawning.",
            ));
        }

        if !parent_neuron.is_controlled_by(caller) {
            return Err(GovernanceError::new(ErrorType::NotAuthorized));
        }

        let min_stake = economics.neuron_minimum_stake_e8s;
        let min_disburse_amount = min_stake.saturating_add(transaction_fee_e8s);
        if disburse_to_neuron.amount_e8s < min_disburse_amount {
            return Err(GovernanceError::new_with_message(
                ErrorType::InsufficientFunds,
                format!(
                    "Called `disburse_to_neuron` with `amount` argument {} e8s. This is too little: \
                      at the minimum, one needs the minimum neuron stake, which is {} e8s, \
                      plus the transaction fee, which is {}. Hence the minimum disburse amount is {}.",
                    disburse_to_neuron.amount_e8s,
                    min_stake,
                    transaction_fee_e8s,
                    min_disburse_amount
                ),
            ));
        }

        if parent_neuron.minted_stake_e8s()
            < economics
                .neuron_minimum_stake_e8s
                .saturating_add(disburse_to_neuron.amount_e8s)
        {
            return Err(GovernanceError::new_with_message(
                ErrorType::InsufficientFunds,
                format!(
                    "Trying to disburse {} e8s out of neuron {}. \
                     This is not allowed, because the parent has stake {} e8s. \
                     If the requested amount was subtracted from it, there would be less than \
                     the minimum allowed stake, which is {} e8s. ",
                    disburse_to_neuron.amount_e8s,
                    parent_nid.id,
                    parent_neuron.minted_stake_e8s(),
                    min_stake
                ),
            ));
        }

        let state = parent_neuron.state(created_timestamp_seconds);
        if state != NeuronState::Dissolved {
            return Err(GovernanceError::new_with_message(
                ErrorType::PreconditionFailed,
                format!(
                    "Neuron {} has NOT been dissolved. It is in state {:?}",
                    id.id, state
                ),
            ));
        }

        if !parent_neuron.kyc_verified {
            return Err(GovernanceError::new_with_message(
                ErrorType::PreconditionFailed,
                format!("Neuron is not kyc verified: {}", id.id),
            ));
        }

        // Validate that if a child neuron controller was provided, it is a valid
        // principal.
        let child_controller = disburse_to_neuron.new_controller.ok_or_else(|| {
            GovernanceError::new_with_message(
                ErrorType::InvalidCommand,
                "Must specify a new controller for disburse to neuron.",
            )
        })?;

        let child_nid = self.neuron_store.new_neuron_id(&mut *self.randomness)?;
        let from_subaccount = parent_neuron.subaccount();

        // The account is derived from the new owner's principal so it can be found by
        // the owner on the ledger. There is no need to length-prefix the
        // principal since the nonce is constant length, and so there is no risk
        // of ambiguity.
        let to_subaccount = Subaccount(ledger::compute_neuron_disburse_subaccount_bytes(
            child_controller,
            disburse_to_neuron.nonce,
        ));

        // Make sure there isn't already a neuron with the same sub-account.
        if self.neuron_store.has_neuron_with_subaccount(to_subaccount) {
            return Err(GovernanceError::new_with_message(
                ErrorType::PreconditionFailed,
                "There is already a neuron with the same subaccount.",
            ));
        }

        let in_flight_command = NeuronInFlightCommand {
            timestamp: created_timestamp_seconds,
            command: Some(InFlightCommand::DisburseToNeuron(
                disburse_to_neuron.clone(),
            )),
        };

        // Make sure the parent neuron is not already undergoing a ledger update.
        let _parent_lock =
            self.lock_neuron_for_command(parent_nid.id, in_flight_command.clone())?;

        let dissolve_delay_seconds = std::cmp::min(
            disburse_to_neuron.dissolve_delay_seconds,
            MAX_DISSOLVE_DELAY_SECONDS,
        );

        let dissolve_state_and_age = if dissolve_delay_seconds > 0 {
            DissolveStateAndAge::NotDissolving {
                dissolve_delay_seconds,
                aging_since_timestamp_seconds: created_timestamp_seconds,
            }
        } else {
            DissolveStateAndAge::DissolvingOrDissolved {
                when_dissolved_timestamp_seconds: created_timestamp_seconds,
            }
        };

        // Before we do the transfer, we need to save the neuron in the map
        // otherwise a trap after the transfer is successful but before this
        // method finishes would cause the funds to be lost.
        // However the new neuron is not yet ready to be used as we can't know
        // whether the transfer will succeed, so we temporarily set the
        // stake to 0 and only change it after the transfer is successful.
        let child_neuron = NeuronBuilder::new(
            child_nid,
            to_subaccount,
            child_controller,
            dissolve_state_and_age,
            created_timestamp_seconds,
        )
        .with_followees(self.heap_data.default_followees.clone())
        .with_kyc_verified(parent_neuron.kyc_verified)
        .build();

        self.add_neuron(child_nid.id, child_neuron.clone())?;

        // Add the child neuron to the set of neurons undergoing ledger updates.
        let _child_lock = self.lock_neuron_for_command(child_nid.id, in_flight_command.clone())?;

        let staked_amount = disburse_to_neuron
            .amount_e8s
            .saturating_sub(transaction_fee_e8s);

        // Do the transfer from the parent neuron's subaccount to the child neuron's
        // subaccount.
        let memo = created_timestamp_seconds;

        tla_log_locals! {
            parent_neuron_id: parent_nid.id,
            disburse_amount: disburse_to_neuron.amount_e8s,
            child_neuron_id: child_nid.id,
            child_account_id: tla::account_to_tla(neuron_subaccount(to_subaccount))
        };
        let result: Result<u64, NervousSystemError> = self
            .ledger
            .transfer_funds(
                staked_amount,
                transaction_fee_e8s,
                Some(from_subaccount),
                neuron_subaccount(to_subaccount),
                memo,
            )
            .await;

        if let Err(error) = result {
            let error = GovernanceError::from(error);
            // If we've got an error, we assume the transfer didn't happen for
            // some reason. The only state to cleanup is to delete the child
            // neuron, since we haven't mutated the parent yet.
            self.remove_neuron(child_neuron)?;
            println!(
                "Neuron minting transfer of to neuron: {:?}\
                                  failed with error: {:?}. Neuron can't be staked.",
                child_nid, error
            );
            return Err(error);
        }

        // Commit the reservation now that the neuron can no longer be deleted.
        if self
            .rate_limiter
            .commit(self.env.now_system_time(), neuron_limit_reservation)
            .is_err()
        {
            println!(
                "{LOG_PREFIX}Warning: Failed to commit rate limiter reservation. This may indicate a bug in the reservation system."
            );
        }

        // Get the neurons again, but this time mutable references.
        self.with_neuron_mut(id, |parent_neuron| {
            // Update the state of the parent and child neurons.
            parent_neuron.cached_neuron_stake_e8s -= disburse_to_neuron.amount_e8s;
        })
        .expect("Neuron not found");

        self.with_neuron_mut(&child_nid, |child_neuron| {
            child_neuron.cached_neuron_stake_e8s = staked_amount;
        })
        .expect("Expected the child neuron to exist");

        Ok(child_nid)
    }

    #[cfg_attr(feature = "tla", tla_update_method(DISBURSE_MATURITY_DESC.clone(), tla_snapshotter!()))]
    fn disburse_maturity(
        &mut self,
        id: &NeuronId,
        caller: &PrincipalId,
        disburse_maturity: &manage_neuron::DisburseMaturity,
    ) -> Result<u64, GovernanceError> {
        self.check_heap_can_grow()?;

        let now_seconds = self.env.now();

        let in_flight_command = NeuronInFlightCommand {
            timestamp: now_seconds,
            command: Some(InFlightCommand::SyncCommand(SyncCommand {})),
        };

        // Lock the neuron so that we're sure that we are not disbursing the maturity in the middle
        // of another ongoing operation.
        let _neuron_lock = self.lock_neuron_for_command(id.id, in_flight_command)?;

        initiate_maturity_disbursement(
            &mut self.neuron_store,
            caller,
            id,
            disburse_maturity,
            now_seconds,
        )
        .map_err(GovernanceError::from)
    }

    fn set_following(
        &mut self,
        id: &NeuronId,
        caller: &PrincipalId,
        set_following: &manage_neuron::SetFollowing,
    ) -> Result<(), GovernanceError> {
        // Start with original following of the neuron.
        let mut new_followees = self.with_neuron(
            id,
            |neuron| -> Result<HashMap</* topic */ i32, Followees>, GovernanceError> {
                set_following.validate(caller, neuron)?;

                Ok(neuron.followees.clone())
            },
        )??;

        // Modify new_followees according to set_following.
        let SetFollowing { topic_following } = set_following;
        for FolloweesForTopic { topic, followees } in topic_following {
            let topic = topic.unwrap_or_default();
            let followees = followees.clone();

            if followees.is_empty() {
                new_followees.remove(&topic);
            } else {
                new_followees.insert(topic, Followees { followees });
            }
        }

        // Commit new_followees to the neuron.
        let now_seconds = self.env.now();
        self.with_neuron_mut(id, |neuron| {
            neuron.followees = new_followees;
            neuron.refresh_voting_power(now_seconds);
        })?;

        Ok(())
    }

    /// Set the status of a proposal that is 'being executed' to
    /// 'executed' or 'failed' depending on the value of 'success'.
    ///
    /// The proposal ID 'pid' is taken as a raw integer to avoid
    /// lifetime issues.
    pub fn set_proposal_execution_status(&mut self, pid: u64, result: Result<(), GovernanceError>) {
        match self.heap_data.proposals.get_mut(&pid) {
            Some(proposal_data) => {
                // The proposal has to be adopted before it is executed.
                assert_eq!(proposal_data.status(), ProposalStatus::Adopted);
                match result {
                    Ok(_) => {
                        println!(
                            "{}Execution of proposal: {} succeeded. (Proposal title: {:?})",
                            LOG_PREFIX,
                            pid,
                            proposal_data
                                .proposal
                                .as_ref()
                                .and_then(|proposal| proposal.title.clone())
                        );
                        // The proposal was executed 'now'.
                        proposal_data.executed_timestamp_seconds = self.env.now();
                        // If the proposal previously failed to be
                        // executed, it is no longer that case that the
                        // proposal failed to be executed.
                        proposal_data.failed_timestamp_seconds = 0;
                        proposal_data.failure_reason = None;
                    }
                    Err(error) => {
                        println!(
                            "{}Execution of proposal: {} failed. Reason: {:?} (Proposal title: {:?})",
                            LOG_PREFIX,
                            pid,
                            error,
                            proposal_data
                                .proposal
                                .as_ref()
                                .and_then(|proposal| proposal.title.clone())
                        );
                        // Only update the failure timestamp is there is
                        // not yet any report of success in executing this
                        // proposal. If success already has been reported,
                        // it may be that the failure is reported after
                        // the success, e.g., due to a retry.
                        if proposal_data.executed_timestamp_seconds == 0 {
                            proposal_data.failed_timestamp_seconds = self.env.now();
                            proposal_data.failure_reason = Some(error);
                        }
                    }
                }
            }
            None => {
                // The proposal ID was not found. Something is wrong:
                // just log this information to aid debugging.
                println!(
                    "{}Proposal {:?} not found when attempt to set execution result to {:?}",
                    LOG_PREFIX, pid, result
                );
            }
        }
    }

    /// Returns the neuron info for a given neuron `id`. This method
    /// does not require authorization, so the `NeuronInfo` of a
    /// neuron is accessible to any caller.
    pub fn get_neuron_info(
        &self,
        id: &NeuronId,
        requester: PrincipalId,
    ) -> Result<NeuronInfo, GovernanceError> {
        let now = self.env.now();
        self.with_neuron(id, |neuron| {
            neuron.get_neuron_info(self.voting_power_economics(), now, requester)
        })
    }

    /// Returns the neuron info for a neuron identified by id or subaccount.
    /// This method does not require authorization, so the `NeuronInfo` of a
    /// neuron is accessible to any caller.
    pub fn get_neuron_info_by_id_or_subaccount(
        &self,
        find_by: &NeuronIdOrSubaccount,
        requester: PrincipalId,
    ) -> Result<NeuronInfo, GovernanceError> {
        self.with_neuron_by_neuron_id_or_subaccount(find_by, |neuron| {
            neuron.get_neuron_info(self.voting_power_economics(), self.env.now(), requester)
        })
    }

    /// Returns the complete neuron data for a given neuron `id` or
    /// `subaccount` after checking that the `caller` is authorized. The
    /// neuron's controller and hot keys are authorized, as are the
    /// controllers and hot keys of any neurons that are listed as followees
    /// of the requested neuron on the `ManageNeuron` topic.
    pub fn get_full_neuron_by_id_or_subaccount(
        &self,
        by: &NeuronIdOrSubaccount,
        caller: &PrincipalId,
    ) -> Result<api::Neuron, GovernanceError> {
        let neuron_id = self.find_neuron_id(by)?;
        self.get_full_neuron(&neuron_id, caller)
    }

    /// Returns the complete neuron data for a given neuron `id` after
    /// checking that the `caller` is authorized. The neuron's
    /// controller and hot keys are authorized, as are the controllers
    /// and hot keys of any neurons that are listed as followees of
    /// the requested neuron on the `ManageNeuron` topic.
    pub fn get_full_neuron(
        &self,
        id: &NeuronId,
        caller: &PrincipalId,
    ) -> Result<api::Neuron, GovernanceError> {
        let native_neuron = self
            .neuron_store
            .get_full_neuron(*id, *caller)
            .map_err(GovernanceError::from)?;

        let now_seconds = self.env.now();
        let voting_power_economics = self.voting_power_economics();
        Ok(native_neuron.into_api(now_seconds, voting_power_economics))
    }

    // Returns the set of currently registered node providers.
    pub fn get_node_providers(&self) -> &[NodeProvider] {
        &self.heap_data.node_providers
    }

    pub fn latest_reward_event(&self) -> &RewardEvent {
        self.heap_data
            .latest_reward_event
            .as_ref()
            .expect("Invariant violation! There should always be a latest_reward_event.")
    }

    /// Tries to get a proposal given a proposal id
    ///
    /// - The proposal's ballots only show votes from neurons that the
    ///   caller either controls or is a registered hot key for.
    pub fn get_proposal_info(
        &self,
        caller: &PrincipalId,
        pid: impl Into<ProposalId>,
    ) -> Option<ProposalInfo> {
        let now_seconds = self.env.now();
        let caller_neurons = self.get_neuron_ids_by_principal(caller);
        let voting_period_seconds = self.voting_period_seconds();
        self.heap_data
            .proposals
            .get(&pid.into().id)
            .map(|proposal_data| {
                proposal_data_to_info(
                    proposal_data,
                    false,
                    false,
                    &caller_neurons,
                    now_seconds,
                    voting_period_seconds,
                )
            })
    }

    /// Tries to get the Neurons' Fund participation data for an SNS Swap created via given proposal.
    ///
    /// - The returned structure is anomymized w.r.t. NNS neuron IDs.
    pub fn get_neurons_fund_audit_info(
        &self,
        request: GetNeuronsFundAuditInfoRequest,
    ) -> Result<NeuronsFundAuditInfo, GovernanceError> {
        let proposal_id = request.nns_proposal_id.ok_or_else(|| {
            GovernanceError::new_with_message(
                ErrorType::InvalidCommand,
                "nns_proposal_id is not specified.",
            )
        })?;
        let proposal_data =
            self.get_proposal_data_or_err(&proposal_id, "get_neurons_fund_audit_info")?;
        let action = proposal_data
            .proposal
            .as_ref()
            .ok_or_else(|| {
                GovernanceError::new_with_message(
                    ErrorType::PreconditionFailed,
                    format!("Proposal data for {proposal_id:?} is missing the `proposal` field."),
                )
            })?
            .action
            .as_ref()
            .ok_or_else(|| {
                GovernanceError::new_with_message(
                    ErrorType::PreconditionFailed,
                    format!("Proposal data for {proposal_id:?} is missing `proposal.action`.",),
                )
            })?;
        if !matches!(action, Action::CreateServiceNervousSystem(_)) {
            return Err(GovernanceError::new_with_message(
                ErrorType::PreconditionFailed,
                format!("Proposal {proposal_id:?} is not of type CreateServiceNervousSystem.",),
            ));
        }
        let neurons_fund_data = proposal_data.get_neurons_fund_data_or_err()?;
        let initial_neurons_fund_participation = neurons_fund_data
            .initial_neurons_fund_participation
            .as_ref()
            .map(NeuronsFundParticipationPb::anonymized);
        let final_neurons_fund_participation = neurons_fund_data
            .final_neurons_fund_participation
            .as_ref()
            .map(NeuronsFundParticipationPb::anonymized);
        let neurons_fund_refunds = neurons_fund_data
            .neurons_fund_refunds
            .as_ref()
            .map(NeuronsFundSnapshotPb::anonymized);
        Ok(NeuronsFundAuditInfo {
            initial_neurons_fund_participation,
            final_neurons_fund_participation,
            neurons_fund_refunds,
        })
    }

    /// Gets all open proposals
    ///
    /// - The proposals' ballots only show votes from neurons that the
    ///   caller either controls or is a registered hot key for.
    ///
    /// - Proposals with `ExecuteNnsFunction` as action have their
    ///   `payload` cleared if larger than
    ///   EXECUTE_NNS_FUNCTION_PAYLOAD_LISTING_BYTES_MAX. The caller can
    ///   retrieve dropped payloads by calling `get_proposal_info` for
    ///   each proposal of interest.
    pub fn get_pending_proposals(&self, caller: &PrincipalId) -> Vec<ProposalInfo> {
        let now = self.env.now();
        let caller_neurons = self.get_neuron_ids_by_principal(caller);
        self.heap_data
            .proposals
            .values()
            .filter(|data| data.status() == ProposalStatus::Open)
            .map(|data| {
                proposal_data_to_info(
                    data,
                    true,
                    false,
                    &caller_neurons,
                    now,
                    self.voting_period_seconds(),
                )
            })
            .collect()
    }

    // Gets the raw proposal data
    pub fn get_proposal_data(&self, pid: impl Into<ProposalId>) -> Option<&ProposalData> {
        self.heap_data.proposals.get(&pid.into().id)
    }

    fn mut_proposal_data(&mut self, pid: impl Into<ProposalId>) -> Option<&mut ProposalData> {
        self.heap_data.proposals.get_mut(&pid.into().id)
    }

    fn mut_proposal_data_and_neuron_store(
        &mut self,
        proposal_id: &ProposalId,
    ) -> (Option<&mut ProposalData>, &mut NeuronStore) {
        (
            self.heap_data.proposals.get_mut(&proposal_id.id),
            &mut self.neuron_store,
        )
    }

    /// Return true if the 'info' proposal is visible to some of the neurons in
    /// 'caller_neurons'.
    fn proposal_is_visible_to_neurons(
        &self,
        info: &ProposalData,
        caller_neurons: &BTreeSet<NeuronId>,
    ) -> bool {
        // Is 'info' a manage neuron proposal?
        if let Some(ref managed_id) = info.proposal.as_ref().and_then(|x| x.managed_neuron()) {
            // mgr_ids: &Vec<NeuronId>
            if let Ok(mgr_ids) = self.with_neuron_by_neuron_id_or_subaccount(managed_id, |neuron| {
                neuron.neuron_managers()
            }) {
                // Find one ID in the list of manager IDs that is also
                // in 'caller_neurons'.
                if mgr_ids.iter().any(|x| caller_neurons.contains(x)) {
                    // If such an ID is found, the caller is
                    // permitted to list this proposal.
                    return true;
                }
                // 'caller' not authorized
                false
            } else {
                // This proposal is 'managed', but we cannot find out
                // by whom - don't show.
                false
            }
        } else {
            // This proposal is is not 'managed' - fine to show in all lists.
            true
        }
    }

    /// Returns the proposals info of proposals with proposal ID less
    /// than `before_proposal` (exclusive), returning at most `limit` proposal
    /// infos. If `before_proposal` is not provided, start from the highest
    /// available proposal ID (inclusive).
    ///
    /// As proposal IDs are assigned sequentially, this retrieves up to
    /// `limit` proposals older (in terms of creation) than a specific
    /// proposal. This can be used to paginate through proposals, as follows:
    ///
    /// `
    /// let mut lst = gov.list_proposals(ListProposalInfo {});
    /// while !lst.empty() {
    ///   /* do stuff with lst */
    ///   lst = gov.list_proposals(ListProposalInfo {
    ///     before_proposal: lst.last().and_then(|x|x.id)
    ///   });
    /// }
    /// `
    ///
    /// - A proposal with restricted voting is included only if the
    ///   caller is allowed to vote on the proposal.
    ///
    /// - The proposals' ballots only show votes from neurons that the
    ///   caller either controls or is a registered hot key for.
    ///
    /// - Proposals with `ExecuteNnsFunction` as action have their
    ///   `payload` cleared if larger than
    ///   EXECUTE_NNS_FUNCTION_PAYLOAD_LISTING_BYTES_MAX.  The caller can
    ///   retrieve dropped payloads by calling `get_proposal_info` for
    ///   each proposal of interest.
    ///
    /// - If `omit_large_fields` is set to true, some "large fields" such as
    ///   CreateServiceNervousSystem's logo and token_logo are omitted (set to
    ///   none) from each proposal before returning. This is useful when these
    ///   fields would cause the message to exceed the maximum message size.
    ///   Consider using this field and then calling `get_proposal_info` for each
    ///   proposal of interest.
    pub fn list_proposals(
        &self,
        caller: &PrincipalId,
        req: &ListProposalInfo,
    ) -> ListProposalInfoResponse {
        let exclude_topic: HashSet<i32> = req.exclude_topic.iter().cloned().collect();
        let include_reward_status: HashSet<i32> =
            req.include_reward_status.iter().cloned().collect();
        let include_status: HashSet<i32> = req.include_status.iter().cloned().collect();
        let caller_neurons = self.get_neuron_ids_by_principal(caller);
        let now = self.env.now();
        let proposal_matches_request = |data: &ProposalData| -> bool {
            let topic = data.topic();
            let voting_period_seconds = self.voting_period_seconds()(topic);
            // Filter out proposals by topic.
            if exclude_topic.contains(&(topic as i32)) {
                return false;
            }
            // Filter out proposals by reward status.
            if !(include_reward_status.is_empty()
                || include_reward_status
                    .contains(&(data.reward_status(now, voting_period_seconds) as i32)))
            {
                return false;
            }
            // Filter out proposals by status.
            if !(include_status.is_empty() || include_status.contains(&(data.status() as i32))) {
                return false;
            }
            // Filter out proposals by the visibility of the caller principal
            // when include_all_manage_neuron_proposals is false. When
            // include_all_manage_neuron_proposals is true the proposal is
            // always included.
            req.include_all_manage_neuron_proposals.unwrap_or(false)
                || self.proposal_is_visible_to_neurons(data, &caller_neurons)
        };
        let limit = if req.limit == 0 || req.limit > MAX_LIST_PROPOSAL_RESULTS {
            MAX_LIST_PROPOSAL_RESULTS
        } else {
            req.limit
        } as usize;
        let proposals = &self.heap_data.proposals;
        // Proposals are stored in a sorted map. If 'before_proposal'
        // is provided, grab all proposals before that, else grab the
        // whole range.
        let proposals = if let Some(n) = req.before_proposal {
            proposals.range(..(n.id))
        } else {
            proposals.range(..)
        };
        // Now reverse the range, filter, and restrict to 'limit'.
        let proposals = proposals
            .rev()
            .filter(|(_, x)| proposal_matches_request(x))
            .take(limit)
            .map(|(_, proposal_data)| {
                proposal_data_to_info(
                    proposal_data,
                    true,
                    req.omit_large_fields(),
                    &caller_neurons,
                    now,
                    self.voting_period_seconds(),
                )
            })
            .collect();
        ListProposalInfoResponse {
            proposal_info: proposals,
        }
    }

    // This is slow, because it scans all proposals.
    pub fn ready_to_be_settled_proposal_ids(
        &self,
        as_of_timestamp_seconds: u64,
    ) -> impl Iterator<Item = ProposalId> + '_ {
        self.heap_data
            .proposals
            .iter()
            .filter(move |(_, proposal)| {
                let topic = proposal.topic();
                let voting_period_seconds = self.voting_period_seconds()(topic);
                let reward_status =
                    proposal.reward_status(as_of_timestamp_seconds, voting_period_seconds);

                reward_status == ProposalRewardStatus::ReadyToSettle
            })
            .map(|(k, _)| ProposalId { id: *k })
    }

    /// Rounds now downwards to nearest multiple of REWARD_DISTRIBUTION_PERIOD_SECONDS after genesis
    fn most_recent_fully_elapsed_reward_round_end_timestamp_seconds(&self) -> u64 {
        let now = self.env.now();
        let genesis_timestamp_seconds = self.heap_data.genesis_timestamp_seconds;

        if genesis_timestamp_seconds > now {
            println!(
                "{}WARNING: genesis is in the future: {} vs. now = {})",
                LOG_PREFIX, genesis_timestamp_seconds, now,
            );
            return 0;
        }

        (now.saturating_sub(genesis_timestamp_seconds) // Duration since genesis (in seconds).
            / REWARD_DISTRIBUTION_PERIOD_SECONDS    // This is where the truncation happens. Whole number of rounds.
                                                    // No need for safe arithmethics, as `REWARD_DISTRIBUTION_PERIOD_SECONDS` is not 0.
            * REWARD_DISTRIBUTION_PERIOD_SECONDS) // Convert back into seconds.
            // No need for safe arithmethics, as we already devided by `REWARD_DISTRIBUTION_PERIOD_SECONDS`.
            .saturating_add(self.heap_data.genesis_timestamp_seconds) // Convert from duration to back to instant.
    }

    pub fn num_ready_to_be_settled_proposals(&self) -> usize {
        self.ready_to_be_settled_proposal_ids(self.env.now())
            .count()
    }

    /// This method attempts to move a proposal forward in the process,
    /// from open to adopted or rejected, to executed or failed (for a
    /// previously adopted proposal).
    ///
    /// If the proposal is open, it tallies the ballots and updates the
    /// `yes`, `no`, and `undecided` voting power accordingly.
    ///
    /// This may result in the proposal becoming adopted or rejected.
    ///
    /// If a proposal is adopted but not executed, this method
    /// attempts to execute it.
    pub fn process_proposal(&mut self, proposal_id: u64) {
        let now_seconds = self.env.now();
        // Due to Rust lifetime issues, we must extract a closure that
        // computes the voting period from a topic before we borrow
        // `self.heap_data` mutably.
        let voting_period_seconds_fn = self.voting_period_seconds();

        let proposal = match self.heap_data.proposals.get_mut(&proposal_id) {
            Some(p) => p,
            None => {
                println!(
                    "{}Cannot find proposal {} when trying to process it.",
                    LOG_PREFIX, proposal_id
                );
                return;
            }
        };
        let topic = proposal.topic();
        let voting_period_seconds = voting_period_seconds_fn(topic);

        if proposal.status() != ProposalStatus::Open {
            return;
        }

        if !proposal.can_make_decision(now_seconds, voting_period_seconds) {
            return;
        }
        // This marks the proposal as no longer open.
        proposal.decided_timestamp_seconds = now_seconds;
        if !proposal.is_accepted() {
            return;
        }

        // Stops borrowing proposal before mutating neurons.
        let action = proposal.proposal.as_ref().and_then(|x| x.action.clone());

        // The proposal was adopted, return the rejection fee for non-ManageNeuron
        // proposals.
        if !proposal.is_manage_neuron()
            && let Some(nid) = proposal.proposer
        {
            let rejection_cost = proposal.reject_cost_e8s;
            self.with_neuron_mut(&nid, |neuron| {
                if neuron.neuron_fees_e8s >= rejection_cost {
                    neuron.neuron_fees_e8s -= rejection_cost;
                }
            })
            .ok();
        }

        if let Some(action) = action {
            // A yes decision as been made, execute the proposal!
            self.start_proposal_execution(proposal_id, &action);
        } else {
            self.set_proposal_execution_status(
                proposal_id,
                Err(GovernanceError::new_with_message(
                    ErrorType::PreconditionFailed,
                    "Proposal is missing.",
                )),
            );
        }
    }

    /// Process all the open proposals.
    fn process_proposals(&mut self) {
        if self.env.now() < self.closest_proposal_deadline_timestamp_seconds {
            // Nothing to do.
            return;
        }

        let pids = self
            .heap_data
            .proposals
            .iter()
            .filter(|(_, info)| info.status() == ProposalStatus::Open)
            .map(|(pid, _)| *pid)
            .collect::<Vec<u64>>();

        for pid in pids {
            self.process_proposal(pid);
        }

        self.closest_proposal_deadline_timestamp_seconds =
            self.compute_closest_proposal_deadline_timestamp_seconds();
    }

    /// Computes the timestamp of the earliest open proposal's deadline
    pub fn compute_closest_proposal_deadline_timestamp_seconds(&self) -> u64 {
        self.heap_data
            .proposals
            .values()
            .filter(|data| data.status() == ProposalStatus::Open)
            .map(|data| {
                let voting_period = self.voting_period_seconds()(data.topic());
                data.get_deadline_timestamp_seconds(voting_period)
            })
            .min()
            .unwrap_or(u64::MAX)
    }

    /// Starts execution of the given proposal in the background.
    fn start_proposal_execution(&mut self, pid: u64, action: &Action) {
        // `perform_action` is an async method of &mut self.
        //
        // Starting it and letting it run in the background requires knowing that
        // the `self` reference will last until the future has completed.
        //
        // The compiler cannot know that, but this is actually true:
        //
        // - in unit tests, all futures are immediately ready, because no real async
        //   call is made. In this case, the transmutation to a static ref is abusive,
        //   but it's still ok since the future will immediately resolve.
        //
        // - in prod, "self" in a reference to the GOVERNANCE static variable, which is
        //   initialized only once (in canister_init or canister_post_upgrade)
        //
        // See "Recommendations for Using `unsafe` in the Governance canister" in canister.rs
        let governance: &'static mut Governance = unsafe { std::mem::transmute(self) };
        spawn_in_canister_env(governance.perform_action(pid, action.clone()));
    }

    /// Mints node provider rewards to a neuron or to a ledger account.
    async fn mint_reward_to_neuron_or_account(
        &mut self,
        np_principal: &PrincipalId,
        reward: &RewardNodeProvider,
    ) -> Result<(), GovernanceError> {
        let now = self.env.now();
        match reward.reward_mode.as_ref() {
            None => Err(GovernanceError::new_with_message(
                ErrorType::PreconditionFailed,
                "Reward node provider proposal must have a reward mode.",
            )),
            Some(RewardMode::RewardToNeuron(reward_to_neuron)) => {
                let to_subaccount = Subaccount(self.randomness.random_byte_array()?);
                let _block_height = self
                    .ledger
                    .transfer_funds(
                        reward.amount_e8s,
                        0, // Minting transfers don't pay transaction fees.
                        None,
                        neuron_subaccount(to_subaccount),
                        now,
                    )
                    .await?;
                let nid = self.neuron_store.new_neuron_id(&mut *self.randomness)?;
                let dissolve_delay_seconds = std::cmp::min(
                    reward_to_neuron.dissolve_delay_seconds,
                    MAX_DISSOLVE_DELAY_SECONDS,
                );

                let dissolve_state_and_age = if dissolve_delay_seconds > 0 {
                    DissolveStateAndAge::NotDissolving {
                        dissolve_delay_seconds,
                        aging_since_timestamp_seconds: now,
                    }
                } else {
                    DissolveStateAndAge::DissolvingOrDissolved {
                        when_dissolved_timestamp_seconds: now,
                    }
                };

                // Transfer successful.
                let neuron = NeuronBuilder::new(
                    nid,
                    to_subaccount,
                    *np_principal,
                    dissolve_state_and_age,
                    now,
                )
                .with_followees(self.heap_data.default_followees.clone())
                .with_cached_neuron_stake_e8s(reward.amount_e8s)
                .with_kyc_verified(true)
                .build();

                self.add_neuron(nid.id, neuron)
            }
            Some(RewardMode::RewardToAccount(reward_to_account)) => {
                // We are not creating a neuron, just transferring funds.
                let to_account = match &reward_to_account.to_account {
                    Some(to_account) => AccountIdentifier::try_from(to_account).map_err(|e| {
                        GovernanceError::new_with_message(
                            ErrorType::InvalidCommand,
                            format!("The recipient's subaccount is invalid due to: {e}"),
                        )
                    })?,
                    None => AccountIdentifier::new(*np_principal, None),
                };

                self.ledger
                    .transfer_funds(
                        reward.amount_e8s,
                        0, // Minting transfers don't pay transaction fees.
                        None,
                        to_account,
                        now,
                    )
                    .await
                    .map(|_| ())
                    .map_err(|e| {
                        GovernanceError::new_with_message(
                            ErrorType::PreconditionFailed,
                            format!(
                                "Couldn't perform minting transfer: {}",
                                GovernanceError::from(e)
                            ),
                        )
                    })
            }
        }
    }

    async fn reward_node_provider_helper(
        &mut self,
        reward: &RewardNodeProvider,
    ) -> Result<(), GovernanceError> {
        if let Some(node_provider) = &reward.node_provider {
            if let Some(np_principal) = &node_provider.id {
                if !self
                    .heap_data
                    .node_providers
                    .iter()
                    .any(|np| np.id == node_provider.id)
                {
                    Err(GovernanceError::new_with_message(
                        ErrorType::NotFound,
                        format!("Node provider with id {np_principal} not found."),
                    ))
                } else {
                    // Check that the amount to distribute is not above
                    // than the maximum set in network economics.
                    let maximum_node_provider_rewards_e8s =
                        self.economics().maximum_node_provider_rewards_e8s;
                    if reward.amount_e8s > maximum_node_provider_rewards_e8s {
                        Err(GovernanceError::new_with_message(
                            ErrorType::PreconditionFailed,
                            format!(
                                "Proposed reward {} greater than maximum {}",
                                reward.amount_e8s, maximum_node_provider_rewards_e8s
                            ),
                        ))
                    } else {
                        self.mint_reward_to_neuron_or_account(np_principal, reward)
                            .await
                    }
                }
            } else {
                Err(GovernanceError::new_with_message(
                    ErrorType::PreconditionFailed,
                    "Node provider has no ID.",
                ))
            }
        } else {
            Err(GovernanceError::new_with_message(
                ErrorType::PreconditionFailed,
                "Proposal was missing the node provider.",
            ))
        }
    }

    /// Rewards a node provider.
    async fn reward_node_provider(&mut self, pid: u64, reward: &RewardNodeProvider) {
        let result = self.reward_node_provider_helper(reward).await;
        self.set_proposal_execution_status(pid, result);
    }

    /// Mint and transfer the specified Node Provider rewards
    async fn reward_node_providers(
        &mut self,
        rewards: &[RewardNodeProvider],
    ) -> Result<(), GovernanceError> {
        let mut result = Ok(());

        for reward in rewards {
            let reward_result = self.reward_node_provider_helper(reward).await;
            if reward_result.is_err() {
                println!(
                    "Rewarding {:?} failed. Reason: {:}",
                    reward,
                    reward_result.clone().unwrap_err()
                );
            }
            result = result.or(reward_result);
        }

        result
    }

    /// Execute a RewardNodeProviders proposal
    async fn reward_node_providers_from_proposal(
        &mut self,
        pid: u64,
        reward_nps: RewardNodeProviders,
    ) {
        let result = if reward_nps.use_registry_derived_rewards == Some(true) {
            self.mint_monthly_node_provider_rewards().await
        } else {
            self.reward_node_providers(&reward_nps.rewards).await
        };

        self.set_proposal_execution_status(pid, result);
    }

    /// Return `true` if `NODE_PROVIDER_REWARD_PERIOD_SECONDS` has passed since the last monthly
    /// node provider reward event
    fn is_time_to_mint_monthly_node_provider_rewards(&self) -> bool {
        match &self.heap_data.most_recent_monthly_node_provider_rewards {
            None => false,
            Some(recent_rewards) => {
                self.env.now().saturating_sub(recent_rewards.timestamp)
                    >= NODE_PROVIDER_REWARD_PERIOD_SECONDS
            }
        }
    }

    /// Mint and transfer monthly node provider rewards
    async fn mint_monthly_node_provider_rewards(&mut self) -> Result<(), GovernanceError> {
        if self.minting_node_provider_rewards {
            // There is an ongoing attempt to mint node provider rewards. Do nothing.
            return Ok(());
        }

        // Acquire the lock before doing anything meaningful.
        self.minting_node_provider_rewards = true;

        let monthly_node_provider_rewards = self.get_monthly_node_provider_rewards().await?;
        let _ = self
            .reward_node_providers(&monthly_node_provider_rewards.rewards)
            .await;
        self.update_most_recent_monthly_node_provider_rewards(monthly_node_provider_rewards);

        // Release the lock before committing the result.
        self.minting_node_provider_rewards = false;

        // Commit the minting status by making a canister call.
        let _unused_canister_status_response = self
            .env
            .call_canister_method(
                GOVERNANCE_CANISTER_ID,
                "get_build_metadata",
                Encode!().unwrap_or_default(),
            )
            .await;

        Ok(())
    }

    fn update_most_recent_monthly_node_provider_rewards(
        &mut self,
        most_recent_rewards: MonthlyNodeProviderRewards,
    ) {
        record_node_provider_rewards(most_recent_rewards.clone());
        self.heap_data.most_recent_monthly_node_provider_rewards = Some(most_recent_rewards);
    }

    pub fn list_node_provider_rewards(
        &self,
        date_filter: Option<DateRangeFilter>,
    ) -> Vec<MonthlyNodeProviderRewards> {
        list_node_provider_rewards(MAX_LIST_NODE_PROVIDER_REWARDS_RESULTS, date_filter)
            .into_iter()
            .map(|archived| match archived.version {
                Some(archived_monthly_node_provider_rewards::Version::Version1(v1)) => {
                    v1.rewards.unwrap()
                }
                _ => panic!("Should not be possible!"),
            })
            .collect()
    }

    pub fn get_most_recent_monthly_node_provider_rewards(
        &self,
    ) -> Option<MonthlyNodeProviderRewards> {
        let archived = latest_node_provider_rewards();

        match archived {
            None => self
                .heap_data
                .most_recent_monthly_node_provider_rewards
                .clone(),
            Some(ArchivedMonthlyNodeProviderRewards {
                version:
                    Some(archived_monthly_node_provider_rewards::Version::Version1(
                        archived_monthly_node_provider_rewards::V1 { rewards },
                    )),
            }) => rewards,
            Some(_) => panic!("Should not be possible!"),
        }
    }

    async fn perform_action(&mut self, pid: u64, action: Action) {
        match action {
            Action::ManageNeuron(mgmt) => {
                // An adopted neuron management command is executed
                // with the privileges of the controller of the
                // neuron.
                match mgmt.get_neuron_id_or_subaccount() {
                    Ok(Some(ref managed_neuron_id)) => {
                        if let Ok(controller) = self.with_neuron_by_neuron_id_or_subaccount(
                            managed_neuron_id,
                            |managed_neuron| managed_neuron.controller(),
                        ) {
                            let result = self.manage_neuron(&controller, &mgmt).await;
                            match result.command {
                                Some(manage_neuron_response::Command::Error(err)) => {
                                    let err = GovernanceError::from(err);
                                    self.set_proposal_execution_status(pid, Err(err))
                                }
                                _ => self.set_proposal_execution_status(pid, Ok(())),
                            };
                        } else {
                            self.set_proposal_execution_status(
                                pid,
                                Err(GovernanceError::new_with_message(
                                    ErrorType::NotAuthorized,
                                    "Couldn't execute manage neuron proposal.\
                                        The neuron was not found.",
                                )),
                            );
                        }
                    }
                    Ok(None) => {
                        self.set_proposal_execution_status(
                            pid,
                            Err(GovernanceError::new_with_message(
                                ErrorType::NotFound,
                                "Couldn't execute manage neuron proposal.\
                                          The neuron was not found.",
                            )),
                        );
                    }
                    Err(e) => self.set_proposal_execution_status(pid, Err(e)),
                }
            }
            Action::ManageNetworkEconomics(network_economics) => {
                self.perform_manage_network_economics(pid, network_economics);
            }
            // A motion is not executed, just recorded for posterity.
            Action::Motion(_) => {
                self.set_proposal_execution_status(pid, Ok(()));
            }
            Action::ExecuteNnsFunction(m) => {
                // This will eventually set the proposal execution
                // status.
                match self.env.execute_nns_function(pid, &m) {
                    Ok(()) => {
                        // The status will be set as a result of this
                        // call. We don't set it now.
                    }
                    Err(_) => {
                        self.set_proposal_execution_status(
                            pid,
                            Err(GovernanceError::new_with_message(
                                ErrorType::External,
                                "Couldn't execute NNS function through proposal",
                            )),
                        );
                    }
                }
            }
            Action::ApproveGenesisKyc(proposal) => {
                let result = self.approve_genesis_kyc(&proposal.principals);
                self.set_proposal_execution_status(pid, result);
            }
            Action::AddOrRemoveNodeProvider(ref proposal) => {
                if let Some(change) = &proposal.change {
                    match change {
                        Change::ToAdd(node_provider) => {
                            if node_provider.id.is_none() {
                                self.set_proposal_execution_status(
                                    pid,
                                    Err(GovernanceError::new_with_message(
                                        ErrorType::PreconditionFailed,
                                        "Node providers must have a principal id.",
                                    )),
                                );
                                return;
                            }

                            // Check if the node provider already exists
                            if self
                                .heap_data
                                .node_providers
                                .iter()
                                .any(|np| np.id == node_provider.id)
                            {
                                self.set_proposal_execution_status(
                                    pid,
                                    Err(GovernanceError::new_with_message(
                                        ErrorType::PreconditionFailed,
                                        "A node provider with the same principal already exists.",
                                    )),
                                );
                                return;
                            }
                            self.heap_data.node_providers.push(node_provider.clone());
                            self.set_proposal_execution_status(pid, Ok(()));
                        }
                        Change::ToRemove(node_provider) => {
                            if node_provider.id.is_none() {
                                self.set_proposal_execution_status(
                                    pid,
                                    Err(GovernanceError::new_with_message(
                                        ErrorType::PreconditionFailed,
                                        "Node providers must have a principal id.",
                                    )),
                                );
                                return;
                            }

                            if let Some(pos) = self
                                .heap_data
                                .node_providers
                                .iter()
                                .position(|np| np.id == node_provider.id)
                            {
                                self.heap_data.node_providers.remove(pos);
                                self.set_proposal_execution_status(pid, Ok(()));
                            } else {
                                self.set_proposal_execution_status(
                                    pid,
                                    Err(GovernanceError::new_with_message(
                                        ErrorType::NotFound,
                                        "Can't find a NodeProvider with the same principal id.",
                                    )),
                                );
                            }
                        }
                    }
                } else {
                    self.set_proposal_execution_status(
                        pid,
                        Err(GovernanceError::new_with_message(
                            ErrorType::PreconditionFailed,
                            "The proposal didn't contain a change.",
                        )),
                    );
                }
            }
            Action::RewardNodeProvider(ref reward) => {
                self.reward_node_provider(pid, reward).await;
            }
            Action::SetDefaultFollowees(ref proposal) => {
                let validate_result = self.validate_default_followees(&proposal.default_followees);
                if validate_result.is_err() {
                    self.set_proposal_execution_status(pid, validate_result);
                    return;
                }
                self.heap_data
                    .default_followees
                    .clone_from(&proposal.default_followees);
                self.set_proposal_execution_status(pid, Ok(()));
            }
            Action::RewardNodeProviders(proposal) => {
                self.reward_node_providers_from_proposal(pid, proposal)
                    .await;
            }
            Action::RegisterKnownNeuron(register_request) => {
                let result = register_request.execute(&mut self.neuron_store);
                self.set_proposal_execution_status(pid, result);
            }
            Action::DeregisterKnownNeuron(deregister_request) => {
                let result = deregister_request.execute(&mut self.neuron_store);
                self.set_proposal_execution_status(pid, result);
            }
            Action::CreateServiceNervousSystem(ref create_service_nervous_system) => {
                self.create_service_nervous_system(pid, create_service_nervous_system)
                    .await;
            }

            Action::SetSnsTokenSwapOpenTimeWindow(obsolete_action) => {
                self.perform_obsolete_action(pid, obsolete_action);
            }
            Action::OpenSnsTokenSwap(obsolete_action) => {
                self.perform_obsolete_action(pid, obsolete_action);
            }
            Action::InstallCode(install_code) => {
                self.perform_install_code(pid, install_code).await;
            }
            Action::StopOrStartCanister(stop_or_start) => {
                self.perform_stop_or_start_canister(pid, stop_or_start)
                    .await;
            }
            Action::UpdateCanisterSettings(update_settings) => {
                self.perform_update_canister_settings(pid, update_settings)
                    .await;
            }
            Action::FulfillSubnetRentalRequest(fulfill_subnet_rental_request) => {
                self.perform_fulfill_subnet_rental_request(pid, fulfill_subnet_rental_request)
                    .await
            }
        }
    }

    /// Fails immediately, because this type of proposal is obsolete.
    fn perform_obsolete_action<T>(&mut self, proposal_id: u64, obsolete_action: T)
    where
        T: std::fmt::Debug,
    {
        self.set_proposal_execution_status(
            proposal_id,
            Err(GovernanceError::new_with_message(
                ErrorType::InvalidProposal,
                format!("Proposal action {obsolete_action:?} is obsolete."),
            )),
        );
    }

    fn perform_manage_network_economics(
        &mut self,
        proposal_id: u64,
        proposed_network_economics: NetworkEconomics,
    ) {
        let result = self.perform_manage_network_economics_impl(proposed_network_economics);
        self.set_proposal_execution_status(proposal_id, result);
    }

    /// Only call this from perform_manage_network_economics.
    fn perform_manage_network_economics_impl(
        &mut self,
        proposed_network_economics: NetworkEconomics,
    ) -> Result<(), GovernanceError> {
        let new_network_economics = self
            .economics()
            .apply_changes_and_validate(&proposed_network_economics)
            .map_err(|defects| {
                GovernanceError::new_with_message(
                    ErrorType::InvalidProposal,
                    format!(
                        "The resulting NetworkEconomics is invalid for the following reason(s):\
                         \n  - {}",
                        defects.join("\n  - "),
                    ),
                )
            })?;

        self.heap_data.economics = Some(new_network_economics);
        Ok(())
    }

    async fn perform_install_code(&mut self, proposal_id: u64, install_code: InstallCode) {
        let result = self.perform_call_canister(proposal_id, install_code).await;
        self.set_proposal_execution_status(proposal_id, result);
    }

    async fn perform_stop_or_start_canister(
        &mut self,
        proposal_id: u64,
        stop_or_start: StopOrStartCanister,
    ) {
        let result = self.perform_call_canister(proposal_id, stop_or_start).await;
        self.set_proposal_execution_status(proposal_id, result);
    }

    async fn perform_update_canister_settings(
        &mut self,
        proposal_id: u64,
        update_settings: UpdateCanisterSettings,
    ) {
        let result = self
            .perform_call_canister(proposal_id, update_settings)
            .await;
        self.set_proposal_execution_status(proposal_id, result);
    }

    async fn perform_fulfill_subnet_rental_request(
        &mut self,
        proposal_id: u64,
        fulfill_subnet_rental_request: FulfillSubnetRentalRequest,
    ) {
        let result = fulfill_subnet_rental_request
            .execute(ProposalId { id: proposal_id }, &self.env)
            .await;
        self.set_proposal_execution_status(proposal_id, result);
    }

    async fn perform_call_canister(
        &mut self,
        proposal_id: u64,
        call_canister: impl CallCanister,
    ) -> Result<(), GovernanceError> {
        let (canister_id, function) = call_canister.canister_and_function()?;
        let payload = call_canister.payload()?;

        let response = self
            .env
            .call_canister_method(canister_id, function, payload)
            .await;

        match response {
            Ok(_) => Ok(()),
            Err((code, message)) => Err(GovernanceError::new_with_message(
                ErrorType::External,
                format!(
                    "Error calling external canister for proposal {proposal_id}. Rejection code: {code:?} message: {message}"
                ),
            )),
        }
    }

    /// Always fails, because this type of proposal is obsolete.
    fn validate_obsolete_proposal_action<T>(obsolete_action: T) -> Result<(), GovernanceError>
    where
        T: std::fmt::Debug,
    {
        Err(GovernanceError::new_with_message(
            ErrorType::InvalidProposal,
            format!("Proposal action {obsolete_action:?} is obsolete."),
        ))
    }

    fn set_sns_token_swap_lifecycle_to_open(proposal_data: &mut ProposalData) {
        let lifecycle = &mut proposal_data.sns_token_swap_lifecycle;
        match lifecycle {
            None => {
                *lifecycle = Some(sns_swap_pb::Lifecycle::Open as i32);
            }
            Some(lifecycle) => {
                // This can happen if swap calls `settle_neurons_fund_participation` (and that gets
                // fully processed) before the await returns on the call to the Swap's `open`
                // endpoint. This is highly unusual, as it means enough direct swap participants
                // managed to participate while the `execute_create_service_nervous_system_proposal`
                // function was running.
                println!(
                    "{}WARNING: The sns_token_swap_lifecycle field in a ProposalData of {:?} \
                     has unexpectedly been already set to {:?}. Leaving the field as-is.",
                    LOG_PREFIX, proposal_data.id, lifecycle,
                );
            }
        }
    }

    async fn create_service_nervous_system(
        &mut self,
        proposal_id: u64,
        create_service_nervous_system: &CreateServiceNervousSystem,
    ) {
        let result = self
            .do_create_service_nervous_system(proposal_id, create_service_nervous_system)
            .await;
        self.set_proposal_execution_status(proposal_id, result);
    }

    async fn do_create_service_nervous_system(
        &mut self,
        proposal_id: u64,
        create_service_nervous_system: &CreateServiceNervousSystem,
    ) -> Result<(), GovernanceError> {
        // Get the current time of proposal execution.
        let current_timestamp_seconds = self.env.now();

        let swap_parameters = create_service_nervous_system
            .swap_parameters
            .as_ref()
            .ok_or(GovernanceError::new_with_message(
                ErrorType::PreconditionFailed,
                "missing field swap_parameters",
            ))?;

        let proposal_id = ProposalId { id: proposal_id };
        let (initial_neurons_fund_participation_snapshot, neurons_fund_participation_constraints) =
            if swap_parameters.neurons_fund_participation.unwrap_or(false) {
                let (
                    initial_neurons_fund_participation_snapshot,
                    neurons_fund_participation_constraints,
                ) = self
                    .draw_maturity_from_neurons_fund(&proposal_id, create_service_nervous_system)?;
                (
                    initial_neurons_fund_participation_snapshot,
                    Some(neurons_fund_participation_constraints),
                )
            } else {
                self.record_neurons_fund_participation_not_requested(&proposal_id)?;
                (NeuronsFundSnapshot::empty(), None)
            };

        let random_swap_start_time = self.randomly_pick_swap_start();
        let create_service_nervous_system = create_service_nervous_system.clone();

        self.execute_create_service_nervous_system_proposal(
            create_service_nervous_system,
            neurons_fund_participation_constraints,
            current_timestamp_seconds,
            proposal_id,
            random_swap_start_time,
            initial_neurons_fund_participation_snapshot,
        )
        .await
    }

    // This function is public as it is used in various tests, also outside this crate.
    fn make_sns_init_payload(
        create_service_nervous_system: CreateServiceNervousSystem,
        neurons_fund_participation_constraints: Option<NeuronsFundParticipationConstraints>,
        current_timestamp_seconds: u64,
        proposal_id: ProposalId,
        random_swap_start_time: GlobalTimeOfDay,
    ) -> Result<SnsInitPayload, String> {
        let (swap_start_timestamp_seconds, swap_due_timestamp_seconds) = {
            let start_time = create_service_nervous_system
                .swap_parameters
                .as_ref()
                .and_then(|swap_parameters| swap_parameters.start_time);

            let duration = create_service_nervous_system
                .swap_parameters
                .as_ref()
                .and_then(|swap_parameters| swap_parameters.duration);

            CreateServiceNervousSystem::swap_start_and_due_timestamps(
                start_time.unwrap_or(random_swap_start_time),
                duration.unwrap_or_default(),
                current_timestamp_seconds,
            )
        }?;

        let sns_init_payload = SnsInitPayload::try_from(ApiCreateServiceNervousSystem::from(
            create_service_nervous_system,
        ))?;

        Ok(SnsInitPayload {
            neurons_fund_participation_constraints,
            nns_proposal_id: Some(proposal_id.id),
            swap_start_timestamp_seconds: Some(swap_start_timestamp_seconds),
            swap_due_timestamp_seconds: Some(swap_due_timestamp_seconds),
            ..sns_init_payload
        })
    }

    async fn execute_create_service_nervous_system_proposal(
        &mut self,
        create_service_nervous_system: CreateServiceNervousSystem,
        neurons_fund_participation_constraints: Option<NeuronsFundParticipationConstraints>,
        current_timestamp_seconds: u64,
        proposal_id: ProposalId,
        random_swap_start_time: GlobalTimeOfDay,
        initial_neurons_fund_participation_snapshot: NeuronsFundSnapshot,
    ) -> Result<(), GovernanceError> {
        let is_start_time_unspecified = create_service_nervous_system
            .swap_parameters
            .as_ref()
            .map(|swap_parameters| swap_parameters.start_time.is_none())
            .unwrap_or(false);

        // Step 1.1: Convert proposal into SnsInitPayload.
        let sns_init_payload = Self::make_sns_init_payload(
            create_service_nervous_system,
            neurons_fund_participation_constraints,
            current_timestamp_seconds,
            proposal_id,
            random_swap_start_time,
        )
        .map_err(|err| {
            GovernanceError::new_with_message(
                ErrorType::InvalidProposal,
                format!(
                    "Failed to convert CreateServiceNervousSystem proposal to SnsInitPayload: {err}",
                ),
            )
        })?;

        // Step 1.2: Validate the SnsInitPayload.
        sns_init_payload.validate_post_execution().map_err(|err| {
            GovernanceError::new_with_message(
                ErrorType::InvalidProposal,
                format!("Failed to validate SnsInitPayload: {err}"),
            )
        })?;

        // If the test configuration is active (implying we are not running in
        // production), and the start time has not been specified,
        // we want the swap to start immediately. Otherwise, each test would take
        // at least 24h.
        #[cfg(feature = "test")]
        let sns_init_payload = if is_start_time_unspecified {
            SnsInitPayload {
                swap_start_timestamp_seconds: Some(self.env.now()),
                ..sns_init_payload
            }
        } else {
            sns_init_payload
        };
        #[cfg(not(feature = "test"))]
        if is_start_time_unspecified {
            println!(
                "{}The swap's start time for proposal {:?} is unspecified, \
                so a random time of {:?} will be used.",
                LOG_PREFIX, proposal_id, random_swap_start_time,
            );
        }

        // Step 2 (main): Call deploy_new_sns method on the SNS_WASM canister.
        // Do NOT return Err right away using the ? operator, because we must refund maturity to the
        // Neurons' Fund before returning.
        let mut deploy_new_sns_response: Result<DeployNewSnsResponse, GovernanceError> =
            call_deploy_new_sns(&self.env, sns_init_payload).await;

        // Step 3: React to response from deploy_new_sns (Ok or Err).

        // Step 3.1: If the call was not successful, issue refunds (and then, return).
        if let Err(err) = &mut deploy_new_sns_response {
            let refund_result = self.refund_maturity_to_neurons_fund(
                &proposal_id,
                initial_neurons_fund_participation_snapshot,
            );
            err.error_message += &format!(" refund result: {refund_result:#?}");
        }
        let deploy_new_sns_response = deploy_new_sns_response?;

        // Step 3.2: Otherwise, deploy_new_sns was successful. Record this fact for latter
        // settlement.
        let proposal_data = self.mut_proposal_data_or_err(
            &proposal_id,
            "in execute_create_service_nervous_system_proposal",
        )?;
        Self::set_sns_token_swap_lifecycle_to_open(proposal_data);

        // subnet_id and canisters fields in deploy_new_sns_response are not
        // used. Would probably make sense to stick them on the
        // ProposalData.
        println!("deploy_new_sns succeeded: {:#?}", deploy_new_sns_response);
        Ok(())
    }

    /// Mark all Neurons controlled by the given principals as having passed
    /// KYC verification
    pub fn approve_genesis_kyc(
        &mut self,
        principals: &[PrincipalId],
    ) -> Result<(), GovernanceError> {
        approve_genesis_kyc(&mut self.neuron_store, principals)
    }

    fn validate_manage_neuron_proposal(
        &self,
        manage_neuron: &ManageNeuron,
    ) -> Result<(), GovernanceError> {
        let managed_id = manage_neuron
            .get_neuron_id_or_subaccount()?
            .ok_or_else(|| {
                GovernanceError::new_with_message(
                    ErrorType::NotFound,
                    "Proposal must include a neuron to manage.",
                )
            })?;

        let command = manage_neuron.command.as_ref().ok_or_else(|| {
            GovernanceError::new_with_message(
                ErrorType::PreconditionFailed,
                "A manage neuron action must have a command",
            )
        })?;

        let controller = self
            .with_neuron_by_neuron_id_or_subaccount(&managed_id, |managed_neuron| {
                managed_neuron.controller()
            })?;

        // Early exit for deprecated commands.
        if let Command::MergeMaturity(_) = command {
            return Self::merge_maturity_removed_error();
        }

        // Below we make sure the manage neuron proposal is not too large. Otherwise they can occupy
        // a lot of space due to its low fee (0.01 ICP) and high limit of open proposals (100K).
        //
        // TODO: consolidate the validation logic with the `manage_neuron` implementation.
        match command {
            // We could implement more complicated logic to check its encoded size, or treat each
            // type of proposal differently, but in the hotfix we simply disable it.
            Command::MakeProposal(_) => {
                return Err(GovernanceError::new_with_message(
                    ErrorType::PreconditionFailed,
                    "Cannot issue a make proposal command through a proposal",
                ));
            }
            // DisburseMaturity contains a subaccount which can be unbounded without checking. This
            // command is not implemented yet, and before we implement it we should also validate
            // its subaccount.
            Command::DisburseMaturity(disburse_maturity) => {
                let destination = Destination::try_new(
                    &disburse_maturity.to_account,
                    &disburse_maturity.to_account_identifier,
                    controller,
                );
                if destination.is_err() {
                    return Err(GovernanceError::new_with_message(
                        ErrorType::InvalidCommand,
                        "The disburse destination is invalid",
                    ));
                }
            }
            // Similar to DisburseMaturity, Disburse has a blob as the ICP account address. A
            // successful conversion should indicate that the blob does not contain a large amount
            // of data.
            Command::Disburse(disburse) => {
                if let Some(to_account) = &disburse.to_account
                    && AccountIdentifier::try_from(to_account).is_err()
                {
                    return Err(GovernanceError::new_with_message(
                        ErrorType::InvalidCommand,
                        "The to_account field is invalid",
                    ));
                }
            }
            Command::Follow(follow) => {
                if follow.followees.len() > MAX_FOLLOWEES_PER_TOPIC {
                    return Err(GovernanceError::new_with_message(
                        ErrorType::InvalidCommand,
                        format!(
                            "Too many followees: {} (max: {})",
                            follow.followees.len(),
                            MAX_FOLLOWEES_PER_TOPIC
                        ),
                    ));
                }
            }
            Command::SetFollowing(set_following) => {
                set_following.validate_intrinsically()?;
            }
            _ => {}
        };

        let is_managed_neuron_not_for_profit = self
            .with_neuron_by_neuron_id_or_subaccount(&managed_id, |managed_neuron| {
                managed_neuron.not_for_profit
            })?;

        // Only not-for-profit neurons can issue disburse/split/disburse-to-neuron
        // commands through a proposal.
        if !is_managed_neuron_not_for_profit {
            match command {
                Command::Disburse(_) => {
                    return Err(GovernanceError::new_with_message(
                        ErrorType::NotAuthorized,
                        "Cannot issue a disburse command through a proposal",
                    ));
                }
                Command::DisburseToNeuron(_) => {
                    return Err(GovernanceError::new_with_message(
                        ErrorType::NotAuthorized,
                        "Cannot issue a disburse to neuron command through a proposal",
                    ));
                }
                _ => {}
            }
        }

        Ok(())
    }

    /// This verifies the following:
    ///
    ///     1. When the changes are applied, the resulting NetworkEconomics is
    ///        valid. See NetworkEconomics::validate.
    ///
    /// Since self.heap_data.economics can be different when a proposal is
    /// executed (compared to when it is created), this should be performed both
    /// at proposal creation time AND execution time.
    ///
    /// Note that it is not considered "invalid" when the "modified" result is
    /// the same as the original (i.e. setting F to V even though the current
    /// value of F is ALREADY V). This is because such a proposal is not
    /// actually harmful to the system; just maybe confusing to users.
    fn validate_manage_network_economics(
        &self,
        // (Note that this is the value associated with ManageNetworkEconomics,
        // not the resulting NetworkEconomics.)
        proposed_network_economics: &NetworkEconomics,
    ) -> Result<(), GovernanceError> {
        // It maybe does not make sense to be able to set transaction_fee_e8s
        // via proposal. What we probably want instead is to fetch this value
        // from ledger.

        self.economics()
            .apply_changes_and_validate(proposed_network_economics)
            .map_err(|defects| {
                let message = format!(
                    "The resulting settings would not be valid for the \
                     following reason(s):\n\
                     - {}",
                    defects.join("\n  - "),
                );

                GovernanceError::new_with_message(ErrorType::InvalidProposal, message)
            })?;

        Ok(())
    }

    pub(crate) fn economics(&self) -> &NetworkEconomics {
        self.heap_data
            .economics
            .as_ref()
            .expect("NetworkEconomics not present")
    }

    pub fn voting_power_economics(&self) -> &VotingPowerEconomics {
        let result = self
            .heap_data
            .economics
            .as_ref()
            .and_then(|economics| economics.voting_power_economics.as_ref());

        match result {
            Some(ok) => ok,
            None => {
                println!(
                    "{}ERROR: Falling back to default VotingPowerEconomics.",
                    LOG_PREFIX
                );
                &VotingPowerEconomics::DEFAULT
            }
        }
    }

    pub fn neuron_minimum_dissolve_delay_to_vote_seconds(&self) -> u64 {
        self.voting_power_economics()
            .neuron_minimum_dissolve_delay_to_vote_seconds
            .unwrap_or(VotingPowerEconomics::DEFAULT_NEURON_MINIMUM_DISSOLVE_DELAY_TO_VOTE_SECONDS)
    }

    /// The proposal id of the next proposal.
    fn next_proposal_id(&self) -> u64 {
        // Correctness is based on the following observations:
        // * Proposal GC never removes the proposal with highest ID.
        // * The proposal map is a BTreeMap, so the proposals are ordered by id.
        self.heap_data
            .proposals
            .iter()
            .next_back()
            .map_or(1, |(k, _)| k.saturating_add(1))
    }

    fn validate_proposal(&self, proposal: &Proposal) -> Result<Action, GovernanceError> {
        // TODO: Jira ticket NNS1-3555
        #[allow(non_local_definitions)]
        impl From<String> for GovernanceError {
            fn from(message: String) -> Self {
                Self::new_with_message(ErrorType::InvalidProposal, message)
            }
        }

        proposal_validation::validate_user_submitted_proposal_fields(&convert_proposal(
            proposal, true,
        ))?;

        if !proposal.allowed_when_resources_are_low() {
            self.check_heap_can_grow()?;
        }

        // Require that oneof action is populated.
        let action = proposal
            .action
            .as_ref()
            .ok_or(format!("Proposal lacks an action: {proposal:?}"))?;

        // Finally, perform Action-specific validation.
        match action {
            Action::ExecuteNnsFunction(execute_nns_function) => {
                self.validate_execute_nns_function(execute_nns_function)
            }
            Action::Motion(motion) => validate_motion(motion),
            Action::CreateServiceNervousSystem(create_service_nervous_system) => {
                self.validate_create_service_nervous_system(create_service_nervous_system)
            }
            Action::ManageNeuron(manage_neuron) => {
                self.validate_manage_neuron_proposal(manage_neuron)
            }
            Action::ManageNetworkEconomics(network_economics) => {
                self.validate_manage_network_economics(network_economics)
            }

            Action::AddOrRemoveNodeProvider(add_or_remove_node_provider) => {
                self.validate_add_or_remove_node_provider(add_or_remove_node_provider)
            }
            Action::ApproveGenesisKyc(_)
            | Action::RewardNodeProvider(_)
            | Action::RewardNodeProviders(_) => Ok(()),
            Action::RegisterKnownNeuron(register_known_neuron) => {
                register_known_neuron.validate(&self.neuron_store)
            }

            Action::SetDefaultFollowees(obsolete_action) => {
                Self::validate_obsolete_proposal_action(obsolete_action)
            }
            Action::SetSnsTokenSwapOpenTimeWindow(obsolete_action) => {
                Self::validate_obsolete_proposal_action(obsolete_action)
            }
            Action::OpenSnsTokenSwap(obsolete_action) => {
                Self::validate_obsolete_proposal_action(obsolete_action)
            }
            Action::InstallCode(install_code) => install_code.validate(),
            Action::StopOrStartCanister(stop_or_start) => stop_or_start.validate(),
            Action::UpdateCanisterSettings(update_settings) => update_settings.validate(),
            Action::FulfillSubnetRentalRequest(fulfill_subnet_rental_request) => {
                fulfill_subnet_rental_request.validate()
            }
            Action::DeregisterKnownNeuron(deregister_known_neuron) => {
                deregister_known_neuron.validate(&self.neuron_store)
            }
        }?;

        Ok(action.clone())
    }

    fn validate_execute_nns_function(
        &self,
        update: &ExecuteNnsFunction,
    ) -> Result<(), GovernanceError> {
        let nns_function = NnsFunction::try_from(update.nns_function).map_err(|_| {
            GovernanceError::new_with_message(
                ErrorType::InvalidProposal,
                format!("Invalid NnsFunction id: {}", update.nns_function),
            )
        })?;

        let invalid_proposal_error = |error_message: String| -> GovernanceError {
            GovernanceError::new_with_message(ErrorType::InvalidProposal, error_message)
        };

        nns_function
            .check_obsolete()
            .map_err(|obsolete_error_message| {
                invalid_proposal_error(format!(
                    "Proposal is obsolete because {obsolete_error_message}",
                ))
            })?;

        if !nns_function.can_have_large_payload()
            && update.payload.len() > PROPOSAL_EXECUTE_NNS_FUNCTION_PAYLOAD_BYTES_MAX
        {
            return Err(invalid_proposal_error(format!(
                "The maximum NNS function payload size in a proposal action is {} bytes, this payload is: {} bytes",
                PROPOSAL_EXECUTE_NNS_FUNCTION_PAYLOAD_BYTES_MAX,
                update.payload.len(),
            )));
        }

        match nns_function {
            NnsFunction::SubnetRentalRequest => {
                self.validate_subnet_rental_proposal(&update.payload)
                    .map_err(invalid_proposal_error)?;
            }
            NnsFunction::AssignNoid => {
                Self::validate_assign_noid_payload(&update.payload, &self.heap_data.node_providers)
                    .map_err(invalid_proposal_error)?;
            }
            NnsFunction::AddOrRemoveDataCenters => {
                Self::validate_add_or_remove_data_centers_payload(&update.payload)
                    .map_err(invalid_proposal_error)?;
            }
            _ => {}
        };

        Ok(())
    }

    fn validate_subnet_rental_proposal(&self, payload: &[u8]) -> Result<(), String> {
        // Must be able to parse the payload.
        if let Err(e) = Decode!([decoder_config()]; &payload, SubnetRentalRequest) {
            return Err(format!("Invalid SubnetRentalRequest: {e}"));
        }

        // No concurrent subnet rental requests are allowed.
        let other_proposal_ids = self.select_nonfinal_proposal_ids(|action| {
            let Action::ExecuteNnsFunction(execute_nns_function) = action else {
                return false;
            };

            execute_nns_function.nns_function == NnsFunction::SubnetRentalRequest as i32
        });
        if !other_proposal_ids.is_empty() {
            return Err(format!(
                "There is another open SubnetRentalRequest proposal: {other_proposal_ids:?}",
            ));
        }

        Ok(())
    }

    fn validate_assign_noid_payload(
        payload: &[u8],
        node_providers: &[NodeProvider],
    ) -> Result<(), String> {
        let decoded_payload = match Decode!([decoder_config()]; &payload, AddNodeOperatorPayload) {
            Ok(payload) => payload,
            Err(e) => {
                return Err(format!(
                    "The payload could not be decoded into a AddNodeOperatorPayload: {e}"
                ));
            }
        };

        if decoded_payload.node_provider_principal_id.is_none() {
            return Err("The payload's node_provider_principal_id field was None".to_string());
        }

        let is_registered = node_providers
            .iter()
            .any(|np| np.id.unwrap() == decoded_payload.node_provider_principal_id.unwrap());
        if !is_registered {
            return Err("The node provider specified in the payload is not registered".to_string());
        }

        Ok(())
    }

    fn validate_add_or_remove_node_provider(
        &self,
        add_or_remove_node_provider: &AddOrRemoveNodeProvider,
    ) -> Result<(), GovernanceError> {
        match &add_or_remove_node_provider.change {
            None => Err(GovernanceError::new_with_message(
                ErrorType::InvalidProposal,
                "AddOrRemoveNodeProvider proposal must have a change field",
            )),
            Some(Change::ToAdd(node_provider)) => {
                let Some(np_id) = node_provider.id else {
                    return Err(GovernanceError::new_with_message(
                        ErrorType::InvalidProposal,
                        "AddOrRemoveNodeProvider proposal must have a node provider id",
                    ));
                };
                // Validate that np does not exist
                if self
                    .heap_data
                    .node_providers
                    .iter()
                    .any(|np| np.id.as_ref() == Some(&np_id))
                {
                    return Err(GovernanceError::new_with_message(
                        ErrorType::InvalidProposal,
                        format!(
                            "AddOrRemoveNodeProvider cannot add already existing Node Provider: {np_id}"
                        ),
                    ));
                }

                if let Some(ref account_identifier) = node_provider.reward_account {
                    validate_account_identifier(account_identifier).map_err(|e| {
                        GovernanceError::new_with_message(
                            ErrorType::InvalidProposal,
                            format!("The account_identifier field is invalid: {e}"),
                        )
                    })?;
                }

                // Validate that np does not exist
                // validate the account_identifier
                Ok(())
            }
            Some(Change::ToRemove(node_provider)) => {
                let Some(np_id) = node_provider.id else {
                    return Err(GovernanceError::new_with_message(
                        ErrorType::InvalidProposal,
                        "AddOrRemoveNodeProvider proposal must have a node provider id",
                    ));
                };

                // Validate that np exists
                if !self
                    .heap_data
                    .node_providers
                    .iter()
                    .any(|np| np.id.as_ref() == Some(&np_id))
                {
                    return Err(GovernanceError::new_with_message(
                        ErrorType::InvalidProposal,
                        format!(
                            "AddOrRemoveNodeProvider ToRemove must target an existing Node Provider \
                              but targeted {np_id}"
                        ),
                    ));
                }

                Ok(())
            }
        }
    }

    fn validate_add_or_remove_data_centers_payload(payload: &[u8]) -> Result<(), String> {
        let decoded_payload = match Decode!([decoder_config()]; payload, AddOrRemoveDataCentersProposalPayload)
        {
            Ok(payload) => payload,
            Err(e) => {
                return Err(format!(
                    "The payload could not be decoded into a AddOrRemoveDataCentersProposalPayload: {e}"
                ));
            }
        };

        decoded_payload
            .validate()
            .map_err(|e| format!("The given AddOrRemoveDataCentersProposalPayload is invalid: {e}"))
    }

    fn validate_create_service_nervous_system(
        &self,
        create_service_nervous_system: &CreateServiceNervousSystem,
    ) -> Result<(), GovernanceError> {
        // Must be able to convert to a valid SnsInitPayload.
        let conversion_result = SnsInitPayload::try_from(ApiCreateServiceNervousSystem::from(
            create_service_nervous_system.clone(),
        ));

        let validated = conversion_result.map_err(|e| {
            GovernanceError::new_with_message(
                ErrorType::InvalidProposal,
                format!("Invalid CreateServiceNervousSystem: {e}"),
            )
        })?;

        if are_nf_fund_proposals_disabled()
            && validated.neurons_fund_participation.unwrap_or_default()
        {
            return Err(GovernanceError::new_with_message(
                ErrorType::InvalidProposal,
                "Invalid CreateServiceNervousSystem: NeuronsFundParticipation is not currently allowed \
                as decided by motion proposal 135970: https://dashboard.internetcomputer.org/proposal/135970.",
            ));
        }

        // Must be unique.
        #[allow(unused_variables)]
        let other_proposal_ids = self.select_nonfinal_proposal_ids(|action| {
            matches!(action, Action::CreateServiceNervousSystem(_))
        });

        #[cfg(not(feature = "test"))]
        if !other_proposal_ids.is_empty() {
            return Err(GovernanceError::new_with_message(
                ErrorType::PreconditionFailed,
                format!(
                    "There is another open CreateServiceNervousSystem proposal: {:?}",
                    other_proposal_ids,
                ),
            ));
        }

        // All requirements met.
        Ok(())
    }

    fn select_nonfinal_proposal_ids(&self, action_predicate: impl Fn(&Action) -> bool) -> Vec<u64> {
        self.heap_data
            .proposals
            .values()
            .filter_map(|proposal_data| {
                // Disregard proposals that are in a final (or Unspecified) state.
                match proposal_data.status() {
                    ProposalStatus::Open | ProposalStatus::Adopted => (),
                    ProposalStatus::Rejected
                    | ProposalStatus::Executed
                    | ProposalStatus::Failed => {
                        return None;
                    }
                    ProposalStatus::Unspecified => {
                        println!(
                            "{}ERROR: ProposalData had Unspecified status: {:#?}",
                            LOG_PREFIX, proposal_data
                        );
                        return None;
                    }
                };

                // Unpack proposal.
                let action = match &proposal_data.proposal {
                    Some(Proposal {
                        action: Some(action),
                        ..
                    }) => action,

                    // Ignore proposals with no action.
                    _ => {
                        println!(
                            "{}ERROR: ProposalData had no action: {:#?}",
                            LOG_PREFIX, proposal_data
                        );
                        return None;
                    }
                };

                // Evaluate selection criterion.
                if action_predicate(action) {
                    proposal_data.id.map(|id| id.id)
                } else {
                    None
                }
            })
            .collect()
    }

    pub async fn make_proposal(
        &mut self,
        proposer_id: &NeuronId,
        caller: &PrincipalId,
        proposal: &Proposal,
    ) -> Result<ProposalId, GovernanceError> {
        let now_seconds = self.env.now();

        // Validate proposal
        let action = self.validate_proposal(proposal)?;

        // At this point, the topic should be valid because the proposal was just validated, but we
        // exit on error anyway and check for Topic::Unspecified, just to be safe.
        let topic = proposal.compute_topic_at_creation()?;
        if topic == Topic::Unspecified {
            return Err(GovernanceError::new_with_message(
                ErrorType::InvalidProposal,
                "Topic is unspecified. This should never happen.",
            ));
        }

        // Before actually modifying anything, we first make sure that
        // the neuron is allowed to make this proposal and create the
        // electoral roll.
        //
        // Find the proposing neuron.
        let (
            is_proposer_authorized_to_vote,
            proposer_dissolve_delay_seconds,
            proposer_minted_stake_e8s,
        ) = self.with_neuron(proposer_id, |neuron| {
            (
                neuron.is_authorized_to_vote(caller),
                neuron.dissolve_delay_seconds(now_seconds),
                neuron.minted_stake_e8s(),
            )
        })?;

        // Check that the caller is authorized, i.e., either the
        // controller or a registered hot key.
        if !is_proposer_authorized_to_vote {
            return Err(GovernanceError::new_with_message(
                ErrorType::NotAuthorized,
                "Caller not authorized to propose.",
            ));
        }

        let proposal_submission_fee = self.proposal_submission_fee(proposal)?;

        let reject_cost_e8s = self.reject_cost_e8s(proposal)?;

        // If the current stake of this neuron is less than the cost
        // of having a proposal rejected, the neuron cannot make the proposal -
        // because the proposal may be rejected.
        if proposer_minted_stake_e8s < proposal_submission_fee {
            return Err(GovernanceError::new_with_message(
                ErrorType::InsufficientFunds,
                format!(
                    "Neuron doesn't have enough minted stake to submit proposal: {proposer_minted_stake_e8s}",
                ),
            ));
        }

        let min_dissolve_delay_seconds_to_vote = if let Action::ManageNeuron(_) = action {
            0
        } else {
            self.neuron_minimum_dissolve_delay_to_vote_seconds()
        };

        // The proposer must be eligible to vote. This also ensures that the
        // neuron cannot be dissolved until the proposal has been adopted or
        // rejected.
        if proposer_dissolve_delay_seconds < min_dissolve_delay_seconds_to_vote {
            return Err(GovernanceError::new_with_message(
                ErrorType::InsufficientFunds,
                "Neuron's dissolve delay is too short.",
            ));
        }

        // Check that there are not too many proposals.
        if let Action::ManageNeuron(_) = action {
            // Check that there are not too many open manage neuron
            // proposals already.
            if self
                .heap_data
                .proposals
                .values()
                .filter(|info| info.is_manage_neuron() && info.status() == ProposalStatus::Open)
                .count()
                >= MAX_NUMBER_OF_OPEN_MANAGE_NEURON_PROPOSALS
            {
                return Err(GovernanceError::new_with_message(
                    ErrorType::ResourceExhausted,
                    "Reached maximum number of 'manage neuron' proposals. \
                    Please try again later.",
                ));
            }
        } else {
            // What matters here is the number of proposals for which
            // ballots have not yet been cleared, because ballots take the
            // most amount of space. (In the case of proposals with a wasm
            // module in the payload, the payload also takes a lot of
            // space). Manage neuron proposals are not counted as they have
            // a smaller electoral roll and use their own limit.
            if self
                .heap_data
                .proposals
                .values()
                .filter(|info| !info.ballots.is_empty() && !info.is_manage_neuron())
                .count()
                >= MAX_NUMBER_OF_PROPOSALS_WITH_BALLOTS
                && !proposal.allowed_when_resources_are_low()
            {
                return Err(GovernanceError::new_with_message(
                    ErrorType::ResourceExhausted,
                    "Reached maximum number of proposals that have not yet \
                    been taken into account for voting rewards. \
                    Please try again later.",
                ));
            }
        }

        let (ballots, total_potential_voting_power, previous_ballots_timestamp_seconds) =
            self.compute_ballots_for_new_proposal(&action, proposer_id, now_seconds)?;

        if ballots.is_empty() {
            // Cannot make a proposal with no eligible voters.  This
            // is a precaution that shouldn't happen as we check that
            // the voter is allowed to vote.
            return Err(GovernanceError::new_with_message(
                ErrorType::PreconditionFailed,
                "No eligible voters.",
            ));
        }

        // In some cases we want to customize some aspects of the proposal
        let proposal = if let Action::ManageNeuron(ref manage_neuron) = action {
            // We want to customize the title for manage neuron proposals, to
            // specify the ID of the neuron being managed
            let managed_id = manage_neuron
                .get_neuron_id_or_subaccount()?
                .ok_or_else(|| {
                    GovernanceError::new_with_message(
                        ErrorType::NotFound,
                        "Proposal must include a neuron to manage.",
                    )
                })?;

            let managed_neuron_id = self
                .with_neuron_by_neuron_id_or_subaccount(&managed_id, |managed_neuron| {
                    managed_neuron.id()
                })?;

            let title = Some(format!(
                "Manage neuron proposal for neuron: {}",
                managed_neuron_id.id,
            ));

            Proposal {
                title,
                ..proposal.clone()
            }
        } else {
            proposal.clone()
        };

        // Wait-For-Quiet is not enabled for ManageNeuron
        let wait_for_quiet_enabled = !matches!(action, Action::ManageNeuron(_));

        // Create a new proposal ID for this proposal.
        let proposal_num = self.next_proposal_id();
        let proposal_id = ProposalId { id: proposal_num };

        let wait_for_quiet_state = if wait_for_quiet_enabled {
            Some(WaitForQuietState {
                current_deadline_timestamp_seconds: now_seconds
                    .saturating_add(self.voting_period_seconds()(topic)),
            })
        } else {
            None
        };

        // Create the proposal.
        let proposal_data = ProposalData {
            id: Some(proposal_id),
            proposer: Some(*proposer_id),
            reject_cost_e8s,
            proposal: Some(proposal.clone()),
            proposal_timestamp_seconds: now_seconds,
            ballots,
            wait_for_quiet_state,
            total_potential_voting_power: Some(total_potential_voting_power),
            topic: Some(topic as i32),
            previous_ballots_timestamp_seconds,
            ..Default::default()
        };

        // Charge the proposal submission fee upfront.
        // This will protect from DOS in couple of ways:
        // - It prevents a neuron from having too many proposals outstanding.
        // - It reduces the voting power of the submitter so that for every proposal
        //   outstanding the submitter will have less voting power to get it approved.
        self.with_neuron_mut(proposer_id, |neuron| {
            neuron.neuron_fees_e8s = neuron
                .neuron_fees_e8s
                .saturating_add(proposal_submission_fee);
        })
        .expect("Proposer not found.");

        // Finally, add this proposal as an open proposal.
        let voting_period_seconds = self.voting_period_seconds()(proposal_data.topic());
        self.closest_proposal_deadline_timestamp_seconds = std::cmp::min(
            proposal_data
                .proposal_timestamp_seconds
                .saturating_add(voting_period_seconds),
            self.closest_proposal_deadline_timestamp_seconds,
        );
        self.heap_data.proposals.insert(proposal_num, proposal_data);

        self.cast_vote_and_cascade_follow(proposal_id, *proposer_id, Vote::Yes, topic)
            .await;

        self.process_proposal(proposal_num);

        if let Err(err) = self.refresh_voting_power(proposer_id, caller) {
            // This is unreachable, but if it is reached, just log. Do not blow
            // up the whole operation, because this is just a secondary
            // suboperation, not the main thing.
            println!(
                "{}WARNING: Unable to refresh voting power as part of making a \
                 proposal (which involves direct voting). Err: {:?}",
                LOG_PREFIX, err,
            );
        }

        Ok(proposal_id)
    }

    /// Computes what ballots a new proposal should have, based on the action.
    /// Also returns Potential Voting Power.
    ///
    /// # Potential Voting Power vs. Deciding Voting Power
    ///
    /// If all neurons keep themselves refreshed, then deciding voting power =
    /// potential voting power. Whereas, if a neuron has not refreshed recently
    /// enough, the amount of voting power it can exercise is less than its
    /// potential.
    ///
    /// # Weird Special Case: ManageNeuron
    ///
    /// Voting power is weird in the case of ManageNeuron
    /// proposals. In that case, only the followees of the targetted neuron can
    /// vote, and they all get 1 voting power, regardless of refresh. Also,
    /// these proposals have no rewards. Therefore, in the case of ManageNeuron,
    /// this returns ballots_len.
    #[allow(clippy::type_complexity)]
    fn compute_ballots_for_new_proposal(
        &mut self,
        action: &Action,
        proposer_id: &NeuronId,
        now_seconds: u64,
    ) -> Result<
        (
            HashMap<u64, Ballot>,
            u64,         /*potential_voting_power*/
            Option<u64>, /*previous_ballots_timestamp_seconds*/
        ),
        GovernanceError,
    > {
        match *action {
            // A neuron can be managed only by its followees on the
            // 'manage neuron' topic.
            Action::ManageNeuron(ref manage_neuron) => {
                let managed_id = manage_neuron
                    .get_neuron_id_or_subaccount()?
                    .ok_or_else(|| {
                        GovernanceError::new_with_message(
                            ErrorType::NotFound,
                            "Proposal must include a neuron to manage.",
                        )
                    })?;

                let followees =
                    self.with_neuron_by_neuron_id_or_subaccount(&managed_id, |managed_neuron| {
                        managed_neuron
                            .followees
                            .get(&(Topic::NeuronManagement as i32))
                            .cloned()
                    })?;

                let followees = followees.ok_or_else(|| {
                    GovernanceError::new_with_message(
                        ErrorType::PreconditionFailed,
                        "Managed neuron does not specify any followees on the 'manage neuron' topic.",
                    )
                })?;
                if !followees.followees.iter().any(|x| x.id == proposer_id.id) {
                    return Err(GovernanceError::new_with_message(
                        ErrorType::PreconditionFailed,
                        "Proposer not among the followees of neuron.",
                    ));
                }
                let ballots: HashMap<u64, Ballot> = followees
                    .followees
                    .iter()
                    .map(|x| {
                        (
                            x.id,
                            Ballot {
                                vote: Vote::Unspecified as i32,
                                voting_power: 1,
                            },
                        )
                    })
                    .collect();
                // Conversion is safe because usize is u32, and in far future perhaps u64
                let potential_voting_power = ballots.len() as u64;
                let previous_ballots_timestamp_seconds = None;
                Ok((
                    ballots,
                    potential_voting_power,
                    previous_ballots_timestamp_seconds,
                ))
            }
            // For normal proposals, every neuron with a dissolve delay over six months is allowed
            // to vote, with a voting power determined at the time of the proposal (i.e., now).
            _ => {
                let current_voting_power_snapshot = self
                    .neuron_store
                    .compute_voting_power_snapshot_for_standard_proposal(
                        self.voting_power_economics(),
                        now_seconds,
                    )?;

                // Check if there is a voting power spike. If there is, then the return value here
                // will be `Some(...)`.
                let maybe_previous_ballots_if_voting_power_spike_detected = VOTING_POWER_SNAPSHOTS
                    .with_borrow(|snapshots| {
                        snapshots.previous_ballots_if_voting_power_spike_detected(
                            current_voting_power_snapshot.total_potential_voting_power(),
                            now_seconds,
                        )
                    });

                let (voting_power_snapshot, previous_ballots_timestamp_seconds) =
                    match maybe_previous_ballots_if_voting_power_spike_detected {
                        // This is the extraordinary case - we have a voting power spike, and we
                        // need to use the previous snapshot.
                        Some((previous_snapshot_timestamp, previous_snapshot)) => {
                            (previous_snapshot, Some(previous_snapshot_timestamp))
                        }
                        // This is the normal case - we have no voting power spike, so we use the
                        // current snapshot.
                        None => (current_voting_power_snapshot, None),
                    };

                let (ballots, total_potential_voting_power) =
                    voting_power_snapshot.create_ballots_and_total_potential_voting_power();
                Ok((
                    ballots,
                    total_potential_voting_power,
                    previous_ballots_timestamp_seconds,
                ))
            }
        }
    }

    /// Calculate the reject_cost_e8s of a proposal. This value is set in `ProposalData` and
    /// is the amount reimbursed to the proposing neuron if the proposal passes.
    fn reject_cost_e8s(&self, proposal: &Proposal) -> Result<u64, GovernanceError> {
        let action = proposal.action.as_ref().ok_or_else(|| {
            GovernanceError::new_with_message(
                ErrorType::InvalidProposal,
                format!("Proposal lacks an action: {proposal:?}"),
            )
        })?;
        match *action {
            // We don't return proposal submission fee for ManageNeuron proposals.
            // if we did, there would be no cost to creating a bunch of ManageNeuron
            // proposals, because you could always vote to adopt them and get the
            // fee back. Therefore, we set this value to 0 and if the proposal
            // is adopted, 0 e8s is reimbursed to the proposing neuron.
            Action::ManageNeuron(_) => Ok(0),
            // For all other proposals, we return the proposal submission fee.
            _ => self.proposal_submission_fee(proposal),
        }
    }

    /// This value captures the amount of e8s decremented from the proposers
    /// stake. The amount returned to the proposer on proposal adoption can be
    /// found in `reject_cost_e8s`.
    fn proposal_submission_fee(&self, proposal: &Proposal) -> Result<u64, GovernanceError> {
        let action = proposal.action.as_ref().ok_or_else(|| {
            GovernanceError::new_with_message(
                ErrorType::InvalidProposal,
                format!("Proposal lacks an action: {proposal:?}"),
            )
        })?;
        match *action {
            Action::ManageNeuron(_) => Ok(self.economics().neuron_management_fee_per_proposal_e8s),
            _ => Ok(self.economics().reject_cost_e8s),
        }
    }

    /// Preconditions:
    /// 0. `register_vote.proposal` is a proposal ID of a proposal that still accepts votes.
    /// 1. `neuron_id` identifies an existing neuron that is eligible to vote on that proposal
    ///    (i.e., it has a corresponding ballot).
    /// 2. `caller` is authorized to vote on behalf of `neuron_id` (either due to being its
    ///    controller or a hotkey).
    /// 3. `register_vote.vote` must not be `Vote::Unspecified`.
    /// 4. The neuron has not already cast its vote.
    ///
    /// Practically, neurons that have already dissolved cannot vote, as long as the minimal
    /// possible dissolve delay is greated than the maximum possible voting period. Refer to:
    /// - `VotingPowerEconomics.NEURON_MINIMUM_DISSOLVE_DELAY_TO_VOTE_SECONDS_BOUNDS`
    /// - `ProposalData.evaluate_wait_for_quiet`
    async fn register_vote(
        &mut self,
        neuron_id: &NeuronId,
        caller: &PrincipalId,
        register_vote: &manage_neuron::RegisterVote,
    ) -> Result<(), GovernanceError> {
        let now_seconds = self.env.now();
        let voting_period_seconds = self.voting_period_seconds();

        let is_neuron_authorized_to_vote =
            self.with_neuron(neuron_id, |neuron| neuron.is_authorized_to_vote(caller))?;
        // Check that the caller is authorized, i.e., either the
        // controller or a registered hot key.
        if !is_neuron_authorized_to_vote {
            return Err(GovernanceError::new_with_message(
                ErrorType::NotAuthorized,
                "Caller is not authorized to vote for neuron.",
            ));
        }

        let manage_neuron::RegisterVote { proposal, vote } = register_vote;

        let proposal_id = proposal.as_ref().ok_or_else(||
            // Proposal not specified.
            GovernanceError::new_with_message(ErrorType::PreconditionFailed, "Vote must include a proposal id."))?;
        let proposal = self
            .heap_data
            .proposals
            .get_mut(&proposal_id.id)
            .ok_or_else(||
            // Proposal not found.
            GovernanceError::new_with_message(ErrorType::NotFound, "Can't find proposal."))?;
        let topic = proposal.topic();

        let vote = Vote::try_from(*vote).unwrap_or(Vote::Unspecified);
        if vote == Vote::Unspecified {
            // Invalid vote specified, i.e., not yes or no.
            return Err(GovernanceError::new_with_message(
                ErrorType::PreconditionFailed,
                "Invalid vote specified.",
            ));
        }

        // Check if the proposal is still open for voting.
        let voting_period_seconds = voting_period_seconds(topic);
        let accepts_vote = proposal.accepts_vote(now_seconds, voting_period_seconds);
        if !accepts_vote {
            // Deadline has passed, so the proposal cannot be voted on
            return Err(GovernanceError::new_with_message(
                ErrorType::PreconditionFailed,
                "Proposal deadline has passed.",
            ));
        }

        let neuron_ballot = proposal.ballots.get_mut(&neuron_id.id).ok_or_else(||
            // This neuron is not eligible to vote on this proposal.
            GovernanceError::new_with_message(ErrorType::NotAuthorized, "Neuron not authorized to vote on proposal."))?;
        if neuron_ballot.vote != (Vote::Unspecified as i32) {
            // Already voted.
            return Err(GovernanceError::new_with_message(
                ErrorType::NeuronAlreadyVoted,
                "Neuron already voted on proposal.",
            ));
        }

        self.cast_vote_and_cascade_follow(
            // Actually update the ballot, including following.
            *proposal_id,
            *neuron_id,
            vote,
            topic,
        )
        .await;

        self.process_proposal(proposal_id.id);

        if let Err(err) = self.refresh_voting_power(neuron_id, caller) {
            // This is unreachable, but if it is reached, just log. Do not blow
            // up the whole operation, because this is just a secondary
            // suboperation, not the main thing.
            println!(
                "{}WARNING: Unable to refresh voting power as part of \
                 voting directly. Err: {:?}",
                LOG_PREFIX, err,
            );
        }

        Ok(())
    }

    fn refresh_voting_power(
        &mut self,
        neuron_id: &NeuronId,
        caller: &PrincipalId,
    ) -> Result<(), GovernanceError> {
        let is_authorized =
            self.with_neuron(neuron_id, |neuron| neuron.is_authorized_to_vote(caller))?;
        if !is_authorized {
            return Err(GovernanceError::new_with_message(
                ErrorType::NotAuthorized,
                format!(
                    "The caller ({}) is not authorized to refresh the voting power of neuron {}.",
                    caller, neuron_id.id,
                ),
            ));
        }

        let now_seconds = self.env.now();

        let result = self.with_neuron_mut(neuron_id, |neuron| {
            neuron.refresh_voting_power(now_seconds);
        });

        if let Err(err) = result {
            return Err(GovernanceError::new_with_message(
                ErrorType::NotFound,
                format!(
                    "Tried to refresh the voting power of neuron {}, \
                     but was unable to find it: {:?}",
                    neuron_id.id, err,
                ),
            ));
        }

        Ok(())
    }

    /// Add or remove followees for this neuron for a specified topic.
    ///
    /// If the list of followees is empty, remove the followees for
    /// this topic. If the list has at least one element, replace the
    /// current list of followees for the given topic with the
    /// provided list. Note that the list is replaced, not added to.
    fn follow(
        &mut self,
        id: &NeuronId,
        caller: &PrincipalId,
        follow_request: &manage_neuron::Follow,
    ) -> Result<(), GovernanceError> {
        // Find the neuron to modify.
        let (is_neuron_controlled_by_caller, is_caller_authorized_to_vote) =
            self.with_neuron(id, |neuron| {
                (
                    neuron.is_controlled_by(caller),
                    neuron.is_authorized_to_vote(caller),
                )
            })?;

        // Only the controller, or a proposal (which passes the controller as the
        // caller), can change the followees for the ManageNeuron topic.
        if follow_request.topic() == Topic::NeuronManagement && !is_neuron_controlled_by_caller {
            return Err(GovernanceError::new_with_message(
                ErrorType::NotAuthorized,
                "Caller is not authorized to manage following of neuron for the ManageNeuron topic.",
            ));
        } else {
            // Check that the caller is authorized, i.e., either the
            // controller or a registered hot key.
            if !is_caller_authorized_to_vote {
                return Err(GovernanceError::new_with_message(
                    ErrorType::NotAuthorized,
                    "Caller is not authorized to manage following of neuron.",
                ));
            }
        }

        // Check that the list of followees is not too
        // long. Allowing neurons to follow too many neurons
        // allows a memory exhaustion attack on the neurons
        // canister.
        if follow_request.followees.len() > MAX_FOLLOWEES_PER_TOPIC {
            return Err(GovernanceError::new_with_message(
                ErrorType::InvalidCommand,
                "Too many followees.",
            ));
        }

        // Validate topic exists
        let topic = Topic::try_from(follow_request.topic).map_err(|_| {
            GovernanceError::new_with_message(
                ErrorType::InvalidCommand,
                format!("Not a known topic number. Follow:\n{follow_request:#?}"),
            )
        })?;

        let now_seconds = self.env.now();
        self.with_neuron_mut(id, |neuron| {
            if follow_request.followees.is_empty() {
                neuron.followees.remove(&(topic as i32));
            } else {
                neuron.followees.insert(
                    topic as i32,
                    Followees {
                        followees: follow_request.followees.clone(),
                    },
                );
            }

            neuron.refresh_voting_power(now_seconds);
        })?;

        Ok(())
    }

    fn configure_neuron(
        &mut self,
        id: &NeuronId,
        caller: &PrincipalId,
        c: &manage_neuron::Configure,
    ) -> Result<(), GovernanceError> {
        let now_seconds = self.env.now();

        let lock_command = NeuronInFlightCommand {
            timestamp: now_seconds,
            command: Some(InFlightCommand::Configure(c.clone())),
        };
        let _lock = self.lock_neuron_for_command(id.id, lock_command)?;

        self.with_neuron_mut(id, |neuron| neuron.configure(caller, now_seconds, c))??;

        Ok(())
    }

    pub fn prune_some_following(
        &mut self,
        begin: std::ops::Bound<NeuronId>,
        carry_on: impl FnMut() -> bool,
    ) -> std::ops::Bound<NeuronId> {
        // Hack: Here, we would prefer to use the voting_power_economics method
        // instead, but if we simply passed self.voting_power_economics() to
        // prune_some_following, we wouldn't be able to also pass &mut
        // self.neuron_store. Hence, we essentially inline the method here.
        let voting_power_economics = self
            .heap_data
            .economics
            .as_ref()
            .and_then(|economics| economics.voting_power_economics.as_ref())
            .unwrap_or_else(|| {
                println!(
                    "{}ERROR: VotingPowerEconomics not found while pruning_some_following. \
                     Falling back to default. (This is actually ok in tests.)",
                    LOG_PREFIX,
                );
                &VotingPowerEconomics::DEFAULT
            });

        prune_some_following(
            voting_power_economics,
            &mut self.neuron_store,
            begin,
            carry_on,
        )
    }

    /// Creates a new neuron or refreshes the stake of an existing
    /// neuron from a ledger account.
    ///
    /// Pre-conditions:
    /// - The memo must match the nonce of the subaccount.
    ///
    /// Post-conditions:
    /// - If all the pre-conditions apply, either a new neuron is created or the
    ///   stake of an existing neuron is updated.
    async fn claim_or_refresh_neuron_by_memo_and_controller(
        &mut self,
        caller: &PrincipalId,
        memo_and_controller: MemoAndController,
        claim_or_refresh: &ClaimOrRefresh,
    ) -> Result<NeuronId, GovernanceError> {
        let controller = memo_and_controller.controller.unwrap_or(*caller);
        let memo = memo_and_controller.memo;
        let subaccount = ledger::compute_neuron_staking_subaccount(controller, memo);
        match self.neuron_store.get_neuron_id_for_subaccount(subaccount) {
            Some(neuron_id) => {
                self.refresh_neuron(neuron_id, subaccount, claim_or_refresh)
                    .await
            }
            None => {
                self.claim_neuron(subaccount, controller, claim_or_refresh)
                    .await
            }
        }
    }

    /// Refreshes the neuron, getting both it's id and subaccount, if only one
    /// of them was provided as argument.
    async fn refresh_neuron_by_id_or_subaccount(
        &mut self,
        id: NeuronIdOrSubaccount,
        claim_or_refresh: &ClaimOrRefresh,
    ) -> Result<NeuronId, GovernanceError> {
        let (nid, subaccount) = match id {
            NeuronIdOrSubaccount::NeuronId(neuron_id) => {
                let neuron_subaccount =
                    self.with_neuron(&neuron_id, |neuron| neuron.subaccount())?;
                (neuron_id, neuron_subaccount)
            }
            NeuronIdOrSubaccount::Subaccount(subaccount_bytes) => {
                let subaccount = Self::bytes_to_subaccount(&subaccount_bytes)?;
                let neuron_id = self
                    .neuron_store
                    .get_neuron_id_for_subaccount(subaccount)
                    .ok_or_else(|| Self::no_neuron_for_subaccount_error(&subaccount.0))?;
                (neuron_id, subaccount)
            }
        };
        self.refresh_neuron(nid, subaccount, claim_or_refresh).await
    }

    /// Refreshes the stake of a given neuron by checking it's account.
    #[cfg_attr(feature = "tla", tla_update_method(REFRESH_NEURON_DESC.clone(), tla_snapshotter!()))]
    async fn refresh_neuron(
        &mut self,
        nid: NeuronId,
        subaccount: Subaccount,
        claim_or_refresh: &ClaimOrRefresh,
    ) -> Result<NeuronId, GovernanceError> {
        let account = neuron_subaccount(subaccount);
        // We need to lock the neuron to make sure it doesn't undergo
        // concurrent changes while we're checking the balance and
        // refreshing the stake.
        let now = self.env.now();
        let _neuron_lock = self.lock_neuron_for_command(
            nid.id,
            NeuronInFlightCommand {
                timestamp: now,
                command: Some(InFlightCommand::ClaimOrRefreshNeuron(
                    claim_or_refresh.clone(),
                )),
            },
        )?;

        // Get the balance of the neuron from the ledger canister.
        tla_log_locals! { neuron_id: nid.id };
        let balance = self.ledger.account_balance(account).await?;
        let min_stake = self.economics().neuron_minimum_stake_e8s;
        if balance.get_e8s() < min_stake {
            return Err(GovernanceError::new_with_message(
                ErrorType::InsufficientFunds,
                format!(
                    "Account does not have enough funds to refresh a neuron. \
                     Please make sure that account has at least {:?} e8s (was {:?} e8s)",
                    min_stake,
                    balance.get_e8s()
                ),
            ));
        }
        self.with_neuron_mut(&nid, |neuron| {
            match neuron.cached_neuron_stake_e8s.cmp(&balance.get_e8s()) {
                Ordering::Greater => {
                    println!(
                        "{}ERROR. Neuron cached stake was inconsistent.\
                     Neuron account: {} has less e8s: {} than the cached neuron stake: {}.\
                     Stake adjusted.",
                        LOG_PREFIX,
                        account,
                        balance.get_e8s(),
                        neuron.cached_neuron_stake_e8s
                    );
                    neuron.update_stake_adjust_age(balance.get_e8s(), now);
                }
                Ordering::Less => {
                    neuron.update_stake_adjust_age(balance.get_e8s(), now);
                }
                // If the stake is the same as the account balance,
                // just return the neuron id (this way this method
                // also serves the purpose of allowing to discover the
                // neuron id based on the memo and the controller).
                Ordering::Equal => (),
            };
        })?;

        Ok(nid)
    }

    /// Claim a new neuron, unless the account doesn't have enough to stake a
    /// neuron or we've reached the maximum number of neurons, in which case
    /// we return an error.
    ///
    /// We can't return the funds without more information about the
    /// source account, so as a workaround for insufficient stake we can ask the
    /// user to transfer however much is missing to stake a neuron and they can
    /// then disburse if they so choose. We need to do something more involved
    /// if we've reached the max, TODO.
    ///
    /// Preconditions:
    /// - The new neuron won't take us above the `MAX_NUMBER_OF_NEURONS`.
    /// - The amount transferred was greater than or equal to
    ///   `self.economics.neuron_minimum_stake_e8s`.
    ///
    /// Note that we need to create the neuron before checking the balance
    /// so that we record the neuron and avoid a race where a user calls
    /// this method a second time before the first time responds. If we store
    /// the neuron and lock it before we make the call, we know that any
    /// concurrent call to mutate the same neuron will need to wait for this
    /// one to finish before proceeding.
    #[cfg_attr(feature = "tla", tla_update_method(CLAIM_NEURON_DESC.clone(), tla_snapshotter!()))]
    async fn claim_neuron(
        &mut self,
        subaccount: Subaccount,
        controller: PrincipalId,
        claim_or_refresh: &ClaimOrRefresh,
    ) -> Result<NeuronId, GovernanceError> {
        let neuron_limit_reservation = self.rate_limiter.try_reserve(
            self.env.now_system_time(),
            NEURON_RATE_LIMITER_KEY.to_string(),
            1,
        )?;

        let nid = self.neuron_store.new_neuron_id(&mut *self.randomness)?;
        let now = self.env.now();
        let neuron = NeuronBuilder::new(
            nid,
            subaccount,
            controller,
            DissolveStateAndAge::NotDissolving {
                dissolve_delay_seconds: INITIAL_NEURON_DISSOLVE_DELAY,
                aging_since_timestamp_seconds: now,
            },
            now,
        )
        .with_followees(self.heap_data.default_followees.clone())
        .with_kyc_verified(true)
        .build();

        // This also verifies that there are not too many neurons already.
        self.add_neuron(nid.id, neuron.clone())?;

        let _neuron_lock = self.lock_neuron_for_command(
            nid.id,
            NeuronInFlightCommand {
                timestamp: now,
                command: Some(InFlightCommand::ClaimOrRefreshNeuron(
                    claim_or_refresh.clone(),
                )),
            },
        )?;

        // Get the balance of the neuron's subaccount from ledger canister.
        let account = neuron_subaccount(subaccount);
        tla_log_locals! { account: tla::account_to_tla(account), neuron_id: nid.id };
        let balance = self.ledger.account_balance(account).await?;
        let min_stake = self.economics().neuron_minimum_stake_e8s;
        if balance.get_e8s() < min_stake {
            // To prevent this method from creating non-staked
            // neurons, we must also remove the neuron that was
            // previously created.
            self.remove_neuron(neuron)?;
            return Err(GovernanceError::new_with_message(
                ErrorType::InsufficientFunds,
                format!(
                    "Account does not have enough funds to stake a neuron. \
                     Please make sure that account has at least {:?} e8s (was {:?} e8s)",
                    min_stake,
                    balance.get_e8s()
                ),
            ));
        }

        // Commit the reservation now that the neuron can no longer be deleted.
        if self
            .rate_limiter
            .commit(self.env.now_system_time(), neuron_limit_reservation)
            .is_err()
        {
            println!(
                "{LOG_PREFIX}Warning: Failed to commit rate limiter reservation. This may indicate a bug in the reservation system."
            );
        }

        let result = self.with_neuron_mut(&nid, |neuron| {
            // Adjust the stake.
            neuron.update_stake_adjust_age(balance.get_e8s(), now);
        });
        match result {
            Ok(_) => Ok(nid),
            Err(err) => {
                // This should not be possible, but let's be defensive and provide a
                // reasonable error message, but still panic so that the lock remains
                // acquired and we can investigate.
                panic!(
                    "When attempting to stake a neuron with ID {:?} and stake {:?},\
                    the neuron disappeared while the operation was in flight.\
                    Please try again: {:?}",
                    nid,
                    balance.get_e8s(),
                    err
                )
            }
        }
    }

    pub async fn manage_neuron(
        &mut self,
        caller: &PrincipalId,
        mgmt: &ManageNeuron,
    ) -> ManageNeuronResponse {
        self.manage_neuron_internal(caller, mgmt)
            .await
            .unwrap_or_else(ManageNeuronResponse::error)
    }

    pub async fn manage_neuron_internal(
        &mut self,
        caller: &PrincipalId,
        mgmt: &ManageNeuron,
    ) -> Result<ManageNeuronResponse, GovernanceError> {
        if !mgmt
            .command
            .as_ref()
            .map(|command| command.allowed_when_resources_are_low())
            .unwrap_or_default()
        {
            self.check_heap_can_grow()?;
        }
        // We run claim or refresh before we check whether a neuron exists because it
        // may not in the case of the neuron being claimed
        if let Some(Command::ClaimOrRefresh(claim_or_refresh)) = &mgmt.command {
            // Note that we return here, so none of the rest of this method is executed
            // in this case.
            return match &claim_or_refresh.by {
                Some(By::Memo(memo)) => {
                    let memo_and_controller = MemoAndController {
                        memo: *memo,
                        controller: None,
                    };
                    self.claim_or_refresh_neuron_by_memo_and_controller(
                        caller,
                        memo_and_controller,
                        claim_or_refresh,
                    )
                    .await
                    .map(ManageNeuronResponse::claim_or_refresh_neuron_response)
                }
                Some(By::MemoAndController(memo_and_controller)) => self
                    .claim_or_refresh_neuron_by_memo_and_controller(
                        caller,
                        memo_and_controller.clone(),
                        claim_or_refresh,
                    )
                    .await
                    .map(ManageNeuronResponse::claim_or_refresh_neuron_response),

                Some(By::NeuronIdOrSubaccount(_)) => {
                    let id = mgmt.get_neuron_id_or_subaccount()?.ok_or_else(|| {
                        GovernanceError::new_with_message(
                            ErrorType::NotFound,
                            "No neuron ID specified in the management request.",
                        )
                    })?;
                    self.refresh_neuron_by_id_or_subaccount(id, claim_or_refresh)
                        .await
                        .map(ManageNeuronResponse::claim_or_refresh_neuron_response)
                }
                None => Err(GovernanceError::new_with_message(
                    ErrorType::InvalidCommand,
                    "Need to provide a way by which to claim or refresh the neuron.",
                )),
            };
        }

        let id = self.neuron_id_from_manage_neuron(mgmt)?;

        match &mgmt.command {
            Some(Command::Configure(c)) => self
                .configure_neuron(&id, caller, c)
                .map(|_| ManageNeuronResponse::configure_response()),
            Some(Command::Disburse(d)) => self
                .disburse_neuron(&id, caller, d)
                .await
                .map(ManageNeuronResponse::disburse_response),
            Some(Command::Spawn(s)) => self
                .spawn_neuron(&id, caller, s)
                .map(ManageNeuronResponse::spawn_response),
            Some(Command::MergeMaturity(_)) => Self::merge_maturity_removed_error(),
            Some(Command::StakeMaturity(s)) => self
                .stake_maturity_of_neuron(&id, caller, s)
                .map(ManageNeuronResponse::stake_maturity_response),
            Some(Command::Split(s)) => self
                .split_neuron(&id, caller, s)
                .await
                .map(ManageNeuronResponse::split_response),
            Some(Command::DisburseToNeuron(d)) => self
                .disburse_to_neuron(&id, caller, d)
                .await
                .map(ManageNeuronResponse::disburse_to_neuron_response),
            Some(Command::Merge(s)) => self.merge_neurons(&id, caller, s).await,
            Some(Command::Follow(f)) => self
                .follow(&id, caller, f)
                .map(|_| ManageNeuronResponse::follow_response()),
            Some(Command::MakeProposal(p)) => {
                self.make_proposal(&id, caller, p).await.map(|proposal_id| {
                    ManageNeuronResponse::make_proposal_response(
                        proposal_id,
                        "The proposal has been created successfully.".to_string(),
                    )
                })
            }
            Some(Command::RegisterVote(v)) => self
                .register_vote(&id, caller, v)
                .await
                .map(|_| ManageNeuronResponse::register_vote_response()),
            Some(Command::ClaimOrRefresh(_)) => {
                panic!("This should have already returned")
            }
            Some(Command::RefreshVotingPower(_)) => self
                .refresh_voting_power(&id, caller)
                .map(ManageNeuronResponse::refresh_voting_power_response),
            Some(Command::DisburseMaturity(disburse_maturity)) => self
                .disburse_maturity(&id, caller, disburse_maturity)
                .map(ManageNeuronResponse::disburse_maturity_response),
            Some(Command::SetFollowing(set_following)) => self
                .set_following(&id, caller, set_following)
                .map(ManageNeuronResponse::set_following_response),
            None => panic!(),
        }
    }

    fn neuron_id_from_manage_neuron(
        &self,
        mgmt: &ManageNeuron,
    ) -> Result<NeuronId, GovernanceError> {
        let id = match mgmt.get_neuron_id_or_subaccount()? {
            Some(NeuronIdOrSubaccount::NeuronId(id)) => Ok(id),
            Some(NeuronIdOrSubaccount::Subaccount(sid)) => {
                let subaccount = Self::bytes_to_subaccount(&sid)?;
                match self.neuron_store.get_neuron_id_for_subaccount(subaccount) {
                    Some(neuron_id) => Ok(neuron_id),
                    None => Err(GovernanceError::new_with_message(
                        ErrorType::NotFound,
                        "No neuron ID specified in the management request.",
                    )),
                }
            }
            None => Err(GovernanceError::new_with_message(
                ErrorType::NotFound,
                "No neuron ID specified in the management request.",
            )),
        }?;

        Ok(id)
    }

    pub fn get_ledger(&self) -> Arc<dyn IcpLedger + Send + Sync> {
        self.ledger.clone()
    }
    /// Triggers a reward distribution event if enough time has passed since
    /// the last one. This is intended to be called by a cron
    /// process.
    pub async fn run_periodic_tasks(&mut self) {
        self.process_proposals();
        // Commit whatever changes were just made by process_proposals by making a canister call.
        let _unused_canister_status_response = self
            .env
            .call_canister_method(
                GOVERNANCE_CANISTER_ID,
                "get_build_metadata",
                Encode!().unwrap_or_default(),
            )
            .await;

        // First try to mint node provider rewards (once per month).
        if self.is_time_to_mint_monthly_node_provider_rewards() {
            match self.mint_monthly_node_provider_rewards().await {
                Ok(()) => (),
                Err(e) => println!(
                    "{}Error when minting monthly node provider rewards in run_periodic_tasks: {}",
                    LOG_PREFIX, e,
                ),
            }
            // Second try to compute cached metrics (once per day).
        } else if self.should_compute_cached_metrics() {
            match self.ledger.total_supply().await {
                Ok(supply) => {
                    if self.should_compute_cached_metrics() {
                        let now = self.env.now();
                        let metrics = self.compute_cached_metrics(now, supply);
                        self.heap_data.metrics = Some(metrics);
                    }
                }
                Err(e) => println!(
                    "{}Error when getting total ICP supply: {}",
                    LOG_PREFIX,
                    GovernanceError::from(e),
                ),
            }
        // Try to update maturity modulation (once per day).
        } else if self.should_update_maturity_modulation() {
            self.update_maturity_modulation().await;
        } else {
            // This is the lowest-priority async task. All other tasks should have their own
            // `else if`, like the ones above.
            let refresh_xdr_rate_result = self.maybe_refresh_xdr_rate().await;
            if let Err(err) = refresh_xdr_rate_result {
                println!(
                    "{}Error when refreshing XDR rate in run_periodic_tasks: {}",
                    LOG_PREFIX, err,
                );
            }
        }

        self.maybe_gc();
    }

    fn should_update_maturity_modulation(&self) -> bool {
        // Check if we're already updating the neuron maturity modulation.
        let now_seconds = self.env.now();
        let last_updated = self
            .heap_data
            .maturity_modulation_last_updated_at_timestamp_seconds;
        last_updated.is_none()
            || last_updated.unwrap().saturating_add(ONE_DAY_SECONDS) <= now_seconds
    }

    async fn update_maturity_modulation(&mut self) {
        if !self.should_update_maturity_modulation() {
            return;
        };

        let now_seconds = self.env.now();
        let maturity_modulation = match self.cmc.neuron_maturity_modulation().await {
            Ok(maturity_modulation) => maturity_modulation,
            Err(err) => {
                let silence_message =
                    err.contains("Canister rkp4c-7iaaa-aaaaa-aaaca-cai not found");
                if !silence_message {
                    println!(
                        "{}Couldn't update maturity modulation. Error: {}",
                        LOG_PREFIX, err
                    );
                }
                return;
            }
        };
        println!(
            "{}Updated daily maturity modulation rate to (in basis points): {}, at: {}. Last updated: {:?}",
            LOG_PREFIX,
            maturity_modulation,
            now_seconds,
            self.heap_data
                .maturity_modulation_last_updated_at_timestamp_seconds,
        );
        self.heap_data.cached_daily_maturity_modulation_basis_points = Some(maturity_modulation);
        self.heap_data
            .maturity_modulation_last_updated_at_timestamp_seconds = Some(now_seconds);
    }

    fn should_refresh_xdr_rate(&self) -> bool {
        let xdr_conversion_rate = &self.heap_data.xdr_conversion_rate;

        let now_seconds = self.env.now();

        let seconds_since_last_conversion_rate_refresh =
            now_seconds.saturating_sub(xdr_conversion_rate.timestamp_seconds);

        // Return `true` if more than 1 day has passed since the last `xdr_conversion_rate` was
        // updated. This assumes that `xdr_conversion_rate.timestamp_seconds` is rounded down to
        // the nearest day's beginning.
        seconds_since_last_conversion_rate_refresh > ONE_DAY_SECONDS
    }

    async fn maybe_refresh_xdr_rate(&mut self) -> Result<(), GovernanceError> {
        if !self.should_refresh_xdr_rate() {
            return Ok(());
        };

        // The average (last 30 days) conversion rate from 10,000ths of an XDR to 1 ICP
        let IcpXdrConversionRate {
            timestamp_seconds,
            xdr_permyriad_per_icp,
        } = self.get_average_icp_xdr_conversion_rate().await?.data;

        self.heap_data.xdr_conversion_rate = XdrConversionRate {
            timestamp_seconds,
            xdr_permyriad_per_icp,
        };

        Ok(())
    }

    pub fn maybe_run_validations(&mut self) {
        // Running validations might increase heap size. Do not run it when heap should not grow.
        if self.check_heap_can_grow().is_err() {
            return;
        }
        self.neuron_data_validator
            .maybe_validate(self.env.now(), &self.neuron_store);
    }

    /// Returns the 30-day average of the ICP/XDR conversion rate.
    ///
    /// Returns `None` if the data has not been fetched from the CMC canister yet.
    pub fn icp_xdr_rate(&self) -> Decimal {
        let xdr_permyriad_per_icp = self.heap_data.xdr_conversion_rate.xdr_permyriad_per_icp;
        let xdr_permyriad_per_icp = Decimal::from(xdr_permyriad_per_icp);
        xdr_permyriad_per_icp / dec!(10_000)
    }

    /// Unstakes the maturity of neurons that have dissolved.
    pub fn unstake_maturity_of_dissolved_neurons(&mut self) {
        // We assume that modifying a neuron can use <400 StableBTreeMap read operations and <400
        // write operations (100 recent ballots + 270 followees entries + others), and one read + one
        // write operation takes 400K instructions in total, unstaking 100 neurons should take less
        // than 16B instructions. Note that this is the worst case scenario, and the actual number
        // of instructions should be much less.
        const MAX_NEURONS_TO_UNSTAKE: usize = 100;
        let now_seconds = self.env.now();
        self.neuron_store
            .unstake_maturity_of_dissolved_neurons(now_seconds, MAX_NEURONS_TO_UNSTAKE);
    }

    fn can_spawn_neurons(&self) -> bool {
        let spawning = self.heap_data.spawning_neurons.unwrap_or(false);
        if spawning {
            return false;
        }

        let now_seconds = self.env.now();
        let neuron_count_ready_to_spawn = self
            .neuron_store
            .list_ready_to_spawn_neuron_ids(now_seconds)
            .len();

        neuron_count_ready_to_spawn > 0
    }

    /// Actually spawn neurons by minting their maturity, modulated by the maturity modulation rate of the day.
    /// There can only be one execution of this method running at a time to keep the reasoning about this simple.
    /// This means that programming in this method needs to be extra-defensive on the handling of results so that
    /// we're sure not to trap after we've acquired the global lock and made an async call, as otherwise the global
    /// lock will be permanently held and no spawning will occur until a upgrade to fix it is made.
    #[cfg_attr(feature = "tla", tla_update_method(SPAWN_NEURONS_DESC.clone(), tla_snapshotter!()))]
    pub async fn maybe_spawn_neurons(&mut self) {
        if !self.can_spawn_neurons() {
            return;
        }

        let now_seconds = self.env.now();
        let maturity_modulation = match self.heap_data.cached_daily_maturity_modulation_basis_points
        {
            None => return,
            Some(value) => value,
        };

        // Sanity check that the maturity modulation returned is within bounds.
        if !VALID_MATURITY_MODULATION_BASIS_POINTS_RANGE.contains(&maturity_modulation) {
            println!(
                "{}Maturity modulation (in basis points) out-of-bounds. Should be in range [-500, 500], actually is: {}",
                LOG_PREFIX, maturity_modulation
            );
            return;
        }

        // Acquire the global "spawning" lock.
        self.heap_data.spawning_neurons = Some(true);

        // Filter all the neurons that are currently in "spawning" state.
        // Do this here to avoid having to borrow *self while we perform changes below.
        // Spawning neurons must have maturity, and no neurons in stable storage should have maturity.
        let ready_to_spawn_ids = self
            .neuron_store
            .list_ready_to_spawn_neuron_ids(now_seconds);

        // We can't alias ready_to_spawn_ids in the loop below, but the TLA model needs access to it,
        // so we clone it here.
        #[cfg(feature = "tla")]
        let mut _tla_ready_to_spawn_ids: BTreeSet<u64> =
            ready_to_spawn_ids.iter().map(|nid| nid.id).collect();

        for neuron_id in ready_to_spawn_ids {
            // Actually mint the neuron's ICP.
            let in_flight_command = NeuronInFlightCommand {
                timestamp: now_seconds,
                command: Some(InFlightCommand::Spawn(neuron_id)),
            };

            // Add the neuron to the set of neurons undergoing ledger updates.
            match self.lock_neuron_for_command(neuron_id.id, in_flight_command.clone()) {
                Ok(mut lock) => {
                    // Since we're multiplying a potentially pretty big number by up to 10500, do
                    // the calculations as u128 before converting back.
                    let neuron = self
                        .with_neuron(&neuron_id, |neuron| neuron.clone())
                        .expect("Neuron should exist, just found in list");

                    let original_maturity = neuron.maturity_e8s_equivalent;
                    let subaccount = neuron.subaccount();

                    let neuron_stake: u64 = match apply_maturity_modulation(
                        original_maturity,
                        maturity_modulation,
                    ) {
                        Ok(neuron_stake) => neuron_stake,
                        Err(err) => {
                            // Do not retain the lock so that other Neuron operations can continue.
                            // This is safe as no changes to the neuron have been made to the neuron
                            // both internally to governance and externally in ledger.
                            println!(
                                "{}Could not apply modulation to {:?} for neuron {:?} due to {:?}, skipping",
                                LOG_PREFIX,
                                neuron.maturity_e8s_equivalent,
                                neuron.id(),
                                err
                            );
                            continue;
                        }
                    };

                    println!(
                        "{}Spawning neuron: {:?}. Performing ledger update.",
                        LOG_PREFIX, neuron
                    );

                    let (staked_neuron_clone, original_spawn_at_timestamp_seconds) = self
                        .with_neuron_mut(&neuron_id, |neuron| {
                            // Reset the neuron's maturity and set that it's spawning before we actually mint
                            // the stake. This is conservative to prevent a neuron having _both_ the stake and
                            // the maturity at any point in time.
                            let original_spawn_ts = neuron.spawn_at_timestamp_seconds;
                            neuron.maturity_e8s_equivalent = 0;
                            neuron.spawn_at_timestamp_seconds = None;
                            neuron.cached_neuron_stake_e8s = neuron_stake;

                            (neuron.clone(), original_spawn_ts)
                        })
                        .unwrap();

                    tla_log_locals! {
                        neuron_id: neuron_id.id,
                        ready_to_spawn_ids: _tla_ready_to_spawn_ids
                    };

                    // Do the transfer, this is a minting transfer, from the governance canister's
                    // (which is also the minting canister) main account into the neuron's
                    // subaccount.
                    match self
                        .ledger
                        .transfer_funds(
                            neuron_stake,
                            0, // Minting transfer don't pay a fee.
                            None,
                            neuron_subaccount(subaccount),
                            now_seconds,
                        )
                        .await
                    {
                        Ok(_) => {
                            println!(
                                "{}Spawned neuron: {:?}. Ledger update performed.",
                                LOG_PREFIX, staked_neuron_clone,
                            );
                        }
                        Err(error) => {
                            println!(
                                "{}Error spawning neuron: {:?}. Ledger update failed with err: {:?}. \
                                Reverting state, so another attempt can be made.",
                                LOG_PREFIX, neuron_id, error,
                            );
                            match self.with_neuron_mut(&neuron_id, |neuron| {
                                neuron.maturity_e8s_equivalent = original_maturity;
                                neuron.cached_neuron_stake_e8s = 0;
                                neuron.spawn_at_timestamp_seconds =
                                    original_spawn_at_timestamp_seconds;
                            }) {
                                Ok(_) => (),
                                Err(e) => {
                                    println!(
                                        "{} Error reverting state for neuron: {:?}. Retaining lock: {}",
                                        LOG_PREFIX, neuron_id, e
                                    );
                                    // Retain the neuron lock, the neuron won't be able to undergo stake changing
                                    // operations until this is fixed.
                                    // This is different from what we do in most places because we usually rely
                                    // on trapping to retain the lock, but we can't do that here since we're not
                                    // working on a single neuron.
                                    lock.retain();
                                }
                            };
                        }
                    };
                }
                Err(error) => {
                    // If the lock was already acquired, just continue.
                    println!(
                        "{}Tried to spawn neuron but was already locked: {:?}. Error: {:?}",
                        LOG_PREFIX, neuron_id, error,
                    );
                    continue;
                }
            }
            #[cfg(feature = "tla")]
            _tla_ready_to_spawn_ids.remove(&neuron_id.id);
        }

        // Release the global spawning lock
        self.heap_data.spawning_neurons = Some(false);
    }

    /// Calculates the voting rewards to distribute and returns the rewards event and the
    /// distribution per neuron. There are 3 cases for the return value:
    /// 1. `None`. This is the case when the it's not the time to distribute rewards yet, and it can
    ///    happen when the distribute_rewards is called several times at almost the same time.
    /// 2. Some((reward_event, None)). This is the case where there are no proposals to settle, and
    ///    the rewards will be rolled over.
    /// 3. Some((reward_event, Some(distribution))). This is the case where there are proposals to
    ///    settle, and the rewards will be distributed.
    fn calculate_voting_rewards(
        &self,
        supply: Tokens,
    ) -> Option<(RewardEvent, Option<RewardsDistribution>)> {
        let now = self.env.now();

        let latest_reward_event = self.latest_reward_event();

        // Which reward rounds (i.e. days) require rewards? (Usually, there is
        // just one of these, but we support rewarding many consecutive rounds.)
        let day_after_genesis =
            (now - self.heap_data.genesis_timestamp_seconds) / REWARD_DISTRIBUTION_PERIOD_SECONDS;
        let last_event_day_after_genesis = latest_reward_event.day_after_genesis;
        let days = last_event_day_after_genesis..day_after_genesis;
        let new_rounds_count = days.clone().count();

        if new_rounds_count == 0 {
            // This may happen, in case consider_distributing_rewards was called
            // several times at almost the same time. This is
            // harmless, just abandon.
            return None;
        }

        if new_rounds_count > 1 {
            println!(
                "{}More than one reward round (i.e. days) has passed since the last \
                 RewardEvent. This could mean that rewards are being rolled over, \
                 or earlier rounds were missed. It is now {} full days since \
                 IC genesis, and the last distribution nominally happened at {} \
                 full days since IC genesis.",
                LOG_PREFIX, day_after_genesis, last_event_day_after_genesis
            );
        }

        // Only used for metrics.
        let latest_day_fraction: f64 = days
            .clone()
            .last()
            .map(|day| {
                crate::reward::calculation::rewards_pool_to_distribute_in_supply_fraction_for_one_day(day)
            })
            .unwrap_or(0.0);
        let latest_round_available_e8s_equivalent_float =
            (supply.get_e8s() as f64) * latest_day_fraction;

        let fraction: f64 = days
            .map(crate::reward::calculation::rewards_pool_to_distribute_in_supply_fraction_for_one_day)
            .sum();

        let rolling_over_from_previous_reward_event_e8s_equivalent =
            latest_reward_event.e8s_equivalent_to_be_rolled_over();
        let total_available_e8s_equivalent_float = (supply.get_e8s() as f64) * fraction
            + rolling_over_from_previous_reward_event_e8s_equivalent as f64;
        let rounds_since_last_distribution = (new_rounds_count as u64)
            .saturating_add(latest_reward_event.rounds_since_last_distribution_to_be_rolled_over());

        let as_of_timestamp_seconds =
            self.most_recent_fully_elapsed_reward_round_end_timestamp_seconds();
        let considered_proposals: Vec<ProposalId> = self
            .ready_to_be_settled_proposal_ids(as_of_timestamp_seconds)
            .collect();
        println!(
            "{}distributing voting rewards for the following proposals: {}",
            LOG_PREFIX,
            considered_proposals
                .iter()
                .map(|id| format!("{}", id.id))
                .join(", "),
        );
        // The "actually_distributed_e8s_equivalent" recorded in the RewardEvent
        // protoshould match exactly the sum of the distributed integer e8
        // equivalents. This amount has to be computed bottom-up and is dependent
        // on the how many neurons voted, with what voting power and on the
        // reward weight of proposals being voted on.
        let mut actually_distributed_e8s_equivalent = 0_u64;

        // We filter out proposals with votes that still need to be propogated to the ballots.
        let considered_proposals: Vec<ProposalId> = considered_proposals
            .into_iter()
            .filter(
                |proposal_id| match self.heap_data.proposals.get(&proposal_id.id) {
                    None => {
                        println!(
                            "{}ERROR: Trying to give voting rewards for proposal {}, \
                             but it was not found.",
                            LOG_PREFIX, proposal_id.id,
                        );
                        false
                    }
                    Some(proposal_data) => !proposal_data.has_unprocessed_votes(),
                },
            )
            .collect();

        let (voters_to_used_voting_right, total_voting_rights) = sum_weighted_voting_power(
            considered_proposals
                .iter()
                .flat_map(|proposal_id| self.heap_data.proposals.get(&proposal_id.id)),
        );

        // Increment neuron maturities (and actually_distributed_e8s_equivalent).
        //
        // The point of this guard is to avoid divide by zero (or super tiny
        // positive number). Not sure if that is theoretically possible, but
        // even if it isn't, it might occur due to some bug.
        //
        // Theoretically, the smallest nonzero we can get is 0.01, because we
        // are just adding and multiplying, and everything is just integers,
        // except for proposal weights, which are currently (as of Mar, 2023)
        // 20x, 1x, and 0.01x.
        let reward_distribution = if total_voting_rights < 0.001 {
            println!(
                "{}WARNING: total_voting_rights == {}, even though considered_proposals \
                 is nonempty (see earlier log). Therefore, we skip incrementing maturity \
                 to avoid dividing by zero (or super small number).",
                LOG_PREFIX, total_voting_rights,
            );
            None
        } else {
            let mut reward_distribution = RewardsDistribution::new();
            for (neuron_id, used_voting_rights) in voters_to_used_voting_right {
                if self.neuron_store.contains(neuron_id) {
                    let reward = (used_voting_rights * total_available_e8s_equivalent_float
                        / total_voting_rights) as u64;

                    reward_distribution.add_reward(neuron_id, reward);

                    // NOTE: This is the only reason we are checking the existence of neurons
                    // at this stage. Otherwise, we could defer until we distribute them in the
                    // schedule task.
                    actually_distributed_e8s_equivalent =
                        actually_distributed_e8s_equivalent.saturating_add(reward);
                } else {
                    println!(
                        "{}Cannot find neuron {}, despite having voted with power {} \
                            in the considered reward period. The reward that should have been \
                            distributed to this neuron is simply skipped, so the total amount \
                            of distributed reward for this period will be lower than the maximum \
                            allowed.",
                        LOG_PREFIX, neuron_id.id, used_voting_rights
                    );
                }
            }
            Some(reward_distribution)
        };

        let reward_event = RewardEvent {
            day_after_genesis,
            actual_timestamp_seconds: now,
            settled_proposals: considered_proposals,
            distributed_e8s_equivalent: actually_distributed_e8s_equivalent,
            total_available_e8s_equivalent: total_available_e8s_equivalent_float as u64,
            rounds_since_last_distribution: Some(rounds_since_last_distribution),
            latest_round_available_e8s_equivalent: Some(
                latest_round_available_e8s_equivalent_float as u64,
            ),
        };

        Some((reward_event, reward_distribution))
    }

    /// Distributes voting rewards to neurons.
    ///
    /// This method:
    /// * collects all proposals in state ReadyToSettle, that is, proposals that
    ///   can no longer accept votes for the purpose of rewards and that have
    ///   not yet been considered in a reward event.
    /// * calculates the voting rewards to distribute.
    /// * schedules the rewards distribution.
    /// * updates the reward event.
    /// * updates the proposals from ReadyToSettle to Settled.
    pub(crate) fn distribute_voting_rewards_to_neurons(&mut self, supply: Tokens) {
        println!(
            "{}distribute_voting_rewards_to_neurons. Supply: {:?}",
            LOG_PREFIX, supply
        );

        let voting_rewards_calculation_result = self.calculate_voting_rewards(supply);
        let Some((new_reward_event, reward_distribution)) = voting_rewards_calculation_result
        else {
            return;
        };

        // Now the mutations begin. Once any mutation has happened, we cannot exit early without the
        // rest. Otherwise we could end up in an inconsistent state and break some properties we
        // would like to hold.
        //
        // The properties we would like to hold are:
        // * The rewards for a given day is only distributed once. This is made sure by updating the
        //   reward event, in particular the `day_after_genesis` field every time
        //   `schedule_pending_rewards_distribution` is called. This is also the main reason that
        //   once mutations begin, we should not exit early before  `latest_reward_event` is
        //   updated.
        // * The proposals should only be settled once. This is made sure by updating the proposal
        //   status from `ReadyToSettle` to `Settled`.

        if let Some(reward_distribution) = reward_distribution {
            self.schedule_pending_rewards_distribution(
                new_reward_event.day_after_genesis,
                reward_distribution,
            );
        }

        let known_neuron_ids = self.neuron_store.list_known_neuron_ids();

        // Mark the proposals that we just considered as "rewarded". More
        // formally, causes their reward_status to be Settled; whereas, before,
        // they were in the ReadyToSettle state.
        for pid in new_reward_event.settled_proposals.iter() {
            // Before considering a proposal for reward, it must be fully processed --
            // because we're about to clear the ballots, so no further processing will be
            // possible.
            self.process_proposal(pid.id);

            match self.mut_proposal_data(*pid) {
                None => println!(
                    "{}Cannot find proposal {}, despite it being considered for rewards distribution.",
                    LOG_PREFIX, pid.id
                ),
                Some(p) => {
                    if p.status() == ProposalStatus::Open {
                        println!(
                            "{}Proposal {} was considered for reward distribution despite \
                          being open. This code line is expected not to be reachable. We need to \
                          clear the ballots here to avoid a risk of the memory getting too large. \
                          In doubt, reject the proposal",
                            LOG_PREFIX, pid.id
                        );
                        p.decided_timestamp_seconds = new_reward_event.actual_timestamp_seconds;
                        p.latest_tally = Some(Tally {
                            timestamp_seconds: new_reward_event.actual_timestamp_seconds,
                            yes: 0,
                            no: 0,
                            total: 0,
                        })
                    };
                    p.reward_event_round = new_reward_event.day_after_genesis;
                    let ballots = std::mem::take(&mut p.ballots);
                    record_known_neuron_abstentions(&known_neuron_ids, *pid, ballots);
                }
            };
        }

        if new_reward_event.settled_proposals.is_empty() {
            println!(
                "{}Voting rewards will roll over, because no there were proposals \
                 that needed rewards (i.e. have reward_status == ReadyToSettle)",
                LOG_PREFIX,
            );
        };

        self.heap_data.latest_reward_event = Some(new_reward_event);
    }

    /// Recompute cached metrics once per day
    pub fn should_compute_cached_metrics(&self) -> bool {
        if let Some(metrics) = self.heap_data.metrics.as_ref() {
            let metrics_age_s = self.env.now() - metrics.timestamp_seconds;
            metrics_age_s > ONE_DAY_SECONDS
        } else {
            true
        }
    }

    /// Return the effective _voting period_ of a given topic.
    ///
    /// This function is "curried" to alleviate lifetime issues on the
    /// `self` parameter.
    pub fn voting_period_seconds(&self) -> impl Fn(Topic) -> u64 + use<> {
        let short = self.heap_data.short_voting_period_seconds;
        let private = self.heap_data.neuron_management_voting_period_seconds;
        let normal = self.heap_data.wait_for_quiet_threshold_seconds;
        move |topic| match topic {
            Topic::NeuronManagement => private,
            Topic::ExchangeRate => short,
            _ => normal,
        }
    }

    fn check_heap_can_grow(&self) -> Result<(), GovernanceError> {
        match self.env.heap_growth_potential() {
            HeapGrowthPotential::NoIssue => Ok(()),
            HeapGrowthPotential::LimitedAvailability => Err(GovernanceError::new_with_message(
                ErrorType::ResourceExhausted,
                "Heap size too large; governance canister is running is degraded mode.",
            )),
        }
    }

    /// Update the metadata for the given Node Provider
    pub fn update_node_provider(
        &mut self,
        node_provider_id: &PrincipalId,
        update: UpdateNodeProvider,
    ) -> Result<(), GovernanceError> {
        let node_provider = self
            .heap_data
            .node_providers
            .iter_mut()
            .find(|np| np.id.as_ref() == Some(node_provider_id))
            .ok_or_else(|| {
                GovernanceError::new_with_message(
                    ErrorType::NotFound,
                    format!("Node Provider {node_provider_id} is not known by the NNS"),
                )
            })?;

        if let Some(new_reward_account) = update.reward_account {
            validate_account_identifier(&new_reward_account).map_err(|e| {
                GovernanceError::new_with_message(
                    ErrorType::PreconditionFailed,
                    format!("Invalid reward_account for Node Provider {node_provider_id}: {e}"),
                )
            })?;
            node_provider.reward_account = Some(new_reward_account);
        } else {
            return Err(GovernanceError::new_with_message(
                ErrorType::PreconditionFailed,
                "reward_account not specified",
            ));
        }

        Ok(())
    }

    fn get_proposal_data_or_err(
        &self,
        proposal_id: &ProposalId,
        context: &str,
    ) -> Result<&ProposalData, GovernanceError> {
        let Some(proposal_data) = self.get_proposal_data(*proposal_id) else {
            return Err(GovernanceError::new_with_message(
                ErrorType::NotFound,
                format!("Proposal {proposal_id:?} not found ({context})"),
            ));
        };
        Ok(proposal_data)
    }

    fn mut_proposal_data_or_err(
        &mut self,
        proposal_id: &ProposalId,
        context: &str,
    ) -> Result<&mut ProposalData, GovernanceError> {
        let Some(proposal_data) = self.mut_proposal_data(*proposal_id) else {
            return Err(GovernanceError::new_with_message(
                ErrorType::NotFound,
                format!("Proposal {proposal_id:?} not found ({context})"),
            ));
        };
        Ok(proposal_data)
    }

    fn mut_proposal_data_and_neuron_store_or_err(
        &mut self,
        proposal_id: &ProposalId,
        context: &str,
    ) -> Result<(&mut ProposalData, &mut NeuronStore), GovernanceError> {
        let (Some(proposal_data), neuron_store) =
            self.mut_proposal_data_and_neuron_store(proposal_id)
        else {
            return Err(GovernanceError::new_with_message(
                ErrorType::NotFound,
                format!("Proposal {proposal_id:?} not found ({context})"),
            ));
        };
        Ok((proposal_data, neuron_store))
    }

    /// If the request is `Committed`, mint ICP and deposit it in the SNS treasury as per the rules
    /// of Matched Funding, refunding the leftover maturity to the Neurons' Fund neurons.
    ///
    /// If the request is `Aborted`, refund all Neurons' Fund neurons with the maturity reserved for
    /// this SNS swap.
    ///
    /// Caller must be a SNS Swap Canister Id.
    ///
    /// Unless this function fails, it sets the `sns_token_swap_lifecycle` field of the NNS proposal
    /// that created this SNS instance to `Committed` or `Aborted`, as per the request.
    pub async fn settle_neurons_fund_participation(
        &mut self,
        caller: PrincipalId,
        request: SettleNeuronsFundParticipationRequest,
    ) -> Result<NeuronsFundSnapshot, GovernanceError> {
        let request = ValidatedSettleNeuronsFundParticipationRequest::try_from(request)?;
        let proposal_data = self.get_proposal_data_or_err(
            &request.nns_proposal_id,
            &format!("before awaiting SNS-W for {:?}", request.request_str),
        )?;

        // Check that the action associated with this proposal is indeed CreateServiceNervousSystem.
        if let Some(action) = proposal_data
            .proposal
            .as_ref()
            .and_then(|p| p.action.as_ref())
        {
            if let Action::CreateServiceNervousSystem(_) = action {
                // All good.
            } else {
                return Err(GovernanceError::new_with_message(
                    ErrorType::PreconditionFailed,
                    format!(
                        "Proposal {:?} is not of type CreateServiceNervousSystem.",
                        proposal_data.id,
                    ),
                ));
            }
        } else {
            return Err(GovernanceError::new_with_message(
                ErrorType::PreconditionFailed,
                format!(
                    "Proposal {:?} is missing its action and cannot authorize {} to \
                    settle Neurons' Fund participation.",
                    proposal_data.id, caller
                ),
            ));
        }
        // Check authorization. Note that a Swap could settle each other's participation.
        let target_canister_id: CanisterId = caller.try_into().map_err(|err| {
            GovernanceError::new_with_message(
                ErrorType::NotAuthorized,
                format!(
                    "Caller {caller} is not a valid CanisterId and is not authorized to \
                        settle Neuron's Fund participation in a decentralization swap. Err: {err:?}",
                ),
            )
        })?;
        if let Err(err_msg) =
            is_canister_id_valid_swap_canister_id(target_canister_id, &*self.env).await
        {
            return Err(GovernanceError::new_with_message(
                ErrorType::NotAuthorized,
                format!(
                    "Caller {caller} is not authorized to settle Neurons' Fund \
                    participation in a decentralization swap. Err: {err_msg:?}",
                ),
            ));
        }
        // Re-acquire the proposal_data mutably after `SnsWasm.list_deployed_snses().await`.
        // Mutability will be needed later, when we aquire the lock (see
        // `proposal_data.set_swap_lifecycle_by_settle_neurons_fund_participation_request_type`).
        let proposal_data = self.mut_proposal_data_or_err(
            &request.nns_proposal_id,
            &format!("after awaiting SNS-W for {:?}", request.request_str),
        )?;

        // Record the proposal's current lifecycle. If an error occurs when settling
        // the Neurons' Fund the previous Lifecycle should be set to allow for retries.
        let original_sns_token_swap_lifecycle = proposal_data
            .sns_token_swap_lifecycle
            .and_then(|v| Lifecycle::try_from(v).ok())
            .unwrap_or(Lifecycle::Unspecified);

        let neurons_fund_data = proposal_data.get_neurons_fund_data_or_err()?;

        // This field is expected to be set if and only if this function has been called before.
        let initial_neurons_fund_participation = neurons_fund_data
            .initial_neurons_fund_participation
            .as_ref()
            .map(|initial_neurons_fund_participation| {
                initial_neurons_fund_participation.validate().map(Some)
            })
            .unwrap_or(Ok(None)) // No data means this function should not have been called
            .map_err(|err| {
                GovernanceError::new_with_message(
                    ErrorType::NotFound,
                    format!(
                    "Error while loading previously computed `initial_neurons_fund_participation` \
                    for proposal {:?}: {}",
                    request.nns_proposal_id,
                    err,
                ),
                )
            })?;
        // This field is expected to be set if this function has been called before (normal case)
        // or the Swap canister deployment has failed (in case there a bug).
        let previously_computed_neurons_fund_refunds = neurons_fund_data
            .neurons_fund_refunds
            .as_ref()
            .map(|neurons_fund_refunds| neurons_fund_refunds.validate().map(Some))
            .unwrap_or(Ok(None)) // No data means this is the first call of this function.
            .map_err(|err| {
                GovernanceError::new_with_message(
                    ErrorType::NotFound,
                    format!(
                        "Error while loading previously computed `neurons_fund_refunds` \
                        for proposal {:?}: {}",
                        request.nns_proposal_id, err,
                    ),
                )
            })?;
        // This field is expected to be set if and only if this function has been called before.
        let previously_computed_final_neurons_fund_participation = neurons_fund_data
            .final_neurons_fund_participation
            .as_ref()
            .map(|final_neurons_fund_participation| {
                final_neurons_fund_participation.validate().map(Some)
            })
            .unwrap_or(Ok(None)) // No data means this is the first call of this function.
            .map_err(|err| {
                GovernanceError::new_with_message(
                    ErrorType::NotFound,
                    format!(
                        "Error while loading previously computed `final_neurons_fund_participation` \
                        for proposal {:?}: {}",
                        request.nns_proposal_id,
                        err,
                    ),
                )
            })?;

        // Validate the state machine
        match (
            &initial_neurons_fund_participation,
            previously_computed_neurons_fund_refunds,
            previously_computed_final_neurons_fund_participation,
        ) {
            // The first two cases detect mismatch between `previously_computed_*`:
            // When this function is called, they must both be `Some`, or they must both be `None`.
            (_, None, Some(_)) => {
                return Err(GovernanceError::new_with_message(
                    ErrorType::NotFound,
                    format!(
                        "Refunds must be set if there is final participation (ProposalId {:?}).",
                        request.nns_proposal_id,
                    ),
                ));
            }
            (_, Some(_), None) => {
                return Err(GovernanceError::new_with_message(
                    ErrorType::NotFound,
                    format!(
                        "If the swap failed early, the refunds are set and there is no final \
                        participation. However, settle_neurons_fund_participation cannot be called \
                        in this state (ProposalId {:?}).",
                        request.nns_proposal_id,
                    ),
                ));
            }
            // In all remaining cases, `previously_computed_*` are either both `Some`, or both `None`.
            (Some(_), Some(_), Some(_)) if !original_sns_token_swap_lifecycle.is_terminal() => {
                // Err case 3. All data is present for this proposal, but the SNS lifecycle is not
                // terminal. This can only happen if there is a bug.
                return Err(GovernanceError::new_with_message(
                    ErrorType::NotFound,
                    format!(
                        "All data is present for this proposal, but the SNS lifecycle is not \
                        terminal ({:?}). This likely indicates that there's a bug \
                        (ProposalId {:?}).",
                        original_sns_token_swap_lifecycle, request.nns_proposal_id,
                    ),
                ));
            }
            (Some(_), None, None) if original_sns_token_swap_lifecycle.is_terminal() => {
                // Err case 4. This function has been called before, but its ultimate results are
                // still being computed.
                return Err(GovernanceError::new_with_message(
                    ErrorType::Unavailable,
                    format!(
                        "Neurons' Fund settlement in progress. Try calling this function later \
                        (ProposalId {:?})",
                        request.nns_proposal_id,
                    ),
                ));
            }
            (Some(_), Some(_), Some(previously_computed_final_neurons_fund_participation)) => {
                // Ok case I: Return the priorly computed results (this is an idempotent function).
                println!(
                    "{}INFO: settle_neurons_fund_participation was called for a swap \
                        that has already been settled with ProposalId {:?}. Returning without \
                        doing additional work.",
                    LOG_PREFIX, proposal_data.id
                );
                return Ok(previously_computed_final_neurons_fund_participation.into_snapshot());
            }
            (None, _, _) => {
                // Ok case II: The Neurons' Fund does not participate in this swap.
                // Nothing to do.
            }
            (Some(_), None, None) => {
                // Ok case III: This function invocation should compute the Neurons' Fund
                // participation, mint ICP to SNS treasury, refund the leftovers, and return
                // the (newly computed) Neurons' Fund participants.
                // Nothing to do.
            }
        };

        let Some(initial_neurons_fund_participation) = initial_neurons_fund_participation else {
            println!(
                "{}INFO: The Neurons' Fund does not participate in the SNS created with \
                ProposalId {:?}. Setting lifecycle to {:?} and returning empty list of \
                Neurons' Fund participants.",
                LOG_PREFIX, request.nns_proposal_id, request.swap_result,
            );
            return Ok(NeuronsFundSnapshot::empty());
        };

        let direct_participation_icp_e8s = if let SwapResult::Committed {
            total_direct_participation_icp_e8s,
            ..
        } = request.swap_result
        {
            println!(
                "{}INFO: The Swap canister of the SNS created via proposal {:?} has requested \
                Neurons' Fund Matched Funding for {} ICP e8s of direct participation.",
                LOG_PREFIX, request.nns_proposal_id, total_direct_participation_icp_e8s
            );
            total_direct_participation_icp_e8s
        } else {
            println!(
                "{}INFO: The Swap canister of the SNS created via proposal {:?} has reported \
                that the swap had been aborted. There should not be Neurons' Fund participation.",
                LOG_PREFIX, request.nns_proposal_id
            );
            // Our intention is that the following implications hold:
            // Aborted swap ==> Zero direct participation ==> Zero Neurons' Fund participation.
            0
        };

        // This is the source of truth for the Neurons' Fund participation in the SNS swap.
        let final_neurons_fund_participation = initial_neurons_fund_participation
            .from_initial_participation(direct_participation_icp_e8s)
            .map_err(|err| {
                GovernanceError::new_with_message(
                    ErrorType::NotFound,
                    format!(
                        "Error while computing final NeuronsFundParticipation \
                        for proposal {:?}: {}",
                        request.nns_proposal_id, err,
                    ),
                )
            })?;

        // Set the lifecycle of the proposal to avoid interleaving callers.
        proposal_data.set_swap_lifecycle_by_settle_neurons_fund_participation_request_type(
            &request.swap_result,
        );

        let amount_icp_e8s = final_neurons_fund_participation.total_amount_icp_e8s();
        let settlement_result = if final_neurons_fund_participation.is_empty() {
            // TODO: Provide the reason why there is no Matched Funding in this case.
            println!(
                "{}INFO: The Neurons' Fund has decided against participating in the SNS \
                created via proposal {:?}.",
                LOG_PREFIX, request.nns_proposal_id,
            );

            Ok(NeuronsFundSnapshot::empty())
        } else if let SwapResult::Committed {
            sns_governance_canister_id,
            total_neurons_fund_participation_icp_e8s:
                swap_estimated_total_neurons_fund_participation_icp_e8s,
            ..
        } = request.swap_result
        {
            println!(
                "{}INFO: The Neurons' Fund has decided to provide Matched Funding to the \
                SNS created via proposal {:?}, in the amount of {} ICP e8s taken from {} \
                of its neurons. Congratulations!",
                LOG_PREFIX,
                request.nns_proposal_id,
                amount_icp_e8s,
                final_neurons_fund_participation.num_neurons(),
            );

            let mint_icp_result = self
                .mint_to_sns_governance(
                    &request.nns_proposal_id,
                    sns_governance_canister_id,
                    swap_estimated_total_neurons_fund_participation_icp_e8s,
                    amount_icp_e8s,
                )
                .await;

            // We need to clone the snapshot because `final_neurons_fund_participation` is recorded
            // in stable memory, while the snapshot is used to build up this function's response.
            mint_icp_result.map(|_| final_neurons_fund_participation.snapshot_cloned())
        } else {
            // This should never happen, as it would mean that the swap was aborted, but
            // the Neurons' Fund still decided to participate. This could indicate a bug
            // in `NeuronsFundParticipation::from_initial_participation`.
            Err(GovernanceError::new_with_message(
                ErrorType::NotFound,
                format!(
                    "Despite the fact that the SNS swap aborted, the Neurons' Fund estimated \
                    to provide Matched Funding to the SNS created via proposal {:?}, in the amount \
                    of {} ICP e8s taken from {} of its neurons. This is a bug.",
                    request.nns_proposal_id,
                    amount_icp_e8s,
                    final_neurons_fund_participation.num_neurons(),
                ),
            ))
        };

        // We need to re-acquire `proposal_data` mutably again due to the await above.
        let (proposal_data, neuron_store) = self.mut_proposal_data_and_neuron_store_or_err(
            &request.nns_proposal_id,
            &format!("after awaiting ICP Ledger for {:?}", request.request_str),
        )?;

        let Ok(ref participated_reserves) = settlement_result else {
            // Reset the Proposal's lifecycle and complete the request. Note that the field
            // `final_neurons_fund_participation` remains unset in this case.
            proposal_data.sns_token_swap_lifecycle = Some(original_sns_token_swap_lifecycle as i32);
            return settlement_result;
        };

        // We need to re-acquire `neurons_fund_data` as it is a sub-structure of the (re-acquired)
        // `proposal_data` structure.
        let neurons_fund_data = proposal_data.mut_neurons_fund_data_or_err()?;

        // At last, set this proposal's `final_neurons_fund_participation` field; we need
        // to re-acquire `neurons_fund_data` as it is a sub-structure of the (re-acquired)
        // `proposal_data` structure.
        neurons_fund_data.final_neurons_fund_participation = Some(
            NeuronsFundParticipationPb::from(final_neurons_fund_participation),
        );

        // We purposefully do not release the lock (`proposal_data.sns_token_swap_lifecycle`)
        // if the following two operations fail. This is because we want to have enough time for
        // a manual intervention (NNS hot fix) in case of a highly unexpected failure.
        let refund = initial_neurons_fund_participation
            .into_snapshot()
            .diff(participated_reserves)?;

        let total_refund_amount_icp_e8s = refund.total_amount_icp_e8s()?;
        if total_refund_amount_icp_e8s > 0 {
            println!(
                "{}INFO: About to refund {} Neurons' Fund neurons with a total of {} \
                ICP e8s (after settling the SNS swap created via proposal {:?}) ...",
                LOG_PREFIX,
                refund.num_neurons(),
                total_refund_amount_icp_e8s,
                request.nns_proposal_id,
            );
        } else {
            println!(
                "{}INFO: No refunds needed for {} Neurons' Fund neurons (after settling \
                the SNS swap created via proposal {:?}).",
                LOG_PREFIX,
                refund.num_neurons(),
                request.nns_proposal_id,
            );
            // Although there are effectively no refunds, we still save the refund snapshot
            // (via `refund_maturity_to_neurons_fund` below) for aiding potential future audits.
        }

        // If refunding failed for whatever reason, we opt for providing data to the SNS Swap
        // canister, as the ICP were successfully sent to the SNS Governance. Thus, we return
        // normally in this case, merely logging the error for human inspection.
        let _ = neuron_store
            .refund_maturity_to_neurons_fund(&refund)
            .map_err(|err| {
                println!(
                    "{}ERROR while trying to refund Neurons' Fund: {}. \
                    Total refund amount: {} ICP e8s.",
                    LOG_PREFIX, err, total_refund_amount_icp_e8s,
                );
            });

        neurons_fund_data.neurons_fund_refunds = Some(NeuronsFundSnapshotPb::from(refund));

        settlement_result
    }

    fn draw_maturity_from_neurons_fund(
        &mut self,
        proposal_id: &ProposalId,
        create_service_nervous_system: &CreateServiceNervousSystem,
    ) -> Result<(NeuronsFundSnapshot, NeuronsFundParticipationConstraints), GovernanceError> {
        let swap_participation_limits = create_service_nervous_system
            .swap_parameters
            .as_ref()
            .ok_or_else(|| {
                "CreateServiceNervousSystem.swap_parameters is not specified.".to_string()
            })?;
        let swap_participation_limits =
            SwapParticipationLimits::try_from_swap_parameters(swap_participation_limits)?;
        let neurons_fund_participation_limits =
            self.try_derive_neurons_fund_participation_limits()?;
        let neurons_fund = self.neuron_store.list_active_neurons_fund_neurons();
        let initial_neurons_fund_participation = PolynomialNeuronsFundParticipation::new(
            neurons_fund_participation_limits,
            swap_participation_limits,
            neurons_fund,
        )?;
        // Check that the maximum number of Neurons' Fund participants is not too high. Otherwise,
        // the SNS may be unable to distribute SNS tokens to all participants after the swap.
        {
            let maximum_neurons_fund_participants = initial_neurons_fund_participation
                .snapshot()
                .neurons()
                .len() as u64;
            if maximum_neurons_fund_participants > MAX_NEURONS_FUND_PARTICIPANTS {
                return Err(GovernanceError::new_with_message(
                    ErrorType::InvalidProposal,
                    format!(
                        "The maximum number of Neurons' Fund participants ({maximum_neurons_fund_participants}) must not exceed \
                        MAX_NEURONS_FUND_PARTICIPANTS ({MAX_NEURONS_FUND_PARTICIPANTS}).",
                    ),
                ));
            };
        }
        let constraints = initial_neurons_fund_participation.compute_constraints()?;
        let initial_neurons_fund_participation_snapshot =
            initial_neurons_fund_participation.snapshot_cloned();
        // First check if the ProposalData is available (and error out if not); then actually draw
        // the funds from the Neurons' Fund. This way, we do not need to issue refunds in case
        // of an error.
        if self.get_proposal_data(*proposal_id).is_none() {
            return Err(GovernanceError::new_with_message(
                ErrorType::InvalidProposal,
                format!("ProposalData must be present for proposal {proposal_id:?}."),
            ));
        }
        self.neuron_store
            .draw_maturity_from_neurons_fund(&initial_neurons_fund_participation_snapshot)?;
        let initial_neurons_fund_participation = Some(initial_neurons_fund_participation.into());
        let neurons_fund_data = NeuronsFundData {
            initial_neurons_fund_participation,
            // These two fields will be known after `settle_neurons_fund_participation` is called.
            final_neurons_fund_participation: None,
            neurons_fund_refunds: None,
        };
        // Unwrapping is safe due to the `self.get_proposal_data().is_none()` check above.
        let proposal_data = self.mut_proposal_data(*proposal_id).unwrap();
        proposal_data.neurons_fund_data = Some(neurons_fund_data);
        Ok((initial_neurons_fund_participation_snapshot, constraints))
    }

    /// Records the empty participation into ProposalData for this `proposal_id`.
    fn record_neurons_fund_participation_not_requested(
        &mut self,
        proposal_id: &ProposalId,
    ) -> Result<(), GovernanceError> {
        let proposal_data = self.mut_proposal_data_or_err(
            proposal_id,
            "in record_neurons_fund_participation_not_requested",
        )?;
        let neurons_fund_data = NeuronsFundData {
            initial_neurons_fund_participation: None,
            final_neurons_fund_participation: None,
            neurons_fund_refunds: None,
        };
        proposal_data.neurons_fund_data = Some(neurons_fund_data);
        Ok(())
    }

    /// Refunds the maturity represented via `refund` and stores this information in ProposalData
    /// of this `proposal_id` (for auditability).
    fn refund_maturity_to_neurons_fund(
        &mut self,
        proposal_id: &ProposalId,
        refund: NeuronsFundSnapshot,
    ) -> Result<(), GovernanceError> {
        self.neuron_store.refund_maturity_to_neurons_fund(&refund)?;
        let proposal_data =
            self.mut_proposal_data_or_err(proposal_id, "in refund_maturity_to_neurons_fund")?;
        let neurons_fund_data = proposal_data.mut_neurons_fund_data_or_err()?;
        neurons_fund_data.neurons_fund_refunds = Some(NeuronsFundSnapshotPb::from(refund));
        Ok(())
    }

    /// Asks ICP Ledger to mint `amount_icp_e8s`.
    ///
    /// This function may be called only from `settle_neurons_fund_participation`.
    async fn mint_to_sns_governance(
        &self,
        proposal_id: &ProposalId,
        sns_governance_canister_id: PrincipalId,
        swap_estimated_total_neurons_fund_participation_icp_e8s: u64,
        amount_icp_e8s: u64,
    ) -> Result<(), GovernanceError> {
        // Sanity check if the NNS Governance and the Swap canister agree on how much ICP
        // the Neurons' Fund should participate with.
        //
        // Warning. This value should be used for validation only. NNS Governance should
        // re-compute the amount of Neurons' Fund participation itself. A significant
        // deviation between the self-computed amount and this value would indicates that
        // (1) there is an incompatibility between NNS Governance and Swap, due to a bug or
        // a problematic upgrade or (2) some Neurons' Fund neurons became inactive during
        // the swap.
        if amount_icp_e8s != swap_estimated_total_neurons_fund_participation_icp_e8s {
            println!(
                "{}WARNING: mismatch between amount_icp_e8s computed while settling Neurons' Fund \
                participation in SNS swap created via proposal {:?}. NNS Governance \
                calculation = {}, Swap estimate = {}",
                LOG_PREFIX,
                proposal_id,
                amount_icp_e8s,
                swap_estimated_total_neurons_fund_participation_icp_e8s,
            );
        }

        let destination =
            AccountIdentifier::new(sns_governance_canister_id, /* subaccount = */ None);

        let _ = self
            .ledger
            .transfer_funds(
                amount_icp_e8s,
                /* fee_e8s = */ 0, // Because there is no fee for minting.
                /* from_subaccount = */ None,
                destination,
                /* memo = */ 0,
            )
            .await
            .map_err(|err| {
                GovernanceError::new_with_message(
                    ErrorType::External,
                    format!("Minting ICP from the Neuron's Fund failed with error: {err:#?}"),
                )
            })?;

        Ok(())
    }

    /// Return the given Node Provider, if it exists
    pub fn get_node_provider(
        &self,
        node_provider_id: &PrincipalId,
    ) -> Result<NodeProvider, GovernanceError> {
        // TODO(NNS1-1168): More efficient Node Provider lookup
        self.heap_data
            .node_providers
            .iter()
            .find(|np| np.id.as_ref() == Some(node_provider_id))
            .cloned()
            .ok_or_else(|| {
                GovernanceError::new_with_message(
                    ErrorType::NotFound,
                    format!("Node Provider {node_provider_id} is not known by the NNS"),
                )
            })
    }

    /// Return the monthly rewards that node providers should be awarded
    ///
    /// Fetches the map from node provider to monthly XDR rewards from the
    /// Registry, then fetches the average XDR to ICP conversion rate for
    /// the last 30 days, then applies this conversion rate to convert each
    /// node provider's XDR rewards to ICP.
    pub async fn get_monthly_node_provider_rewards(
        &mut self,
    ) -> Result<MonthlyNodeProviderRewards, GovernanceError> {
        let mut rewards = vec![];

        // Maps node providers to their rewards in XDR
        let (reg_rewards, maybe_version) = self.get_node_providers_monthly_xdr_rewards().await?;
        let registry_version = maybe_version.ok_or_else(|| {
            GovernanceError::new_with_message(
                ErrorType::External,
                "Registry version was not available in the response to \
                    get_node_providers_monthly_xdr_rewards, which indicates a problem."
                    .to_string(),
            )
        })?;

        // The average (last 30 days) conversion rate from 10,000ths of an XDR to 1 ICP
        let icp_xdr_conversion_rate = self.get_average_icp_xdr_conversion_rate().await?.data;
        let avg_xdr_permyriad_per_icp = icp_xdr_conversion_rate.xdr_permyriad_per_icp;

        // Convert minimum_icp_xdr_rate to basis points for comparison with avg_xdr_permyriad_per_icp
        let minimum_xdr_permyriad_per_icp = self
            .economics()
            .minimum_icp_xdr_rate
            .saturating_mul(NetworkEconomics::ICP_XDR_RATE_TO_BASIS_POINT_MULTIPLIER);

        let maximum_node_provider_rewards_e8s = self.economics().maximum_node_provider_rewards_e8s;

        let xdr_permyriad_per_icp = max(avg_xdr_permyriad_per_icp, minimum_xdr_permyriad_per_icp);

        // Iterate over all node providers, calculate their rewards, and append them to
        // `rewards`
        for np in &self.heap_data.node_providers {
            if let Some(np_id) = &np.id {
                let xdr_permyriad_reward = *reg_rewards.get(np_id).unwrap_or(&0);

                if let Some(reward_node_provider) =
                    get_node_provider_reward(np, xdr_permyriad_reward, xdr_permyriad_per_icp)
                {
                    rewards.push(reward_node_provider);
                }
            }
        }

        let xdr_conversion_rate = XdrConversionRate {
            timestamp_seconds: icp_xdr_conversion_rate.timestamp_seconds,
            xdr_permyriad_per_icp: icp_xdr_conversion_rate.xdr_permyriad_per_icp,
        };

        Ok(MonthlyNodeProviderRewards {
            timestamp: self.env.now(),
            rewards,
            xdr_conversion_rate: Some(xdr_conversion_rate.into()),
            minimum_xdr_permyriad_per_icp: Some(minimum_xdr_permyriad_per_icp),
            maximum_node_provider_rewards_e8s: Some(maximum_node_provider_rewards_e8s),
            registry_version: Some(registry_version),
            node_providers: self.heap_data.node_providers.clone(),
        })
    }

    /// A helper for the Registry's get_node_providers_monthly_xdr_rewards method
    async fn get_node_providers_monthly_xdr_rewards(
        &self,
    ) -> Result<(BTreeMap<PrincipalId, u64>, Option<u64>), GovernanceError> {
        let response: Vec<u8> = self.env.call_canister_method(
            NODE_REWARDS_CANISTER_ID,
            "get_node_providers_monthly_xdr_rewards",
            Encode!(&GetNodeProvidersMonthlyXdrRewardsRequest {registry_version: None }).unwrap(),
        ).await
            .map_err(|(code, msg)| {
                GovernanceError::new_with_message(
                    ErrorType::External,
                    format!(
                        "Error calling 'get_node_providers_monthly_xdr_rewards': code: {code:?}, message: {msg}"
                    ),
                )
            })?;

        let response =
            Decode!(&response, GetNodeProvidersMonthlyXdrRewardsResponse).map_err(|err| {
                GovernanceError::new_with_message(
                    ErrorType::External,
                    format!(
                        "Cannot decode return type from get_node_providers_monthly_xdr_rewards \
                        as GetNodeProvidersMonthlyXdrRewardsResponse'. Error: {err}",
                    ),
                )
            })?;

        let GetNodeProvidersMonthlyXdrRewardsResponse { rewards, error } = response;

        if let Some(err_msg) = error {
            return Err(GovernanceError::new_with_message(
                ErrorType::External,
                format!("Error calling 'get_node_providers_monthly_xdr_rewards': {err_msg}"),
            ));
        }

        if let Some(rewards) = rewards {
            let ic_node_rewards_canister_api::monthly_rewards::NodeProvidersMonthlyXdrRewards {
                rewards,
                registry_version,
            } = rewards;
            let rewards = rewards
                .into_iter()
                .map(|(principal, amount)| (PrincipalId::from(principal), amount))
                .collect();
            return Ok((rewards, registry_version));
        }

        Err(GovernanceError::new_with_message(
            ErrorType::Unspecified,
            "get_node_providers_monthly_xdr_rewards returned empty response, \
                which should be impossible.",
        ))
    }

    /// A helper for the CMC's get_average_icp_xdr_conversion_rate method
    async fn get_average_icp_xdr_conversion_rate(
        &mut self,
    ) -> Result<IcpXdrConversionRateCertifiedResponse, GovernanceError> {
        let cmc_response:
            Vec<u8> = self
            .env
            .call_canister_method(
                CYCLES_MINTING_CANISTER_ID,
                "get_average_icp_xdr_conversion_rate",
                Encode!().unwrap(),
            )
            .await
            .map_err(|(code, msg)| {
                GovernanceError::new_with_message(
                    ErrorType::External,
                    format!(
                        "Error calling 'get_average_icp_xdr_conversion_rate': code: {code:?}, message: {msg}"
                    ),
                )
            })?;

        Decode!(&cmc_response, IcpXdrConversionRateCertifiedResponse)
            .map_err(|err| GovernanceError::new_with_message(
                ErrorType::External,
                format!(
                    "Cannot decode return type from get_average_icp_xdr_conversion_rate'. Error: {err}",
                ),
            ))
    }

    /// Return the cached governance metrics.
    /// Governance metrics are updated once a day.
    pub fn get_metrics(&self) -> Result<GovernanceCachedMetrics, GovernanceError> {
        let metrics = &self.heap_data.metrics;
        match metrics {
            None => Err(GovernanceError::new_with_message(
                ErrorType::Unavailable,
                "Metrics not available",
            )),
            Some(m) => Ok(m.clone()),
        }
    }

    /// Picks a value at random in [00:00, 23:45] that is a multiple of 15
    /// minutes past midnight.
    pub fn randomly_pick_swap_start(&mut self) -> GlobalTimeOfDay {
        // It's not critical that we have perfect randomness here, so we can default to a fixed value
        // for the edge case where the RNG is not initialized (which should never happen in practice).
        let time_of_day_seconds = self.randomness.random_u64().unwrap_or(10_000) % ONE_DAY_SECONDS;

        // Round down to nearest multiple of 15 min.
        let remainder_seconds = time_of_day_seconds % (15 * 60);
        // as `remaineder_seconds` is the residue of `time_of_day_seconds` over a natural number,
        // can never be bigger than that. Therefore, no risk of underflow.
        let seconds_after_utc_midnight =
            Some(time_of_day_seconds.saturating_sub(remainder_seconds));

        GlobalTimeOfDay {
            seconds_after_utc_midnight,
        }
    }

    /// Iterate over all neurons and compute `GovernanceCachedMetrics`
    pub fn compute_cached_metrics(&self, now: u64, icp_supply: Tokens) -> GovernanceCachedMetrics {
        let network_economics = self.economics();
        let neuron_minimum_stake_e8s = network_economics.neuron_minimum_stake_e8s;
        let voting_power_economics = network_economics
            .voting_power_economics
            .as_ref()
            .unwrap_or(&VotingPowerEconomics::DEFAULT);

        let NeuronMetrics {
            dissolving_neurons_count,
            dissolving_neurons_e8s_buckets,
            dissolving_neurons_count_buckets,
            not_dissolving_neurons_count,
            not_dissolving_neurons_e8s_buckets,
            not_dissolving_neurons_count_buckets,
            dissolved_neurons_count,
            dissolved_neurons_e8s,
            garbage_collectable_neurons_count,
            neurons_with_invalid_stake_count,
            total_staked_e8s,
            neurons_with_less_than_6_months_dissolve_delay_count,
            neurons_with_less_than_6_months_dissolve_delay_e8s,
            community_fund_total_staked_e8s,
            community_fund_total_maturity_e8s_equivalent,
            neurons_fund_total_active_neurons,
            total_locked_e8s,
            total_maturity_e8s_equivalent,
            total_staked_maturity_e8s_equivalent,
            dissolving_neurons_staked_maturity_e8s_equivalent_buckets,
            dissolving_neurons_staked_maturity_e8s_equivalent_sum,
            not_dissolving_neurons_staked_maturity_e8s_equivalent_buckets,
            not_dissolving_neurons_staked_maturity_e8s_equivalent_sum,
            seed_neuron_count,
            ect_neuron_count,
            total_staked_e8s_seed,
            total_staked_e8s_ect,
            total_staked_maturity_e8s_equivalent_seed,
            total_staked_maturity_e8s_equivalent_ect,
            dissolving_neurons_e8s_buckets_seed,
            dissolving_neurons_e8s_buckets_ect,
            not_dissolving_neurons_e8s_buckets_seed,
            not_dissolving_neurons_e8s_buckets_ect,
            spawning_neurons_count,
            non_self_authenticating_controller_neuron_subset_metrics,
            public_neuron_subset_metrics,
            declining_voting_power_neuron_subset_metrics,
            fully_lost_voting_power_neuron_subset_metrics,
        } = self.neuron_store.compute_neuron_metrics(
            neuron_minimum_stake_e8s,
            voting_power_economics,
            now,
        );

        let total_staked_e8s_non_self_authenticating_controller =
            Some(non_self_authenticating_controller_neuron_subset_metrics.total_staked_e8s);
        let total_voting_power_non_self_authenticating_controller =
            Some(non_self_authenticating_controller_neuron_subset_metrics.total_voting_power);

        let non_self_authenticating_controller_neuron_subset_metrics = Some(
            NeuronSubsetMetricsPb::from(non_self_authenticating_controller_neuron_subset_metrics),
        );
        let public_neuron_subset_metrics =
            Some(NeuronSubsetMetricsPb::from(public_neuron_subset_metrics));
        let declining_voting_power_neuron_subset_metrics = Some(NeuronSubsetMetricsPb::from(
            declining_voting_power_neuron_subset_metrics,
        ));
        let fully_lost_voting_power_neuron_subset_metrics = Some(NeuronSubsetMetricsPb::from(
            fully_lost_voting_power_neuron_subset_metrics,
        ));

        GovernanceCachedMetrics {
            timestamp_seconds: now,
            total_supply_icp: icp_supply.get_tokens(),
            dissolving_neurons_count,
            dissolving_neurons_e8s_buckets,
            dissolving_neurons_count_buckets,
            not_dissolving_neurons_count,
            not_dissolving_neurons_e8s_buckets,
            not_dissolving_neurons_count_buckets,
            dissolved_neurons_count,
            dissolved_neurons_e8s,
            garbage_collectable_neurons_count,
            neurons_with_invalid_stake_count,
            total_staked_e8s,
            neurons_with_less_than_6_months_dissolve_delay_count,
            neurons_with_less_than_6_months_dissolve_delay_e8s,
            community_fund_total_staked_e8s,
            community_fund_total_maturity_e8s_equivalent,
            neurons_fund_total_active_neurons,
            total_locked_e8s,
            total_maturity_e8s_equivalent,
            total_staked_maturity_e8s_equivalent,
            dissolving_neurons_staked_maturity_e8s_equivalent_buckets,
            dissolving_neurons_staked_maturity_e8s_equivalent_sum,
            not_dissolving_neurons_staked_maturity_e8s_equivalent_buckets,
            not_dissolving_neurons_staked_maturity_e8s_equivalent_sum,
            seed_neuron_count,
            ect_neuron_count,
            total_staked_e8s_seed,
            total_staked_e8s_ect,
            total_staked_maturity_e8s_equivalent_seed,
            total_staked_maturity_e8s_equivalent_ect,
            dissolving_neurons_e8s_buckets_seed,
            dissolving_neurons_e8s_buckets_ect,
            not_dissolving_neurons_e8s_buckets_seed,
            not_dissolving_neurons_e8s_buckets_ect,
            spawning_neurons_count,
            total_staked_e8s_non_self_authenticating_controller,
            total_voting_power_non_self_authenticating_controller,

            non_self_authenticating_controller_neuron_subset_metrics,
            public_neuron_subset_metrics,
            declining_voting_power_neuron_subset_metrics,
            fully_lost_voting_power_neuron_subset_metrics,
        }
    }

    pub fn neuron_data_validation_summary(&self) -> NeuronDataValidationSummary {
        self.neuron_data_validator.summary()
    }

    pub fn get_restore_aging_summary(&self) -> Option<RestoreAgingSummary> {
        self.heap_data.restore_aging_summary.clone()
    }
}

impl From<NeuronSubsetMetrics> for NeuronSubsetMetricsPb {
    fn from(src: NeuronSubsetMetrics) -> NeuronSubsetMetricsPb {
        let NeuronSubsetMetrics {
            count,
            total_staked_e8s,
            total_staked_maturity_e8s_equivalent,
            total_maturity_e8s_equivalent,
            total_voting_power,
            total_deciding_voting_power,
            total_potential_voting_power,

            count_buckets,
            staked_e8s_buckets,
            staked_maturity_e8s_equivalent_buckets,
            maturity_e8s_equivalent_buckets,
            voting_power_buckets,
            deciding_voting_power_buckets,
            potential_voting_power_buckets,
        } = src;

        let count = Some(count);
        let total_staked_e8s = Some(total_staked_e8s);
        let total_staked_maturity_e8s_equivalent = Some(total_staked_maturity_e8s_equivalent);
        let total_maturity_e8s_equivalent = Some(total_maturity_e8s_equivalent);
        let total_voting_power = Some(total_voting_power);
        let total_deciding_voting_power = Some(total_deciding_voting_power);
        let total_potential_voting_power = Some(total_potential_voting_power);

        NeuronSubsetMetricsPb {
            count,
            total_staked_e8s,
            total_staked_maturity_e8s_equivalent,
            total_maturity_e8s_equivalent,
            total_voting_power,
            total_deciding_voting_power,
            total_potential_voting_power,

            count_buckets,
            staked_e8s_buckets,
            staked_maturity_e8s_equivalent_buckets,
            maturity_e8s_equivalent_buckets,
            voting_power_buckets,
            deciding_voting_power_buckets,
            potential_voting_power_buckets,
        }
    }
}

/// Does what the name says: calls the deploy_new_sns method on the sns-wasm canister.
///
/// Currently, Err is returned in the following cases:
///
///   * Fail to encode request. Not sure how this can happen. I guess if the input is too big, and
///     we run out of memory? If that's right, this won't happen if the input is not excessively
///     large.
///
///   * Fail to make call. This could be the result of sns-wasm being stopped, deleted, or something
///     like that. Currently, there is no intention to ever do those things (except during an
///     upgrade).
///
///   * Fail to decode reply. This would most likely result from sns-wasm sending a response that
///     lacks a required field (presumably, the result of a non-backwards compatible interface
///     change). It might be possible to avoid this case by upgrading governance. Ideally, upgrading
///     governance would have been done before sns-wasm was upgraded (that is, upgrading the client
///     before the server), but late is better than never.
///
///   * DeployNewSnsResponse.error is populated. See documentation for the deploy_new_sns Candid
///     method supplied by sns-wasm.
///
/// All of these are of type External.
///
/// If Ok is returned, it can be assumed that the error field is not populated.
async fn call_deploy_new_sns(
    env: &Arc<dyn Environment>,
    sns_init_payload: SnsInitPayload,
) -> Result<DeployNewSnsResponse, GovernanceError> {
    // Step 2.1: Construct request
    let request = DeployNewSnsRequest {
        sns_init_payload: Some(sns_init_payload),
    };
    let request = Encode!(&request).map_err(|err| {
        GovernanceError::new_with_message(
            ErrorType::External,
            format!(
                "Failed to encode request for deploy_new_sns Candid \
                     method call: {err}\nrequest: {request:#?}",
            ),
        )
    })?;

    // Step 2.2: Send the request and wait for reply..
    let deploy_new_sns_response = env
        .call_canister_method(SNS_WASM_CANISTER_ID, "deploy_new_sns", request)
        .await
        .map_err(|err| {
            GovernanceError::new_with_message(
                ErrorType::External,
                format!("Failed to send deploy_new_sns request to SNS_WASM canister: {err:?}",),
            )
        })?;

    // Step 2.3; Decode the response.
    let deploy_new_sns_response =
        Decode!(&deploy_new_sns_response, DeployNewSnsResponse).map_err(|err| {
            GovernanceError::new_with_message(
                ErrorType::External,
                format!("Failed to decode deploy_new_sns response: {err}"),
            )
        })?;

    // Step 2.4: Convert to Result (from DeployNewSnsResponse).
    match deploy_new_sns_response.error {
        Some(err) => Err(GovernanceError::new_with_message(
            ErrorType::External,
            format!("Error in deploy_new_sns response: {err:?}"),
        )),
        None => Ok(deploy_new_sns_response),
    }
}

fn validate_motion(motion: &Motion) -> Result<(), GovernanceError> {
    if motion.motion_text.len() > PROPOSAL_MOTION_TEXT_BYTES_MAX {
        return Err(GovernanceError::new_with_message(
            ErrorType::InvalidProposal,
            format!(
                "The maximum motion text size in a proposal action is {} bytes, this motion text is: {} bytes",
                PROPOSAL_MOTION_TEXT_BYTES_MAX,
                motion.motion_text.len()
            ),
        ));
    }

    Ok(())
}

fn validate_account_identifier(
    account_identifier: &icp_ledger::protobuf::AccountIdentifier,
) -> Result<(), String> {
    if account_identifier.hash.len() != 32 {
        return Err(format!(
            "The account identifier must be 32 bytes long (so that it includes the checksum) but, this account identifier is: {} bytes",
            account_identifier.hash.len()
        ));
    }

    AccountIdentifier::try_from(account_identifier)
        .map_err(|e| format!("The account identifier is not valid: {e}"))?;

    Ok(())
}

/// Given a target_canister_id, is it a CanisterId of a deployed SNS recorded by
/// the SNS-W canister.
async fn is_canister_id_valid_swap_canister_id(
    target_canister_id: CanisterId,
    env: &dyn Environment,
) -> Result<(), String> {
    let list_deployed_snses_response = env
        .call_canister_method(
            SNS_WASM_CANISTER_ID,
            "list_deployed_snses",
            Encode!(&ListDeployedSnsesRequest {}).expect(""),
        )
        .await
        .map_err(|err| {
            format!(
                "Failed to call the list_deployed_snses method on sns_wasm ({SNS_WASM_CANISTER_ID}): {err:?}",
            )
        })?;

    let list_deployed_snses_response =
        Decode!(&list_deployed_snses_response, ListDeployedSnsesResponse).map_err(|err| {
            format!(
                "Unable to decode response as ListDeployedSnsesResponse: {err}. reply_bytes = {list_deployed_snses_response:#?}",
            )
        })?;

    let is_swap = list_deployed_snses_response
        .instances
        .iter()
        .any(|sns| sns.swap_canister_id == Some(target_canister_id.into()));
    if !is_swap {
        return Err(format!(
            "target_swap_canister_id is not the ID of any swap canister known to sns_wasm: {target_canister_id}"
        ));
    }

    Ok(())
}

/// Given the XDR amount that the given node provider should be rewarded, and a
/// conversion rate from XDR to ICP, returns the ICP amount and wallet address
/// that should be awarded on behalf of the given node provider.
///
/// The simple way to calculate this might be:
/// xdr_permyriad_reward / xdr_permyriad_per_icp
/// or more explicitly:
/// $reward_amount XDR / ( $rate XDR / 1 ICP)
/// ==
/// $reward_amount XDR * (1 ICP / $rate XDR)
/// ==
/// ($reward_amount / $rate) ICP
///
/// However this discards e8s. In order to account for e8s, we convert ICP to
/// e8s using `TOKEN_SUBDIVIDABLE_BY`:
/// $reward_amount XDR * (TOKEN_SUBDIVIDABLE_BY e8s / 1 ICP) * (1 ICP / $rate
/// XDR) ==
/// $reward_amount XDR * (TOKEN_SUBDIVIDABLE_BY e8s / $rate XDR)
/// ==
/// (($reward_amount * TOKEN_SUBDIVIDABLE_BY) / $rate) e8s
pub fn get_node_provider_reward(
    np: &NodeProvider,
    xdr_permyriad_reward: u64,
    xdr_permyriad_per_icp: u64,
) -> Option<RewardNodeProvider> {
    if let Some(np_id) = np.id.as_ref() {
        let amount_e8s = ((xdr_permyriad_reward as u128 * TOKEN_SUBDIVIDABLE_BY as u128)
            / xdr_permyriad_per_icp as u128) as u64;

        let to_account = Some(if let Some(account) = &np.reward_account {
            account.clone()
        } else {
            AccountIdentifier::from(*np_id).into()
        });

        Some(RewardNodeProvider {
            node_provider: Some(np.clone()),
            amount_e8s,
            reward_mode: Some(RewardMode::RewardToAccount(RewardToAccount { to_account })),
        })
    } else {
        None
    }
}

impl From<&ic_nervous_system_clients::canister_status::CanisterStatusResultV2>
    for swap_background_information::CanisterStatusResultV2
{
    fn from(src: &ic_nervous_system_clients::canister_status::CanisterStatusResultV2) -> Self {
        // Extract from src.
        let status = src.status();
        let module_hash = src.module_hash();
        let controllers = src.controllers();
        let memory_size = src.memory_size();
        let cycles = src.cycles();
        let freezing_threshold = src.freezing_threshold();
        let idle_cycles_burned_per_day = src.idle_cycles_burned_per_day();

        // Convert data extracted from src.
        let status = swap_background_information::CanisterStatusType::from(status);
        let module_hash = module_hash.unwrap_or_default();
        let cycles = u64::try_from(cycles).unwrap_or_else(|err| {
            println!(
                "{}WARNING: Unable to convert cycles to u64: {:?}",
                LOG_PREFIX, err,
            );
            u64::MAX
        });
        let idle_cycles_burned_per_day =
            u64::try_from(idle_cycles_burned_per_day).unwrap_or_else(|err| {
                println!(
                    "{}WARNING: Unable to convert idle_cycles_burned_per_day to u64: {:?}",
                    LOG_PREFIX, err,
                );
                u64::MAX
            });

        // Repackage into PB type.
        Self {
            status: Some(status as i32),
            module_hash,
            controllers,
            memory_size: Some(memory_size.get()),
            cycles: Some(cycles),
            freezing_threshold: Some(freezing_threshold),
            idle_cycles_burned_per_day: Some(idle_cycles_burned_per_day),
        }
    }
}

impl From<ic_nervous_system_clients::canister_status::CanisterStatusType>
    for swap_background_information::CanisterStatusType
{
    fn from(src: ic_nervous_system_clients::canister_status::CanisterStatusType) -> Self {
        use ic_nervous_system_clients::canister_status::CanisterStatusType as Src;

        match src {
            Src::Running => Self::Running,
            Src::Stopping => Self::Stopping,
            Src::Stopped => Self::Stopped,
        }
    }
}

fn record_known_neuron_abstentions(
    known_neuron_ids: &[NeuronId],
    proposal_id: ProposalId,
    ballots: HashMap<u64, Ballot>,
) {
    if is_known_neuron_voting_history_enabled() {
        for known_neuron_id in known_neuron_ids {
            if let Some(ballot) = ballots.get(&known_neuron_id.id)
                && ballot.vote() == Vote::Unspecified
            {
                with_voting_history_store_mut(|voting_history_store| {
                    voting_history_store.record_vote(
                        *known_neuron_id,
                        proposal_id,
                        Vote::Unspecified,
                    );
                });
            }
        }
    }
}
/// Affects the perception of time by users of CanisterEnv (i.e. Governance).
///
/// Specifically, the time that Governance sees is the real time + delta.
#[derive(Copy, Clone, Default, Eq, PartialEq, Debug, candid::CandidType, serde::Deserialize)]
pub struct TimeWarp {
    pub delta_s: i64,
}

impl TimeWarp {
    pub fn apply(&self, timestamp_s: u64) -> u64 {
        if self.delta_s >= 0 {
            timestamp_s.saturating_add(self.delta_s as u64)
        } else {
            timestamp_s.saturating_sub((-self.delta_s) as u64)
        }
    }
}<|MERGE_RESOLUTION|>--- conflicted
+++ resolved
@@ -1868,13 +1868,6 @@
             ));
         }
         self.neuron_store.remove_neuron(&neuron_id);
-<<<<<<< HEAD
-        self.neuron_rate_limits.available_allowances = self
-            .neuron_rate_limits
-            .available_allowances
-            .saturating_add(1);
-=======
->>>>>>> 1e4faccb
 
         Ok(())
     }
