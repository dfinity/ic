--- conflicted
+++ resolved
@@ -13,10 +13,7 @@
         split_governance_proto,
     },
     is_known_neuron_voting_history_enabled, is_neuron_follow_restrictions_enabled,
-<<<<<<< HEAD
-=======
     is_set_subnet_operational_level_enabled,
->>>>>>> 46e88476
     neuron::{DissolveStateAndAge, Neuron, NeuronBuilder, Visibility},
     neuron_data_validation::{NeuronDataValidationSummary, NeuronDataValidator},
     neuron_store::{
