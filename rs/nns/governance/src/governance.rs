--- conflicted
+++ resolved
@@ -13,10 +13,7 @@
         split_governance_proto,
     },
     is_known_neuron_voting_history_enabled, is_neuron_follow_restrictions_enabled,
-<<<<<<< HEAD
-=======
     is_set_subnet_operational_level_enabled,
->>>>>>> 21bf0fd8
     neuron::{DissolveStateAndAge, Neuron, NeuronBuilder, Visibility},
     neuron_data_validation::{NeuronDataValidationSummary, NeuronDataValidator},
     neuron_store::{
@@ -8446,15 +8443,12 @@
         return Ok(updated_followees);
     }
 
-<<<<<<< HEAD
     if topic == Topic::NeuronManagement as i32 {
         // Neuron management followees are not subject to the follow restrictions.
         updated_followees.insert(topic, new_followees);
         return Ok(updated_followees);
     }
 
-=======
->>>>>>> 21bf0fd8
     // Otherwise, update the entry with the new followees list.
     // A new can follow another neuron if:
     // 1. the followee neuron is a public neuron
