use crate::{
    are_set_visibility_proposals_enabled, decoder_config,
    governance::{
        merge_neurons::{
            build_merge_neurons_response, calculate_merge_neurons_effect,
            validate_merge_neurons_before_commit,
        },
        split_neuron::{calculate_split_neuron_effect, SplitNeuronEffect},
    },
    heap_governance_data::{
        reassemble_governance_proto, split_governance_proto, HeapGovernanceData, XdrConversionRate,
    },
    migrations::maybe_run_migrations,
    neuron::{DissolveStateAndAge, Neuron, NeuronBuilder},
    neuron_data_validation::{NeuronDataValidationSummary, NeuronDataValidator},
    neuron_store::{
        metrics::NeuronSubsetMetrics, prune_some_following, NeuronMetrics, NeuronStore,
    },
    neurons_fund::{
        NeuronsFund, NeuronsFundNeuronPortion, NeuronsFundSnapshot,
        PolynomialNeuronsFundParticipation, SwapParticipationLimits,
    },
    node_provider_rewards::{
        latest_node_provider_rewards, list_node_provider_rewards, record_node_provider_rewards,
        DateRangeFilter,
    },
    pb::v1::{
        add_or_remove_node_provider::Change,
        archived_monthly_node_provider_rewards,
        create_service_nervous_system::LedgerParameters,
        get_neurons_fund_audit_info_response,
        governance::{
            governance_cached_metrics::NeuronSubsetMetrics as NeuronSubsetMetricsPb,
            neuron_in_flight_command::{Command as InFlightCommand, SyncCommand},
            GovernanceCachedMetrics, NeuronInFlightCommand,
        },
        governance_error::ErrorType,
        manage_neuron,
        manage_neuron::{
            claim_or_refresh::{By, MemoAndController},
            ClaimOrRefresh, Command, NeuronIdOrSubaccount,
        },
        manage_neuron_response,
        manage_neuron_response::{MergeMaturityResponse, StakeMaturityResponse},
        neuron::Followees,
        neurons_fund_snapshot::NeuronsFundNeuronPortion as NeuronsFundNeuronPortionPb,
        proposal,
        proposal::Action,
        reward_node_provider::{RewardMode, RewardToAccount},
        settle_neurons_fund_participation_request, settle_neurons_fund_participation_response,
        settle_neurons_fund_participation_response::NeuronsFundNeuron as NeuronsFundNeuronPb,
        swap_background_information, ArchivedMonthlyNodeProviderRewards, Ballot,
        CreateServiceNervousSystem, ExecuteNnsFunction, GetNeuronsFundAuditInfoRequest,
        GetNeuronsFundAuditInfoResponse, Governance as GovernanceProto, GovernanceError,
        InstallCode, KnownNeuron, ListKnownNeuronsResponse, ListNeurons, ListNeuronsResponse,
        ListProposalInfo, ListProposalInfoResponse, ManageNeuron, ManageNeuronResponse,
        MonthlyNodeProviderRewards, Motion, NetworkEconomics, Neuron as NeuronProto, NeuronInfo,
        NeuronState, NeuronsFundAuditInfo, NeuronsFundData,
        NeuronsFundEconomics as NeuronsFundNetworkEconomicsPb,
        NeuronsFundParticipation as NeuronsFundParticipationPb,
        NeuronsFundSnapshot as NeuronsFundSnapshotPb, NnsFunction, NodeProvider, Proposal,
        ProposalData, ProposalInfo, ProposalRewardStatus, ProposalStatus, RestoreAgingSummary,
        RewardEvent, RewardNodeProvider, RewardNodeProviders,
        SettleNeuronsFundParticipationRequest, SettleNeuronsFundParticipationResponse,
        StopOrStartCanister, Tally, Topic, UpdateCanisterSettings, UpdateNodeProvider, Visibility,
        Vote, WaitForQuietState, XdrConversionRate as XdrConversionRatePb,
    },
    proposals::{call_canister::CallCanister, sum_weighted_voting_power},
};
use async_trait::async_trait;
use candid::{Decode, Encode};
use cycles_minting_canister::{IcpXdrConversionRate, IcpXdrConversionRateCertifiedResponse};
#[cfg(not(target_arch = "wasm32"))]
use futures::FutureExt;
use ic_base_types::{CanisterId, PrincipalId};
use ic_cdk::println;
#[cfg(target_arch = "wasm32")]
use ic_cdk::spawn;
use ic_nervous_system_common::{
    cmc::CMC, ledger, ledger::IcpLedger, NervousSystemError, ONE_DAY_SECONDS, ONE_MONTH_SECONDS,
    ONE_YEAR_SECONDS,
};
use ic_nervous_system_governance::maturity_modulation::apply_maturity_modulation;
use ic_nervous_system_proto::pb::v1::{GlobalTimeOfDay, Principals};
use ic_nns_common::{
    pb::v1::{NeuronId, ProposalId},
    types::UpdateIcpXdrConversionRatePayload,
};
use ic_nns_constants::{
    CYCLES_MINTING_CANISTER_ID, GENESIS_TOKEN_CANISTER_ID, GOVERNANCE_CANISTER_ID,
    LIFELINE_CANISTER_ID, REGISTRY_CANISTER_ID, ROOT_CANISTER_ID, SNS_WASM_CANISTER_ID,
    SUBNET_RENTAL_CANISTER_ID,
};
use ic_nns_governance_api::{
    pb::v1::CreateServiceNervousSystem as ApiCreateServiceNervousSystem, proposal_validation,
    subnet_rental::SubnetRentalRequest,
};
use ic_protobuf::registry::dc::v1::AddOrRemoveDataCentersProposalPayload;
use ic_sns_init::pb::v1::SnsInitPayload;
use ic_sns_swap::pb::v1::{self as sns_swap_pb, Lifecycle, NeuronsFundParticipationConstraints};
use ic_sns_wasm::pb::v1::{
    DeployNewSnsRequest, DeployNewSnsResponse, ListDeployedSnsesRequest, ListDeployedSnsesResponse,
};
use ic_stable_structures::{storable::Bound, Storable};
use icp_ledger::{
    AccountIdentifier, Subaccount, Tokens, DEFAULT_TRANSFER_FEE, TOKEN_SUBDIVIDABLE_BY,
};
use itertools::Itertools;
use maplit::hashmap;
use registry_canister::{
    mutations::do_add_node_operator::AddNodeOperatorPayload, pb::v1::NodeProvidersMonthlyXdrRewards,
};
use rust_decimal::Decimal;
use rust_decimal_macros::dec;
use std::{
    borrow::Cow,
    cmp::{max, Ordering},
    collections::{HashMap, HashSet},
    convert::{TryFrom, TryInto},
    fmt,
    future::Future,
    ops::RangeInclusive,
    string::ToString,
};

mod ledger_helper;
mod merge_neurons;
mod split_neuron;
pub mod test_data;
#[cfg(test)]
mod tests;

#[cfg(feature = "canbench-rs")]
mod benches;

#[macro_use]
pub mod tla_macros;
#[cfg(feature = "tla")]
pub mod tla;

#[cfg(feature = "tla")]
use std::collections::BTreeSet;
#[cfg(feature = "tla")]
pub use tla::{
    tla_update_method, InstrumentationState, ToTla, CLAIM_NEURON_DESC, MERGE_NEURONS_DESC,
    SPAWN_NEURONS_DESC, SPAWN_NEURON_DESC, SPLIT_NEURON_DESC, TLA_INSTRUMENTATION_STATE,
    TLA_TRACES_LKEY, TLA_TRACES_MUTEX,
};

// 70 KB (for executing NNS functions that are not canister upgrades)
const PROPOSAL_EXECUTE_NNS_FUNCTION_PAYLOAD_BYTES_MAX: usize = 70000;

// When wait for quiet is used, a proposal does not need to reach absolute
// majority to be accepted. However there is a minimum amount of votes needed
// for a simple majority to be enough. This minimum is expressed as a ratio of
// the total possible votes for the proposal.
const MIN_NUMBER_VOTES_FOR_PROPOSAL_RATIO: f64 = 0.03;

// Parameter of the wait for quiet algorithm. This is the maximum amount the
// deadline can be delayed on each vote.
pub const WAIT_FOR_QUIET_DEADLINE_INCREASE_SECONDS: u64 = 2 * ONE_DAY_SECONDS;

// 1 KB - maximum payload size of NNS function calls to keep in listing of
// proposals
pub const EXECUTE_NNS_FUNCTION_PAYLOAD_LISTING_BYTES_MAX: usize = 1000;
// 10 KB
pub const PROPOSAL_MOTION_TEXT_BYTES_MAX: usize = 10000;

// The minimum neuron dissolve delay (set when a neuron is first claimed)
pub const INITIAL_NEURON_DISSOLVE_DELAY: u64 = 7 * ONE_DAY_SECONDS;

// The maximum dissolve delay allowed for a neuron.
pub const MAX_DISSOLVE_DELAY_SECONDS: u64 = 8 * ONE_YEAR_SECONDS;

// The age of a neuron that saturates the age bonus for the voting power
// computation.
pub const MAX_NEURON_AGE_FOR_AGE_BONUS: u64 = 4 * ONE_YEAR_SECONDS;

/// The minimum dissolve delay so that a neuron may vote.
pub const MIN_DISSOLVE_DELAY_FOR_VOTE_ELIGIBILITY_SECONDS: u64 = 6 * ONE_MONTH_SECONDS;

/// The maximum number of followees each neuron can establish for each topic.
pub const MAX_FOLLOWEES_PER_TOPIC: usize = 15;

/// The maximum number of recent ballots to keep, per neuron.
pub const MAX_NEURON_RECENT_BALLOTS: usize = 100;

/// The desired period for reward distribution events.
///
/// No two consecutive reward events will happen with less then this duration in
/// between. A reward distribution event will take place as soon as possible
/// once this duration has passed since the last one. Therefore, this is a
/// "desired" period: the actual distribution cannot be guaranteed to be
/// perfectly periodic, and inter-reward-events duration are expected to exceed
/// this desired period by a few seconds.
pub const REWARD_DISTRIBUTION_PERIOD_SECONDS: u64 = ONE_DAY_SECONDS;

/// The maximum number of neurons supported.
pub const MAX_NUMBER_OF_NEURONS: usize = 380_000;

// Spawning is exempted from rate limiting, so we don't need large of a limit here.
pub const MAX_SUSTAINED_NEURONS_PER_HOUR: u64 = 15;

pub const MINIMUM_SECONDS_BETWEEN_ALLOWANCE_INCREASE: u64 = 3600 / MAX_SUSTAINED_NEURONS_PER_HOUR;

pub const MAX_NEURON_CREATION_SPIKE: u64 = MAX_SUSTAINED_NEURONS_PER_HOUR * 8;

/// The maximum number results returned by the method `list_proposals`.
pub const MAX_LIST_PROPOSAL_RESULTS: u32 = 100;

const MAX_LIST_NODE_PROVIDER_REWARDS_RESULTS: usize = 24;

/// The number of e8s per ICP;
const E8S_PER_ICP: u64 = TOKEN_SUBDIVIDABLE_BY;

/// The max number of unsettled proposals -- that is proposals for which ballots
/// are still stored.
pub const MAX_NUMBER_OF_PROPOSALS_WITH_BALLOTS: usize = 200;

/// The max number of open manage neuron proposals.
pub const MAX_NUMBER_OF_OPEN_MANAGE_NEURON_PROPOSALS: usize = 100000;

/// Max number of hot key for each neuron.
pub const MAX_NUM_HOT_KEYS_PER_NEURON: usize = 10;

const MAX_HEAP_SIZE_IN_KIB: usize = 4 * 1024 * 1024;
const WASM32_PAGE_SIZE_IN_KIB: usize = 64;

/// Max number of wasm32 pages for the heap after which we consider that there
/// is a risk to the ability to grow the heap.
///
/// This is 7/8 of the maximum number of pages. This corresponds to 3.5 GiB.
pub const HEAP_SIZE_SOFT_LIMIT_IN_WASM32_PAGES: usize =
    MAX_HEAP_SIZE_IN_KIB / WASM32_PAGE_SIZE_IN_KIB * 7 / 8;

pub(crate) const LOG_PREFIX: &str = "[Governance] ";

/// Max character length for a neuron's name, in KnownNeuronData.
pub const KNOWN_NEURON_NAME_MAX_LEN: usize = 200;

/// Max character length for the field "description" in KnownNeuronData.
pub const KNOWN_NEURON_DESCRIPTION_MAX_LEN: usize = 3000;

/// The number of seconds between automated Node Provider reward events
/// Currently 1/12 of a year: 2629800 = 86400 * 365.25 / 12
const NODE_PROVIDER_REWARD_PERIOD_SECONDS: u64 = 2629800;

const VALID_MATURITY_MODULATION_BASIS_POINTS_RANGE: RangeInclusive<i32> = -500..=500;

/// Maximum allowed number of Neurons' Fund participants that may participate in an SNS swap.
/// Given the maximum number of SNS neurons per swap participant (a.k.a. neuron basket count),
/// this constant can be used to obtain an upper bound for the number of SNS neurons created
/// for the Neurons' Fund participants. See also `MAX_SNS_NEURONS_PER_BASKET`.
pub const MAX_NEURONS_FUND_PARTICIPANTS: u64 = 5_000;

impl NetworkEconomics {
    /// The multiplier applied to minimum_icp_xdr_rate to convert the XDR unit to basis_points
    pub const ICP_XDR_RATE_TO_BASIS_POINT_MULTIPLIER: u64 = 100;

    // The default values for network economics (until we initialize it).
    // Can't implement Default since it conflicts with Prost's.
    pub fn with_default_values() -> Self {
        Self {
            reject_cost_e8s: E8S_PER_ICP,                               // 1 ICP
            neuron_management_fee_per_proposal_e8s: 1_000_000,          // 0.01 ICP
            neuron_minimum_stake_e8s: E8S_PER_ICP,                      // 1 ICP
            neuron_spawn_dissolve_delay_seconds: ONE_DAY_SECONDS * 7,   // 7 days
            maximum_node_provider_rewards_e8s: 1_000_000 * 100_000_000, // 1M ICP
            minimum_icp_xdr_rate: 100,                                  // 1 XDR
            transaction_fee_e8s: DEFAULT_TRANSFER_FEE.get_e8s(),
            max_proposals_to_keep_per_topic: 100,
            neurons_fund_economics: Some(NeuronsFundNetworkEconomicsPb::with_default_values()),
        }
    }
}

impl GovernanceError {
    pub fn new(error_type: ErrorType) -> Self {
        Self {
            error_type: error_type as i32,
            ..Default::default()
        }
    }

    pub fn new_with_message(error_type: ErrorType, message: impl ToString) -> Self {
        Self {
            error_type: error_type as i32,
            error_message: message.to_string(),
        }
    }
}

impl fmt::Display for GovernanceError {
    fn fmt(&self, f: &mut fmt::Formatter) -> fmt::Result {
        write!(f, "{:?}: {}", self.error_type(), self.error_message)
    }
}

impl From<NervousSystemError> for GovernanceError {
    fn from(nervous_system_error: NervousSystemError) -> Self {
        Self {
            error_type: ErrorType::External as i32,
            error_message: nervous_system_error.error_message,
        }
    }
}

impl From<NeuronsFundNeuronPortion> for NeuronsFundNeuronPortionPb {
    fn from(neuron: NeuronsFundNeuronPortion) -> Self {
        #[allow(deprecated)] // TODO(NNS1-3198): Remove
        Self {
            nns_neuron_id: Some(neuron.id),
            amount_icp_e8s: Some(neuron.amount_icp_e8s),
            maturity_equivalent_icp_e8s: Some(neuron.maturity_equivalent_icp_e8s),
            controller: Some(neuron.controller),
            is_capped: Some(neuron.is_capped),
            hotkeys: neuron.hotkeys,
        }
    }
}

impl From<NeuronsFundNeuronPortion> for NeuronsFundNeuronPb {
    fn from(neuron: NeuronsFundNeuronPortion) -> Self {
        Self {
            nns_neuron_id: Some(neuron.id.id),
            amount_icp_e8s: Some(neuron.amount_icp_e8s),
            controller: Some(neuron.controller),
            hotkeys: Some(Principals::from(neuron.hotkeys.clone())),
            is_capped: Some(neuron.is_capped),
        }
    }
}

impl From<Result<NeuronsFundSnapshot, GovernanceError>> for SettleNeuronsFundParticipationResponse {
    fn from(result: Result<NeuronsFundSnapshot, GovernanceError>) -> Self {
        let result = match result {
            Ok(neurons_fund_snapshot) => {
                let neurons_fund_neuron_portions = neurons_fund_snapshot
                    .into_vec()
                    .into_iter()
                    .map(Into::<NeuronsFundNeuronPb>::into)
                    .collect();
                settle_neurons_fund_participation_response::Result::Ok(
                    settle_neurons_fund_participation_response::Ok {
                        neurons_fund_neuron_portions,
                    },
                )
            }
            Err(error) => settle_neurons_fund_participation_response::Result::Err(error),
        };
        Self {
            result: Some(result),
        }
    }
}

impl From<Result<NeuronsFundAuditInfo, GovernanceError>> for GetNeuronsFundAuditInfoResponse {
    fn from(result: Result<NeuronsFundAuditInfo, GovernanceError>) -> Self {
        let result = match result {
            Ok(neurons_fund_audit_info) => get_neurons_fund_audit_info_response::Result::Ok(
                get_neurons_fund_audit_info_response::Ok {
                    neurons_fund_audit_info: Some(neurons_fund_audit_info),
                },
            ),
            Err(error) => get_neurons_fund_audit_info_response::Result::Err(error),
        };
        GetNeuronsFundAuditInfoResponse {
            result: Some(result),
        }
    }
}

impl Vote {
    /// Returns whether this vote is eligible for voting reward.
    pub fn eligible_for_rewards(&self) -> bool {
        match self {
            Vote::Unspecified => false,
            Vote::Yes => true,
            Vote::No => true,
        }
    }
}

impl ManageNeuron {
    pub fn get_neuron_id_or_subaccount(
        &self,
    ) -> Result<Option<NeuronIdOrSubaccount>, GovernanceError> {
        match (self.id.as_ref(), self.neuron_id_or_subaccount.as_ref()) {
            (Some(_), Some(_)) => Err(GovernanceError::new_with_message(
                ErrorType::PreconditionFailed,
                "Both id and neuron_id_or_subaccount fields are set",
            )),
            (None, None) => Ok(None),
            (None, Some(id)) => Ok(Some(id.clone())),
            (Some(nid), None) => Ok(Some(NeuronIdOrSubaccount::NeuronId(*nid))),
        }
    }

    // TODO(NNS1-3228): Delete this.
    fn is_set_visibility(&self) -> bool {
        let Some(Command::Configure(ref configure)) = self.command else {
            return false;
        };

        matches!(
            configure.operation,
            Some(manage_neuron::configure::Operation::SetVisibility(_)),
        )
    }
}

impl Command {
    fn allowed_when_resources_are_low(&self) -> bool {
        match self {
            // Only making proposals and registering votes are needed to pass proposals.
            // Therefore we should disallow others when resources are low.
            Command::RegisterVote(_) => true,
            Command::MakeProposal(_) => true,
            _ => false,
        }
    }
}

impl NnsFunction {
    /// Returns whether proposals where the action is such an NnsFunction should
    /// be allowed to be submitted when the heap growth potential is low.
    fn allowed_when_resources_are_low(&self) -> bool {
        matches!(
            self,
            NnsFunction::NnsRootUpgrade
                | NnsFunction::NnsCanisterUpgrade
                | NnsFunction::HardResetNnsRootToVersion
                | NnsFunction::ReviseElectedGuestosVersions
                | NnsFunction::DeployGuestosToAllSubnetNodes
        )
    }

    fn can_have_large_payload(&self) -> bool {
        matches!(
            self,
            NnsFunction::NnsCanisterUpgrade
                | NnsFunction::NnsCanisterInstall
                | NnsFunction::NnsRootUpgrade
                | NnsFunction::HardResetNnsRootToVersion
                | NnsFunction::AddSnsWasm
        )
    }

    fn is_obsolete(&self) -> bool {
        matches!(
            self,
            NnsFunction::UpdateAllowedPrincipals
                | NnsFunction::UpdateApiBoundaryNodesVersion
                | NnsFunction::UpdateUnassignedNodesConfig
                | NnsFunction::UpdateElectedHostosVersions
                | NnsFunction::UpdateNodesHostosVersion
                | NnsFunction::BlessReplicaVersion
                | NnsFunction::RetireReplicaVersion
        )
    }
}

impl ManageNeuronResponse {
    pub fn is_err(&self) -> bool {
        matches!(
            &self.command,
            Some(manage_neuron_response::Command::Error(_))
        )
    }

    pub fn err_ref(&self) -> Option<&GovernanceError> {
        match &self.command {
            Some(manage_neuron_response::Command::Error(err)) => Some(err),
            _ => None,
        }
    }

    pub fn err(self) -> Option<GovernanceError> {
        match self.command {
            Some(manage_neuron_response::Command::Error(err)) => Some(err),
            _ => None,
        }
    }

    pub fn is_ok(&self) -> bool {
        !self.is_err()
    }

    pub fn panic_if_error(self, msg: &str) -> Self {
        if let Some(manage_neuron_response::Command::Error(err)) = &self.command {
            panic!("{}: {:?}", msg, err);
        }
        self
    }

    pub fn error(err: GovernanceError) -> Self {
        ManageNeuronResponse {
            command: Some(manage_neuron_response::Command::Error(err)),
        }
    }

    pub fn configure_response() -> Self {
        ManageNeuronResponse {
            command: Some(manage_neuron_response::Command::Configure(
                manage_neuron_response::ConfigureResponse {},
            )),
        }
    }

    pub fn disburse_response(transfer_block_height: u64) -> Self {
        ManageNeuronResponse {
            command: Some(manage_neuron_response::Command::Disburse(
                manage_neuron_response::DisburseResponse {
                    transfer_block_height,
                },
            )),
        }
    }

    pub fn spawn_response(created_neuron_id: NeuronId) -> Self {
        let created_neuron_id = Some(created_neuron_id);
        ManageNeuronResponse {
            command: Some(manage_neuron_response::Command::Spawn(
                manage_neuron_response::SpawnResponse { created_neuron_id },
            )),
        }
    }

    pub fn merge_maturity_response(response: MergeMaturityResponse) -> Self {
        ManageNeuronResponse {
            command: Some(manage_neuron_response::Command::MergeMaturity(response)),
        }
    }

    pub fn stake_maturity_response(response: StakeMaturityResponse) -> Self {
        ManageNeuronResponse {
            command: Some(manage_neuron_response::Command::StakeMaturity(response)),
        }
    }

    pub fn follow_response() -> Self {
        ManageNeuronResponse {
            command: Some(manage_neuron_response::Command::Follow(
                manage_neuron_response::FollowResponse {},
            )),
        }
    }

    pub fn make_proposal_response(proposal_id: ProposalId, message: String) -> Self {
        let proposal_id = Some(proposal_id);
        let message = Some(message);
        ManageNeuronResponse {
            command: Some(manage_neuron_response::Command::MakeProposal(
                manage_neuron_response::MakeProposalResponse {
                    proposal_id,
                    message,
                },
            )),
        }
    }

    pub fn register_vote_response() -> Self {
        ManageNeuronResponse {
            command: Some(manage_neuron_response::Command::RegisterVote(
                manage_neuron_response::RegisterVoteResponse {},
            )),
        }
    }

    pub fn split_response(created_neuron_id: NeuronId) -> Self {
        let created_neuron_id = Some(created_neuron_id);
        ManageNeuronResponse {
            command: Some(manage_neuron_response::Command::Split(
                manage_neuron_response::SplitResponse { created_neuron_id },
            )),
        }
    }

    pub fn merge_response(merge_response: manage_neuron_response::MergeResponse) -> Self {
        ManageNeuronResponse {
            command: Some(manage_neuron_response::Command::Merge(merge_response)),
        }
    }

    pub fn disburse_to_neuron_response(created_neuron_id: NeuronId) -> Self {
        let created_neuron_id = Some(created_neuron_id);
        ManageNeuronResponse {
            command: Some(manage_neuron_response::Command::DisburseToNeuron(
                manage_neuron_response::DisburseToNeuronResponse { created_neuron_id },
            )),
        }
    }

    pub fn claim_or_refresh_neuron_response(refreshed_neuron_id: NeuronId) -> Self {
        let refreshed_neuron_id = Some(refreshed_neuron_id);
        ManageNeuronResponse {
            command: Some(manage_neuron_response::Command::ClaimOrRefresh(
                manage_neuron_response::ClaimOrRefreshResponse {
                    refreshed_neuron_id,
                },
            )),
        }
    }

    pub fn refresh_voting_power_response(_: ()) -> Self {
        ManageNeuronResponse {
            command: Some(manage_neuron_response::Command::RefreshVotingPower(
                manage_neuron_response::RefreshVotingPowerResponse {},
            )),
        }
    }
}

impl NnsFunction {
    pub fn canister_and_function(&self) -> Result<(CanisterId, &str), GovernanceError> {
        let (canister_id, method) = match self {
            NnsFunction::Unspecified => {
                return Err(GovernanceError::new(ErrorType::PreconditionFailed));
            }
            NnsFunction::AssignNoid => (REGISTRY_CANISTER_ID, "add_node_operator"),

            NnsFunction::CreateSubnet => (REGISTRY_CANISTER_ID, "create_subnet"),
            NnsFunction::AddNodeToSubnet => (REGISTRY_CANISTER_ID, "add_nodes_to_subnet"),
            NnsFunction::RemoveNodesFromSubnet => {
                (REGISTRY_CANISTER_ID, "remove_nodes_from_subnet")
            }
            NnsFunction::ChangeSubnetMembership => {
                (REGISTRY_CANISTER_ID, "change_subnet_membership")
            }
            NnsFunction::NnsCanisterInstall => (ROOT_CANISTER_ID, "add_nns_canister"),
            NnsFunction::NnsCanisterUpgrade => (ROOT_CANISTER_ID, "change_nns_canister"),
            NnsFunction::NnsRootUpgrade => (LIFELINE_CANISTER_ID, "upgrade_root"),
            NnsFunction::HardResetNnsRootToVersion => {
                (LIFELINE_CANISTER_ID, "hard_reset_root_to_version")
            }
            NnsFunction::RecoverSubnet => (REGISTRY_CANISTER_ID, "recover_subnet"),
            NnsFunction::ReviseElectedGuestosVersions => {
                (REGISTRY_CANISTER_ID, "revise_elected_guestos_versions")
            }
            NnsFunction::UpdateNodeOperatorConfig => {
                (REGISTRY_CANISTER_ID, "update_node_operator_config")
            }
            NnsFunction::DeployGuestosToAllSubnetNodes => {
                (REGISTRY_CANISTER_ID, "deploy_guestos_to_all_subnet_nodes")
            }
            NnsFunction::UpdateElectedHostosVersions => {
                return Err(GovernanceError::new_with_message(
                    ErrorType::InvalidProposal,
                    format!(
                        "{:?} is an obsolete NnsFunction. Use ReviseElectedHostosVersions instead",
                        self
                    ),
                ));
            }
            NnsFunction::UpdateNodesHostosVersion => {
                return Err(GovernanceError::new_with_message(
                    ErrorType::InvalidProposal,
                    format!(
                        "{:?} is an obsolete NnsFunction. Use DeployHostosToSomeNodes instead",
                        self
                    ),
                ));
            }
            NnsFunction::ReviseElectedHostosVersions => {
                (REGISTRY_CANISTER_ID, "revise_elected_hostos_versions")
            }
            NnsFunction::DeployHostosToSomeNodes => {
                (REGISTRY_CANISTER_ID, "deploy_hostos_to_some_nodes")
            }
            NnsFunction::UpdateConfigOfSubnet => (REGISTRY_CANISTER_ID, "update_subnet"),
            NnsFunction::IcpXdrConversionRate => {
                (CYCLES_MINTING_CANISTER_ID, "set_icp_xdr_conversion_rate")
            }
            NnsFunction::ClearProvisionalWhitelist => {
                (REGISTRY_CANISTER_ID, "clear_provisional_whitelist")
            }
            NnsFunction::SetAuthorizedSubnetworks => {
                (CYCLES_MINTING_CANISTER_ID, "set_authorized_subnetwork_list")
            }
            NnsFunction::SetFirewallConfig => (REGISTRY_CANISTER_ID, "set_firewall_config"),
            NnsFunction::AddFirewallRules => (REGISTRY_CANISTER_ID, "add_firewall_rules"),
            NnsFunction::RemoveFirewallRules => (REGISTRY_CANISTER_ID, "remove_firewall_rules"),
            NnsFunction::UpdateFirewallRules => (REGISTRY_CANISTER_ID, "update_firewall_rules"),
            NnsFunction::StopOrStartNnsCanister => (ROOT_CANISTER_ID, "stop_or_start_nns_canister"),
            NnsFunction::RemoveNodes => (REGISTRY_CANISTER_ID, "remove_nodes"),
            NnsFunction::UninstallCode => (CanisterId::ic_00(), "uninstall_code"),
            NnsFunction::UpdateNodeRewardsTable => {
                (REGISTRY_CANISTER_ID, "update_node_rewards_table")
            }
            NnsFunction::AddOrRemoveDataCenters => {
                (REGISTRY_CANISTER_ID, "add_or_remove_data_centers")
            }
            NnsFunction::UpdateUnassignedNodesConfig => {
                (REGISTRY_CANISTER_ID, "update_unassigned_nodes_config")
            }
            NnsFunction::RemoveNodeOperators => (REGISTRY_CANISTER_ID, "remove_node_operators"),
            NnsFunction::RerouteCanisterRanges => (REGISTRY_CANISTER_ID, "reroute_canister_ranges"),
            NnsFunction::PrepareCanisterMigration => {
                (REGISTRY_CANISTER_ID, "prepare_canister_migration")
            }
            NnsFunction::CompleteCanisterMigration => {
                (REGISTRY_CANISTER_ID, "complete_canister_migration")
            }
            NnsFunction::AddSnsWasm => (SNS_WASM_CANISTER_ID, "add_wasm"),
            NnsFunction::UpdateSubnetType => (CYCLES_MINTING_CANISTER_ID, "update_subnet_type"),
            NnsFunction::ChangeSubnetTypeAssignment => {
                (CYCLES_MINTING_CANISTER_ID, "change_subnet_type_assignment")
            }
            NnsFunction::UpdateSnsWasmSnsSubnetIds => {
                (SNS_WASM_CANISTER_ID, "update_sns_subnet_list")
            }
            NnsFunction::InsertSnsWasmUpgradePathEntries => {
                (SNS_WASM_CANISTER_ID, "insert_upgrade_path_entries")
            }
            NnsFunction::BitcoinSetConfig => (ROOT_CANISTER_ID, "call_canister"),
            NnsFunction::BlessReplicaVersion
            | NnsFunction::RetireReplicaVersion
            | NnsFunction::UpdateAllowedPrincipals => {
                return Err(GovernanceError::new_with_message(
                    ErrorType::InvalidProposal,
                    format!(
                        "{:?} is an obsolete NnsFunction. Use ReviseElectedGuestosVersions instead",
                        self
                    ),
                ));
            }
            NnsFunction::AddApiBoundaryNodes => (REGISTRY_CANISTER_ID, "add_api_boundary_nodes"),
            NnsFunction::RemoveApiBoundaryNodes => {
                (REGISTRY_CANISTER_ID, "remove_api_boundary_nodes")
            }
            NnsFunction::UpdateApiBoundaryNodesVersion => {
                return Err(GovernanceError::new_with_message(
                    ErrorType::InvalidProposal,
                    format!(
                        "{:?} is an obsolete NnsFunction. Use DeployGuestosToSomeApiBoundaryNodes \
                        instead",
                        self
                    ),
                ));
            }
            NnsFunction::DeployGuestosToSomeApiBoundaryNodes => (
                REGISTRY_CANISTER_ID,
                "deploy_guestos_to_some_api_boundary_nodes",
            ),
            NnsFunction::DeployGuestosToAllUnassignedNodes => (
                REGISTRY_CANISTER_ID,
                "deploy_guestos_to_all_unassigned_nodes",
            ),
            NnsFunction::UpdateSshReadonlyAccessForAllUnassignedNodes => (
                REGISTRY_CANISTER_ID,
                "update_ssh_readonly_access_for_all_unassigned_nodes",
            ),
            NnsFunction::SubnetRentalRequest => {
                (SUBNET_RENTAL_CANISTER_ID, "execute_rental_request_proposal")
            }
        };
        Ok((canister_id, method))
    }
}

impl Proposal {
    /// Whether this proposal is restricted, that is, whether neuron voting
    /// eligibility depends on the content of this proposal.
    pub fn is_manage_neuron(&self) -> bool {
        self.topic() == Topic::NeuronManagement
    }

    /// If this is a [ManageNeuron] proposal, this returns the ID of
    /// the managed neuron.
    pub fn managed_neuron(&self) -> Option<NeuronIdOrSubaccount> {
        if let Some(Action::ManageNeuron(manage_neuron_action)) = &self.action {
            manage_neuron_action
                .get_neuron_id_or_subaccount()
                .expect("Validation of managed neuron failed")
        } else {
            None
        }
    }

    /// Compute the topic that a given proposal belongs to. The topic
    /// of a proposal governs what followers that are taken into
    /// account when the proposal is voted on.
    pub(crate) fn topic(&self) -> Topic {
        if let Some(action) = &self.action {
            match action {
                Action::ManageNeuron(_) => Topic::NeuronManagement,
                Action::ManageNetworkEconomics(_) => Topic::NetworkEconomics,
                Action::Motion(_) => Topic::Governance,
                Action::ApproveGenesisKyc(_) => Topic::Kyc,
                Action::ExecuteNnsFunction(m) => {
                    if let Ok(mt) = NnsFunction::try_from(m.nns_function) {
                        match mt {
                            NnsFunction::Unspecified => {
                                println!("{}ERROR: NnsFunction::Unspecified", LOG_PREFIX);
                                Topic::Unspecified
                            }

                            NnsFunction::AssignNoid
                            | NnsFunction::UpdateNodeOperatorConfig
                            | NnsFunction::RemoveNodeOperators
                            | NnsFunction::RemoveNodes
                            | NnsFunction::UpdateUnassignedNodesConfig
                            | NnsFunction::UpdateSshReadonlyAccessForAllUnassignedNodes => {
                                Topic::NodeAdmin
                            }
                            NnsFunction::CreateSubnet
                            | NnsFunction::AddNodeToSubnet
                            | NnsFunction::RecoverSubnet
                            | NnsFunction::RemoveNodesFromSubnet
                            | NnsFunction::ChangeSubnetMembership
                            | NnsFunction::UpdateConfigOfSubnet => Topic::SubnetManagement,
                            NnsFunction::ReviseElectedGuestosVersions
                            | NnsFunction::ReviseElectedHostosVersions => {
                                Topic::IcOsVersionElection
                            }
                            NnsFunction::DeployHostosToSomeNodes
                            | NnsFunction::DeployGuestosToAllSubnetNodes
                            | NnsFunction::DeployGuestosToSomeApiBoundaryNodes
                            | NnsFunction::DeployGuestosToAllUnassignedNodes => {
                                Topic::IcOsVersionDeployment
                            }
                            NnsFunction::NnsCanisterUpgrade
                            | NnsFunction::NnsRootUpgrade
                            | NnsFunction::StopOrStartNnsCanister => {
                                Topic::NetworkCanisterManagement
                            }
                            NnsFunction::IcpXdrConversionRate => Topic::ExchangeRate,
                            NnsFunction::ClearProvisionalWhitelist => Topic::NetworkEconomics,
                            NnsFunction::SetAuthorizedSubnetworks => Topic::SubnetManagement,
                            NnsFunction::SetFirewallConfig => Topic::SubnetManagement,
                            NnsFunction::AddFirewallRules => Topic::SubnetManagement,
                            NnsFunction::RemoveFirewallRules => Topic::SubnetManagement,
                            NnsFunction::UpdateFirewallRules => Topic::SubnetManagement,
                            NnsFunction::UninstallCode => Topic::Governance,
                            NnsFunction::UpdateNodeRewardsTable => Topic::NetworkEconomics,
                            NnsFunction::AddOrRemoveDataCenters => Topic::ParticipantManagement,
                            NnsFunction::RerouteCanisterRanges => Topic::SubnetManagement,
                            NnsFunction::PrepareCanisterMigration => Topic::SubnetManagement,
                            NnsFunction::CompleteCanisterMigration => Topic::SubnetManagement,
                            NnsFunction::UpdateSubnetType => Topic::SubnetManagement,
                            NnsFunction::ChangeSubnetTypeAssignment => Topic::SubnetManagement,
                            NnsFunction::UpdateSnsWasmSnsSubnetIds => Topic::SubnetManagement,
                            // Retired NnsFunctions
                            NnsFunction::UpdateAllowedPrincipals => Topic::SnsAndCommunityFund,
                            NnsFunction::UpdateNodesHostosVersion
                            | NnsFunction::UpdateElectedHostosVersions => Topic::NodeAdmin,
                            NnsFunction::BlessReplicaVersion
                            | NnsFunction::RetireReplicaVersion => Topic::IcOsVersionElection,
                            NnsFunction::AddApiBoundaryNodes
                            | NnsFunction::RemoveApiBoundaryNodes
                            | NnsFunction::UpdateApiBoundaryNodesVersion => {
                                Topic::ApiBoundaryNodeManagement
                            }
                            NnsFunction::SubnetRentalRequest => Topic::SubnetRental,
                            NnsFunction::NnsCanisterInstall
                            | NnsFunction::HardResetNnsRootToVersion
                            | NnsFunction::BitcoinSetConfig => Topic::ProtocolCanisterManagement,
                            NnsFunction::AddSnsWasm
                            | NnsFunction::InsertSnsWasmUpgradePathEntries => {
                                Topic::ServiceNervousSystemManagement
                            }
                        }
                    } else {
                        println!(
                            "{}ERROR: Unknown NnsFunction: {}",
                            LOG_PREFIX, m.nns_function
                        );
                        Topic::Unspecified
                    }
                }
                Action::AddOrRemoveNodeProvider(_) => Topic::ParticipantManagement,
                Action::RewardNodeProvider(_) | Action::RewardNodeProviders(_) => {
                    Topic::NodeProviderRewards
                }
                Action::SetDefaultFollowees(_) | Action::RegisterKnownNeuron(_) => {
                    Topic::Governance
                }
                Action::SetSnsTokenSwapOpenTimeWindow(_)
                | Action::OpenSnsTokenSwap(_)
                | Action::CreateServiceNervousSystem(_) => Topic::SnsAndCommunityFund,
                Action::InstallCode(install_code) => {
                    // There should be a valid topic since the validation should be done when the
                    // proposal is created. We avoid panicking here since `topic()` is called in a
                    // lot of places.
                    install_code.valid_topic().unwrap_or(Topic::Unspecified)
                }
                Action::StopOrStartCanister(stop_or_start) => {
                    // There should be a valid topic since the validation should be done when the
                    // proposal is created. We avoid panicking here since `topic()` is called in a
                    // lot of places.
                    stop_or_start.valid_topic().unwrap_or(Topic::Unspecified)
                }
                Action::UpdateCanisterSettings(update_canister_settings) => {
                    // There should be a valid topic since the validation should be done when the
                    // proposal is created. We avoid panicking here since `topic()` is called in a
                    // lot of places.
                    update_canister_settings
                        .valid_topic()
                        .unwrap_or(Topic::Unspecified)
                }
            }
        } else {
            println!("{}ERROR: No action -> no topic.", LOG_PREFIX);
            Topic::Unspecified
        }
    }

    /// String value representing the action type of the proposal used in governance canister metrics.
    pub(crate) fn action_type(&self) -> String {
        if let Some(action) = &self.action {
            let action_name = action.as_str_name();

            if let Action::ExecuteNnsFunction(m) = action {
                let nns_function_name =
                    if let Ok(nns_function) = NnsFunction::try_from(m.nns_function) {
                        nns_function.as_str_name()
                    } else {
                        println!(
                            "{}ERROR: Unknown NnsFunction: {}",
                            LOG_PREFIX, m.nns_function
                        );
                        NnsFunction::Unspecified.as_str_name()
                    };
                return format!("{}-{}", action_name, nns_function_name);
            }
            action_name.to_string()
        } else {
            println!("{}ERROR: No action -> no action type.", LOG_PREFIX);
            "NO_ACTION".to_string()
        }
    }

    /// Returns whether such a proposal should be allowed to
    /// be submitted when the heap growth potential is low.
    fn allowed_when_resources_are_low(&self) -> bool {
        self.action
            .as_ref()
            .map_or(false, |a| a.allowed_when_resources_are_low())
    }

    fn omit_large_fields(self) -> Self {
        Proposal {
            action: self.action.map(|action| action.omit_large_fields()),
            ..self
        }
    }
}

impl Action {
    /// String value of the enum field names.
    ///
    /// The values are not transformed in any way and thus are considered stable
    /// and safe for programmatic use.
    pub(crate) fn as_str_name(&self) -> &'static str {
        match self {
            Action::ManageNeuron(_) => "ACTION_MANAGE_NEURON",
            Action::ManageNetworkEconomics(_) => "ACTION_MANAGE_NETWORK_ECONOMICS",
            Action::Motion(_) => "ACTION_MOTION",
            Action::ApproveGenesisKyc(_) => "ACTION_APPROVE_GENESIS_KYC",
            Action::AddOrRemoveNodeProvider(_) => "ACTION_ADD_OR_REMOVE_NODE_PROVIDER",
            Action::RewardNodeProvider(_) => "ACTION_REWARD_NODE_PROVIDER",
            Action::RewardNodeProviders(_) => "ACTION_REWARD_NODE_PROVIDERS",
            Action::SetDefaultFollowees(_) => "ACTION_SET_DEFAULT_FOLLOWEES",
            Action::RegisterKnownNeuron(_) => "ACTION_REGISTER_KNOWN_NEURON",
            Action::SetSnsTokenSwapOpenTimeWindow(_) => {
                "ACTION_SET_SNS_TOKEN_SWAP_OPEN_TIME_WINDOW"
            }
            Action::OpenSnsTokenSwap(_) => "ACTION_OPEN_SNS_TOKEN_SWAP",
            Action::CreateServiceNervousSystem(_) => "ACTION_CREATE_SERVICE_NERVOUS_SYSTEM",
            Action::ExecuteNnsFunction(_) => "ACTION_EXECUTE_NNS_FUNCTION",
            Action::InstallCode(_) => "ACTION_CHANGE_CANISTER",
            Action::StopOrStartCanister(_) => "ACTION_STOP_OR_START_CANISTER",
            Action::UpdateCanisterSettings(_) => "ACTION_UPDATE_CANISTER_SETTINGS",
        }
    }

    /// Returns whether proposals with such an action should be allowed to
    /// be submitted when the heap growth potential is low.
    fn allowed_when_resources_are_low(&self) -> bool {
        match &self {
            Action::ExecuteNnsFunction(update) => {
                match NnsFunction::try_from(update.nns_function).ok() {
                    Some(f) => f.allowed_when_resources_are_low(),
                    None => false,
                }
            }
            Action::InstallCode(install_code) => install_code.allowed_when_resources_are_low(),
            Action::UpdateCanisterSettings(update_canister_settings) => {
                update_canister_settings.allowed_when_resources_are_low()
            }
            _ => false,
        }
    }

    fn omit_large_fields(self) -> Self {
        match self {
            Action::CreateServiceNervousSystem(create_service_nervous_system) => {
                Action::CreateServiceNervousSystem(CreateServiceNervousSystem {
                    ledger_parameters: create_service_nervous_system.ledger_parameters.map(
                        |ledger_parameters| LedgerParameters {
                            token_logo: None,
                            ..ledger_parameters
                        },
                    ),
                    logo: None,
                    ..create_service_nervous_system
                })
            }
            Action::ExecuteNnsFunction(mut execute_nns_function) => {
                if execute_nns_function.payload.len()
                    > EXECUTE_NNS_FUNCTION_PAYLOAD_LISTING_BYTES_MAX
                {
                    execute_nns_function.payload.clear();
                }
                Action::ExecuteNnsFunction(execute_nns_function)
            }
            action => action,
        }
    }
}

impl ProposalData {
    pub fn topic(&self) -> Topic {
        if let Some(proposal) = &self.proposal {
            proposal.topic()
        } else {
            println!(
                "{}ERROR: ProposalData has no proposal! {:#?}",
                LOG_PREFIX, self
            );
            Topic::Unspecified
        }
    }

    /// Compute the 'status' of a proposal. See [ProposalStatus] for
    /// more information.
    pub fn status(&self) -> ProposalStatus {
        if self.decided_timestamp_seconds == 0 {
            ProposalStatus::Open
        } else if self.is_accepted() {
            if self.executed_timestamp_seconds > 0 {
                ProposalStatus::Executed
            } else if self.failed_timestamp_seconds > 0 {
                ProposalStatus::Failed
            } else {
                ProposalStatus::Adopted
            }
        } else {
            ProposalStatus::Rejected
        }
    }

    /// Whether this proposal is restricted, that is, whether neuron voting
    /// eligibility depends on the content of this proposal.
    pub fn is_manage_neuron(&self) -> bool {
        self.proposal
            .as_ref()
            .map_or(false, Proposal::is_manage_neuron)
    }

    pub fn reward_status(
        &self,
        now_seconds: u64,
        voting_period_seconds: u64,
    ) -> ProposalRewardStatus {
        if self.is_manage_neuron() {
            return ProposalRewardStatus::Ineligible;
        }
        match self.reward_event_round {
            0 => {
                if self.accepts_vote(now_seconds, voting_period_seconds) {
                    ProposalRewardStatus::AcceptVotes
                } else {
                    ProposalRewardStatus::ReadyToSettle
                }
            }
            _ => ProposalRewardStatus::Settled,
        }
    }

    pub fn get_deadline_timestamp_seconds(&self, voting_period_seconds: u64) -> u64 {
        if let Some(wait_for_quiet_state) = &self.wait_for_quiet_state {
            wait_for_quiet_state.current_deadline_timestamp_seconds
        } else {
            self.proposal_timestamp_seconds
                .saturating_add(voting_period_seconds)
        }
    }

    /// Returns true if votes are still accepted for this proposal and
    /// false otherwise.
    ///
    /// For voting reward purposes, votes may be accepted even after a
    /// decision has been made on a proposal. Such votes will not
    /// affect the decision on the proposal, but they affect the
    /// voting rewards of the voting neuron.
    ///
    /// This, this method can return true even if the proposal is
    /// already decided.
    pub fn accepts_vote(&self, now_seconds: u64, voting_period_seconds: u64) -> bool {
        // Naive version of the wait-for-quiet mechanics. For now just tests
        // that the proposal duration is smaller than the threshold, which
        // we're just currently setting as seconds.
        //
        // Wait for quiet is meant to be able to decide proposals without
        // quorum. The tally must have been done above already.
        //
        // If the wait for quit threshold is unset (0), then proposals can
        // accept votes forever.
        now_seconds < self.get_deadline_timestamp_seconds(voting_period_seconds)
    }

    pub fn evaluate_wait_for_quiet(
        &mut self,
        now_seconds: u64,
        voting_period_seconds: u64,
        old_tally: &Tally,
        new_tally: &Tally,
    ) {
        let wait_for_quiet_state = match self.wait_for_quiet_state.as_mut() {
            Some(wait_for_quiet_state) => wait_for_quiet_state,
            None => return,
        };

        // Don't evaluate wait for quiet if there is already a decision, or the
        // deadline has been met. The deciding amount for yes and no are
        // slightly different, because yes needs a majority to succeed, while
        // no only needs a tie.
        let current_deadline = wait_for_quiet_state.current_deadline_timestamp_seconds;
        let deciding_amount_yes = new_tally.total / 2 + 1;
        let deciding_amount_no = (new_tally.total + 1) / 2;
        if new_tally.yes >= deciding_amount_yes
            || new_tally.no >= deciding_amount_no
            || now_seconds > current_deadline
        {
            return;
        }

        // Returns whether the vote has turned, i.e. if the vote is now yes, when it was
        // previously no, or if the vote is now no if it was previously yes.
        fn vote_has_turned(old_tally: &Tally, new_tally: &Tally) -> bool {
            (old_tally.yes > old_tally.no && new_tally.yes <= new_tally.no)
                || (old_tally.yes <= old_tally.no && new_tally.yes > new_tally.no)
        }
        if !vote_has_turned(old_tally, new_tally) {
            return;
        }

        // The required_margin reflects the proposed deadline extension to be
        // made beyond the current moment, so long as that extends beyond the
        // current wait-for-quiet deadline. We calculate the required_margin a
        // bit indirectly here so as to keep with unsigned integers, but the
        // idea is:
        //
        //     W + (voting_period - elapsed) / 2
        //
        // Thus, while we are still within the original voting period, we add
        // to W, but once we are beyond that window, we subtract from W until
        // reaching the limit where required_margin remains at zero. This
        // occurs when:
        //
        //     elapsed = voting_period + 2 * W
        //
        // As an example, given that W = 12h, if the initial voting_period is
        // 24h then the maximum deadline will be 48h.
        //
        // The required_margin ends up being a linearly decreasing value,
        // starting at W + voting_period / 2 and reducing to zero at the
        // furthest possible deadline. When the vote does not flip, we do not
        // update the deadline, and so there is a chance of ending prior to
        // the extreme limit. But each time the vote flips, we "re-enter" the
        // linear progression according to the elapsed time.
        //
        // This means that whenever there is a flip, the deadline is always
        // set to the current time plus the required_margin, which places us
        // along the a linear path that was determined by the starting
        // variables.
        let elapsed_seconds = now_seconds.saturating_sub(self.proposal_timestamp_seconds);
        let required_margin = WAIT_FOR_QUIET_DEADLINE_INCREASE_SECONDS
            .saturating_add(voting_period_seconds / 2)
            .saturating_sub(elapsed_seconds / 2);
        let new_deadline = std::cmp::max(
            current_deadline,
            now_seconds.saturating_add(required_margin),
        );

        if new_deadline != current_deadline {
            println!(
                "{}Updating WFQ deadline for proposal: {:?}. Old: {}, New: {}, Ext: {}",
                LOG_PREFIX,
                self.id.unwrap(),
                current_deadline,
                new_deadline,
                new_deadline - current_deadline
            );

            wait_for_quiet_state.current_deadline_timestamp_seconds = new_deadline;
        }
    }

    /// This is an expensive operation.
    pub fn recompute_tally(&mut self, now_seconds: u64, voting_period_seconds: u64) {
        // Tally proposal
        let mut yes = 0;
        let mut no = 0;
        let mut undecided = 0;
        for ballot in self.ballots.values() {
            let lhs: &mut u64 = if let Ok(vote) = Vote::try_from(ballot.vote) {
                match vote {
                    Vote::Unspecified => &mut undecided,
                    Vote::Yes => &mut yes,
                    Vote::No => &mut no,
                }
            } else {
                &mut undecided
            };
            *lhs = (*lhs).saturating_add(ballot.voting_power)
        }

        // It is validated in `make_proposal` that the total does not
        // exceed u64::MAX: the `saturating_add` is just a precaution.
        let total = yes.saturating_add(no).saturating_add(undecided);

        let new_tally = Tally {
            timestamp_seconds: now_seconds,
            yes,
            no,
            total,
        };

        // Every time the tally changes, (possibly) update the wait-for-quiet
        // dynamic deadline.
        if let Some(old_tally) = self.latest_tally {
            if new_tally.yes == old_tally.yes
                && new_tally.no == old_tally.no
                && new_tally.total == old_tally.total
            {
                return;
            }

            self.evaluate_wait_for_quiet(
                now_seconds,
                voting_period_seconds,
                &old_tally,
                &new_tally,
            );
        }

        self.latest_tally = Some(new_tally);
    }

    /// Returns true if a proposal meets the conditions to be accepted. The
    /// result is only meaningful if the deadline has passed.
    pub fn is_accepted(&self) -> bool {
        if let Some(tally) = self.latest_tally.as_ref() {
            if self.wait_for_quiet_state.is_none() {
                tally.is_absolute_majority_for_yes()
            } else {
                (tally.yes as f64 >= tally.total as f64 * MIN_NUMBER_VOTES_FOR_PROPOSAL_RATIO)
                    && tally.yes > tally.no
            }
        } else {
            false
        }
    }

    /// Returns true if a decision may be made right now to adopt or
    /// reject this proposal. The proposal must be tallied prior to
    /// calling this method.
    pub(crate) fn can_make_decision(&self, now_seconds: u64, voting_period_seconds: u64) -> bool {
        if let Some(tally) = &self.latest_tally {
            // A proposal is adopted if strictly more than half of the
            // votes are 'yes' and rejected if at least half of the votes
            // are 'no'. The conditions are described as below to avoid
            // overflow. In the absence of overflow, the below is
            // equivalent to (2 * yes > total) || (2 * no >= total).
            let majority =
                (tally.yes > tally.total - tally.yes) || (tally.no >= tally.total - tally.no);
            let expired = !self.accepts_vote(now_seconds, voting_period_seconds);
            let decision_reason = match (majority, expired) {
                (true, true) => Some("majority and expiration"),
                (true, false) => Some("majority"),
                (false, true) => Some("expiration"),
                (false, false) => None,
            };
            if let Some(reason) = decision_reason {
                println!(
                    "{}Proposal {} decided, thanks to {}. Tally at decision time: {:?}",
                    LOG_PREFIX,
                    self.id
                        .map_or("unknown".to_string(), |i| format!("{}", i.id)),
                    reason,
                    tally
                );
                return true;
            }
        }
        false
    }

    fn set_swap_lifecycle_by_settle_neurons_fund_participation_request_type(
        &mut self,
        result: &SwapResult,
    ) {
        let lifecycle = match result {
            SwapResult::Committed { .. } => Lifecycle::Committed,
            SwapResult::Aborted => Lifecycle::Aborted,
        };
        self.set_sns_token_swap_lifecycle(lifecycle);
    }

    fn get_neurons_fund_data_or_err(&self) -> Result<&NeuronsFundData, GovernanceError> {
        let Some(neurons_fund_data) = self.neurons_fund_data.as_ref() else {
            return Err(GovernanceError::new_with_message(
                ErrorType::NotFound,
                format!("Neurons Fund data not found ({:?}).", self.id),
            ));
        };
        Ok(neurons_fund_data)
    }

    fn mut_neurons_fund_data_or_err(&mut self) -> Result<&mut NeuronsFundData, GovernanceError> {
        let Some(neurons_fund_data) = self.neurons_fund_data.as_mut() else {
            return Err(GovernanceError::new_with_message(
                ErrorType::NotFound,
                format!("Neurons Fund data not found ({:?}).", self.id),
            ));
        };
        Ok(neurons_fund_data)
    }
}

impl ProposalInfo {
    fn omit_large_fields(self) -> Self {
        ProposalInfo {
            proposal: self.proposal.map(|proposal| proposal.omit_large_fields()),
            ..self
        }
    }
}

#[cfg(test)]
mod test_wait_for_quiet {
    use crate::pb::v1::{ProposalData, Tally, WaitForQuietState};
    use ic_nns_common::pb::v1::ProposalId;
    use proptest::prelude::{prop_assert, proptest};

    proptest! {
        /// This test ensures that none of the asserts in
        /// `evaluate_wait_for_quiet` fire, and that the wait-for-quiet
        /// deadline is only ever increased, if at all.
        #[test]
        fn test_evaluate_wait_for_quiet(voting_period_seconds in 3600u64..604_800,
                                        now_seconds in 0u64..1_000_000,
                                        old_yes in 0u64..1_000_000,
                                        old_no in 0u64..1_000_000,
                                        old_total in 10_000_000u64..100_000_000,
                                        yes_votes in 0u64..1_000_000,
                                        no_votes in 0u64..1_000_000,
    ) {
            let current_deadline_timestamp_seconds = voting_period_seconds;
            let proposal_timestamp_seconds = 0; // initial timestamp is always 0
            let mut proposal = ProposalData {
                id: Some(ProposalId { id: 0 }),
                proposal_timestamp_seconds,
                wait_for_quiet_state: Some(WaitForQuietState {
                    current_deadline_timestamp_seconds,
                }),
                ..ProposalData::default()
            };
            let old_tally = Tally {
                timestamp_seconds: now_seconds,
                yes: old_yes,
                no: old_no,
                total: old_total,
            };
            let new_tally = Tally {
                timestamp_seconds: now_seconds,
                yes: old_yes + yes_votes,
                no: old_no + no_votes,
                total: old_total,
            };
            proposal.evaluate_wait_for_quiet(
                now_seconds,
                voting_period_seconds,
                &old_tally,
                &new_tally,
            );
            let new_deadline = proposal
                .wait_for_quiet_state
                .unwrap()
                .current_deadline_timestamp_seconds;
            prop_assert!(new_deadline >= current_deadline_timestamp_seconds);
        }
        }
}

impl ProposalStatus {
    /// Return true if this status is 'final' in the sense that no
    /// further state transitions are possible.
    pub fn is_final(&self) -> bool {
        matches!(
            self,
            ProposalStatus::Rejected | ProposalStatus::Executed | ProposalStatus::Failed
        )
    }
}

impl ProposalRewardStatus {
    /// Return true if this reward status is 'final' in the sense that
    /// no further state transitions are possible.
    pub fn is_final(&self) -> bool {
        matches!(
            self,
            ProposalRewardStatus::Settled | ProposalRewardStatus::Ineligible
        )
    }
}

impl Topic {
    pub const MIN: Topic = Topic::Unspecified;
    // A unit test will fail if this value does not stay up to date (e.g. when a new value is
    // added).
    pub const MAX: Topic = Topic::ServiceNervousSystemManagement;

    /// When voting rewards are distributed, the voting power of
    /// neurons voting on proposals are weighted by this amount. The
    /// weights are designed to encourage active participation from
    /// neuron holders.
    pub fn reward_weight(&self) -> f64 {
        match self {
            // We provide higher voting rewards for neuron holders
            // who vote on Governance and SnsAndCommunityFund proposals.
            Topic::Governance => 20.0,
            Topic::SnsAndCommunityFund => 20.0,
            // Lower voting rewards for exchange rate proposals.
            Topic::ExchangeRate => 0.01,
            // Other topics are unit weighted. Typically a handful of
            // proposals per day (excluding weekends).
            _ => 1.0,
        }
    }
}

impl Storable for Topic {
    fn to_bytes(&self) -> Cow<[u8]> {
        Cow::Owned((*self as i32).to_le_bytes().to_vec())
    }

    fn from_bytes(bytes: Cow<[u8]>) -> Self {
        Self::try_from(i32::from_le_bytes(bytes.as_ref().try_into().unwrap()))
            .expect("Failed to read i32 as Topic")
    }

    const BOUND: Bound = Bound::Bounded {
        max_size: std::mem::size_of::<u32>() as u32,
        is_fixed_size: true,
    };
}

impl Tally {
    /// Returns true if this tally corresponds to an adopted proposal.
    ///
    /// A proposal is adopted if and only if the voting power for `yes`
    /// is strictly greater than 1/2 of the total voting power -- counting
    /// neurons that are eligible to vote, but did not.
    fn is_absolute_majority_for_yes(&self) -> bool {
        self.yes > self.total - self.yes
    }
}

/// Summarizes a RewardEvent. Suitable for logging, because the string is
/// bounded in size.
impl fmt::Display for RewardEvent {
    fn fmt(&self, f: &mut fmt::Formatter<'_>) -> fmt::Result {
        write!(
            f,
            "RewardEvent {{ day_after_genesis: {} distributed_e8s_equivalent: {}\
                   actual_timestamp_seconds: {} settled_proposals: <vec of size {}>\
                   total_available_e8s_equivalent: {} }})",
            self.day_after_genesis,
            self.distributed_e8s_equivalent,
            self.actual_timestamp_seconds,
            self.settled_proposals.len(),
            self.total_available_e8s_equivalent,
        )
    }
}

#[derive(Debug)]
pub enum RngError {
    RngNotInitialized,
}

impl From<RngError> for GovernanceError {
    fn from(e: RngError) -> Self {
        match e {
            RngError::RngNotInitialized => GovernanceError::new_with_message(
                ErrorType::Unavailable,
                "Rng not initialized.  Try again later.".to_string(),
            ),
        }
    }
}

/// A general trait for the environment in which governance is running.
#[async_trait]
pub trait Environment: Send + Sync {
    /// Returns the current time, in seconds since the epoch.
    fn now(&self) -> u64;

    fn set_time_warp(&mut self, _new_time_warp: TimeWarp) {
        panic!("Not implemented.");
    }

    /// Returns a random number.
    ///
    /// This number is the same in all replicas.
    fn random_u64(&mut self) -> Result<u64, RngError>;

    /// Returns a random byte array with 32 bytes.
    ///
    /// This number is the same in all replicas.
    fn random_byte_array(&mut self) -> Result<[u8; 32], RngError>;

    // Seed the random number generator.
    fn seed_rng(&mut self, seed: [u8; 32]);

    // Get the current RNG seed (used in pre-upgrade)
    fn get_rng_seed(&self) -> Option<[u8; 32]>;

    /// Executes a `ExecuteNnsFunction`. The standard implementation is
    /// expected to call out to another canister and eventually report the
    /// result back
    ///
    /// See also call_candid_method.
    fn execute_nns_function(
        &self,
        proposal_id: u64,
        update: &ExecuteNnsFunction,
    ) -> Result<(), GovernanceError>;

    /// Returns rough information as to how much the heap can grow.
    ///
    /// The intended use case is for the governance canister to avoid
    /// non-essential memory-consuming operations when the potential for heap
    /// growth becomes limited.
    fn heap_growth_potential(&self) -> HeapGrowthPotential;

    /// Basically, the same as ic_cdk::api::call_raw.
    async fn call_canister_method(
        &self,
        target: CanisterId,
        method_name: &str,
        request: Vec<u8>,
    ) -> Result<Vec<u8>, (Option<i32>, String)>;
}

/// Rough buckets for how much the heap can still grow.
pub enum HeapGrowthPotential {
    /// The heap can grow without issue.
    NoIssue,

    /// The heap can still grow, but not by much.
    LimitedAvailability,
}

/// A single ongoing update for a single neuron.
/// Releases the lock when destroyed.
struct LedgerUpdateLock {
    nid: u64,
    gov: *mut Governance,
    // Retain this lock even on drop.
    retain: bool,
}

impl Drop for LedgerUpdateLock {
    fn drop(&mut self) {
        if self.retain {
            return;
        }
        // In the case of a panic, the state of the ledger account representing the neuron's stake
        // may be inconsistent with the internal state of governance.  In that case,
        // we want to prevent further operations with that neuron until the issue can be
        // investigated and resolved, which will require code changes.
        if ic_cdk::api::call::is_recovering_from_trap() {
            return;
        }
        // It's always ok to dereference the governance when a LedgerUpdateLock
        // goes out of scope. Indeed, in the scope of any Governance method,
        // &self always remains alive. The 'mut' is not an issue, because
        // 'unlock_neuron' will verify that the lock exists.
        //
        // See "Recommendations for Using `unsafe` in the Governance canister" in canister.rs
        let gov: &mut Governance = unsafe { &mut *self.gov };
        gov.unlock_neuron(self.nid);
    }
}

impl LedgerUpdateLock {
    fn retain(&mut self) {
        self.retain = true;
    }
}

struct NeuronRateLimits {
    /// The number of neurons that can be created.
    available_allowances: u64,
    /// The last time the number of neurons that can be created was increased.
    last_allowance_increase: u64,
}

impl Default for NeuronRateLimits {
    fn default() -> Self {
        Self {
            // Post-upgrade, we reset to max neurons per hour
            available_allowances: MAX_NEURON_CREATION_SPIKE,
            last_allowance_increase: 0,
        }
    }
}

/// The `Governance` canister implements the full public interface of the
/// IC's governance system.
pub struct Governance {
    /// The Governance Protobuf which contains all persistent state of
    /// the IC's governance system except for neurons. Needs to be stored and
    /// retrieved on upgrades after being reassembled along with neurons.
    pub heap_data: HeapGovernanceData,

    /// Stores all neurons and related data.
    pub neuron_store: NeuronStore,

    /// Implementation of Environment to make unit testing easier.
    pub env: Box<dyn Environment>,

    /// Implementation of the interface with the Ledger canister.
    ledger: Box<dyn IcpLedger>,

    /// Implementation of the interface with the CMC canister.
    cmc: Box<dyn CMC>,

    /// Timestamp, in seconds since the unix epoch, until which no proposal
    /// needs to be processed.
    closest_proposal_deadline_timestamp_seconds: u64,

    /// The time of the latest "garbage collection" - when obsolete
    /// proposals were cleaned up.
    pub latest_gc_timestamp_seconds: u64,

    /// The number of proposals after the last time GC was run.
    pub latest_gc_num_proposals: usize,

    /// For validating neuron related data.
    neuron_data_validator: NeuronDataValidator,

    /// Scope guard for minting node provider rewards.
    minting_node_provider_rewards: bool,

    /// Current neurons available to create
    neuron_rate_limits: NeuronRateLimits,
}

pub fn governance_minting_account() -> AccountIdentifier {
    AccountIdentifier::new(GOVERNANCE_CANISTER_ID.get(), None)
}

pub fn neuron_subaccount(subaccount: Subaccount) -> AccountIdentifier {
    AccountIdentifier::new(GOVERNANCE_CANISTER_ID.get(), Some(subaccount))
}

#[derive(Debug)]
pub enum SwapResult {
    Aborted,
    Committed {
        sns_governance_canister_id: PrincipalId,
        total_direct_participation_icp_e8s: u64,
        total_neurons_fund_participation_icp_e8s: u64,
    },
}

impl TryFrom<settle_neurons_fund_participation_request::Result> for SwapResult {
    type Error = String;

    fn try_from(
        swap_result_pb: settle_neurons_fund_participation_request::Result,
    ) -> Result<Self, Self::Error> {
        use settle_neurons_fund_participation_request::Result;
        match swap_result_pb {
            Result::Committed(committed) => {
                let sns_governance_canister_id =
                    committed.sns_governance_canister_id.ok_or_else(|| {
                        "Committed.sns_governance_canister_id must be specified".to_string()
                    })?;
                let total_direct_participation_icp_e8s = committed
                    .total_direct_participation_icp_e8s
                    .ok_or_else(|| {
                        "Committed.total_direct_participation_icp_e8s must be specified".to_string()
                    })?;
                let total_neurons_fund_participation_icp_e8s = committed
                    .total_neurons_fund_participation_icp_e8s
                    .ok_or_else(|| {
                        "Committed.total_neurons_fund_participation_icp_e8s must be specified"
                            .to_string()
                    })?;
                Ok(SwapResult::Committed {
                    sns_governance_canister_id,
                    total_direct_participation_icp_e8s,
                    total_neurons_fund_participation_icp_e8s,
                })
            }
            Result::Aborted(_) => Ok(SwapResult::Aborted),
        }
    }
}

#[derive(Debug)]
pub struct ValidatedSettleNeuronsFundParticipationRequest {
    pub request_str: String,
    pub nns_proposal_id: ProposalId,
    pub swap_result: SwapResult,
}

impl TryFrom<SettleNeuronsFundParticipationRequest>
    for ValidatedSettleNeuronsFundParticipationRequest
{
    type Error = GovernanceError;

    /// Collect defects of a SettleNeuronsFundParticipationRequest request into Err,
    /// or return validated data in the Ok case.
    fn try_from(request: SettleNeuronsFundParticipationRequest) -> Result<Self, Self::Error> {
        // Validate request.nns_proposal_id
        let validated_proposal_id = {
            if let Some(id) = request.nns_proposal_id {
                Ok(ProposalId { id })
            } else {
                Err(vec!["Request.nns_proposal_id is unspecified.".to_string()])
            }
        };
        let request_str = format!("{:#?}", &request);
        // Validate request.result
        let swap_result = if let Some(result) = request.result {
            SwapResult::try_from(result).map_err(|err| vec![err])
        } else {
            Err(vec![
                "Request.result is unspecified (must be either Committed or Aborted).".to_string(),
            ])
        };
        // Compose the validated results
        match (validated_proposal_id, swap_result) {
            (Ok(nns_proposal_id), Ok(swap_result)) => Ok(Self {
                request_str,
                nns_proposal_id,
                swap_result,
            }),
            (Ok(_), Err(proposal_type_defects)) => Err(proposal_type_defects),
            (Err(proposal_id_defects), Ok(_)) => Err(proposal_id_defects),
            (Err(proposal_id_defects), Err(proposal_type_defects)) => {
                let defects = proposal_id_defects
                    .into_iter()
                    .chain(proposal_type_defects)
                    .collect();
                Err(defects)
            }
        }
            .map_err(|defects| {
                GovernanceError::new_with_message(
                    ErrorType::InvalidCommand,
                    format!(
                        "SettleNeuronsFundParticipation is invalid for the following reason(s):\n  - {}",
                        defects.join("\n  - "),
                    ),
                )
            })
    }
}

impl XdrConversionRatePb {
    /// This constructor should be used only at canister creation, and not, e.g., after upgrades.
    /// The reason this function exists is because `Default::default` is already defined by prost.
    /// However, the Governance canister relies on the fields of this structure being `Some`.
    pub fn with_default_values() -> Self {
        Self {
            timestamp_seconds: Some(0),
            xdr_permyriad_per_icp: Some(10_000),
        }
    }
}

/// This function is used to spawn a future in a way that is compatible with both the WASM and
/// non-WASM environments that are used for testing.  This only actually spawns in the case where
/// the WASM is running in the IC, or has some other source of asynchrony.  Otherwise, it
/// immediately executes.s
fn spawn_in_canister_env(future: impl Future<Output = ()> + Sized + 'static) {
    #[cfg(target_arch = "wasm32")]
    {
        spawn(future);
    }
    // This is needed for tests
    #[cfg(not(target_arch = "wasm32"))]
    {
        future
            .now_or_never()
            .expect("Future could not execute in non-WASM environment");
    }
}

impl Governance {
    /// Initializes Governance for the first time from init payload. When restoring after an upgrade
    /// with its persisted state, `Governance::new_restored` should be called instead.
    pub fn new(
        mut governance_proto: GovernanceProto,
        env: Box<dyn Environment>,
        ledger: Box<dyn IcpLedger>,
        cmc: Box<dyn CMC>,
    ) -> Self {
        // Step 1: Populate some fields governance_proto if they are blank.

        // Step 1.1: genesis_timestamp_seconds. 0 indicates it hasn't been set already.
        if governance_proto.genesis_timestamp_seconds == 0 {
            governance_proto.genesis_timestamp_seconds = env.now();
        }

        // Step 1.2: latest_reward_event.
        if governance_proto.latest_reward_event.is_none() {
            // Introduce a dummy reward event to mark the origin of the IC era.
            // This is required to be able to compute accurately the rewards for the
            // very first reward distribution.
            governance_proto.latest_reward_event = Some(RewardEvent {
                actual_timestamp_seconds: env.now(),
                day_after_genesis: 0,
                settled_proposals: vec![],
                distributed_e8s_equivalent: 0,
                total_available_e8s_equivalent: 0,
                rounds_since_last_distribution: Some(0),
                latest_round_available_e8s_equivalent: Some(0),
            })
        }

        // Step 1.3: xdr_conversion_rate.
        if governance_proto.xdr_conversion_rate.is_none() {
            governance_proto.xdr_conversion_rate = Some(XdrConversionRatePb::with_default_values());
        }

        // Step 2: Break out Neurons from governance_proto. Neurons are managed separately by
        // NeuronStore. NeuronStore is in charge of Neurons, because some are stored in stable
        // memory, while others are stored in heap. "inactive" Neurons live in stable memory, while
        // the rest live in heap.

        // Note: We do not carry over the RNG seed in new governance, only in restored governance.
        let (neurons, topic_followee_index, heap_governance_proto, _maybe_rng_seed) =
            split_governance_proto(governance_proto);

        assert!(
            topic_followee_index.is_empty(),
            "Topic followee index should be empty when initializing for the first time"
        );

        // Step 3: Final assembly.
        Self {
            heap_data: heap_governance_proto,
            neuron_store: NeuronStore::new(
                // Neurons are converted from API type to internal type.
                neurons
                    .into_iter()
                    .map(|(id, proto)| (id, Neuron::try_from(proto).expect("Invalid neuron")))
                    .collect(),
            ),
            env,
            ledger,
            cmc,
            closest_proposal_deadline_timestamp_seconds: 0,
            latest_gc_timestamp_seconds: 0,
            latest_gc_num_proposals: 0,
            neuron_data_validator: NeuronDataValidator::new(),
            minting_node_provider_rewards: false,
            neuron_rate_limits: NeuronRateLimits::default(),
        }
    }

    /// Restores Governance after an upgrade from its persisted state.
    pub fn new_restored(
        governance_proto: GovernanceProto,
        mut env: Box<dyn Environment>,
        ledger: Box<dyn IcpLedger>,
        cmc: Box<dyn CMC>,
    ) -> Self {
        let (heap_neurons, topic_followee_map, heap_governance_proto, maybe_rng_seed) =
            split_governance_proto(governance_proto);

        // Carry over the previous rng seed to avoid race conditions in handling queued ingress
        // messages that may require a functioning RNG.
        if let Some(rng_seed) = maybe_rng_seed {
            env.seed_rng(rng_seed);
        }

        Self {
            heap_data: heap_governance_proto,
            neuron_store: NeuronStore::new_restored((heap_neurons, topic_followee_map)),
            env,
            ledger,
            cmc,
            closest_proposal_deadline_timestamp_seconds: 0,
            latest_gc_timestamp_seconds: 0,
            latest_gc_num_proposals: 0,
            neuron_data_validator: NeuronDataValidator::new(),
            minting_node_provider_rewards: false,
            neuron_rate_limits: NeuronRateLimits::default(),
        }
    }

    /// After calling this method, the proto and neuron_store (the heap neurons at least)
    /// becomes unusable, so it should only be called in pre_upgrade once.
    pub fn take_heap_proto(&mut self) -> GovernanceProto {
        let neuron_store = std::mem::take(&mut self.neuron_store);
        let (neurons, heap_topic_followee_index) = neuron_store.take();
        let heap_governance_proto = std::mem::take(&mut self.heap_data);
        let rng_seed = self.env.get_rng_seed();
        reassemble_governance_proto(
            neurons,
            heap_topic_followee_index,
            heap_governance_proto,
            rng_seed,
        )
    }

    pub fn __get_state_for_test(&self) -> GovernanceProto {
        let neurons = self.neuron_store.__get_neurons_for_tests();
        let heap_topic_followee_index = self.neuron_store.clone_topic_followee_index();
        let heap_governance_proto = self.heap_data.clone();
        let rng_seed = self.env.get_rng_seed();
        reassemble_governance_proto(
            neurons,
            heap_topic_followee_index,
            heap_governance_proto,
            rng_seed,
        )
    }

    /// Validates that the underlying protobuf is well formed.
    pub fn validate(&self) -> Result<(), GovernanceError> {
        if self.heap_data.economics.is_none() {
            return Err(GovernanceError::new_with_message(
                ErrorType::NotFound,
                "Network economics was not found",
            ));
        }

        self.validate_default_followees(&self.heap_data.default_followees)?;

        Ok(())
    }

    // Returns whether the proposed default following is valid by making
    // sure that the referred-to neurons exist.
    fn validate_default_followees(
        &self,
        proposed: &HashMap<i32, Followees>,
    ) -> Result<(), GovernanceError> {
        for followees in proposed.values() {
            for followee in &followees.followees {
                if !self.neuron_store.contains(*followee) {
                    return Err(GovernanceError::new_with_message(
                        ErrorType::NotFound,
                        "One or more of the neurons proposed to become \
                         the new default followees don't exist.",
                    ));
                }
            }
        }
        Ok(())
    }

    pub fn set_time_warp(&mut self, new_time_warp: TimeWarp) {
        // This is not very DRY, because we have to keep a couple copies of TimeWarp in sync.
        // However, trying to share one copy of TimeWarp seems difficult. Seems like you would have
        // to use Arc<Mutex<...>>, and clone that. The problem there is that you then run the risk
        // of failing to lock the Mutex, which is a giant can of worms that our punny human brains
        // are not good at getting right.
        self.env.set_time_warp(new_time_warp);
        self.neuron_store.set_time_warp(new_time_warp);
    }

    fn transaction_fee(&self) -> u64 {
        self.economics().transaction_fee_e8s
    }

    fn neuron_not_found_error(nid: &NeuronId) -> GovernanceError {
        GovernanceError::new_with_message(
            ErrorType::NotFound,
            format!("Neuron not found: {:?}", nid),
        )
    }

    fn no_neuron_for_subaccount_error(subaccount: &[u8]) -> GovernanceError {
        GovernanceError::new_with_message(
            ErrorType::NotFound,
            format!("No neuron found for subaccount {:?}", subaccount),
        )
    }

    fn bytes_to_subaccount(bytes: &[u8]) -> Result<icp_ledger::Subaccount, GovernanceError> {
        bytes.try_into().map_err(|_| {
            GovernanceError::new_with_message(ErrorType::PreconditionFailed, "Invalid subaccount")
        })
    }

    fn find_neuron_id(&self, find_by: &NeuronIdOrSubaccount) -> Result<NeuronId, GovernanceError> {
        match find_by {
            NeuronIdOrSubaccount::NeuronId(neuron_id) => {
                if self.neuron_store.contains(*neuron_id) {
                    Ok(*neuron_id)
                } else {
                    Err(Self::neuron_not_found_error(neuron_id))
                }
            }
            NeuronIdOrSubaccount::Subaccount(subaccount) => self
                .neuron_store
                .get_neuron_id_for_subaccount(Self::bytes_to_subaccount(subaccount)?)
                .ok_or_else(|| Self::no_neuron_for_subaccount_error(subaccount)),
        }
    }

    pub fn with_neuron<R>(
        &self,
        nid: &NeuronId,
        map: impl FnOnce(&Neuron) -> R,
    ) -> Result<R, GovernanceError> {
        Ok(self.neuron_store.with_neuron(nid, map)?)
    }

    pub fn with_neuron_by_neuron_id_or_subaccount<R>(
        &self,
        find_by: &NeuronIdOrSubaccount,
        f: impl FnOnce(&Neuron) -> R,
    ) -> Result<R, GovernanceError> {
        let neuron_id = self.find_neuron_id(find_by)?;
        self.with_neuron(&neuron_id, f)
    }

    pub fn with_neuron_mut<R>(
        &mut self,
        neuron_id: &NeuronId,
        f: impl FnOnce(&mut Neuron) -> R,
    ) -> Result<R, GovernanceError> {
        Ok(self.neuron_store.with_neuron_mut(neuron_id, f)?)
    }

    /// Locks a given neuron for a specific, signaling there is an ongoing
    /// ledger update.
    ///
    /// This stores the in-flight operation in the proto so that, if anything
    /// goes wrong we can:
    ///
    /// 1 - Know what was happening.
    /// 2 - Reconcile the state post-upgrade, if necessary.
    ///
    /// No concurrent updates to this neuron's state are possible
    /// until the lock is released.
    ///
    /// ***** IMPORTANT *****
    /// The return value MUST be allocated to a variable with a name that is NOT
    /// "_" !
    ///
    /// The LedgerUpdateLock must remain alive for the entire duration of the
    /// ledger call. Quoting
    /// https://doc.rust-lang.org/book/ch18-03-pattern-syntax.html#ignoring-an-unused-variable-by-starting-its-name-with-_
    ///
    /// > Note that there is a subtle difference between using only _ and using
    /// > a name that starts with an underscore. The syntax _x still binds
    /// > the value to the variable, whereas _ doesn’t bind at all.
    ///
    /// What this means is that the expression
    /// ```text
    /// let _ = lock_neuron_for_command(...);
    /// ```
    /// is useless, because the
    /// LedgerUpdateLock is a temporary object. It is constructed (and the lock
    /// is acquired), the immediately dropped (and the lock is released).
    ///
    /// However, the expression
    /// ```text
    /// let _my_lock = lock_neuron_for_command(...);
    /// ```
    /// will retain the lock for the entire scope.
    fn lock_neuron_for_command(
        &mut self,
        id: u64,
        command: NeuronInFlightCommand,
    ) -> Result<LedgerUpdateLock, GovernanceError> {
        if self.heap_data.in_flight_commands.contains_key(&id) {
            return Err(GovernanceError::new_with_message(
                ErrorType::LedgerUpdateOngoing,
                "Neuron has an ongoing ledger update.",
            ));
        }

        self.heap_data.in_flight_commands.insert(id, command);

        Ok(LedgerUpdateLock {
            nid: id,
            gov: self,
            retain: false,
        })
    }

    /// Unlocks a given neuron.
    fn unlock_neuron(&mut self, id: u64) {
        if self.heap_data.in_flight_commands.remove(&id).is_none() {
            println!(
                "Unexpected condition when unlocking neuron {}: the neuron was not registered as 'in flight'",
                id
            );
        }
    }

    /// Updates a neuron in the list of neurons.
    ///
    /// Preconditions:
    /// - the given `neuron` already exists in `self.neuron_store.neurons`
    #[cfg(feature = "test")]
    pub fn update_neuron(&mut self, neuron: NeuronProto) -> Result<(), GovernanceError> {
        // Converting from API type to internal type.
        let new_neuron = Neuron::try_from(neuron).expect("Neuron must be valid");

        self.with_neuron_mut(&new_neuron.id(), |old_neuron| {
            let subaccount = old_neuron.subaccount();
            if new_neuron.subaccount() != subaccount {
                return Err(GovernanceError::new_with_message(
                    ErrorType::PreconditionFailed,
                    format!("Cannot change the subaccount {} of a neuron.", subaccount),
                ));
            }
            *old_neuron = new_neuron;
            Ok(())
        })?
    }

    /// Add a neuron to the list of neurons.
    ///
    /// Fails under the following conditions:
    /// - the maximum number of neurons has been reached, or
    /// - the given `neuron_id` already exists in `self.neuron_store.neurons`, or
    /// - the neuron's controller `PrincipalId` is not self-authenticating.
    fn add_neuron(
        &mut self,
        neuron_id: u64,
        neuron: Neuron,
        with_rate_limits: bool,
    ) -> Result<(), GovernanceError> {
        if neuron_id == 0 {
            return Err(GovernanceError::new_with_message(
                ErrorType::PreconditionFailed,
                "Cannot add neuron with ID zero".to_string(),
            ));
        }
        {
            let neuron_real_id = neuron.id().id;
            if neuron_real_id != neuron_id {
                return Err(GovernanceError::new_with_message(
                    ErrorType::PreconditionFailed,
                    format!(
                        "The neuron's ID {} does not match the provided ID {}",
                        neuron_real_id, neuron_id
                    ),
                ));
            }
        }

        // New neurons are not allowed when the heap is too large.
        self.check_heap_can_grow()?;

        if self.neuron_store.len() + 1 > MAX_NUMBER_OF_NEURONS {
            return Err(GovernanceError::new_with_message(
                ErrorType::PreconditionFailed,
                "Cannot add neuron. Max number of neurons reached.",
            ));
        }
        if self.neuron_store.contains(NeuronId { id: neuron_id }) {
            return Err(GovernanceError::new_with_message(
                ErrorType::PreconditionFailed,
                format!(
                    "Cannot add neuron. There is already a neuron with id: {:?}",
                    neuron_id
                ),
            ));
        }

        if with_rate_limits && self.neuron_rate_limits.available_allowances < 1 {
            return Err(GovernanceError::new_with_message(
                ErrorType::Unavailable,
                "Reached maximum number of neurons that can be created in this hour. \
                    Please wait and try again later.",
            ));
        }

        self.neuron_store.add_neuron(neuron)?;

        if with_rate_limits {
            self.neuron_rate_limits.available_allowances = self
                .neuron_rate_limits
                .available_allowances
                .saturating_sub(1);
        }

        Ok(())
    }

    /// Remove a neuron from the list of neurons.
    ///
    /// Fail if the given `neuron_id` doesn't exist in `self.neuron_store`.
    /// Caller should make sure neuron.id = Some(NeuronId {id: neuron_id}).
    fn remove_neuron(&mut self, neuron: Neuron) -> Result<(), GovernanceError> {
        let neuron_id = neuron.id();
        if !self.neuron_store.contains(neuron_id) {
            return Err(GovernanceError::new_with_message(
                ErrorType::NotFound,
                format!(
                    "Cannot remove neuron. Can't find a neuron with id: {:?}",
                    neuron_id
                ),
            ));
        }
        self.neuron_store.remove_neuron(&neuron_id);
        self.neuron_rate_limits.available_allowances += 1;

        Ok(())
    }

    /// TODO(NNS1-2499): inline this.
    /// Return the Neuron IDs of all Neurons that have `principal` as their
    /// controller or as one of their hot keys.
    pub fn get_neuron_ids_by_principal(&self, principal_id: &PrincipalId) -> Vec<NeuronId> {
        self.neuron_store
            .get_neuron_ids_readable_by_caller(*principal_id)
            .into_iter()
            .collect()
    }

    /// Return the union of `followees` with the set of Neuron IDs of all
    /// Neurons that directly follow the `followees` w.r.t. the
    /// topic `NeuronManagement`.
    pub fn get_managed_neuron_ids_for(&self, followees: Vec<NeuronId>) -> Vec<NeuronId> {
        // Tap into the `topic_followee_index` for followers of level zero neurons.
        let mut managed: Vec<NeuronId> = followees.clone();
        for followee in followees {
            managed.extend(
                self.neuron_store
                    .get_followers_by_followee_and_topic(followee, Topic::NeuronManagement),
            )
        }

        managed
    }

    /// See `ListNeurons`.
    pub fn list_neurons(
        &self,
        list_neurons: &ListNeurons,
        caller: PrincipalId,
    ) -> ListNeuronsResponse {
        let now = self.env.now();

        let ListNeurons {
            neuron_ids,
            include_neurons_readable_by_caller,
            include_empty_neurons_readable_by_caller,
            include_public_neurons_in_full_neurons,
        } = list_neurons;

        let include_empty_neurons_readable_by_caller = include_empty_neurons_readable_by_caller
            // This default is to maintain the previous behavior. (Unlike
            // protobuf, we do not have a convention that says "the default
            // value is falsy".)
            .unwrap_or(true);
        let include_public_neurons_in_full_neurons =
            include_public_neurons_in_full_neurons.unwrap_or(false);

        // This just includes (the ID of) neurons where the caller is controller
        // or hotkey. Whereas, this does NOT include neurons that are
        //
        //     1. public, nor
        //
        //     2. can be targetted by a ManageNeuron proposal that the caller is
        //        allowed to make or vote on (by virtue of following on then
        //        NeuronManagement topic). In other words, caller can vote with
        //        (another) neuron M, and the neuron follows M on the
        //        NeuronManagement topic.
        let mut implicitly_requested_neuron_ids = if *include_neurons_readable_by_caller {
            if include_empty_neurons_readable_by_caller {
                self.get_neuron_ids_by_principal(&caller)
            } else {
                self.neuron_store
                    .get_non_empty_neuron_ids_readable_by_caller(caller)
            }
        } else {
            Vec::new()
        };

        // Concatenate (explicit and implicit)-ly included neurons.
        let mut requested_neuron_ids: Vec<NeuronId> =
            neuron_ids.iter().map(|id| NeuronId { id: *id }).collect();
        requested_neuron_ids.append(&mut implicitly_requested_neuron_ids);

        // These will be assembled into the final result.
        let mut neuron_infos = hashmap![];
        let mut full_neurons = vec![];

        // Populate the above two neuron collections.
        for neuron_id in requested_neuron_ids {
            // Ignore when a neuron is not found. It is not guaranteed that a
            // neuron will be found, because some of the elements in
            // requested_neuron_ids are supplied by the caller.
            let _ignore_when_neuron_not_found = self.with_neuron(&neuron_id, |neuron| {
                // Populate neuron_infos.
                neuron_infos.insert(neuron_id.id, neuron.get_neuron_info(now, caller));

                // Populate full_neurons.
                let let_caller_read_full_neuron =
                    // (Caller can vote with neuron if it is the controller or a hotkey of the neuron.)
                    neuron.is_authorized_to_vote(&caller)
                        || self.neuron_store.can_principal_vote_on_proposals_that_target_neuron(caller, neuron)
                        // neuron is public, and the caller requested that
                        // public neurons be included (in full_neurons).
                        || (include_public_neurons_in_full_neurons
                            && neuron.visibility() == Some(Visibility::Public)
                        );
                if let_caller_read_full_neuron {
                    let mut proto = neuron.clone().into_proto(now);
                    // We get the recent_ballots from the neuron itself, because
                    // we are using a circular buffer to store them.  This solution is not ideal, but
                    // we need to do a larger refactoring to use the correct API types instead of the internal
                    // governance proto at this level.
                    proto.recent_ballots = neuron.sorted_recent_ballots();
                    full_neurons.push(proto);
                }
            });
        }

        // Assemble final result.
        ListNeuronsResponse {
            neuron_infos,
            full_neurons,
        }
    }

    /// Returns a list of known neurons, neurons that have been given a name.
    pub fn list_known_neurons(&self) -> ListKnownNeuronsResponse {
        // This should be migrated to known neuron index before migrating any neuron to stable storage.
        let known_neurons: Vec<KnownNeuron> = self
            .neuron_store
            .list_known_neuron_ids()
            .into_iter()
            // Flat map to discard neuron_not_found errors here, which we cannot handle here
            // and indicates a problem with NeuronStore
            .flat_map(|neuron_id| {
                self.neuron_store
                    .with_neuron(&neuron_id, |n| KnownNeuron {
                        id: Some(n.id()),
                        known_neuron_data: n.known_neuron_data.clone(),
                    })
                    .map_err(|e| {
                        println!(
                            "Error while listing known neurons.  Neuron disappeared: {:?}",
                            e
                        );
                        e
                    })
            })
            .collect();

        ListKnownNeuronsResponse { known_neurons }
    }

    /// Claim the neurons supplied by the GTC on behalf of `new_controller`
    ///
    /// For each neuron ID in `neuron_ids`, check that the corresponding neuron
    /// exists in `self.neuron_store.neurons` and the neuron's controller is the GTC.
    /// If the neuron is in the expected state, set the neuron's controller to
    /// `new_controller` and set other fields (e.g.
    /// `created_timestamp_seconds`).
    pub fn claim_gtc_neurons(
        &mut self,
        caller: &PrincipalId,
        new_controller: PrincipalId,
        neuron_ids: Vec<NeuronId>,
    ) -> Result<(), GovernanceError> {
        if caller != GENESIS_TOKEN_CANISTER_ID.get_ref() {
            return Err(GovernanceError::new(ErrorType::NotAuthorized));
        }

        let ids_are_valid = neuron_ids.iter().all(|id| {
            self.with_neuron(id, |neuron| {
                neuron.controller() == *GENESIS_TOKEN_CANISTER_ID.get_ref()
            })
            .unwrap_or(false)
        });

        if !ids_are_valid {
            return Err(GovernanceError::new_with_message(
                ErrorType::PreconditionFailed,
                "At least one supplied NeuronId either does not have an associated Neuron \
                or the associated Neuron is not controlled by the GTC",
            ));
        }

        let now = self.env.now();
        for neuron_id in neuron_ids {
            self.with_neuron_mut(&neuron_id, |neuron| {
                neuron.created_timestamp_seconds = now;
                neuron.set_controller(new_controller)
            })
            .unwrap();
        }

        Ok(())
    }

    /// Transfer a GTC neuron to a recipient neuron.
    ///
    /// This will transfer the stake of the donor neuron to the recipient
    /// neuron, and perform a ledger transfer from the donor neuron's
    /// sub-account to the recipient neuron's sub-account. The donor neuron
    /// will then be deleted.
    pub async fn transfer_gtc_neuron(
        &mut self,
        caller: &PrincipalId,
        donor_neuron_id: &NeuronId,
        recipient_neuron_id: &NeuronId,
    ) -> Result<(), GovernanceError> {
        if caller != GENESIS_TOKEN_CANISTER_ID.get_ref() {
            return Err(GovernanceError::new(ErrorType::NotAuthorized));
        }

        let (is_donor_controlled_by_gtc, donor_subaccount, donor_cached_neuron_stake_e8s) = self
            .with_neuron(donor_neuron_id, |donor_neuron| {
                let is_donor_controlled_by_gtc =
                    donor_neuron.controller() == *GENESIS_TOKEN_CANISTER_ID.get_ref();
                let donor_subaccount = donor_neuron.subaccount();
                let donor_cached_neuron_stake_e8s = donor_neuron.cached_neuron_stake_e8s;
                (
                    is_donor_controlled_by_gtc,
                    donor_subaccount,
                    donor_cached_neuron_stake_e8s,
                )
            })?;
        let recipient_subaccount = self.with_neuron(recipient_neuron_id, |recipient_neuron| {
            recipient_neuron.subaccount()
        })?;

        if !is_donor_controlled_by_gtc {
            return Err(GovernanceError::new_with_message(
                ErrorType::PreconditionFailed,
                "Donor neuron is not controlled by the GTC",
            ));
        }

        let transaction_fee = self.transaction_fee();

        let recipient_account_identifier = neuron_subaccount(recipient_subaccount);

        let transfer_amount_doms = donor_cached_neuron_stake_e8s - transaction_fee;

        let _ = self
            .ledger
            .transfer_funds(
                transfer_amount_doms,
                transaction_fee,
                Some(donor_subaccount),
                recipient_account_identifier,
                0,
            )
            .await?;

        let donor_neuron = self.with_neuron(donor_neuron_id, |neuron| neuron.clone())?;
        self.remove_neuron(donor_neuron)?;

        self.with_neuron_mut(recipient_neuron_id, |recipient_neuron| {
            recipient_neuron.cached_neuron_stake_e8s += transfer_amount_doms;
        })?;

        Ok(())
    }

    /// Disburse the stake of a neuron.
    ///
    /// This causes the stake of a neuron to be disbursed to the provided
    /// principal (and optional subaccount). If `amount` is provided then
    /// that amount is disbursed.
    ///
    /// Note that we don't enforce that 'amount' is actually smaller
    /// than or equal to the cached stake in the neuron.
    /// This will allow a user to still disburse funds if:
    /// - Someone transferred more funds to the neuron's subaccount after the
    ///   the initial neuron claim that we didn't know about.
    /// - The transfer of funds previously failed for some reason (e.g. the
    ///   ledger was unavailable or broken).
    ///
    /// On success returns the block height at which the transfer happened.
    ///
    /// Preconditions:
    /// - The neuron exists.
    /// - The caller is the controller of the the neuron.
    /// - The neuron's state is `Dissolved` at the current timestamp.
    pub async fn disburse_neuron(
        &mut self,
        id: &NeuronId,
        caller: &PrincipalId,
        disburse: &manage_neuron::Disburse,
    ) -> Result<u64, GovernanceError> {
        let transaction_fee_e8s = self.transaction_fee();

        let (
            is_neuron_controlled_by_caller,
            neuron_state,
            is_neuron_kyc_verified,
            neuron_subaccount,
            fees_amount_e8s,
            neuron_minted_stake_e8s,
        ) = self.with_neuron(id, |neuron| {
            (
                neuron.is_controlled_by(caller),
                neuron.state(self.env.now()),
                neuron.kyc_verified,
                neuron.subaccount(),
                neuron.neuron_fees_e8s,
                neuron.minted_stake_e8s(),
            )
        })?;

        if !is_neuron_controlled_by_caller {
            return Err(GovernanceError::new_with_message(
                ErrorType::NotAuthorized,
                format!(
                    "Caller '{:?}' is not authorized to control neuron '{}'.",
                    caller, id.id
                ),
            ));
        }

        if neuron_state != NeuronState::Dissolved {
            return Err(GovernanceError::new_with_message(
                ErrorType::PreconditionFailed,
                format!(
                    "Neuron {} has NOT been dissolved. It is in state {:?}",
                    id.id, neuron_state
                ),
            ));
        }

        if !is_neuron_kyc_verified {
            return Err(GovernanceError::new_with_message(
                ErrorType::PreconditionFailed,
                format!("Neuron {} is not kyc verified.", id.id),
            ));
        }

        // If no account was provided, transfer to the caller's account.
        let to_account: AccountIdentifier = match disburse.to_account.as_ref() {
            None => AccountIdentifier::new(*caller, None),
            Some(ai_pb) => AccountIdentifier::try_from(ai_pb).map_err(|e| {
                GovernanceError::new_with_message(
                    ErrorType::InvalidCommand,
                    format!("The recipient's subaccount is invalid due to: {}", e),
                )
            })?,
        };

        // Calculate the amount to transfer, and adjust the cached stake,
        // accordingly. Make sure no matter what the user disburses we still
        // take the fees into account.
        //
        // Note that the implementation of minted_stake_e8s() is effectively:
        //   neuron.cached_neuron_stake_e8s.saturating_sub(neuron.neuron_fees_e8s)
        // So there is symmetry here in that we are subtracting
        // fees_amount_e8s from both sides of this `map_or`.
        let mut disburse_amount_e8s = disburse
            .amount
            .as_ref()
            .map_or(neuron_minted_stake_e8s, |a| {
                a.e8s.saturating_sub(fees_amount_e8s)
            });

        // Subtract the transaction fee from the amount to disburse since it'll
        // be deducted from the source (the neuron's) account.
        if disburse_amount_e8s > transaction_fee_e8s {
            disburse_amount_e8s -= transaction_fee_e8s
        }

        // Add the neuron's id to the set of neurons with ongoing ledger updates.
        let now = self.env.now();
        let _neuron_lock = self.lock_neuron_for_command(
            id.id,
            NeuronInFlightCommand {
                timestamp: now,
                command: Some(InFlightCommand::Disburse(disburse.clone())),
            },
        )?;

        // We need to do 2 transfers:
        // 1 - Burn the neuron management fees.
        // 2 - Transfer the the disbursed amount to the target account

        // Transfer 1 - burn the fees, but only if the value exceeds the cost of
        // a transaction fee, as the ledger doesn't support burn transfers for
        // an amount less than the transaction fee.
        if fees_amount_e8s > transaction_fee_e8s {
            let now = self.env.now();
            let _result = self
                .ledger
                .transfer_funds(
                    fees_amount_e8s,
                    0, // Burning transfers don't pay a fee.
                    Some(neuron_subaccount),
                    governance_minting_account(),
                    now,
                )
                .await?;
        }

        self.with_neuron_mut(id, |neuron| {
            // Update the stake and the fees to reflect the burning above.
            if neuron.cached_neuron_stake_e8s > fees_amount_e8s {
                neuron.cached_neuron_stake_e8s -= fees_amount_e8s;
            } else {
                neuron.cached_neuron_stake_e8s = 0;
            }
            neuron.neuron_fees_e8s = 0;
        })
        .expect("Expected the parent neuron to exist");

        // Transfer 2 - Disburse to the chosen account. This may fail if the
        // user told us to disburse more than they had in their account (but
        // the burn still happened).
        let now = self.env.now();
        let block_height = self
            .ledger
            .transfer_funds(
                disburse_amount_e8s,
                transaction_fee_e8s,
                Some(neuron_subaccount),
                to_account,
                now,
            )
            .await?;

        self.with_neuron_mut(id, |neuron| {
            let to_deduct = disburse_amount_e8s + transaction_fee_e8s;
            // The transfer was successful we can change the stake of the neuron.
            neuron.cached_neuron_stake_e8s =
                neuron.cached_neuron_stake_e8s.saturating_sub(to_deduct);
        })
        .expect("Expected the parent neuron to exist");

        Ok(block_height)
    }

    /// Splits a neuron into two neurons.
    ///
    /// The parent neuron's stake is decreased by the amount specified in
    /// Split, while the child neuron is created with a stake
    /// equal to that amount, minus the transfer fee.
    ///
    /// The child neuron inherits all the properties of its parent
    /// including age and dissolve state.
    ///
    /// On success returns the newly created neuron's id.
    ///
    /// Preconditions:
    /// - The parent neuron exists
    /// - The caller is the controller of the neuron.
    /// - The parent neuron is not already undergoing ledger updates.
    /// - The parent neuron is not spawning.
    /// - The staked amount minus amount to split is more than the minimum
    ///   stake.
    /// - The amount to split minus the transfer fee is more than the minimum
    ///   stake.
    #[cfg_attr(feature = "tla", tla_update_method(SPLIT_NEURON_DESC.clone()))]
    pub async fn split_neuron(
        &mut self,
        id: &NeuronId,
        caller: &PrincipalId,
        split: &manage_neuron::Split,
    ) -> Result<NeuronId, GovernanceError> {
        // New neurons are not allowed when the heap is too large.
        self.check_heap_can_grow()?;

        let min_stake = self
            .heap_data
            .economics
            .as_ref()
            .expect("Governance must have economics.")
            .neuron_minimum_stake_e8s;

        let transaction_fee_e8s = self.transaction_fee();

        // Get the neuron and clone to appease the borrow checker.
        // We'll get a mutable reference when we need to change it later.
        let parent_neuron = self.with_neuron(id, |neuron| neuron.clone())?;
        let minted_stake_e8s = parent_neuron.minted_stake_e8s();

        if parent_neuron.state(self.env.now()) == NeuronState::Spawning {
            return Err(GovernanceError::new_with_message(
                ErrorType::PreconditionFailed,
                "Can't perform operation on neuron: Neuron is spawning.",
            ));
        }

        if !parent_neuron.is_controlled_by(caller) {
            return Err(GovernanceError::new(ErrorType::NotAuthorized));
        }

        if split.amount_e8s < min_stake + transaction_fee_e8s {
            return Err(GovernanceError::new_with_message(
                ErrorType::InsufficientFunds,
                format!(
                    "Trying to split a neuron with argument {} e8s. This is too little: \
                      at the minimum, one needs the minimum neuron stake, which is {} e8s, \
                      plus the transaction fee, which is {}. Hence the minimum split amount is {}.",
                    split.amount_e8s,
                    min_stake,
                    transaction_fee_e8s,
                    min_stake + transaction_fee_e8s
                ),
            ));
        }

        if minted_stake_e8s < min_stake + split.amount_e8s {
            return Err(GovernanceError::new_with_message(
                ErrorType::InsufficientFunds,
                format!(
                    "Trying to split {} e8s out of neuron {}. \
                     This is not allowed, because the parent has stake {} e8s. \
                     If the requested amount was subtracted from it, there would be less than \
                     the minimum allowed stake, which is {} e8s. ",
                    split.amount_e8s, id.id, minted_stake_e8s, min_stake
                ),
            ));
        }

        let created_timestamp_seconds = self.env.now();
        let child_nid = self.neuron_store.new_neuron_id(&mut *self.env)?;

        let from_subaccount = parent_neuron.subaccount();

        let to_subaccount = Subaccount(self.env.random_byte_array()?);

        // Make sure there isn't already a neuron with the same sub-account.
        if self.neuron_store.has_neuron_with_subaccount(to_subaccount) {
            return Err(GovernanceError::new_with_message(
                ErrorType::PreconditionFailed,
                "There is already a neuron with the same subaccount.",
            ));
        }

        let in_flight_command = NeuronInFlightCommand {
            timestamp: created_timestamp_seconds,
            command: Some(InFlightCommand::Split(*split)),
        };

        let staked_amount = split.amount_e8s - transaction_fee_e8s;

        // Make sure the parent neuron is not already undergoing a ledger
        // update.
        let _parent_lock = self.lock_neuron_for_command(id.id, in_flight_command.clone())?;

        // Before we do the transfer, we need to save the neuron in the map
        // otherwise a trap after the transfer is successful but before this
        // method finishes would cause the funds to be lost.
        // However the new neuron is not yet ready to be used as we can't know
        // whether the transfer will succeed, so we temporarily set the
        // stake to 0 and only change it after the transfer is successful.
        let child_neuron = NeuronBuilder::new(
            child_nid,
            to_subaccount,
            *caller,
            parent_neuron.dissolve_state_and_age(),
            created_timestamp_seconds,
        )
        .with_hot_keys(parent_neuron.hot_keys.clone())
        .with_followees(parent_neuron.followees.clone())
        .with_kyc_verified(parent_neuron.kyc_verified)
        .with_auto_stake_maturity(parent_neuron.auto_stake_maturity.unwrap_or(false))
        .with_not_for_profit(parent_neuron.not_for_profit)
        .with_joined_community_fund_timestamp_seconds(
            parent_neuron.joined_community_fund_timestamp_seconds,
        )
        .with_neuron_type(parent_neuron.neuron_type)
        .build();

        // Add the child neuron to the set of neurons undergoing ledger updates.
        let _child_lock = self.lock_neuron_for_command(child_nid.id, in_flight_command.clone())?;

        // We need to add the "embryo neuron" to the governance proto only after
        // acquiring the lock. Indeed, in case there is already a pending
        // command, we return without state rollback. If we had already created
        // the embryo, it would not be garbage collected.
        self.add_neuron(child_nid.id, child_neuron.clone(), true)?;

        // Do the transfer for the parent first, to avoid double spending.
        self.neuron_store.with_neuron_mut(id, |parent_neuron| {
            parent_neuron.cached_neuron_stake_e8s = parent_neuron
                .cached_neuron_stake_e8s
                .checked_sub(split.amount_e8s)
                .expect("Subtracting neuron stake underflows");
        })?;

        let now = self.env.now();
        tla_log_locals! { sn_amount : split.amount_e8s, sn_child_neuron_id: child_nid.id, sn_parent_neuron_id: id.id, sn_child_account_id: tla::account_to_tla(neuron_subaccount(to_subaccount)) };
        let result: Result<u64, NervousSystemError> = self
            .ledger
            .transfer_funds(
                staked_amount,
                transaction_fee_e8s,
                Some(from_subaccount),
                neuron_subaccount(to_subaccount),
                now,
            )
            .await;

        if let Err(error) = result {
            let error = GovernanceError::from(error);

            // Refund the parent neuron if the ledger call somehow failed.
            self.neuron_store
                .with_neuron_mut(id, |parent_neuron| {
                    parent_neuron.cached_neuron_stake_e8s = parent_neuron
                        .cached_neuron_stake_e8s
                        .checked_add(split.amount_e8s)
                        .expect("Neuron stake overflows");
                })
                .expect("Expected the parent neuron to exist");

            // If we've got an error, we assume the transfer didn't happen for
            // some reason. The only state to cleanup is to delete the child
            // neuron, since we haven't mutated the parent yet.
            self.remove_neuron(child_neuron)?;
            println!(
                "Neuron stake transfer of split_neuron: {:?} \
                     failed with error: {:?}. Neuron can't be staked.",
                child_nid, error
            );
            return Err(error);
        }

        // Read the maturity and staked maturity again after the ledger call, to avoid stale values.
        let (parent_maturity_e8s, parent_staked_maturity_e8s) = self
            .neuron_store
            .with_neuron(id, |neuron| {
                (
                    neuron.maturity_e8s_equivalent,
                    neuron.staked_maturity_e8s_equivalent.unwrap_or(0),
                )
            })
            .expect("Expected the parent neuron to exist");

        // Calculates the maturity and staked maturity to transfer to the child. The parent stake is
        // the value before the ledger call, which is OK because it's used for calculating the
        // proportion of the split.
        let SplitNeuronEffect {
            transfer_maturity_e8s,
            transfer_staked_maturity_e8s,
        } = calculate_split_neuron_effect(
            split.amount_e8s,
            minted_stake_e8s,
            parent_maturity_e8s,
            parent_staked_maturity_e8s,
        );

        // Decrease maturity and staked maturity of the parent neuron.
        self.with_neuron_mut(id, |parent_neuron| {
            parent_neuron.maturity_e8s_equivalent = parent_neuron
                .maturity_e8s_equivalent
                .checked_sub(transfer_maturity_e8s)
                .expect("Maturity underflows");
            let new_staked_maturity = parent_neuron
                .staked_maturity_e8s_equivalent
                .unwrap_or(0)
                .checked_sub(transfer_staked_maturity_e8s)
                .expect("Staked maturity underflows");
            parent_neuron.staked_maturity_e8s_equivalent = if new_staked_maturity > 0 {
                Some(new_staked_maturity)
            } else {
                None
            };
        })
        .expect("Expected the parent neuron to exist");

        // Increase stake, maturity and staked maturity of the child neuron.
        self.with_neuron_mut(&child_nid, |child_neuron| {
            child_neuron.cached_neuron_stake_e8s = child_neuron
                .cached_neuron_stake_e8s
                .checked_add(staked_amount)
                .expect("Stake overflows");
            child_neuron.maturity_e8s_equivalent = child_neuron
                .maturity_e8s_equivalent
                .checked_add(transfer_maturity_e8s)
                .expect("Maturity overflows");
            let new_staked_maturity = child_neuron
                .staked_maturity_e8s_equivalent
                .unwrap_or(0)
                .checked_add(transfer_staked_maturity_e8s)
                .expect("Staked maturity overflows");
            child_neuron.staked_maturity_e8s_equivalent = if new_staked_maturity > 0 {
                Some(new_staked_maturity)
            } else {
                None
            };
        })
        .expect("Expected the child neuron to exist");

        Ok(child_nid)
    }

    /// Merge one neuron (the "source" provided by the Merge argument) into
    /// another (the "target" specified by the 'id').
    ///
    /// The source neuron's stake, maturity and age are moved into the target.
    /// Any fees the source neuron are burned before the transfer occurs.
    ///
    /// On success the target neuron contains all the stake, maturity and age
    /// of both neurons. The source neuron has 0 stake, 0 maturity and 0 age.
    /// Current fees are not affected in either neuron. The dissolve delay of
    /// the target neuron is the greater of the dissolve delay of the two,
    /// while the source remains unchanged.
    ///
    /// See `MergeNeuronsError` for possible errors.
    ///
    /// Considerations:
    /// - If the stake of the source neuron is bigger than the transaction fee
    ///   it will be merged into the stake of the target neuron; if it is less
    ///   than the transaction fee, the maturity of the source neuron will
    ///   still be merged into the maturity of the target neuron.
    #[cfg_attr(feature = "tla", tla_update_method(MERGE_NEURONS_DESC.clone()))]
    pub async fn merge_neurons(
        &mut self,
        id: &NeuronId,
        caller: &PrincipalId,
        merge: &manage_neuron::Merge,
    ) -> Result<ManageNeuronResponse, GovernanceError> {
        let now = self.env.now();
        let in_flight_command = NeuronInFlightCommand {
            timestamp: now,
            command: Some(InFlightCommand::Merge(*merge)),
        };

        // Step 1: calculates the effect of the merge.
        let effect = calculate_merge_neurons_effect(
            id,
            merge,
            caller,
            &self.neuron_store,
            self.transaction_fee(),
            now,
        )?;

        // Step 2: additional validation for the execution.
        validate_merge_neurons_before_commit(
            &effect.source_neuron_id(),
            &effect.target_neuron_id(),
            caller,
            &self.neuron_store,
            &self.heap_data.proposals,
        )?;

        // Step 3: Locking the neurons.
        let _target_lock =
            self.lock_neuron_for_command(effect.source_neuron_id().id, in_flight_command.clone())?;
        let _source_lock =
            self.lock_neuron_for_command(effect.target_neuron_id().id, in_flight_command.clone())?;

        // Step 4: burn neuron fees if needed.
        if let Some(source_burn_fees) = effect.source_burn_fees() {
            tla_log_locals! {
                source_neuron_id: effect.source_neuron_id().id,
                target_neuron_id: effect.target_neuron_id().id,
                fees_amount: effect.source_burn_fees().map_or(0, |f| f.amount_e8s),
                amount_to_target: effect.stake_transfer().map_or(0, |t| t.amount_to_target_e8s)
            }
            tla_log_label!("MergeNeurons_Burn");

            source_burn_fees
                .burn_neuron_fees_with_ledger(&*self.ledger, &mut self.neuron_store, now)
                .await?;
        }

        // Step 5: transfer the stake if needed.
        if let Some(stake_transfer) = effect.stake_transfer() {
            tla_log_locals! {
                source_neuron_id: effect.source_neuron_id().id,
                target_neuron_id: effect.target_neuron_id().id,
                fees_amount: effect.source_burn_fees().map_or(0, |f| f.amount_e8s),
                amount_to_target: effect.stake_transfer().map_or(0, |t| t.amount_to_target_e8s)
            }
            tla_log_label!("MergeNeurons_Stake");

            stake_transfer
                .transfer_neuron_stake_with_ledger(&*self.ledger, &mut self.neuron_store, now)
                .await?;
        }

        // Step 6: applying the internal effect of the merge.
        let source_neuron = self
            .neuron_store
            .with_neuron_mut(&effect.source_neuron_id(), |source| {
                effect.source_effect().apply(source);
                source.clone()
            })
            .expect("Expected the source neuron to exist");
        let target_neuron = self
            .neuron_store
            .with_neuron_mut(&effect.target_neuron_id(), |target| {
                effect.target_effect().apply(target);
                target.clone()
            })
            .expect("Expected the target neuron to exist");

        // Step 7: builds the response.
        Ok(ManageNeuronResponse::merge_response(
            build_merge_neurons_response(&source_neuron, &target_neuron, now, *caller),
        ))
    }

    pub fn simulate_manage_neuron(
        &self,
        caller: &PrincipalId,
        manage_neuron: ManageNeuron,
    ) -> ManageNeuronResponse {
        let id = match self.neuron_id_from_manage_neuron(&manage_neuron) {
            Ok(id) => id,
            Err(e) => return ManageNeuronResponse::error(e),
        };

        match manage_neuron.command {
            Some(Command::Merge(merge)) => self
                .simulate_merge_neurons(&id, caller, merge)
                .unwrap_or_else(ManageNeuronResponse::error),
            Some(_) => ManageNeuronResponse::error(GovernanceError::new_with_message(
                ErrorType::InvalidCommand,
                "Simulating manage_neuron is not supported for this request type",
            )),
            None => ManageNeuronResponse::error(GovernanceError::new_with_message(
                ErrorType::InvalidCommand,
                "No Command given in simulate_manage_neuron request",
            )),
        }
    }

    fn simulate_merge_neurons(
        &self,
        id: &NeuronId,
        caller: &PrincipalId,
        merge: manage_neuron::Merge,
    ) -> Result<ManageNeuronResponse, GovernanceError> {
        let now = self.env.now();

        // Step 1: calculates the effect of the merge.
        let effect = calculate_merge_neurons_effect(
            id,
            &merge,
            caller,
            &self.neuron_store,
            self.transaction_fee(),
            now,
        )?;

        // Step 2: reads the neurons.
        let mut source_neuron = self
            .neuron_store
            .with_neuron(&effect.source_neuron_id(), |neuron| neuron.clone())?;
        let mut target_neuron = self
            .neuron_store
            .with_neuron(&effect.target_neuron_id(), |neuron| neuron.clone())?;

        // Step 3: applies the effect of the merge.
        if let Some(source_burn_fees) = effect.source_burn_fees() {
            source_burn_fees.burn_neuron_fees_without_ledger(&mut source_neuron);
        }
        if let Some(stake_transfer) = effect.stake_transfer() {
            stake_transfer
                .transfer_neuron_stake_without_ledger(&mut source_neuron, &mut target_neuron);
        }
        effect.source_effect().apply(&mut source_neuron);
        effect.target_effect().apply(&mut target_neuron);

        // Step 4: builds the response.
        Ok(ManageNeuronResponse::merge_response(
            build_merge_neurons_response(&source_neuron, &target_neuron, now, *caller),
        ))
    }

    /// Spawn an neuron from an existing neuron's maturity.
    ///
    /// This creates a new neuron and moves some of the existing neuron's maturity
    /// to the new neuron's maturity. The newly created neuron is in spawning state
    /// and the time when it will be spawn is defined according to the NetworkEconomics.
    ///
    /// Pre-conditions:
    /// - The parent neuron exists.
    /// - The caller is the controller of the neuron.
    /// - The controller of the spawned neuron is self-authenticating.
    /// - The parent neuron is not already undergoing ledger updates.
    /// - The parent neuron is not spawning itself.
    /// - The maturity to move to the new neuron must be such that, with every maturity modulation, at least
    ///   NetworkEconomics::neuron_minimum_spawn_stake_e8s are created when the maturity is spawn.
    #[cfg_attr(feature = "tla", tla_update_method(SPAWN_NEURON_DESC.clone()))]
    pub fn spawn_neuron(
        &mut self,
        id: &NeuronId,
        caller: &PrincipalId,
        spawn: &manage_neuron::Spawn,
    ) -> Result<NeuronId, GovernanceError> {
        // New neurons are not allowed when the heap is too large.
        self.check_heap_can_grow()?;

        let parent_neuron = self.with_neuron(id, |neuron| neuron.clone())?;

        if parent_neuron.state(self.env.now()) == NeuronState::Spawning {
            return Err(GovernanceError::new_with_message(
                ErrorType::PreconditionFailed,
                "Can't perform operation on neuron: Target neuron is spawning.",
            ));
        }

        if !parent_neuron.is_controlled_by(caller) {
            return Err(GovernanceError::new(ErrorType::NotAuthorized));
        }

        let percentage: u32 = spawn.percentage_to_spawn.unwrap_or(100);
        if percentage > 100 || percentage == 0 {
            return Err(GovernanceError::new_with_message(
                ErrorType::PreconditionFailed,
                "The percentage of maturity to spawn must be a value between 1 and 100 (inclusive)."));
        }

        let maturity_to_spawn = parent_neuron
            .maturity_e8s_equivalent
            .checked_mul(percentage as u64)
            .expect("Overflow while processing maturity to spawn.");
        let maturity_to_spawn = maturity_to_spawn.checked_div(100).unwrap();

        // Validate that if a child neuron controller was provided, it is a valid
        // principal.
        let child_controller = if let Some(child_controller) = &spawn.new_controller {
            *child_controller
        } else {
            parent_neuron.controller()
        };

        let economics = self
            .heap_data
            .economics
            .as_ref()
            .expect("Governance does not have NetworkEconomics")
            .clone();

        // Check if the least possible stake this neuron would be spawned with
        // is more than the minimum neuron stake.
        let least_possible_stake = (maturity_to_spawn as f64 * (1f64 - 0.05)) as u64;

        if least_possible_stake < economics.neuron_minimum_stake_e8s {
            return Err(GovernanceError::new_with_message(
                ErrorType::InsufficientFunds,
                "There isn't enough maturity to spawn a new neuron due to worst case maturity modulation.",
            ));
        }

        let child_nid = self.neuron_store.new_neuron_id(&mut *self.env)?;

        // use provided sub-account if any, otherwise generate a random one.
        let to_subaccount = match spawn.nonce {
            None => Subaccount(self.env.random_byte_array()?),
            Some(nonce_val) => {
                ledger::compute_neuron_staking_subaccount(child_controller, nonce_val)
            }
        };

        // Make sure there isn't already a neuron with the same sub-account.
        if self.neuron_store.has_neuron_with_subaccount(to_subaccount) {
            return Err(GovernanceError::new_with_message(
                ErrorType::PreconditionFailed,
                "There is already a neuron with the same subaccount.",
            ));
        }

        let created_timestamp_seconds = self.env.now();
        let dissolve_and_spawn_at_timestamp_seconds =
            created_timestamp_seconds + economics.neuron_spawn_dissolve_delay_seconds;

        // Lock both parent and child neurons so that it cannot interleave with other async
        // operations on those neurons and spawn doesn't happen while the parent is in a corrupted
        // state.
        let in_flight_command = NeuronInFlightCommand {
            timestamp: created_timestamp_seconds,
            command: Some(InFlightCommand::SyncCommand(SyncCommand {})),
        };
        let _parent_lock = self.lock_neuron_for_command(id.id, in_flight_command.clone())?;
        let _child_lock = self.lock_neuron_for_command(child_nid.id, in_flight_command.clone())?;

        let child_neuron = NeuronBuilder::new(
            child_nid,
            to_subaccount,
            child_controller,
            DissolveStateAndAge::DissolvingOrDissolved {
                when_dissolved_timestamp_seconds: dissolve_and_spawn_at_timestamp_seconds,
            },
            created_timestamp_seconds,
        )
        .with_spawn_at_timestamp_seconds(dissolve_and_spawn_at_timestamp_seconds)
        .with_hot_keys(parent_neuron.hot_keys.clone())
        .with_followees(parent_neuron.followees.clone())
        .with_kyc_verified(parent_neuron.kyc_verified)
        .with_maturity_e8s_equivalent(maturity_to_spawn)
        .build();

        // `add_neuron` will verify that `child_neuron.controller` `is_self_authenticating()`, so we don't need to check it here.
        self.add_neuron(child_nid.id, child_neuron, false)?;

        // Get the parent neuron again, but this time mutable references.
        self.with_neuron_mut(id, |parent_neuron| {
            // Reset the parent's maturity.
            parent_neuron.maturity_e8s_equivalent -= maturity_to_spawn;
        })
        .expect("Neuron not found");

        Ok(child_nid)
    }

    /// Returns an error indicating MergeMaturity is no longer a valid action.
    /// Can be removed after October 2024, along with corresponding code.
    pub fn merge_maturity_removed_error<T>() -> Result<T, GovernanceError> {
        Err(GovernanceError::new_with_message(
            ErrorType::InvalidCommand,
            "The command MergeMaturity is no longer available, as this functionality was \
            superseded by StakeMaturity. Use StakeMaturity instead.",
        ))
    }

    /// Stakes the maturity of a neuron.
    ///
    /// This method allows a neuron controller to stake the currently
    /// existing maturity of a neuron. The caller can choose a percentage
    /// of maturity to merge.
    ///
    /// Pre-conditions:
    /// - The neuron is controlled by `caller`
    /// - The neuron has some maturity to stake.
    /// - The neuron is not in spawning state.
    pub fn stake_maturity_of_neuron(
        &mut self,
        id: &NeuronId,
        caller: &PrincipalId,
        stake_maturity: &manage_neuron::StakeMaturity,
    ) -> Result<(StakeMaturityResponse, MergeMaturityResponse), GovernanceError> {
        let (neuron_state, is_neuron_controlled_by_caller, neuron_maturity_e8s_equivalent) =
            self.with_neuron(id, |neuron| {
                (
                    neuron.state(self.env.now()),
                    neuron.is_controlled_by(caller),
                    neuron.maturity_e8s_equivalent,
                )
            })?;

        if neuron_state == NeuronState::Spawning {
            return Err(GovernanceError::new_with_message(
                ErrorType::PreconditionFailed,
                "Can't perform operation on neuron: Neuron is spawning.",
            ));
        }

        if !is_neuron_controlled_by_caller {
            return Err(GovernanceError::new(ErrorType::NotAuthorized));
        }

        let percentage_to_stake = stake_maturity.percentage_to_stake.unwrap_or(100);

        if percentage_to_stake > 100 || percentage_to_stake == 0 {
            return Err(GovernanceError::new_with_message(
                ErrorType::PreconditionFailed,
                "The percentage of maturity to stake must be a value between 0 (exclusive) and 100 (inclusive)."));
        }

        let mut maturity_to_stake =
            (neuron_maturity_e8s_equivalent.saturating_mul(percentage_to_stake as u64)) / 100;

        if maturity_to_stake > neuron_maturity_e8s_equivalent {
            // In case we have some bug, clamp maturity_to_stake by available maturity.
            maturity_to_stake = neuron_maturity_e8s_equivalent;
            println!(
                "{}WARNING: a portion of maturity ({}% * {} = {}) should not be larger than its entirety {}",
                LOG_PREFIX, percentage_to_stake, neuron_maturity_e8s_equivalent, maturity_to_stake, neuron_maturity_e8s_equivalent
            );
        }

        let now = self.env.now();
        let in_flight_command = NeuronInFlightCommand {
            timestamp: now,
            command: Some(InFlightCommand::SyncCommand(SyncCommand {})),
        };

        // Lock the neuron so that we're sure that we are not staking the maturity in the middle of another ongoing operation.
        let _neuron_lock = self.lock_neuron_for_command(id.id, in_flight_command)?;

        // Adjust the maturity of the neuron
        let responses = self
            .with_neuron_mut(id, |neuron| {
                neuron.maturity_e8s_equivalent = neuron
                    .maturity_e8s_equivalent
                    .saturating_sub(maturity_to_stake);

                neuron.staked_maturity_e8s_equivalent = Some(
                    neuron
                        .staked_maturity_e8s_equivalent
                        .unwrap_or(0)
                        .saturating_add(maturity_to_stake),
                );
                let staked_maturity_e8s = neuron.staked_maturity_e8s_equivalent.unwrap_or(0);
                let new_stake_e8s = neuron.cached_neuron_stake_e8s + staked_maturity_e8s;

                (
                    StakeMaturityResponse {
                        maturity_e8s: neuron.maturity_e8s_equivalent,
                        staked_maturity_e8s,
                    },
                    MergeMaturityResponse {
                        merged_maturity_e8s: maturity_to_stake,
                        new_stake_e8s,
                    },
                )
            })
            .expect("Expected the neuron to exist");

        Ok(responses)
    }

    /// Disburse part of the stake of a neuron into a new neuron, possibly
    /// owned by someone else and with a different dissolve delay.
    ///
    /// The parent neuron's stake is decreased by the amount specified in
    /// DisburseToNeuron, while the child neuron is created with a stake
    /// equal to that amount, minus the transfer fee.
    ///
    /// The child neuron doesn't inherit any of the properties of the parent
    /// neuron, except its following and whether it's a genesis neuron.
    ///
    /// On success returns the newly created neuron's id.
    ///
    /// Preconditions:
    /// - The parent neuron exists
    /// - The caller is the controller of the neuron
    /// - The parent neuron is not already undergoing ledger updates.
    /// - The parent neuron is not in spawning state.
    /// - The parent neuron's state is `Dissolved` at the current timestamp.
    /// - The staked amount minus amount to split is more than the minimum
    ///   stake.
    /// - The amount to split minus the transfer fee is more than the minimum
    ///   stake.
    pub async fn disburse_to_neuron(
        &mut self,
        id: &NeuronId,
        caller: &PrincipalId,
        disburse_to_neuron: &manage_neuron::DisburseToNeuron,
    ) -> Result<NeuronId, GovernanceError> {
        let economics = self
            .heap_data
            .economics
            .as_ref()
            .expect("Governance must have economics.")
            .clone();

        let created_timestamp_seconds = self.env.now();
        let transaction_fee_e8s = self.transaction_fee();

        let parent_neuron = self.with_neuron(id, |neuron| neuron.clone())?;
        let parent_nid = parent_neuron.id();

        if parent_neuron.state(self.env.now()) == NeuronState::Spawning {
            return Err(GovernanceError::new_with_message(
                ErrorType::PreconditionFailed,
                "Can't perform operation on neuron: Neuron is spawning.",
            ));
        }

        if !parent_neuron.is_controlled_by(caller) {
            return Err(GovernanceError::new(ErrorType::NotAuthorized));
        }

        let min_stake = economics.neuron_minimum_stake_e8s;
        if disburse_to_neuron.amount_e8s < min_stake + transaction_fee_e8s {
            return Err(GovernanceError::new_with_message(
                ErrorType::InsufficientFunds,
                format!(
                    "Called `disburse_to_neuron` with `amount` argument {} e8s. This is too little: \
                      at the minimum, one needs the minimum neuron stake, which is {} e8s, \
                      plus the transaction fee, which is {}. Hence the minimum disburse amount is {}.",
                    disburse_to_neuron.amount_e8s,
                    min_stake,
                    transaction_fee_e8s,
                    min_stake + transaction_fee_e8s
                ),
            ));
        }

        if parent_neuron.minted_stake_e8s()
            < economics.neuron_minimum_stake_e8s + disburse_to_neuron.amount_e8s
        {
            return Err(GovernanceError::new_with_message(
                ErrorType::InsufficientFunds,
                format!(
                    "Trying to disburse {} e8s out of neuron {}. \
                     This is not allowed, because the parent has stake {} e8s. \
                     If the requested amount was subtracted from it, there would be less than \
                     the minimum allowed stake, which is {} e8s. ",
                    disburse_to_neuron.amount_e8s,
                    parent_nid.id,
                    parent_neuron.minted_stake_e8s(),
                    min_stake
                ),
            ));
        }

        let state = parent_neuron.state(created_timestamp_seconds);
        if state != NeuronState::Dissolved {
            return Err(GovernanceError::new_with_message(
                ErrorType::PreconditionFailed,
                format!(
                    "Neuron {} has NOT been dissolved. It is in state {:?}",
                    id.id, state
                ),
            ));
        }

        if !parent_neuron.kyc_verified {
            return Err(GovernanceError::new_with_message(
                ErrorType::PreconditionFailed,
                format!("Neuron is not kyc verified: {}", id.id),
            ));
        }

        // Validate that if a child neuron controller was provided, it is a valid
        // principal.
        let child_controller = disburse_to_neuron.new_controller.ok_or_else(|| {
            GovernanceError::new_with_message(
                ErrorType::InvalidCommand,
                "Must specify a new controller for disburse to neuron.",
            )
        })?;

        let child_nid = self.neuron_store.new_neuron_id(&mut *self.env)?;
        let from_subaccount = parent_neuron.subaccount();

        // The account is derived from the new owner's principal so it can be found by
        // the owner on the ledger. There is no need to length-prefix the
        // principal since the nonce is constant length, and so there is no risk
        // of ambiguity.
        let to_subaccount = Subaccount(ledger::compute_neuron_disburse_subaccount_bytes(
            child_controller,
            disburse_to_neuron.nonce,
        ));

        // Make sure there isn't already a neuron with the same sub-account.
        if self.neuron_store.has_neuron_with_subaccount(to_subaccount) {
            return Err(GovernanceError::new_with_message(
                ErrorType::PreconditionFailed,
                "There is already a neuron with the same subaccount.",
            ));
        }

        let in_flight_command = NeuronInFlightCommand {
            timestamp: created_timestamp_seconds,
            command: Some(InFlightCommand::DisburseToNeuron(
                disburse_to_neuron.clone(),
            )),
        };

        // Make sure the parent neuron is not already undergoing a ledger update.
        let _parent_lock =
            self.lock_neuron_for_command(parent_nid.id, in_flight_command.clone())?;

        let dissolve_delay_seconds = std::cmp::min(
            disburse_to_neuron.dissolve_delay_seconds,
            MAX_DISSOLVE_DELAY_SECONDS,
        );

        let dissolve_state_and_age = if dissolve_delay_seconds > 0 {
            DissolveStateAndAge::NotDissolving {
                dissolve_delay_seconds,
                aging_since_timestamp_seconds: created_timestamp_seconds,
            }
        } else {
            DissolveStateAndAge::DissolvingOrDissolved {
                when_dissolved_timestamp_seconds: created_timestamp_seconds,
            }
        };

        // Before we do the transfer, we need to save the neuron in the map
        // otherwise a trap after the transfer is successful but before this
        // method finishes would cause the funds to be lost.
        // However the new neuron is not yet ready to be used as we can't know
        // whether the transfer will succeed, so we temporarily set the
        // stake to 0 and only change it after the transfer is successful.
        let child_neuron = NeuronBuilder::new(
            child_nid,
            to_subaccount,
            child_controller,
            dissolve_state_and_age,
            created_timestamp_seconds,
        )
        .with_followees(self.heap_data.default_followees.clone())
        .with_kyc_verified(parent_neuron.kyc_verified)
        .build();

        self.add_neuron(child_nid.id, child_neuron.clone(), true)?;

        // Add the child neuron to the set of neurons undergoing ledger updates.
        let _child_lock = self.lock_neuron_for_command(child_nid.id, in_flight_command.clone())?;

        let staked_amount = disburse_to_neuron.amount_e8s - transaction_fee_e8s;

        // Do the transfer from the parent neuron's subaccount to the child neuron's
        // subaccount.
        let memo = created_timestamp_seconds;
        let result: Result<u64, NervousSystemError> = self
            .ledger
            .transfer_funds(
                staked_amount,
                transaction_fee_e8s,
                Some(from_subaccount),
                neuron_subaccount(to_subaccount),
                memo,
            )
            .await;

        if let Err(error) = result {
            let error = GovernanceError::from(error);
            // If we've got an error, we assume the transfer didn't happen for
            // some reason. The only state to cleanup is to delete the child
            // neuron, since we haven't mutated the parent yet.
            self.remove_neuron(child_neuron)?;
            println!(
                "Neuron minting transfer of to neuron: {:?}\
                                  failed with error: {:?}. Neuron can't be staked.",
                child_nid, error
            );
            return Err(error);
        }

        // Get the neurons again, but this time mutable references.
        self.with_neuron_mut(id, |parent_neuron| {
            // Update the state of the parent and child neurons.
            parent_neuron.cached_neuron_stake_e8s -= disburse_to_neuron.amount_e8s;
        })
        .expect("Neuron not found");

        self.with_neuron_mut(&child_nid, |child_neuron| {
            child_neuron.cached_neuron_stake_e8s = staked_amount;
        })
        .expect("Expected the child neuron to exist");

        Ok(child_nid)
    }

    /// Set the status of a proposal that is 'being executed' to
    /// 'executed' or 'failed' depending on the value of 'success'.
    ///
    /// The proposal ID 'pid' is taken as a raw integer to avoid
    /// lifetime issues.
    pub fn set_proposal_execution_status(&mut self, pid: u64, result: Result<(), GovernanceError>) {
        match self.heap_data.proposals.get_mut(&pid) {
            Some(proposal_data) => {
                // The proposal has to be adopted before it is executed.
                assert!(proposal_data.status() == ProposalStatus::Adopted);
                match result {
                    Ok(_) => {
                        println!(
                            "{}Execution of proposal: {} succeeded. (Proposal title: {:?})",
                            LOG_PREFIX,
                            pid,
                            proposal_data
                                .proposal
                                .as_ref()
                                .and_then(|proposal| proposal.title.clone())
                        );
                        // The proposal was executed 'now'.
                        proposal_data.executed_timestamp_seconds = self.env.now();
                        // If the proposal previously failed to be
                        // executed, it is no longer that case that the
                        // proposal failed to be executed.
                        proposal_data.failed_timestamp_seconds = 0;
                        proposal_data.failure_reason = None;
                    }
                    Err(error) => {
                        println!(
                            "{}Execution of proposal: {} failed. Reason: {:?} (Proposal title: {:?})",
                            LOG_PREFIX,
                            pid,
                            error,
                            proposal_data.proposal.as_ref().and_then(|proposal| proposal.title.clone())
                        );
                        // Only update the failure timestamp is there is
                        // not yet any report of success in executing this
                        // proposal. If success already has been reported,
                        // it may be that the failure is reported after
                        // the success, e.g., due to a retry.
                        if proposal_data.executed_timestamp_seconds == 0 {
                            proposal_data.failed_timestamp_seconds = self.env.now();
                            proposal_data.failure_reason = Some(error);
                        }
                    }
                }
            }
            None => {
                // The proposal ID was not found. Something is wrong:
                // just log this information to aid debugging.
                println!(
                    "{}Proposal {:?} not found when attempt to set execution result to {:?}",
                    LOG_PREFIX, pid, result
                );
            }
        }
    }

    /// Returns the neuron info for a given neuron `id`. This method
    /// does not require authorization, so the `NeuronInfo` of a
    /// neuron is accessible to any caller.
    pub fn get_neuron_info(
        &self,
        id: &NeuronId,
        requester: PrincipalId,
    ) -> Result<NeuronInfo, GovernanceError> {
        let now = self.env.now();
        self.with_neuron(id, |neuron| neuron.get_neuron_info(now, requester))
    }

    /// Returns the neuron info for a neuron identified by id or subaccount.
    /// This method does not require authorization, so the `NeuronInfo` of a
    /// neuron is accessible to any caller.
    pub fn get_neuron_info_by_id_or_subaccount(
        &self,
        find_by: &NeuronIdOrSubaccount,
        requester: PrincipalId,
    ) -> Result<NeuronInfo, GovernanceError> {
        self.with_neuron_by_neuron_id_or_subaccount(find_by, |neuron| {
            neuron.get_neuron_info(self.env.now(), requester)
        })
    }

    /// Returns the complete neuron data for a given neuron `id` or
    /// `subaccount` after checking that the `caller` is authorized. The
    /// neuron's controller and hot keys are authorized, as are the
    /// controllers and hot keys of any neurons that are listed as followees
    /// of the requested neuron on the `ManageNeuron` topic.
    pub fn get_full_neuron_by_id_or_subaccount(
        &self,
        by: &NeuronIdOrSubaccount,
        caller: &PrincipalId,
    ) -> Result<NeuronProto, GovernanceError> {
        let neuron_id = self.find_neuron_id(by)?;
        self.get_full_neuron(&neuron_id, caller)
    }

    /// Returns the complete neuron data for a given neuron `id` after
    /// checking that the `caller` is authorized. The neuron's
    /// controller and hot keys are authorized, as are the controllers
    /// and hot keys of any neurons that are listed as followees of
    /// the requested neuron on the `ManageNeuron` topic.
    pub fn get_full_neuron(
        &self,
        id: &NeuronId,
        caller: &PrincipalId,
    ) -> Result<NeuronProto, GovernanceError> {
        let now_seconds = self.env.now();

        self.neuron_store
            .get_full_neuron(*id, *caller)
            .map(|neuron| neuron.into_proto(now_seconds))
            .map_err(GovernanceError::from)
    }

    // Returns the set of currently registered node providers.
    pub fn get_node_providers(&self) -> &[NodeProvider] {
        &self.heap_data.node_providers
    }

    pub fn latest_reward_event(&self) -> &RewardEvent {
        self.heap_data
            .latest_reward_event
            .as_ref()
            .expect("Invariant violation! There should always be a latest_reward_event.")
    }

    /// Tries to get a proposal given a proposal id
    ///
    /// - The proposal's ballots only show votes from neurons that the
    ///   caller either controls or is a registered hot key for.
    pub fn get_proposal_info(
        &self,
        caller: &PrincipalId,
        pid: impl Into<ProposalId>,
    ) -> Option<ProposalInfo> {
        let proposal_data = self.heap_data.proposals.get(&pid.into().id);
        match proposal_data {
            None => None,
            Some(pd) => {
                let caller_neurons: HashSet<NeuronId> =
                    self.neuron_store.get_neuron_ids_readable_by_caller(*caller);
                let now = self.env.now();
                Some(self.proposal_data_to_info(pd, &caller_neurons, now, false))
            }
        }
    }

    /// Tries to get the Neurons' Fund participation data for an SNS Swap created via given proposal.
    ///
    /// - The returned structure is anomymized w.r.t. NNS neuron IDs.
    pub fn get_neurons_fund_audit_info(
        &self,
        request: GetNeuronsFundAuditInfoRequest,
    ) -> Result<NeuronsFundAuditInfo, GovernanceError> {
        let proposal_id = request.nns_proposal_id.ok_or_else(|| {
            GovernanceError::new_with_message(
                ErrorType::InvalidCommand,
                "nns_proposal_id is not specified.",
            )
        })?;
        let proposal_data =
            self.get_proposal_data_or_err(&proposal_id, "get_neurons_fund_audit_info")?;
        let action = proposal_data
            .proposal
            .as_ref()
            .ok_or_else(|| {
                GovernanceError::new_with_message(
                    ErrorType::PreconditionFailed,
                    format!(
                        "Proposal data for {:?} is missing the `proposal` field.",
                        proposal_id
                    ),
                )
            })?
            .action
            .as_ref()
            .ok_or_else(|| {
                GovernanceError::new_with_message(
                    ErrorType::PreconditionFailed,
                    format!(
                        "Proposal data for {:?} is missing `proposal.action`.",
                        proposal_id,
                    ),
                )
            })?;
        if !matches!(action, Action::CreateServiceNervousSystem(_)) {
            return Err(GovernanceError::new_with_message(
                ErrorType::PreconditionFailed,
                format!(
                    "Proposal {:?} is not of type CreateServiceNervousSystem.",
                    proposal_id,
                ),
            ));
        }
        let neurons_fund_data = proposal_data.get_neurons_fund_data_or_err()?;
        let initial_neurons_fund_participation = neurons_fund_data
            .initial_neurons_fund_participation
            .as_ref()
            .map(NeuronsFundParticipationPb::anonymized);
        let final_neurons_fund_participation = neurons_fund_data
            .final_neurons_fund_participation
            .as_ref()
            .map(NeuronsFundParticipationPb::anonymized);
        let neurons_fund_refunds = neurons_fund_data
            .neurons_fund_refunds
            .as_ref()
            .map(NeuronsFundSnapshotPb::anonymized);
        Ok(NeuronsFundAuditInfo {
            initial_neurons_fund_participation,
            final_neurons_fund_participation,
            neurons_fund_refunds,
        })
    }

    /// Gets all open proposals
    ///
    /// - The proposals' ballots only show votes from neurons that the
    ///   caller either controls or is a registered hot key for.
    ///
    /// - Proposals with `ExecuteNnsFunction` as action have their
    ///   `payload` cleared if larger than
    ///   EXECUTE_NNS_FUNCTION_PAYLOAD_LISTING_BYTES_MAX. The caller can
    ///   retrieve dropped payloads by calling `get_proposal_info` for
    ///   each proposal of interest.
    pub fn get_pending_proposals(&self, caller: &PrincipalId) -> Vec<ProposalInfo> {
        let caller_neurons: HashSet<NeuronId> =
            self.neuron_store.get_neuron_ids_readable_by_caller(*caller);
        let now = self.env.now();
        self.get_pending_proposals_data()
            .map(|data| self.proposal_data_to_info(data, &caller_neurons, now, true))
            .collect()
    }

    /// Iterator over proposals info of pending proposals.
    pub fn get_pending_proposals_data(&self) -> impl Iterator<Item = &ProposalData> {
        self.heap_data
            .proposals
            .values()
            .filter(|data| data.status() == ProposalStatus::Open)
    }

    // Gets the raw proposal data
    pub fn get_proposal_data(&self, pid: impl Into<ProposalId>) -> Option<&ProposalData> {
        self.heap_data.proposals.get(&pid.into().id)
    }

    fn mut_proposal_data(&mut self, pid: impl Into<ProposalId>) -> Option<&mut ProposalData> {
        self.heap_data.proposals.get_mut(&pid.into().id)
    }

    fn mut_proposal_data_and_neuron_store(
        &mut self,
        proposal_id: &ProposalId,
    ) -> (Option<&mut ProposalData>, &mut NeuronStore) {
        (
            self.heap_data.proposals.get_mut(&proposal_id.id),
            &mut self.neuron_store,
        )
    }

    fn proposal_data_to_info(
        &self,
        data: &ProposalData,
        caller_neurons: &HashSet<NeuronId>,
        now_seconds: u64,
        multi_query: bool,
    ) -> ProposalInfo {
        // Calculate derived fields
        let topic = data.topic();
        let status = data.status();
        let voting_period_seconds = self.voting_period_seconds()(topic);
        let reward_status = data.reward_status(now_seconds, voting_period_seconds);

        // For multi-queries, large fields such as WASM blobs need to be omitted. Otherwise the
        // message limit will be exceeded.
        let proposal = if multi_query {
            if let Some(
                proposal @ Proposal {
                    action: Some(proposal::Action::ExecuteNnsFunction(_)),
                    ..
                },
            ) = data.proposal.clone()
            {
                Some(proposal.omit_large_fields())
            } else {
                data.proposal.clone()
            }
        } else {
            data.proposal.clone()
        };

        /// Remove all ballots except the ballots belonging to a neuron present
        /// in `except_from`.
        fn remove_ballots_not_cast_by(
            all_ballots: &HashMap<u64, Ballot>,
            except_from: &HashSet<NeuronId>,
        ) -> HashMap<u64, Ballot> {
            let mut ballots = HashMap::new();
            for neuron_id in except_from.iter() {
                if let Some(v) = all_ballots.get(&neuron_id.id) {
                    ballots.insert(neuron_id.id, *v);
                }
            }
            ballots
        }

        ProposalInfo {
            id: data.id,
            proposer: data.proposer,
            reject_cost_e8s: data.reject_cost_e8s,
            proposal,
            proposal_timestamp_seconds: data.proposal_timestamp_seconds,
            ballots: remove_ballots_not_cast_by(&data.ballots, caller_neurons),
            latest_tally: data.latest_tally,
            decided_timestamp_seconds: data.decided_timestamp_seconds,
            executed_timestamp_seconds: data.executed_timestamp_seconds,
            failed_timestamp_seconds: data.failed_timestamp_seconds,
            failure_reason: data.failure_reason.clone(),
            reward_event_round: data.reward_event_round,
            topic: topic as i32,
            status: status as i32,
            reward_status: reward_status as i32,
            deadline_timestamp_seconds: Some(
                data.get_deadline_timestamp_seconds(voting_period_seconds),
            ),
            derived_proposal_information: data.derived_proposal_information.clone(),
            total_potential_voting_power: data.total_potential_voting_power,
        }
    }

    /// Return true if the 'info' proposal is visible to some of the neurons in
    /// 'caller_neurons'.
    fn proposal_is_visible_to_neurons(
        &self,
        info: &ProposalData,
        caller_neurons: &HashSet<NeuronId>,
    ) -> bool {
        // Is 'info' a manage neuron proposal?
        if let Some(ref managed_id) = info.proposal.as_ref().and_then(|x| x.managed_neuron()) {
            // mgr_ids: &Vec<NeuronId>
            if let Ok(mgr_ids) = self.with_neuron_by_neuron_id_or_subaccount(managed_id, |neuron| {
                neuron.neuron_managers()
            }) {
                // Find one ID in the list of manager IDs that is also
                // in 'caller_neurons'.
                if mgr_ids.iter().any(|x| caller_neurons.contains(x)) {
                    // If such an ID is found, the caller is
                    // permitted to list this proposal.
                    return true;
                }
                // 'caller' not authorized
                false
            } else {
                // This proposal is 'managed', but we cannot find out
                // by whom - don't show.
                false
            }
        } else {
            // This proposal is is not 'managed' - fine to show in all lists.
            true
        }
    }

    /// Returns the proposals info of proposals with proposal ID less
    /// than `before_proposal` (exclusive), returning at most `limit` proposal
    /// infos. If `before_proposal` is not provided, start from the highest
    /// available proposal ID (inclusive).
    ///
    /// As proposal IDs are assigned sequentially, this retrieves up to
    /// `limit` proposals older (in terms of creation) than a specific
    /// proposal. This can be used to paginate through proposals, as follows:
    ///
    /// `
    /// let mut lst = gov.list_proposals(ListProposalInfo {});
    /// while !lst.empty() {
    ///   /* do stuff with lst */
    ///   lst = gov.list_proposals(ListProposalInfo {
    ///     before_proposal: lst.last().and_then(|x|x.id)
    ///   });
    /// }
    /// `
    ///
    /// - A proposal with restricted voting is included only if the
    ///   caller is allowed to vote on the proposal.
    ///
    /// - The proposals' ballots only show votes from neurons that the
    ///   caller either controls or is a registered hot key for.
    ///
    /// - Proposals with `ExecuteNnsFunction` as action have their
    ///   `payload` cleared if larger than
    ///   EXECUTE_NNS_FUNCTION_PAYLOAD_LISTING_BYTES_MAX.  The caller can
    ///   retrieve dropped payloads by calling `get_proposal_info` for
    ///   each proposal of interest.
    ///
    /// - If `omit_large_fields` is set to true, some "large fields" such as
    ///   CreateServiceNervousSystem's logo and token_logo are omitted (set to
    ///   none) from each proposal before returning. This is useful when these
    ///   fields would cause the message to exceed the maximum message size.
    ///   Consider using this field and then calling `get_proposal_info` for each
    ///   proposal of interest.
    pub fn list_proposals(
        &self,
        caller: &PrincipalId,
        req: &ListProposalInfo,
    ) -> ListProposalInfoResponse {
        let caller_neurons: HashSet<NeuronId> =
            self.neuron_store.get_neuron_ids_readable_by_caller(*caller);
        let exclude_topic: HashSet<i32> = req.exclude_topic.iter().cloned().collect();
        let include_reward_status: HashSet<i32> =
            req.include_reward_status.iter().cloned().collect();
        let include_status: HashSet<i32> = req.include_status.iter().cloned().collect();
        let now = self.env.now();
        let proposal_matches_request = |data: &ProposalData| -> bool {
            let topic = data.topic();
            let voting_period_seconds = self.voting_period_seconds()(topic);
            // Filter out proposals by topic.
            if exclude_topic.contains(&(topic as i32)) {
                return false;
            }
            // Filter out proposals by reward status.
            if !(include_reward_status.is_empty()
                || include_reward_status
                    .contains(&(data.reward_status(now, voting_period_seconds) as i32)))
            {
                return false;
            }
            // Filter out proposals by status.
            if !(include_status.is_empty() || include_status.contains(&(data.status() as i32))) {
                return false;
            }
            // Filter out proposals by the visibility of the caller principal
            // when include_all_manage_neuron_proposals is false. When
            // include_all_manage_neuron_proposals is true the proposal is
            // always included.
            req.include_all_manage_neuron_proposals.unwrap_or(false)
                || self.proposal_is_visible_to_neurons(data, &caller_neurons)
        };
        let limit = if req.limit == 0 || req.limit > MAX_LIST_PROPOSAL_RESULTS {
            MAX_LIST_PROPOSAL_RESULTS
        } else {
            req.limit
        } as usize;
        let proposals = &self.heap_data.proposals;
        // Proposals are stored in a sorted map. If 'before_proposal'
        // is provided, grab all proposals before that, else grab the
        // whole range.
        let proposals = if let Some(n) = req.before_proposal {
            proposals.range(..(n.id))
        } else {
            proposals.range(..)
        };
        // Now reverse the range, filter, and restrict to 'limit'.
        let proposals = proposals
            .rev()
            .filter(|(_, x)| proposal_matches_request(x))
            .take(limit);

        let proposal_info = proposals
            .map(|(_, y)| y)
            .map(|pd| self.proposal_data_to_info(pd, &caller_neurons, now, true))
            .collect::<Vec<_>>();

        let proposal_info = if req.omit_large_fields() {
            proposal_info
                .into_iter()
                .map(|data| data.omit_large_fields())
                .collect()
        } else {
            proposal_info
        };

        ListProposalInfoResponse { proposal_info }
    }

    // This is slow, because it scans all proposals.
    pub fn ready_to_be_settled_proposal_ids(
        &self,
        as_of_timestamp_seconds: u64,
    ) -> impl Iterator<Item = ProposalId> + '_ {
        self.heap_data
            .proposals
            .iter()
            .filter(move |(_, proposal)| {
                let topic = proposal.topic();
                let voting_period_seconds = self.voting_period_seconds()(topic);
                let reward_status =
                    proposal.reward_status(as_of_timestamp_seconds, voting_period_seconds);

                reward_status == ProposalRewardStatus::ReadyToSettle
            })
            .map(|(k, _)| ProposalId { id: *k })
    }

    /// Rounds now downwards to nearest multiple of REWARD_DISTRIBUTION_PERIOD_SECONDS after genesis
    fn most_recent_fully_elapsed_reward_round_end_timestamp_seconds(&self) -> u64 {
        let now = self.env.now();
        let genesis_timestamp_seconds = self.heap_data.genesis_timestamp_seconds;

        if genesis_timestamp_seconds > now {
            println!(
                "{}WARNING: genesis is in the future: {} vs. now = {})",
                LOG_PREFIX, genesis_timestamp_seconds, now,
            );
            return 0;
        }

        (now - genesis_timestamp_seconds) // Duration since genesis (in seconds).
            / REWARD_DISTRIBUTION_PERIOD_SECONDS // This is where the truncation happens. Whole number of rounds.
            * REWARD_DISTRIBUTION_PERIOD_SECONDS // Convert back into seconds.
            + self.heap_data.genesis_timestamp_seconds // Convert from duration to back to instant.
    }

    pub fn num_ready_to_be_settled_proposals(&self) -> usize {
        self.ready_to_be_settled_proposal_ids(self.env.now())
            .count()
    }

    /// This method attempts to move a proposal forward in the process,
    /// from open to adopted or rejected, to executed or failed (for a
    /// previously adopted proposal).
    ///
    /// If the proposal is open, it tallies the ballots and updates the
    /// `yes`, `no`, and `undecided` voting power accordingly.
    ///
    /// This may result in the proposal becoming adopted or rejected.
    ///
    /// If a proposal is adopted but not executed, this method
    /// attempts to execute it.
    pub fn process_proposal(&mut self, proposal_id: u64) {
        let now_seconds = self.env.now();
        // Due to Rust lifetime issues, we must extract a closure that
        // computes the voting period from a topic before we borrow
        // `self.heap_data` mutably.
        let voting_period_seconds_fn = self.voting_period_seconds();

        let proposal = match self.heap_data.proposals.get_mut(&proposal_id) {
            Some(p) => p,
            None => {
                println!(
                    "{}Cannot find proposal {} when trying to process it.",
                    LOG_PREFIX, proposal_id
                );
                return;
            }
        };
        let topic = proposal.topic();
        let voting_period_seconds = voting_period_seconds_fn(topic);

        if proposal.status() != ProposalStatus::Open {
            return;
        }

        if !proposal.can_make_decision(now_seconds, voting_period_seconds) {
            return;
        }
        // This marks the proposal as no longer open.
        proposal.decided_timestamp_seconds = now_seconds;
        if !proposal.is_accepted() {
            return;
        }

        // Stops borrowing proposal before mutating neurons.
        let action = proposal.proposal.as_ref().and_then(|x| x.action.clone());
        let is_manage_neuron = proposal
            .proposal
            .as_ref()
            .map(|x| x.is_manage_neuron())
            .unwrap_or(false);

        // The proposal was adopted, return the rejection fee for non-ManageNeuron
        // proposals.
        if !is_manage_neuron {
            if let Some(nid) = proposal.proposer {
                let rejection_cost = proposal.reject_cost_e8s;
                self.with_neuron_mut(&nid, |neuron| {
                    if neuron.neuron_fees_e8s >= rejection_cost {
                        neuron.neuron_fees_e8s -= rejection_cost;
                    }
                })
                .ok();
            }
        }

        if let Some(action) = action {
            // A yes decision as been made, execute the proposal!
            self.start_proposal_execution(proposal_id, &action);
        } else {
            self.set_proposal_execution_status(
                proposal_id,
                Err(GovernanceError::new_with_message(
                    ErrorType::PreconditionFailed,
                    "Proposal is missing.",
                )),
            );
        }
    }

    /// Process all the open proposals.
    fn process_proposals(&mut self) {
        if self.env.now() < self.closest_proposal_deadline_timestamp_seconds {
            // Nothing to do.
            return;
        }

        let pids = self
            .heap_data
            .proposals
            .iter()
            .filter(|(_, info)| info.status() == ProposalStatus::Open)
            .map(|(pid, _)| *pid)
            .collect::<Vec<u64>>();

        for pid in pids {
            self.process_proposal(pid);
        }

        self.closest_proposal_deadline_timestamp_seconds =
            self.compute_closest_proposal_deadline_timestamp_seconds();
    }

    /// Computes the timestamp of the earliest open proposal's deadline
    pub fn compute_closest_proposal_deadline_timestamp_seconds(&self) -> u64 {
        self.heap_data
            .proposals
            .values()
            .filter(|data| data.status() == ProposalStatus::Open)
            .map(|data| {
                let voting_period = self.voting_period_seconds()(data.topic());
                data.get_deadline_timestamp_seconds(voting_period)
            })
            .min()
            .unwrap_or(u64::MAX)
    }

    /// Starts execution of the given proposal in the background.
    fn start_proposal_execution(&mut self, pid: u64, action: &Action) {
        // `perform_action` is an async method of &mut self.
        //
        // Starting it and letting it run in the background requires knowing that
        // the `self` reference will last until the future has completed.
        //
        // The compiler cannot know that, but this is actually true:
        //
        // - in unit tests, all futures are immediately ready, because no real async
        //   call is made. In this case, the transmutation to a static ref is abusive,
        //   but it's still ok since the future will immediately resolve.
        //
        // - in prod, "self" in a reference to the GOVERNANCE static variable, which is
        //   initialized only once (in canister_init or canister_post_upgrade)
        //
        // See "Recommendations for Using `unsafe` in the Governance canister" in canister.rs
        let governance: &'static mut Governance = unsafe { std::mem::transmute(self) };
        spawn_in_canister_env(governance.perform_action(pid, action.clone()));
    }

    /// Mints node provider rewards to a neuron or to a ledger account.
    async fn mint_reward_to_neuron_or_account(
        &mut self,
        np_principal: &PrincipalId,
        reward: &RewardNodeProvider,
    ) -> Result<(), GovernanceError> {
        let now = self.env.now();
        match reward.reward_mode.as_ref() {
            None => Err(GovernanceError::new_with_message(
                ErrorType::PreconditionFailed,
                "Reward node provider proposal must have a reward mode.",
            )),
            Some(RewardMode::RewardToNeuron(reward_to_neuron)) => {
                let to_subaccount = Subaccount(self.env.random_byte_array()?);
                let _block_height = self
                    .ledger
                    .transfer_funds(
                        reward.amount_e8s,
                        0, // Minting transfers don't pay transaction fees.
                        None,
                        neuron_subaccount(to_subaccount),
                        now,
                    )
                    .await?;
                let nid = self.neuron_store.new_neuron_id(&mut *self.env)?;
                let dissolve_delay_seconds = std::cmp::min(
                    reward_to_neuron.dissolve_delay_seconds,
                    MAX_DISSOLVE_DELAY_SECONDS,
                );

                let dissolve_state_and_age = if dissolve_delay_seconds > 0 {
                    DissolveStateAndAge::NotDissolving {
                        dissolve_delay_seconds,
                        aging_since_timestamp_seconds: now,
                    }
                } else {
                    DissolveStateAndAge::DissolvingOrDissolved {
                        when_dissolved_timestamp_seconds: now,
                    }
                };

                // Transfer successful.
                let neuron = NeuronBuilder::new(
                    nid,
                    to_subaccount,
                    *np_principal,
                    dissolve_state_and_age,
                    now,
                )
                .with_followees(self.heap_data.default_followees.clone())
                .with_cached_neuron_stake_e8s(reward.amount_e8s)
                .with_kyc_verified(true)
                .build();

                self.add_neuron(nid.id, neuron, false)
            }
            Some(RewardMode::RewardToAccount(reward_to_account)) => {
                // We are not creating a neuron, just transferring funds.
                let to_account = match &reward_to_account.to_account {
                    Some(to_account) => AccountIdentifier::try_from(to_account).map_err(|e| {
                        GovernanceError::new_with_message(
                            ErrorType::InvalidCommand,
                            format!("The recipient's subaccount is invalid due to: {}", e),
                        )
                    })?,
                    None => AccountIdentifier::new(*np_principal, None),
                };

                self.ledger
                    .transfer_funds(
                        reward.amount_e8s,
                        0, // Minting transfers don't pay transaction fees.
                        None,
                        to_account,
                        now,
                    )
                    .await
                    .map(|_| ())
                    .map_err(|e| {
                        GovernanceError::new_with_message(
                            ErrorType::PreconditionFailed,
                            format!(
                                "Couldn't perform minting transfer: {}",
                                GovernanceError::from(e)
                            ),
                        )
                    })
            }
        }
    }

    async fn reward_node_provider_helper(
        &mut self,
        reward: &RewardNodeProvider,
    ) -> Result<(), GovernanceError> {
        if let Some(node_provider) = &reward.node_provider {
            if let Some(np_principal) = &node_provider.id {
                if !self
                    .heap_data
                    .node_providers
                    .iter()
                    .any(|np| np.id == node_provider.id)
                {
                    Err(GovernanceError::new_with_message(
                        ErrorType::NotFound,
                        format!("Node provider with id {} not found.", np_principal),
                    ))
                } else {
                    // Check that the amount to distribute is not above
                    // than the maximum set in network economics.
                    let maximum_node_provider_rewards_e8s =
                        self.economics().maximum_node_provider_rewards_e8s;
                    if reward.amount_e8s > maximum_node_provider_rewards_e8s {
                        Err(GovernanceError::new_with_message(
                            ErrorType::PreconditionFailed,
                            format!(
                                "Proposed reward {} greater than maximum {}",
                                reward.amount_e8s, maximum_node_provider_rewards_e8s
                            ),
                        ))
                    } else {
                        self.mint_reward_to_neuron_or_account(np_principal, reward)
                            .await
                    }
                }
            } else {
                Err(GovernanceError::new_with_message(
                    ErrorType::PreconditionFailed,
                    "Node provider has no ID.",
                ))
            }
        } else {
            Err(GovernanceError::new_with_message(
                ErrorType::PreconditionFailed,
                "Proposal was missing the node provider.",
            ))
        }
    }

    /// Rewards a node provider.
    async fn reward_node_provider(&mut self, pid: u64, reward: &RewardNodeProvider) {
        let result = self.reward_node_provider_helper(reward).await;
        self.set_proposal_execution_status(pid, result);
    }

    /// Mint and transfer the specified Node Provider rewards
    async fn reward_node_providers(
        &mut self,
        rewards: &[RewardNodeProvider],
    ) -> Result<(), GovernanceError> {
        let mut result = Ok(());

        for reward in rewards {
            let reward_result = self.reward_node_provider_helper(reward).await;
            if reward_result.is_err() {
                println!(
                    "Rewarding {:?} failed. Reason: {:}",
                    reward,
                    reward_result.clone().unwrap_err()
                );
            }
            result = result.or(reward_result);
        }

        result
    }

    /// Execute a RewardNodeProviders proposal
    async fn reward_node_providers_from_proposal(
        &mut self,
        pid: u64,
        reward_nps: RewardNodeProviders,
    ) {
        let result = if reward_nps.use_registry_derived_rewards == Some(true) {
            self.mint_monthly_node_provider_rewards().await
        } else {
            self.reward_node_providers(&reward_nps.rewards).await
        };

        self.set_proposal_execution_status(pid, result);
    }

    /// Return `true` if `NODE_PROVIDER_REWARD_PERIOD_SECONDS` has passed since the last monthly
    /// node provider reward event
    fn is_time_to_mint_monthly_node_provider_rewards(&self) -> bool {
        match &self.heap_data.most_recent_monthly_node_provider_rewards {
            None => false,
            Some(recent_rewards) => {
                self.env.now().saturating_sub(recent_rewards.timestamp)
                    >= NODE_PROVIDER_REWARD_PERIOD_SECONDS
            }
        }
    }

    /// Mint and transfer monthly node provider rewards
    async fn mint_monthly_node_provider_rewards(&mut self) -> Result<(), GovernanceError> {
        if self.minting_node_provider_rewards {
            // There is an ongoing attempt to mint node provider rewards. Do nothing.
            return Ok(());
        }

        // Acquire the lock before doing anything meaningful.
        self.minting_node_provider_rewards = true;

        let monthly_node_provider_rewards = self.get_monthly_node_provider_rewards().await?;
        let _ = self
            .reward_node_providers(&monthly_node_provider_rewards.rewards)
            .await;
        self.update_most_recent_monthly_node_provider_rewards(monthly_node_provider_rewards);

        // Release the lock before committing the result.
        self.minting_node_provider_rewards = false;

        // Commit the minting status by making a canister call.
        let _unused_canister_status_response = self
            .env
            .call_canister_method(
                GOVERNANCE_CANISTER_ID,
                "get_build_metadata",
                Encode!().unwrap_or_default(),
            )
            .await;

        Ok(())
    }

    fn update_most_recent_monthly_node_provider_rewards(
        &mut self,
        most_recent_rewards: MonthlyNodeProviderRewards,
    ) {
        record_node_provider_rewards(most_recent_rewards.clone());
        self.heap_data.most_recent_monthly_node_provider_rewards = Some(most_recent_rewards);
    }

    pub fn list_node_provider_rewards(
        &self,
        date_filter: Option<DateRangeFilter>,
    ) -> Vec<MonthlyNodeProviderRewards> {
        list_node_provider_rewards(MAX_LIST_NODE_PROVIDER_REWARDS_RESULTS, date_filter)
            .into_iter()
            .map(|archived| match archived.version {
                Some(archived_monthly_node_provider_rewards::Version::Version1(v1)) => {
                    v1.rewards.unwrap()
                }
                _ => panic!("Should not be possible!"),
            })
            .collect()
    }

    pub fn get_most_recent_monthly_node_provider_rewards(
        &self,
    ) -> Option<MonthlyNodeProviderRewards> {
        let archived = latest_node_provider_rewards();

        match archived {
            None => self
                .heap_data
                .most_recent_monthly_node_provider_rewards
                .clone(),
            Some(ArchivedMonthlyNodeProviderRewards {
                version:
                    Some(archived_monthly_node_provider_rewards::Version::Version1(
                        archived_monthly_node_provider_rewards::V1 { rewards },
                    )),
            }) => rewards,
            Some(_) => panic!("Should not be possible!"),
        }
    }

    async fn perform_action(&mut self, pid: u64, action: Action) {
        match action {
            Action::ManageNeuron(mgmt) => {
                // An adopted neuron management command is executed
                // with the privileges of the controller of the
                // neuron.
                match mgmt.get_neuron_id_or_subaccount() {
                    Ok(Some(ref managed_neuron_id)) => {
                        if let Ok(controller) = self.with_neuron_by_neuron_id_or_subaccount(
                            managed_neuron_id,
                            |managed_neuron| managed_neuron.controller(),
                        ) {
                            let result = self.manage_neuron(&controller, &mgmt).await;
                            match result.command {
                                Some(manage_neuron_response::Command::Error(err)) => {
                                    self.set_proposal_execution_status(pid, Err(err))
                                }
                                _ => self.set_proposal_execution_status(pid, Ok(())),
                            };
                        } else {
                            self.set_proposal_execution_status(
                                pid,
                                Err(GovernanceError::new_with_message(
                                    ErrorType::NotAuthorized,
                                    "Couldn't execute manage neuron proposal.\
                                        The neuron was not found.",
                                )),
                            );
                        }
                    }
                    Ok(None) => {
                        self.set_proposal_execution_status(
                            pid,
                            Err(GovernanceError::new_with_message(
                                ErrorType::NotFound,
                                "Couldn't execute manage neuron proposal.\
                                          The neuron was not found.",
                            )),
                        );
                    }
                    Err(e) => self.set_proposal_execution_status(pid, Err(e)),
                }
            }
            Action::ManageNetworkEconomics(ne) => {
                if let Some(economics) = &mut self.heap_data.economics {
                    // The semantics of the proposal is to modify all values specified with a
                    // non-default value in the proposed new `NetworkEconomics`.
                    if ne.reject_cost_e8s != 0 {
                        economics.reject_cost_e8s = ne.reject_cost_e8s
                    }
                    if ne.neuron_minimum_stake_e8s != 0 {
                        economics.neuron_minimum_stake_e8s = ne.neuron_minimum_stake_e8s
                    }
                    if ne.neuron_management_fee_per_proposal_e8s != 0 {
                        economics.neuron_management_fee_per_proposal_e8s =
                            ne.neuron_management_fee_per_proposal_e8s
                    }
                    if ne.minimum_icp_xdr_rate != 0 {
                        economics.minimum_icp_xdr_rate = ne.minimum_icp_xdr_rate
                    }
                    if ne.neuron_spawn_dissolve_delay_seconds != 0 {
                        economics.neuron_spawn_dissolve_delay_seconds =
                            ne.neuron_spawn_dissolve_delay_seconds
                    }
                    if ne.maximum_node_provider_rewards_e8s != 0 {
                        economics.maximum_node_provider_rewards_e8s =
                            ne.maximum_node_provider_rewards_e8s
                    }
                    if ne.transaction_fee_e8s != 0 {
                        economics.transaction_fee_e8s = ne.transaction_fee_e8s
                    }
                    if ne.max_proposals_to_keep_per_topic != 0 {
                        economics.max_proposals_to_keep_per_topic =
                            ne.max_proposals_to_keep_per_topic
                    }
                    if ne.neurons_fund_economics.is_some() {
                        economics.neurons_fund_economics = ne.neurons_fund_economics
                    }
                } else {
                    // If for some reason, we don't have an
                    // 'economics' proto, use the proposed one.
                    self.heap_data.economics = Some(ne)
                }
                self.set_proposal_execution_status(pid, Ok(()));
            }
            // A motion is not executed, just recorded for posterity.
            Action::Motion(_) => {
                self.set_proposal_execution_status(pid, Ok(()));
            }
            Action::ExecuteNnsFunction(m) => {
                // This will eventually set the proposal execution
                // status.
                match self.env.execute_nns_function(pid, &m) {
                    Ok(()) => {
                        // The status will be set as a result of this
                        // call. We don't set it now.
                    }
                    Err(_) => {
                        self.set_proposal_execution_status(
                            pid,
                            Err(GovernanceError::new_with_message(
                                ErrorType::External,
                                "Couldn't execute NNS function through proposal",
                            )),
                        );
                    }
                }
            }
            Action::ApproveGenesisKyc(proposal) => {
                self.approve_genesis_kyc(&proposal.principals);
                self.set_proposal_execution_status(pid, Ok(()));
            }
            Action::AddOrRemoveNodeProvider(ref proposal) => {
                if let Some(change) = &proposal.change {
                    match change {
                        Change::ToAdd(node_provider) => {
                            if node_provider.id.is_none() {
                                self.set_proposal_execution_status(
                                    pid,
                                    Err(GovernanceError::new_with_message(
                                        ErrorType::PreconditionFailed,
                                        "Node providers must have a principal id.",
                                    )),
                                );
                                return;
                            }

                            // Check if the node provider already exists
                            if self
                                .heap_data
                                .node_providers
                                .iter()
                                .any(|np| np.id == node_provider.id)
                            {
                                self.set_proposal_execution_status(
                                    pid,
                                    Err(GovernanceError::new_with_message(
                                        ErrorType::PreconditionFailed,
                                        "A node provider with the same principal already exists.",
                                    )),
                                );
                                return;
                            }
                            self.heap_data.node_providers.push(node_provider.clone());
                            self.set_proposal_execution_status(pid, Ok(()));
                        }
                        Change::ToRemove(node_provider) => {
                            if node_provider.id.is_none() {
                                self.set_proposal_execution_status(
                                    pid,
                                    Err(GovernanceError::new_with_message(
                                        ErrorType::PreconditionFailed,
                                        "Node providers must have a principal id.",
                                    )),
                                );
                                return;
                            }

                            if let Some(pos) = self
                                .heap_data
                                .node_providers
                                .iter()
                                .position(|np| np.id == node_provider.id)
                            {
                                self.heap_data.node_providers.remove(pos);
                                self.set_proposal_execution_status(pid, Ok(()));
                            } else {
                                self.set_proposal_execution_status(
                                    pid,
                                    Err(GovernanceError::new_with_message(
                                        ErrorType::NotFound,
                                        "Can't find a NodeProvider with the same principal id.",
                                    )),
                                );
                            }
                        }
                    }
                } else {
                    self.set_proposal_execution_status(
                        pid,
                        Err(GovernanceError::new_with_message(
                            ErrorType::PreconditionFailed,
                            "The proposal didn't contain a change.",
                        )),
                    );
                }
            }
            Action::RewardNodeProvider(ref reward) => {
                self.reward_node_provider(pid, reward).await;
            }
            Action::SetDefaultFollowees(ref proposal) => {
                let validate_result = self.validate_default_followees(&proposal.default_followees);
                if validate_result.is_err() {
                    self.set_proposal_execution_status(pid, validate_result);
                    return;
                }
                self.heap_data
                    .default_followees
                    .clone_from(&proposal.default_followees);
                self.set_proposal_execution_status(pid, Ok(()));
            }
            Action::RewardNodeProviders(proposal) => {
                self.reward_node_providers_from_proposal(pid, proposal)
                    .await;
            }
            Action::RegisterKnownNeuron(known_neuron) => {
                let result = self.register_known_neuron(known_neuron);
                self.set_proposal_execution_status(pid, result);
            }
            Action::CreateServiceNervousSystem(ref create_service_nervous_system) => {
                self.create_service_nervous_system(pid, create_service_nervous_system)
                    .await;
            }

            Action::SetSnsTokenSwapOpenTimeWindow(obsolete_action) => {
                self.perform_obsolete_action(pid, obsolete_action);
            }
            Action::OpenSnsTokenSwap(obsolete_action) => {
                self.perform_obsolete_action(pid, obsolete_action);
            }
            Action::InstallCode(install_code) => {
                self.perform_install_code(pid, install_code).await;
            }
            Action::StopOrStartCanister(stop_or_start) => {
                self.perform_stop_or_start_canister(pid, stop_or_start)
                    .await;
            }
            Action::UpdateCanisterSettings(update_settings) => {
                self.perform_update_canister_settings(pid, update_settings)
                    .await;
            }
        }
    }

    /// Fails immediately, because this type of proposal is obsolete.
    fn perform_obsolete_action<T>(&mut self, proposal_id: u64, obsolete_action: T)
    where
        T: std::fmt::Debug,
    {
        self.set_proposal_execution_status(
            proposal_id,
            Err(GovernanceError::new_with_message(
                ErrorType::InvalidProposal,
                format!("Proposal action {:?} is obsolete.", obsolete_action),
            )),
        );
    }

    async fn perform_install_code(&mut self, proposal_id: u64, install_code: InstallCode) {
        let result = self.perform_call_canister(proposal_id, install_code).await;
        self.set_proposal_execution_status(proposal_id, result);
    }

    async fn perform_stop_or_start_canister(
        &mut self,
        proposal_id: u64,
        stop_or_start: StopOrStartCanister,
    ) {
        let result = self.perform_call_canister(proposal_id, stop_or_start).await;
        self.set_proposal_execution_status(proposal_id, result);
    }

    async fn perform_update_canister_settings(
        &mut self,
        proposal_id: u64,
        update_settings: UpdateCanisterSettings,
    ) {
        let result = self
            .perform_call_canister(proposal_id, update_settings)
            .await;
        self.set_proposal_execution_status(proposal_id, result);
    }

    async fn perform_call_canister(
        &mut self,
        proposal_id: u64,
        call_canister: impl CallCanister,
    ) -> Result<(), GovernanceError> {
        let (canister_id, function) = call_canister.canister_and_function()?;
        let payload = call_canister.payload()?;

        let response = self
            .env
            .call_canister_method(canister_id, function, payload)
            .await;

        match response {
            Ok(_) => Ok(()),
            Err((code, message)) => Err(GovernanceError::new_with_message(
                ErrorType::External,
                format!(
                    "Error calling external canister for proposal {}. Rejection code: {:?} message: {}",
                    proposal_id, code, message
                ),
            )),
        }
    }

    /// Always fails, because this type of proposal is obsolete.
    fn validate_obsolete_proposal_action<T>(obsolete_action: T) -> Result<(), GovernanceError>
    where
        T: std::fmt::Debug,
    {
        Err(GovernanceError::new_with_message(
            ErrorType::InvalidProposal,
            format!("Proposal action {:?} is obsolete.", obsolete_action),
        ))
    }

    fn set_sns_token_swap_lifecycle_to_open(proposal_data: &mut ProposalData) {
        let lifecycle = &mut proposal_data.sns_token_swap_lifecycle;
        match lifecycle {
            None => {
                *lifecycle = Some(sns_swap_pb::Lifecycle::Open as i32);
            }
            Some(lifecycle) => {
                // This can happen if swap calls `settle_neurons_fund_participation` (and that gets
                // fully processed) before the await returns on the call to the Swap's `open`
                // endpoint. This is highly unusual, as it means enough direct swap participants
                // managed to participate while the `execute_create_service_nervous_system_proposal`
                // function was running.
                println!(
                    "{}WARNING: The sns_token_swap_lifecycle field in a ProposalData of {:?} \
                     has unexpectedly been already set to {:?}. Leaving the field as-is.",
                    LOG_PREFIX, proposal_data.id, lifecycle,
                );
            }
        }
    }

    async fn create_service_nervous_system(
        &mut self,
        proposal_id: u64,
        create_service_nervous_system: &CreateServiceNervousSystem,
    ) {
        let result = self
            .do_create_service_nervous_system(proposal_id, create_service_nervous_system)
            .await;
        self.set_proposal_execution_status(proposal_id, result);
    }

    async fn do_create_service_nervous_system(
        &mut self,
        proposal_id: u64,
        create_service_nervous_system: &CreateServiceNervousSystem,
    ) -> Result<(), GovernanceError> {
        // Get the current time of proposal execution.
        let current_timestamp_seconds = self.env.now();

        let swap_parameters = create_service_nervous_system
            .swap_parameters
            .as_ref()
            .ok_or(GovernanceError::new_with_message(
                ErrorType::PreconditionFailed,
                "missing field swap_parameters",
            ))?;

        let proposal_id = ProposalId { id: proposal_id };
        let (initial_neurons_fund_participation_snapshot, neurons_fund_participation_constraints) =
            if swap_parameters.neurons_fund_participation.unwrap_or(false) {
                let (
                    initial_neurons_fund_participation_snapshot,
                    neurons_fund_participation_constraints,
                ) = self
                    .draw_maturity_from_neurons_fund(&proposal_id, create_service_nervous_system)?;
                (
                    initial_neurons_fund_participation_snapshot,
                    Some(neurons_fund_participation_constraints),
                )
            } else {
                self.record_neurons_fund_participation_not_requested(&proposal_id)?;
                (NeuronsFundSnapshot::empty(), None)
            };

        let random_swap_start_time = self.randomly_pick_swap_start();
        let create_service_nervous_system = create_service_nervous_system.clone();

        self.execute_create_service_nervous_system_proposal(
            create_service_nervous_system,
            neurons_fund_participation_constraints,
            current_timestamp_seconds,
            proposal_id,
            random_swap_start_time,
            initial_neurons_fund_participation_snapshot,
        )
        .await
    }

    // This function is public as it is used in various tests, also outside this crate.
    fn make_sns_init_payload(
        create_service_nervous_system: CreateServiceNervousSystem,
        neurons_fund_participation_constraints: Option<NeuronsFundParticipationConstraints>,
        current_timestamp_seconds: u64,
        proposal_id: ProposalId,
        random_swap_start_time: GlobalTimeOfDay,
    ) -> Result<SnsInitPayload, String> {
        let (swap_start_timestamp_seconds, swap_due_timestamp_seconds) = {
            let start_time = create_service_nervous_system
                .swap_parameters
                .as_ref()
                .and_then(|swap_parameters| swap_parameters.start_time);

            let duration = create_service_nervous_system
                .swap_parameters
                .as_ref()
                .and_then(|swap_parameters| swap_parameters.duration);

            CreateServiceNervousSystem::swap_start_and_due_timestamps(
                start_time.unwrap_or(random_swap_start_time),
                duration.unwrap_or_default(),
                current_timestamp_seconds,
            )
        }?;

        let sns_init_payload = SnsInitPayload::try_from(ApiCreateServiceNervousSystem::from(
            create_service_nervous_system,
        ))?;

        Ok(SnsInitPayload {
            neurons_fund_participation_constraints,
            nns_proposal_id: Some(proposal_id.id),
            swap_start_timestamp_seconds: Some(swap_start_timestamp_seconds),
            swap_due_timestamp_seconds: Some(swap_due_timestamp_seconds),
            ..sns_init_payload
        })
    }

    async fn execute_create_service_nervous_system_proposal(
        &mut self,
        create_service_nervous_system: CreateServiceNervousSystem,
        neurons_fund_participation_constraints: Option<NeuronsFundParticipationConstraints>,
        current_timestamp_seconds: u64,
        proposal_id: ProposalId,
        random_swap_start_time: GlobalTimeOfDay,
        initial_neurons_fund_participation_snapshot: NeuronsFundSnapshot,
    ) -> Result<(), GovernanceError> {
        let is_start_time_unspecified = create_service_nervous_system
            .swap_parameters
            .as_ref()
            .map(|swap_parameters| swap_parameters.start_time.is_none())
            .unwrap_or(false);

        // Step 1.1: Convert proposal into SnsInitPayload.
        let sns_init_payload = Self::make_sns_init_payload(
            create_service_nervous_system,
            neurons_fund_participation_constraints,
            current_timestamp_seconds,
            proposal_id,
            random_swap_start_time,
        )
        .map_err(|err| {
            GovernanceError::new_with_message(
                ErrorType::InvalidProposal,
                format!(
                    "Failed to convert CreateServiceNervousSystem proposal to SnsInitPayload: {}",
                    err,
                ),
            )
        })?;

        // Step 1.2: Validate the SnsInitPayload.
        sns_init_payload.validate_post_execution().map_err(|err| {
            GovernanceError::new_with_message(
                ErrorType::InvalidProposal,
                format!("Failed to validate SnsInitPayload: {}", err),
            )
        })?;

        // If the test configuration is active (implying we are not running in
        // production), and the start time has not been specified,
        // we want the swap to start immediately. Otherwise, each test would take
        // at least 24h.
        #[cfg(feature = "test")]
        let sns_init_payload = if is_start_time_unspecified {
            SnsInitPayload {
                swap_start_timestamp_seconds: Some(self.env.now()),
                ..sns_init_payload
            }
        } else {
            sns_init_payload
        };
        #[cfg(not(feature = "test"))]
        if is_start_time_unspecified {
            println!(
                "{}The swap's start time for proposal {:?} is unspecified, \
                so a random time of {:?} will be used.",
                LOG_PREFIX, proposal_id, random_swap_start_time,
            );
        }

        // Step 2 (main): Call deploy_new_sns method on the SNS_WASM canister.
        // Do NOT return Err right away using the ? operator, because we must refund maturity to the
        // Neurons' Fund before returning.
        let mut deploy_new_sns_response: Result<DeployNewSnsResponse, GovernanceError> =
            call_deploy_new_sns(&mut self.env, sns_init_payload).await;

        // Step 3: React to response from deploy_new_sns (Ok or Err).

        // Step 3.1: If the call was not successful, issue refunds (and then, return).
        if let Err(ref mut err) = &mut deploy_new_sns_response {
            let refund_result = self.refund_maturity_to_neurons_fund(
                &proposal_id,
                initial_neurons_fund_participation_snapshot,
            );
            err.error_message += &format!(" refund result: {:#?}", refund_result);
        }
        let deploy_new_sns_response = deploy_new_sns_response?;

        // Step 3.2: Otherwise, deploy_new_sns was successful. Record this fact for latter
        // settlement.
        let proposal_data = self.mut_proposal_data_or_err(
            &proposal_id,
            "in execute_create_service_nervous_system_proposal",
        )?;
        Self::set_sns_token_swap_lifecycle_to_open(proposal_data);

        // subnet_id and canisters fields in deploy_new_sns_response are not
        // used. Would probably make sense to stick them on the
        // ProposalData.
        println!("deploy_new_sns succeeded: {:#?}", deploy_new_sns_response);
        Ok(())
    }

    /// Mark all Neurons controlled by the given principals as having passed
    /// KYC verification
    pub fn approve_genesis_kyc(&mut self, principals: &[PrincipalId]) {
        let principal_set: HashSet<&PrincipalId> = principals.iter().collect();

        for principal in principal_set {
            for neuron_id in self.get_neuron_ids_by_principal(principal) {
                self.with_neuron_mut(&neuron_id, |neuron| {
                    if neuron.controller() == *principal {
                        neuron.kyc_verified = true;
                    }
                })
                .ok();
            }
        }
    }

    fn validate_manage_neuron_proposal(
        &self,
        manage_neuron: &ManageNeuron,
    ) -> Result<(), GovernanceError> {
        // TODO(NNS1-3228): Delete this.
        if manage_neuron.is_set_visibility() &&
            // But SetVisibility proposals are disabled
            !are_set_visibility_proposals_enabled()
        {
            return Err(GovernanceError::new_with_message(
                ErrorType::Unavailable,
                "Setting neuron visibility via proposal is not allowed yet, \
                 but it will be in the not too distant future. If you need \
                 this sooner, please, start a new thread at forum.dfinity.org \
                 and describe your use case."
                    .to_string(),
            ));
        }

        let managed_id = manage_neuron
            .get_neuron_id_or_subaccount()?
            .ok_or_else(|| {
                GovernanceError::new_with_message(
                    ErrorType::NotFound,
                    "Proposal must include a neuron to manage.",
                )
            })?;

        let command = manage_neuron.command.as_ref().ok_or_else(|| {
            GovernanceError::new_with_message(
                ErrorType::PreconditionFailed,
                "A manage neuron action must have a command",
            )
        })?;

        // Early exit for deprecated commands.
        if let Command::MergeMaturity(_) = manage_neuron.command.as_ref().unwrap() {
            return Self::merge_maturity_removed_error();
        }

        let is_managed_neuron_not_for_profit = self
            .with_neuron_by_neuron_id_or_subaccount(&managed_id, |managed_neuron| {
                managed_neuron.not_for_profit
            })?;

        // Only not-for-profit neurons can issue disburse/split/disburse-to-neuron
        // commands through a proposal.
        if !is_managed_neuron_not_for_profit {
            match command {
                Command::Disburse(_) => {
                    return Err(GovernanceError::new_with_message(
                        ErrorType::NotAuthorized,
                        "Cannot issue a disburse command through a proposal",
                    ));
                }
                Command::DisburseToNeuron(_) => {
                    return Err(GovernanceError::new_with_message(
                        ErrorType::NotAuthorized,
                        "Cannot issue a disburse to neuron command through a proposal",
                    ));
                }
                _ => {}
            }
        }

        Ok(())
    }

    pub(crate) fn economics(&self) -> &NetworkEconomics {
        self.heap_data
            .economics
            .as_ref()
            .expect("NetworkEconomics not present")
    }

    /// The proposal id of the next proposal.
    fn next_proposal_id(&self) -> u64 {
        // Correctness is based on the following observations:
        // * Proposal GC never removes the proposal with highest ID.
        // * The proposal map is a BTreeMap, so the proposals are ordered by id.
        self.heap_data
            .proposals
            .iter()
            .next_back()
            .map_or(1, |(k, _)| k + 1)
    }

    fn validate_proposal(&self, proposal: &Proposal) -> Result<Action, GovernanceError> {
        impl From<String> for GovernanceError {
            fn from(message: String) -> Self {
                Self::new_with_message(ErrorType::InvalidProposal, message)
            }
        }

        if proposal.topic() == Topic::Unspecified {
            Err(format!("Topic not specified. proposal: {:#?}", proposal))?;
        }

        proposal_validation::validate_user_submitted_proposal_fields(
            &ic_nns_governance_api::pb::v1::Proposal::from(proposal.clone()),
        )?;

        if !proposal.allowed_when_resources_are_low() {
            self.check_heap_can_grow()?;
        }

        // Require that oneof action is populated.
        let action = proposal
            .action
            .as_ref()
            .ok_or(format!("Proposal lacks an action: {:?}", proposal))?;

        // Finally, perform Action-specific validation.
        match action {
            Action::ExecuteNnsFunction(execute_nns_function) => {
                self.validate_execute_nns_function(execute_nns_function)
            }
            Action::Motion(motion) => validate_motion(motion),
            Action::CreateServiceNervousSystem(create_service_nervous_system) => {
                self.validate_create_service_nervous_system(create_service_nervous_system)
            }
            Action::ManageNeuron(manage_neuron) => {
                self.validate_manage_neuron_proposal(manage_neuron)
            }
            Action::ManageNetworkEconomics(_)
            | Action::ApproveGenesisKyc(_)
            | Action::AddOrRemoveNodeProvider(_)
            | Action::RewardNodeProvider(_)
            | Action::RewardNodeProviders(_)
            | Action::RegisterKnownNeuron(_) => Ok(()),

            Action::SetDefaultFollowees(obsolete_action) => {
                Self::validate_obsolete_proposal_action(obsolete_action)
            }
            Action::SetSnsTokenSwapOpenTimeWindow(obsolete_action) => {
                Self::validate_obsolete_proposal_action(obsolete_action)
            }
            Action::OpenSnsTokenSwap(obsolete_action) => {
                Self::validate_obsolete_proposal_action(obsolete_action)
            }
            Action::InstallCode(install_code) => install_code.validate(),
            Action::StopOrStartCanister(stop_or_start) => stop_or_start.validate(),
            Action::UpdateCanisterSettings(update_settings) => update_settings.validate(),
        }?;

        Ok(action.clone())
    }

    fn validate_execute_nns_function(
        &self,
        update: &ExecuteNnsFunction,
    ) -> Result<(), GovernanceError> {
        let nns_function = NnsFunction::try_from(update.nns_function).map_err(|_| {
            GovernanceError::new_with_message(
                ErrorType::InvalidProposal,
                format!("Invalid NnsFunction id: {}", update.nns_function),
            )
        })?;

        let invalid_proposal_error = |error_message: String| -> GovernanceError {
            GovernanceError::new_with_message(ErrorType::InvalidProposal, error_message)
        };

        if !nns_function.can_have_large_payload()
            && update.payload.len() > PROPOSAL_EXECUTE_NNS_FUNCTION_PAYLOAD_BYTES_MAX
        {
            return Err(invalid_proposal_error(format!(
                "The maximum NNS function payload size in a proposal action is {} bytes, this payload is: {} bytes",
                PROPOSAL_EXECUTE_NNS_FUNCTION_PAYLOAD_BYTES_MAX,
                update.payload.len(),
            )));
        }

        if nns_function.is_obsolete() {
            return Err(invalid_proposal_error(format!(
                "{} proposal is obsolete",
                nns_function.as_str_name()
            )));
        }

        match nns_function {
            NnsFunction::SubnetRentalRequest => {
                self.validate_subnet_rental_proposal(&update.payload)
                    .map_err(invalid_proposal_error)?;
            }
            NnsFunction::IcpXdrConversionRate => {
                Self::validate_icp_xdr_conversion_rate_payload(
                    &update.payload,
                    self.heap_data
                        .economics
                        .as_ref()
                        .ok_or_else(|| GovernanceError::new(ErrorType::Unavailable))?
                        .minimum_icp_xdr_rate,
                )
                .map_err(invalid_proposal_error)?;
            }
            NnsFunction::AssignNoid => {
                Self::validate_assign_noid_payload(&update.payload, &self.heap_data.node_providers)
                    .map_err(invalid_proposal_error)?;
            }
            NnsFunction::AddOrRemoveDataCenters => {
                Self::validate_add_or_remove_data_centers_payload(&update.payload)
                    .map_err(invalid_proposal_error)?;
            }
            _ => {}
        };

        Ok(())
    }

    fn validate_subnet_rental_proposal(&self, payload: &[u8]) -> Result<(), String> {
        // Must be able to parse the payload.
        if let Err(e) = Decode!([decoder_config()]; &payload, SubnetRentalRequest) {
            return Err(format!("Invalid SubnetRentalRequest: {}", e));
        }

        // No concurrent subnet rental requests are allowed.
        let other_proposal_ids = self.select_nonfinal_proposal_ids(|action| {
            let Action::ExecuteNnsFunction(execute_nns_function) = action else {
                return false;
            };

            execute_nns_function.nns_function == NnsFunction::SubnetRentalRequest as i32
        });
        if !other_proposal_ids.is_empty() {
            return Err(format!(
                "There is another open SubnetRentalRequest proposal: {:?}",
                other_proposal_ids,
            ));
        }

        Ok(())
    }

    fn validate_icp_xdr_conversion_rate_payload(
        payload: &[u8],
        minimum_icp_xdr_rate: u64,
    ) -> Result<(), String> {
        let decoded_payload = match Decode!([decoder_config()]; payload, UpdateIcpXdrConversionRatePayload)
        {
            Ok(payload) => payload,
            Err(e) => {
                return Err(format!(
                    "The payload could not be decoded into a UpdateIcpXdrConversionRatePayload: {}",
                    e
                ));
            }
        };

        if decoded_payload.xdr_permyriad_per_icp < minimum_icp_xdr_rate {
            return Err(format!(
                "The proposed rate {} is below the minimum allowable rate",
                decoded_payload.xdr_permyriad_per_icp
            ))?;
        }

        Ok(())
    }

    fn validate_assign_noid_payload(
        payload: &[u8],
        node_providers: &[NodeProvider],
    ) -> Result<(), String> {
        let decoded_payload = match Decode!([decoder_config()]; &payload, AddNodeOperatorPayload) {
            Ok(payload) => payload,
            Err(e) => {
                return Err(format!(
                    "The payload could not be decoded into a AddNodeOperatorPayload: {}",
                    e
                ));
            }
        };

        if decoded_payload.node_provider_principal_id.is_none() {
            return Err("The payload's node_provider_principal_id field was None".to_string());
        }

        let is_registered = node_providers
            .iter()
            .any(|np| np.id.unwrap() == decoded_payload.node_provider_principal_id.unwrap());
        if !is_registered {
            return Err("The node provider specified in the payload is not registered".to_string());
        }

        Ok(())
    }

    fn validate_add_or_remove_data_centers_payload(payload: &[u8]) -> Result<(), String> {
        let decoded_payload = match Decode!([decoder_config()]; payload, AddOrRemoveDataCentersProposalPayload)
        {
            Ok(payload) => payload,
            Err(e) => {
                return Err(format!("The payload could not be decoded into a AddOrRemoveDataCentersProposalPayload: {}", e));
            }
        };

        decoded_payload.validate().map_err(|e| {
            format!(
                "The given AddOrRemoveDataCentersProposalPayload is invalid: {}",
                e
            )
        })
    }

    fn validate_create_service_nervous_system(
        &self,
        create_service_nervous_system: &CreateServiceNervousSystem,
    ) -> Result<(), GovernanceError> {
        // Must be able to convert to a valid SnsInitPayload.
        let conversion_result = SnsInitPayload::try_from(ApiCreateServiceNervousSystem::from(
            create_service_nervous_system.clone(),
        ));
        if let Err(err) = conversion_result {
            return Err(GovernanceError::new_with_message(
                ErrorType::InvalidProposal,
                format!("Invalid CreateServiceNervousSystem: {}", err),
            ));
        }

        // Must be unique.
        #[allow(unused_variables)]
        let other_proposal_ids = self.select_nonfinal_proposal_ids(|action| {
            matches!(action, Action::CreateServiceNervousSystem(_))
        });

        #[cfg(not(feature = "test"))]
        if !other_proposal_ids.is_empty() {
            return Err(GovernanceError::new_with_message(
                ErrorType::PreconditionFailed,
                format!(
                    "There is another open CreateServiceNervousSystem proposal: {:?}",
                    other_proposal_ids,
                ),
            ));
        }

        // All requirements met.
        Ok(())
    }

    fn select_nonfinal_proposal_ids(&self, action_predicate: impl Fn(&Action) -> bool) -> Vec<u64> {
        self.heap_data
            .proposals
            .values()
            .filter_map(|proposal_data| {
                // Disregard proposals that are in a final (or Unspecified) state.
                match proposal_data.status() {
                    ProposalStatus::Open | ProposalStatus::Adopted => (),
                    ProposalStatus::Rejected
                    | ProposalStatus::Executed
                    | ProposalStatus::Failed => {
                        return None;
                    }
                    ProposalStatus::Unspecified => {
                        println!(
                            "{}ERROR: ProposalData had Unspecified status: {:#?}",
                            LOG_PREFIX, proposal_data
                        );
                        return None;
                    }
                };

                // Unpack proposal.
                let action = match &proposal_data.proposal {
                    Some(Proposal {
                        action: Some(action),
                        ..
                    }) => action,

                    // Ignore proposals with no action.
                    _ => {
                        println!(
                            "{}ERROR: ProposalData had no action: {:#?}",
                            LOG_PREFIX, proposal_data
                        );
                        return None;
                    }
                };

                // Evaluate selection criterion.
                if action_predicate(action) {
                    proposal_data.id.map(|id| id.id)
                } else {
                    None
                }
            })
            .collect()
    }

    pub async fn make_proposal(
        &mut self,
        proposer_id: &NeuronId,
        caller: &PrincipalId,
        proposal: &Proposal,
    ) -> Result<ProposalId, GovernanceError> {
        let topic = proposal.topic();
        let now_seconds = self.env.now();

        // Validate proposal
        let action = self.validate_proposal(proposal)?;

        // Before actually modifying anything, we first make sure that
        // the neuron is allowed to make this proposal and create the
        // electoral roll.
        //
        // Find the proposing neuron.
        let (
            is_proposer_authorized_to_vote,
            proposer_dissolve_delay_seconds,
            proposer_minted_stake_e8s,
        ) = self.with_neuron(proposer_id, |neuron| {
            (
                neuron.is_authorized_to_vote(caller),
                neuron.dissolve_delay_seconds(now_seconds),
                neuron.minted_stake_e8s(),
            )
        })?;

        // Check that the caller is authorized, i.e., either the
        // controller or a registered hot key.
        if !is_proposer_authorized_to_vote {
            return Err(GovernanceError::new_with_message(
                ErrorType::NotAuthorized,
                "Caller not authorized to propose.",
            ));
        }

        let proposal_submission_fee = self.proposal_submission_fee(proposal)?;

        let reject_cost_e8s = self.reject_cost_e8s(proposal)?;

        // If the current stake of this neuron is less than the cost
        // of having a proposal rejected, the neuron cannot make the proposal -
        // because the proposal may be rejected.
        if proposer_minted_stake_e8s < proposal_submission_fee {
            return Err(GovernanceError::new_with_message(
                ErrorType::InsufficientFunds,
                format!(
                    "Neuron doesn't have enough minted stake to submit proposal: {}",
                    proposer_minted_stake_e8s,
                ),
            ));
        }

        let min_dissolve_delay_seconds_to_vote = if let Action::ManageNeuron(_) = action {
            0
        } else {
            MIN_DISSOLVE_DELAY_FOR_VOTE_ELIGIBILITY_SECONDS
        };

        // The proposer must be eligible to vote. This also ensures that the
        // neuron cannot be dissolved until the proposal has been adopted or
        // rejected.
        if proposer_dissolve_delay_seconds < min_dissolve_delay_seconds_to_vote {
            return Err(GovernanceError::new_with_message(
                ErrorType::InsufficientFunds,
                "Neuron's dissolve delay is too short.",
            ));
        }

        // Check that there are not too many proposals.
        if let Action::ManageNeuron(_) = action {
            // Check that there are not too many open manage neuron
            // proposals already.
            if self
                .heap_data
                .proposals
                .values()
                .filter(|info| info.is_manage_neuron() && info.status() == ProposalStatus::Open)
                .count()
                >= MAX_NUMBER_OF_OPEN_MANAGE_NEURON_PROPOSALS
            {
                return Err(GovernanceError::new_with_message(
                    ErrorType::ResourceExhausted,
                    "Reached maximum number of 'manage neuron' proposals. \
                    Please try again later.",
                ));
            }
        } else {
            // What matters here is the number of proposals for which
            // ballots have not yet been cleared, because ballots take the
            // most amount of space. (In the case of proposals with a wasm
            // module in the payload, the payload also takes a lot of
            // space). Manage neuron proposals are not counted as they have
            // a smaller electoral roll and use their own limit.
            if self
                .heap_data
                .proposals
                .values()
                .filter(|info| !info.ballots.is_empty() && !info.is_manage_neuron())
                .count()
                >= MAX_NUMBER_OF_PROPOSALS_WITH_BALLOTS
                && !proposal.allowed_when_resources_are_low()
            {
                return Err(GovernanceError::new_with_message(
                    ErrorType::ResourceExhausted,
                    "Reached maximum number of proposals that have not yet \
                    been taken into account for voting rewards. \
                    Please try again later.",
                ));
            }
        }

        let (ballots, total_potential_voting_power) =
            self.compute_ballots_for_new_proposal(&action, proposer_id, now_seconds)?;

        if ballots.is_empty() {
            // Cannot make a proposal with no eligible voters.  This
            // is a precaution that shouldn't happen as we check that
            // the voter is allowed to vote.
            return Err(GovernanceError::new_with_message(
                ErrorType::PreconditionFailed,
                "No eligible voters.",
            ));
        }

        // In some cases we want to customize some aspects of the proposal
        let proposal = if let Action::ManageNeuron(ref manage_neuron) = action {
            // We want to customize the title for manage neuron proposals, to
            // specify the ID of the neuron being managed
            let managed_id = manage_neuron
                .get_neuron_id_or_subaccount()?
                .ok_or_else(|| {
                    GovernanceError::new_with_message(
                        ErrorType::NotFound,
                        "Proposal must include a neuron to manage.",
                    )
                })?;

            let managed_neuron_id = self
                .with_neuron_by_neuron_id_or_subaccount(&managed_id, |managed_neuron| {
                    managed_neuron.id()
                })?;

            let title = Some(format!(
                "Manage neuron proposal for neuron: {}",
                managed_neuron_id.id,
            ));

            Proposal {
                title,
                ..proposal.clone()
            }
        } else {
            proposal.clone()
        };

        // Wait-For-Quiet is not enabled for ManageNeuron
        let wait_for_quiet_enabled = !matches!(action, Action::ManageNeuron(_));

        // Create a new proposal ID for this proposal.
        let proposal_num = self.next_proposal_id();
        let proposal_id = ProposalId { id: proposal_num };

        let wait_for_quiet_state = if wait_for_quiet_enabled {
            Some(WaitForQuietState {
                current_deadline_timestamp_seconds: now_seconds
                    .saturating_add(self.voting_period_seconds()(topic)),
            })
        } else {
            None
        };

        // Create the proposal.
        let proposal_data = ProposalData {
            id: Some(proposal_id),
            proposer: Some(*proposer_id),
            reject_cost_e8s,
            proposal: Some(proposal.clone()),
            proposal_timestamp_seconds: now_seconds,
            ballots,
            wait_for_quiet_state,
            total_potential_voting_power: Some(total_potential_voting_power),
            ..Default::default()
        };

        // Charge the proposal submission fee upfront.
        // This will protect from DOS in couple of ways:
        // - It prevents a neuron from having too many proposals outstanding.
        // - It reduces the voting power of the submitter so that for every proposal
        //   outstanding the submitter will have less voting power to get it approved.
        self.with_neuron_mut(proposer_id, |neuron| {
            neuron.neuron_fees_e8s += proposal_submission_fee;
        })
        .expect("Proposer not found.");

        // Finally, add this proposal as an open proposal.
        let voting_period_seconds = self.voting_period_seconds()(proposal_data.topic());
        self.closest_proposal_deadline_timestamp_seconds = std::cmp::min(
            proposal_data.proposal_timestamp_seconds + voting_period_seconds,
            self.closest_proposal_deadline_timestamp_seconds,
        );
        self.heap_data.proposals.insert(proposal_num, proposal_data);

        self.cast_vote_and_cascade_follow(proposal_id, *proposer_id, Vote::Yes, topic)
            .await;

        self.process_proposal(proposal_num);

        if let Err(err) = self.refresh_voting_power(proposer_id, caller) {
            // This is unreachable, but if it is reached, just log. Do not blow
            // up the whole operation, because this is just a secondary
            // suboperation, not the main thing.
            println!(
                "{}WARNING: Unable to refresh voting power as part of making a \
                 proposal (which involves direct voting). Err: {:?}",
                LOG_PREFIX, err,
            );
        }

        Ok(proposal_id)
    }

    /// Computes what ballots a new proposal should have, based on the action.
    /// Also returns Potential Voting Power.
    ///
    /// # Potential Voting Power vs. Deciding Voting Power
    ///
    /// If all neurons keep themselves refreshed, then deciding voting power =
    /// potential voting power. Whereas, if a neuron has not refreshed recently
    /// enough, the amount of voting power it can exercise is less than its
    /// potential.
    ///
    /// # Weird Special Case: ManageNeuron
    ///
    /// Voting power is weird in the case of ManageNeuron
    /// proposals. In that case, only the followees of the targetted neuron can
    /// vote, and they all get 1 voting power, regardless of refresh. Also,
    /// these proposals have no rewards. Therefore, in the case of ManageNeuron,
    /// this returns ballots_len.
    fn compute_ballots_for_new_proposal(
        &mut self,
        action: &Action,
        proposer_id: &NeuronId,
        now_seconds: u64,
    ) -> Result<(HashMap<u64, Ballot>, u64 /*potential_voting_power*/), GovernanceError> {
        let (ballots, potential_voting_power) = match *action {
            // A neuron can be managed only by its followees on the
            // 'manage neuron' topic.
            Action::ManageNeuron(ref manage_neuron) => {
                let managed_id = manage_neuron
                    .get_neuron_id_or_subaccount()?
                    .ok_or_else(|| {
                        GovernanceError::new_with_message(
                            ErrorType::NotFound,
                            "Proposal must include a neuron to manage.",
                        )
                    })?;

                let followees =
                    self.with_neuron_by_neuron_id_or_subaccount(&managed_id, |managed_neuron| {
                        managed_neuron
                            .followees
                            .get(&(Topic::NeuronManagement as i32))
                            .cloned()
                    })?;

                let followees = followees.ok_or_else(|| {
                    GovernanceError::new_with_message(
                        ErrorType::PreconditionFailed,
                        "Managed neuron does not specify any followees on the 'manage neuron' topic.",
                    )
                })?;
                if !followees.followees.iter().any(|x| x.id == proposer_id.id) {
                    return Err(GovernanceError::new_with_message(
                        ErrorType::PreconditionFailed,
                        "Proposer not among the followees of neuron.",
                    ));
                }
                let ballots: HashMap<u64, Ballot> = followees
                    .followees
                    .iter()
                    .map(|x| {
                        (
                            x.id,
                            Ballot {
                                vote: Vote::Unspecified as i32,
                                voting_power: 1,
                            },
                        )
                    })
                    .collect();
                // Conversion is safe because usize is u32, and in far future perhaps u64
                let potential_voting_power = ballots.len() as u64;
                (ballots, potential_voting_power)
            }
            // For normal proposals, every neuron with a
            // dissolve delay over six months is allowed to
            // vote, with a voting power determined at the
            // time of the proposal (i.e., now).
            _ => {
                let (ballots, total_deciding_power, potential_voting_power) = self
                    .neuron_store
                    .create_ballots_for_standard_proposal(now_seconds);

                if total_deciding_power >= (u64::MAX as u128) {
                    // The way the neurons are configured, the total voting
                    // power on this proposal would overflow a u64!
                    return Err(GovernanceError::new_with_message(
                        ErrorType::PreconditionFailed,
                        "Voting power overflow.",
                    ));
                }
                if potential_voting_power >= (u64::MAX as u128) {
                    // The way the neurons are configured, the potential voting
                    // power on this proposal would overflow a u64!
                    return Err(GovernanceError::new_with_message(
                        ErrorType::PreconditionFailed,
                        "Potential voting power overflow.",
                    ));
                }

                (ballots, potential_voting_power as u64)
            }
        };

        Ok((ballots, potential_voting_power))
    }

    /// Calculate the reject_cost_e8s of a proposal. This value is set in `ProposalData` and
    /// is the amount reimbursed to the proposing neuron if the proposal passes.
    fn reject_cost_e8s(&self, proposal: &Proposal) -> Result<u64, GovernanceError> {
        let action = proposal.action.as_ref().ok_or_else(|| {
            GovernanceError::new_with_message(
                ErrorType::InvalidProposal,
                format!("Proposal lacks an action: {:?}", proposal),
            )
        })?;
        match *action {
            // We don't return proposal submission fee for ManageNeuron proposals.
            // if we did, there would be no cost to creating a bunch of ManageNeuron
            // proposals, because you could always vote to adopt them and get the
            // fee back. Therefore, we set this value to 0 and if the proposal
            // is adopted, 0 e8s is reimbursed to the proposing neuron.
            Action::ManageNeuron(_) => Ok(0),
            // For all other proposals, we return the proposal submission fee.
            _ => self.proposal_submission_fee(proposal),
        }
    }

    /// This value captures the amount of e8s decremented from the proposers
    /// stake. The amount returned to the proposer on proposal adoption can be
    /// found in `reject_cost_e8s`.
    fn proposal_submission_fee(&self, proposal: &Proposal) -> Result<u64, GovernanceError> {
        let action = proposal.action.as_ref().ok_or_else(|| {
            GovernanceError::new_with_message(
                ErrorType::InvalidProposal,
                format!("Proposal lacks an action: {:?}", proposal),
            )
        })?;
        match *action {
            Action::ManageNeuron(_) => Ok(self.economics().neuron_management_fee_per_proposal_e8s),
            _ => Ok(self.economics().reject_cost_e8s),
        }
    }

    async fn register_vote(
        &mut self,
        neuron_id: &NeuronId,
        caller: &PrincipalId,
        pb: &manage_neuron::RegisterVote,
    ) -> Result<(), GovernanceError> {
        let now_seconds = self.env.now();
        let voting_period_seconds = self.voting_period_seconds();

        let is_neuron_authorized_to_vote =
            self.with_neuron(neuron_id, |neuron| neuron.is_authorized_to_vote(caller))?;
        // Check that the caller is authorized, i.e., either the
        // controller or a registered hot key.
        if !is_neuron_authorized_to_vote {
            return Err(GovernanceError::new_with_message(
                ErrorType::NotAuthorized,
                "Caller is not authorized to vote for neuron.",
            ));
        }
        let proposal_id = pb.proposal.as_ref().ok_or_else(||
            // Proposal not specified.
            GovernanceError::new_with_message(ErrorType::PreconditionFailed, "Vote must include a proposal id."))?;
        let proposal = self
            .heap_data
            .proposals
            .get_mut(&proposal_id.id)
            .ok_or_else(||
            // Proposal not found.
            GovernanceError::new_with_message(ErrorType::NotFound, "Can't find proposal."))?;
        let topic = proposal
            .proposal
            .as_ref()
            .map(|p| p.topic())
            .unwrap_or(Topic::Unspecified);

        let vote = Vote::try_from(pb.vote).unwrap_or(Vote::Unspecified);
        if vote == Vote::Unspecified {
            // Invalid vote specified, i.e., not yes or no.
            return Err(GovernanceError::new_with_message(
                ErrorType::PreconditionFailed,
                "Invalid vote specified.",
            ));
        }

        // Check if the proposal is still open for voting.
        let voting_period_seconds = voting_period_seconds(topic);
        let accepts_vote = proposal.accepts_vote(now_seconds, voting_period_seconds);
        if !accepts_vote {
            // Deadline has passed, so the proposal cannot be voted on
            return Err(GovernanceError::new_with_message(
                ErrorType::PreconditionFailed,
                "Proposal deadline has passed.",
            ));
        }

        let neuron_ballot = proposal.ballots.get_mut(&neuron_id.id).ok_or_else(||
            // This neuron is not eligible to vote on this proposal.
            GovernanceError::new_with_message(ErrorType::NotAuthorized, "Neuron not authorized to vote on proposal."))?;
        if neuron_ballot.vote != (Vote::Unspecified as i32) {
            // Already voted.
            return Err(GovernanceError::new_with_message(
                ErrorType::NeuronAlreadyVoted,
                "Neuron already voted on proposal.",
            ));
        }

        self.cast_vote_and_cascade_follow(
            // Actually update the ballot, including following.
            *proposal_id,
            *neuron_id,
            vote,
            topic,
        )
        .await;

        self.process_proposal(proposal_id.id);

        if let Err(err) = self.refresh_voting_power(neuron_id, caller) {
            // This is unreachable, but if it is reached, just log. Do not blow
            // up the whole operation, because this is just a secondary
            // suboperation, not the main thing.
            println!(
                "{}WARNING: Unable to refresh voting power as part of \
                 voting directly. Err: {:?}",
                LOG_PREFIX, err,
            );
        }

        Ok(())
    }

    fn refresh_voting_power(
        &mut self,
        neuron_id: &NeuronId,
        caller: &PrincipalId,
    ) -> Result<(), GovernanceError> {
        let is_authorized =
            self.with_neuron(neuron_id, |neuron| neuron.is_authorized_to_vote(caller))?;
        if !is_authorized {
            return Err(GovernanceError::new_with_message(
                ErrorType::NotAuthorized,
                format!(
                    "The caller ({}) is not authorized to refresh the voting power of neuron {}.",
                    caller, neuron_id.id,
                ),
            ));
        }

        let now_seconds = self.env.now();

        let result = self.with_neuron_mut(neuron_id, |neuron| {
            neuron.refresh_voting_power(now_seconds);
        });

        if let Err(err) = result {
            return Err(GovernanceError::new_with_message(
                ErrorType::NotFound,
                format!(
                    "Tried to refresh the voting power of neuron {}, \
                     but was unable to find it: {:?}",
                    neuron_id.id, err,
                ),
            ));
        }

        Ok(())
    }

    /// Add or remove followees for this neuron for a specified topic.
    ///
    /// If the list of followees is empty, remove the followees for
    /// this topic. If the list has at least one element, replace the
    /// current list of followees for the given topic with the
    /// provided list. Note that the list is replaced, not added to.
    fn follow(
        &mut self,
        id: &NeuronId,
        caller: &PrincipalId,
        follow_request: &manage_neuron::Follow,
    ) -> Result<(), GovernanceError> {
        // The implementation of this method is complicated by the
        // fact that we have to maintain a reverse index of all follow
        // relationships, i.e., the `topic_followee_index`.

        // Find the neuron to modify.
        let (is_neuron_controlled_by_caller, is_caller_authorized_to_vote) =
            self.with_neuron(id, |neuron| {
                (
                    neuron.is_controlled_by(caller),
                    neuron.is_authorized_to_vote(caller),
                )
            })?;

        // Only the controller, or a proposal (which passes the controller as the
        // caller), can change the followees for the ManageNeuron topic.
        if follow_request.topic() == Topic::NeuronManagement && !is_neuron_controlled_by_caller {
            return Err(GovernanceError::new_with_message(
                    ErrorType::NotAuthorized,
                    "Caller is not authorized to manage following of neuron for the ManageNeuron topic.",
                ));
        } else {
            // Check that the caller is authorized, i.e., either the
            // controller or a registered hot key.
            if !is_caller_authorized_to_vote {
                return Err(GovernanceError::new_with_message(
                    ErrorType::NotAuthorized,
                    "Caller is not authorized to manage following of neuron.",
                ));
            }
        }

        // Check that the list of followees is not too
        // long. Allowing neurons to follow too many neurons
        // allows a memory exhaustion attack on the neurons
        // canister.
        if follow_request.followees.len() > MAX_FOLLOWEES_PER_TOPIC {
            return Err(GovernanceError::new_with_message(
                ErrorType::InvalidCommand,
                "Too many followees.",
            ));
        }

        // Validate topic exists
        let topic = Topic::try_from(follow_request.topic).map_err(|_| {
            GovernanceError::new_with_message(
                ErrorType::InvalidCommand,
                format!("Not a known topic number. Follow:\n{:#?}", follow_request),
            )
        })?;

        let now_seconds = self.env.now();
        self.with_neuron_mut(id, |neuron| {
            if follow_request.followees.is_empty() {
                neuron.followees.remove(&(topic as i32));
            } else {
                neuron.followees.insert(
                    topic as i32,
                    Followees {
                        followees: follow_request.followees.clone(),
                    },
                );
            }

            neuron.refresh_voting_power(now_seconds);
        })?;

        Ok(())
    }

    fn configure_neuron(
        &mut self,
        id: &NeuronId,
        caller: &PrincipalId,
        c: &manage_neuron::Configure,
    ) -> Result<(), GovernanceError> {
        let now_seconds = self.env.now();

        let lock_command = NeuronInFlightCommand {
            timestamp: now_seconds,
            command: Some(InFlightCommand::Configure(c.clone())),
        };
        let _lock = self.lock_neuron_for_command(id.id, lock_command)?;

        self.with_neuron_mut(id, |neuron| neuron.configure(caller, now_seconds, c))??;

        Ok(())
    }

    pub fn prune_some_following(
        &mut self,
        begin: std::ops::Bound<NeuronId>,
        carry_on: impl FnMut() -> bool,
    ) -> std::ops::Bound<NeuronId> {
        prune_some_following(&mut self.neuron_store, begin, carry_on)
    }

    /// Creates a new neuron or refreshes the stake of an existing
    /// neuron from a ledger account.
    ///
    /// Pre-conditions:
    /// - The memo must match the nonce of the subaccount.
    ///
    /// Post-conditions:
    /// - If all the pre-conditions apply, either a new neuron is created or the
    ///   stake of an existing neuron is updated.
    async fn claim_or_refresh_neuron_by_memo_and_controller(
        &mut self,
        caller: &PrincipalId,
        memo_and_controller: MemoAndController,
        claim_or_refresh: &ClaimOrRefresh,
    ) -> Result<NeuronId, GovernanceError> {
        let controller = memo_and_controller.controller.unwrap_or(*caller);
        let memo = memo_and_controller.memo;
        let subaccount = ledger::compute_neuron_staking_subaccount(controller, memo);
        match self.neuron_store.get_neuron_id_for_subaccount(subaccount) {
            Some(neuron_id) => {
                self.refresh_neuron(neuron_id, subaccount, claim_or_refresh)
                    .await
            }
            None => {
                self.claim_neuron(subaccount, controller, claim_or_refresh)
                    .await
            }
        }
    }

    /// Refreshes the neuron, getting both it's id and subaccount, if only one
    /// of them was provided as argument.
    async fn refresh_neuron_by_id_or_subaccount(
        &mut self,
        id: NeuronIdOrSubaccount,
        claim_or_refresh: &ClaimOrRefresh,
    ) -> Result<NeuronId, GovernanceError> {
        let (nid, subaccount) = match id {
            NeuronIdOrSubaccount::NeuronId(neuron_id) => {
                let neuron_subaccount =
                    self.with_neuron(&neuron_id, |neuron| neuron.subaccount())?;
                (neuron_id, neuron_subaccount)
            }
            NeuronIdOrSubaccount::Subaccount(subaccount_bytes) => {
                let subaccount = Self::bytes_to_subaccount(&subaccount_bytes)?;
                let neuron_id = self
                    .neuron_store
                    .get_neuron_id_for_subaccount(subaccount)
                    .ok_or_else(|| Self::no_neuron_for_subaccount_error(&subaccount.0))?;
                (neuron_id, subaccount)
            }
        };
        self.refresh_neuron(nid, subaccount, claim_or_refresh).await
    }

    /// Refreshes the stake of a given neuron by checking it's account.
    async fn refresh_neuron(
        &mut self,
        nid: NeuronId,
        subaccount: Subaccount,
        claim_or_refresh: &ClaimOrRefresh,
    ) -> Result<NeuronId, GovernanceError> {
        let account = neuron_subaccount(subaccount);
        // We need to lock the neuron to make sure it doesn't undergo
        // concurrent changes while we're checking the balance and
        // refreshing the stake.
        let now = self.env.now();
        let _neuron_lock = self.lock_neuron_for_command(
            nid.id,
            NeuronInFlightCommand {
                timestamp: now,
                command: Some(InFlightCommand::ClaimOrRefreshNeuron(
                    claim_or_refresh.clone(),
                )),
            },
        )?;

        // Get the balance of the neuron from the ledger canister.
        let balance = self.ledger.account_balance(account).await?;
        let min_stake = self.economics().neuron_minimum_stake_e8s;
        if balance.get_e8s() < min_stake {
            return Err(GovernanceError::new_with_message(
                ErrorType::InsufficientFunds,
                format!(
                    "Account does not have enough funds to refresh a neuron. \
                     Please make sure that account has at least {:?} e8s (was {:?} e8s)",
                    min_stake,
                    balance.get_e8s()
                ),
            ));
        }
        self.with_neuron_mut(&nid, |neuron| {
            match neuron.cached_neuron_stake_e8s.cmp(&balance.get_e8s()) {
                Ordering::Greater => {
                    println!(
                        "{}ERROR. Neuron cached stake was inconsistent.\
                     Neuron account: {} has less e8s: {} than the cached neuron stake: {}.\
                     Stake adjusted.",
                        LOG_PREFIX,
                        account,
                        balance.get_e8s(),
                        neuron.cached_neuron_stake_e8s
                    );
                    neuron.update_stake_adjust_age(balance.get_e8s(), now);
                }
                Ordering::Less => {
                    neuron.update_stake_adjust_age(balance.get_e8s(), now);
                }
                // If the stake is the same as the account balance,
                // just return the neuron id (this way this method
                // also serves the purpose of allowing to discover the
                // neuron id based on the memo and the controller).
                Ordering::Equal => (),
            };
        })?;

        Ok(nid)
    }

    /// Claim a new neuron, unless the account doesn't have enough to stake a
    /// neuron or we've reached the maximum number of neurons, in which case
    /// we return an error.
    ///
    /// We can't return the funds without more information about the
    /// source account, so as a workaround for insufficient stake we can ask the
    /// user to transfer however much is missing to stake a neuron and they can
    /// then disburse if they so choose. We need to do something more involved
    /// if we've reached the max, TODO.
    ///
    /// Preconditions:
    /// - The new neuron won't take us above the `MAX_NUMBER_OF_NEURONS`.
    /// - The amount transferred was greater than or equal to
    ///   `self.economics.neuron_minimum_stake_e8s`.
    ///
    /// Note that we need to create the neuron before checking the balance
    /// so that we record the neuron and avoid a race where a user calls
    /// this method a second time before the first time responds. If we store
    /// the neuron and lock it before we make the call, we know that any
    /// concurrent call to mutate the same neuron will need to wait for this
    /// one to finish before proceeding.
    #[cfg_attr(feature = "tla", tla_update_method(CLAIM_NEURON_DESC.clone()))]
    async fn claim_neuron(
        &mut self,
        subaccount: Subaccount,
        controller: PrincipalId,
        claim_or_refresh: &ClaimOrRefresh,
    ) -> Result<NeuronId, GovernanceError> {
        let nid = self.neuron_store.new_neuron_id(&mut *self.env)?;
        let now = self.env.now();
        let neuron = NeuronBuilder::new(
            nid,
            subaccount,
            controller,
            DissolveStateAndAge::NotDissolving {
                dissolve_delay_seconds: INITIAL_NEURON_DISSOLVE_DELAY,
                aging_since_timestamp_seconds: now,
            },
            now,
        )
        .with_followees(self.heap_data.default_followees.clone())
        .with_kyc_verified(true)
        .build();

        // This also verifies that there are not too many neurons already.
        self.add_neuron(nid.id, neuron.clone(), true)?;

        let _neuron_lock = self.lock_neuron_for_command(
            nid.id,
            NeuronInFlightCommand {
                timestamp: now,
                command: Some(InFlightCommand::ClaimOrRefreshNeuron(
                    claim_or_refresh.clone(),
                )),
            },
        )?;

        // Get the balance of the neuron's subaccount from ledger canister.
        let account = neuron_subaccount(subaccount);
        tla_log_locals! { account: tla::account_to_tla(account), neuron_id: nid.id };
        let balance = self.ledger.account_balance(account).await?;
        let min_stake = self.economics().neuron_minimum_stake_e8s;
        if balance.get_e8s() < min_stake {
            // To prevent this method from creating non-staked
            // neurons, we must also remove the neuron that was
            // previously created.
            self.remove_neuron(neuron)?;
            return Err(GovernanceError::new_with_message(
                ErrorType::InsufficientFunds,
                format!(
                    "Account does not have enough funds to stake a neuron. \
                     Please make sure that account has at least {:?} e8s (was {:?} e8s)",
                    min_stake,
                    balance.get_e8s()
                ),
            ));
        }

        let result = self.with_neuron_mut(&nid, |neuron| {
            // Adjust the stake.
            neuron.update_stake_adjust_age(balance.get_e8s(), now);
        });
        match result {
            Ok(_) => Ok(nid),
            Err(err) => {
                // This should not be possible, but let's be defensive and provide a
                // reasonable error message, but still panic so that the lock remains
                // acquired and we can investigate.
                panic!(
                    "When attempting to stake a neuron with ID {:?} and stake {:?},\
                    the neuron disappeared while the operation was in flight.\
                    Please try again: {:?}",
                    nid,
                    balance.get_e8s(),
                    err
                )
            }
        }
    }

    /// Add some identifying metadata to a neuron. This metadata is represented
    /// in KnownNeuronData and includes:
    ///  - Name: the name given to the neuron.
    ///  - Description: optional field to add a short description of the neuron,
    ///    or organization behind it.
    ///
    /// Preconditions:
    ///  - A Neuron ID is given in the request and this ID identifies an existing neuron.
    ///  - Known Neuron Data is specified in the request.
    ///  - Name is at most of length KNOWN_NEURON_NAME_MAX_LEN.
    ///  - Description, if present, is at most of length KNOWN_NEURON_DESCRIPTION_MAX_LEN.
    ///  - Name is not already used in another known neuron.
    fn register_known_neuron(&mut self, known_neuron: KnownNeuron) -> Result<(), GovernanceError> {
        let neuron_id = known_neuron.id.ok_or_else(|| {
            GovernanceError::new_with_message(
                ErrorType::NotFound,
                "No neuron ID specified in the request to register a known neuron.",
            )
        })?;
        let known_neuron_data = known_neuron.known_neuron_data.as_ref().ok_or_else(|| {
            GovernanceError::new_with_message(
                ErrorType::NotFound,
                "No known neuron data specified in the register neuron request.",
            )
        })?;
        if known_neuron_data.name.len() > KNOWN_NEURON_NAME_MAX_LEN {
            return Err(GovernanceError::new_with_message(
                ErrorType::NotAuthorized,
                format!(
                    "The maximum length for a neuron's name, which is {}, has been exceeded",
                    KNOWN_NEURON_NAME_MAX_LEN
                ),
            ));
        }
        if known_neuron_data.description.is_some()
            && known_neuron_data.description.as_ref().unwrap().len()
                > KNOWN_NEURON_DESCRIPTION_MAX_LEN
        {
            return Err(GovernanceError::new_with_message(
                ErrorType::NotAuthorized,
                format!(
                    "The maximum length for a neuron's description, which is {}, has been exceeded",
                    KNOWN_NEURON_DESCRIPTION_MAX_LEN
                ),
            ));
        }
        if self
            .neuron_store
            .contains_known_neuron_name(&known_neuron_data.name)
        {
            return Err(GovernanceError::new_with_message(
                ErrorType::PreconditionFailed,
                format!(
                    "The name {} already belongs to a Neuron",
                    known_neuron_data.name
                ),
            ));
        }

        self.with_neuron_mut(&neuron_id, |neuron| {
            neuron
                .known_neuron_data
                .replace(known_neuron_data.clone())
                .map(|old_known_neuron_data| old_known_neuron_data.name)
        })?;

        Ok(())
    }

    pub async fn manage_neuron(
        &mut self,
        caller: &PrincipalId,
        mgmt: &ManageNeuron,
    ) -> ManageNeuronResponse {
        self.manage_neuron_internal(caller, mgmt)
            .await
            .unwrap_or_else(ManageNeuronResponse::error)
    }

    pub async fn manage_neuron_internal(
        &mut self,
        caller: &PrincipalId,
        mgmt: &ManageNeuron,
    ) -> Result<ManageNeuronResponse, GovernanceError> {
        if !mgmt
            .command
            .as_ref()
            .map(|command| command.allowed_when_resources_are_low())
            .unwrap_or_default()
        {
            self.check_heap_can_grow()?;
        }
        // We run claim or refresh before we check whether a neuron exists because it
        // may not in the case of the neuron being claimed
        if let Some(Command::ClaimOrRefresh(claim_or_refresh)) = &mgmt.command {
            // Note that we return here, so none of the rest of this method is executed
            // in this case.
            return match &claim_or_refresh.by {
                Some(By::Memo(memo)) => {
                    let memo_and_controller = MemoAndController {
                        memo: *memo,
                        controller: None,
                    };
                    self.claim_or_refresh_neuron_by_memo_and_controller(
                        caller,
                        memo_and_controller,
                        claim_or_refresh,
                    )
                    .await
                    .map(ManageNeuronResponse::claim_or_refresh_neuron_response)
                }
                Some(By::MemoAndController(memo_and_controller)) => self
                    .claim_or_refresh_neuron_by_memo_and_controller(
                        caller,
                        memo_and_controller.clone(),
                        claim_or_refresh,
                    )
                    .await
                    .map(ManageNeuronResponse::claim_or_refresh_neuron_response),

                Some(By::NeuronIdOrSubaccount(_)) => {
                    let id = mgmt.get_neuron_id_or_subaccount()?.ok_or_else(|| {
                        GovernanceError::new_with_message(
                            ErrorType::NotFound,
                            "No neuron ID specified in the management request.",
                        )
                    })?;
                    self.refresh_neuron_by_id_or_subaccount(id, claim_or_refresh)
                        .await
                        .map(ManageNeuronResponse::claim_or_refresh_neuron_response)
                }
                None => Err(GovernanceError::new_with_message(
                    ErrorType::InvalidCommand,
                    "Need to provide a way by which to claim or refresh the neuron.",
                )),
            };
        }

        let id = self.neuron_id_from_manage_neuron(mgmt)?;

        match &mgmt.command {
            Some(Command::Configure(c)) => self
                .configure_neuron(&id, caller, c)
                .map(|_| ManageNeuronResponse::configure_response()),
            Some(Command::Disburse(d)) => self
                .disburse_neuron(&id, caller, d)
                .await
                .map(ManageNeuronResponse::disburse_response),
            Some(Command::Spawn(s)) => self
                .spawn_neuron(&id, caller, s)
                .map(ManageNeuronResponse::spawn_response),
            Some(Command::MergeMaturity(_)) => Self::merge_maturity_removed_error(),
            Some(Command::StakeMaturity(s)) => self
                .stake_maturity_of_neuron(&id, caller, s)
                .map(|(response, _)| ManageNeuronResponse::stake_maturity_response(response)),
            Some(Command::Split(s)) => self
                .split_neuron(&id, caller, s)
                .await
                .map(ManageNeuronResponse::split_response),
            Some(Command::DisburseToNeuron(d)) => self
                .disburse_to_neuron(&id, caller, d)
                .await
                .map(ManageNeuronResponse::disburse_to_neuron_response),
            Some(Command::Merge(s)) => self.merge_neurons(&id, caller, s).await,
            Some(Command::Follow(f)) => self
                .follow(&id, caller, f)
                .map(|_| ManageNeuronResponse::follow_response()),
            Some(Command::MakeProposal(p)) => {
                self.make_proposal(&id, caller, p).await.map(|proposal_id| {
                    ManageNeuronResponse::make_proposal_response(
                        proposal_id,
                        "The proposal has been created successfully.".to_string(),
                    )
                })
            }
            Some(Command::RegisterVote(v)) => self
                .register_vote(&id, caller, v)
                .await
                .map(|_| ManageNeuronResponse::register_vote_response()),
            Some(Command::ClaimOrRefresh(_)) => {
                panic!("This should have already returned")
            }
            Some(Command::RefreshVotingPower(_)) => self
                .refresh_voting_power(&id, caller)
                .map(ManageNeuronResponse::refresh_voting_power_response),
            None => panic!(),
        }
    }

    fn neuron_id_from_manage_neuron(
        &self,
        mgmt: &ManageNeuron,
    ) -> Result<NeuronId, GovernanceError> {
        let id = match mgmt.get_neuron_id_or_subaccount()? {
            Some(NeuronIdOrSubaccount::NeuronId(id)) => Ok(id),
            Some(NeuronIdOrSubaccount::Subaccount(sid)) => {
                let subaccount = Self::bytes_to_subaccount(&sid)?;
                match self.neuron_store.get_neuron_id_for_subaccount(subaccount) {
                    Some(neuron_id) => Ok(neuron_id),
                    None => Err(GovernanceError::new_with_message(
                        ErrorType::NotFound,
                        "No neuron ID specified in the management request.",
                    )),
                }
            }
            None => Err(GovernanceError::new_with_message(
                ErrorType::NotFound,
                "No neuron ID specified in the management request.",
            )),
        }?;

        Ok(id)
    }

    fn maybe_run_migrations(&mut self) {
        self.heap_data.migrations = Some(maybe_run_migrations(
            self.heap_data.migrations.clone().unwrap_or_default(),
            &mut self.neuron_store,
        ));
    }

    fn maybe_run_validations(&mut self) {
        // Running validations might increase heap size. Do not run it when heap should not grow.
        if self.check_heap_can_grow().is_err() {
            return;
        }
        self.neuron_data_validator
            .maybe_validate(self.env.now(), &self.neuron_store);
    }

    /// Increment neuron allowances if enough time has passed.
    fn maybe_increase_neuron_allowances(&mut self) {
        // We  increase the allowance over the maximum per hour to account
        // for natural variations in rates, but not leaving too much spare capacity.
        if self.neuron_rate_limits.available_allowances < MAX_NEURON_CREATION_SPIKE {
            let time_elapsed_since_last_allowance_increase = self
                .env
                .now()
                .saturating_sub(self.neuron_rate_limits.last_allowance_increase);

            // Heartbeats should run frequently enough that the allowances increase fairly close
            // to what's intended.  However, some variation is acceptable.
            if time_elapsed_since_last_allowance_increase
                >= MINIMUM_SECONDS_BETWEEN_ALLOWANCE_INCREASE
            {
                self.neuron_rate_limits.available_allowances = self
                    .neuron_rate_limits
                    .available_allowances
                    .saturating_add(1);
                self.neuron_rate_limits.last_allowance_increase = self.env.now();
            }
        }
    }

    /// Triggers a reward distribution event if enough time has passed since
    /// the last one. This is intended to be called by a cron
    /// process.
    pub async fn run_periodic_tasks(&mut self) {
        self.process_proposals();
        // Commit whatever changes were just made by process_proposals by making a canister call.
        let _unused_canister_status_response = self
            .env
            .call_canister_method(
                GOVERNANCE_CANISTER_ID,
                "get_build_metadata",
                Encode!().unwrap_or_default(),
            )
            .await;

        // First try to mint node provider rewards (once per month).
        if self.is_time_to_mint_monthly_node_provider_rewards() {
            match self.mint_monthly_node_provider_rewards().await {
                Ok(()) => (),
                Err(e) => println!(
                    "{}Error when minting monthly node provider rewards in run_periodic_tasks: {}",
                    LOG_PREFIX, e,
                ),
            }
        // Second try to distribute voting rewards (once per day).
        } else if self.should_distribute_rewards() {
            // Getting the total ICP supply from the ledger is expensive enough that we
            // don't want to do it on every call to `run_periodic_tasks`. So we only
            // fetch it when it's needed.
            match self.ledger.total_supply().await {
                Ok(supply) => {
                    if self.should_distribute_rewards() {
                        self.distribute_rewards(supply);
                    }
                }
                Err(e) => println!(
                    "{}Error when getting total ICP supply: {}",
                    LOG_PREFIX,
                    GovernanceError::from(e),
                ),
            }
        // Third try to compute cached metrics (once per day).
        } else if self.should_compute_cached_metrics() {
            match self.ledger.total_supply().await {
                Ok(supply) => {
                    if self.should_compute_cached_metrics() {
                        let now = self.env.now();
                        let metrics = self.compute_cached_metrics(now, supply);
                        self.heap_data.metrics = Some(metrics);
                    }
                }
                Err(e) => println!(
                    "{}Error when getting total ICP supply: {}",
                    LOG_PREFIX,
                    GovernanceError::from(e),
                ),
            }
        // Try to update maturity modulation (once per day).
        } else if self.should_update_maturity_modulation() {
            self.update_maturity_modulation().await;
        } else {
            // This is the lowest-priority async task. All other tasks should have their own
            // `else if`, like the ones above.
            let refresh_xdr_rate_result = self.maybe_refresh_xdr_rate().await;
            if let Err(err) = refresh_xdr_rate_result {
                println!(
                    "{}Error when refreshing XDR rate in run_periodic_tasks: {}",
                    LOG_PREFIX, err,
                );
            }
        }

        self.unstake_maturity_of_dissolved_neurons();
        self.maybe_gc();
        self.maybe_run_migrations();
        self.maybe_run_validations();
        self.maybe_increase_neuron_allowances();
    }

    fn should_update_maturity_modulation(&self) -> bool {
        // Check if we're already updating the neuron maturity modulation.
        let now_seconds = self.env.now();
        let last_updated = self
            .heap_data
            .maturity_modulation_last_updated_at_timestamp_seconds;
        last_updated.is_none() || last_updated.unwrap() + ONE_DAY_SECONDS <= now_seconds
    }

    async fn update_maturity_modulation(&mut self) {
        if !self.should_update_maturity_modulation() {
            return;
        };

        let now_seconds = self.env.now();
        let maturity_modulation = self.cmc.neuron_maturity_modulation().await;
        if maturity_modulation.is_err() {
            println!(
                "{}Couldn't update maturity modulation. Error: {}",
                LOG_PREFIX,
                maturity_modulation.err().unwrap()
            );
            return;
        }
        let maturity_modulation = maturity_modulation.unwrap();
        println!(
            "{}Updated daily maturity modulation rate to (in basis points): {}, at: {}. Last updated: {:?}",
            LOG_PREFIX, maturity_modulation, now_seconds, self.heap_data.maturity_modulation_last_updated_at_timestamp_seconds,
        );
        self.heap_data.cached_daily_maturity_modulation_basis_points = Some(maturity_modulation);
        self.heap_data
            .maturity_modulation_last_updated_at_timestamp_seconds = Some(now_seconds);
    }

    fn should_refresh_xdr_rate(&self) -> bool {
        let xdr_conversion_rate = &self.heap_data.xdr_conversion_rate;

        let now_seconds = self.env.now();

        let seconds_since_last_conversion_rate_refresh =
            now_seconds.saturating_sub(xdr_conversion_rate.timestamp_seconds);

        // Return `true` if more than 1 day has passed since the last `xdr_conversion_rate` was
        // updated. This assumes that `xdr_conversion_rate.timestamp_seconds` is rounded down to
        // the nearest day's beginning.
        seconds_since_last_conversion_rate_refresh > ONE_DAY_SECONDS
    }

    async fn maybe_refresh_xdr_rate(&mut self) -> Result<(), GovernanceError> {
        if !self.should_refresh_xdr_rate() {
            return Ok(());
        };

        // The average (last 30 days) conversion rate from 10,000ths of an XDR to 1 ICP
        let IcpXdrConversionRate {
            timestamp_seconds,
            xdr_permyriad_per_icp,
        } = self.get_average_icp_xdr_conversion_rate().await?.data;

        self.heap_data.xdr_conversion_rate = XdrConversionRate {
            timestamp_seconds,
            xdr_permyriad_per_icp,
        };

        Ok(())
    }

    /// Returns the 30-day average of the ICP/XDR conversion rate.
    ///
    /// Returns `None` if the data has not been fetched from the CMC canister yet.
    pub fn icp_xdr_rate(&self) -> Decimal {
        let xdr_permyriad_per_icp = self.heap_data.xdr_conversion_rate.xdr_permyriad_per_icp;
        let xdr_permyriad_per_icp = Decimal::from(xdr_permyriad_per_icp);
        xdr_permyriad_per_icp / dec!(10_000)
    }

    /// When a neuron is finally dissolved, if there is any staked maturity it is moved to regular maturity
    /// which can be spawned (and is modulated).
    fn unstake_maturity_of_dissolved_neurons(&mut self) {
        let now_seconds = self.env.now();
        // Filter all the neurons that are currently in "dissolved" state and have some staked maturity.
        // No neuron in stable storage should have staked maturity.
        for neuron_id in self
            .neuron_store
            .list_neurons_ready_to_unstake_maturity(now_seconds)
        {
            let unstake_result = self
                .neuron_store
                .with_neuron_mut(&neuron_id, |neuron| neuron.unstake_maturity(now_seconds));

            match unstake_result {
                Ok(_) => {}
                Err(e) => {
                    println!(
                        "{}Error in heartbeat when moving staked maturity for neuron {:?}: {:?}",
                        LOG_PREFIX, neuron_id, e
                    );
                }
            };
        }
    }

    fn can_spawn_neurons(&self) -> bool {
        let spawning = self.heap_data.spawning_neurons.unwrap_or(false);
        if spawning {
            return false;
        }

        let now_seconds = self.env.now();
        let neuron_count_ready_to_spawn = self
            .neuron_store
            .list_ready_to_spawn_neuron_ids(now_seconds)
            .len();

        neuron_count_ready_to_spawn > 0
    }

    /// Actually spawn neurons by minting their maturity, modulated by the maturity modulation rate of the day.
    /// There can only be one execution of this method running at a time to keep the reasoning about this simple.
    /// This means that programming in this method needs to be extra-defensive on the handling of results so that
    /// we're sure not to trap after we've acquired the global lock and made an async call, as otherwise the global
    /// lock will be permanently held and no spawning will occur until a upgrade to fix it is made.
<<<<<<< HEAD
    #[cfg_attr(feature = "tla", tla_update_method(SPAWN_NEURONS_DESC.clone()))]
    async fn spawn_neurons(&mut self) {
=======
    pub async fn maybe_spawn_neurons(&mut self) {
>>>>>>> 1b65617d
        if !self.can_spawn_neurons() {
            return;
        }

        let now_seconds = self.env.now();
        let maturity_modulation = match self.heap_data.cached_daily_maturity_modulation_basis_points
        {
            None => return,
            Some(value) => value,
        };

        // Sanity check that the maturity modulation returned is within bounds.
        if !VALID_MATURITY_MODULATION_BASIS_POINTS_RANGE.contains(&maturity_modulation) {
            println!(
                "{}Maturity modulation (in basis points) out-of-bounds. Should be in range [-500, 500], actually is: {}",
                LOG_PREFIX, maturity_modulation
            );
            return;
        }

        // Acquire the global "spawning" lock.
        self.heap_data.spawning_neurons = Some(true);

        // Filter all the neurons that are currently in "spawning" state.
        // Do this here to avoid having to borrow *self while we perform changes below.
        // Spawning neurons must have maturity, and no neurons in stable storage should have maturity.
        let ready_to_spawn_ids = self
            .neuron_store
            .list_ready_to_spawn_neuron_ids(now_seconds);

        // We can't alias ready_to_spawn_ids in the loop below, but the TLA model needs access to it,
        // so we clone it here.
        #[cfg(feature = "tla")]
        let mut _tla_ready_to_spawn_ids: BTreeSet<u64> =
            ready_to_spawn_ids.iter().map(|nid| nid.id).collect();

        for neuron_id in ready_to_spawn_ids {
            // Actually mint the neuron's ICP.
            let in_flight_command = NeuronInFlightCommand {
                timestamp: now_seconds,
                command: Some(InFlightCommand::Spawn(neuron_id)),
            };

            // Add the neuron to the set of neurons undergoing ledger updates.
            match self.lock_neuron_for_command(neuron_id.id, in_flight_command.clone()) {
                Ok(mut lock) => {
                    // Since we're multiplying a potentially pretty big number by up to 10500, do
                    // the calculations as u128 before converting back.
                    let neuron = self
                        .with_neuron(&neuron_id, |neuron| neuron.clone())
                        .expect("Neuron should exist, just found in list");

                    let maturity = neuron.maturity_e8s_equivalent;
                    let subaccount = neuron.subaccount();

                    let neuron_stake: u64 = match apply_maturity_modulation(
                        maturity,
                        maturity_modulation,
                    ) {
                        Ok(neuron_stake) => neuron_stake,
                        Err(err) => {
                            // Do not retain the lock so that other Neuron operations can continue.
                            // This is safe as no changes to the neuron have been made to the neuron
                            // both internally to governance and externally in ledger.
                            println!(
                                "{}Could not apply modulation to {:?} for neuron {:?} due to {:?}, skipping",
                                LOG_PREFIX, neuron.maturity_e8s_equivalent, neuron.id(), err
                            );
                            continue;
                        }
                    };

                    println!(
                        "{}Spawning neuron: {:?}. Performing ledger update.",
                        LOG_PREFIX, neuron
                    );

                    let staked_neuron_clone = self
                        .with_neuron_mut(&neuron_id, |neuron| {
                            // Reset the neuron's maturity and set that it's spawning before we actually mint
                            // the stake. This is conservative to prevent a neuron having _both_ the stake and
                            // the maturity at any point in time.
                            neuron.maturity_e8s_equivalent = 0;
                            neuron.spawn_at_timestamp_seconds = None;
                            neuron.cached_neuron_stake_e8s = neuron_stake;

                            neuron.clone()
                        })
                        .unwrap();

                    tla_log_locals! {
                        neuron_id: neuron_id.id,
                        ready_to_spawn_ids: _tla_ready_to_spawn_ids
                    };

                    // Do the transfer, this is a minting transfer, from the governance canister's
                    // (which is also the minting canister) main account into the neuron's
                    // subaccount.
                    match self
                        .ledger
                        .transfer_funds(
                            neuron_stake,
                            0, // Minting transfer don't pay a fee.
                            None,
                            neuron_subaccount(subaccount),
                            now_seconds,
                        )
                        .await
                    {
                        Ok(_) => {
                            println!(
                                "{}Spawned neuron: {:?}. Ledger update performed.",
                                LOG_PREFIX, staked_neuron_clone,
                            );
                        }
                        Err(error) => {
                            // Retain the neuron lock, the neuron won't be able to undergo stake changing
                            // operations until this is fixed.
                            // This is different from what we do in most places because we usually rely
                            // on trapping to retain the lock, but we can't do that here since we're not
                            // working on a single neuron.
                            lock.retain();
                            println!(
                                "{}Error spawning neuron: {:?}. Ledger update failed with err: {:?}.",
                                LOG_PREFIX,
                                neuron_id,
                                error,
                                );
                        }
                    };
                }
                Err(error) => {
                    // If the lock was already acquired, just continue.
                    println!(
                        "{}Tried to spawn neuron but was already locked: {:?}. Error: {:?}",
                        LOG_PREFIX, neuron_id, error,
                    );
                    continue;
                }
            }
            #[cfg(feature = "tla")]
            _tla_ready_to_spawn_ids.remove(&neuron_id.id);
        }

        // Release the global spawning lock
        self.heap_data.spawning_neurons = Some(false);
    }

    /// Return `true` if rewards should be distributed, `false` otherwise
    fn should_distribute_rewards(&self) -> bool {
        let latest_distribution_nominal_end_timestamp_seconds =
            self.latest_reward_event().day_after_genesis * REWARD_DISTRIBUTION_PERIOD_SECONDS
                + self.heap_data.genesis_timestamp_seconds;

        self.most_recent_fully_elapsed_reward_round_end_timestamp_seconds()
            > latest_distribution_nominal_end_timestamp_seconds
    }

    /// Create a reward event.
    ///
    /// This method:
    /// * collects all proposals in state ReadyToSettle, that is, proposals that
    ///   can no longer accept votes for the purpose of rewards and that have
    ///   not yet been considered in a reward event.
    /// * Associate those proposals to the new reward event
    fn distribute_rewards(&mut self, supply: Tokens) {
        println!("{}distribute_rewards. Supply: {:?}", LOG_PREFIX, supply);
        let now = self.env.now();

        let latest_reward_event = self.latest_reward_event();

        // Which reward rounds (i.e. days) require rewards? (Usually, there is
        // just one of these, but we support rewarding many consecutive rounds.)
        let day_after_genesis =
            (now - self.heap_data.genesis_timestamp_seconds) / REWARD_DISTRIBUTION_PERIOD_SECONDS;
        let last_event_day_after_genesis = latest_reward_event.day_after_genesis;
        let days = last_event_day_after_genesis..day_after_genesis;
        let new_rounds_count = days.clone().count();

        if new_rounds_count == 0 {
            // This may happen, in case consider_distributing_rewards was called
            // several times at almost the same time. This is
            // harmless, just abandon.
            return;
        }

        if new_rounds_count > 1 {
            println!(
                "{}More than one reward round (i.e. days) has passed since the last \
                 RewardEvent. This could mean that rewards are being rolled over, \
                 or earlier rounds were missed. It is now {} full days since \
                 IC genesis, and the last distribution nominally happened at {} \
                 full days since IC genesis.",
                LOG_PREFIX, day_after_genesis, last_event_day_after_genesis
            );
        }

        // Only used for metrics.
        let latest_day_fraction: f64 = days
            .clone()
            .last()
            .map(|day| {
                crate::reward::rewards_pool_to_distribute_in_supply_fraction_for_one_day(day)
            })
            .unwrap_or(0.0);
        let latest_round_available_e8s_equivalent_float =
            (supply.get_e8s() as f64) * latest_day_fraction;

        let fraction: f64 = days
            .map(crate::reward::rewards_pool_to_distribute_in_supply_fraction_for_one_day)
            .sum();

        let rolling_over_from_previous_reward_event_e8s_equivalent =
            latest_reward_event.e8s_equivalent_to_be_rolled_over();
        let total_available_e8s_equivalent_float = (supply.get_e8s() as f64) * fraction
            + rolling_over_from_previous_reward_event_e8s_equivalent as f64;
        let rounds_since_last_distribution = (new_rounds_count as u64)
            .saturating_add(latest_reward_event.rounds_since_last_distribution_to_be_rolled_over());

        let as_of_timestamp_seconds =
            self.most_recent_fully_elapsed_reward_round_end_timestamp_seconds();
        let considered_proposals: Vec<ProposalId> = self
            .ready_to_be_settled_proposal_ids(as_of_timestamp_seconds)
            .collect();
        println!(
            "{}distributing voting rewards for the following proposals: {}",
            LOG_PREFIX,
            considered_proposals
                .iter()
                .map(|id| format!("{}", id.id))
                .join(", "),
        );
        // The "actually_distributed_e8s_equivalent" recorded in the RewardEvent
        // protoshould match exactly the sum of the distributed integer e8
        // equivalents. This amount has to be computed bottom-up and is dependent
        // on the how many neurons voted, with what voting power and on the
        // reward weight of proposals being voted on.
        let mut actually_distributed_e8s_equivalent = 0_u64;

        let proposals = considered_proposals.iter().filter_map(|proposal_id| {
            let result = self.heap_data.proposals.get(&proposal_id.id);
            if result.is_none() {
                println!(
                    "{}ERROR: Trying to give voting rewards for proposal {}, \
                         but it was not found.",
                    LOG_PREFIX, proposal_id.id,
                );
            }
            result
        });
        let (voters_to_used_voting_right, total_voting_rights) =
            sum_weighted_voting_power(proposals);

        // Increment neuron maturities (and actually_distributed_e8s_equivalent).
        //
        // The point of this guard is to avoid divide by zero (or super tiny
        // positive number). Not sure if that is theoretically possible, but
        // even if it isn't, it might occur due to some bug.
        //
        // Theoretically, the smallest nonzero we can get is 0.01, because we
        // are just adding and multiplying, and everything is just integers,
        // except for proposal weights, which are currently (as of Mar, 2023)
        // 20x, 1x, and 0.01x.
        if total_voting_rights < 0.001 {
            println!(
                "{}WARNING: total_voting_rights == {}, even though considered_proposals \
                 is nonempty (see earlier log). Therefore, we skip incrementing maturity \
                 to avoid dividing by zero (or super small number).",
                LOG_PREFIX, total_voting_rights,
            );
        } else {
            for (neuron_id, used_voting_rights) in voters_to_used_voting_right {
                let maybe_reward = self.with_neuron_mut(&neuron_id, |neuron| {
                    // Note that " as u64" rounds toward zero; this is the desired
                    // behavior here. Also note that `total_voting_rights` has
                    // to be positive because (1) voters_to_used_voting_right
                    // is non-empty (otherwise we wouldn't be here in the
                    // first place) and (2) the voting power of all ballots is
                    // positive (non-zero).
                    let reward = (used_voting_rights * total_available_e8s_equivalent_float
                        / total_voting_rights) as u64;
                    // If the neuron has auto-stake-maturity on, add the new maturity to the
                    // staked maturity, otherwise add it to the un-staked maturity.
                    if neuron.auto_stake_maturity.unwrap_or(false) {
                        neuron.staked_maturity_e8s_equivalent =
                            Some(neuron.staked_maturity_e8s_equivalent.unwrap_or(0) + reward);
                    } else {
                        neuron.maturity_e8s_equivalent += reward;
                    }
                    reward
                });
                match maybe_reward {
                    Ok(reward) => {
                        actually_distributed_e8s_equivalent += reward;
                    }
                    Err(e) => println!(
                        "{}Cannot find neuron {}, despite having voted with power {} \
                            in the considered reward period. The reward that should have been \
                            distributed to this neuron is simply skipped, so the total amount \
                            of distributed reward for this period will be lower than the maximum \
                            allowed. Underlying error: {:?}.",
                        LOG_PREFIX, neuron_id.id, used_voting_rights, e
                    ),
                }
            }
        }

        // Mark the proposals that we just considered as "rewarded". More
        // formally, causes their reward_status to be Settled; whereas, before,
        // they were in the ReadyToSettle state.
        for pid in considered_proposals.iter() {
            // Before considering a proposal for reward, it must be fully processed --
            // because we're about to clear the ballots, so no further processing will be
            // possible.
            self.process_proposal(pid.id);

            match self.mut_proposal_data(*pid) {
                None =>  println!(
                    "{}Cannot find proposal {}, despite it being considered for rewards distribution.",
                    LOG_PREFIX, pid.id
                ),
                Some(p) => {
                    if p.status() == ProposalStatus::Open {
                        println!("{}Proposal {} was considered for reward distribution despite \
                          being open. This code line is expected not to be reachable. We need to \
                          clear the ballots here to avoid a risk of the memory getting too large. \
                          In doubt, reject the proposal", LOG_PREFIX, pid.id);
                        p.decided_timestamp_seconds = now;
                        p.latest_tally = Some(Tally {
                            timestamp_seconds: now,
                            yes:0,
                            no:0,
                            total:0,
                       })
                    };
                    p.reward_event_round = day_after_genesis;
                    p.ballots.clear();
                }
            };
        }

        if considered_proposals.is_empty() {
            println!(
                "{}Voting rewards will roll over, because no there were proposals \
                 that needed rewards (i.e. have reward_status == ReadyToSettle)",
                LOG_PREFIX,
            );
        };

        self.heap_data.latest_reward_event = Some(RewardEvent {
            day_after_genesis,
            actual_timestamp_seconds: now,
            settled_proposals: considered_proposals,
            distributed_e8s_equivalent: actually_distributed_e8s_equivalent,
            total_available_e8s_equivalent: total_available_e8s_equivalent_float as u64,
            rounds_since_last_distribution: Some(rounds_since_last_distribution),
            latest_round_available_e8s_equivalent: Some(
                latest_round_available_e8s_equivalent_float as u64,
            ),
        })
    }

    pub fn batch_adjust_neurons_storage(&mut self, start_neuron_id: NeuronId) -> Option<NeuronId> {
        self.neuron_store
            .batch_adjust_neurons_storage(start_neuron_id)
    }

    /// Recompute cached metrics once per day
    pub fn should_compute_cached_metrics(&self) -> bool {
        if let Some(metrics) = self.heap_data.metrics.as_ref() {
            let metrics_age_s = self.env.now() - metrics.timestamp_seconds;
            metrics_age_s > ONE_DAY_SECONDS
        } else {
            true
        }
    }

    /// Return the effective _voting period_ of a given topic.
    ///
    /// This function is "curried" to alleviate lifetime issues on the
    /// `self` parameter.
    pub fn voting_period_seconds(&self) -> impl Fn(Topic) -> u64 {
        let short = self.heap_data.short_voting_period_seconds;
        let private = self.heap_data.neuron_management_voting_period_seconds;
        let normal = self.heap_data.wait_for_quiet_threshold_seconds;
        move |topic| match topic {
            Topic::NeuronManagement => private,
            Topic::ExchangeRate => short,
            _ => normal,
        }
    }

    fn check_heap_can_grow(&self) -> Result<(), GovernanceError> {
        match self.env.heap_growth_potential() {
            HeapGrowthPotential::NoIssue => Ok(()),
            HeapGrowthPotential::LimitedAvailability => Err(GovernanceError::new_with_message(
                ErrorType::ResourceExhausted,
                "Heap size too large; governance canister is running is degraded mode.",
            )),
        }
    }

    /// Update the metadata for the given Node Provider
    pub fn update_node_provider(
        &mut self,
        node_provider_id: &PrincipalId,
        update: UpdateNodeProvider,
    ) -> Result<(), GovernanceError> {
        let node_provider = self
            .heap_data
            .node_providers
            .iter_mut()
            .find(|np| np.id.as_ref() == Some(node_provider_id))
            .ok_or_else(|| {
                GovernanceError::new_with_message(
                    ErrorType::NotFound,
                    format!("Node Provider {} is not known by the NNS", node_provider_id),
                )
            })?;

        if let Some(new_reward_account) = update.reward_account {
            node_provider.reward_account = Some(new_reward_account);
        } else {
            return Err(GovernanceError::new_with_message(
                ErrorType::PreconditionFailed,
                "reward_account not specified",
            ));
        }

        Ok(())
    }

    fn get_proposal_data_or_err(
        &self,
        proposal_id: &ProposalId,
        context: &str,
    ) -> Result<&ProposalData, GovernanceError> {
        let Some(proposal_data) = self.get_proposal_data(*proposal_id) else {
            return Err(GovernanceError::new_with_message(
                ErrorType::NotFound,
                format!("Proposal {:?} not found ({})", proposal_id, context),
            ));
        };
        Ok(proposal_data)
    }

    fn mut_proposal_data_or_err(
        &mut self,
        proposal_id: &ProposalId,
        context: &str,
    ) -> Result<&mut ProposalData, GovernanceError> {
        let Some(proposal_data) = self.mut_proposal_data(*proposal_id) else {
            return Err(GovernanceError::new_with_message(
                ErrorType::NotFound,
                format!("Proposal {:?} not found ({})", proposal_id, context),
            ));
        };
        Ok(proposal_data)
    }

    fn mut_proposal_data_and_neuron_store_or_err(
        &mut self,
        proposal_id: &ProposalId,
        context: &str,
    ) -> Result<(&mut ProposalData, &mut NeuronStore), GovernanceError> {
        let (Some(proposal_data), neuron_store) =
            self.mut_proposal_data_and_neuron_store(proposal_id)
        else {
            return Err(GovernanceError::new_with_message(
                ErrorType::NotFound,
                format!("Proposal {:?} not found ({})", proposal_id, context),
            ));
        };
        Ok((proposal_data, neuron_store))
    }

    /// If the request is `Committed`, mint ICP and deposit it in the SNS treasury as per the rules
    /// of Matched Funding, refunding the leftover maturity to the Neurons' Fund neurons.
    ///
    /// If the request is `Aborted`, refund all Neurons' Fund neurons with the maturity reserved for
    /// this SNS swap.
    ///
    /// Caller must be a SNS Swap Canister Id.
    ///
    /// Unless this function fails, it sets the `sns_token_swap_lifecycle` field of the NNS proposal
    /// that created this SNS instance to `Committed` or `Aborted`, as per the request.
    pub async fn settle_neurons_fund_participation(
        &mut self,
        caller: PrincipalId,
        request: SettleNeuronsFundParticipationRequest,
    ) -> Result<NeuronsFundSnapshot, GovernanceError> {
        let request = ValidatedSettleNeuronsFundParticipationRequest::try_from(request)?;
        let proposal_data = self.get_proposal_data_or_err(
            &request.nns_proposal_id,
            &format!("before awaiting SNS-W for {:?}", request.request_str),
        )?;

        // Check that the action associated with this proposal is indeed CreateServiceNervousSystem.
        if let Some(action) = proposal_data
            .proposal
            .as_ref()
            .and_then(|p| p.action.as_ref())
        {
            if let Action::CreateServiceNervousSystem(_) = action {
                // All good.
            } else {
                return Err(GovernanceError::new_with_message(
                    ErrorType::PreconditionFailed,
                    format!(
                        "Proposal {:?} is not of type CreateServiceNervousSystem.",
                        proposal_data.id,
                    ),
                ));
            }
        } else {
            return Err(GovernanceError::new_with_message(
                ErrorType::PreconditionFailed,
                format!(
                    "Proposal {:?} is missing its action and cannot authorize {} to \
                    settle Neurons' Fund participation.",
                    proposal_data.id, caller
                ),
            ));
        }
        // Check authorization. Note that a Swap could settle each other's participation.
        let target_canister_id: CanisterId = caller.try_into().map_err(|err| {
            GovernanceError::new_with_message(
                ErrorType::NotAuthorized,
                format!(
                    "Caller {} is not a valid CanisterId and is not authorized to \
                        settle Neuron's Fund participation in a decentralization swap. Err: {:?}",
                    caller, err,
                ),
            )
        })?;
        if let Err(err_msg) =
            is_canister_id_valid_swap_canister_id(target_canister_id, &mut *self.env).await
        {
            return Err(GovernanceError::new_with_message(
                ErrorType::NotAuthorized,
                format!(
                    "Caller {} is not authorized to settle Neurons' Fund \
                    participation in a decentralization swap. Err: {:?}",
                    caller, err_msg,
                ),
            ));
        }
        // Re-acquire the proposal_data mutably after `SnsWasm.list_deployed_snses().await`.
        // Mutability will be needed later, when we aquire the lock (see
        // `proposal_data.set_swap_lifecycle_by_settle_neurons_fund_participation_request_type`).
        let proposal_data = self.mut_proposal_data_or_err(
            &request.nns_proposal_id,
            &format!("after awaiting SNS-W for {:?}", request.request_str),
        )?;

        // Record the proposal's current lifecycle. If an error occurs when settling
        // the Neurons' Fund the previous Lifecycle should be set to allow for retries.
        let original_sns_token_swap_lifecycle = proposal_data
            .sns_token_swap_lifecycle
            .and_then(|v| Lifecycle::try_from(v).ok())
            .unwrap_or(Lifecycle::Unspecified);

        let neurons_fund_data = proposal_data.get_neurons_fund_data_or_err()?;

        // This field is expected to be set if and only if this function has been called before.
        let initial_neurons_fund_participation = neurons_fund_data
            .initial_neurons_fund_participation
            .as_ref()
            .map(|initial_neurons_fund_participation| {
                initial_neurons_fund_participation.validate().map(Some)
            })
            .unwrap_or(Ok(None)) // No data means this function should not have been called
            .map_err(|err| {
                GovernanceError::new_with_message(
                    ErrorType::NotFound,
                    format!(
                    "Error while loading previously computed `initial_neurons_fund_participation` \
                    for proposal {:?}: {}",
                    request.nns_proposal_id,
                    err,
                ),
                )
            })?;
        // This field is expected to be set if this function has been called before (normal case)
        // or the Swap canister deployment has failed (in case there a bug).
        let previously_computed_neurons_fund_refunds = neurons_fund_data
            .neurons_fund_refunds
            .as_ref()
            .map(|neurons_fund_refunds| neurons_fund_refunds.validate().map(Some))
            .unwrap_or(Ok(None)) // No data means this is the first call of this function.
            .map_err(|err| {
                GovernanceError::new_with_message(
                    ErrorType::NotFound,
                    format!(
                        "Error while loading previously computed `neurons_fund_refunds` \
                        for proposal {:?}: {}",
                        request.nns_proposal_id, err,
                    ),
                )
            })?;
        // This field is expected to be set if and only if this function has been called before.
        let previously_computed_final_neurons_fund_participation = neurons_fund_data
            .final_neurons_fund_participation
            .as_ref()
            .map(|final_neurons_fund_participation| {
                final_neurons_fund_participation.validate().map(Some)
            })
            .unwrap_or(Ok(None)) // No data means this is the first call of this function.
            .map_err(|err| {
                GovernanceError::new_with_message(
                    ErrorType::NotFound,
                    format!(
                        "Error while loading previously computed `final_neurons_fund_participation` \
                        for proposal {:?}: {}",
                        request.nns_proposal_id,
                        err,
                    ),
                )
            })?;

        // Validate the state machine
        match (
            &initial_neurons_fund_participation,
            previously_computed_neurons_fund_refunds,
            previously_computed_final_neurons_fund_participation,
        ) {
            // The first two cases detect mismatch between `previously_computed_*`:
            // When this function is called, they must both be `Some`, or they must both be `None`.
            (_, None, Some(_)) => {
                return Err(GovernanceError::new_with_message(
                    ErrorType::NotFound,
                    format!(
                        "Refunds must be set if there is final participation (ProposalId {:?}).",
                        request.nns_proposal_id,
                    ),
                ));
            }
            (_, Some(_), None) => {
                return Err(GovernanceError::new_with_message(
                    ErrorType::NotFound,
                    format!(
                        "If the swap failed early, the refunds are set and there is no final \
                        participation. However, settle_neurons_fund_participation cannot be called \
                        in this state (ProposalId {:?}).",
                        request.nns_proposal_id,
                    ),
                ));
            }
            // In all remaining cases, `previously_computed_*` are either both `Some`, or both `None`.
            (Some(_), Some(_), Some(_)) if !original_sns_token_swap_lifecycle.is_terminal() => {
                // Err case 3. All data is present for this proposal, but the SNS lifecycle is not
                // terminal. This can only happen if there is a bug.
                return Err(GovernanceError::new_with_message(
                    ErrorType::NotFound,
                    format!(
                        "All data is present for this proposal, but the SNS lifecycle is not \
                        terminal ({:?}). This likely indicates that there's a bug \
                        (ProposalId {:?}).",
                        original_sns_token_swap_lifecycle, request.nns_proposal_id,
                    ),
                ));
            }
            (Some(_), None, None) if original_sns_token_swap_lifecycle.is_terminal() => {
                // Err case 4. This function has been called before, but its ultimate results are
                // still being computed.
                return Err(GovernanceError::new_with_message(
                    ErrorType::Unavailable,
                    format!(
                        "Neurons' Fund settlement in progress. Try calling this function later \
                        (ProposalId {:?})",
                        request.nns_proposal_id,
                    ),
                ));
            }
            (Some(_), Some(_), Some(previously_computed_final_neurons_fund_participation)) => {
                // Ok case I: Return the priorly computed results (this is an idempotent function).
                println!(
                    "{}INFO: settle_neurons_fund_participation was called for a swap \
                        that has already been settled with ProposalId {:?}. Returning without \
                        doing additional work.",
                    LOG_PREFIX, proposal_data.id
                );
                return Ok(previously_computed_final_neurons_fund_participation.into_snapshot());
            }
            (None, _, _) => {
                // Ok case II: The Neurons' Fund does not participate in this swap.
                // Nothing to do.
            }
            (Some(_), None, None) => {
                // Ok case III: This function invocation should compute the Neurons' Fund
                // participation, mint ICP to SNS treasury, refund the leftovers, and return
                // the (newly computed) Neurons' Fund participants.
                // Nothing to do.
            }
        };

        let Some(initial_neurons_fund_participation) = initial_neurons_fund_participation else {
            println!(
                "{}INFO: The Neurons' Fund does not participate in the SNS created with \
                ProposalId {:?}. Setting lifecycle to {:?} and returning empty list of \
                Neurons' Fund participants.",
                LOG_PREFIX, request.nns_proposal_id, request.swap_result,
            );
            return Ok(NeuronsFundSnapshot::empty());
        };

        let direct_participation_icp_e8s = if let SwapResult::Committed {
            total_direct_participation_icp_e8s,
            ..
        } = request.swap_result
        {
            println!(
                "{}INFO: The Swap canister of the SNS created via proposal {:?} has requested \
                Neurons' Fund Matched Funding for {} ICP e8s of direct participation.",
                LOG_PREFIX, request.nns_proposal_id, total_direct_participation_icp_e8s
            );
            total_direct_participation_icp_e8s
        } else {
            println!(
                "{}INFO: The Swap canister of the SNS created via proposal {:?} has reported \
                that the swap had been aborted. There should not be Neurons' Fund participation.",
                LOG_PREFIX, request.nns_proposal_id
            );
            // Our intention is that the following implications hold:
            // Aborted swap ==> Zero direct participation ==> Zero Neurons' Fund participation.
            0
        };

        // This is the source of truth for the Neurons' Fund participation in the SNS swap.
        let final_neurons_fund_participation = initial_neurons_fund_participation
            .from_initial_participation(direct_participation_icp_e8s)
            .map_err(|err| {
                GovernanceError::new_with_message(
                    ErrorType::NotFound,
                    format!(
                        "Error while computing final NeuronsFundParticipation \
                        for proposal {:?}: {}",
                        request.nns_proposal_id, err,
                    ),
                )
            })?;

        // Set the lifecycle of the proposal to avoid interleaving callers.
        proposal_data.set_swap_lifecycle_by_settle_neurons_fund_participation_request_type(
            &request.swap_result,
        );

        let amount_icp_e8s = final_neurons_fund_participation.total_amount_icp_e8s();
        let settlement_result = if final_neurons_fund_participation.is_empty() {
            // TODO: Provide the reason why there is no Matched Funding in this case.
            println!(
                "{}INFO: The Neurons' Fund has decided against participating in the SNS \
                created via proposal {:?}.",
                LOG_PREFIX, request.nns_proposal_id,
            );

            Ok(NeuronsFundSnapshot::empty())
        } else if let SwapResult::Committed {
            sns_governance_canister_id,
            total_neurons_fund_participation_icp_e8s:
                swap_estimated_total_neurons_fund_participation_icp_e8s,
            ..
        } = request.swap_result
        {
            println!(
                "{}INFO: The Neurons' Fund has decided to provide Matched Funding to the \
                SNS created via proposal {:?}, in the amount of {} ICP e8s taken from {} \
                of its neurons. Congratulations!",
                LOG_PREFIX,
                request.nns_proposal_id,
                amount_icp_e8s,
                final_neurons_fund_participation.num_neurons(),
            );

            let mint_icp_result = self
                .mint_to_sns_governance(
                    &request.nns_proposal_id,
                    sns_governance_canister_id,
                    swap_estimated_total_neurons_fund_participation_icp_e8s,
                    amount_icp_e8s,
                )
                .await;

            // We need to clone the snapshot because `final_neurons_fund_participation` is recorded
            // in stable memory, while the snapshot is used to build up this function's response.
            mint_icp_result.map(|_| final_neurons_fund_participation.snapshot_cloned())
        } else {
            // This should never happen, as it would mean that the swap was aborted, but
            // the Neurons' Fund still decided to participate. This could indicate a bug
            // in `NeuronsFundParticipation::from_initial_participation`.
            Err(GovernanceError::new_with_message(
                ErrorType::NotFound,
                format!(
                    "Despite the fact that the SNS swap aborted, the Neurons' Fund estimated \
                    to provide Matched Funding to the SNS created via proposal {:?}, in the amount \
                    of {} ICP e8s taken from {} of its neurons. This is a bug.",
                    request.nns_proposal_id,
                    amount_icp_e8s,
                    final_neurons_fund_participation.num_neurons(),
                ),
            ))
        };

        // We need to re-acquire `proposal_data` mutably again due to the await above.
        let (proposal_data, neuron_store) = self.mut_proposal_data_and_neuron_store_or_err(
            &request.nns_proposal_id,
            &format!("after awaiting ICP Ledger for {:?}", request.request_str),
        )?;

        let Ok(ref participated_reserves) = settlement_result else {
            // Reset the Proposal's lifecycle and complete the request. Note that the field
            // `final_neurons_fund_participation` remains unset in this case.
            proposal_data.sns_token_swap_lifecycle = Some(original_sns_token_swap_lifecycle as i32);
            return settlement_result;
        };

        // We need to re-acquire `neurons_fund_data` as it is a sub-structure of the (re-acquired)
        // `proposal_data` structure.
        let neurons_fund_data = proposal_data.mut_neurons_fund_data_or_err()?;

        // At last, set this proposal's `final_neurons_fund_participation` field; we need
        // to re-acquire `neurons_fund_data` as it is a sub-structure of the (re-acquired)
        // `proposal_data` structure.
        neurons_fund_data.final_neurons_fund_participation = Some(
            NeuronsFundParticipationPb::from(final_neurons_fund_participation),
        );

        // We purposefully do not release the lock (`proposal_data.sns_token_swap_lifecycle`)
        // if the following two operations fail. This is because we want to have enough time for
        // a manual intervention (NNS hot fix) in case of a highly unexpected failure.
        let refund = initial_neurons_fund_participation
            .into_snapshot()
            .diff(participated_reserves)?;

        let total_refund_amount_icp_e8s = refund.total_amount_icp_e8s()?;
        if total_refund_amount_icp_e8s > 0 {
            println!(
                "{}INFO: About to refund {} Neurons' Fund neurons with a total of {} \
                ICP e8s (after settling the SNS swap created via proposal {:?}) ...",
                LOG_PREFIX,
                refund.num_neurons(),
                total_refund_amount_icp_e8s,
                request.nns_proposal_id,
            );
        } else {
            println!(
                "{}INFO: No refunds needed for {} Neurons' Fund neurons (after settling \
                the SNS swap created via proposal {:?}).",
                LOG_PREFIX,
                refund.num_neurons(),
                request.nns_proposal_id,
            );
            // Although there are effectively no refunds, we still save the refund snapshot
            // (via `refund_maturity_to_neurons_fund` below) for aiding potential future audits.
        }

        // If refunding failed for whatever reason, we opt for providing data to the SNS Swap
        // canister, as the ICP were successfully sent to the SNS Governance. Thus, we return
        // normally in this case, merely logging the error for human inspection.
        let _ = neuron_store
            .refund_maturity_to_neurons_fund(&refund)
            .map_err(|err| {
                println!(
                    "{}ERROR while trying to refund Neurons' Fund: {}. \
                    Total refund amount: {} ICP e8s.",
                    LOG_PREFIX, err, total_refund_amount_icp_e8s,
                );
            });

        neurons_fund_data.neurons_fund_refunds = Some(NeuronsFundSnapshotPb::from(refund));

        settlement_result
    }

    fn draw_maturity_from_neurons_fund(
        &mut self,
        proposal_id: &ProposalId,
        create_service_nervous_system: &CreateServiceNervousSystem,
    ) -> Result<(NeuronsFundSnapshot, NeuronsFundParticipationConstraints), GovernanceError> {
        let swap_participation_limits = create_service_nervous_system
            .swap_parameters
            .as_ref()
            .ok_or_else(|| {
                "CreateServiceNervousSystem.swap_parameters is not specified.".to_string()
            })?;
        let swap_participation_limits =
            SwapParticipationLimits::try_from_swap_parameters(swap_participation_limits)?;
        let neurons_fund_participation_limits =
            self.try_derive_neurons_fund_participation_limits()?;
        let neurons_fund = self.neuron_store.list_active_neurons_fund_neurons();
        let initial_neurons_fund_participation = PolynomialNeuronsFundParticipation::new(
            neurons_fund_participation_limits,
            swap_participation_limits,
            neurons_fund,
        )?;
        // Check that the maximum number of Neurons' Fund participants is not too high. Otherwise,
        // the SNS may be unable to distribute SNS tokens to all participants after the swap.
        {
            let maximum_neurons_fund_participants = initial_neurons_fund_participation
                .snapshot()
                .neurons()
                .len() as u64;
            if maximum_neurons_fund_participants > MAX_NEURONS_FUND_PARTICIPANTS {
                return Err(GovernanceError::new_with_message(
                    ErrorType::InvalidProposal,
                    format!(
                        "The maximum number of Neurons' Fund participants ({}) must not exceed \
                        MAX_NEURONS_FUND_PARTICIPANTS ({}).",
                        maximum_neurons_fund_participants, MAX_NEURONS_FUND_PARTICIPANTS,
                    ),
                ));
            };
        }
        let constraints = initial_neurons_fund_participation.compute_constraints()?;
        let initial_neurons_fund_participation_snapshot =
            initial_neurons_fund_participation.snapshot_cloned();
        // First check if the ProposalData is available (and error out if not); then actually draw
        // the funds from the Neurons' Fund. This way, we do not need to issue refunds in case
        // of an error.
        if self.get_proposal_data(*proposal_id).is_none() {
            return Err(GovernanceError::new_with_message(
                ErrorType::InvalidProposal,
                format!(
                    "ProposalData must be present for proposal {:?}.",
                    proposal_id
                ),
            ));
        }
        self.neuron_store
            .draw_maturity_from_neurons_fund(&initial_neurons_fund_participation_snapshot)?;
        let initial_neurons_fund_participation = Some(initial_neurons_fund_participation.into());
        let neurons_fund_data = NeuronsFundData {
            initial_neurons_fund_participation,
            // These two fields will be known after `settle_neurons_fund_participation` is called.
            final_neurons_fund_participation: None,
            neurons_fund_refunds: None,
        };
        // Unwrapping is safe due to the `self.get_proposal_data().is_none()` check above.
        let proposal_data = self.mut_proposal_data(*proposal_id).unwrap();
        proposal_data.neurons_fund_data = Some(neurons_fund_data);
        Ok((initial_neurons_fund_participation_snapshot, constraints))
    }

    /// Records the empty participation into ProposalData for this `proposal_id`.
    fn record_neurons_fund_participation_not_requested(
        &mut self,
        proposal_id: &ProposalId,
    ) -> Result<(), GovernanceError> {
        let proposal_data = self.mut_proposal_data_or_err(
            proposal_id,
            "in record_neurons_fund_participation_not_requested",
        )?;
        let neurons_fund_data = NeuronsFundData {
            initial_neurons_fund_participation: None,
            final_neurons_fund_participation: None,
            neurons_fund_refunds: None,
        };
        proposal_data.neurons_fund_data = Some(neurons_fund_data);
        Ok(())
    }

    /// Refunds the maturity represented via `refund` and stores this information in ProposalData
    /// of this `proposal_id` (for auditability).
    fn refund_maturity_to_neurons_fund(
        &mut self,
        proposal_id: &ProposalId,
        refund: NeuronsFundSnapshot,
    ) -> Result<(), GovernanceError> {
        self.neuron_store.refund_maturity_to_neurons_fund(&refund)?;
        let proposal_data =
            self.mut_proposal_data_or_err(proposal_id, "in refund_maturity_to_neurons_fund")?;
        let neurons_fund_data = proposal_data.mut_neurons_fund_data_or_err()?;
        neurons_fund_data.neurons_fund_refunds = Some(NeuronsFundSnapshotPb::from(refund));
        Ok(())
    }

    /// Asks ICP Ledger to mint `amount_icp_e8s`.
    ///
    /// This function may be called only from `settle_neurons_fund_participation`.
    async fn mint_to_sns_governance(
        &self,
        proposal_id: &ProposalId,
        sns_governance_canister_id: PrincipalId,
        swap_estimated_total_neurons_fund_participation_icp_e8s: u64,
        amount_icp_e8s: u64,
    ) -> Result<(), GovernanceError> {
        // Sanity check if the NNS Governance and the Swap canister agree on how much ICP
        // the Neurons' Fund should participate with.
        //
        // Warning. This value should be used for validation only. NNS Governance should
        // re-compute the amount of Neurons' Fund participation itself. A significant
        // deviation between the self-computed amount and this value would indicates that
        // (1) there is an incompatibility between NNS Governance and Swap, due to a bug or
        // a problematic upgrade or (2) some Neurons' Fund neurons became inactive during
        // the swap.
        if amount_icp_e8s != swap_estimated_total_neurons_fund_participation_icp_e8s {
            println!(
                "{}WARNING: mismatch between amount_icp_e8s computed while settling Neurons' Fund \
                participation in SNS swap created via proposal {:?}. NNS Governance \
                calculation = {}, Swap estimate = {}",
                LOG_PREFIX,
                proposal_id,
                amount_icp_e8s,
                swap_estimated_total_neurons_fund_participation_icp_e8s,
            );
        }

        let destination =
            AccountIdentifier::new(sns_governance_canister_id, /* subaccount = */ None);

        let _ = self
            .ledger
            .transfer_funds(
                amount_icp_e8s,
                /* fee_e8s = */ 0, // Because there is no fee for minting.
                /* from_subaccount = */ None,
                destination,
                /* memo = */ 0,
            )
            .await
            .map_err(|err| {
                GovernanceError::new_with_message(
                    ErrorType::External,
                    format!(
                        "Minting ICP from the Neuron's Fund failed with error: {:#?}",
                        err
                    ),
                )
            })?;

        Ok(())
    }

    /// Return the given Node Provider, if it exists
    pub fn get_node_provider(
        &self,
        node_provider_id: &PrincipalId,
    ) -> Result<NodeProvider, GovernanceError> {
        // TODO(NNS1-1168): More efficient Node Provider lookup
        self.heap_data
            .node_providers
            .iter()
            .find(|np| np.id.as_ref() == Some(node_provider_id))
            .cloned()
            .ok_or_else(|| {
                GovernanceError::new_with_message(
                    ErrorType::NotFound,
                    format!("Node Provider {} is not known by the NNS", node_provider_id),
                )
            })
    }

    /// Return the monthly rewards that node providers should be awarded
    ///
    /// Fetches the map from node provider to monthly XDR rewards from the
    /// Registry, then fetches the average XDR to ICP conversion rate for
    /// the last 30 days, then applies this conversion rate to convert each
    /// node provider's XDR rewards to ICP.
    pub async fn get_monthly_node_provider_rewards(
        &mut self,
    ) -> Result<MonthlyNodeProviderRewards, GovernanceError> {
        let mut rewards = vec![];

        // Maps node providers to their rewards in XDR
        let xdr_permyriad_rewards: NodeProvidersMonthlyXdrRewards =
            self.get_node_providers_monthly_xdr_rewards().await?;

        // The average (last 30 days) conversion rate from 10,000ths of an XDR to 1 ICP
        let icp_xdr_conversion_rate = self.get_average_icp_xdr_conversion_rate().await?.data;
        let avg_xdr_permyriad_per_icp = icp_xdr_conversion_rate.xdr_permyriad_per_icp;

        // Convert minimum_icp_xdr_rate to basis points for comparison with avg_xdr_permyriad_per_icp
        let minimum_xdr_permyriad_per_icp = self
            .economics()
            .minimum_icp_xdr_rate
            .saturating_mul(NetworkEconomics::ICP_XDR_RATE_TO_BASIS_POINT_MULTIPLIER);

        let maximum_node_provider_rewards_e8s = self.economics().maximum_node_provider_rewards_e8s;

        let xdr_permyriad_per_icp = max(avg_xdr_permyriad_per_icp, minimum_xdr_permyriad_per_icp);

        // Iterate over all node providers, calculate their rewards, and append them to
        // `rewards`
        for np in &self.heap_data.node_providers {
            if let Some(np_id) = &np.id {
                let np_id_str = np_id.to_string();
                let xdr_permyriad_reward =
                    *xdr_permyriad_rewards.rewards.get(&np_id_str).unwrap_or(&0);

                if let Some(reward_node_provider) =
                    get_node_provider_reward(np, xdr_permyriad_reward, xdr_permyriad_per_icp)
                {
                    rewards.push(reward_node_provider);
                }
            }
        }

        let xdr_conversion_rate = XdrConversionRate {
            timestamp_seconds: icp_xdr_conversion_rate.timestamp_seconds,
            xdr_permyriad_per_icp: icp_xdr_conversion_rate.xdr_permyriad_per_icp,
        };

        let registry_version = xdr_permyriad_rewards.registry_version.unwrap();

        Ok(MonthlyNodeProviderRewards {
            timestamp: self.env.now(),
            rewards,
            xdr_conversion_rate: Some(xdr_conversion_rate.into()),
            minimum_xdr_permyriad_per_icp: Some(minimum_xdr_permyriad_per_icp),
            maximum_node_provider_rewards_e8s: Some(maximum_node_provider_rewards_e8s),
            registry_version: Some(registry_version),
            node_providers: self.heap_data.node_providers.clone(),
        })
    }

    /// A helper for the Registry's get_node_providers_monthly_xdr_rewards method
    async fn get_node_providers_monthly_xdr_rewards(
        &mut self,
    ) -> Result<NodeProvidersMonthlyXdrRewards, GovernanceError> {
        let registry_response:
            Vec<u8> = self
            .env
            .call_canister_method(
                REGISTRY_CANISTER_ID,
                "get_node_providers_monthly_xdr_rewards",
                Encode!().unwrap(),
            )
            .await
            .map_err(|(code, msg)| {
                GovernanceError::new_with_message(
                    ErrorType::External,
                    format!(
                        "Error calling 'get_node_providers_monthly_xdr_rewards': code: {:?}, message: {}",
                        code, msg
                    ),
                )
            })?;

        Decode!(&registry_response, Result<NodeProvidersMonthlyXdrRewards, String>)
            .map_err(|err| GovernanceError::new_with_message(
                ErrorType::External,
                format!(
                    "Cannot decode return type from get_node_providers_monthly_xdr_rewards'. Error: {}",
                    err,
                ),
            ))?
            .map_err(|msg| GovernanceError::new_with_message(ErrorType::External, msg))
    }

    /// A helper for the CMC's get_average_icp_xdr_conversion_rate method
    async fn get_average_icp_xdr_conversion_rate(
        &mut self,
    ) -> Result<IcpXdrConversionRateCertifiedResponse, GovernanceError> {
        let cmc_response:
            Vec<u8> = self
            .env
            .call_canister_method(
                CYCLES_MINTING_CANISTER_ID,
                "get_average_icp_xdr_conversion_rate",
                Encode!().unwrap(),
            )
            .await
            .map_err(|(code, msg)| {
                GovernanceError::new_with_message(
                    ErrorType::External,
                    format!(
                        "Error calling 'get_average_icp_xdr_conversion_rate': code: {:?}, message: {}",
                        code, msg
                    ),
                )
            })?;

        Decode!(&cmc_response, IcpXdrConversionRateCertifiedResponse)
            .map_err(|err| GovernanceError::new_with_message(
                ErrorType::External,
                format!(
                    "Cannot decode return type from get_average_icp_xdr_conversion_rate'. Error: {}",
                    err,
                ),
            ))
    }

    /// Return the cached governance metrics.
    /// Governance metrics are updated once a day.
    pub fn get_metrics(&self) -> Result<GovernanceCachedMetrics, GovernanceError> {
        let metrics = &self.heap_data.metrics;
        match metrics {
            None => Err(GovernanceError::new_with_message(
                ErrorType::Unavailable,
                "Metrics not available",
            )),
            Some(m) => Ok(m.clone()),
        }
    }

    /// Picks a value at random in [00:00, 23:45] that is a multiple of 15
    /// minutes past midnight.
    pub fn randomly_pick_swap_start(&mut self) -> GlobalTimeOfDay {
        // It's not critical that we have perfect randomness here, so we can default to a fixed value
        // for the edge case where the RNG is not initialized (which should never happen in practice).
        let time_of_day_seconds = self.env.random_u64().unwrap_or(10_000) % ONE_DAY_SECONDS;

        // Round down to nearest multiple of 15 min.
        let remainder_seconds = time_of_day_seconds % (15 * 60);
        let seconds_after_utc_midnight = Some(time_of_day_seconds - remainder_seconds);

        GlobalTimeOfDay {
            seconds_after_utc_midnight,
        }
    }

    /// Iterate over all neurons and compute `GovernanceCachedMetrics`
    pub fn compute_cached_metrics(&self, now: u64, icp_supply: Tokens) -> GovernanceCachedMetrics {
        let NeuronMetrics {
            dissolving_neurons_count,
            dissolving_neurons_e8s_buckets,
            dissolving_neurons_count_buckets,
            not_dissolving_neurons_count,
            not_dissolving_neurons_e8s_buckets,
            not_dissolving_neurons_count_buckets,
            dissolved_neurons_count,
            dissolved_neurons_e8s,
            garbage_collectable_neurons_count,
            neurons_with_invalid_stake_count,
            total_staked_e8s,
            neurons_with_less_than_6_months_dissolve_delay_count,
            neurons_with_less_than_6_months_dissolve_delay_e8s,
            community_fund_total_staked_e8s,
            community_fund_total_maturity_e8s_equivalent,
            neurons_fund_total_active_neurons,
            total_locked_e8s,
            total_maturity_e8s_equivalent,
            total_staked_maturity_e8s_equivalent,
            dissolving_neurons_staked_maturity_e8s_equivalent_buckets,
            dissolving_neurons_staked_maturity_e8s_equivalent_sum,
            not_dissolving_neurons_staked_maturity_e8s_equivalent_buckets,
            not_dissolving_neurons_staked_maturity_e8s_equivalent_sum,
            seed_neuron_count,
            ect_neuron_count,
            total_staked_e8s_seed,
            total_staked_e8s_ect,
            total_staked_maturity_e8s_equivalent_seed,
            total_staked_maturity_e8s_equivalent_ect,
            dissolving_neurons_e8s_buckets_seed,
            dissolving_neurons_e8s_buckets_ect,
            not_dissolving_neurons_e8s_buckets_seed,
            not_dissolving_neurons_e8s_buckets_ect,
            non_self_authenticating_controller_neuron_subset_metrics,
            public_neuron_subset_metrics,
        } = self
            .neuron_store
            .compute_neuron_metrics(now, self.economics().neuron_minimum_stake_e8s);

        let total_staked_e8s_non_self_authenticating_controller =
            Some(non_self_authenticating_controller_neuron_subset_metrics.total_staked_e8s);
        let total_voting_power_non_self_authenticating_controller =
            Some(non_self_authenticating_controller_neuron_subset_metrics.total_voting_power);

        let non_self_authenticating_controller_neuron_subset_metrics = Some(
            NeuronSubsetMetricsPb::from(non_self_authenticating_controller_neuron_subset_metrics),
        );
        let public_neuron_subset_metrics =
            Some(NeuronSubsetMetricsPb::from(public_neuron_subset_metrics));

        GovernanceCachedMetrics {
            timestamp_seconds: now,
            total_supply_icp: icp_supply.get_tokens(),
            dissolving_neurons_count,
            dissolving_neurons_e8s_buckets,
            dissolving_neurons_count_buckets,
            not_dissolving_neurons_count,
            not_dissolving_neurons_e8s_buckets,
            not_dissolving_neurons_count_buckets,
            dissolved_neurons_count,
            dissolved_neurons_e8s,
            garbage_collectable_neurons_count,
            neurons_with_invalid_stake_count,
            total_staked_e8s,
            neurons_with_less_than_6_months_dissolve_delay_count,
            neurons_with_less_than_6_months_dissolve_delay_e8s,
            community_fund_total_staked_e8s,
            community_fund_total_maturity_e8s_equivalent,
            neurons_fund_total_active_neurons,
            total_locked_e8s,
            total_maturity_e8s_equivalent,
            total_staked_maturity_e8s_equivalent,
            dissolving_neurons_staked_maturity_e8s_equivalent_buckets,
            dissolving_neurons_staked_maturity_e8s_equivalent_sum,
            not_dissolving_neurons_staked_maturity_e8s_equivalent_buckets,
            not_dissolving_neurons_staked_maturity_e8s_equivalent_sum,
            seed_neuron_count,
            ect_neuron_count,
            total_staked_e8s_seed,
            total_staked_e8s_ect,
            total_staked_maturity_e8s_equivalent_seed,
            total_staked_maturity_e8s_equivalent_ect,
            dissolving_neurons_e8s_buckets_seed,
            dissolving_neurons_e8s_buckets_ect,
            not_dissolving_neurons_e8s_buckets_seed,
            not_dissolving_neurons_e8s_buckets_ect,
            total_staked_e8s_non_self_authenticating_controller,
            total_voting_power_non_self_authenticating_controller,

            non_self_authenticating_controller_neuron_subset_metrics,
            public_neuron_subset_metrics,
        }
    }

    pub fn neuron_data_validation_summary(&self) -> NeuronDataValidationSummary {
        self.neuron_data_validator.summary()
    }

    pub fn get_restore_aging_summary(&self) -> Option<RestoreAgingSummary> {
        self.heap_data.restore_aging_summary.clone()
    }
}

impl From<NeuronSubsetMetrics> for NeuronSubsetMetricsPb {
    fn from(src: NeuronSubsetMetrics) -> NeuronSubsetMetricsPb {
        let NeuronSubsetMetrics {
            count,
            total_staked_e8s,
            total_staked_maturity_e8s_equivalent,
            total_maturity_e8s_equivalent,
            total_voting_power,

            count_buckets,
            staked_e8s_buckets,
            staked_maturity_e8s_equivalent_buckets,
            maturity_e8s_equivalent_buckets,
            voting_power_buckets,
        } = src;

        let count = Some(count);
        let total_staked_e8s = Some(total_staked_e8s);
        let total_staked_maturity_e8s_equivalent = Some(total_staked_maturity_e8s_equivalent);
        let total_maturity_e8s_equivalent = Some(total_maturity_e8s_equivalent);
        let total_voting_power = Some(total_voting_power);

        NeuronSubsetMetricsPb {
            count,
            total_staked_e8s,
            total_staked_maturity_e8s_equivalent,
            total_maturity_e8s_equivalent,
            total_voting_power,

            count_buckets,
            staked_e8s_buckets,
            staked_maturity_e8s_equivalent_buckets,
            maturity_e8s_equivalent_buckets,
            voting_power_buckets,
        }
    }
}

/// Does what the name says: calls the deploy_new_sns method on the sns-wasm canister.
///
/// Currently, Err is returned in the following cases:
///
///   * Fail to encode request. Not sure how this can happen. I guess if the input is too big, and
///     we run out of memory? If that's right, this won't happen if the input is not excessively
///     large.
///
///   * Fail to make call. This could be the result of sns-wasm being stopped, deleted, or something
///     like that. Currently, there is no intention to ever do those things (except during an
///     upgrade).
///
///   * Fail to decode reply. This would most likely result from sns-wasm sending a response that
///     lacks a required field (presumably, the result of a non-backwards compatible interface
///     change). It might be possible to avoid this case by upgrading governance. Ideally, upgrading
///     governance would have been done before sns-wasm was upgraded (that is, upgrading the client
///     before the server), but late is better than never.
///
///   * DeployNewSnsResponse.error is populated. See documentation for the deploy_new_sns Candid
///     method supplied by sns-wasm.
///
/// All of these are of type External.
///
/// If Ok is returned, it can be assumed that the error field is not populated.
async fn call_deploy_new_sns(
    env: &mut Box<dyn Environment>,
    sns_init_payload: SnsInitPayload,
) -> Result<DeployNewSnsResponse, GovernanceError> {
    // Step 2.1: Construct request
    let request = DeployNewSnsRequest {
        sns_init_payload: Some(sns_init_payload),
    };
    let request = Encode!(&request).map_err(|err| {
        GovernanceError::new_with_message(
            ErrorType::External,
            format!(
                "Failed to encode request for deploy_new_sns Candid \
                     method call: {}\nrequest: {:#?}",
                err, request,
            ),
        )
    })?;

    // Step 2.2: Send the request and wait for reply..
    let deploy_new_sns_response = env
        .call_canister_method(SNS_WASM_CANISTER_ID, "deploy_new_sns", request)
        .await
        .map_err(|err| {
            GovernanceError::new_with_message(
                ErrorType::External,
                format!(
                    "Failed to send deploy_new_sns request to SNS_WASM canister: {:?}",
                    err,
                ),
            )
        })?;

    // Step 2.3; Decode the response.
    let deploy_new_sns_response =
        Decode!(&deploy_new_sns_response, DeployNewSnsResponse).map_err(|err| {
            GovernanceError::new_with_message(
                ErrorType::External,
                format!("Failed to decode deploy_new_sns response: {}", err),
            )
        })?;

    // Step 2.4: Convert to Result (from DeployNewSnsResponse).
    match deploy_new_sns_response.error {
        Some(err) => Err(GovernanceError::new_with_message(
            ErrorType::External,
            format!("Error in deploy_new_sns response: {:?}", err),
        )),
        None => Ok(deploy_new_sns_response),
    }
}

fn validate_motion(motion: &Motion) -> Result<(), GovernanceError> {
    if motion.motion_text.len() > PROPOSAL_MOTION_TEXT_BYTES_MAX {
        return Err(GovernanceError::new_with_message(
            ErrorType::InvalidProposal,
            format!(
                "The maximum motion text size in a proposal action is {} bytes, this motion text is: {} bytes",
                PROPOSAL_MOTION_TEXT_BYTES_MAX,
                motion.motion_text.len()
            ),
        ));
    }

    Ok(())
}

/// Given a target_canister_id, is it a CanisterId of a deployed SNS recorded by
/// the SNS-W canister.
async fn is_canister_id_valid_swap_canister_id(
    target_canister_id: CanisterId,
    env: &mut dyn Environment,
) -> Result<(), String> {
    let list_deployed_snses_response = env
        .call_canister_method(
            SNS_WASM_CANISTER_ID,
            "list_deployed_snses",
            Encode!(&ListDeployedSnsesRequest {}).expect(""),
        )
        .await
        .map_err(|err| {
            format!(
                "Failed to call the list_deployed_snses method on sns_wasm ({}): {:?}",
                SNS_WASM_CANISTER_ID, err,
            )
        })?;

    let list_deployed_snses_response =
        Decode!(&list_deployed_snses_response, ListDeployedSnsesResponse).map_err(|err| {
            format!(
                "Unable to decode response as ListDeployedSnsesResponse: {}. reply_bytes = {:#?}",
                err, list_deployed_snses_response,
            )
        })?;

    let is_swap = list_deployed_snses_response
        .instances
        .iter()
        .any(|sns| sns.swap_canister_id == Some(target_canister_id.into()));
    if !is_swap {
        return Err(format!(
            "target_swap_canister_id is not the ID of any swap canister known to sns_wasm: {}",
            target_canister_id
        ));
    }

    Ok(())
}

/// Given the XDR amount that the given node provider should be rewarded, and a
/// conversion rate from XDR to ICP, returns the ICP amount and wallet address
/// that should be awarded on behalf of the given node provider.
///
/// The simple way to calculate this might be:
/// xdr_permyriad_reward / xdr_permyriad_per_icp
/// or more explicitly:
/// $reward_amount XDR / ( $rate XDR / 1 ICP)
/// ==
/// $reward_amount XDR * (1 ICP / $rate XDR)
/// ==
/// ($reward_amount / $rate) ICP
///
/// However this discards e8s. In order to account for e8s, we convert ICP to
/// e8s using `TOKEN_SUBDIVIDABLE_BY`:
/// $reward_amount XDR * (TOKEN_SUBDIVIDABLE_BY e8s / 1 ICP) * (1 ICP / $rate
/// XDR) ==
/// $reward_amount XDR * (TOKEN_SUBDIVIDABLE_BY e8s / $rate XDR)
/// ==
/// (($reward_amount * TOKEN_SUBDIVIDABLE_BY) / $rate) e8s
pub fn get_node_provider_reward(
    np: &NodeProvider,
    xdr_permyriad_reward: u64,
    xdr_permyriad_per_icp: u64,
) -> Option<RewardNodeProvider> {
    if let Some(np_id) = np.id.as_ref() {
        let amount_e8s = ((xdr_permyriad_reward as u128 * TOKEN_SUBDIVIDABLE_BY as u128)
            / xdr_permyriad_per_icp as u128) as u64;

        let to_account = Some(if let Some(account) = &np.reward_account {
            account.clone()
        } else {
            AccountIdentifier::from(*np_id).into()
        });

        Some(RewardNodeProvider {
            node_provider: Some(np.clone()),
            amount_e8s,
            reward_mode: Some(RewardMode::RewardToAccount(RewardToAccount { to_account })),
        })
    } else {
        None
    }
}

impl From<&ic_nervous_system_clients::canister_status::CanisterStatusResultV2>
    for swap_background_information::CanisterStatusResultV2
{
    fn from(src: &ic_nervous_system_clients::canister_status::CanisterStatusResultV2) -> Self {
        // Extract from src.
        let status = src.status();
        let module_hash = src.module_hash();
        let controllers = src.controllers();
        let memory_size = src.memory_size();
        let cycles = src.cycles();
        let freezing_threshold = src.freezing_threshold();
        let idle_cycles_burned_per_day = src.idle_cycles_burned_per_day();

        // Convert data extracted from src.
        let status = swap_background_information::CanisterStatusType::from(status);
        let module_hash = module_hash.unwrap_or_default();
        let cycles = u64::try_from(cycles).unwrap_or_else(|err| {
            println!(
                "{}WARNING: Unable to convert cycles to u64: {:?}",
                LOG_PREFIX, err,
            );
            u64::MAX
        });
        let idle_cycles_burned_per_day =
            u64::try_from(idle_cycles_burned_per_day).unwrap_or_else(|err| {
                println!(
                    "{}WARNING: Unable to convert idle_cycles_burned_per_day to u64: {:?}",
                    LOG_PREFIX, err,
                );
                u64::MAX
            });

        // Repackage into PB type.
        Self {
            status: Some(status as i32),
            module_hash,
            controllers,
            memory_size: Some(memory_size.get()),
            cycles: Some(cycles),
            freezing_threshold: Some(freezing_threshold),
            idle_cycles_burned_per_day: Some(idle_cycles_burned_per_day),
        }
    }
}

impl From<ic_nervous_system_clients::canister_status::CanisterStatusType>
    for swap_background_information::CanisterStatusType
{
    fn from(src: ic_nervous_system_clients::canister_status::CanisterStatusType) -> Self {
        use ic_nervous_system_clients::canister_status::CanisterStatusType as Src;

        match src {
            Src::Running => Self::Running,
            Src::Stopping => Self::Stopping,
            Src::Stopped => Self::Stopped,
        }
    }
}

/// Affects the perception of time by users of CanisterEnv (i.e. Governance).
///
/// Specifically, the time that Governance sees is the real time + delta.
#[derive(Copy, Clone, Eq, PartialEq, Debug, candid::CandidType, serde::Deserialize)]
pub struct TimeWarp {
    pub delta_s: i64,
}

impl TimeWarp {
    pub fn apply(&self, timestamp_s: u64) -> u64 {
        if self.delta_s >= 0 {
            timestamp_s + (self.delta_s as u64)
        } else {
            timestamp_s - ((-self.delta_s) as u64)
        }
    }
}<|MERGE_RESOLUTION|>--- conflicted
+++ resolved
@@ -6693,12 +6693,8 @@
     /// This means that programming in this method needs to be extra-defensive on the handling of results so that
     /// we're sure not to trap after we've acquired the global lock and made an async call, as otherwise the global
     /// lock will be permanently held and no spawning will occur until a upgrade to fix it is made.
-<<<<<<< HEAD
     #[cfg_attr(feature = "tla", tla_update_method(SPAWN_NEURONS_DESC.clone()))]
-    async fn spawn_neurons(&mut self) {
-=======
     pub async fn maybe_spawn_neurons(&mut self) {
->>>>>>> 1b65617d
         if !self.can_spawn_neurons() {
             return;
         }
