# Changelog

Proposals before 2025 are NOT listed in here, because this process was
introduced later. (We could back fill those later though.)

The process that populates this file is described in
`rs/nervous_system/changelog_process.md`. In general though, the entries you see
here were moved from the adjacent `unreleased_changelog.md` file.


INSERT NEW RELEASES HERE

<<<<<<< HEAD
# 2025-09-12: Proposal 138475

https://dashboard.internetcomputer.org/proposal/138475

## Added

* Added a new proposal type `DeregisterKnownNeuron` without enabling it (behind feature flag).

* Enable FulfillSubnetRentalRequest proposals. The main effect of such proposals
  is the creation of an EXCLUSIVE subnet, meaning that only ONE principal is
  allowed to create canisters in the subnet. For details, see
  https://forum.dfinity.org/t/subnet-rental-canister-work-on-next-phase-has-started/52803
  (This is also discussed under the heading "Swiss subnet".)
=======
# 2025-09-19: Proposal 138583

https://dashboard.internetcomputer.org/proposal/138583

## Added

* Added links to the `KnownNeuronData` that can be submitted as part of the `RegisterKnownNeuron`
  proposal.
>>>>>>> 35386b2b

# 2025-09-05: Proposal 138369

http://dashboard.internetcomputer.org/proposal/138369

## Added

* The neuron `Split` command accepts an optional `memo` field that can be used to derive the neuron
  subaccount, rather than generating a random one.

## Changed

* The protobuf-encoded `Storable` implementations are changed to `Unbounded`.

## Removed

* The `IcpXdrConversionRate` proposal is now obsolete and cannot be submitted.


# 2025-07-25: Proposal 137582

http://dashboard.internetcomputer.org/proposal/137582

## Added

* Minor improvement on voting power spike detection mechanism - the mechanism is kept in place even
  when the voting power snapshot is not full.

## Changed

* `AddOrRemoveNodeProvider` and `update_node_provider` now require 32-byte account-identifiers, which are equivalent
  to the 28-byte identifiers except with the checksum. This is a breaking change for the API.
* `NodeProvider.reward_account` always returns the 32-byte account identifier, even if the
  node provider was created with a 28-byte identifier. This is to ensure consistency in the API and to make it easier
  to use the reward account in other contexts, such as looking up the account in the ledger. All clients needed to
  support the 32-byte address already, so this is not a breaking change for the API.


# 2025-07-18: Proposal 137499

http://dashboard.internetcomputer.org/proposal/137499

## Added

* Minor improvements on voting power spike detection mechanism.

# 2025-07-11: Proposal 137346

http://dashboard.internetcomputer.org/proposal/137346

## Added

* Add new unreleased proposal type.

# 2025-07-06: Proposal 137252

http://dashboard.internetcomputer.org/proposal/137252

## Added

* Add a metric for the nubmer of spawning neurons.
* Use a previous voting power snapshot to create ballots if a voting power spike is detected.

## Changed

* Rename a metric related to voting power spike according to convention.

# 2025-06-20: Proposal 137080

http://dashboard.internetcomputer.org/proposal/137080

## Added

* Neurons can now perform SetFollowing to configure their following on multiple
  topics at once. Whereas, before, they would have to perform multiple Follow
  operations, one for each topic. This brings NNS into alignment with SNS.

# 2025-06-13: Proposal 136987

http://dashboard.internetcomputer.org/proposal/136987

## Changed

* Task execution metrics are added for `neuron_data_validation` and
  `unstake_maturity_of_dissolved_neurons` timer tasks.

## Fixed

* The `account_identifier_to_disburse_to` in the maturity disbursement now contains a 32-byte
  address rather than the 28-byte one without checksum.

# 2025-06-06: Proposal 136890

http://dashboard.internetcomputer.org/proposal/136890

## Added

* Support disbursing maturity to an account identifier, in addition to icrc1 account.

# 2025-05-31: Proposal 136795

http://dashboard.internetcomputer.org/proposal/136795

## Added

* Expose a new metric `voting_power_snapshots_latest_snapshot_is_spike`.
* Enabling `DisburseMaturity` neuron management proposals.

## Changed

* `MAX_NEURON_CREATION_SPIKE` is increased from 120 to 300.

# 2025-05-16: Proposal 136693

http://dashboard.internetcomputer.org/proposal/136693

## Added

* The `DisburseMaturity` neuron command is enabled. See https://forum.dfinity.org/t/disburse-maturity-in-nns/43228 for
  more details.

## Changed

* Proposal topics are persisted throughout its lifecycle instead of being recomputed every time.

## Removed

* The `IcpXdrConversionRate` proposal is now obsolete and cannot be submitted.

## Security

Enforce a lower bound for `min_participant_icp_e8s` of `1_000_000`.

# 2025-05-10: Proposal 136580

http://dashboard.internetcomputer.org/proposal/136580

## Removed

* The `governance_heap_neuron_count` metric is removed as there are no neurons in the heap anymore.

# 2025-05-02: Proposal 136427

http://dashboard.internetcomputer.org/proposal/136427

## Changed

* The Governance canister will fetch rewards from the new Node Rewards Canister instead of from Registry.

## Removed

* All the `_pb` methods are removed as they already always panic, as well as decoding the init arg
  as protobuf.

# 2025-04-25: Proposal 136370

http://dashboard.internetcomputer.org/proposal/136370

## Fixed

* Use `StableBTreeMap::init` instead of `::new` for voting power snapshots.

# 2025-04-15: Proposal 136285

http://dashboard.internetcomputer.org/proposal/136285

## Added

* A timer task is added to take daily snapshots of voting power for standard proposals.

## Fixed

* Turned off `DisburseMaturity` that was incorrectly turned on before.

# 2025-04-11: Proposal 136224

http://dashboard.internetcomputer.org/proposal/136224

## Added

* Governance now gets node provider rewards from the Node Reward Canister in test builds.

## Changed

* The `_pb` methods now always panic.

# 2025-04-05: Proposal 136071

http://dashboard.internetcomputer.org/proposal/136071

## Changed

* Disable Neuron's Funds for ongoing SNSs, as approved in
  proposal [135970](https://dashboard.internetcomputer.org/proposal/135970).

## Removed

* The `topic_followee_index` in the heap is removed, along with the flag
  `USE_STABLE_MEMORY_FOLLOWING_INDEX` that was set to true in the proposal 135063.

# 2025-03-28: Proposal 136006

http://dashboard.internetcomputer.org/proposal/136006

## Added

* The `init` method now supports candid decoding in addition to protobuf. Protobuf decoding will be
  removed in the future, giving clients time to migrate.

## Changed

* Increased the probability of failure from 70% to 90% for the deprecated _pb methods.
* Increase the neurons limit to 500K now that neurons are stored in stable memory.

# 2025-03-25: Proposal 135955

https://dashboard.internetcomputer.org/proposal/135955

## Security

* Prevent large manage neuron proposals by making sure their proposal payloads are bounded, and
  lower the maximum number of open manage neuron proposals. More details can be seen here:
  https://forum.dfinity.org/t/nns-updates-2025-03-25-nns-governance-security-hotfix/42978.

# 2025-03-21: Proposal 135933

http://dashboard.internetcomputer.org/proposal/135933

## Changed

* Refactor `prune_following` task to use the `timer_task` library, and therefore enables metrics to
  be collected about its execution.

# 2025-03-17: Proposal 135847

https://dashboard.internetcomputer.org/proposal/135847

## Added

* Added `NetworkEconomics.voting_power_economics.neuron_minimum_dissolve_delay_to_vote_seconds`.

## Removed

* Removed a migration mechanism previously used for data migrations through heartbeat.

# 2025-03-08: Proposal 135702

http://dashboard.internetcomputer.org/proposal/135702

## Added

* Collect metrics about timer tasks defined using ic_nervous_system_timer_task library.
* Re-enable neuron migration to stable memory:
    * Setting `MIGRATE_ACTIVE_NEURONS_TO_STABLE_MEMORY` to true, which will cause active neurons
      to be continously moved from heap memory to stable memory.
    * Compared to the last time it was enabled, several improvements were made:
        * Distribute rewards is moved to timer, and has a mechanism to distribute in batches in
          multiple messages.
        * Unstaking maturity task has a limit of 100 neurons per message, which prevents it from
          exceeding instruction limit.
        * The execution of `ApproveGenesisKyc` proposals have a limit of 1000 neurons, above which
          the proposal will fail.
        * More benchmarks were added.
* Enable timer task metrics for better observability.

## Changed

* Voting Rewards will be scheduled by a timer instead of by heartbeats.
* Unstaking maturity task will be processing up to 100 neurons in a single message, to avoid
  exceeding the instruction limit in a single execution.
* Voting Rewards will be distributed asynchronously in the background after being calculated.
    * This will allow rewards to be compatible with neurons being stored in Stable Memory.
* Ramp up the failure rate of _pb method to 0.7 again.

## Fixed

* Avoid applying `approve_genesis_kyc` to an unbounded number of neurons, but at most 1000 neurons.

# 2025-03-01: Proposal 135613

http://dashboard.internetcomputer.org/proposal/135613

## Added

* Define API for disburse maturity. While disburse maturity is not yet enabled, clients may already
  start preparing for this new NNS neuron operation.

## Deprecated

* NnsCanisterUpgrade/NnsRootUpgrade NNS funtions are made obsolete.

# 2025-02-21: Proposal 135436

http://dashboard.internetcomputer.org/proposal/135436

## Changed

* ManageNetworkEconomics proposals can now modify deep fields one at a time.
  Previously, this was only possible for top level fields.

* Added validation for ManageNetworkEconomics proposals. Previously, there was
  none. The result must have all the following properties:

    * All "optional" fields are actually set.

    * `maximum_icp_xdr_rate >= minimum_icp_xdr_rate`

    * Decimal fields have parsable `human_readable` values.

    * `one_third_participation_milestone_xdr < full_participation_milestone_xdr`

# 2025-02-11: Proposal 135265

https://dashboard.internetcomputer.org/proposal/135265

## Removed

* Neuron migration (`migrate_active_neurons_to_stable_memory`) is rolled back due to issues with
  reward distribution. It has already been rolled back with a hotfix ([proposal
  135265](https://dashboard.internetcomputer.org/proposal/135265))

# 2025-02-07: Proposal 135206

http://dashboard.internetcomputer.org/proposal/135206

## Added

### List Neurons API Change: Query by Subaccount

The `list_neurons` API now supports querying by neuron subaccount. This is useful for neuron holders who
have many neurons and want to list only the neurons associated with a particular subaccount.

A new field `neuron_subaccounts` is added to the request, which is a list of subaccounts to query
for. If this field is present, any neurons found will be added to the response. If duplicate
neurons are found between this field and others, they will be deduplicated before returning the value.

This new field works in the same way that the existing `neuron_ids` field works.

### Migrating Active Neurons to Stable Memory

In this release, we turn on the feature to migrate active neurons to stable memory:
`migrate_active_neurons_to_stable_memory`. After the feature is turned on, a timer task will
gradually move active neurons from the heap to stable memory. Clients should not expect any
functional behavior changes, since no APIs rely on where the neurons are stored.

## Changed

* The limit of the number of neurons is increased from 380K to 400K.

# 2025-02-03: Proposal 135063

http://dashboard.internetcomputer.org/proposal/135063

## Added

### Migrating Active Neurons to Stable Memory

In this relesae, we turn on 2 features related to migrating active neurons to stable memory:

1. `allow_active_neurons_in_stable_memory`: this allows the canister to look for active neurons in
   stable memory, while previously the canister always assumes active neurons are always in the heap.

2. `use_stable_memory_following_index`: this lets the canister use the neuron following index in the
   stable memory, instead of the one in the heap.

No neurons are actually migrated yet.

## Changed

* The `list_neurons` behavior is slightly changed: the `include_empty_neurons_readable_by_caller`
  was default to true before, and now it's default to true. More details can be found at:
  https://forum.dfinity.org/t/listneurons-api-change-empty-neurons/40311

# 2021-01-27: Proposal 134988

https://dashboard.internetcomputer.org/proposal/134988

## Added

### List Neurons Paging

Two new fields are added to the request, and one to the response.

The request now supports `page_size` and `page_number`. If `page_size` is greater than
`MAX_LIST_NEURONS_RESULTS` (currently 500), the API will treat it as `MAX_LIST_NEURONS_RESULTS`, and
continue procesisng the request. If `page_number` is None, the API will treat it as Some(0)

In the response, a field `total_pages_available` is available to tell the user how many
additional requests need to be made.

This will only affect neuron holders with more than 500 neurons, which is a small minority.

This allows neuron holders with many neurons to list all of their neurons, whereas before,
responses could be too large to be sent by the protocol.

## Changed

* `InstallCode` proposal payload hashes are now computed when making the proposal instead of when
  listing proposal. Hashes for existing proposals are backfilled.

# 2025-01-13: Proposal 134777

http://dashboard.internetcomputer.org/proposal/134777

### Periodic Confirmation

Enabled voting power adjustment and follow pruning.

#### Prior Work

This section describes related changes in previous releases.

We already started recording how long it's been since neurons have confirmed
their following (aka refreshed voting power). Neurons were also given the
ability to confirm their following. Those who have never confirmed are
considered as having refreshed on Sep 1, 2024.

This feature was proposed and approved in motion [proposal 132411].

[proposal 132411]: https://dashboard.internetcomputer.org/proposal/132411

#### New Behavior(s) (In This Release)

With this enablement, not refreshing for more than 6 months will start to affect
the neuron. More precisely,

1. If a neuron has not refreshed in 6 months, then votes have less influence on
   the outcome of proposals.

2. If a neuron has not refreshed in 7 months,

   a. It stops following other neurons (except on the NeuronManagement topic;
   those followees are retained).

   b. Its influence on proposals goes to 0.

END<|MERGE_RESOLUTION|>--- conflicted
+++ resolved
@@ -10,7 +10,16 @@
 
 INSERT NEW RELEASES HERE
 
-<<<<<<< HEAD
+
+# 2025-09-19: Proposal 138583
+
+https://dashboard.internetcomputer.org/proposal/138583
+
+## Added
+
+* Added links to the `KnownNeuronData` that can be submitted as part of the `RegisterKnownNeuron`
+  proposal.
+
 # 2025-09-12: Proposal 138475
 
 https://dashboard.internetcomputer.org/proposal/138475
@@ -24,16 +33,6 @@
   allowed to create canisters in the subnet. For details, see
   https://forum.dfinity.org/t/subnet-rental-canister-work-on-next-phase-has-started/52803
   (This is also discussed under the heading "Swiss subnet".)
-=======
-# 2025-09-19: Proposal 138583
-
-https://dashboard.internetcomputer.org/proposal/138583
-
-## Added
-
-* Added links to the `KnownNeuronData` that can be submitted as part of the `RegisterKnownNeuron`
-  proposal.
->>>>>>> 35386b2b
 
 # 2025-09-05: Proposal 138369
 
