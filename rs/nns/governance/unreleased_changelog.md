# How This File Is Used

In general, upcoming/unreleased behavior changes are described here. For details
on the process that this file is part of, see
`rs/nervous_system/changelog_process.md`.


# Next Upgrade Proposal

## Added

* Record votes by known neurons before clearing ballots.
<<<<<<< HEAD
* Introduces two new proposals called `PauseCanisterMigrations` and `UnpauseCanisterMigrations`.
=======
* Allow updating known neuron through RegisterKnownNeuron without having to change its name.
>>>>>>> be0db61e

## Changed

* Stop exposing known neuron data in list_neurons so that it's less likely to exceed message size
  limit.

## Deprecated

* The `StopOrStartCanister` NNS Function is now obsolete (Use `Action::StopOrStartCanister`
  instead).

## Removed

## Fixed

## Security<|MERGE_RESOLUTION|>--- conflicted
+++ resolved
@@ -10,11 +10,8 @@
 ## Added
 
 * Record votes by known neurons before clearing ballots.
-<<<<<<< HEAD
+* Allow updating known neuron through RegisterKnownNeuron without having to change its name.
 * Introduces two new proposals called `PauseCanisterMigrations` and `UnpauseCanisterMigrations`.
-=======
-* Allow updating known neuron through RegisterKnownNeuron without having to change its name.
->>>>>>> be0db61e
 
 ## Changed
 
