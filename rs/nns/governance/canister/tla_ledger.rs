use async_trait::async_trait;
use ic_base_types::CanisterId;
use ic_nervous_system_canisters::ledger::IcpLedger;
use ic_nervous_system_canisters::ledger::IcpLedgerCanister;
use ic_nervous_system_common::NervousSystemError;
use ic_nervous_system_runtime::Runtime;
use icp_ledger::{AccountIdentifier, Subaccount as IcpSubaccount, Tokens};
use icrc_ledger_types::icrc3::blocks::{GetBlocksRequest, GetBlocksResult};

#[cfg(feature = "tla")]
use ic_nns_governance::governance::tla::{
    self as tla, account_to_tla, opt_subaccount_to_tla, Destination, ToTla,
    TLA_INSTRUMENTATION_STATE,
};

#[cfg(feature = "tla")]
use tla_instrumentation_proc_macros::tla_function;

use ic_nns_governance::{tla_log_request, tla_log_response};
use std::collections::BTreeMap;

pub struct LoggingIcpLedgerCanister<Rt: Runtime>(IcpLedgerCanister<Rt>);

impl<Rt: Runtime + Send + Sync> LoggingIcpLedgerCanister<Rt> {
    pub fn new(id: CanisterId) -> Self {
        LoggingIcpLedgerCanister(IcpLedgerCanister::new(id))
    }
}

#[async_trait]
impl<Rt: Runtime + Send + Sync> IcpLedger for LoggingIcpLedgerCanister<Rt> {
    #[cfg_attr(feature = "tla", tla_function(force_async_fn = true))]
    async fn transfer_funds(
        &self,
        amount_e8s: u64,
        fee_e8s: u64,
        from_subaccount: Option<IcpSubaccount>,
        to: AccountIdentifier,
        memo: u64,
    ) -> Result<u64, NervousSystemError> {
        tla_log_request!(
            "WaitForTransfer",
            Destination::new("ledger"),
            "Transfer",
            tla::TlaValue::Record(BTreeMap::from([
                ("amount".to_string(), amount_e8s.to_tla_value()),
                ("fee".to_string(), fee_e8s.to_tla_value()),
                ("from".to_string(), opt_subaccount_to_tla(&from_subaccount)),
                ("to".to_string(), account_to_tla(to)),
            ]))
        );

        let result = self
            .0
            .transfer_funds(amount_e8s, fee_e8s, from_subaccount, to, memo)
            .await;

        tla_log_response!(
            Destination::new("ledger"),
            if result.is_err() {
                tla::TlaValue::Variant {
                    tag: "Fail".to_string(),
                    value: Box::new(tla::TlaValue::Constant("UNIT".to_string())),
                }
            } else {
                tla::TlaValue::Variant {
                    tag: "TransferOk".to_string(),
                    value: Box::new(tla::TlaValue::Constant("UNIT".to_string())),
                }
            }
        );

        result
    }

    async fn total_supply(&self) -> Result<Tokens, NervousSystemError> {
        self.0.total_supply().await
    }

    async fn account_balance(
        &self,
        account: AccountIdentifier,
    ) -> Result<Tokens, NervousSystemError> {
        tla_log_request!(
            "WaitForBalanceQuery",
            Destination::new("ledger"),
            "AccountBalance",
            tla::TlaValue::Record(BTreeMap::from([(
                "account".to_string(),
                account_to_tla(account)
            )]))
        );

        let result = self.0.account_balance(account).await;

        tla_log_response!(
            Destination::new("ledger"),
            match result {
                Ok(balance) => tla::TlaValue::Variant {
                    tag: "BalanceQueryOk".to_string(),
                    value: Box::new(balance.get_e8s().to_tla_value()),
                },
                _ => tla::TlaValue::Variant {
                    tag: "Fail".to_string(),
                    value: Box::new(tla::TlaValue::Constant("UNIT".to_string())),
                },
            }
        );

        result
    }

    fn canister_id(&self) -> CanisterId {
        self.0.canister_id()
    }

<<<<<<< HEAD
    // Shah-TODO: if this function should be implemented?
=======
>>>>>>> ec14be38
    async fn icrc3_get_blocks(
        &self,
        _args: Vec<GetBlocksRequest>,
    ) -> Result<GetBlocksResult, NervousSystemError> {
        Err(NervousSystemError {
            error_message: "Not Implemented".to_string(),
        })
    }
}<|MERGE_RESOLUTION|>--- conflicted
+++ resolved
@@ -114,10 +114,6 @@
         self.0.canister_id()
     }
 
-<<<<<<< HEAD
-    // Shah-TODO: if this function should be implemented?
-=======
->>>>>>> ec14be38
     async fn icrc3_get_blocks(
         &self,
         _args: Vec<GetBlocksRequest>,
