--- conflicted
+++ resolved
@@ -1,100 +1,61 @@
 benches:
   add_neuron_active_maximum:
     total:
-<<<<<<< HEAD
       instructions: 36149096
-=======
-      instructions: 35992698
->>>>>>> c00371b1
       heap_increase: 1
       stable_memory_increase: 0
     scopes: {}
   add_neuron_active_typical:
     total:
-<<<<<<< HEAD
       instructions: 1834158
-=======
-      instructions: 1838632
->>>>>>> c00371b1
       heap_increase: 0
       stable_memory_increase: 0
     scopes: {}
   add_neuron_inactive_maximum:
     total:
-<<<<<<< HEAD
       instructions: 96285952
-=======
-      instructions: 98666560
->>>>>>> c00371b1
       heap_increase: 1
       stable_memory_increase: 0
     scopes: {}
   add_neuron_inactive_typical:
     total:
-<<<<<<< HEAD
       instructions: 7381170
-=======
-      instructions: 7577551
->>>>>>> c00371b1
       heap_increase: 0
       stable_memory_increase: 0
     scopes: {}
   cascading_vote_all_heap:
     total:
-<<<<<<< HEAD
       instructions: 31887311
-=======
-      instructions: 32302982
->>>>>>> c00371b1
       heap_increase: 0
       stable_memory_increase: 0
     scopes: {}
   cascading_vote_heap_neurons_stable_index:
     total:
-<<<<<<< HEAD
       instructions: 54233977
-=======
-      instructions: 54494918
->>>>>>> c00371b1
       heap_increase: 0
       stable_memory_increase: 0
     scopes: {}
   cascading_vote_stable_everything:
     total:
-<<<<<<< HEAD
       instructions: 160313292
-=======
-      instructions: 1969690886
->>>>>>> c00371b1
       heap_increase: 0
       stable_memory_increase: 0
     scopes: {}
   cascading_vote_stable_neurons_with_heap_index:
     total:
-<<<<<<< HEAD
       instructions: 138075846
-=======
-      instructions: 1947188278
->>>>>>> c00371b1
       heap_increase: 0
       stable_memory_increase: 0
     scopes: {}
   centralized_following_all_stable:
     total:
-<<<<<<< HEAD
       instructions: 66264382
-=======
-      instructions: 2047356165
->>>>>>> c00371b1
       heap_increase: 0
       stable_memory_increase: 0
     scopes: {}
   compute_ballots_for_new_proposal_with_stable_neurons:
     total:
-<<<<<<< HEAD
       instructions: 1690958
-=======
-      instructions: 1743731
       heap_increase: 0
       stable_memory_increase: 0
     scopes: {}
@@ -119,57 +80,36 @@
   list_ready_to_spawn_neuron_ids_stable:
     total:
       instructions: 710543948
->>>>>>> c00371b1
       heap_increase: 0
       stable_memory_increase: 0
     scopes: {}
   neuron_metrics_calculation_heap:
     total:
-<<<<<<< HEAD
       instructions: 837546
-=======
-      instructions: 845137
->>>>>>> c00371b1
       heap_increase: 0
       stable_memory_increase: 0
     scopes: {}
   neuron_metrics_calculation_stable:
     total:
-<<<<<<< HEAD
       instructions: 1843015
-=======
-      instructions: 1835769
->>>>>>> c00371b1
       heap_increase: 0
       stable_memory_increase: 0
     scopes: {}
   range_neurons_performance:
     total:
-<<<<<<< HEAD
       instructions: 47360359
-=======
-      instructions: 47339494
->>>>>>> c00371b1
       heap_increase: 0
       stable_memory_increase: 0
     scopes: {}
   single_vote_all_stable:
     total:
-<<<<<<< HEAD
       instructions: 364240
-=======
-      instructions: 13161102
->>>>>>> c00371b1
       heap_increase: 0
       stable_memory_increase: 0
     scopes: {}
   update_recent_ballots_stable_memory:
     total:
-<<<<<<< HEAD
       instructions: 236573
-=======
-      instructions: 16208293
->>>>>>> c00371b1
       heap_increase: 0
       stable_memory_increase: 0
     scopes: {}
