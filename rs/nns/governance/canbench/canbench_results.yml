benches:
  add_neuron_active_maximum:
    total:
      instructions: 42749552
      heap_increase: 1
      stable_memory_increase: 0
    scopes: {}
  add_neuron_active_typical:
    total:
      instructions: 2170522
      heap_increase: 0
      stable_memory_increase: 0
    scopes: {}
  add_neuron_inactive_maximum:
    total:
      instructions: 112621390
      heap_increase: 1
      stable_memory_increase: 0
    scopes: {}
  add_neuron_inactive_typical:
    total:
      instructions: 8497159
      heap_increase: 0
      stable_memory_increase: 0
    scopes: {}
  cascading_vote_all_heap:
    total:
      instructions: 35650914
      heap_increase: 0
      stable_memory_increase: 128
    scopes: {}
  cascading_vote_heap_neurons_stable_index:
    total:
      instructions: 61785953
      heap_increase: 0
      stable_memory_increase: 128
    scopes: {}
  cascading_vote_stable_everything:
    total:
      instructions: 188618691
      heap_increase: 0
      stable_memory_increase: 128
    scopes: {}
  cascading_vote_stable_neurons_with_heap_index:
    total:
      instructions: 162350256
      heap_increase: 0
      stable_memory_increase: 128
    scopes: {}
  centralized_following_all_stable:
    total:
      instructions: 78266711
      heap_increase: 0
      stable_memory_increase: 128
    scopes: {}
  compute_ballots_for_new_proposal_with_stable_neurons:
    total:
      instructions: 2223231
      heap_increase: 0
      stable_memory_increase: 0
    scopes: {}
  draw_maturity_from_neurons_fund_heap:
    total:
      instructions: 7643198
      heap_increase: 0
      stable_memory_increase: 0
    scopes: {}
  draw_maturity_from_neurons_fund_stable:
    total:
      instructions: 12339498
      heap_increase: 0
      stable_memory_increase: 0
    scopes: {}
  list_active_neurons_fund_neurons_heap:
    total:
      instructions: 435463
      heap_increase: 0
      stable_memory_increase: 0
    scopes: {}
  list_active_neurons_fund_neurons_stable:
    total:
      instructions: 2757139
      heap_increase: 0
      stable_memory_increase: 0
    scopes: {}
  list_neurons_heap:
    total:
      instructions: 4947095
      heap_increase: 9
      stable_memory_increase: 0
    scopes: {}
  list_neurons_ready_to_unstake_maturity_heap:
    total:
      instructions: 158253
      heap_increase: 0
      stable_memory_increase: 0
    scopes: {}
  list_neurons_ready_to_unstake_maturity_stable:
    total:
      instructions: 41457093
      heap_increase: 0
      stable_memory_increase: 0
    scopes: {}
  list_neurons_stable:
    total:
<<<<<<< HEAD
      instructions: 113659672
      heap_increase: 5
=======
      instructions: 113490014
      heap_increase: 4
>>>>>>> 43d7f975
      stable_memory_increase: 0
    scopes: {}
  list_proposals:
    total:
      instructions: 6477035
      heap_increase: 0
      stable_memory_increase: 0
    scopes: {}
  list_ready_to_spawn_neuron_ids_heap:
    total:
      instructions: 132847
      heap_increase: 0
      stable_memory_increase: 0
    scopes: {}
  list_ready_to_spawn_neuron_ids_stable:
    total:
      instructions: 41428996
      heap_increase: 0
      stable_memory_increase: 0
    scopes: {}
  neuron_data_validation_heap:
    total:
      instructions: 406842391
      heap_increase: 0
      stable_memory_increase: 0
    scopes: {}
  neuron_data_validation_stable:
    total:
      instructions: 362640286
      heap_increase: 0
      stable_memory_increase: 0
    scopes: {}
  neuron_metrics_calculation_heap:
    total:
      instructions: 1498269
      heap_increase: 0
      stable_memory_increase: 0
    scopes: {}
  neuron_metrics_calculation_stable:
    total:
      instructions: 3026795
      heap_increase: 0
      stable_memory_increase: 0
    scopes: {}
  range_neurons_performance:
    total:
      instructions: 56448740
      heap_increase: 0
      stable_memory_increase: 0
    scopes: {}
  single_vote_all_stable:
    total:
      instructions: 2805835
      heap_increase: 0
      stable_memory_increase: 128
    scopes: {}
  update_recent_ballots_stable_memory:
    total:
      instructions: 274000
      heap_increase: 0
      stable_memory_increase: 0
    scopes: {}
version: 0.1.8<|MERGE_RESOLUTION|>--- conflicted
+++ resolved
@@ -103,13 +103,8 @@
     scopes: {}
   list_neurons_stable:
     total:
-<<<<<<< HEAD
       instructions: 113659672
       heap_increase: 5
-=======
-      instructions: 113490014
-      heap_increase: 4
->>>>>>> 43d7f975
       stable_memory_increase: 0
     scopes: {}
   list_proposals:
