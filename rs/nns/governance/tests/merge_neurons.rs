--- conflicted
+++ resolved
@@ -16,14 +16,9 @@
         ManageNeuron, NetworkEconomics,
     },
 };
-<<<<<<< HEAD
-use ic_nns_governance_api::pb::v1::manage_neuron_response::{
-    Command as CommandResponse, MergeResponse,
-=======
 use ic_nns_governance_api::{
     self as api,
     manage_neuron_response::{Command as CommandResponse, MergeResponse},
->>>>>>> 2f52f298
 };
 use proptest::prelude::{proptest, TestCaseError};
 
