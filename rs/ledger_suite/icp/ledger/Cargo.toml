[package]
name = "ledger-canister"
version.workspace = true
authors.workspace = true
edition.workspace = true
description.workspace = true
documentation.workspace = true

[[bin]]
name = "ledger-canister"
path = "src/main.rs"

[dependencies]
<<<<<<< HEAD
canbench-rs = { version = "0.1.7", optional = true }
=======
async-trait = { workspace = true }
canbench-rs = { workspace = true, optional = true }
>>>>>>> 25ace513
candid = { workspace = true }
candid_parser = { workspace = true }
ciborium = { workspace = true }
dfn_protobuf = { path = "../../../rust_canisters/dfn_protobuf" }
hex = { workspace = true }
ic-base-types = { path = "../../../types/base_types" }
ic-canister-log = { path = "../../../rust_canisters/canister_log" }
ic-cdk = { workspace = true }
ic-http-types = { path = "../../../../packages/ic-http-types" }
ic-limits = { path = "../../../limits" }
ic-icrc1 = { path = "../../icrc1" }
ic-ledger-canister-core = { path = "../../common/ledger_canister_core" }
ic-ledger-core = { path = "../../common/ledger_core" }
ic-ledger-hash-of = { path = "../../../../packages/ic-ledger-hash-of" }
ic-metrics-encoder = "1"
ic-stable-structures = { workspace = true }
icp-ledger = { path = "../" }
icrc-ledger-types = { path = "../../../../packages/icrc-ledger-types" }
intmap = { version = "1.1.0", features = ["serde"] }
lazy_static = { workspace = true }
minicbor = { workspace = true }
num-traits = { workspace = true }
serde = { workspace = true }
serde_bytes = { workspace = true }
serde_cbor = { workspace = true }

[dev-dependencies]
candid_parser = { workspace = true }
ic-agent = { workspace = true }
ic-ledger-suite-state-machine-tests = { path = "../../tests/sm-tests" }
ic-icrc1-test-utils = { path = "../../icrc1/test_utils" }
ic-state-machine-tests = { path = "../../../state_machine_tests" }
ic-test-utilities-load-wasm = { path = "../../../test_utilities/load_wasm" }
on_wire = { path = "../../../rust_canisters/on_wire" }
proptest = { workspace = true }

[features]
notify-method = []
icp-allowance-getter = []
next-ledger-version = []
prev-ledger-version = []
canbench-rs = ["dep:canbench-rs"]<|MERGE_RESOLUTION|>--- conflicted
+++ resolved
@@ -11,12 +11,7 @@
 path = "src/main.rs"
 
 [dependencies]
-<<<<<<< HEAD
-canbench-rs = { version = "0.1.7", optional = true }
-=======
-async-trait = { workspace = true }
 canbench-rs = { workspace = true, optional = true }
->>>>>>> 25ace513
 candid = { workspace = true }
 candid_parser = { workspace = true }
 ciborium = { workspace = true }
