--- conflicted
+++ resolved
@@ -1254,11 +1254,7 @@
         upgrade_args,
         minter,
         false,
-<<<<<<< HEAD
         true,
-=======
-        false,
->>>>>>> 8d726cc6
     );
 }
 
@@ -1346,7 +1342,6 @@
         ledger_wasm_next_version(),
         ledger_wasm(),
         encode_init_args,
-<<<<<<< HEAD
         false,
     );
 }
@@ -1357,9 +1352,7 @@
         ledger_wasm_mainnet(),
         ledger_wasm_low_instruction_limits(),
         encode_init_args,
-=======
         true,
->>>>>>> 8d726cc6
     );
 }
 
@@ -1532,18 +1525,6 @@
 }
 
 #[test]
-<<<<<<< HEAD
-=======
-fn test_approval_trimming() {
-    ic_ledger_suite_state_machine_tests::test_approval_trimming(
-        ledger_wasm(),
-        encode_init_args,
-        true,
-    );
-}
-
-#[test]
->>>>>>> 8d726cc6
 fn account_identifier_test() {
     let env = StateMachine::new();
     let payload = LedgerCanisterInitPayload::builder()
