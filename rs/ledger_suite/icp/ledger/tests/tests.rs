--- conflicted
+++ resolved
@@ -2165,7 +2165,6 @@
 }
 
 #[test]
-<<<<<<< HEAD
 fn test_remove_approval() {
     const INITIAL_BALANCE: u64 = 10_000_000;
     const APPROVE_AMOUNT: u64 = 1_000_000;
@@ -2268,7 +2267,9 @@
     verify_allowance(Some(SUBACCOUNT), p3, 0);
     // The last one was not removed
     verify_allowance(None, p4, APPROVE_AMOUNT);
-=======
+}
+
+#[test]
 fn test_burn_whole_balance() {
     let env = StateMachine::new();
     let mut initial_balances = HashMap::new();
@@ -2329,7 +2330,6 @@
     burn(fee_e8s / 2, None);
 
     assert_eq!(balance_of(&env, canister_id, p1.0), 0);
->>>>>>> 661c17a9
 }
 
 mod metrics {
