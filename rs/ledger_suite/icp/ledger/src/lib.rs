--- conflicted
+++ resolved
@@ -171,13 +171,11 @@
     #[serde(default)]
     pub feature_flags: FeatureFlags,
 
-<<<<<<< HEAD
     #[serde(default)]
     pub state: LedgerState,
-=======
+    
     #[serde(default = "default_ledger_version")]
     pub ledger_version: u64,
->>>>>>> f1af8258
 }
 
 impl LedgerContext for Ledger {
@@ -297,11 +295,8 @@
             token_symbol: unknown_token(),
             token_name: unknown_token(),
             feature_flags: FeatureFlags::default(),
-<<<<<<< HEAD
             state: LedgerState::Ready,
-=======
             ledger_version: LEDGER_VERSION,
->>>>>>> f1af8258
         }
     }
 }
