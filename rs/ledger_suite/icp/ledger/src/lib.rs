--- conflicted
+++ resolved
@@ -192,11 +192,7 @@
     approvals: LedgerAllowances,
     #[serde(default)]
     stable_approvals: AllowanceTable<StableAllowancesData>,
-<<<<<<< HEAD
-    pub blockchain: Blockchain<dfn_runtime::DfnRuntime, IcpLedgerArchiveWasm, HeapBlockData>,
-=======
     pub blockchain: Blockchain<CdkRuntime, IcpLedgerArchiveWasm>,
->>>>>>> 41d5409c
     // DEPRECATED
     pub maximum_number_of_accounts: usize,
     // DEPRECATED
