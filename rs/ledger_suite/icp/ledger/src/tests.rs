--- conflicted
+++ resolved
@@ -572,23 +572,13 @@
         blocks.push(block.encode());
     }
 
-<<<<<<< HEAD
     let first_blocks = icp_ledger::get_blocks(&blocks, 0, 1, 5).0.unwrap();
-=======
-    let blocks = &state.blockchain.blocks;
-
-    let first_blocks = icp_ledger::get_blocks_ledger(blocks, 0, 1, 5).0.unwrap();
->>>>>>> 0d96610b
     for i in 0..first_blocks.len() {
         let block = Block::decode(first_blocks.get(i).unwrap().clone()).unwrap();
         assert_eq!(block.transaction.memo.0, i as u64);
     }
 
-<<<<<<< HEAD
     let last_blocks = icp_ledger::get_blocks(&blocks, 0, 6, 5).0.unwrap();
-=======
-    let last_blocks = icp_ledger::get_blocks_ledger(blocks, 0, 6, 5).0.unwrap();
->>>>>>> 0d96610b
     for i in 0..last_blocks.len() {
         let block = Block::decode(last_blocks.get(i).unwrap().clone()).unwrap();
         assert_eq!(block.transaction.memo.0, 5 + i as u64);
