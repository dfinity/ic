--- conflicted
+++ resolved
@@ -1341,15 +1341,7 @@
             .read()
             .unwrap()
             .blockchain
-<<<<<<< HEAD
-            .block_slice(std::ops::Range {
-                start: archived_len + start,
-                end: archived_len + end,
-            });
-=======
-            .blocks
-            .get_blocks(start..end);
->>>>>>> 12059824
+            .get_blocks(archived_len + start..archived_len + end);
         IterBlocksRes(blocks)
     });
 }
