use candid::{candid_method, Decode, Nat, Principal};
use dfn_candid::{candid, candid_one, CandidOne};
#[allow(unused_imports)]
use dfn_core::BytesS;
use dfn_core::{
    endpoint::reject_on_decode_error::{over, over_async, over_async_may_reject},
    over_init,
};
use dfn_protobuf::protobuf;
use ic_base_types::{CanisterId, PrincipalId};
use ic_canister_log::{LogEntry, Sink};
use ic_cdk::api::{
    caller, data_certificate, instruction_counter, print, set_certified_data, time, trap,
};
use ic_icrc1::endpoints::{convert_transfer_error, StandardRecord};
use ic_ledger_canister_core::ledger::LedgerContext;
use ic_ledger_canister_core::runtime::heap_memory_size_bytes;
use ic_ledger_canister_core::{
    archive::{Archive, ArchiveOptions},
    blockchain::BlockData,
    ledger::{
        apply_transaction, archive_blocks, block_locations, find_block_in_archive, LedgerAccess,
        TransferError as CoreTransferError,
    },
    range_utils,
};
use ic_ledger_core::{
    block::{BlockIndex, BlockType, EncodedBlock},
    timestamp::TimeStamp,
    tokens::{Tokens, DECIMAL_PLACES},
};
use ic_stable_structures::reader::{BufferedReader, Reader};
use ic_stable_structures::writer::{BufferedWriter, Writer};
#[cfg(feature = "icp-allowance-getter")]
use icp_ledger::IcpAllowanceArgs;
use icp_ledger::{
    max_blocks_per_request, protobuf, tokens_into_proto, AccountBalanceArgs, AccountIdBlob,
    AccountIdentifier, AccountIdentifierByteBuf, ArchiveInfo, ArchivedBlocksRange,
    ArchivedEncodedBlocksRange, Archives, BinaryAccountBalanceArgs, Block, BlockArg, BlockRes,
    CandidBlock, Decimals, FeatureFlags, GetBlocksArgs, InitArgs, IterBlocksArgs, IterBlocksRes,
    LedgerCanisterPayload, Memo, Name, Operation, PaymentError, QueryBlocksResponse,
    QueryEncodedBlocksResponse, SendArgs, Subaccount, Symbol, TipOfChainRes, TotalSupplyArgs,
    Transaction, TransferArgs, TransferError, TransferFee, TransferFeeArgs, MEMO_SIZE_BYTES,
};
use icrc_ledger_types::icrc1::transfer::TransferError as Icrc1TransferError;
use icrc_ledger_types::icrc2::allowance::{Allowance, AllowanceArgs};
use icrc_ledger_types::icrc2::approve::{ApproveArgs, ApproveError};
use icrc_ledger_types::{
    icrc::generic_metadata_value::MetadataValue as Value,
    icrc21::lib::build_icrc21_consent_info_for_icrc1_and_icrc2_endpoints,
    icrc3::archive::QueryArchiveFn,
};
use icrc_ledger_types::{
    icrc1::account::Account, icrc2::transfer_from::TransferFromArgs,
    icrc2::transfer_from::TransferFromError,
};
use icrc_ledger_types::{
    icrc1::transfer::TransferArg,
    icrc21::{errors::Icrc21Error, requests::ConsentMessageRequest, responses::ConsentInfo},
};
use ledger_canister::{
    balances_len, clear_stable_allowance_data, clear_stable_balances_data, is_ready, ledger_state,
    panic_if_not_ready, set_ledger_state, Ledger, LedgerField, LedgerState, LEDGER, LEDGER_VERSION,
    MAX_MESSAGE_SIZE_BYTES, UPGRADES_MEMORY,
};
use num_traits::cast::ToPrimitive;
#[allow(unused_imports)]
use on_wire::IntoWire;
use std::cell::RefCell;
use std::io::{Read, Write};
use std::{
    collections::{HashMap, HashSet},
    sync::{Arc, RwLock},
    time::Duration,
};

#[derive(Clone)]
struct DebugOutSink;

impl Sink for DebugOutSink {
    fn append(&self, entry: LogEntry) {
        print!("{}", entry.message)
    }
}

/// Initialize the ledger canister
///
/// # Arguments
///
/// * `minting_account` -  The minting canister is given 2^64 - 1 tokens and it
///   then transfers tokens to addresses specified in the initial state.
///   Currently this is the only way to create tokens.
/// * `initial_values` - The list of accounts that will get balances at genesis.
///   This balances are paid out from the minting canister using 'Send'
///   transfers.
/// * `max_message_size_bytes` - The maximum message size that this subnet
/// * `transaction_window` - The [Ledger] transaction window.
/// * `archive_options` - The options of the canister that manages the store of
///   old blocks.
/// * `send_whitelist` - The [Ledger] canister whitelist.
/// * `transfer_fee` - The fee to pay to perform a transaction.
/// * `token_symbol` - Token symbol.
/// * `token_name` - Token name.
/// * `feature_flags` - Features that are enabled on the ledger.
#[allow(clippy::too_many_arguments)]
fn init(
    minting_account: AccountIdentifier,
    icrc1_minting_account: Option<Account>,
    initial_values: HashMap<AccountIdentifier, Tokens>,
    max_message_size_bytes: Option<usize>,
    transaction_window: Option<Duration>,
    archive_options: Option<ArchiveOptions>,
    send_whitelist: HashSet<CanisterId>,
    transfer_fee: Option<Tokens>,
    token_symbol: Option<String>,
    token_name: Option<String>,
    feature_flags: Option<FeatureFlags>,
) {
    print(format!(
        "[ledger] init(): minting account is {}",
        minting_account
    ));
    LEDGER.write().unwrap().from_init(
        initial_values,
        minting_account,
        icrc1_minting_account,
        TimeStamp::from_nanos_since_unix_epoch(time()),
        transaction_window,
        send_whitelist,
        transfer_fee,
        token_symbol,
        token_name,
        feature_flags,
    );
    match max_message_size_bytes {
        None => {
            print(format!(
                "[ledger] init(): using default maximum message size: {}",
                MAX_MESSAGE_SIZE_BYTES.read().unwrap()
            ));
        }
        Some(max_message_size_bytes) => {
            *MAX_MESSAGE_SIZE_BYTES.write().unwrap() = max_message_size_bytes;
            print(format!(
                "[ledger] init(): using maximum message size: {}",
                max_message_size_bytes
            ));
        }
    }
    set_certified_data(
        &LEDGER
            .read()
            .unwrap()
            .blockchain
            .last_hash
            .map(|h| h.into_bytes())
            .unwrap_or([0u8; 32]),
    );

    if let Some(archive_options) = archive_options {
        LEDGER.write().unwrap().blockchain.archive =
            Arc::new(RwLock::new(Some(Archive::new(archive_options))))
    }
}

#[cfg(feature = "notify-method")]
fn add_payment(
    memo: Memo,
    operation: Operation,
    created_at_time: Option<TimeStamp>,
) -> (BlockIndex, ic_ledger_hash_of::HashOf<EncodedBlock>) {
    let (height, hash) = ledger_canister::add_payment(memo, operation, created_at_time);
    set_certified_data(&hash.into_bytes());
    (height, hash)
}

/// This is the only operation that changes the state of the canister blocks and
/// balances after init. This creates a payment from the caller's account. It
/// returns the index of the resulting transaction
///
/// # Arguments
///
/// * `memo` -  A 8 byte "message" you can attach to transactions to help the
///   receiver disambiguate transactions.
/// * `amount` - The number of Tokens the recipient gets. The number of Tokens
///   withdrawn is equal to the amount + the fee.
/// * `fee` - The maximum fee that the sender is willing to pay. If the required
///   fee is greater than this the transaction will be rejected otherwise the
///   required fee will be paid.
/// * `from_subaccount` - The subaccount you want to draw funds from.
/// * `to` - The account you want to send the funds to.
/// * `created_at_time`: When the transaction has been created. If not set then
///   now is used.
async fn send(
    memo: Memo,
    amount: Tokens,
    fee: Tokens,
    from_subaccount: Option<Subaccount>,
    to: AccountIdentifier,
    created_at_time: Option<TimeStamp>,
) -> Result<BlockIndex, TransferError> {
    let caller_principal_id = PrincipalId::from(caller());

    if !LEDGER.read().unwrap().can_send(&caller_principal_id) {
        panic!("Sending from {} is not allowed", caller_principal_id);
    }

    let from = AccountIdentifier::new(caller_principal_id, from_subaccount);
    let minting_acc = LEDGER
        .read()
        .unwrap()
        .minting_account_id
        .expect("Minting canister id not initialized");

    let transfer = if from == minting_acc {
        assert_eq!(fee, Tokens::ZERO, "Fee for minting should be zero");
        assert_ne!(
            to, minting_acc,
            "It is illegal to mint to a minting_account"
        );
        Operation::Mint { to, amount }
    } else if to == minting_acc {
        assert_eq!(fee, Tokens::ZERO, "Fee for burning should be zero");
        let min_burn_amount = LEDGER.read().unwrap().transfer_fee;
        if amount < min_burn_amount {
            panic!("Burns lower than {} are not allowed", min_burn_amount);
        }
        Operation::Burn {
            from,
            amount,
            spender: None,
        }
    } else {
        let transfer_fee = LEDGER.read().unwrap().transfer_fee;
        if fee != transfer_fee {
            return Err(TransferError::BadFee {
                expected_fee: transfer_fee,
            });
        }
        Operation::Transfer {
            from,
            to,
            spender: None,
            amount,
            fee,
        }
    };
    let (height, hash) = match LEDGER
        .write()
        .unwrap()
        .add_payment(memo, transfer, created_at_time)
    {
        Ok((height, hash)) => (height, hash),
        Err(PaymentError::TransferError(transfer_error)) => return Err(transfer_error),
        Err(PaymentError::Reject(msg)) => panic!("{}", msg),
    };
    set_certified_data(&hash.into_bytes());

    // Don't put anything that could ever trap after this call or people using this
    // endpoint. If something did panic the payment would appear to fail, but would
    // actually succeed on chain.
    let max_msg_size = *MAX_MESSAGE_SIZE_BYTES.read().unwrap();
    archive_blocks::<Access>(DebugOutSink, max_msg_size as u64).await;
    Ok(height)
}

async fn icrc1_send(
    memo: Option<icrc_ledger_types::icrc1::transfer::Memo>,
    amount: Nat,
    fee: Option<Nat>,
    from_account: Account,
    to_account: Account,
    spender_account: Option<Account>,
    created_at_time: Option<u64>,
) -> Result<BlockIndex, CoreTransferError<Tokens>> {
    let from = AccountIdentifier::from(from_account);
    let to = AccountIdentifier::from(to_account);
    match memo.as_ref() {
        Some(memo) if memo.0.len() > MEMO_SIZE_BYTES => trap("the memo field is too large"),
        _ => {}
    };
    let amount = match amount.0.to_u64() {
        Some(n) => Tokens::from_e8s(n),
        None => {
            // No one can have so many tokens
            let balance = account_balance(from);
            assert!(balance.get_e8s() < amount);
            return Err(CoreTransferError::InsufficientFunds { balance });
        }
    };
    let created_at_time = created_at_time.map(TimeStamp::from_nanos_since_unix_epoch);
    let minting_acc = LEDGER
        .read()
        .unwrap()
        .minting_account_id
        .expect("Minting canister id not initialized");
    let now = TimeStamp::from_nanos_since_unix_epoch(time());
    let (operation, effective_fee) = if to == minting_acc {
        if fee.is_some() && fee.as_ref() != Some(&Nat::from(0u64)) {
            return Err(CoreTransferError::BadFee {
                expected_fee: Tokens::ZERO,
            });
        }
        let ledger = LEDGER.read().unwrap();
        let balance = ledger.balances().account_balance(&from);
        let min_burn_amount = ledger.transfer_fee.min(balance);
        if amount < min_burn_amount {
            return Err(CoreTransferError::BadBurn { min_burn_amount });
        }
        if amount == Tokens::ZERO {
            return Err(CoreTransferError::BadBurn {
                min_burn_amount: ledger.transfer_fee,
            });
        }
        (
            Operation::Burn {
                from,
                amount,
                spender: spender_account.map(AccountIdentifier::from),
            },
            Tokens::ZERO,
        )
    } else if from == minting_acc {
        if spender_account.is_some() {
            trap("the minter account cannot delegate mints");
        }
        if fee.is_some() && fee.as_ref() != Some(&Nat::from(0u64)) {
            return Err(CoreTransferError::BadFee {
                expected_fee: Tokens::ZERO,
            });
        }
        (Operation::Mint { to, amount }, Tokens::ZERO)
    } else {
        let expected_fee = LEDGER.read().unwrap().transfer_fee;
        if fee.is_some() && fee.as_ref() != Some(&Nat::from(expected_fee.get_e8s())) {
            return Err(CoreTransferError::BadFee { expected_fee });
        }
        (
            Operation::Transfer {
                from,
                to,
                spender: spender_account.map(AccountIdentifier::from),
                amount,
                fee: expected_fee,
            },
            expected_fee,
        )
    };

    let block_index = {
        let mut ledger = LEDGER.write().unwrap();
        let tx = Transaction {
            operation,
            memo: Memo(0),
            icrc1_memo: memo.map(|x| x.0),
            created_at_time,
        };
        let (block_index, hash) = apply_transaction(&mut *ledger, tx, now, effective_fee)?;

        set_certified_data(&hash.into_bytes());

        block_index
    };

    let max_msg_size = *MAX_MESSAGE_SIZE_BYTES.read().unwrap();
    archive_blocks::<Access>(DebugOutSink, max_msg_size as u64).await;
    Ok(block_index)
}

thread_local! {
    static NOTIFY_METHOD_CALLS: RefCell<u64> = const { RefCell::new(0) };
    static PRE_UPGRADE_INSTRUCTIONS_CONSUMED: RefCell<u64> = const { RefCell::new(0) };
    static POST_UPGRADE_INSTRUCTIONS_CONSUMED: RefCell<u64> = const { RefCell::new(0) };
    static STABLE_UPGRADE_MIGRATION_STEPS: RefCell<u64> = const { RefCell::new(0) };
}

/// You can notify a canister that you have made a payment to it. The
/// payment must have been made to the account of a canister and from the
/// callers account. You cannot notify a canister about a transaction it has
/// already been successfully notified of. If the canister rejects the
/// notification call it is not considered to have been notified.
///
/// # Arguments
///
/// * `block_height` -  The height of the block you would like to send a
///   notification about.
/// * `max_fee` - The fee of the payment.
/// * `from_subaccount` - The subaccount that made the payment.
/// * `to_canister` - The canister that received the payment.
/// * `to_subaccount` - The subaccount that received the payment.
/// * `notify_using_protobuf` - Whether the notification should be encoded using
///   protobuf or candid.
#[cfg(feature = "notify-method")]
pub async fn notify(
    block_height: BlockIndex,
    max_fee: Tokens,
    from_subaccount: Option<Subaccount>,
    to_canister: CanisterId,
    to_subaccount: Option<Subaccount>,
    notify_using_protobuf: bool,
) -> Result<BytesS, String> {
    use dfn_core::api::{call_bytes_with_cleanup, call_with_cleanup, Funds};
    use dfn_protobuf::ProtoBuf;

    NOTIFY_METHOD_CALLS.with(|n| *n.borrow_mut() += 1);

    let caller_principal_id = PrincipalId::from(caller());

    if !LEDGER.read().unwrap().can_send(&caller_principal_id) {
        panic!("Notifying from {} is not allowed", caller_principal_id);
    }

    if !LEDGER.read().unwrap().can_be_notified(&to_canister) {
        panic!(
            "Notifying non-whitelisted canister is not allowed: {}",
            to_canister
        );
    }

    let expected_from = AccountIdentifier::new(caller_principal_id, from_subaccount);

    let expected_to = AccountIdentifier::new(to_canister.get(), to_subaccount);

    let transfer_fee = LEDGER.read().unwrap().transfer_fee;

    if max_fee != transfer_fee {
        panic!("Transfer fee should be {}", transfer_fee);
    }

    let raw_block: EncodedBlock =
        match block(block_height).unwrap_or_else(|| panic!("Block {} not found", block_height)) {
            Ok(raw_block) => raw_block,
            Err(cid) => {
                print(format!(
                    "Searching canister {} for block {}",
                    cid, block_height
                ));
                // Lookup the block on the archive
                let BlockRes(res) = call_with_cleanup(cid, "get_block_pb", protobuf, block_height)
                    .await
                    .map_err(|e| format!("Failed to fetch block {}", e.1))?;
                res.ok_or("Block not found")?
                    .map_err(|c| format!("Tried to redirect lookup a second time to {}", c))?
            }
        };

    let block = Block::decode(raw_block).unwrap();

    let (from, to, amount) = match block.transaction().operation {
        Operation::Transfer {
            from, to, amount, ..
        } => (from, to, amount),
        _ => panic!("Notification failed transfer must be of type send"),
    };

    assert_eq!(
        (from, to),
        (expected_from, expected_to),
        "sender and recipient must match the specified block"
    );

    let transaction_notification_args = icp_ledger::TransactionNotification {
        from: caller_principal_id,
        from_subaccount,
        to: to_canister,
        to_subaccount,
        block_height,
        amount,
        memo: block.transaction().memo,
    };

    let block_timestamp = block.timestamp();

    ledger_canister::change_notification_state(block_height, block_timestamp, true)
        .expect("Notification failed");

    // This transaction provides an on chain record that a notification was
    // attempted
    let transfer = Operation::Transfer {
        from: expected_from,
        to: expected_to,
        spender: None,
        amount: Tokens::ZERO,
        fee: max_fee,
    };

    // While this payment has been made here, it isn't actually committed until you
    // make an inter canister call. As such we don't reject without rollback until
    // an inter-canister call has definitely been made
    add_payment(Memo(block_height), transfer, None);

    let response = if notify_using_protobuf {
        let bytes = ProtoBuf(transaction_notification_args)
            .into_bytes()
            .expect("transaction notification serialization failed");
        call_bytes_with_cleanup(
            to_canister,
            "transaction_notification_pb",
            &bytes[..],
            Funds::zero(),
        )
        .await
    } else {
        let bytes = candid::encode_one(transaction_notification_args)
            .expect("transaction notification serialization failed");
        call_bytes_with_cleanup(
            to_canister,
            "transaction_notification",
            &bytes[..],
            Funds::zero(),
        )
        .await
    };
    // Don't panic after here or the notification might look like it succeeded
    // when actually it failed

    // propagate the response/rejection from 'to_canister' if it's shorter than this
    // length.
    // This could be done better because we still read in the whole
    // String/Vec as is
    pub const MAX_LENGTH: usize = 8192;

    match response {
        Ok(bs) => {
            if bs.len() > MAX_LENGTH {
                let caller = PrincipalId::from(caller());
                Err(format!(
                    "Notification succeeded, but the canister '{}' returned too large of a response",
                    caller,
                ))
            } else {
                Ok(BytesS(bs))
            }
        }
        Err((_code, err)) => {
            // It may be that by the time this callback is made the block will have been
            // garbage collected. That is fine because we don't inspect the
            // response here.
            let _ =
                ledger_canister::change_notification_state(block_height, block_timestamp, false);
            if err.len() > MAX_LENGTH {
                let caller = PrincipalId::from(caller());
                Err(format!(
                    "Notification failed, but the canister '{}' returned too large of a response",
                    caller,
                ))
            } else {
                Err(format!("Notification failed with message '{}'", err))
            }
        }
    }
}

/// This gives you the index of the last block added to the chain
/// together with certification
fn tip_of_chain() -> TipOfChainRes {
    let last_block_idx = &LEDGER
        .read()
        .unwrap()
        .blockchain
        .chain_length()
        .checked_sub(1)
        .unwrap();
    let certification = data_certificate();
    TipOfChainRes {
        certification,
        tip_index: *last_block_idx,
    }
}

// This is going away and being replaced by getblocks
fn block(block_index: BlockIndex) -> Option<Result<EncodedBlock, CanisterId>> {
    let state = LEDGER.read().unwrap();
    if block_index < state.blockchain.num_archived_blocks() {
        // The block we are looking for better be in the archive because it has
        // a height smaller than the number of blocks we've archived so far
        let result =
            find_block_in_archive(&*state, block_index).expect("block not found in the archive");
        Some(Err(result))
    // Or the block may be in the ledger, or the block may not exist
    } else {
        print(format!(
            "[ledger] Checking the ledger for block [{}]",
            block_index
        ));
        state.blockchain.get(block_index).map(Ok)
    }
}

/// Get an account balance.
/// If the account does not exist it will return 0 Tokens
fn account_balance(account: AccountIdentifier) -> Tokens {
    LEDGER.read().unwrap().balances().account_balance(&account)
}

#[candid_method(query, rename = "icrc1_balance_of")]
fn icrc1_balance_of(acc: Account) -> Nat {
    Nat::from(account_balance(AccountIdentifier::from(acc)).get_e8s())
}

#[candid_method(query, rename = "icrc1_supported_standards")]
fn icrc1_supported_standards() -> Vec<StandardRecord> {
    let mut standards = vec![StandardRecord {
        name: "ICRC-1".to_string(),
        url: "https://github.com/dfinity/ICRC-1/tree/main/standards/ICRC-1".to_string(),
    }];
    if LEDGER.read().unwrap().feature_flags.icrc2 {
        standards.push(StandardRecord {
            name: "ICRC-2".to_string(),
            url: "https://github.com/dfinity/ICRC-1/tree/main/standards/ICRC-2".to_string(),
        });
    }
    standards.push(
        StandardRecord {
            name: "ICRC-21".to_string(),
            url: "https://github.com/dfinity/wg-identity-authentication/blob/main/topics/ICRC-21/icrc_21_consent_msg.md".to_string(),
        }
    );

    standards
}

#[candid_method(query, rename = "icrc1_minting_account")]
fn icrc1_minting_account() -> Option<Account> {
    LEDGER.read().unwrap().icrc1_minting_account
}

#[candid_method(query, rename = "transfer_fee")]
fn transfer_fee(_: TransferFeeArgs) -> TransferFee {
    LEDGER.read().unwrap().transfer_fee()
}

#[candid_method(query, rename = "icrc1_metadata")]
fn icrc1_metadata() -> Vec<(String, Value)> {
    vec![
        Value::entry("icrc1:decimals", DECIMAL_PLACES as u64),
        Value::entry("icrc1:name", LEDGER.read().unwrap().token_name.to_string()),
        Value::entry(
            "icrc1:symbol",
            LEDGER.read().unwrap().token_symbol.to_string(),
        ),
        Value::entry("icrc1:fee", LEDGER.read().unwrap().transfer_fee.get_e8s()),
    ]
}

#[candid_method(query, rename = "icrc1_fee")]
fn icrc1_fee() -> Nat {
    Nat::from(LEDGER.read().unwrap().transfer_fee.get_e8s())
}

/// The total number of Tokens not inside the minting canister
fn total_supply() -> Tokens {
    LEDGER.read().unwrap().balances().total_supply()
}

#[candid_method(query, rename = "icrc1_total_supply")]
fn icrc1_total_supply() -> Nat {
    Nat::from(LEDGER.read().unwrap().balances().total_supply().get_e8s())
}

#[candid_method(query, rename = "symbol")]
fn token_symbol() -> Symbol {
    Symbol {
        symbol: LEDGER.read().unwrap().token_symbol.clone(),
    }
}

#[candid_method(query, rename = "name")]
fn token_name() -> Name {
    Name {
        name: LEDGER.read().unwrap().token_name.clone(),
    }
}

#[candid_method(query)]
fn icrc1_name() -> String {
    LEDGER.read().unwrap().token_name.clone()
}

#[candid_method(query, rename = "icrc1_symbol")]
fn icrc1_symbol() -> String {
    LEDGER.read().unwrap().token_symbol.to_string()
}

#[candid_method(query, rename = "decimals")]
fn token_decimals() -> Decimals {
    Decimals {
        decimals: DECIMAL_PLACES,
    }
}

#[candid_method(query, rename = "icrc1_decimals")]
fn icrc1_decimals() -> u8 {
    debug_assert!(ic_ledger_core::tokens::DECIMAL_PLACES <= u8::MAX as u32);
    ic_ledger_core::tokens::DECIMAL_PLACES as u8
}

#[candid_method(init)]
fn canister_init(arg: LedgerCanisterPayload) {
    match arg {
        LedgerCanisterPayload::Init(arg) => init(
            arg.minting_account,
            arg.icrc1_minting_account,
            arg.initial_values,
            arg.max_message_size_bytes,
            arg.transaction_window,
            arg.archive_options,
            arg.send_whitelist,
            arg.transfer_fee,
            arg.token_symbol,
            arg.token_name,
            arg.feature_flags,
        ),
        LedgerCanisterPayload::Upgrade(_) => {
            trap("Cannot initialize the canister with an Upgrade argument. Please provide an Init argument.");
        }
    }
}

#[export_name = "canister_init"]
fn main() {
    over_init(|bytes: BytesS| {
        // We support the old init argument for backward
        // compatibility. If decoding the bytes as the new
        // init arguments fails then we fallback to the old
        // init arguments.
        match Decode!(&bytes.0, LedgerCanisterPayload) {
            Ok(arg) => canister_init(arg),
            Err(new_err) => {
                // fallback to old init
                match Decode!(&bytes.0, InitArgs) {
                    Ok(arg) => init(
                        arg.minting_account,
                        arg.icrc1_minting_account,
                        arg.initial_values,
                        arg.max_message_size_bytes,
                        arg.transaction_window,
                        arg.archive_options,
                        arg.send_whitelist,
                        arg.transfer_fee,
                        arg.token_symbol,
                        arg.token_name,
                        arg.feature_flags,
                    ),
                    Err(old_err) =>
                    trap(&format!("Unable to decode init argument.\nDecode as new init returned the error {}\nDecode as old init returned the error {}", new_err, old_err))
                }
            }
        }
    })
}

// We use 8MiB buffer
const BUFFER_SIZE: usize = 8388608;

#[cfg(not(feature = "low-upgrade-instruction-limits"))]
const MAX_INSTRUCTIONS_PER_UPGRADE: u64 = 300_000_000_000;
#[cfg(not(feature = "low-upgrade-instruction-limits"))]
const MAX_INSTRUCTIONS_PER_TIMER_CALL: u64 = 1_900_000_000;

#[cfg(feature = "low-upgrade-instruction-limits")]
const MAX_INSTRUCTIONS_PER_UPGRADE: u64 = 5_000_000;
#[cfg(feature = "low-upgrade-instruction-limits")]
const MAX_INSTRUCTIONS_PER_TIMER_CALL: u64 = 500_000;

fn post_upgrade(args: Option<LedgerCanisterPayload>) {
    let start = instruction_counter();

    let mut magic_bytes_reader = ic_cdk::api::stable::StableReader::default();
    const MAGIC_BYTES: &[u8; 3] = b"MGR";
    let mut first_bytes = [0u8; 3];
    let memory_manager_found = match magic_bytes_reader.read_exact(&mut first_bytes) {
        Ok(_) => first_bytes == *MAGIC_BYTES,
        Err(_) => false,
    };

    let mut pre_upgrade_instructions_consumed = 0;
    {
        let mut ledger = LEDGER.write().unwrap();
        if !memory_manager_found {
            let msg =
                "Cannot upgrade from scratch stable memory, please upgrade to memory manager first.";
            print(msg);
            panic!("{msg}");
        }
        *ledger = UPGRADES_MEMORY.with_borrow(|bs| {
            let reader = Reader::new(bs, 0);
            let mut buffered_reader = BufferedReader::new(BUFFER_SIZE, reader);
            let ledger_state = ciborium::de::from_reader(&mut buffered_reader).expect(
                "Failed to read the Ledger state from memory manager managed stable memory",
            );
            let mut pre_upgrade_instructions_counter_bytes = [0u8; 8];
            pre_upgrade_instructions_consumed =
                match buffered_reader.read_exact(&mut pre_upgrade_instructions_counter_bytes) {
                    Ok(_) => u64::from_le_bytes(pre_upgrade_instructions_counter_bytes),
                    Err(_) => {
                        // If upgrading from a version that didn't write the instructions counter to stable memory
                        0u64
                    }
                };
            ledger_state
        });

        let upgrade_from_version = ledger.ledger_version;
        if ledger.ledger_version > LEDGER_VERSION {
            panic!(
                "Trying to downgrade from incompatible version {}. Current version is {}.",
                ledger.ledger_version, LEDGER_VERSION
            );
        }
        ledger.ledger_version = LEDGER_VERSION;

        if let Some(args) = args {
            match args {
            LedgerCanisterPayload::Init(_) => trap("Cannot upgrade the canister with an Init argument. Please provide an Upgrade argument."),
            LedgerCanisterPayload::Upgrade(upgrade_args) => {
                if let Some(upgrade_args) = upgrade_args {
                    ledger.upgrade(upgrade_args);
                }
        }
    }
        }
        set_certified_data(
            &ledger
                .blockchain
                .last_hash
                .map(|h| h.into_bytes())
                .unwrap_or([0u8; 32]),
        );
        PRE_UPGRADE_INSTRUCTIONS_CONSUMED
            .with(|n| *n.borrow_mut() = pre_upgrade_instructions_consumed);

        if upgrade_from_version < 2 {
            set_ledger_state(LedgerState::Migrating(LedgerField::Balances));
            print(format!("Upgrading from version {upgrade_from_version} which does not store balances in stable structures, clearing stable balances data.").as_str());
            clear_stable_balances_data();
            ledger.copy_token_pool();
        }
        if upgrade_from_version == 0 {
            set_ledger_state(LedgerState::Migrating(LedgerField::Allowances));
            print("Upgrading from version 0 which does not use stable structures, clearing stable allowance data.");
            clear_stable_allowance_data();
            ledger.clear_arrivals();
        }
    }
    if !is_ready() {
        print("Migration started.");
        migrate_next_part(
            MAX_INSTRUCTIONS_PER_UPGRADE.saturating_sub(pre_upgrade_instructions_consumed),
        );
    }

    let end = instruction_counter();
    let post_upgrade_instructions_consumed = end - start;
    POST_UPGRADE_INSTRUCTIONS_CONSUMED
        .with(|n| *n.borrow_mut() = post_upgrade_instructions_consumed);
}

fn migrate_next_part(instruction_limit: u64) {
    let instructions_migration_start = instruction_counter();
    STABLE_UPGRADE_MIGRATION_STEPS.with(|n| *n.borrow_mut() += 1);
    let mut migrated_allowances = 0;
    let mut migrated_expirations = 0;
    let mut migrated_balances = 0;

    print("Migrating part of the ledger state.");

    let mut ledger = LEDGER.write().unwrap();
    while instruction_counter() < instruction_limit {
        let field = match ledger_state() {
            LedgerState::Migrating(ledger_field) => ledger_field,
            LedgerState::Ready => break,
        };
        match field {
            LedgerField::Allowances => {
                if ledger.migrate_one_allowance() {
                    migrated_allowances += 1;
                } else {
                    set_ledger_state(LedgerState::Migrating(LedgerField::AllowancesExpirations));
                }
            }
            LedgerField::AllowancesExpirations => {
                if ledger.migrate_one_expiration() {
                    migrated_expirations += 1;
                } else {
                    set_ledger_state(LedgerState::Migrating(LedgerField::Balances));
                }
            }
            LedgerField::Balances => {
                if ledger.migrate_one_balance() {
                    migrated_balances += 1;
                } else {
                    set_ledger_state(LedgerState::Ready);
                }
            }
        }
    }
    let instructions_migration = instruction_counter() - instructions_migration_start;
    let msg = format!("Number of elements migrated: allowances: {migrated_allowances} expirations: {migrated_expirations} balances: {migrated_balances}. Migration step instructions: {instructions_migration}, total instructions used in message: {}, limit: {instruction_limit}." ,
        instruction_counter());
    if !is_ready() {
        print(format!(
            "Migration partially done. Scheduling the next part. {msg}"
        ));
        ic_cdk_timers::set_timer(Duration::from_secs(0), || {
            migrate_next_part(MAX_INSTRUCTIONS_PER_TIMER_CALL)
        });
    } else {
        print(format!("Migration completed! {msg}"));
    }
}

#[export_name = "canister_post_upgrade"]
fn post_upgrade_() {
    over_init(|CandidOne(args)| post_upgrade(args));
}

#[export_name = "canister_pre_upgrade"]
fn pre_upgrade() {
    let start = instruction_counter();

    let ledger = LEDGER
        .read()
        // This should never happen, but it's better to be safe than sorry
        .unwrap_or_else(|poisoned| poisoned.into_inner());
    if !is_ready() {
        // This means that migration did not complete and the correct state
        // of the ledger is still in UPGRADES_MEMORY.
        print("Ledger not ready, skipping write to UPGRADES_MEMORY.");
        return;
    }
    UPGRADES_MEMORY.with_borrow_mut(|bs| {
        let writer = Writer::new(bs, 0);
        let mut buffered_writer = BufferedWriter::new(BUFFER_SIZE, writer);
        ciborium::ser::into_writer(&*ledger, &mut buffered_writer)
            .expect("Failed to write the Ledger state to memory manager managed stable memory");
        let end = instruction_counter();
        let instructions_consumed = end - start;
        let counter_bytes: [u8; 8] = instructions_consumed.to_le_bytes();
        buffered_writer
            .write_all(&counter_bytes)
            .expect("failed to write instructions consumed to UPGRADES_MEMORY");
    });
}

struct Access;

impl LedgerAccess for Access {
    type Ledger = Ledger;

    fn with_ledger<R>(f: impl FnOnce(&Self::Ledger) -> R) -> R {
        let ledger_guard = LEDGER.try_read().expect("Failed to get ledger read lock");
        f(&ledger_guard)
    }

    fn with_ledger_mut<R>(f: impl FnOnce(&mut Self::Ledger) -> R) -> R {
        let mut ledger = LEDGER.write().expect("Failed to get ledger write lock");
        f(&mut ledger)
    }
}

/// Canister endpoints
#[export_name = "canister_update send_pb"]
fn send_() {
    panic_if_not_ready();
    over_async(
        protobuf,
        |SendArgs {
             memo,
             amount,
             fee,
             from_subaccount,
             to,
             created_at_time,
         }| async move {
            send(memo, amount, fee, from_subaccount, to, created_at_time)
                .await
                .unwrap_or_else(|e| trap(&e.to_string()))
        },
    );
}

#[candid_method(update, rename = "send_dfx")]
async fn send_dfx(arg: SendArgs) -> BlockIndex {
    panic_if_not_ready();
    transfer_candid(TransferArgs::from(arg))
        .await
        .unwrap_or_else(|e| {
            trap(&e.to_string());
        })
}

/// Do not use call this from code, this is only here so dfx has something to
/// call when making a payment. This will be changed in ways that are not
/// backwards compatible with previous interfaces.
///
/// I STRONGLY recommend that you use "send_pb" instead.
#[export_name = "canister_update send_dfx"]
fn send_dfx_() {
    panic_if_not_ready();
    over_async(candid_one, send_dfx);
}

#[cfg(feature = "notify-method")]
#[export_name = "canister_update notify_pb"]
fn notify_() {
    use dfn_core::endpoint::over_async_may_reject_explicit;
    use dfn_protobuf::ProtoBuf;

    // we use over_init because it doesn't reply automatically so we can do explicit
    // replies in the callback
    over_async_may_reject_explicit(
        |ProtoBuf(icp_ledger::NotifyCanisterArgs {
             block_height,
             max_fee,
             from_subaccount,
             to_canister,
             to_subaccount,
         })| async move {
            notify(
                block_height,
                max_fee,
                from_subaccount,
                to_canister,
                to_subaccount,
                true,
            )
            .await
        },
    );
}

#[candid_method(update, rename = "transfer")]
async fn transfer_candid(arg: TransferArgs) -> Result<BlockIndex, TransferError> {
    panic_if_not_ready();
    let to_account = AccountIdentifier::from_address(arg.to).unwrap_or_else(|e| {
        trap(&format!("Invalid account identifier: {}", e));
    });
    send(
        arg.memo,
        arg.amount,
        arg.fee,
        arg.from_subaccount,
        to_account,
        arg.created_at_time,
    )
    .await
}

#[candid_method(update, rename = "icrc1_transfer")]
async fn icrc1_transfer(
    arg: TransferArg,
) -> Result<Nat, icrc_ledger_types::icrc1::transfer::TransferError> {
    panic_if_not_ready();
    let from_account = Account {
        owner: caller(),
        subaccount: arg.from_subaccount,
    };
    Ok(Nat::from(
        icrc1_send(
            arg.memo,
            arg.amount,
            arg.fee,
            from_account,
            arg.to,
            None,
            arg.created_at_time,
        )
        .await
        .map_err(convert_transfer_error)
        .map_err(|err| {
            let err: Icrc1TransferError = match Icrc1TransferError::try_from(err) {
                Ok(err) => err,
                Err(err) => trap(&err),
            };
            err
        })?,
    ))
}

#[export_name = "canister_update transfer"]
fn transfer() {
    panic_if_not_ready();
    over_async_may_reject(candid_one, |arg| async { Ok(transfer_candid(arg).await) })
}

#[export_name = "canister_update icrc1_transfer"]
fn icrc1_transfer_candid() {
    panic_if_not_ready();
    over_async_may_reject(candid_one, |arg: TransferArg| async {
        if !LEDGER
            .read()
            .unwrap()
            .can_send(&PrincipalId::from(caller()))
        {
            return Err("Anonymous principal cannot hold tokens on the ledger.".to_string());
        }

        Ok(icrc1_transfer(arg).await)
    })
}

#[candid_method(update, rename = "icrc2_transfer_from")]
async fn icrc2_transfer_from(arg: TransferFromArgs) -> Result<Nat, TransferFromError> {
    panic_if_not_ready();
    if !LEDGER.read().unwrap().feature_flags.icrc2 {
        trap("ICRC-2 features are not enabled on the ledger.");
    }
    let spender_account = Account {
        owner: caller(),
        subaccount: arg.spender_subaccount,
    };
    Ok(Nat::from(
        icrc1_send(
            arg.memo,
            arg.amount,
            arg.fee,
            arg.from,
            arg.to,
            Some(spender_account),
            arg.created_at_time,
        )
        .await
        .map_err(convert_transfer_error)
        .map_err(|err| {
            let err: TransferFromError = match TransferFromError::try_from(err) {
                Ok(err) => err,
                Err(err) => trap(&err),
            };
            err
        })?,
    ))
}

#[export_name = "canister_update icrc2_transfer_from"]
fn icrc2_transfer_from_candid() {
    panic_if_not_ready();
    over_async_may_reject(candid_one, |arg: TransferFromArgs| async {
        if !LEDGER
            .read()
            .unwrap()
            .can_send(&PrincipalId::from(caller()))
        {
            return Err("Anonymous principal cannot transfer tokens on the ledger.".to_string());
        }

        Ok(icrc2_transfer_from(arg).await)
    })
}

/// See caveats of use on send_dfx
#[cfg(feature = "notify-method")]
#[export_name = "canister_update notify_dfx"]
fn notify_dfx_() {
    use dfn_core::endpoint::over_async_may_reject_explicit;

    // we use over_init because it doesn't reply automatically so we can do explicit
    // replies in the callback
    over_async_may_reject_explicit(
        |CandidOne(icp_ledger::NotifyCanisterArgs {
             block_height,
             max_fee,
             from_subaccount,
             to_canister,
             to_subaccount,
         })| {
            notify(
                block_height,
                max_fee,
                from_subaccount,
                to_canister,
                to_subaccount,
                false,
            )
        },
    );
}

#[export_name = "canister_query block_pb"]
fn block_() {
    over(protobuf, |BlockArg(height)| BlockRes(block(height)));
}

#[export_name = "canister_query tip_of_chain_pb"]
fn tip_of_chain_() {
    over(protobuf, |protobuf::TipOfChainRequest {}| tip_of_chain());
}

#[export_name = "canister_query get_archive_index_pb"]
fn get_archive_index_() {
    over(protobuf, |()| {
        let state = LEDGER.read().unwrap();
        let entries = match &state
            .blockchain
            .archive
            .try_read()
            .expect("Failed to get lock on archive")
            .as_ref()
        {
            None => vec![],
            Some(archive) => archive
                .index()
                .into_iter()
                .map(
                    |((height_from, height_to), canister_id)| protobuf::ArchiveIndexEntry {
                        height_from,
                        height_to,
                        canister_id: Some(canister_id.get()),
                    },
                )
                .collect(),
        };
        protobuf::ArchiveIndexResponse { entries }
    });
}

#[export_name = "canister_query account_balance_pb"]
fn account_balance_() {
    over(protobuf, |AccountBalanceArgs { account }| {
        tokens_into_proto(account_balance(account))
    })
}

#[candid_method(query, rename = "account_balance")]
fn account_balance_candid_(arg: AccountIdentifierByteBuf) -> Tokens {
    match BinaryAccountBalanceArgs::try_from(arg) {
        Ok(arg) => {
            let account = AccountIdentifier::from_address(arg.account).unwrap_or_else(|e| {
                trap(&format!("Invalid account identifier: {}", e));
            });
            account_balance(account)
        }
        Err(_) => Tokens::ZERO,
    }
}

#[export_name = "canister_query account_balance"]
fn account_balance_candid() {
    over(candid_one, account_balance_candid_)
}

#[candid_method(query, rename = "account_balance_dfx")]
fn account_balance_dfx_(args: AccountBalanceArgs) -> Tokens {
    account_balance(args.account)
}

/// See caveats of use on send_dfx
#[export_name = "canister_query account_balance_dfx"]
fn account_balance_dfx() {
    over(candid_one, account_balance_dfx_);
}

#[candid_method(query, rename = "account_identifier")]
fn compute_account_identifier(arg: Account) -> AccountIdBlob {
    AccountIdentifier::from(arg).to_address()
}

#[export_name = "canister_query account_identifier"]
fn compute_account_identifier_candid() {
    over(candid_one, compute_account_identifier)
}

#[export_name = "canister_query icrc1_balance_of"]
fn icrc1_balance_of_candid() {
    over(candid_one, icrc1_balance_of)
}

#[export_name = "canister_query transfer_fee"]
fn transfer_fee_candid() {
    over(candid_one, transfer_fee)
}

#[export_name = "canister_query icrc1_fee"]
fn icrc1_fee_candid() {
    over(candid_one, |()| icrc1_fee())
}

#[export_name = "canister_query transfer_fee_pb"]
fn transfer_fee_() {
    over(protobuf, transfer_fee)
}

#[export_name = "canister_query symbol"]
fn token_symbol_candid() {
    over(candid_one, |()| token_symbol())
}

#[export_name = "canister_query name"]
fn token_name_candid() {
    over(candid_one, |()| token_name())
}

#[export_name = "canister_query icrc1_name"]
fn icrc1_name_candid() {
    over(candid_one, |()| icrc1_name())
}

#[export_name = "canister_query decimals"]
fn token_decimals_candid() {
    over(candid_one, |()| token_decimals())
}

#[export_name = "canister_query icrc1_decimals"]
fn icrc1_decimals_candid() {
    over(candid_one, |()| icrc1_decimals())
}

#[export_name = "canister_query total_supply_pb"]
fn total_supply_() {
    over(protobuf, |_: TotalSupplyArgs| {
        tokens_into_proto(total_supply())
    })
}

#[export_name = "canister_query icrc1_total_supply"]
fn icrc1_total_supply_candid() {
    over(candid_one, |()| icrc1_total_supply())
}

/// Get multiple blocks by *offset into the container* (not BlockIndex) and
/// length. Note that this simply iterates the blocks available in the Ledger
/// without taking into account the archive. For example, if the ledger contains
/// blocks with heights [100, 199] then iter_blocks(0, 1) will return the block
/// with height 100.
#[export_name = "canister_query iter_blocks_pb"]
fn iter_blocks_() {
    over(protobuf, |IterBlocksArgs { start, length }| {
<<<<<<< HEAD
        let length = std::cmp::min(length, max_blocks_per_request(&caller())) as u64;
        let start = start as u64;
        let blocks = LEDGER
            .read()
            .unwrap()
            .blockchain
            .blocks
            .get_blocks(start..start + length);
        IterBlocksRes(blocks)
=======
        let blocks = &LEDGER.read().unwrap().blockchain.blocks;
        let length = std::cmp::min(length, max_blocks_per_request(&PrincipalId::from(caller())));
        icp_ledger::iter_blocks(blocks, start, length)
>>>>>>> 41d5409c
    });
}

/// Get multiple blocks by BlockIndex and length. If the query is outside the
/// range stored in the Node the result is an error.
#[export_name = "canister_query get_blocks_pb"]
fn get_blocks_() {
    over(protobuf, |GetBlocksArgs { start, length }| {
        let length = std::cmp::min(
            length,
            max_blocks_per_request(&PrincipalId::from(caller())) as u64,
        );
        let blockchain = &LEDGER.read().unwrap().blockchain;
        let start_offset = blockchain.num_archived_blocks();
        icp_ledger::get_blocks_ledger(&blockchain.blocks, start_offset, start, length as usize)
    });
}

#[export_name = "canister_query icrc1_supported_standards"]
fn icrc1_supported_standards_candid() {
    over(candid_one, |()| icrc1_supported_standards())
}

#[candid_method(query, rename = "query_blocks")]
fn query_blocks(GetBlocksArgs { start, length }: GetBlocksArgs) -> QueryBlocksResponse {
    let ledger = LEDGER.read().unwrap();
    let locations = block_locations(&*ledger, start, length.min(usize::MAX as u64) as usize);

    let local_blocks = range_utils::take(
        &locations.local_blocks,
        max_blocks_per_request(&PrincipalId::from(caller())),
    );

    let blocks: Vec<CandidBlock> = ledger
        .blockchain
        .get_blocks(local_blocks.clone())
        .iter()
        .map(|enc_block| {
            CandidBlock::from(
                Block::decode(enc_block.clone()).expect("bug: failed to decode encoded block"),
            )
        })
        .collect();

    let archived_blocks = locations
        .archived_blocks
        .into_iter()
        .map(|(canister_id, slice)| ArchivedBlocksRange {
            start: slice.start,
            length: range_utils::range_len(&slice),
            callback: QueryArchiveFn::new(Principal::from(canister_id), "get_blocks".to_string()),
        })
        .collect();

    let chain_length = ledger.blockchain.chain_length();

    QueryBlocksResponse {
        chain_length,
        certificate: data_certificate().map(serde_bytes::ByteBuf::from),
        blocks,
        first_block_index: local_blocks.start as BlockIndex,
        archived_blocks,
    }
}

#[export_name = "canister_query query_blocks"]
fn query_blocks_() {
    over(candid_one, query_blocks)
}

#[export_name = "canister_query icrc1_minting_account"]
fn icrc1_minting_account_candid() {
    over(candid_one, |()| icrc1_minting_account())
}

#[export_name = "canister_query icrc1_symbol"]
fn icrc1_symbol_candid() {
    over(candid_one, |()| icrc1_symbol())
}

#[candid_method(query, rename = "archives")]
fn archives() -> Archives {
    let ledger_guard = LEDGER.try_read().expect("Failed to get ledger read lock");
    let archive_guard = ledger_guard.blockchain.archive.read().unwrap();
    let archives = archive_guard
        .as_ref()
        .iter()
        .flat_map(|archive| {
            archive
                .nodes()
                .iter()
                .map(|cid| ArchiveInfo { canister_id: *cid })
        })
        .collect();
    Archives { archives }
}

#[export_name = "canister_query get_nodes"]
fn get_nodes_() {
    over(candid, |()| {
        archives()
            .archives
            .iter()
            .map(|archive| archive.canister_id)
            .collect::<Vec<CanisterId>>()
    });
}

#[export_name = "canister_query archives"]
fn archives_candid() {
    over(candid_one, |()| archives());
}

#[export_name = "canister_query icrc1_metadata"]
fn icrc1_metadata_candid() {
    over(candid_one, |()| icrc1_metadata())
}

fn encode_metrics(w: &mut ic_metrics_encoder::MetricsEncoder<Vec<u8>>) -> std::io::Result<()> {
    let ledger = LEDGER.try_read().map_err(|err| {
        std::io::Error::new(
            std::io::ErrorKind::Other,
            format!("Failed to get a LEDGER for read: {}", err),
        )
    })?;
    let archive_guard = ledger.blockchain.archive.read().unwrap();
    let num_archives = archive_guard
        .as_ref()
        .iter()
        .fold(0, |sum, archive| sum + archive.nodes().iter().len());
    w.encode_gauge(
        "ledger_max_message_size_bytes",
        *MAX_MESSAGE_SIZE_BYTES.read().unwrap() as f64,
        "Maximum inter-canister message size in bytes.",
    )?;
    w.encode_gauge(
        "ledger_stable_memory_pages",
        ic_cdk::api::stable::stable_size() as f64,
        "Size of the stable memory allocated by this canister measured in 64K Wasm pages.",
    )?;
    w.encode_gauge(
        "stable_memory_bytes",
        (ic_cdk::api::stable::stable_size() * 64 * 1024) as f64,
        "Size of the stable memory allocated by this canister measured in bytes.",
    )?;
    w.encode_gauge(
        "heap_memory_bytes",
        heap_memory_size_bytes() as f64,
        "Size of the heap memory allocated by this canister measured in bytes.",
    )?;
    w.encode_gauge(
        "ledger_transactions_by_hash_cache_entries",
        ledger.transactions_by_hash_len() as f64,
        "Total number of entries in the transactions_by_hash cache.",
    )?;
    w.encode_gauge(
        "ledger_transactions_by_height_entries",
        ledger.transactions_by_height_len() as f64,
        "Total number of entries in the transaction_by_height queue.",
    )?;
    w.encode_gauge(
        "ledger_blocks",
        ledger.blockchain.num_unarchived_blocks() as f64,
        "Total number of blocks stored in the main memory.",
    )?;
    // This value can go down -- the number is increased before archiving, and if
    // archiving fails it is decremented.
    w.encode_gauge(
        "ledger_archived_blocks",
        ledger.blockchain.num_archived_blocks as f64,
        "Total number of blocks sent to the archive.",
    )?;
    // The sum of the two gauges above. It is necessary to have this metric explicitly exported in
    // order to be able to accurately calculate the total block rate.
    w.encode_gauge(
        "ledger_total_blocks",
        ledger.blockchain.num_archived_blocks.saturating_add(ledger.blockchain.num_unarchived_blocks()) as f64,
        "Total number of blocks stored in the main memory, plus total number of blocks sent to the archive.",
    )?;
    if is_ready() {
        w.encode_gauge(
            "ledger_balances_token_pool",
            ledger.balances().token_pool.get_tokens() as f64,
            "Total number of Tokens in the pool.",
        )?;
        w.encode_gauge(
            "ledger_balance_store_entries",
            balances_len() as f64,
            "Total number of accounts in the balance store.",
        )?;
    }
    w.encode_gauge(
        "ledger_most_recent_block_time_seconds",
        ledger.blockchain.last_timestamp.as_nanos_since_unix_epoch() as f64 / 1_000_000_000.0,
        "IC timestamp of the most recent block.",
    )?;
    w.encode_gauge(
        "ledger_notify_method_calls",
        NOTIFY_METHOD_CALLS.with(|n| *n.borrow()) as f64,
        "Total number of calls to the notify-method method.",
    )?;
    w.encode_counter(
        "ledger_num_archives",
        num_archives as f64,
        "Total number of archives.",
    )?;
    if is_ready() {
        w.encode_gauge(
            "ledger_num_approvals",
            ledger.approvals().get_num_approvals() as f64,
            "Total number of approvals.",
        )?;
    }
    let pre_upgrade_instructions = PRE_UPGRADE_INSTRUCTIONS_CONSUMED.with(|n| *n.borrow());
    let post_upgrade_instructions = POST_UPGRADE_INSTRUCTIONS_CONSUMED.with(|n| *n.borrow());
    w.encode_gauge(
        "ledger_pre_upgrade_instructions_consumed",
        pre_upgrade_instructions as f64,
        "Number of instructions consumed during the last pre-upgrade.",
    )?;
    w.encode_gauge(
        "ledger_post_upgrade_instructions_consumed",
        post_upgrade_instructions as f64,
        "Number of instructions consumed during the last post-upgrade.",
    )?;
    w.encode_gauge(
        "ledger_total_upgrade_instructions_consumed",
        pre_upgrade_instructions.saturating_add(post_upgrade_instructions) as f64,
        "Total number of instructions consumed during the last upgrade.",
    )?;
    w.encode_counter(
        "ledger_stable_upgrade_migration_steps",
        STABLE_UPGRADE_MIGRATION_STEPS.with(|n| *n.borrow()) as f64,
        "Number of steps used to migrate data to stable structures.",
    )?;
    Ok(())
}

#[export_name = "canister_query http_request"]
fn http_request() {
    dfn_http_metrics::serve_metrics(encode_metrics);
}

#[candid_method(query, rename = "query_encoded_blocks")]
fn query_encoded_blocks(
    GetBlocksArgs { start, length }: GetBlocksArgs,
) -> QueryEncodedBlocksResponse {
    let ledger = LEDGER.read().unwrap();
    let locations = block_locations(&*ledger, start, length.min(usize::MAX as u64) as usize);

    let local_blocks = range_utils::take(
        &locations.local_blocks,
        max_blocks_per_request(&PrincipalId::from(caller())),
    );

    let blocks = ledger.blockchain.get_blocks(local_blocks.clone()).to_vec();

    let archived_blocks = locations
        .archived_blocks
        .into_iter()
        .map(|(canister_id, slice)| ArchivedEncodedBlocksRange {
            start: slice.start,
            length: range_utils::range_len(&slice),
            callback: icrc_ledger_types::icrc3::archive::QueryArchiveFn::new(
                Principal::from(canister_id),
                "get_encoded_blocks".to_string(),
            ),
        })
        .collect();

    let chain_length = ledger.blockchain.chain_length();

    QueryEncodedBlocksResponse {
        chain_length,
        certificate: data_certificate().map(serde_bytes::ByteBuf::from),
        blocks,
        first_block_index: local_blocks.start as BlockIndex,
        archived_blocks,
    }
}

#[export_name = "canister_query query_encoded_blocks"]
fn query_encoded_blocks_() {
    over(candid_one, query_encoded_blocks)
}

#[candid_method(update, rename = "icrc2_approve")]
async fn icrc2_approve(arg: ApproveArgs) -> Result<Nat, ApproveError> {
    panic_if_not_ready();
    if !LEDGER.read().unwrap().feature_flags.icrc2 {
        trap("ICRC-2 features are not enabled on the ledger.");
    }
    let now = TimeStamp::from_nanos_since_unix_epoch(time());

    let from_account = Account {
        owner: caller(),
        subaccount: arg.from_subaccount,
    };
    let from = AccountIdentifier::from(from_account);
    if from_account.owner == arg.spender.owner {
        trap("self approval is not allowed");
    }
    let spender = AccountIdentifier::from(arg.spender);
    let minting_acc = LEDGER
        .read()
        .unwrap()
        .minting_account_id
        .expect("Minting canister id not initialized");

    if from == minting_acc {
        trap("the minting account cannot delegate mints")
    }
    match arg.memo.as_ref() {
        Some(memo) if memo.0.len() > MEMO_SIZE_BYTES => trap("the memo field is too large"),
        _ => {}
    };

    let allowance = Tokens::from_e8s(arg.amount.0.to_u64().unwrap_or(u64::MAX));
    let expected_allowance = match arg.expected_allowance {
        Some(n) => match n.0.to_u64() {
            Some(n) => Some(Tokens::from_e8s(n)),
            None => {
                let current_allowance = LEDGER
                    .read()
                    .unwrap()
                    .approvals()
                    .allowance(&from, &spender, now)
                    .amount;
                return Err(ApproveError::AllowanceChanged {
                    current_allowance: Nat::from(current_allowance.get_e8s()),
                });
            }
        },
        None => None,
    };

    let expected_fee = LEDGER.read().unwrap().transfer_fee;
    if arg.fee.is_some() && arg.fee.as_ref() != Some(&Nat::from(expected_fee.get_e8s())) {
        return Err(ApproveError::BadFee {
            expected_fee: Nat::from(expected_fee.get_e8s()),
        });
    }

    let block_index = {
        let mut ledger = LEDGER.write().unwrap();
        let tx = Transaction {
            operation: Operation::Approve {
                from,
                spender,
                allowance,
                expected_allowance,
                expires_at: arg.expires_at.map(TimeStamp::from_nanos_since_unix_epoch),
                fee: expected_fee,
            },
            created_at_time: arg
                .created_at_time
                .map(TimeStamp::from_nanos_since_unix_epoch),
            memo: Memo(0),
            icrc1_memo: arg.memo.map(|x| x.0),
        };
        let (block_index, hash) = apply_transaction(&mut *ledger, tx, now, expected_fee)
            .map_err(convert_transfer_error)
            .map_err(|err| {
                let err: ApproveError = match ApproveError::try_from(err) {
                    Ok(err) => err,
                    Err(err) => trap(&err),
                };
                err
            })?;

        set_certified_data(&hash.into_bytes());

        block_index
    };

    let max_msg_size = *MAX_MESSAGE_SIZE_BYTES.read().unwrap();
    archive_blocks::<Access>(DebugOutSink, max_msg_size as u64).await;
    Ok(Nat::from(block_index))
}

#[export_name = "canister_update icrc2_approve"]
fn icrc2_approve_candid() {
    panic_if_not_ready();
    over_async_may_reject(candid_one, |arg: ApproveArgs| async {
        if !LEDGER
            .read()
            .unwrap()
            .can_send(&PrincipalId::from(caller()))
        {
            return Err(
                "Anonymous principal cannot approve token transfers on the ledger.".to_string(),
            );
        }

        Ok(icrc2_approve(arg).await)
    })
}

fn get_allowance(from: AccountIdentifier, spender: AccountIdentifier) -> Allowance {
    let now = TimeStamp::from_nanos_since_unix_epoch(time());
    let ledger = LEDGER.read().unwrap();
    let allowance = ledger.approvals().allowance(&from, &spender, now);
    Allowance {
        allowance: Nat::from(allowance.amount.get_e8s()),
        expires_at: allowance.expires_at.map(|t| t.as_nanos_since_unix_epoch()),
    }
}

#[candid_method(query, rename = "icrc2_allowance")]
fn icrc2_allowance(arg: AllowanceArgs) -> Allowance {
    if !LEDGER.read().unwrap().feature_flags.icrc2 {
        trap("ICRC-2 features are not enabled on the ledger.");
    }
    let from = AccountIdentifier::from(arg.account);
    let spender = AccountIdentifier::from(arg.spender);
    get_allowance(from, spender)
}

#[export_name = "canister_query icrc2_allowance"]
fn icrc2_allowance_candid() {
    over(candid_one, icrc2_allowance)
}

#[cfg(feature = "icp-allowance-getter")]
#[candid_method(query, rename = "allowance")]
fn icp_allowance(arg: IcpAllowanceArgs) -> Allowance {
    get_allowance(arg.account, arg.spender)
}

#[cfg(feature = "icp-allowance-getter")]
#[export_name = "canister_query allowance"]
fn allowance_candid() {
    over(candid_one, icp_allowance)
}

#[candid_method(update, rename = "icrc21_canister_call_consent_message")]
fn icrc21_canister_call_consent_message(
    consent_msg_request: ConsentMessageRequest,
) -> Result<ConsentInfo, Icrc21Error> {
    let caller_principal = caller();
    let ledger_fee = Nat::from(LEDGER.read().unwrap().transfer_fee.get_e8s());
    let token_symbol = LEDGER.read().unwrap().token_symbol.clone();
    let decimals = ic_ledger_core::tokens::DECIMAL_PLACES as u8;

    build_icrc21_consent_info_for_icrc1_and_icrc2_endpoints(
        consent_msg_request,
        caller_principal,
        ledger_fee,
        token_symbol,
        decimals,
    )
}

#[export_name = "canister_query icrc21_canister_call_consent_message"]
fn icrc21_canister_call_consent_message_candid() {
    over(candid_one, icrc21_canister_call_consent_message)
}

#[candid_method(query, rename = "icrc10_supported_standards")]
fn icrc10_supported_standards() -> Vec<StandardRecord> {
    icrc1_supported_standards()
}

#[export_name = "canister_query icrc10_supported_standards"]
fn icrc10_supported_standards_candid() {
    over(candid_one, |()| icrc10_supported_standards())
}

#[candid_method(query, rename = "is_ledger_ready")]
fn is_ledger_ready() -> bool {
    is_ready()
}

#[export_name = "canister_query is_ledger_ready"]
fn is_ledger_ready_candid() {
    over(candid_one, |()| is_ledger_ready())
}

candid::export_service!();

#[export_name = "canister_query __get_candid_interface_tmp_hack"]
fn get_canidid_interface() {
    over(candid_one, |()| -> String { __export_service() })
}

#[cfg(test)]
mod tests {
    use super::*;
    use candid_parser::utils::{service_compatible, service_equal, CandidSource};
    use std::path::PathBuf;

    #[test]
    fn check_candid_interface_compatibility() {
        let new_interface = __export_service();
        let manifest_dir = PathBuf::from(std::env::var("CARGO_MANIFEST_DIR").unwrap());
        let old_interface = manifest_dir.join("../ledger.did");

        service_equal(
            CandidSource::Text(&new_interface),
            CandidSource::File(old_interface.as_path()),
        )
        .unwrap_or_else(|e| {
            panic!(
                "the ledger interface is not compatible with {}: {:?}",
                old_interface.display(),
                e
            )
        });
    }
    // FI-510 Backwards compatibility testing for Candid and Protobuf
    #[test]
    fn check_candid_interface_backwards_compatibility() {
        candid::export_service!();
        let manifest_dir = PathBuf::from(std::env::var("CARGO_MANIFEST_DIR").unwrap());
        let old_candid_file = manifest_dir.join("./ledger_candid_backwards_compatible.did");
        let new_candid_file = manifest_dir.join("../ledger.did");
        service_compatible(
            CandidSource::File(new_candid_file.as_path()),
            CandidSource::File(old_candid_file.as_path()),
        )
        .unwrap_or_else(|e| {
            panic!(
                "the ledger interface is not backwards compatible {}: {:?}",
                new_candid_file.display(),
                e
            )
        });
    }

    #[test]
    fn check_archive_and_ledger_interface_compatibility() {
        // check that ledger.did and ledger_archive.did agree on the block format
        let manifest_dir = PathBuf::from(std::env::var("CARGO_MANIFEST_DIR").unwrap());
        let ledger_did_file = manifest_dir.join("../ledger.did");
        let archive_did_file = manifest_dir.join("../ledger_archive.did");
        let mut ledger_env = CandidSource::File(ledger_did_file.as_path())
            .load()
            .unwrap()
            .0;
        let archive_env = CandidSource::File(archive_did_file.as_path())
            .load()
            .unwrap()
            .0;
        let ledger_block_type = ledger_env.find_type("Block").unwrap().to_owned();
        let archive_block_type = archive_env.find_type("Block").unwrap().to_owned();

        let mut gamma = std::collections::HashSet::new();
        let archive_block_type = ledger_env.merge_type(archive_env, archive_block_type.clone());
        candid::types::subtype::equal(
            &mut gamma,
            &ledger_env,
            &ledger_block_type,
            &archive_block_type,
        )
        .expect("Ledger and Archive Block type are different");
    }
}<|MERGE_RESOLUTION|>--- conflicted
+++ resolved
@@ -1325,7 +1325,6 @@
 #[export_name = "canister_query iter_blocks_pb"]
 fn iter_blocks_() {
     over(protobuf, |IterBlocksArgs { start, length }| {
-<<<<<<< HEAD
         let length = std::cmp::min(length, max_blocks_per_request(&caller())) as u64;
         let start = start as u64;
         let blocks = LEDGER
@@ -1335,11 +1334,6 @@
             .blocks
             .get_blocks(start..start + length);
         IterBlocksRes(blocks)
-=======
-        let blocks = &LEDGER.read().unwrap().blockchain.blocks;
-        let length = std::cmp::min(length, max_blocks_per_request(&PrincipalId::from(caller())));
-        icp_ledger::iter_blocks(blocks, start, length)
->>>>>>> 41d5409c
     });
 }
 
