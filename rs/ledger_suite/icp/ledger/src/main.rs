--- conflicted
+++ resolved
@@ -17,7 +17,6 @@
 use ic_ledger_canister_core::runtime::heap_memory_size_bytes;
 use ic_ledger_canister_core::{
     archive::{Archive, ArchiveOptions},
-    blockchain::BlockData,
     ledger::{
         apply_transaction, archive_blocks, block_locations, find_block_in_archive, LedgerAccess,
         TransferError as CoreTransferError,
@@ -37,13 +36,8 @@
     max_blocks_per_request, protobuf, tokens_into_proto, AccountBalanceArgs, AccountIdBlob,
     AccountIdentifier, AccountIdentifierByteBuf, ArchiveInfo, ArchivedBlocksRange,
     ArchivedEncodedBlocksRange, Archives, BinaryAccountBalanceArgs, Block, BlockArg, BlockRes,
-<<<<<<< HEAD
     CandidBlock, Decimals, FeatureFlags, GetBlocksArgs, GetBlocksRes, InitArgs, IterBlocksArgs,
     IterBlocksRes, LedgerCanisterPayload, Memo, Name, Operation, PaymentError, QueryBlocksResponse,
-=======
-    CandidBlock, Decimals, FeatureFlags, GetBlocksArgs, InitArgs, IterBlocksArgs, IterBlocksRes,
-    LedgerCanisterPayload, Memo, Name, Operation, PaymentError, QueryBlocksResponse,
->>>>>>> 0d96610b
     QueryEncodedBlocksResponse, SendArgs, Subaccount, Symbol, TipOfChainRes, TotalSupplyArgs,
     Transaction, TransferArgs, TransferError, TransferFee, TransferFeeArgs, MEMO_SIZE_BYTES,
 };
@@ -1343,27 +1337,19 @@
 fn iter_blocks_() {
     panic_if_not_ready();
     over(protobuf, |IterBlocksArgs { start, length }| {
-<<<<<<< HEAD
-        let length = std::cmp::min(length, max_blocks_per_request(&caller())) as u64;
+        let length = std::cmp::min(
+            length,
+            max_blocks_per_request(&&PrincipalId::from(caller())),
+        ) as u64;
         let blocks_len = LEDGER.read().unwrap().blockchain.num_unarchived_blocks();
         let start = std::cmp::min(start as u64, blocks_len);
         let end = std::cmp::min(start + length, blocks_len);
         let archived_len = LEDGER.read().unwrap().blockchain.num_archived_blocks;
-=======
-        let length =
-            std::cmp::min(length, max_blocks_per_request(&PrincipalId::from(caller()))) as u64;
-        let start = start as u64;
->>>>>>> 0d96610b
         let blocks = LEDGER
             .read()
             .unwrap()
             .blockchain
-<<<<<<< HEAD
             .get_blocks(archived_len + start..archived_len + end);
-=======
-            .blocks
-            .get_blocks(start..start + length);
->>>>>>> 0d96610b
         IterBlocksRes(blocks)
     });
 }
@@ -1379,7 +1365,6 @@
             max_blocks_per_request(&PrincipalId::from(caller())) as u64,
         );
         let blockchain = &LEDGER.read().unwrap().blockchain;
-<<<<<<< HEAD
         let local_blocks_range = blockchain.num_archived_blocks..blockchain.chain_length();
         let requested_range = start..start + length;
         if !range_utils::is_subrange(&requested_range, &local_blocks_range) {
@@ -1387,10 +1372,6 @@
             requested_range.start, requested_range.end, local_blocks_range.start, local_blocks_range.end)));
         }
         GetBlocksRes(Ok(blockchain.get_blocks(requested_range)))
-=======
-        let start_offset = blockchain.num_archived_blocks();
-        icp_ledger::get_blocks_ledger(&blockchain.blocks, start_offset, start, length as usize)
->>>>>>> 0d96610b
     });
 }
 
