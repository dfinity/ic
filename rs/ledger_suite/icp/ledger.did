--- conflicted
+++ resolved
@@ -481,21 +481,6 @@
     Err: icrc21_error;
 };
 
-<<<<<<< HEAD
-type GetIndexPrincipalResult = variant {
-    Ok : principal;
-    Err : GetIndexPrincipalError;
-};
-
-type GetIndexPrincipalError = variant {
-    IndexPrincipalNotSet;
-
-    // Any error not covered by the above variants.
-    GenericError: record {
-       error_code: nat;
-       description: text;
-   };
-=======
 // The arguments for the `get_allowances` endpoint.
 // The `prev_spender_id` argument can be used for pagination. If specified
 // the endpoint returns allowances that are lexicographically greater than
@@ -512,7 +497,21 @@
     to_spender_id: TextAccountIdentifier;
     allowance: Tokens;
     expires_at: opt nat64;
->>>>>>> afed226c
+};
+
+type GetIndexPrincipalResult = variant {
+    Ok : principal;
+    Err : GetIndexPrincipalError;
+};
+
+type GetIndexPrincipalError = variant {
+    IndexPrincipalNotSet;
+
+    // Any error not covered by the above variants.
+    GenericError: record {
+       error_code: nat;
+       description: text;
+   };
 };
 
 service: (LedgerCanisterPayload) -> {
@@ -570,11 +569,9 @@
     icrc21_canister_call_consent_message: (icrc21_consent_message_request) -> (icrc21_consent_message_response);
     icrc10_supported_standards : () -> (vec record { name : text; url : text }) query;
 
-<<<<<<< HEAD
+    get_allowances : (GetAllowancesArgs) -> (Allowances) query;
+
     icrc106_get_index_principal: () -> (GetIndexPrincipalResult) query;
-=======
-    get_allowances : (GetAllowancesArgs) -> (Allowances) query;
->>>>>>> afed226c
 
     is_ledger_ready: () -> (bool) query;
 }