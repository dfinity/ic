--- conflicted
+++ resolved
@@ -882,167 +882,6 @@
 }
 
 #[test]
-<<<<<<< HEAD
-=======
-fn notify_disabled_test() {
-    local_test_e(|r| async move {
-        match r {
-            Runtime::Local(ref _local_runtime) => {
-                let proj = Project::new();
-                let mut accounts = HashMap::new();
-                let sender = create_sender(100);
-                accounts.insert(
-                    sender.get_principal_id().into(),
-                    Tokens::from_tokens(100).unwrap(),
-                );
-
-                let minting_account = create_sender(0);
-
-                let test_canister = proj
-                    .cargo_bin("ledger-canister", &["notify-method"])
-                    .install(&r)
-                    .bytes(
-                        Encode!(
-                            &LedgerCanisterInitPayload::builder()
-                                .minting_account(
-                                    CanisterId::try_from(minting_account.get_principal_id())
-                                        .unwrap()
-                                        .into(),
-                                )
-                                .build()
-                                .unwrap()
-                        )
-                        .unwrap(),
-                    )
-                    .await?;
-
-                let mut send_whitelist = HashSet::new();
-                send_whitelist.insert(test_canister.canister_id());
-
-                let (node_max_memory_size_bytes, max_message_size_bytes): (usize, usize) = {
-                    let blocks_per_archive_node = 8;
-
-                    let blocks_per_archive_call = 3;
-
-                    let e = example_block().encode();
-                    println!("[test] encoded block size: {}", e.size_bytes());
-                    (
-                        e.size_bytes() * blocks_per_archive_node,
-                        e.size_bytes() * blocks_per_archive_call,
-                    )
-                };
-
-                let archive_options = ArchiveOptions {
-                    node_max_memory_size_bytes: Some(node_max_memory_size_bytes as u64),
-                    max_message_size_bytes: Some(max_message_size_bytes as u64),
-                    controller_id: CanisterId::from_u64(876).into(),
-                    more_controller_ids: None,
-                    trigger_threshold: 8,
-                    num_blocks_to_archive: 3,
-                    cycles_for_archive_creation: Some(0),
-                    max_transactions_per_response: None,
-                };
-
-                let ledger_canister = proj
-                    .cargo_bin("ledger-canister", &[])
-                    .install(&r)
-                    .bytes(
-                        Encode!(
-                            &LedgerCanisterInitPayload::builder()
-                                .minting_account(
-                                    CanisterId::try_from(minting_account.get_principal_id())
-                                        .unwrap()
-                                        .into(),
-                                )
-                                .initial_values(accounts)
-                                .archive_options(archive_options)
-                                .max_message_size_bytes(max_message_size_bytes)
-                                .send_whitelist(send_whitelist)
-                                .build()
-                                .unwrap()
-                        )
-                        .unwrap(),
-                    )
-                    .await?;
-
-                println!("ledger canister installed");
-                let block_height: BlockIndex = ledger_canister
-                    .update_from_sender(
-                        "send_pb",
-                        protobuf,
-                        SendArgs {
-                            from_subaccount: None,
-                            to: test_canister.canister_id().into(),
-                            amount: Tokens::from_tokens(1).unwrap(),
-                            fee: DEFAULT_TRANSFER_FEE,
-                            memo: Memo(0),
-                            created_at_time: None,
-                        },
-                        &sender,
-                    )
-                    .await?;
-
-                for i in 1..10 {
-                    let _: BlockIndex = ledger_canister
-                        .update_from_sender(
-                            "send_pb",
-                            protobuf,
-                            SendArgs {
-                                from_subaccount: None,
-                                to: test_canister.canister_id().into(),
-                                amount: Tokens::from_e8s(1),
-                                fee: DEFAULT_TRANSFER_FEE,
-                                memo: Memo(i),
-                                created_at_time: None,
-                            },
-                            &sender,
-                        )
-                        .await?;
-                }
-
-                let notify = NotifyCanisterArgs {
-                    block_height,
-                    max_fee: DEFAULT_TRANSFER_FEE,
-                    from_subaccount: None,
-                    to_canister: test_canister.canister_id(),
-                    to_subaccount: None,
-                };
-
-                let r1: Result<(), String> = ledger_canister
-                    .update_from_sender("notify_pb", protobuf, notify.clone(), &sender)
-                    .await;
-
-                let r2: Result<(), String> = ledger_canister
-                    .update_from_sender(
-                        "notify_dfx",
-                        bytes,
-                        Encode!(&notify.clone()).unwrap(),
-                        &sender,
-                    )
-                    .await
-                    .map(|b| Decode!(&b, ()).unwrap());
-
-                for r in &[r1, r2] {
-                    assert!(
-                        r.as_ref()
-                            .map_err(|e| e.contains("has no update method 'notify"))
-                            .err()
-                            .unwrap_or(false),
-                        "Calling notify_* when notify-method feature is not set should result in an error containing the string has no update method 'notify. Result was: {r:?}"
-                    );
-                }
-
-                Ok(())
-            }
-            _ => {
-                panic!("Expected local runtime environment");
-            }
-        }
-    });
-}
-
-#[test]
->>>>>>> 143ab585
 fn sub_account_test() {
     local_test_e(|r| async move {
         let proj = Project::new();
