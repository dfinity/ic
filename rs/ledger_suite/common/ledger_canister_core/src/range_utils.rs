--- conflicted
+++ resolved
@@ -74,15 +74,6 @@
         start: r.start as usize,
         end: r.end as usize,
     }
-<<<<<<< HEAD
-}
-
-/// Converts the specified range into a range of indices relative to the specified offset.
-pub fn offset(r: &Range<u64>, offset: u64) -> Range<u64> {
-    debug_assert!(offset <= r.start);
-    let start = r.start.saturating_sub(offset);
-    let end = start + range_len(r);
-    Range { start, end }
 }
 
 /// Remove any suffix of the `earlier_range` that intersects with the `later_range` by modifying
@@ -197,6 +188,4 @@
     let mut input_range = Range { start: 5, end: 15 };
     let other_range = Range { start: 0, end: 10 };
     remove_suffix(&mut input_range, &other_range);
-=======
->>>>>>> c3f0331b
 }