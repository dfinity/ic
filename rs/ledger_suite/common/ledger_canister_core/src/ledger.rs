--- conflicted
+++ resolved
@@ -308,47 +308,6 @@
     }
 
     Ok((height, ledger.blockchain().last_hash.unwrap()))
-<<<<<<< HEAD
-=======
-}
-
-/// Trim balances. Can be used e.g. if the ledger is low on heap memory.
-fn trim_balances<L>(ledger: &mut L, now: TimeStamp)
-where
-    L: LedgerData,
-    L::BalancesStore: InspectableBalancesStore,
-{
-    let effective_max_number_of_accounts =
-        ledger.max_number_of_accounts() + ledger.accounts_overflow_trim_quantity() - 1;
-
-    let to_trim = if ledger.balances().store.len() > effective_max_number_of_accounts {
-        select_accounts_to_trim(ledger)
-    } else {
-        vec![]
-    };
-
-    for (balance, account) in to_trim {
-        let burn_tx = L::Transaction::burn(account, None, balance, Some(now), Some(TRIMMED_MEMO));
-
-        burn_tx
-            .apply(ledger, now, L::Tokens::zero())
-            .expect("failed to burn funds that must have existed");
-
-        let parent_hash = ledger.blockchain().last_hash;
-        let fee_collector = ledger.fee_collector().cloned();
-
-        ledger
-            .blockchain_mut()
-            .add_block(L::Block::from_transaction(
-                parent_hash,
-                burn_tx,
-                now,
-                L::Tokens::zero(),
-                fee_collector,
-            ))
-            .unwrap();
-    }
->>>>>>> c741e349
 }
 
 /// Finds the archive canister that contains the block with the specified height.
