use crate::{
    archive::{Archive, ArchiveCanisterWasm, ArchiveOptions},
    runtime::Runtime,
};
use serde::{Deserialize, Serialize};
use std::collections::VecDeque;
use std::sync::{Arc, RwLock};

use ic_ledger_core::block::{BlockIndex, BlockType, EncodedBlock};
use ic_ledger_core::timestamp::TimeStamp;
use ic_ledger_hash_of::HashOf;
use std::ops::Range;

<<<<<<< HEAD
// All incides used to add and retrieve blocks should be global,
// taking into account archived blocks. E.g. if there are 10 archived
// blocks and no blocks in the ledger, the next block should be added
// with index 10, and retrieved with `get_block(10)` or `get_blocks(10..11)`.
=======
// There is a discrepancy in the way the trait uses indices for
// adding and getting blocks - `add_block` uses global indices
// while `get_blocks` uses 0-based indices (local).
// This is due to the fact that `HeapBlockData` doesn't store
// block indices. Once `HeapBlockData` is removed, the getters
// can be switched to global indices and `Blockchain` code can
// be simplified - it currently needs to offset indices passed
// to getters.
>>>>>>> 12059824
pub trait BlockData {
    fn add_block(&mut self, index: u64, block: EncodedBlock);
    fn get_blocks(&self, range: Range<u64>) -> Vec<EncodedBlock>;
    fn get_block(&self, index: u64) -> Option<EncodedBlock>;
<<<<<<< HEAD
    fn remove_blocks(&mut self, num_blocks: u64);
    // The number of blocks stored in the ledger, i.e. excluding archived blocks.
=======
    /// Removes `num_blocks` with the smallest index.
    fn remove_oldest_blocks(&mut self, num_blocks: u64);
>>>>>>> 12059824
    fn len(&self) -> u64;
    fn is_empty(&self) -> bool;
    fn last(&self) -> Option<EncodedBlock>;
    fn migrate_one_block(&mut self, num_archived_blocks: u64) -> bool;
}

<<<<<<< HEAD
=======
#[derive(Debug, Deserialize, Serialize, Default)]
#[serde(transparent)]
pub struct HeapBlockData {
    blocks: Vec<EncodedBlock>,
}

impl BlockData for HeapBlockData {
    fn add_block(&mut self, _index: u64, block: EncodedBlock) {
        self.blocks.push(block);
    }

    fn get_blocks(&self, range: Range<u64>) -> Vec<EncodedBlock> {
        let range = Range {
            start: range.start as usize,
            end: range.end as usize,
        };
        self.blocks[range].to_vec()
    }

    fn get_block(&self, index: u64) -> Option<EncodedBlock> {
        self.blocks.get(index as usize).cloned()
    }

    fn remove_oldest_blocks(&mut self, num_blocks: u64) {
        self.blocks = self.blocks.split_off(num_blocks as usize);
    }

    fn len(&self) -> u64 {
        self.blocks.len() as u64
    }

    fn is_empty(&self) -> bool {
        self.blocks.is_empty()
    }

    fn last(&self) -> Option<EncodedBlock> {
        self.blocks.last().cloned()
    }

    fn migrate_one_block(&mut self, _num_archived_blocks: u64) -> bool {
        panic!("HeapBlockData cannot perform migration!");
    }
}

>>>>>>> 12059824
/// Stores a chain of transactions with their metadata
#[derive(Debug, Deserialize, Serialize)]
#[serde(bound = "BD: Serialize, for<'a> BD: Deserialize<'a>")]
pub struct Blockchain<Rt: Runtime, Wasm: ArchiveCanisterWasm, BD>
where
    BD: BlockData + Serialize + Default,
    for<'a> BD: Deserialize<'a>,
{
    blocks: BD,
    pub last_hash: Option<HashOf<EncodedBlock>>,

    /// The timestamp of the most recent block. Must be monotonically
    /// non-decreasing.
    pub last_timestamp: TimeStamp,

    /// This `Arc` is safe to (de)serialize because uniqueness is guaranteed
    /// by the canister upgrade procedure.
    #[serde(serialize_with = "ic_utils::serde_arc::serialize_arc")]
    #[serde(deserialize_with = "ic_utils::serde_arc::deserialize_arc")]
    pub archive: Arc<RwLock<Option<Archive<Rt, Wasm>>>>,

    /// How many blocks have been sent to the archive
    pub num_archived_blocks: u64,
}

impl<Rt: Runtime, Wasm: ArchiveCanisterWasm, BD> Default for Blockchain<Rt, Wasm, BD>
where
    BD: BlockData + Serialize + Default,
    for<'a> BD: Deserialize<'a>,
{
    fn default() -> Self {
        Self {
            blocks: Default::default(),
            last_hash: None,
            last_timestamp: TimeStamp::from_nanos_since_unix_epoch(0),
            archive: Arc::new(RwLock::new(None)),
            num_archived_blocks: 0,
        }
    }
}

impl<Rt: Runtime, Wasm: ArchiveCanisterWasm, BD> Blockchain<Rt, Wasm, BD>
where
    BD: BlockData + Serialize + Default,
    for<'a> BD: Deserialize<'a>,
{
    pub fn new_with_archive(archive_options: ArchiveOptions) -> Self {
        Self {
            archive: Arc::new(RwLock::new(Some(Archive::new(archive_options)))),
            ..Self::default()
        }
    }

    pub fn add_block<B>(&mut self, block: B) -> Result<BlockIndex, String>
    where
        B: BlockType,
    {
        if block.parent_hash() != self.last_hash {
            return Err("Cannot apply block because its parent hash doesn't match.".to_string());
        }
        if block.timestamp() < self.last_timestamp {
            return Err(
                "Cannot apply block because its timestamp is older than the previous tip."
                    .to_owned(),
            );
        }
        self.last_timestamp = block.timestamp();
        let encoded_block = block.encode();
        self.last_hash = Some(B::block_hash(&encoded_block));
        self.blocks.add_block(self.chain_length(), encoded_block);
        Ok(self.chain_length().checked_sub(1).unwrap())
    }

    pub fn get(&self, height: BlockIndex) -> Option<EncodedBlock> {
        self.blocks.get_block(height)
    }

    pub fn last(&self) -> Option<EncodedBlock> {
        self.blocks.last()
    }

    pub fn num_archived_blocks(&self) -> u64 {
        self.num_archived_blocks
    }

    pub fn num_unarchived_blocks(&self) -> u64 {
        self.blocks.len()
    }

    /// The range of block indices that are not archived yet.
    pub fn local_block_range(&self) -> std::ops::Range<u64> {
        self.num_archived_blocks..self.num_archived_blocks + self.blocks.len()
    }

    /// Returns the blocks stored locally.
    ///
    /// # Panic
    ///
    /// This function panics if the specified range is not a subset of locally available blocks.
<<<<<<< HEAD
    pub fn block_slice(&self, local_blocks: std::ops::Range<u64>) -> Vec<EncodedBlock> {
        use crate::range_utils::is_subrange;
=======
    pub fn get_blocks(&self, local_blocks: std::ops::Range<u64>) -> Vec<EncodedBlock> {
        use crate::range_utils::{is_subrange, offset};
>>>>>>> 12059824

        assert!(
            is_subrange(&local_blocks, &self.local_block_range()),
            "requested block range {:?} is not a subrange of local blocks {:?}",
            local_blocks,
            self.local_block_range()
        );

        self.blocks.get_blocks(local_blocks)
    }

    pub fn chain_length(&self) -> BlockIndex {
        self.num_archived_blocks() + self.num_unarchived_blocks() as BlockIndex
    }

    pub fn remove_archived_blocks(&mut self, len: usize) {
        if len as u64 > self.blocks.len() {
            panic!(
                "Asked to remove more blocks than present. Present: {}, to remove: {}",
                self.blocks.len(),
                len
            );
        }
        self.blocks.remove_oldest_blocks(len as u64);
        self.num_archived_blocks += len as u64;
    }

    pub fn get_blocks_for_archiving(
        &self,
        trigger_threshold: usize,
        num_blocks_to_archive: usize,
    ) -> VecDeque<EncodedBlock> {
        // Upon reaching the `trigger_threshold` we will archive
        // `num_blocks_to_archive`. For example, when set to (2000, 1000)
        // archiving will trigger when there are 2000 blocks in the ledger and
        // the 1000 oldest blocks will be archived, leaving the remaining 1000
        // blocks in place.
        let num_blocks_before = self.num_unarchived_blocks();

        if num_blocks_before < trigger_threshold as u64 {
            return VecDeque::new();
        }

        let start = self.num_archived_blocks;
        let end = start + (num_blocks_to_archive as u64).min(num_blocks_before);
        let blocks_to_archive: VecDeque<EncodedBlock> =
            VecDeque::from(self.blocks.get_blocks(start..end));

        println!(
            "get_blocks_for_archiving(): trigger_threshold: {}, num_blocks: {}, blocks before archiving: {}, blocks to archive: {}",
            trigger_threshold,
            num_blocks_to_archive,
            num_blocks_before,
            blocks_to_archive.len(),
        );

        blocks_to_archive
    }

    pub fn migrate_one_block(&mut self) -> bool {
        self.blocks.migrate_one_block(self.num_archived_blocks)
    }
}<|MERGE_RESOLUTION|>--- conflicted
+++ resolved
@@ -11,85 +11,23 @@
 use ic_ledger_hash_of::HashOf;
 use std::ops::Range;
 
-<<<<<<< HEAD
 // All incides used to add and retrieve blocks should be global,
 // taking into account archived blocks. E.g. if there are 10 archived
 // blocks and no blocks in the ledger, the next block should be added
 // with index 10, and retrieved with `get_block(10)` or `get_blocks(10..11)`.
-=======
-// There is a discrepancy in the way the trait uses indices for
-// adding and getting blocks - `add_block` uses global indices
-// while `get_blocks` uses 0-based indices (local).
-// This is due to the fact that `HeapBlockData` doesn't store
-// block indices. Once `HeapBlockData` is removed, the getters
-// can be switched to global indices and `Blockchain` code can
-// be simplified - it currently needs to offset indices passed
-// to getters.
->>>>>>> 12059824
 pub trait BlockData {
     fn add_block(&mut self, index: u64, block: EncodedBlock);
     fn get_blocks(&self, range: Range<u64>) -> Vec<EncodedBlock>;
     fn get_block(&self, index: u64) -> Option<EncodedBlock>;
-<<<<<<< HEAD
-    fn remove_blocks(&mut self, num_blocks: u64);
-    // The number of blocks stored in the ledger, i.e. excluding archived blocks.
-=======
     /// Removes `num_blocks` with the smallest index.
     fn remove_oldest_blocks(&mut self, num_blocks: u64);
->>>>>>> 12059824
+    /// The number of blocks stored in the ledger, i.e. excluding archived blocks.
     fn len(&self) -> u64;
     fn is_empty(&self) -> bool;
     fn last(&self) -> Option<EncodedBlock>;
     fn migrate_one_block(&mut self, num_archived_blocks: u64) -> bool;
 }
 
-<<<<<<< HEAD
-=======
-#[derive(Debug, Deserialize, Serialize, Default)]
-#[serde(transparent)]
-pub struct HeapBlockData {
-    blocks: Vec<EncodedBlock>,
-}
-
-impl BlockData for HeapBlockData {
-    fn add_block(&mut self, _index: u64, block: EncodedBlock) {
-        self.blocks.push(block);
-    }
-
-    fn get_blocks(&self, range: Range<u64>) -> Vec<EncodedBlock> {
-        let range = Range {
-            start: range.start as usize,
-            end: range.end as usize,
-        };
-        self.blocks[range].to_vec()
-    }
-
-    fn get_block(&self, index: u64) -> Option<EncodedBlock> {
-        self.blocks.get(index as usize).cloned()
-    }
-
-    fn remove_oldest_blocks(&mut self, num_blocks: u64) {
-        self.blocks = self.blocks.split_off(num_blocks as usize);
-    }
-
-    fn len(&self) -> u64 {
-        self.blocks.len() as u64
-    }
-
-    fn is_empty(&self) -> bool {
-        self.blocks.is_empty()
-    }
-
-    fn last(&self) -> Option<EncodedBlock> {
-        self.blocks.last().cloned()
-    }
-
-    fn migrate_one_block(&mut self, _num_archived_blocks: u64) -> bool {
-        panic!("HeapBlockData cannot perform migration!");
-    }
-}
-
->>>>>>> 12059824
 /// Stores a chain of transactions with their metadata
 #[derive(Debug, Deserialize, Serialize)]
 #[serde(bound = "BD: Serialize, for<'a> BD: Deserialize<'a>")]
@@ -189,13 +127,8 @@
     /// # Panic
     ///
     /// This function panics if the specified range is not a subset of locally available blocks.
-<<<<<<< HEAD
-    pub fn block_slice(&self, local_blocks: std::ops::Range<u64>) -> Vec<EncodedBlock> {
+    pub fn get_blocks(&self, local_blocks: std::ops::Range<u64>) -> Vec<EncodedBlock> {
         use crate::range_utils::is_subrange;
-=======
-    pub fn get_blocks(&self, local_blocks: std::ops::Range<u64>) -> Vec<EncodedBlock> {
-        use crate::range_utils::{is_subrange, offset};
->>>>>>> 12059824
 
         assert!(
             is_subrange(&local_blocks, &self.local_block_range()),
