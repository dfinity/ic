--- conflicted
+++ resolved
@@ -290,36 +290,8 @@
     res
 }
 
-<<<<<<< HEAD
 fn parse_index_logs(logs: &[u8]) -> Log {
     serde_json::from_slice(logs).expect("failed to parse index-ng log")
-=======
-fn assert_reply(result: WasmResult) -> Vec<u8> {
-    match result {
-        WasmResult::Reply(bytes) => bytes,
-        WasmResult::Reject(reject) => {
-            panic!("Expected a successful reply, got a reject: {}", reject)
-        }
-    }
-}
-
-pub fn get_logs(env: &StateMachine, index_id: CanisterId) -> Log {
-    let request = HttpRequest {
-        method: "".to_string(),
-        url: "/logs".to_string(),
-        headers: vec![],
-        body: serde_bytes::ByteBuf::new(),
-    };
-    let response = Decode!(
-        &assert_reply(
-            env.execute_ingress(index_id, "http_request", Encode!(&request).unwrap(),)
-                .expect("failed to get index-ng info")
-        ),
-        HttpResponse
-    )
-    .unwrap();
-    serde_json::from_slice(&response.body).expect("failed to parse index-ng log")
->>>>>>> 05cc2905
 }
 
 #[cfg(not(feature = "icrc3_disabled"))]
