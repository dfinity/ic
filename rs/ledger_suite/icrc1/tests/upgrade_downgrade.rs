--- conflicted
+++ resolved
@@ -78,14 +78,6 @@
     // )
     // .unwrap();
 
-<<<<<<< HEAD
-    // env.upgrade_canister(
-    //     ledger_id,
-    //     ledger_mainnet_wasm(),
-    //     Encode!(&ledger_upgrade_arg).unwrap(),
-    // )
-    // .unwrap();
-=======
     match env.upgrade_canister(
         ledger_id,
         ledger_mainnet_wasm(),
@@ -100,7 +92,6 @@
                 .contains("Trying to downgrade from incompatible version"))
         }
     };
->>>>>>> 8d726cc6
 }
 
 fn default_archive_options() -> ArchiveOptions {
