--- conflicted
+++ resolved
@@ -124,11 +124,7 @@
         ledger_mainnet_wasm(),
         Encode!(&LedgerArgument::Init(builder.build())).unwrap(),
         None,
-<<<<<<< HEAD
-        ic_pocket_ic_tests::Cycles::new(STARTING_CYCLES_PER_CANISTER),
-=======
         ic_types::Cycles::new(STARTING_CYCLES_PER_CANISTER),
->>>>>>> 2231e87b
     )
     .unwrap()
 }
@@ -139,11 +135,7 @@
         index_ng_mainnet_wasm(),
         Encode!(&args).unwrap(),
         None,
-<<<<<<< HEAD
-        ic_pocket_ic_tests::Cycles::new(STARTING_CYCLES_PER_CANISTER),
-=======
         ic_types::Cycles::new(STARTING_CYCLES_PER_CANISTER),
->>>>>>> 2231e87b
     )
     .unwrap()
 }
