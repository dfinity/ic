use crate::common::{index_ng_wasm, ledger_wasm, load_wasm_using_env_var};
<<<<<<< HEAD
use crate::index::verify_ledger_archive_and_index_block_parity;
use candid::{Encode, Nat};
=======
use candid::Encode;
>>>>>>> 66f5759c
use canister_test::Wasm;
use ic_base_types::{CanisterId, PrincipalId};
use ic_icrc1::Block;
use ic_icrc1_index_ng::{IndexArg, UpgradeArg as IndexUpgradeArg};
use ic_icrc1_ledger_sm_tests::in_memory_ledger::{
    ApprovalKey, BurnsWithoutSpender, InMemoryLedger,
};
use ic_icrc1_ledger_sm_tests::{
    generate_transactions, get_all_ledger_and_archive_blocks, TransactionGenerationParameters,
};
use ic_nns_test_utils_golden_nns_state::new_state_machine_with_golden_fiduciary_state_or_panic;
use ic_state_machine_tests::StateMachine;
use icrc_ledger_types::icrc1::account::Account;
use lazy_static::lazy_static;
use std::str::FromStr;

mod common;

const NUM_TRANSACTIONS_PER_TYPE: usize = 20;
const MINT_MULTIPLIER: u64 = 10_000;
const TRANSFER_MULTIPLIER: u64 = 1000;
const APPROVE_MULTIPLIER: u64 = 100;
const TRANSFER_FROM_MULTIPLIER: u64 = 10;
const BURN_MULTIPLIER: u64 = 1;

#[cfg(not(feature = "u256-tokens"))]
type Tokens = ic_icrc1_tokens_u64::U64;

#[cfg(feature = "u256-tokens")]
type Tokens = ic_icrc1_tokens_u256::U256;

#[cfg(not(feature = "u256-tokens"))]
lazy_static! {
    pub static ref MAINNET_CKBTC_WASMS: Wasms = Wasms::new(
        Wasm::from_bytes(load_wasm_using_env_var(
            "CKBTC_IC_ICRC1_INDEX_DEPLOYED_VERSION_WASM_PATH",
        )),
        Wasm::from_bytes(load_wasm_using_env_var(
            "CKBTC_IC_ICRC1_LEDGER_DEPLOYED_VERSION_WASM_PATH",
        ))
    );
    pub static ref MAINNET_SNS_WASMS: Wasms = Wasms::new(
        Wasm::from_bytes(load_wasm_using_env_var(
            "IC_ICRC1_INDEX_DEPLOYED_VERSION_WASM_PATH",
        )),
        Wasm::from_bytes(load_wasm_using_env_var(
            "IC_ICRC1_LEDGER_DEPLOYED_VERSION_WASM_PATH",
        ))
    );
    pub static ref MASTER_WASMS: Wasms = Wasms::new(
        Wasm::from_bytes(index_ng_wasm()),
        Wasm::from_bytes(ledger_wasm())
    );
}

#[cfg(feature = "u256-tokens")]
lazy_static! {
    pub static ref MAINNET_U256_WASMS: Wasms = Wasms::new(
        Wasm::from_bytes(load_wasm_using_env_var(
            "CKETH_IC_ICRC1_INDEX_DEPLOYED_VERSION_WASM_PATH",
        )),
        Wasm::from_bytes(load_wasm_using_env_var(
            "CKETH_IC_ICRC1_LEDGER_DEPLOYED_VERSION_WASM_PATH",
        ))
    );
    pub static ref MASTER_WASMS: Wasms = Wasms::new(
        Wasm::from_bytes(index_ng_wasm()),
        Wasm::from_bytes(ledger_wasm())
    );
}

pub struct Wasms {
    index_wasm: Wasm,
    ledger_wasm: Wasm,
}

impl Wasms {
    fn new(index_wasm: Wasm, ledger_wasm: Wasm) -> Self {
        Self {
            index_wasm,
            ledger_wasm,
        }
    }
}

struct LedgerSuiteConfig {
    ledger_id: &'static str,
    index_id: &'static str,
    canister_name: &'static str,
    burns_without_spender: Option<BurnsWithoutSpender<Account>>,
    extended_testing: bool,
    mainnet_wasms: &'static Wasms,
    master_wasms: &'static Wasms,
}

impl LedgerSuiteConfig {
    fn new(
        canister_ids_and_name: (&'static str, &'static str, &'static str),
        mainnet_wasms: &'static Wasms,
        master_wasms: &'static Wasms,
    ) -> Self {
        let (ledger_id, index_id, canister_name) = canister_ids_and_name;
        Self {
            ledger_id,
            index_id,
            canister_name,
            burns_without_spender: None,
            extended_testing: false,
            mainnet_wasms,
            master_wasms,
        }
    }

    fn new_with_params(
        canister_ids_and_name: (&'static str, &'static str, &'static str),
        mainnet_wasms: &'static Wasms,
        master_wasms: &'static Wasms,
        burns_without_spender: Option<BurnsWithoutSpender<Account>>,
        extended_testing: bool,
    ) -> Self {
        Self {
            burns_without_spender,
            extended_testing,
            ..Self::new(canister_ids_and_name, mainnet_wasms, master_wasms)
        }
    }

    fn perform_upgrade_downgrade_testing(&self, state_machine: &StateMachine) {
        println!(
            "Processing {}, ledger id: {}, index id: {}",
            self.canister_name, self.ledger_id, self.index_id
        );
        let ledger_canister_id =
            CanisterId::unchecked_from_principal(PrincipalId::from_str(self.ledger_id).unwrap());
        let index_canister_id =
            CanisterId::unchecked_from_principal(PrincipalId::from_str(self.index_id).unwrap());
        let mut previous_ledger_state = None;
        if self.extended_testing {
            previous_ledger_state = Some(LedgerState::verify_state_and_generate_transactions(
                state_machine,
                ledger_canister_id,
                index_canister_id,
                self.burns_without_spender.clone(),
                None,
            ));
        }
        // Upgrade to the new canister versions
        self.upgrade_to_master(state_machine);
        if self.extended_testing {
            previous_ledger_state = Some(LedgerState::verify_state_and_generate_transactions(
                state_machine,
                ledger_canister_id,
                index_canister_id,
                self.burns_without_spender.clone(),
                previous_ledger_state,
            ));
        }
        // Downgrade back to the mainnet canister versions
        self.upgrade_to_mainnet(state_machine);
        if self.extended_testing {
            let _ = LedgerState::verify_state_and_generate_transactions(
                state_machine,
                ledger_canister_id,
                index_canister_id,
                self.burns_without_spender.clone(),
                previous_ledger_state,
            );
        }
    }

    fn upgrade_index(&self, state_machine: &StateMachine, wasm: &Wasm) {
        let canister_id =
            CanisterId::unchecked_from_principal(PrincipalId::from_str(self.index_id).unwrap());
        let index_upgrade_arg = IndexArg::Upgrade(IndexUpgradeArg {
            ledger_id: None,
            retrieve_blocks_from_ledger_interval_seconds: None,
        });
        let args = Encode!(&index_upgrade_arg).unwrap();
        state_machine
            .upgrade_canister(canister_id, wasm.clone().bytes(), args.clone())
            .expect("should successfully upgrade index canister");
        println!("Upgraded {} index '{}'", self.canister_name, self.index_id);
    }

    fn upgrade_ledger(&self, state_machine: &StateMachine, wasm: &Wasm) {
        let canister_id =
            CanisterId::unchecked_from_principal(PrincipalId::from_str(self.ledger_id).unwrap());
        let args = ic_icrc1_ledger::LedgerArgument::Upgrade(None);
        let args = Encode!(&args).unwrap();
        state_machine
            .upgrade_canister(canister_id, wasm.clone().bytes(), args.clone())
            .expect("should successfully upgrade ledger canister");
        println!(
            "Upgraded {} ledger '{}'",
            self.canister_name, self.ledger_id
        );
    }

    fn upgrade_to_mainnet(&self, state_machine: &StateMachine) {
        // Upgrade each canister twice to exercise pre-upgrade
        self.upgrade_index(state_machine, &self.mainnet_wasms.index_wasm);
        self.upgrade_index(state_machine, &self.mainnet_wasms.index_wasm);
        self.upgrade_ledger(state_machine, &self.mainnet_wasms.ledger_wasm);
        self.upgrade_ledger(state_machine, &self.mainnet_wasms.ledger_wasm);
    }

    fn upgrade_to_master(&self, state_machine: &StateMachine) {
        // Upgrade each canister twice to exercise pre-upgrade
        self.upgrade_index(state_machine, &self.master_wasms.index_wasm);
        self.upgrade_index(state_machine, &self.master_wasms.index_wasm);
        self.upgrade_ledger(state_machine, &self.master_wasms.ledger_wasm);
        self.upgrade_ledger(state_machine, &self.master_wasms.ledger_wasm);
    }
}

struct FetchedBlocks {
    blocks: Vec<Block<Tokens>>,
    start_index: u64,
}

struct LedgerState {
    in_memory_ledger: InMemoryLedger<ApprovalKey, Account, Tokens>,
    num_blocks: u64,
}

impl LedgerState {
    fn assert_eq(&self, other: &Self) {
        assert_eq!(
            other.num_blocks, self.num_blocks,
            "Number of blocks ({}) does not match number of blocks in previous state ({})",
            self.num_blocks, other.num_blocks,
        );
        assert!(
            other.in_memory_ledger == self.in_memory_ledger,
            "In-memory ledger state does not match previous state"
        );
    }

    /// Fetch the next blocks from the ledger canister and ingest them into the in-memory ledger.
    /// If `total_num_blocks` is `None`, fetch all blocks from the ledger canister, otherwise fetch
    /// `total_num_blocks - self.num_blocks` blocks (some amount of latest blocks that the in-memory
    /// ledger does not hold yet).
    fn fetch_and_ingest_next_ledger_and_archive_blocks(
        &mut self,
        state_machine: &StateMachine,
        canister_id: CanisterId,
        total_num_blocks: Option<u64>,
    ) -> FetchedBlocks {
        let num_blocks = total_num_blocks
            .unwrap_or(u64::MAX)
            .saturating_sub(self.num_blocks);
        let start_index = self.num_blocks;
        let blocks = get_all_ledger_and_archive_blocks(
            state_machine,
            canister_id,
            Some(start_index),
            Some(num_blocks),
        );
        self.num_blocks = self
            .num_blocks
            .checked_add(blocks.len() as u64)
            .expect("number of blocks should fit in u64");
        self.in_memory_ledger.ingest_icrc1_ledger_blocks(&blocks);
        FetchedBlocks {
            blocks,
            start_index,
        }
    }

    fn new(burns_without_spender: Option<BurnsWithoutSpender<Account>>) -> Self {
        let in_memory_ledger = InMemoryLedger::new(burns_without_spender);
        Self {
            in_memory_ledger,
            num_blocks: 0,
        }
    }

    fn verify_balances_and_allowances(
        &self,
        state_machine: &StateMachine,
        canister_id: CanisterId,
    ) {
        self.in_memory_ledger
            .verify_balances_and_allowances(state_machine, canister_id);
    }

    /// Verify the ledger state and generate new transactions. In particular:
    /// - Create a new instance of an in-memory ledger by fetching blocks from the ledger
    ///   - If a previous ledger state is provided, only fetch the blocks that were present when
    ///     the previous state was generated.
    /// - Verify that the balances and allowances in the in-memory ledger match the ledger
    ///   canister state
    /// - If a previous ledger state is provided, assert that the state of the newly-generated
    ///   in-memory ledger state matches that of the previous state
    /// - Generate transactions on the ledger canister
    /// - Fetch all blocks from the ledger canister into the new `ledger_state`
    /// - Return the new `ledger_state`
    fn verify_state_and_generate_transactions(
        state_machine: &StateMachine,
        ledger_id: CanisterId,
        index_id: CanisterId,
        burns_without_spender: Option<BurnsWithoutSpender<Account>>,
        previous_ledger_state: Option<LedgerState>,
    ) -> Self {
        let num_blocks_to_fetch = previous_ledger_state
            .as_ref()
            .map(|previous_ledger_state| previous_ledger_state.num_blocks);

        let mut ledger_state = LedgerState::new(burns_without_spender);
        // Only fetch the blocks that were present when the previous state was generated. This is
        // necessary since there may have been in-transit messages for the ledger in the backup,
        // or new transactions triggered e.g., by timers running in other canisters on the subnet,
        // that get applied after the `StateMachine` is initialized, and are not part of the
        // transactions in `generate_transactions`.
        let ledger_and_archive_blocks = ledger_state
            .fetch_and_ingest_next_ledger_and_archive_blocks(
                state_machine,
                ledger_id,
                num_blocks_to_fetch,
            );
        verify_ledger_archive_and_index_block_parity(
            state_machine,
            ledger_and_archive_blocks,
            ledger_id,
            index_id,
        );
        ledger_state.verify_balances_and_allowances(state_machine, ledger_id);
        // Verify the reconstructed ledger state matches the previous state
        if let Some(previous_ledger_state) = &previous_ledger_state {
            ledger_state.assert_eq(previous_ledger_state);
        }
<<<<<<< HEAD
        generate_transactions(state_machine, ledger_id);
=======
        generate_transactions(
            state_machine,
            canister_id,
            TransactionGenerationParameters {
                mint_multiplier: MINT_MULTIPLIER,
                transfer_multiplier: TRANSFER_MULTIPLIER,
                approve_multiplier: APPROVE_MULTIPLIER,
                transfer_from_multiplier: TRANSFER_FROM_MULTIPLIER,
                burn_multiplier: BURN_MULTIPLIER,
                num_transactions_per_type: NUM_TRANSACTIONS_PER_TYPE,
            },
        );
>>>>>>> 66f5759c
        // Fetch all blocks into the new `ledger_state`. This call only retrieves blocks that were
        // not fetched in the previous call to `fetch_next_blocks`.
        let ledger_and_archive_blocks = ledger_state
            .fetch_and_ingest_next_ledger_and_archive_blocks(state_machine, ledger_id, None);
        verify_ledger_archive_and_index_block_parity(
            state_machine,
            ledger_and_archive_blocks,
            ledger_id,
            index_id,
        );
        ledger_state
    }
}

#[cfg(not(feature = "u256-tokens"))]
#[test]
fn should_upgrade_icrc_ck_btc_canister_with_golden_state() {
    const CK_BTC_LEDGER_CANISTER_ID: &str = "mxzaz-hqaaa-aaaar-qaada-cai";
    const CK_BTC_INDEX_CANISTER_ID: &str = "n5wcd-faaaa-aaaar-qaaea-cai";
    const CK_BTC_LEDGER_CANISTER_NAME: &str = "ckBTC";

    let ck_btc_minter = icrc_ledger_types::icrc1::account::Account {
        owner: PrincipalId::from_str("mqygn-kiaaa-aaaar-qaadq-cai")
            .unwrap()
            .0,
        subaccount: None,
    };
    let burns_without_spender = ic_icrc1_ledger_sm_tests::in_memory_ledger::BurnsWithoutSpender {
        minter: ck_btc_minter,
        burn_indexes: vec![
            100785, 101298, 104447, 116240, 454395, 455558, 458776, 460251,
        ],
    };

    let state_machine = new_state_machine_with_golden_fiduciary_state_or_panic();

    LedgerSuiteConfig::new_with_params(
        (
            CK_BTC_LEDGER_CANISTER_ID,
            CK_BTC_INDEX_CANISTER_ID,
            CK_BTC_LEDGER_CANISTER_NAME,
        ),
        &MAINNET_CKBTC_WASMS,
        &MASTER_WASMS,
        Some(burns_without_spender),
        true,
    )
    .perform_upgrade_downgrade_testing(&state_machine);
}

#[cfg(feature = "u256-tokens")]
#[test]
fn should_upgrade_icrc_ck_u256_canisters_with_golden_state() {
    // u256 testnet ledgers
    const CK_SEPOLIA_LINK_LEDGER_SUITE: (&str, &str, &str) = (
        "r52mc-qaaaa-aaaar-qafzq-cai",
        "ri55p-riaaa-aaaar-qaf2a-cai",
        "ckSepoliaLINK",
    );
    const CK_SEPOLIA_PEPE_LEDGER_SUITE: (&str, &str, &str) = (
        "hw4ru-taaaa-aaaar-qagdq-cai",
        "g3sv2-4iaaa-aaaar-qagea-cai",
        "ckSepoliaPEPE",
    );
    const CK_SEPOLIA_USDC_LEDGER_SUITE: (&str, &str, &str) = (
        "yfumr-cyaaa-aaaar-qaela-cai",
        "ycvkf-paaaa-aaaar-qaelq-cai",
        "ckSepoliaUSDC",
    );
    // u256 production ledgers
    const CK_ETH_LEDGER_SUITE: (&str, &str, &str) = (
        "ss2fx-dyaaa-aaaar-qacoq-cai",
        "s3zol-vqaaa-aaaar-qacpa-cai",
        "ckETH",
    );
    const CK_EURC_LEDGER_SUITE: (&str, &str, &str) = (
        "pe5t5-diaaa-aaaar-qahwa-cai",
        "pd4vj-oqaaa-aaaar-qahwq-cai",
        "ckEURC",
    );
    const CK_LINK_LEDGER_SUITE: (&str, &str, &str) = (
        "g4tto-rqaaa-aaaar-qageq-cai",
        "gvqys-hyaaa-aaaar-qagfa-cai",
        "ckLINK",
    );
    const CK_OCT_LEDGER_SUITE: (&str, &str, &str) = (
        "ebo5g-cyaaa-aaaar-qagla-cai",
        "egp3s-paaaa-aaaar-qaglq-cai",
        "ckOCT",
    );
    const CK_PEPE_LEDGER_SUITE: (&str, &str, &str) = (
        "etik7-oiaaa-aaaar-qagia-cai",
        "eujml-dqaaa-aaaar-qagiq-cai",
        "ckPEPE",
    );
    const CK_SHIB_LEDGER_SUITE: (&str, &str, &str) = (
        "fxffn-xiaaa-aaaar-qagoa-cai",
        "fqedz-2qaaa-aaaar-qagoq-cai",
        "ckSHIB",
    );
    const CK_UNI_LEDGER_SUITE: (&str, &str, &str) = (
        "ilzky-ayaaa-aaaar-qahha-cai",
        "imymm-naaaa-aaaar-qahhq-cai",
        "ckUNI",
    );
    const CK_USDC_LEDGER_SUITE: (&str, &str, &str) = (
        "xevnm-gaaaa-aaaar-qafnq-cai",
        "xrs4b-hiaaa-aaaar-qafoa-cai",
        "ckUSDC",
    );
    const CK_USDT_LEDGER_SUITE: (&str, &str, &str) = (
        "cngnf-vqaaa-aaaar-qag4q-cai",
        "cefgz-dyaaa-aaaar-qag5a-cai",
        "ckUSDT",
    );
    const CK_WBTC_LEDGER_SUITE: (&str, &str, &str) = (
        "bptq2-faaaa-aaaar-qagxq-cai",
        "dso6s-wiaaa-aaaar-qagya-cai",
        "ckWBTC",
    );
    const CK_WSTETH_LEDGER_SUITE: (&str, &str, &str) = (
        "j2tuh-yqaaa-aaaar-qahcq-cai",
        "jtq73-oyaaa-aaaar-qahda-cai",
        "ckWSTETH",
    );
    const CK_XAUT_LEDGER_SUITE: (&str, &str, &str) = (
        "nza5v-qaaaa-aaaar-qahzq-cai",
        "nmhmy-riaaa-aaaar-qah2a-cai",
        "ckXAUT",
    );

    let ck_eth_minter = icrc_ledger_types::icrc1::account::Account {
        owner: PrincipalId::from_str("sv3dd-oaaaa-aaaar-qacoa-cai")
            .unwrap()
            .0,
        subaccount: None,
    };
    let ck_eth_burns_without_spender = BurnsWithoutSpender {
        minter: ck_eth_minter,
        burn_indexes: vec![
            1051, 1094, 1276, 1759, 1803, 1929, 2449, 2574, 2218, 2219, 2231, 1777, 4, 9, 31, 1540,
            1576, 1579, 1595, 1607, 1617, 1626, 1752, 1869, 1894, 2013, 2555,
        ],
    };

    let mut canister_configs = vec![LedgerSuiteConfig::new_with_params(
        CK_ETH_LEDGER_SUITE,
        &MAINNET_U256_WASMS,
        &MASTER_WASMS,
        Some(ck_eth_burns_without_spender),
        true,
    )];
    for canister_id_and_name in vec![
        CK_SEPOLIA_LINK_LEDGER_SUITE,
        CK_SEPOLIA_LINK_LEDGER_SUITE,
        CK_SEPOLIA_PEPE_LEDGER_SUITE,
        CK_SEPOLIA_USDC_LEDGER_SUITE,
        CK_EURC_LEDGER_SUITE,
        CK_USDC_LEDGER_SUITE,
        CK_LINK_LEDGER_SUITE,
        CK_OCT_LEDGER_SUITE,
        CK_PEPE_LEDGER_SUITE,
        CK_SHIB_LEDGER_SUITE,
        CK_UNI_LEDGER_SUITE,
        CK_USDT_LEDGER_SUITE,
        CK_WBTC_LEDGER_SUITE,
        CK_WSTETH_LEDGER_SUITE,
        CK_XAUT_LEDGER_SUITE,
    ] {
        canister_configs.push(LedgerSuiteConfig::new(
            canister_id_and_name,
            &MAINNET_U256_WASMS,
            &MASTER_WASMS,
        ));
    }

    let state_machine = new_state_machine_with_golden_fiduciary_state_or_panic();

    for canister_config in canister_configs {
        canister_config.perform_upgrade_downgrade_testing(&state_machine);
    }
}

#[cfg(not(feature = "u256-tokens"))]
#[test]
fn should_upgrade_icrc_sns_canisters_with_golden_state() {
    // SNS canisters
    const BOOMDAO_LEDGER_SUITE: (&str, &str, &str) = (
        "vtrom-gqaaa-aaaaq-aabia-cai",
        "v5tde-5aaaa-aaaaq-aabja-cai",
        "BoomDAO",
    );
    const CATALYZE_LEDGER_SUITE: (&str, &str, &str) = (
        "uf2wh-taaaa-aaaaq-aabna-cai",
        "ux4b6-7qaaa-aaaaq-aaboa-cai",
        "Catalyze",
    );
    const CYCLES_TRANSFER_STATION_LEDGER_SUITE: (&str, &str, &str) = (
        "itgqj-7qaaa-aaaaq-aadoa-cai",
        "i5e5b-eaaaa-aaaaq-aadpa-cai",
        "CyclesTransferStation",
    );
    const DECIDEAI_LEDGER_SUITE: (&str, &str, &str) = (
        "xsi2v-cyaaa-aaaaq-aabfq-cai",
        "xaonm-oiaaa-aaaaq-aabgq-cai",
        "DecideAI",
    );
    const DOGMI_LEDGER_SUITE: (&str, &str, &str) = (
        "np5km-uyaaa-aaaaq-aadrq-cai",
        "n535v-yiaaa-aaaaq-aadsq-cai",
        "DOGMI",
    );
    const DRAGGINZ_LEDGER_SUITE: (&str, &str, &str) = (
        "zfcdd-tqaaa-aaaaq-aaaga-cai",
        "zlaol-iaaaa-aaaaq-aaaha-cai",
        "DRAGGINZ",
    );
    const ELNAAI_LEDGER_SUITE: (&str, &str, &str) = (
        "gemj7-oyaaa-aaaaq-aacnq-cai",
        "gwk6g-ciaaa-aaaaq-aacoq-cai",
        "ELNA AI",
    );
    const ESTATEDAO_LEDGER_SUITE: (&str, &str, &str) = (
        "bliq2-niaaa-aaaaq-aac4q-cai",
        "bfk5s-wyaaa-aaaaq-aac5q-cai",
        "EstateDAO",
    );
    const GOLDDAO_LEDGER_SUITE: (&str, &str, &str) = (
        "tyyy3-4aaaa-aaaaq-aab7a-cai",
        "efv5g-kqaaa-aaaaq-aacaa-cai",
        "GoldDAO",
    );
    const ICGHOST_LEDGER_SUITE: (&str, &str, &str) = (
        "4c4fd-caaaa-aaaaq-aaa3a-cai",
        "5ithz-aqaaa-aaaaq-aaa4a-cai",
        "ICGhost",
    );
    const ICLIGHTHOUSE_LEDGER_SUITE: (&str, &str, &str) = (
        "hhaaz-2aaaa-aaaaq-aacla-cai",
        "gnpcd-yqaaa-aaaaq-aacma-cai",
        "ICLighthouse DAO",
    );
    const ICPANDA_LEDGER_SUITE: (&str, &str, &str) = (
        "druyg-tyaaa-aaaaq-aactq-cai",
        "c3324-riaaa-aaaaq-aacuq-cai",
        "ICPanda DAO",
    );
    const ICPCC_LEDGER_SUITE: (&str, &str, &str) = (
        "lrtnw-paaaa-aaaaq-aadfa-cai",
        "ldv2p-dqaaa-aaaaq-aadga-cai",
        "ICPCC DAO LLC",
    );
    const ICPSWAP_LEDGER_SUITE: (&str, &str, &str) = (
        "ca6gz-lqaaa-aaaaq-aacwa-cai",
        "co4lr-qaaaa-aaaaq-aacxa-cai",
        "ICPSwap",
    );
    const ICVC_LEDGER_SUITE: (&str, &str, &str) = (
        "m6xut-mqaaa-aaaaq-aadua-cai",
        "mqvz3-xaaaa-aaaaq-aadva-cai",
        "ICVC",
    );
    const KINIC_LEDGER_SUITE: (&str, &str, &str) = (
        "73mez-iiaaa-aaaaq-aaasq-cai",
        "7vojr-tyaaa-aaaaq-aaatq-cai",
        "Kinic",
    );
    const MOTOKO_LEDGER_SUITE: (&str, &str, &str) = (
        "k45jy-aiaaa-aaaaq-aadcq-cai",
        "ks7eq-3yaaa-aaaaq-aaddq-cai",
        "Motoko",
    );
    const NEUTRINITE_LEDGER_SUITE: (&str, &str, &str) = (
        "f54if-eqaaa-aaaaq-aacea-cai",
        "ft6fn-7aaaa-aaaaq-aacfa-cai",
        "Neutrinite",
    );
    const NUANCE_LEDGER_SUITE: (&str, &str, &str) = (
        "rxdbk-dyaaa-aaaaq-aabtq-cai",
        "q5mdq-biaaa-aaaaq-aabuq-cai",
        "Nuance",
    );
    const OPENCHAT_LEDGER_SUITE: (&str, &str, &str) = (
        "2ouva-viaaa-aaaaq-aaamq-cai",
        "2awyi-oyaaa-aaaaq-aaanq-cai",
        "OpenChat",
    );
    const OPENFPL_LEDGER_SUITE: (&str, &str, &str) = (
        "ddsp7-7iaaa-aaaaq-aacqq-cai",
        "dnqcx-eyaaa-aaaaq-aacrq-cai",
        "OpenFPL",
    );
    const ORIGYN_LEDGER_SUITE: (&str, &str, &str) = (
        "lkwrt-vyaaa-aaaaq-aadhq-cai",
        "jqkzp-liaaa-aaaaq-aadiq-cai",
        "Origyn",
    );
    const SEERS_LEDGER_SUITE: (&str, &str, &str) = (
        "rffwt-piaaa-aaaaq-aabqq-cai",
        "rlh33-uyaaa-aaaaq-aabrq-cai",
        "Seers",
    );
    const SNEED_LEDGER_SUITE: (&str, &str, &str) = (
        "hvgxa-wqaaa-aaaaq-aacia-cai",
        "h3e2i-naaaa-aaaaq-aacja-cai",
        "Sneed",
    );
    const SONIC_LEDGER_SUITE: (&str, &str, &str) = (
        "qbizb-wiaaa-aaaaq-aabwq-cai",
        "qpkuj-nyaaa-aaaaq-aabxq-cai",
        "Sonic",
    );
    const TRAX_LEDGER_SUITE: (&str, &str, &str) = (
        "emww2-4yaaa-aaaaq-aacbq-cai",
        "e6qbd-qiaaa-aaaaq-aaccq-cai",
        "Trax",
    );
    const WATERNEURON_LEDGER_SUITE: (&str, &str, &str) = (
        "jcmow-hyaaa-aaaaq-aadlq-cai",
        "iidmm-fiaaa-aaaaq-aadmq-cai",
        "WaterNeuron",
    );
    const YRAL_LEDGER_SUITE: (&str, &str, &str) = (
        "6rdgd-kyaaa-aaaaq-aaavq-cai",
        "6dfr2-giaaa-aaaaq-aaawq-cai",
        "YRAL",
    );
    const YUKU_LEDGER_SUITE: (&str, &str, &str) = (
        "atbfz-diaaa-aaaaq-aacyq-cai",
        "a5dir-yyaaa-aaaaq-aaczq-cai",
        "Yuku DAO",
    );

    let mut canister_configs = vec![LedgerSuiteConfig::new_with_params(
        OPENCHAT_LEDGER_SUITE,
        &MAINNET_SNS_WASMS,
        &MASTER_WASMS,
        None,
        true,
    )];
    for canister_id_and_name in vec![
        BOOMDAO_LEDGER_SUITE,
        CATALYZE_LEDGER_SUITE,
        CYCLES_TRANSFER_STATION_LEDGER_SUITE,
        DECIDEAI_LEDGER_SUITE,
        DOGMI_LEDGER_SUITE,
        DRAGGINZ_LEDGER_SUITE,
        ELNAAI_LEDGER_SUITE,
        ESTATEDAO_LEDGER_SUITE,
        GOLDDAO_LEDGER_SUITE,
        ICGHOST_LEDGER_SUITE,
        ICLIGHTHOUSE_LEDGER_SUITE,
        ICPANDA_LEDGER_SUITE,
        ICPCC_LEDGER_SUITE,
        ICPSWAP_LEDGER_SUITE,
        ICVC_LEDGER_SUITE,
        KINIC_LEDGER_SUITE,
        MOTOKO_LEDGER_SUITE,
        NEUTRINITE_LEDGER_SUITE,
        NUANCE_LEDGER_SUITE,
        OPENFPL_LEDGER_SUITE,
        ORIGYN_LEDGER_SUITE,
        SEERS_LEDGER_SUITE,
        SNEED_LEDGER_SUITE,
        SONIC_LEDGER_SUITE,
        TRAX_LEDGER_SUITE,
        WATERNEURON_LEDGER_SUITE,
        YRAL_LEDGER_SUITE,
        YUKU_LEDGER_SUITE,
    ] {
        canister_configs.push(LedgerSuiteConfig::new(
            canister_id_and_name,
            &MAINNET_SNS_WASMS,
            &MASTER_WASMS,
        ));
    }

    let state_machine =
        ic_nns_test_utils_golden_nns_state::new_state_machine_with_golden_sns_state_or_panic();

    for canister_config in canister_configs {
        canister_config.perform_upgrade_downgrade_testing(&state_machine);
    }
<<<<<<< HEAD
}

fn generate_transactions(state_machine: &StateMachine, canister_id: CanisterId) {
    let start = Instant::now();
    let minter_account = ic_icrc1_ledger_sm_tests::minting_account(state_machine, canister_id)
        .unwrap_or_else(|| panic!("minter account should be set for {:?}", canister_id));
    let u64_fee = ic_icrc1_ledger_sm_tests::fee(state_machine, canister_id);
    let fee = Tokens::from(u64_fee);
    let burn_amount = Tokens::from(
        u64_fee
            .checked_mul(BURN_MULTIPLIER)
            .unwrap_or_else(|| panic!("burn amount overflowed for canister {:?}", canister_id)),
    );
    let transfer_amount =
        Tokens::from(u64_fee.checked_mul(TRANSFER_MULTIPLIER).unwrap_or_else(|| {
            panic!("transfer amount overflowed for canister {:?}", canister_id)
        }));
    let mint_amount = Tokens::from(
        u64_fee
            .checked_mul(MINT_MULTIPLIER)
            .unwrap_or_else(|| panic!("mint amount overflowed for canister {:?}", canister_id)),
    );
    let transfer_from_amount = Tokens::from(
        u64_fee
            .checked_mul(TRANSFER_FROM_MULTIPLIER)
            .unwrap_or_else(|| {
                panic!(
                    "transfer_from amount overflowed for canister {:?}",
                    canister_id
                )
            }),
    );
    let approve_amount = Tokens::from(
        u64_fee
            .checked_mul(APPROVE_MULTIPLIER)
            .unwrap_or_else(|| panic!("approve amount overflowed for canister {:?}", canister_id)),
    );
    let mut accounts = vec![];
    for i in 0..NUM_TRANSACTIONS_PER_TYPE {
        let subaccount = match i {
            0 => None,
            _ => Some([i as u8; 32]),
        };
        accounts.push(Account {
            owner: PrincipalId::new_user_test_id(i as u64).0,
            subaccount,
        });
    }
    // Mint
    let mut minted = 0usize;
    println!("minting");
    for to in &accounts {
        send_transfer(
            state_machine,
            canister_id,
            minter_account.owner,
            &TransferArg {
                from_subaccount: minter_account.subaccount,
                to: *to,
                fee: None,
                created_at_time: Some(
                    state_machine
                        .time()
                        .duration_since(UNIX_EPOCH)
                        .unwrap()
                        .as_nanos() as u64,
                ),
                memo: Some(Memo::from(minted as u64)),
                amount: Nat::from(mint_amount),
            },
        )
        .expect("should be able to mint");
        minted += 1;
        if minted >= NUM_TRANSACTIONS_PER_TYPE {
            break;
        }
    }
    // Transfer
    println!("transferring");
    for i in 0..NUM_TRANSACTIONS_PER_TYPE {
        let from = accounts[i];
        let to = accounts[(i + 1) % NUM_TRANSACTIONS_PER_TYPE];
        send_transfer(
            state_machine,
            canister_id,
            from.owner,
            &TransferArg {
                from_subaccount: from.subaccount,
                to,
                fee: Some(Nat::from(fee)),
                created_at_time: Some(
                    state_machine
                        .time()
                        .duration_since(UNIX_EPOCH)
                        .unwrap()
                        .as_nanos() as u64,
                ),
                memo: Some(Memo::from(i as u64)),
                amount: Nat::from(transfer_amount),
            },
        )
        .expect("should be able to transfer");
    }
    // Approve
    println!("approving");
    for i in 0..NUM_TRANSACTIONS_PER_TYPE {
        let from = accounts[i];
        let spender = accounts[(i + 1) % NUM_TRANSACTIONS_PER_TYPE];
        let current_allowance = get_allowance(state_machine, canister_id, from, spender);
        let expires_at = state_machine
            .time()
            .checked_add(std::time::Duration::from_secs(3600))
            .unwrap()
            .duration_since(UNIX_EPOCH)
            .unwrap()
            .as_nanos() as u64;
        send_approval(
            state_machine,
            canister_id,
            from.owner,
            &ApproveArgs {
                from_subaccount: from.subaccount,
                spender,
                amount: Nat::from(approve_amount),
                expected_allowance: Some(current_allowance.allowance.clone()),
                expires_at: Some(expires_at),
                fee: Some(Nat::from(fee)),
                memo: Some(Memo::from(i as u64)),
                created_at_time: Some(
                    state_machine
                        .time()
                        .duration_since(UNIX_EPOCH)
                        .unwrap()
                        .as_nanos() as u64,
                ),
            },
        )
        .expect("should be able to transfer");
    }
    // Transfer From
    println!("transferring from");
    for i in 0..NUM_TRANSACTIONS_PER_TYPE {
        let from = accounts[i];
        let spender = accounts[(i + 1) % NUM_TRANSACTIONS_PER_TYPE];
        let to = accounts[(i + 2) % NUM_TRANSACTIONS_PER_TYPE];
        send_transfer_from(
            state_machine,
            canister_id,
            spender.owner,
            &TransferFromArgs {
                spender_subaccount: spender.subaccount,
                from,
                to,
                amount: Nat::from(transfer_from_amount),
                fee: Some(Nat::from(fee)),
                memo: Some(Memo::from(i as u64)),
                created_at_time: Some(
                    state_machine
                        .time()
                        .duration_since(UNIX_EPOCH)
                        .unwrap()
                        .as_nanos() as u64,
                ),
            },
        )
        .expect("should be able to transfer from");
    }
    // Burn
    println!("burning");
    for (i, from) in accounts.iter().enumerate().take(NUM_TRANSACTIONS_PER_TYPE) {
        send_transfer(
            state_machine,
            canister_id,
            from.owner,
            &TransferArg {
                from_subaccount: from.subaccount,
                to: minter_account,
                fee: None,
                created_at_time: Some(
                    state_machine
                        .time()
                        .duration_since(UNIX_EPOCH)
                        .unwrap()
                        .as_nanos() as u64,
                ),
                memo: Some(Memo::from(i as u64)),
                amount: Nat::from(burn_amount),
            },
        )
        .expect("should be able to transfer");
    }
    println!(
        "generated {} transactions in {:?}",
        NUM_TRANSACTIONS_PER_TYPE * 5,
        start.elapsed()
    );
}

mod index {
    use super::*;
    use candid::Decode;
    use ic_icrc1_index_ng::Status;
    use ic_state_machine_tests::WasmResult;
    use icrc_ledger_types::icrc3::blocks::GetBlocksRequest;
    use std::time::Duration;

    pub fn get_all_index_blocks(
        state_machine: &StateMachine,
        index_id: CanisterId,
        start_index: Option<u64>,
        num_blocks: Option<u64>,
    ) -> Vec<Block<Tokens>> {
        let start_index = start_index.unwrap_or(0);
        let num_blocks = num_blocks.unwrap_or(u32::MAX as u64);

        let res = get_index_blocks(state_machine, index_id, 0_u64, 0_u64);
        let length = num_blocks.min(res.chain_length.saturating_sub(start_index));
        let mut blocks: Vec<_> = vec![];
        let mut curr_start = start_index;
        while length > blocks.len() as u64 {
            let new_blocks = get_index_blocks(
                state_machine,
                index_id,
                curr_start,
                length - (curr_start - start_index),
            )
            .blocks;
            assert!(!new_blocks.is_empty());
            curr_start += new_blocks.len() as u64;
            blocks.extend(new_blocks);
        }
        blocks
            .into_iter()
            .map(ic_icrc1::Block::try_from)
            .collect::<Result<Vec<Block<Tokens>>, String>>()
            .expect("should convert generic blocks to ICRC1 blocks")
    }

    pub fn verify_ledger_archive_and_index_block_parity(
        state_machine: &StateMachine,
        ledger_and_archive_blocks: FetchedBlocks,
        ledger_id: CanisterId,
        index_id: CanisterId,
    ) {
        if ledger_and_archive_blocks.blocks.is_empty() {
            println!("No blocks to retrieve from index");
            return;
        } else {
            println!(
                "Verifying ledger and archives vs index block parity for {} blocks starting at index {}",
                ledger_and_archive_blocks.blocks.len(),
                ledger_and_archive_blocks.start_index
            );
        }
        wait_until_index_sync_is_completed(state_machine, index_id, ledger_id);
        let start = Instant::now();
        let index_blocks = get_all_index_blocks(
            state_machine,
            index_id,
            Some(ledger_and_archive_blocks.start_index),
            Some(ledger_and_archive_blocks.blocks.len() as u64),
        );
        assert_eq!(
            ledger_and_archive_blocks.blocks.len(),
            index_blocks.len(),
            "Number of blocks fetched from the ledger and index do not match: {} vs {}",
            ledger_and_archive_blocks.blocks.len(),
            index_blocks.len()
        );
        assert_eq!(ledger_and_archive_blocks.blocks, index_blocks);
        println!(
            "Verified ledger and archives vs index block parity for {} blocks starting at index {} in {:?}",
            index_blocks.len(),
            ledger_and_archive_blocks.start_index,
            start.elapsed()
        );
    }

    pub fn wait_until_index_sync_is_completed(
        env: &StateMachine,
        index_id: CanisterId,
        ledger_id: CanisterId,
    ) {
        const MAX_ATTEMPTS: u8 = 100;
        const SYNC_STEP_SECONDS: Duration = Duration::from_secs(1);

        let mut num_blocks_synced = u64::MAX;
        let mut chain_length = u64::MAX;
        for _i in 0..MAX_ATTEMPTS {
            env.advance_time(SYNC_STEP_SECONDS);
            env.tick();
            num_blocks_synced = u64::try_from(status(env, index_id).num_blocks_synced.0)
                .expect("num_blocks_synced should fit in u64");
            chain_length = get_index_blocks(env, ledger_id, 0u64, 0u64).chain_length;
            if num_blocks_synced == chain_length {
                return;
            }
        }
        panic!("The index canister was unable to sync all the blocks with the ledger. Number of blocks synced {} but the Ledger chain length is {}", num_blocks_synced, chain_length);
    }

    fn get_index_blocks<I>(
        state_machine: &StateMachine,
        index_id: CanisterId,
        start_index: I,
        num_blocks: I,
    ) -> ic_icrc1_index_ng::GetBlocksResponse
    where
        I: Into<Nat>,
    {
        let req = GetBlocksRequest {
            start: start_index.into(),
            length: num_blocks.into(),
        };
        let req = Encode!(&req).expect("Failed to encode GetBlocksRequest");
        let res = state_machine
            .query(index_id, "get_blocks", req)
            .expect("Failed to send get_blocks request")
            .bytes();
        Decode!(&res, ic_icrc1_index_ng::GetBlocksResponse)
            .expect("Failed to decode GetBlocksResponse")
    }

    fn status(state_machine: &StateMachine, canister_id: CanisterId) -> Status {
        let arg = Encode!(&()).unwrap();
        match state_machine.query(canister_id, "status", arg) {
            Err(err) => {
                panic!("{canister_id}.status query failed with error {err}");
            }
            Ok(WasmResult::Reject(err)) => {
                panic!("{canister_id}.status query rejected with error {err}");
            }
            Ok(WasmResult::Reply(res)) => {
                Decode!(&res, Status).expect("error decoding response to status query")
            }
        }
    }
=======
>>>>>>> 66f5759c
}<|MERGE_RESOLUTION|>--- conflicted
+++ resolved
@@ -1,10 +1,6 @@
 use crate::common::{index_ng_wasm, ledger_wasm, load_wasm_using_env_var};
-<<<<<<< HEAD
 use crate::index::verify_ledger_archive_and_index_block_parity;
 use candid::{Encode, Nat};
-=======
-use candid::Encode;
->>>>>>> 66f5759c
 use canister_test::Wasm;
 use ic_base_types::{CanisterId, PrincipalId};
 use ic_icrc1::Block;
@@ -336,12 +332,9 @@
         if let Some(previous_ledger_state) = &previous_ledger_state {
             ledger_state.assert_eq(previous_ledger_state);
         }
-<<<<<<< HEAD
-        generate_transactions(state_machine, ledger_id);
-=======
         generate_transactions(
             state_machine,
-            canister_id,
+            ledger_id,
             TransactionGenerationParameters {
                 mint_multiplier: MINT_MULTIPLIER,
                 transfer_multiplier: TRANSFER_MULTIPLIER,
@@ -351,7 +344,6 @@
                 num_transactions_per_type: NUM_TRANSACTIONS_PER_TYPE,
             },
         );
->>>>>>> 66f5759c
         // Fetch all blocks into the new `ledger_state`. This call only retrieves blocks that were
         // not fetched in the previous call to `fetch_next_blocks`.
         let ledger_and_archive_blocks = ledger_state
@@ -735,203 +727,6 @@
     for canister_config in canister_configs {
         canister_config.perform_upgrade_downgrade_testing(&state_machine);
     }
-<<<<<<< HEAD
-}
-
-fn generate_transactions(state_machine: &StateMachine, canister_id: CanisterId) {
-    let start = Instant::now();
-    let minter_account = ic_icrc1_ledger_sm_tests::minting_account(state_machine, canister_id)
-        .unwrap_or_else(|| panic!("minter account should be set for {:?}", canister_id));
-    let u64_fee = ic_icrc1_ledger_sm_tests::fee(state_machine, canister_id);
-    let fee = Tokens::from(u64_fee);
-    let burn_amount = Tokens::from(
-        u64_fee
-            .checked_mul(BURN_MULTIPLIER)
-            .unwrap_or_else(|| panic!("burn amount overflowed for canister {:?}", canister_id)),
-    );
-    let transfer_amount =
-        Tokens::from(u64_fee.checked_mul(TRANSFER_MULTIPLIER).unwrap_or_else(|| {
-            panic!("transfer amount overflowed for canister {:?}", canister_id)
-        }));
-    let mint_amount = Tokens::from(
-        u64_fee
-            .checked_mul(MINT_MULTIPLIER)
-            .unwrap_or_else(|| panic!("mint amount overflowed for canister {:?}", canister_id)),
-    );
-    let transfer_from_amount = Tokens::from(
-        u64_fee
-            .checked_mul(TRANSFER_FROM_MULTIPLIER)
-            .unwrap_or_else(|| {
-                panic!(
-                    "transfer_from amount overflowed for canister {:?}",
-                    canister_id
-                )
-            }),
-    );
-    let approve_amount = Tokens::from(
-        u64_fee
-            .checked_mul(APPROVE_MULTIPLIER)
-            .unwrap_or_else(|| panic!("approve amount overflowed for canister {:?}", canister_id)),
-    );
-    let mut accounts = vec![];
-    for i in 0..NUM_TRANSACTIONS_PER_TYPE {
-        let subaccount = match i {
-            0 => None,
-            _ => Some([i as u8; 32]),
-        };
-        accounts.push(Account {
-            owner: PrincipalId::new_user_test_id(i as u64).0,
-            subaccount,
-        });
-    }
-    // Mint
-    let mut minted = 0usize;
-    println!("minting");
-    for to in &accounts {
-        send_transfer(
-            state_machine,
-            canister_id,
-            minter_account.owner,
-            &TransferArg {
-                from_subaccount: minter_account.subaccount,
-                to: *to,
-                fee: None,
-                created_at_time: Some(
-                    state_machine
-                        .time()
-                        .duration_since(UNIX_EPOCH)
-                        .unwrap()
-                        .as_nanos() as u64,
-                ),
-                memo: Some(Memo::from(minted as u64)),
-                amount: Nat::from(mint_amount),
-            },
-        )
-        .expect("should be able to mint");
-        minted += 1;
-        if minted >= NUM_TRANSACTIONS_PER_TYPE {
-            break;
-        }
-    }
-    // Transfer
-    println!("transferring");
-    for i in 0..NUM_TRANSACTIONS_PER_TYPE {
-        let from = accounts[i];
-        let to = accounts[(i + 1) % NUM_TRANSACTIONS_PER_TYPE];
-        send_transfer(
-            state_machine,
-            canister_id,
-            from.owner,
-            &TransferArg {
-                from_subaccount: from.subaccount,
-                to,
-                fee: Some(Nat::from(fee)),
-                created_at_time: Some(
-                    state_machine
-                        .time()
-                        .duration_since(UNIX_EPOCH)
-                        .unwrap()
-                        .as_nanos() as u64,
-                ),
-                memo: Some(Memo::from(i as u64)),
-                amount: Nat::from(transfer_amount),
-            },
-        )
-        .expect("should be able to transfer");
-    }
-    // Approve
-    println!("approving");
-    for i in 0..NUM_TRANSACTIONS_PER_TYPE {
-        let from = accounts[i];
-        let spender = accounts[(i + 1) % NUM_TRANSACTIONS_PER_TYPE];
-        let current_allowance = get_allowance(state_machine, canister_id, from, spender);
-        let expires_at = state_machine
-            .time()
-            .checked_add(std::time::Duration::from_secs(3600))
-            .unwrap()
-            .duration_since(UNIX_EPOCH)
-            .unwrap()
-            .as_nanos() as u64;
-        send_approval(
-            state_machine,
-            canister_id,
-            from.owner,
-            &ApproveArgs {
-                from_subaccount: from.subaccount,
-                spender,
-                amount: Nat::from(approve_amount),
-                expected_allowance: Some(current_allowance.allowance.clone()),
-                expires_at: Some(expires_at),
-                fee: Some(Nat::from(fee)),
-                memo: Some(Memo::from(i as u64)),
-                created_at_time: Some(
-                    state_machine
-                        .time()
-                        .duration_since(UNIX_EPOCH)
-                        .unwrap()
-                        .as_nanos() as u64,
-                ),
-            },
-        )
-        .expect("should be able to transfer");
-    }
-    // Transfer From
-    println!("transferring from");
-    for i in 0..NUM_TRANSACTIONS_PER_TYPE {
-        let from = accounts[i];
-        let spender = accounts[(i + 1) % NUM_TRANSACTIONS_PER_TYPE];
-        let to = accounts[(i + 2) % NUM_TRANSACTIONS_PER_TYPE];
-        send_transfer_from(
-            state_machine,
-            canister_id,
-            spender.owner,
-            &TransferFromArgs {
-                spender_subaccount: spender.subaccount,
-                from,
-                to,
-                amount: Nat::from(transfer_from_amount),
-                fee: Some(Nat::from(fee)),
-                memo: Some(Memo::from(i as u64)),
-                created_at_time: Some(
-                    state_machine
-                        .time()
-                        .duration_since(UNIX_EPOCH)
-                        .unwrap()
-                        .as_nanos() as u64,
-                ),
-            },
-        )
-        .expect("should be able to transfer from");
-    }
-    // Burn
-    println!("burning");
-    for (i, from) in accounts.iter().enumerate().take(NUM_TRANSACTIONS_PER_TYPE) {
-        send_transfer(
-            state_machine,
-            canister_id,
-            from.owner,
-            &TransferArg {
-                from_subaccount: from.subaccount,
-                to: minter_account,
-                fee: None,
-                created_at_time: Some(
-                    state_machine
-                        .time()
-                        .duration_since(UNIX_EPOCH)
-                        .unwrap()
-                        .as_nanos() as u64,
-                ),
-                memo: Some(Memo::from(i as u64)),
-                amount: Nat::from(burn_amount),
-            },
-        )
-        .expect("should be able to transfer");
-    }
-    println!(
-        "generated {} transactions in {:?}",
-        NUM_TRANSACTIONS_PER_TYPE * 5,
-        start.elapsed()
-    );
 }
 
 mod index {
@@ -940,7 +735,7 @@
     use ic_icrc1_index_ng::Status;
     use ic_state_machine_tests::WasmResult;
     use icrc_ledger_types::icrc3::blocks::GetBlocksRequest;
-    use std::time::Duration;
+    use std::time::{Duration, Instant};
 
     pub fn get_all_index_blocks(
         state_machine: &StateMachine,
@@ -962,7 +757,7 @@
                 curr_start,
                 length - (curr_start - start_index),
             )
-            .blocks;
+                .blocks;
             assert!(!new_blocks.is_empty());
             curr_start += new_blocks.len() as u64;
             blocks.extend(new_blocks);
@@ -1073,6 +868,4 @@
             }
         }
     }
-=======
->>>>>>> 66f5759c
 }