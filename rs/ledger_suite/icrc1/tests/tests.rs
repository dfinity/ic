--- conflicted
+++ resolved
@@ -173,41 +173,6 @@
     (any::<u128>(), any::<u128>()).prop_map(|(hi, lo)| U256::from_words(hi, lo))
 }
 
-<<<<<<< HEAD
-=======
-pub fn arb_fee_collector_block<Tokens>() -> impl Strategy<Value = ICRC3Value>
-where
-    Tokens: TokensType,
-{
-    (
-        any::<u64>(),
-        any::<u64>(),
-        any::<Option<[u8; 32]>>(),
-        proptest::option::of(arb_account()),
-        proptest::option::of(proptest::collection::vec(any::<u8>(), 28)),
-        any::<Option<u64>>(),
-        prop_oneof![Just(None), Just(Some("107set_fee_collector".to_string()))],
-    )
-        .prop_map(
-            |(block_id, block_ts, parent_hash, fee_collector, caller, tx_ts, op_name)| {
-                let caller = caller.map(|mut c| {
-                    c.push(0x00);
-                    Principal::try_from_slice(&c[..]).unwrap()
-                });
-                let builder = BlockBuilder::<Tokens>::new(block_id, block_ts)
-                    .with_btype("107feecol".to_string());
-                let builder = match parent_hash {
-                    Some(parent_hash) => builder.with_parent_hash(parent_hash.to_vec()),
-                    None => builder,
-                };
-                builder
-                    .fee_collector(fee_collector, caller, tx_ts, op_name)
-                    .build()
-            },
-        )
-}
-
->>>>>>> 5fe1a5df
 #[test_strategy::proptest]
 fn test_encoding_decoding_fee_collector_block_u64(
     #[strategy(arb_fee_collector_block::<U64>())] original_block: ICRC3Value,
