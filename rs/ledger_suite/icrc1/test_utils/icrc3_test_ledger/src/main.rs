--- conflicted
+++ resolved
@@ -1,14 +1,9 @@
-<<<<<<< HEAD
 use candid::{Nat, candid_method};
-use ic_cdk::{query, update};
-=======
-use candid::{candid_method, Nat};
 use ic_cdk::{init, query, update};
 use ic_certification::{
-    hash_tree::{empty, fork, label, leaf, Label},
     HashTree,
+    hash_tree::{Label, empty, fork, label, leaf},
 };
->>>>>>> 95196ca1
 use ic_icrc1::endpoints::StandardRecord;
 use ic_icrc3_test_ledger::AddBlockResult;
 use icrc_ledger_types::icrc::generic_value::ICRC3Value;
