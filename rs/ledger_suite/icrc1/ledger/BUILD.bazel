load("@rules_rust//rust:defs.bzl", "rust_library", "rust_test")
load("//bazel:canbench.bzl", "rust_canbench")
load("//bazel:canisters.bzl", "rust_canister")
load("//bazel:defs.bzl", "rust_ic_test")

package(default_visibility = ["//visibility:public"])

[
    rust_library(
        name = "ledger" + name_suffix,
        srcs = glob(["src/**/*.rs"]),
        compile_data = [
            "//rs/ledger_suite/icrc1/archive:archive_canister" + archive_name_suffix,
        ],
        crate_features = features,
        crate_name = "ic_icrc1_ledger",
        proc_macro_deps = [
            # Keep sorted.
            "@crate_index//:async-trait",
        ],
        rustc_env = {
            "IC_ICRC1_ARCHIVE_WASM_PATH": "$(execpath //rs/ledger_suite/icrc1/archive:archive_canister" + archive_name_suffix + ")",
        },
        version = "0.9.0",
        deps = [
            # Keep sorted.
            "//packages/ic-ledger-hash-of:ic_ledger_hash_of",
            "//packages/icrc-ledger-types:icrc_ledger_types",
            "//rs/ledger_suite/common/ledger_canister_core",
            "//rs/ledger_suite/common/ledger_core",
            "//rs/ledger_suite/icrc1",
            "//rs/rust_canisters/canister_log",
            "//rs/types/base_types",
            "@crate_index//:candid",
            "@crate_index//:ciborium",
            "@crate_index//:hex",
            "@crate_index//:ic-cdk",
            "@crate_index//:ic-certification",
            "@crate_index//:ic-metrics-encoder",
            "@crate_index//:ic-stable-structures",
<<<<<<< HEAD
            "@crate_index//:minicbor",
=======
            "@crate_index//:leb128",
>>>>>>> 003c70ac
            "@crate_index//:serde",
            "@crate_index//:serde_bytes",
        ] + extra_deps,
    )
    for (name_suffix, archive_name_suffix, features, extra_deps) in [
        (
            "",
            "",
            [],
            [
                "//rs/ledger_suite/icrc1/tokens_u64",
            ],
        ),
        (
            "_u256",
            "_u256",
            ["u256-tokens"],
            [
                "//rs/ledger_suite/icrc1/tokens_u256",
            ],
        ),
        (
            "_canbench",
            "",
            ["canbench-rs"],
            [
                "//rs/ledger_suite/icrc1/tokens_u64",
                "@crate_index//:canbench-rs",
            ],
        ),
        (
            "_canbench_u256",
            "_u256",
            [
                "canbench-rs",
                "u256-tokens",
            ],
            [
                "//rs/ledger_suite/icrc1/tokens_u256",
                "@crate_index//:canbench-rs",
            ],
        ),
        (
            "_nextledgerversion",
            "",
            ["next-ledger-version"],
            [
                "//rs/ledger_suite/icrc1/tokens_u64",
            ],
        ),
        (
            "_u256_nextledgerversion",
            "_u256",
            [
                "next-ledger-version",
                "u256-tokens",
            ],
            [
                "//rs/ledger_suite/icrc1/tokens_u256",
            ],
        ),
        (
            "_icrc3_compatible_data_certificate",
            "",
            [
                "icrc3-compatible-data-certificate",
            ],
            [
            ],
        ),
    ]
]

[
    rust_canister(
        name = "ledger_canister" + name_suffix,
        srcs = ["src/main.rs"] + glob(["src/benches/**/*.rs"]),
        crate_features = features,
        crate_name = "ic_icrc1_ledger_canister" + name_suffix,
        opt = "z",
        proc_macro_deps = [
            # Keep sorted.
            "@crate_index//:ic-cdk-macros",
        ],
        service_file = ":ledger.did",
        deps = [
            # Keep sorted.
            "//packages/icrc-ledger-types:icrc_ledger_types",
            "//rs/ledger_suite/common/ledger_canister_core",
            "//rs/ledger_suite/common/ledger_core",
            "//rs/ledger_suite/icrc1",
            "//rs/rust_canisters/canister_log",
            "//rs/rust_canisters/http_types",
            "//rs/types/base_types",
            "@crate_index//:candid",
            "@crate_index//:ciborium",
            "@crate_index//:ic-cdk",
<<<<<<< HEAD
            "@crate_index//:ic-cdk-timers",
=======
            "@crate_index//:ic-certification",
>>>>>>> 003c70ac
            "@crate_index//:ic-metrics-encoder",
            "@crate_index//:ic-stable-structures",
            "@crate_index//:num-traits",
            "@crate_index//:serde_bytes",
        ] + extra_deps,
    )
    for (name_suffix, features, extra_deps) in [
        (
            "",
            [],
            [
                ":ledger",
                "//rs/ledger_suite/icrc1/tokens_u64",
            ],
        ),
        (
            "_canbench",
            ["canbench-rs"],
            [
                ":ledger",
                "//rs/ledger_suite/icrc1/tokens_u64",
                "@crate_index//:assert_matches",
                "@crate_index//:canbench-rs",
            ],
        ),
        (
            "_u256",
            ["u256-tokens"],
            [
                ":ledger_u256",
                "//rs/ledger_suite/icrc1/tokens_u256",
            ],
        ),
        (
            "_u256_canbench",
            [
                "u256-tokens",
                "canbench-rs",
            ],
            [
                ":ledger_u256",
                "//rs/ledger_suite/icrc1/tokens_u256",
                "@crate_index//:assert_matches",
                "@crate_index//:canbench-rs",
            ],
        ),
        (
            "_getblocksdisabled",
            ["get-blocks-disabled"],
            [
                ":ledger",
                "//rs/ledger_suite/icrc1/tokens_u64",
            ],
        ),
        (
            "_u256_getblocksdisabled",
            [
                "get-blocks-disabled",
                "u256-tokens",
            ],
            [
                ":ledger_u256",
                "//rs/ledger_suite/icrc1/tokens_u256",
            ],
        ),
        (
            "_nextledgerversion",
            [],
            [
                ":ledger_nextledgerversion",
                "//rs/ledger_suite/icrc1/tokens_u64",
            ],
        ),
        (
            "_u256_nextledgerversion",
            [
                "u256-tokens",
            ],
            [
                ":ledger_u256_nextledgerversion",
                "//rs/ledger_suite/icrc1/tokens_u256",
            ],
        ),
        (
<<<<<<< HEAD
            "_lowupgradeinstructionlimits",
            ["low-upgrade-instruction-limits"],
            [
                ":ledger",
                "//rs/ledger_suite/icrc1/tokens_u64",
            ],
        ),
        (
            "_u256_lowupgradeinstructionlimits",
            [
                "low-upgrade-instruction-limits",
                "u256-tokens",
            ],
            [
                ":ledger_u256",
                "//rs/ledger_suite/icrc1/tokens_u256",
            ],
        ),
=======
            "_icrc3_compatible_data_certificate",
            ["icrc3-compatible-data-certificate"],
            [
                ":ledger_icrc3_compatible_data_certificate",
                "//rs/ledger_suite/icrc1/tokens_u64",
            ],
        ),
>>>>>>> 003c70ac
    ]
]

rust_test(
    name = "ledger_canister_test",
    crate = ":_wasm_ledger_canister",
    data = [
        ":ledger.did",
    ],
    env = {
        "CARGO_MANIFEST_DIR": "rs/ledger_suite/icrc1/ledger",
    },
    deps = ["@crate_index//:candid_parser"],
)

[
    rust_ic_test(
        name = "ledger_test" + name_suffix,
        srcs = ["tests/tests.rs"],
        crate_features = features,
        data = [
            ":block.cddl",
            ":ledger_canister" + name_suffix + ".wasm",
            ":ledger_canister" + name_suffix + "_lowupgradeinstructionlimits.wasm",
            ":ledger_canister" + name_suffix + "_nextledgerversion.wasm",
            "//rs/ledger_suite/icrc1/archive:archive_canister" + name_suffix + ".wasm.gz",
            "//rs/ledger_suite/icrc1/ledger:ledger_canister_icrc3_compatible_data_certificate",
            "//rs/universal_canister/impl:universal_canister.wasm.gz",
            "@mainnet_ckbtc_ic-icrc1-ledger//file",
            "@mainnet_cketh_ic-icrc1-ledger-u256//file",
            "@mainnet_ic-icrc1-ledger//file",
        ],
        env = {
            "CARGO_MANIFEST_DIR": "rs/ledger_suite/icrc1/ledger",
            "CKBTC_IC_ICRC1_LEDGER_DEPLOYED_VERSION_WASM_PATH": "$(rootpath @mainnet_ckbtc_ic-icrc1-ledger//file)",
            "CKETH_IC_ICRC1_LEDGER_DEPLOYED_VERSION_WASM_PATH": "$(rootpath @mainnet_cketh_ic-icrc1-ledger-u256//file)",
            "IC_ICRC1_ARCHIVE_WASM_PATH": "$(rootpath //rs/ledger_suite/icrc1/archive:archive_canister" + name_suffix + ".wasm.gz)",
            "IC_ICRC1_LEDGER_DEPLOYED_VERSION_WASM_PATH": "$(rootpath @mainnet_ic-icrc1-ledger//file)",
<<<<<<< HEAD
=======
            "IC_ICRC1_LEDGER_FIRST_VERSION_WASM_PATH": "$(rootpath @ic-icrc1-ledger-first-version.wasm.gz//file)",
            "IC_ICRC1_LEDGER_ICRC3_COMPATIBLE_DATA_CERTIFICATE_WASM_PATH": "$(rootpath //rs/ledger_suite/icrc1/ledger:ledger_canister_icrc3_compatible_data_certificate)",
>>>>>>> 003c70ac
            "IC_ICRC1_LEDGER_WASM_PATH": "$(rootpath :ledger_canister" + name_suffix + ".wasm)",
            "IC_ICRC1_LEDGER_WASM_INSTR_LIMITS_PATH": "$(rootpath :ledger_canister" + name_suffix + "_lowupgradeinstructionlimits.wasm)",
            "IC_ICRC1_LEDGER_NEXT_VERSION_WASM_PATH": "$(rootpath :ledger_canister" + name_suffix + "_nextledgerversion.wasm)",
            "UNIVERSAL_CANISTER_WASM_PATH": "$(rootpath //rs/universal_canister/impl:universal_canister.wasm.gz)",
        },
        deps = [
            # Keep sorted.
            ":ledger",
            "//packages/ic-ledger-hash-of:ic_ledger_hash_of",
            "//packages/icrc-ledger-types:icrc_ledger_types",
            "//rs/ledger_suite/icrc1",
            "//rs/ledger_suite/tests/sm-tests:ic-ledger-suite-state-machine-tests" + name_suffix,
            "//rs/ledger_suite/common/ledger_canister_core",
            "//rs/ledger_suite/common/ledger_core",
            "//rs/ledger_suite/icrc1/test_utils",
            "//rs/rust_canisters/dfn_http_metrics",
            "//rs/state_machine_tests",
            "//rs/test_utilities/load_wasm",
            "//rs/types/base_types",
            "@crate_index//:assert_matches",
            "@crate_index//:candid",
            "@crate_index//:cddl",
            "@crate_index//:ciborium",
            "@crate_index//:hex",
            "@crate_index//:ic-agent",
            "@crate_index//:ic-certification",
            "@crate_index//:ic-metrics-encoder",
            "@crate_index//:leb128",
            "@crate_index//:num-bigint",
            "@crate_index//:num-traits",
            "@crate_index//:proptest",
            "@crate_index//:rand",
            "@crate_index//:serde_bytes",
        ] + extra_deps,
    )
    for (name_suffix, features, extra_deps) in [
        (
            "",
            [],
            ["//rs/ledger_suite/icrc1/tokens_u64"],
        ),
        (
            "_u256",
            ["u256-tokens"],
            ["//rs/ledger_suite/icrc1/tokens_u256"],
        ),
    ]
]

[
    rust_test(
        name = "ledger_unit_test" + name_suffix,
        compile_data = [
            "//rs/ledger_suite/icrc1/archive:archive_canister.wasm.gz",
        ],
        crate = "ledger",
        crate_features = features,
        deps = [
            # Keep sorted.
            ":ledger" + name_suffix,
            "//packages/icrc-ledger-types:icrc_ledger_types",
            "//rs/ledger_suite/common/ledger_canister_core",
            "//rs/ledger_suite/common/ledger_core",
            "//rs/ledger_suite/icrc1",
            "//rs/ledger_suite/tests/sm-tests:ic-ledger-suite-state-machine-tests",
            "//rs/types/base_types",
            "@crate_index//:proptest",
        ] + extra_deps,
    )
    for (name_suffix, features, extra_deps) in [
        (
            "",
            [],
            [],
        ),
        (
            "_u256",
            ["u256-tokens"],
            ["//rs/ledger_suite/icrc1/tokens_u256"],
        ),
    ]
]

# Usage:
# Benchmarking:
# * bazel run //rs/ledger_suite/icrc1/ledger:canbench_u64 for legder using u64 tokens.
# * bazel run //rs/ledger_suite/icrc1/ledger:canbench_u256 for legder using u256 tokens.
# Testing:
# * bazel test //rs/ledger_suite/icrc1/ledger:canbench_u64_test for legder using u64 tokens.
# * bazel test //rs/ledger_suite/icrc1/ledger:canbench_u256_test for legder using u256 tokens.
# Updating the results file:
# * bazel run //rs/ledger_suite/icrc1/ledger:canbench_u64_update for updating the results file.
# * bazel run //rs/ledger_suite/icrc1/ledger:canbench_u256_update for updating the results file.
#  If the performance change is expected, run these targets to save the updated benchmark results.
[
    rust_canbench(
        name = "canbench" + name_suffix,
        srcs = glob(["src/**/*.rs"]),
        add_test = True,
        crate_features = features,
        proc_macro_deps = [
            # Keep sorted.
            "@crate_index//:ic-cdk-macros",
        ],
        results_file = "canbench_results/canbench" + name_suffix + ".yml",
        deps = [
            # Keep sorted.
            "//packages/icrc-ledger-types:icrc_ledger_types",
            "//rs/ledger_suite/common/ledger_canister_core",
            "//rs/ledger_suite/common/ledger_core",
            "//rs/ledger_suite/icrc1",
            "//rs/rust_canisters/canister_log",
            "//rs/rust_canisters/http_types",
            "//rs/types/base_types",
            "@crate_index//:assert_matches",
            "@crate_index//:candid",
            "@crate_index//:ciborium",
            "@crate_index//:ic-cdk",
            "@crate_index//:ic-cdk-timers",
            "@crate_index//:ic-metrics-encoder",
            "@crate_index//:ic-stable-structures",
            "@crate_index//:num-traits",
            "@crate_index//:serde_bytes",
        ] + extra_deps,
    )
    for (name_suffix, features, extra_deps) in [
        (
            "_u64",
            ["canbench-rs"],
            [
                ":ledger_canbench",
                "//rs/ledger_suite/icrc1/tokens_u64",
                "@crate_index//:canbench-rs",
            ],
        ),
        (
            "_u256",
            [
                "canbench-rs",
                "u256-tokens",
            ],
            [
                ":ledger_canbench_u256",
                "//rs/ledger_suite/icrc1/tokens_u256",
                "@crate_index//:canbench-rs",
            ],
        ),
    ]
]<|MERGE_RESOLUTION|>--- conflicted
+++ resolved
@@ -38,11 +38,8 @@
             "@crate_index//:ic-certification",
             "@crate_index//:ic-metrics-encoder",
             "@crate_index//:ic-stable-structures",
-<<<<<<< HEAD
+            "@crate_index//:leb128",
             "@crate_index//:minicbor",
-=======
-            "@crate_index//:leb128",
->>>>>>> 003c70ac
             "@crate_index//:serde",
             "@crate_index//:serde_bytes",
         ] + extra_deps,
@@ -140,11 +137,8 @@
             "@crate_index//:candid",
             "@crate_index//:ciborium",
             "@crate_index//:ic-cdk",
-<<<<<<< HEAD
             "@crate_index//:ic-cdk-timers",
-=======
             "@crate_index//:ic-certification",
->>>>>>> 003c70ac
             "@crate_index//:ic-metrics-encoder",
             "@crate_index//:ic-stable-structures",
             "@crate_index//:num-traits",
@@ -229,7 +223,6 @@
             ],
         ),
         (
-<<<<<<< HEAD
             "_lowupgradeinstructionlimits",
             ["low-upgrade-instruction-limits"],
             [
@@ -248,7 +241,7 @@
                 "//rs/ledger_suite/icrc1/tokens_u256",
             ],
         ),
-=======
+        (
             "_icrc3_compatible_data_certificate",
             ["icrc3-compatible-data-certificate"],
             [
@@ -256,7 +249,6 @@
                 "//rs/ledger_suite/icrc1/tokens_u64",
             ],
         ),
->>>>>>> 003c70ac
     ]
 ]
 
@@ -295,11 +287,7 @@
             "CKETH_IC_ICRC1_LEDGER_DEPLOYED_VERSION_WASM_PATH": "$(rootpath @mainnet_cketh_ic-icrc1-ledger-u256//file)",
             "IC_ICRC1_ARCHIVE_WASM_PATH": "$(rootpath //rs/ledger_suite/icrc1/archive:archive_canister" + name_suffix + ".wasm.gz)",
             "IC_ICRC1_LEDGER_DEPLOYED_VERSION_WASM_PATH": "$(rootpath @mainnet_ic-icrc1-ledger//file)",
-<<<<<<< HEAD
-=======
-            "IC_ICRC1_LEDGER_FIRST_VERSION_WASM_PATH": "$(rootpath @ic-icrc1-ledger-first-version.wasm.gz//file)",
             "IC_ICRC1_LEDGER_ICRC3_COMPATIBLE_DATA_CERTIFICATE_WASM_PATH": "$(rootpath //rs/ledger_suite/icrc1/ledger:ledger_canister_icrc3_compatible_data_certificate)",
->>>>>>> 003c70ac
             "IC_ICRC1_LEDGER_WASM_PATH": "$(rootpath :ledger_canister" + name_suffix + ".wasm)",
             "IC_ICRC1_LEDGER_WASM_INSTR_LIMITS_PATH": "$(rootpath :ledger_canister" + name_suffix + "_lowupgradeinstructionlimits.wasm)",
             "IC_ICRC1_LEDGER_NEXT_VERSION_WASM_PATH": "$(rootpath :ledger_canister" + name_suffix + "_nextledgerversion.wasm)",
