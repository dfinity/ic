benches:
  bench_icrc1_transfers:
    total:
<<<<<<< HEAD
      instructions: 53753252985
      heap_increase: 263
=======
      instructions: 53966446709
      heap_increase: 262
>>>>>>> 4b095316
      stable_memory_increase: 256
    scopes:
      icrc103_get_allowances:
        instructions: 6480256
        heap_increase: 0
        stable_memory_increase: 0
      icrc1_transfer:
<<<<<<< HEAD
        instructions: 12872486496
        heap_increase: 32
        stable_memory_increase: 0
      icrc2_approve:
        instructions: 19097198201
        heap_increase: 28
        stable_memory_increase: 128
      icrc2_transfer_from:
        instructions: 21078054971
        heap_increase: 3
        stable_memory_increase: 0
      icrc3_get_blocks:
        instructions: 8116296
        heap_increase: 0
        stable_memory_increase: 0
      post_upgrade:
        instructions: 350099680
        heap_increase: 71
        stable_memory_increase: 0
      pre_upgrade:
        instructions: 149185683
        heap_increase: 129
        stable_memory_increase: 128
      upgrade:
        instructions: 499287585
=======
        instructions: 12874625176
        heap_increase: 31
        stable_memory_increase: 0
      icrc2_approve:
        instructions: 19145457605
        heap_increase: 28
        stable_memory_increase: 128
      icrc2_transfer_from:
        instructions: 21239417759
        heap_increase: 3
        stable_memory_increase: 0
      icrc3_get_blocks:
        instructions: 8992813
        heap_increase: 0
        stable_memory_increase: 0
      post_upgrade:
        instructions: 354161810
        heap_increase: 71
        stable_memory_increase: 0
      pre_upgrade:
        instructions: 149065282
        heap_increase: 129
        stable_memory_increase: 128
      upgrade:
        instructions: 503229150
>>>>>>> 4b095316
        heap_increase: 200
        stable_memory_increase: 128
  bench_upgrade_baseline:
    total:
<<<<<<< HEAD
      instructions: 8682019
=======
      instructions: 8684566
>>>>>>> 4b095316
      heap_increase: 258
      stable_memory_increase: 128
    scopes:
      post_upgrade:
<<<<<<< HEAD
        instructions: 8604357
        heap_increase: 129
        stable_memory_increase: 0
      pre_upgrade:
        instructions: 75270
        heap_increase: 129
        stable_memory_increase: 128
      upgrade:
        instructions: 8681330
=======
        instructions: 8606897
        heap_increase: 129
        stable_memory_increase: 0
      pre_upgrade:
        instructions: 75268
        heap_increase: 129
        stable_memory_increase: 128
      upgrade:
        instructions: 8683880
>>>>>>> 4b095316
        heap_increase: 258
        stable_memory_increase: 128
version: 0.1.9<|MERGE_RESOLUTION|>--- conflicted
+++ resolved
@@ -1,13 +1,8 @@
 benches:
   bench_icrc1_transfers:
     total:
-<<<<<<< HEAD
-      instructions: 53753252985
-      heap_increase: 263
-=======
       instructions: 53966446709
       heap_increase: 262
->>>>>>> 4b095316
       stable_memory_increase: 256
     scopes:
       icrc103_get_allowances:
@@ -15,33 +10,6 @@
         heap_increase: 0
         stable_memory_increase: 0
       icrc1_transfer:
-<<<<<<< HEAD
-        instructions: 12872486496
-        heap_increase: 32
-        stable_memory_increase: 0
-      icrc2_approve:
-        instructions: 19097198201
-        heap_increase: 28
-        stable_memory_increase: 128
-      icrc2_transfer_from:
-        instructions: 21078054971
-        heap_increase: 3
-        stable_memory_increase: 0
-      icrc3_get_blocks:
-        instructions: 8116296
-        heap_increase: 0
-        stable_memory_increase: 0
-      post_upgrade:
-        instructions: 350099680
-        heap_increase: 71
-        stable_memory_increase: 0
-      pre_upgrade:
-        instructions: 149185683
-        heap_increase: 129
-        stable_memory_increase: 128
-      upgrade:
-        instructions: 499287585
-=======
         instructions: 12874625176
         heap_increase: 31
         stable_memory_increase: 0
@@ -67,31 +35,15 @@
         stable_memory_increase: 128
       upgrade:
         instructions: 503229150
->>>>>>> 4b095316
         heap_increase: 200
         stable_memory_increase: 128
   bench_upgrade_baseline:
     total:
-<<<<<<< HEAD
-      instructions: 8682019
-=======
       instructions: 8684566
->>>>>>> 4b095316
       heap_increase: 258
       stable_memory_increase: 128
     scopes:
       post_upgrade:
-<<<<<<< HEAD
-        instructions: 8604357
-        heap_increase: 129
-        stable_memory_increase: 0
-      pre_upgrade:
-        instructions: 75270
-        heap_increase: 129
-        stable_memory_increase: 128
-      upgrade:
-        instructions: 8681330
-=======
         instructions: 8606897
         heap_increase: 129
         stable_memory_increase: 0
@@ -101,7 +53,6 @@
         stable_memory_increase: 128
       upgrade:
         instructions: 8683880
->>>>>>> 4b095316
         heap_increase: 258
         stable_memory_increase: 128
 version: 0.1.9