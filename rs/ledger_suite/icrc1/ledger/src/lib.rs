--- conflicted
+++ resolved
@@ -1211,39 +1211,12 @@
         });
     }
 
-<<<<<<< HEAD
-=======
-    fn insert_arrival(
-        &mut self,
-        _timestamp: TimeStamp,
-        _account_spender: (Self::AccountId, Self::AccountId),
-    ) {
-        // We do not store arrivals in stable structures.
-    }
-
-    fn remove_arrival(
-        &mut self,
-        _timestamp: TimeStamp,
-        _account_spender: (Self::AccountId, Self::AccountId),
-    ) {
-        // We do not store arrivals in stable structures.
-    }
-
->>>>>>> 8d726cc6
     fn first_expiry(&self) -> Option<(TimeStamp, (Self::AccountId, Self::AccountId))> {
         let result = ALLOWANCES_EXPIRATIONS_MEMORY
             .with_borrow(|expirations| expirations.first_key_value().map(|kv| kv.0));
         result.map(|e| (e.timestamp, e.account_spender.into()))
     }
 
-<<<<<<< HEAD
-=======
-    fn oldest_arrivals(&self, _n: usize) -> Vec<(Self::AccountId, Self::AccountId)> {
-        // We do not store arrivals in stable structures.
-        vec![]
-    }
-
->>>>>>> 8d726cc6
     fn pop_first_expiry(&mut self) -> Option<(TimeStamp, (Self::AccountId, Self::AccountId))> {
         let result = ALLOWANCES_EXPIRATIONS_MEMORY
             .with_borrow_mut(|expirations| expirations.pop_first().map(|kv| kv.0));
@@ -1255,14 +1228,6 @@
     ) -> Option<((Self::AccountId, Self::AccountId), Allowance<Self::Tokens>)> {
         panic!("The method `pop_first_allowance` should not be called for StableAllowancesData")
     }
-
-    fn len_allowances(&self) -> usize {
-        ALLOWANCES_MEMORY
-            .with_borrow(|allowances| allowances.len())
-            .try_into()
-            .unwrap()
-    }
-
     fn len_expirations(&self) -> usize {
         ALLOWANCES_EXPIRATIONS_MEMORY
             .with_borrow(|expirations| expirations.len())
@@ -1270,14 +1235,6 @@
             .unwrap()
     }
 
-<<<<<<< HEAD
-=======
-    fn len_arrivals(&self) -> usize {
-        // We do not store arrivals in stable structures.
-        0
-    }
-
->>>>>>> 8d726cc6
     fn clear_arrivals(&mut self) {
         panic!("The method `clear_arrivals` should not be called for StableAllowancesData")
     }
