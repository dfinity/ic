--- conflicted
+++ resolved
@@ -14,11 +14,7 @@
 use ic_icrc1::blocks::encoded_block_to_generic_block;
 use ic_icrc1::{Block, LedgerAllowances, LedgerBalances, Transaction};
 pub use ic_ledger_canister_core::archive::ArchiveOptions;
-<<<<<<< HEAD
-use ic_ledger_canister_core::runtime::Runtime;
-=======
 use ic_ledger_canister_core::runtime::{CdkRuntime, Runtime};
->>>>>>> 0d96610b
 use ic_ledger_canister_core::{archive::Archive, blockchain::BlockData};
 use ic_ledger_canister_core::{
     archive::ArchiveCanisterWasm,
@@ -1340,39 +1336,16 @@
     }
 
     fn get_blocks(&self, range: Range<u64>) -> Vec<EncodedBlock> {
-<<<<<<< HEAD
         BLOCKS_MEMORY.with_borrow(|blocks| {
             blocks
                 .range(range)
                 .map(|kv| EncodedBlock::from_vec(kv.1))
                 .collect()
-=======
-        BLOCKS_MEMORY.with_borrow(|blocks| match blocks.first_key_value() {
-            Some((first_index, _)) => {
-                let mut result = vec![];
-                let start = range.start + first_index;
-                let end = range.end + first_index;
-                for block in blocks.range(start..end) {
-                    result.push(EncodedBlock::from_vec(block.1));
-                }
-                result
-            }
-            None => vec![],
->>>>>>> 0d96610b
         })
     }
 
     fn get_block(&self, index: u64) -> Option<EncodedBlock> {
-<<<<<<< HEAD
         BLOCKS_MEMORY.with_borrow(|blocks| blocks.get(&index).map(EncodedBlock::from_vec))
-=======
-        BLOCKS_MEMORY.with_borrow(|blocks| match blocks.first_key_value() {
-            Some((first_index, _)) => blocks
-                .get(&(index + first_index))
-                .map(EncodedBlock::from_vec),
-            None => None,
-        })
->>>>>>> 0d96610b
     }
 
     fn remove_oldest_blocks(&mut self, num_blocks: u64) {
@@ -1393,17 +1366,6 @@
         BLOCKS_MEMORY.with_borrow(|blocks| blocks.is_empty())
     }
 
-<<<<<<< HEAD
-    fn last(&self) -> Option<EncodedBlock> {
-        BLOCKS_MEMORY.with_borrow(|blocks| {
-            blocks
-                .last_key_value()
-                .map(|kv| EncodedBlock::from_vec(kv.1))
-        })
-    }
-
-=======
->>>>>>> 0d96610b
     fn migrate_one_block(&mut self, num_archived_blocks: u64) -> bool {
         let num_migrated = self.len();
         if num_migrated < self.blocks.len() as u64 {
