#[cfg(test)]
mod tests;

use candid::{
    types::number::{Int, Nat},
    CandidType, Principal,
};
use ic_base_types::PrincipalId;
use ic_canister_log::{log, Sink};
use ic_certification::{
    hash_tree::{empty, fork, label, leaf, Label},
    HashTree,
};
use ic_icrc1::blocks::encoded_block_to_generic_block;
use ic_icrc1::{Block, LedgerAllowances, LedgerBalances, Transaction};
pub use ic_ledger_canister_core::archive::ArchiveOptions;
use ic_ledger_canister_core::runtime::{CdkRuntime, Runtime};
use ic_ledger_canister_core::{archive::Archive, blockchain::BlockDataContainer};
use ic_ledger_canister_core::{
    archive::ArchiveCanisterWasm,
    blockchain::Blockchain,
    ledger::{apply_transaction, block_locations, LedgerContext, LedgerData, TransactionInfo},
    range_utils,
};
use ic_ledger_core::balances::BalancesStore;
use ic_ledger_core::{
    approvals::{Allowance, AllowanceTable, AllowancesData},
    balances::Balances,
    block::{BlockIndex, BlockType, EncodedBlock, FeeCollector},
    timestamp::TimeStamp,
};
use ic_ledger_hash_of::HashOf;
use ic_stable_structures::memory_manager::{MemoryId, MemoryManager, VirtualMemory};
use ic_stable_structures::{storable::Bound, Storable};
use ic_stable_structures::{DefaultMemoryImpl, StableBTreeMap};
use icrc_ledger_types::{
    icrc::generic_metadata_value::MetadataValue as Value,
    icrc3::archive::{ArchivedRange, QueryBlockArchiveFn, QueryTxArchiveFn},
};
use icrc_ledger_types::{
    icrc::generic_value::ICRC3Value,
    icrc1::account::Account,
    icrc3::{
        archive::{GetArchivesArgs, GetArchivesResult, ICRC3ArchiveInfo, QueryArchiveFn},
        blocks::{ArchivedBlocks, GetBlocksRequest, GetBlocksResult},
    },
};
use icrc_ledger_types::{
    icrc103::get_allowances::Allowance as Allowance103,
    icrc3::{blocks::GetBlocksResponse, transactions::GetTransactionsResponse},
};
use icrc_ledger_types::{
    icrc103::get_allowances::Allowances, icrc3::transactions::Transaction as Tx,
};
use minicbor::{Decode, Encode};
use serde::{Deserialize, Serialize};
use serde_bytes::ByteBuf;
use std::borrow::Cow;
use std::cell::RefCell;
use std::collections::{BTreeMap, VecDeque};
use std::ops::DerefMut;
use std::time::Duration;

const TRANSACTION_WINDOW: Duration = Duration::from_secs(24 * 60 * 60);
/// The maximum number of transactions the ledger should return for a single
/// get_transactions request.
const MAX_TRANSACTIONS_PER_REQUEST: usize = 2_000;
const MAX_TRANSACTIONS_IN_WINDOW: usize = 3_000_000;
const MAX_TRANSACTIONS_TO_PURGE: usize = 100_000;
#[allow(dead_code)]
const MAX_U64_ENCODING_BYTES: usize = 10;
const DEFAULT_MAX_MEMO_LENGTH: u16 = 32;
const METADATA_DECIMALS: &str = "icrc1:decimals";
const METADATA_NAME: &str = "icrc1:name";
const METADATA_SYMBOL: &str = "icrc1:symbol";
const METADATA_FEE: &str = "icrc1:fee";
const METADATA_MAX_MEMO_LENGTH: &str = "icrc1:max_memo_length";
const METADATA_PUBLIC_ALLOWANCES: &str = "icrc103:public_allowances";
const METADATA_MAX_TAKE_ALLOWANCES: &str = "icrc103:max_take_value";
const MAX_TAKE_ALLOWANCES: u64 = 500;

#[cfg(not(feature = "u256-tokens"))]
pub type Tokens = ic_icrc1_tokens_u64::U64;

#[cfg(feature = "u256-tokens")]
pub type Tokens = ic_icrc1_tokens_u256::U256;

/// The ledger versions represent backwards incompatible versions of the ledger.
/// Downgrading to a lower ledger version is never suppported.
/// Upgrading from version N to version N+1 should always be possible.
/// We have the following ledger versions:
///   * 0 - the whole ledger state is stored on the heap.
///   * 1 - the allowances are stored in stable structures.
///   * 2 - the balances are stored in stable structures.
///   * 3 - the blocks are stored in stable structures.
#[cfg(not(feature = "next-ledger-version"))]
pub const LEDGER_VERSION: u64 = 3;

#[cfg(feature = "next-ledger-version")]
pub const LEDGER_VERSION: u64 = 4;

#[derive(Clone, Debug)]
pub struct Icrc1ArchiveWasm;

impl ArchiveCanisterWasm for Icrc1ArchiveWasm {
    fn archive_wasm() -> Cow<'static, [u8]> {
        Cow::Borrowed(include_bytes!(env!("IC_ICRC1_ARCHIVE_WASM_PATH")))
    }
}

/// Like [endpoints::Value], but can be serialized to CBOR.
#[derive(Clone, Debug, Deserialize, Serialize)]
pub enum StoredValue {
    NatBytes(ByteBuf),
    IntBytes(ByteBuf),
    Text(String),
    Blob(ByteBuf),
}

impl From<StoredValue> for Value {
    fn from(v: StoredValue) -> Self {
        match v {
            StoredValue::NatBytes(num_bytes) => Self::Nat(
                Nat::decode(&mut &num_bytes[..])
                    .unwrap_or_else(|e| panic!("bug: invalid Nat encoding {:?}: {}", num_bytes, e)),
            ),
            StoredValue::IntBytes(int_bytes) => Self::Int(
                Int::decode(&mut &int_bytes[..])
                    .unwrap_or_else(|e| panic!("bug: invalid Int encoding {:?}: {}", int_bytes, e)),
            ),
            StoredValue::Text(text) => Self::Text(text),
            StoredValue::Blob(bytes) => Self::Blob(bytes),
        }
    }
}

impl From<Value> for StoredValue {
    fn from(v: Value) -> Self {
        match v {
            Value::Nat(num) => {
                let mut buf = vec![];
                num.encode(&mut buf).expect("bug: failed to encode nat");
                Self::NatBytes(ByteBuf::from(buf))
            }
            Value::Int(int) => {
                let mut buf = vec![];
                int.encode(&mut buf).expect("bug: failed to encode nat");
                Self::IntBytes(ByteBuf::from(buf))
            }
            Value::Text(text) => Self::Text(text),
            Value::Blob(bytes) => Self::Blob(bytes),
        }
    }
}

#[derive(Clone, Debug)]
pub struct InitArgsBuilder(InitArgs);

impl InitArgsBuilder {
    pub fn with_symbol_and_name(symbol: impl ToString, name: impl ToString) -> Self {
        let mut args = Self::for_tests();
        args.0.token_symbol = symbol.to_string();
        args.0.token_name = name.to_string();
        args
    }

    pub fn for_tests() -> Self {
        let default_owner = Principal::anonymous();
        Self(InitArgs {
            minting_account: Account {
                owner: default_owner,
                subaccount: None,
            },
            fee_collector_account: None,
            initial_balances: vec![],
            transfer_fee: 10_000_u32.into(),
            decimals: None,
            token_name: "Test Token".to_string(),
            token_symbol: "XTK".to_string(),
            metadata: vec![],
            archive_options: ArchiveOptions {
                trigger_threshold: 1000,
                num_blocks_to_archive: 1000,
                node_max_memory_size_bytes: None,
                max_message_size_bytes: None,
                controller_id: default_owner.into(),
                more_controller_ids: None,
                cycles_for_archive_creation: Some(0),
                max_transactions_per_response: None,
            },
            max_memo_length: None,
            feature_flags: None,
            index_principal: None,
        })
    }

    pub fn with_minting_account(mut self, account: impl Into<Account>) -> Self {
        self.0.minting_account = account.into();
        self
    }

    pub fn with_fee_collector_account(mut self, account: impl Into<Account>) -> Self {
        self.0.fee_collector_account = Some(account.into());
        self
    }

    pub fn with_transfer_fee(mut self, fee: impl Into<Nat>) -> Self {
        self.0.transfer_fee = fee.into();
        self
    }

    pub fn with_decimals(mut self, decimals: u8) -> Self {
        self.0.decimals = Some(decimals);
        self
    }

    pub fn with_archive_options(mut self, options: ArchiveOptions) -> Self {
        self.0.archive_options = options;
        self
    }

    pub fn with_token_symbol(mut self, symbol: impl ToString) -> Self {
        self.0.token_symbol = symbol.to_string();
        self
    }

    pub fn with_token_name(mut self, name: impl ToString) -> Self {
        self.0.token_name = name.to_string();
        self
    }

    pub fn with_metadata_entry(mut self, name: impl ToString, value: impl Into<Value>) -> Self {
        self.0.metadata.push((name.to_string(), value.into()));
        self
    }

    pub fn with_initial_balance(
        mut self,
        account: impl Into<Account>,
        amount: impl Into<Nat>,
    ) -> Self {
        self.0
            .initial_balances
            .push((account.into(), amount.into()));
        self
    }

    pub fn with_max_memo_length(mut self, limit: u16) -> Self {
        self.0.max_memo_length = Some(limit);
        self
    }

    pub fn with_index_principal(mut self, index_principal: Principal) -> Self {
        self.0.index_principal = Some(index_principal);
        self
    }

    pub fn with_feature_flags(mut self, flags: FeatureFlags) -> Self {
        self.0.feature_flags = Some(flags);
        self
    }

    pub fn build(self) -> InitArgs {
        self.0
    }
}

#[derive(Clone, Eq, PartialEq, Debug, CandidType, Deserialize)]
pub struct InitArgs {
    pub minting_account: Account,
    pub fee_collector_account: Option<Account>,
    pub initial_balances: Vec<(Account, Nat)>,
    pub transfer_fee: Nat,
    pub decimals: Option<u8>,
    pub token_name: String,
    pub token_symbol: String,
    pub metadata: Vec<(String, Value)>,
    pub archive_options: ArchiveOptions,
    pub max_memo_length: Option<u16>,
    pub feature_flags: Option<FeatureFlags>,
    pub index_principal: Option<Principal>,
}

#[derive(Clone, Eq, PartialEq, Debug, CandidType, Deserialize)]
pub enum ChangeFeeCollector {
    Unset,
    SetTo(Account),
}

impl From<ChangeFeeCollector> for Option<FeeCollector<Account>> {
    fn from(value: ChangeFeeCollector) -> Self {
        match value {
            ChangeFeeCollector::Unset => None,
            ChangeFeeCollector::SetTo(account) => Some(FeeCollector::from(account)),
        }
    }
}

#[derive(Clone, Eq, PartialEq, Debug, Default, CandidType, Deserialize)]
pub struct ChangeArchiveOptions {
    pub trigger_threshold: Option<usize>,
    pub num_blocks_to_archive: Option<usize>,
    pub node_max_memory_size_bytes: Option<u64>,
    pub max_message_size_bytes: Option<u64>,
    pub controller_id: Option<PrincipalId>,
    pub more_controller_ids: Option<Vec<PrincipalId>>,
    pub cycles_for_archive_creation: Option<u64>,
    pub max_transactions_per_response: Option<u64>,
}

impl ChangeArchiveOptions {
    pub fn apply<Rt: Runtime, Wasm: ArchiveCanisterWasm>(self, archive: &mut Archive<Rt, Wasm>) {
        if let Some(trigger_threshold) = self.trigger_threshold {
            archive.trigger_threshold = trigger_threshold;
        }
        if let Some(num_blocks_to_archive) = self.num_blocks_to_archive {
            archive.num_blocks_to_archive = num_blocks_to_archive;
        }
        if let Some(node_max_memory_size_bytes) = self.node_max_memory_size_bytes {
            archive.node_max_memory_size_bytes = node_max_memory_size_bytes;
        }
        if let Some(max_message_size_bytes) = self.max_message_size_bytes {
            archive.max_message_size_bytes = max_message_size_bytes;
        }
        if let Some(controller_id) = self.controller_id {
            archive.controller_id = controller_id;
        }
        if let Some(more_controller_ids) = self.more_controller_ids {
            archive.more_controller_ids = Some(more_controller_ids);
        }
        if let Some(cycles_for_archive_creation) = self.cycles_for_archive_creation {
            archive.cycles_for_archive_creation = cycles_for_archive_creation;
        }
        if let Some(max_transactions_per_response) = self.max_transactions_per_response {
            archive.max_transactions_per_response = Some(max_transactions_per_response);
        }
    }
}

#[derive(Clone, Eq, PartialEq, Debug, Default, CandidType, Deserialize)]
pub struct UpgradeArgs {
    #[serde(default, skip_serializing_if = "Option::is_none")]
    pub metadata: Option<Vec<(String, Value)>>,
    #[serde(default, skip_serializing_if = "Option::is_none")]
    pub token_name: Option<String>,
    #[serde(default, skip_serializing_if = "Option::is_none")]
    pub token_symbol: Option<String>,
    #[serde(default, skip_serializing_if = "Option::is_none")]
    pub transfer_fee: Option<Nat>,
    #[serde(default, skip_serializing_if = "Option::is_none")]
    pub change_fee_collector: Option<ChangeFeeCollector>,
    #[serde(default, skip_serializing_if = "Option::is_none")]
    pub max_memo_length: Option<u16>,
    #[serde(default, skip_serializing_if = "Option::is_none")]
    pub feature_flags: Option<FeatureFlags>,
    #[serde(default, skip_serializing_if = "Option::is_none")]
    pub change_archive_options: Option<ChangeArchiveOptions>,
    #[serde(default, skip_serializing_if = "Option::is_none")]
    pub index_principal: Option<Principal>,
}

#[derive(Clone, Eq, PartialEq, Debug, Encode, Decode)]
struct AccountSpender {
    #[n(0)]
    account: Account,
    #[n(1)]
    spender: Account,
}

impl std::cmp::PartialOrd for AccountSpender {
    fn partial_cmp(&self, other: &Self) -> Option<std::cmp::Ordering> {
        Some(self.cmp(other))
    }
}

impl std::cmp::Ord for AccountSpender {
    fn cmp(&self, other: &Self) -> std::cmp::Ordering {
        self.account
            .cmp(&other.account)
            .then_with(|| self.spender.cmp(&other.spender))
    }
}

impl Storable for AccountSpender {
    fn to_bytes(&self) -> Cow<[u8]> {
        let mut buf = vec![];
        minicbor::encode(self, &mut buf).expect("AccountSpender encoding should always succeed");
        Cow::Owned(buf)
    }

    fn from_bytes(bytes: Cow<[u8]>) -> Self {
        minicbor::decode(bytes.as_ref()).unwrap_or_else(|e| {
            panic!(
                "failed to decode AccountSpender bytes {}: {e}",
                hex::encode(bytes)
            )
        })
    }

    const BOUND: Bound = Bound::Unbounded;
}

impl From<&(Account, Account)> for AccountSpender {
    fn from(pair: &(Account, Account)) -> Self {
        Self {
            account: pair.0,
            spender: pair.1,
        }
    }
}

impl From<AccountSpender> for (Account, Account) {
    fn from(val: AccountSpender) -> Self {
        (val.account, val.spender)
    }
}

#[derive(Clone, Eq, PartialEq, Debug, Encode, Decode)]
struct Expiration {
    #[n(0)]
    timestamp: TimeStamp,
    #[n(1)]
    account_spender: AccountSpender,
}

impl std::cmp::PartialOrd for Expiration {
    fn partial_cmp(&self, other: &Self) -> Option<std::cmp::Ordering> {
        Some(self.cmp(other))
    }
}

impl std::cmp::Ord for Expiration {
    fn cmp(&self, other: &Self) -> std::cmp::Ordering {
        self.timestamp
            .cmp(&other.timestamp)
            .then_with(|| self.account_spender.cmp(&other.account_spender))
    }
}

impl Storable for Expiration {
    fn to_bytes(&self) -> Cow<[u8]> {
        let mut buf = vec![];
        minicbor::encode(self, &mut buf).expect("Expiration encoding should always succeed");
        Cow::Owned(buf)
    }

    fn from_bytes(bytes: Cow<[u8]>) -> Self {
        minicbor::decode(bytes.as_ref()).unwrap_or_else(|e| {
            panic!(
                "failed to decode Expiration bytes {}: {e}",
                hex::encode(bytes)
            )
        })
    }

    const BOUND: Bound = Bound::Unbounded;
}

#[derive(Clone, Debug, Encode, Decode)]
struct StorableAllowance {
    #[n(0)]
    amount: Tokens,
    #[n(1)]
    expires_at: Option<TimeStamp>,
}

impl Storable for StorableAllowance {
    fn to_bytes(&self) -> Cow<[u8]> {
        let mut buf = vec![];
        minicbor::encode(self, &mut buf).expect("StorableAllowance encoding should always succeed");
        Cow::Owned(buf)
    }

    fn from_bytes(bytes: Cow<[u8]>) -> Self {
        minicbor::decode(bytes.as_ref()).unwrap_or_else(|e| {
            panic!(
                "failed to decode StorableAllowance bytes {}: {e}",
                hex::encode(bytes)
            )
        })
    }

    const BOUND: Bound = Bound::Unbounded;
}

impl From<Allowance<Tokens>> for StorableAllowance {
    fn from(val: Allowance<Tokens>) -> Self {
        Self {
            amount: val.amount,
            expires_at: val.expires_at,
        }
    }
}

impl From<StorableAllowance> for Allowance<Tokens> {
    fn from(val: StorableAllowance) -> Self {
        Self {
            amount: val.amount,
            expires_at: val.expires_at,
            // This field is not used and will be removed in subsequent PR.
            arrived_at: TimeStamp::from_nanos_since_unix_epoch(0),
        }
    }
}

#[derive(Clone, Eq, PartialEq, Debug, CandidType, Deserialize)]
#[allow(clippy::large_enum_variant)]
pub enum LedgerArgument {
    Init(InitArgs),
    Upgrade(Option<UpgradeArgs>),
}

const UPGRADES_MEMORY_ID: MemoryId = MemoryId::new(0);
const ALLOWANCES_MEMORY_ID: MemoryId = MemoryId::new(1);
const ALLOWANCES_EXPIRATIONS_MEMORY_ID: MemoryId = MemoryId::new(2);
const BALANCES_MEMORY_ID: MemoryId = MemoryId::new(3);
const BLOCKS_MEMORY_ID: MemoryId = MemoryId::new(4);

thread_local! {
    static MEMORY_MANAGER: RefCell<MemoryManager<DefaultMemoryImpl>> = RefCell::new(
        MemoryManager::init(DefaultMemoryImpl::default())
    );

    // The memory where the ledger must write and read its state during an upgrade.
    pub static UPGRADES_MEMORY: RefCell<VirtualMemory<DefaultMemoryImpl>> = MEMORY_MANAGER.with(|memory_manager|
        RefCell::new(memory_manager.borrow().get(UPGRADES_MEMORY_ID)));

    pub static LEDGER_STATE: RefCell<LedgerState> = const { RefCell::new(LedgerState::Ready) };

    // (from, spender) -> allowance - map storing ledger allowances.
    #[allow(clippy::type_complexity)]
    pub static ALLOWANCES_MEMORY: RefCell<StableBTreeMap<AccountSpender, StorableAllowance, VirtualMemory<DefaultMemoryImpl>>> =
        MEMORY_MANAGER.with(|memory_manager| RefCell::new(StableBTreeMap::init(memory_manager.borrow().get(ALLOWANCES_MEMORY_ID))));

    // (timestamp, (from, spender)) - expiration set used for removing expired allowances.
    #[allow(clippy::type_complexity)]
    pub static ALLOWANCES_EXPIRATIONS_MEMORY: RefCell<StableBTreeMap<Expiration, (), VirtualMemory<DefaultMemoryImpl>>> =
        MEMORY_MANAGER.with(|memory_manager| RefCell::new(StableBTreeMap::init(memory_manager.borrow().get(ALLOWANCES_EXPIRATIONS_MEMORY_ID))));

    // account -> tokens - map storing ledger balances.
    pub static BALANCES_MEMORY: RefCell<StableBTreeMap<Account, Tokens, VirtualMemory<DefaultMemoryImpl>>> =
        MEMORY_MANAGER.with(|memory_manager| RefCell::new(StableBTreeMap::init(memory_manager.borrow().get(BALANCES_MEMORY_ID))));

    // block_index -> block
    pub static BLOCKS_MEMORY: RefCell<StableBTreeMap<u64, Vec<u8>, VirtualMemory<DefaultMemoryImpl>>> =
        MEMORY_MANAGER.with(|memory_manager| RefCell::new(StableBTreeMap::init(memory_manager.borrow().get(BLOCKS_MEMORY_ID))));
}

#[derive(Copy, Clone, Serialize, Deserialize, Debug)]
pub enum LedgerField {
    Allowances,
    AllowancesExpirations,
    Balances,
    Blocks,
}

#[derive(Copy, Clone, Serialize, Deserialize, Debug)]
pub enum LedgerState {
    Migrating(LedgerField),
    Ready,
}

impl Default for LedgerState {
    fn default() -> Self {
        Self::Ready
    }
}

type StableLedgerBalances = Balances<StableBalances>;

#[derive(Debug, Deserialize, Serialize)]
#[serde(bound = "")]
pub struct Ledger {
    balances: LedgerBalances<Tokens>,
    #[serde(default)]
    stable_balances: StableLedgerBalances,
    #[serde(default)]
    approvals: LedgerAllowances<Tokens>,
    #[serde(default)]
    stable_approvals: AllowanceTable<StableAllowancesData>,
    blockchain: Blockchain<CdkRuntime, Icrc1ArchiveWasm, StableBlockDataContainer>,

    minting_account: Account,
    fee_collector: Option<FeeCollector<Account>>,

    transactions_by_hash: BTreeMap<HashOf<Transaction<Tokens>>, BlockIndex>,
    transactions_by_height: VecDeque<TransactionInfo<Transaction<Tokens>>>,
    transfer_fee: Tokens,

    token_symbol: String,
    token_name: String,
    metadata: Vec<(String, StoredValue)>,
    #[serde(default = "default_max_memo_length")]
    max_memo_length: u16,

    #[serde(default = "default_decimals")]
    decimals: u8,

    #[serde(default)]
    feature_flags: FeatureFlags,

    // DEPRECATED
    #[serde(default)]
    maximum_number_of_accounts: usize,
    // DEPRECATED
    #[serde(default)]
    accounts_overflow_trim_quantity: usize,

    #[serde(default)]
    pub ledger_version: u64,

    // #[serde(default)]
    index_principal: Option<Principal>,
}

#[derive(Clone, Eq, PartialEq, Debug, CandidType, Deserialize, Serialize)]
pub struct FeatureFlags {
    pub icrc2: bool,
}

impl FeatureFlags {
    const fn const_default() -> Self {
        Self { icrc2: true }
    }
}

impl Default for FeatureFlags {
    fn default() -> Self {
        Self::const_default()
    }
}

fn default_max_memo_length() -> u16 {
    DEFAULT_MAX_MEMO_LENGTH
}

fn default_decimals() -> u8 {
    ic_ledger_core::tokens::DECIMAL_PLACES as u8
}

fn map_metadata_or_trap(arg_metadata: Vec<(String, Value)>) -> Vec<(String, StoredValue)> {
    const DISALLOWED_METADATA_FIELDS: [&str; 7] = [
        METADATA_DECIMALS,
        METADATA_NAME,
        METADATA_SYMBOL,
        METADATA_FEE,
        METADATA_MAX_MEMO_LENGTH,
        METADATA_PUBLIC_ALLOWANCES,
        METADATA_MAX_TAKE_ALLOWANCES,
    ];
    arg_metadata
        .into_iter()
        .map(|(k, v)| {
            if DISALLOWED_METADATA_FIELDS.contains(&k.as_str()) {
                ic_cdk::trap(&format!(
                    "Metadata field {} is reserved and cannot be set",
                    k
                ));
            }
            (k, StoredValue::from(v))
        })
        .collect()
}

impl Ledger {
    pub fn from_init_args(
        sink: impl Sink + Clone,
        InitArgs {
            minting_account,
            initial_balances,
            transfer_fee,
            token_name,
            token_symbol,
            decimals,
            metadata,
            archive_options,
            fee_collector_account,
            max_memo_length,
            feature_flags,
            index_principal,
        }: InitArgs,
        now: TimeStamp,
    ) -> Self {
        if feature_flags.as_ref().map(|ff| ff.icrc2) == Some(false) {
            log!(
                sink,
                "[ledger] feature flag icrc2 is deprecated and won't disable ICRC-2 anymore"
            );
        }
        let mut ledger = Self {
            balances: LedgerBalances::default(),
            stable_balances: StableLedgerBalances::default(),
            approvals: Default::default(),
            stable_approvals: Default::default(),
            blockchain: Blockchain::new_with_archive(archive_options),
            transactions_by_hash: BTreeMap::new(),
            transactions_by_height: VecDeque::new(),
            minting_account,
            fee_collector: fee_collector_account.map(FeeCollector::from),
            transfer_fee: Tokens::try_from(transfer_fee.clone()).unwrap_or_else(|e| {
                panic!(
                    "failed to convert transfer fee {} to tokens: {}",
                    transfer_fee, e
                )
            }),
            token_symbol,
            token_name,
            decimals: decimals.unwrap_or_else(default_decimals),
            metadata: map_metadata_or_trap(metadata),
            max_memo_length: max_memo_length.unwrap_or(DEFAULT_MAX_MEMO_LENGTH),
            feature_flags: feature_flags.unwrap_or_default(),
            maximum_number_of_accounts: 0,
            accounts_overflow_trim_quantity: 0,
            ledger_version: LEDGER_VERSION,
            index_principal,
        };

        if ledger.fee_collector.as_ref().map(|fc| fc.fee_collector) == Some(ledger.minting_account)
        {
            ic_cdk::trap("The fee collector account cannot be the same as the minting account");
        }

        for (account, balance) in initial_balances.into_iter() {
            let amount = Tokens::try_from(balance.clone()).unwrap_or_else(|e| {
                panic!(
                    "failed to convert initial balance {} to tokens: {}",
                    balance, e
                )
            });
            let mint = Transaction::mint(account, amount, Some(now), None);
            apply_transaction(&mut ledger, mint, now, Tokens::ZERO).unwrap_or_else(|err| {
                panic!(
                    "failed to mint {} tokens to {}: {:?}",
                    balance, account, err
                )
            });
        }

        ledger
    }

    pub fn migrate_one_allowance(&mut self) -> bool {
        match self.approvals.allowances_data.pop_first_allowance() {
            Some((account_spender, allowance)) => {
                self.stable_approvals
                    .allowances_data
                    .set_allowance(account_spender, allowance);
                true
            }
            None => false,
        }
    }

    pub fn migrate_one_expiration(&mut self) -> bool {
        match self.approvals.allowances_data.pop_first_expiry() {
            Some((timestamp, account_spender)) => {
                self.stable_approvals
                    .allowances_data
                    .insert_expiry(timestamp, account_spender);
                true
            }
            None => false,
        }
    }

    pub fn migrate_one_balance(&mut self) -> bool {
        match self.balances.store.pop_first() {
            Some((account, tokens)) => {
                self.stable_balances.credit(&account, tokens);
                true
            }
            None => false,
        }
    }

    pub fn migrate_one_block(&mut self) -> bool {
        self.blockchain.migrate_one_block()
    }

    pub fn clear_arrivals(&mut self) {
        self.approvals.allowances_data.clear_arrivals();
    }

    pub fn copy_token_pool(&mut self) {
        self.stable_balances.token_pool = self.balances.token_pool;
    }
}

impl LedgerContext for Ledger {
    type AccountId = Account;
    type AllowancesData = StableAllowancesData;
    type BalancesStore = StableBalances;
    type Tokens = Tokens;

    fn balances(&self) -> &Balances<Self::BalancesStore> {
        panic_if_not_ready();
        &self.stable_balances
    }

    fn balances_mut(&mut self) -> &mut Balances<Self::BalancesStore> {
        panic_if_not_ready();
        &mut self.stable_balances
    }

    fn approvals(&self) -> &AllowanceTable<Self::AllowancesData> {
        panic_if_not_ready();
        &self.stable_approvals
    }

    fn approvals_mut(&mut self) -> &mut AllowanceTable<Self::AllowancesData> {
        panic_if_not_ready();
        &mut self.stable_approvals
    }

    fn fee_collector(&self) -> Option<&FeeCollector<Self::AccountId>> {
        self.fee_collector.as_ref()
    }
}

impl LedgerData for Ledger {
    type Runtime = CdkRuntime;
    type ArchiveWasm = Icrc1ArchiveWasm;
    type Transaction = Transaction<Tokens>;
    type Block = Block<Tokens>;
    type BlockDataContainer = StableBlockDataContainer;

    fn transaction_window(&self) -> Duration {
        TRANSACTION_WINDOW
    }

    fn max_transactions_in_window(&self) -> usize {
        MAX_TRANSACTIONS_IN_WINDOW
    }

    fn max_transactions_to_purge(&self) -> usize {
        MAX_TRANSACTIONS_TO_PURGE
    }

    fn token_name(&self) -> &str {
        &self.token_name
    }

    fn token_symbol(&self) -> &str {
        &self.token_symbol
    }

    fn blockchain(
        &self,
    ) -> &Blockchain<Self::Runtime, Self::ArchiveWasm, Self::BlockDataContainer> {
        &self.blockchain
    }

    fn blockchain_mut(
        &mut self,
    ) -> &mut Blockchain<Self::Runtime, Self::ArchiveWasm, Self::BlockDataContainer> {
        &mut self.blockchain
    }

    fn transactions_by_hash(&self) -> &BTreeMap<HashOf<Self::Transaction>, BlockIndex> {
        &self.transactions_by_hash
    }

    fn transactions_by_hash_mut(&mut self) -> &mut BTreeMap<HashOf<Self::Transaction>, BlockIndex> {
        &mut self.transactions_by_hash
    }

    fn transactions_by_height(&self) -> &VecDeque<TransactionInfo<Self::Transaction>> {
        &self.transactions_by_height
    }

    fn transactions_by_height_mut(&mut self) -> &mut VecDeque<TransactionInfo<Self::Transaction>> {
        &mut self.transactions_by_height
    }

    fn on_purged_transaction(&mut self, _height: BlockIndex) {}

    fn fee_collector_mut(&mut self) -> Option<&mut FeeCollector<Self::AccountId>> {
        self.fee_collector.as_mut()
    }
}

impl Ledger {
    pub fn minting_account(&self) -> &Account {
        &self.minting_account
    }

    pub fn transfer_fee(&self) -> Tokens {
        self.transfer_fee
    }

    pub fn max_memo_length(&self) -> u16 {
        self.max_memo_length
    }

    pub fn decimals(&self) -> u8 {
        self.decimals
    }

<<<<<<< HEAD
    pub fn index_principal(&self) -> Option<Principal> {
        self.index_principal
=======
    pub fn max_take_allowances(&self) -> u64 {
        MAX_TAKE_ALLOWANCES
>>>>>>> 59a4303a
    }

    pub fn metadata(&self) -> Vec<(String, Value)> {
        let mut records: Vec<(String, Value)> = self
            .metadata
            .clone()
            .into_iter()
            .map(|(k, v)| (k, StoredValue::into(v)))
            .collect();
        records.push(Value::entry(METADATA_DECIMALS, self.decimals() as u64));
        records.push(Value::entry(METADATA_NAME, self.token_name()));
        records.push(Value::entry(METADATA_SYMBOL, self.token_symbol()));
        records.push(Value::entry(METADATA_FEE, Nat::from(self.transfer_fee())));
        records.push(Value::entry(
            METADATA_MAX_MEMO_LENGTH,
            self.max_memo_length() as u64,
        ));
<<<<<<< HEAD
        if let Some(index_principal) = self.index_principal() {
            records.push(Value::entry(
                "icrc106:index_principal",
                index_principal.to_text(),
            ));
        }
=======
        records.push(Value::entry(METADATA_PUBLIC_ALLOWANCES, "true"));
        records.push(Value::entry(
            METADATA_MAX_TAKE_ALLOWANCES,
            Nat::from(self.max_take_allowances()),
        ));
        // When adding new entries that cannot be set by the user
        // (e.g. because they are fixed or computed dynamically)
        // please also add them to `map_metadata_or_trap` to prevent
        // the entry being set using init or upgrade arguments.
>>>>>>> 59a4303a
        records
    }

    pub fn feature_flags(&self) -> &FeatureFlags {
        &self.feature_flags
    }

    pub fn upgrade(&mut self, sink: impl Sink + Clone, args: UpgradeArgs) {
        if let Some(upgrade_metadata_args) = args.metadata {
            self.metadata = map_metadata_or_trap(upgrade_metadata_args);
        }
        if let Some(token_name) = args.token_name {
            self.token_name = token_name;
        }
        if let Some(token_symbol) = args.token_symbol {
            self.token_symbol = token_symbol;
        }
        if let Some(transfer_fee) = args.transfer_fee {
            self.transfer_fee = Tokens::try_from(transfer_fee.clone()).unwrap_or_else(|e| {
                ic_cdk::trap(&format!(
                    "failed to convert transfer fee {} to tokens: {}",
                    transfer_fee, e
                ))
            });
        }
        if let Some(max_memo_length) = args.max_memo_length {
            if self.max_memo_length > max_memo_length {
                ic_cdk::trap(&format!("The max len of the memo can be changed only to be bigger or equal than the current size. Current size: {}", self.max_memo_length));
            }
            self.max_memo_length = max_memo_length;
        }
        if let Some(change_fee_collector) = args.change_fee_collector {
            self.fee_collector = change_fee_collector.into();
            if self.fee_collector.as_ref().map(|fc| fc.fee_collector) == Some(self.minting_account)
            {
                ic_cdk::trap(
                    "The fee collector account cannot be the same account as the minting account",
                );
            }
        }
        if let Some(feature_flags) = args.feature_flags {
            if !feature_flags.icrc2 {
                log!(
                    sink,
                    "[ledger] feature flag icrc2 is deprecated and won't disable ICRC-2 anymore"
                );
            }
            self.feature_flags = feature_flags;
        }
        if let Some(change_archive_options) = args.change_archive_options {
            let mut maybe_archive = self.blockchain.archive.write().expect(
                "BUG: should be unreachable since upgrade has exclusive write access to the ledger",
            );
            if maybe_archive.is_none() {
                ic_cdk::trap(
                    "[ERROR]: Archive options cannot be changed, since there is no archive!",
                );
            }
            if let Some(archive) = maybe_archive.deref_mut() {
                change_archive_options.apply(archive);
            }
        }
        if let Some(index_principal) = args.index_principal {
            self.index_principal = Some(index_principal);
        }
    }

    /// Returns the root hash of the certified ledger state.
    /// The canister code must call set_certified_data with the value this function returns after
    /// each successful modification of the ledger.
    pub fn root_hash(&self) -> [u8; 32] {
        self.construct_hash_tree().digest()
    }

    pub fn construct_hash_tree(&self) -> HashTree {
        match self.blockchain().last_hash {
            Some(last_block_hash) => {
                let last_block_index = self.blockchain().chain_length().checked_sub(1).unwrap();
                let last_block_index_label = Label::from("last_block_index");

                let last_block_hash_label = Label::from("last_block_hash");
                let mut last_block_index_encoded = Vec::with_capacity(MAX_U64_ENCODING_BYTES);
                leb128::write::unsigned(&mut last_block_index_encoded, last_block_index)
                    .expect("Failed to write LEB128");
                fork(
                    label(
                        last_block_hash_label,
                        leaf(last_block_hash.as_slice().to_vec()),
                    ),
                    label(last_block_index_label, leaf(last_block_index_encoded)),
                )
            }
            None => empty(),
        }
    }

    fn query_blocks<ArchiveFn, B>(
        &self,
        start: BlockIndex,
        length: usize,
        decode: impl Fn(&EncodedBlock) -> B,
        make_callback: impl Fn(Principal) -> ArchiveFn,
    ) -> (u64, Vec<B>, Vec<ArchivedRange<ArchiveFn>>) {
        let locations = block_locations(self, start, length);

        let local_blocks_range =
            range_utils::take(&locations.local_blocks, MAX_TRANSACTIONS_PER_REQUEST);

        let local_blocks: Vec<B> = self
            .blockchain
            .get_blocks(local_blocks_range)
            .iter()
            .map(decode)
            .collect();

        let archived_blocks = locations
            .archived_blocks
            .into_iter()
            .map(|(canister_id, slice)| ArchivedRange {
                start: Nat::from(slice.start),
                length: Nat::from(range_utils::range_len(&slice)),
                callback: make_callback(canister_id.get().0),
            })
            .collect();

        (locations.local_blocks.start, local_blocks, archived_blocks)
    }

    /// Returns transactions in the specified range.
    pub fn get_transactions(&self, start: BlockIndex, length: usize) -> GetTransactionsResponse {
        let (first_index, local_transactions, archived_transactions) = self.query_blocks(
            start,
            length,
            |enc_block| -> Tx {
                let decoded_block: Block<Tokens> =
                    Block::decode(enc_block.clone()).expect("bug: failed to decode encoded block");
                decoded_block.into()
            },
            |canister_id| QueryTxArchiveFn::new(canister_id, "get_transactions"),
        );

        GetTransactionsResponse {
            first_index: Nat::from(first_index),
            log_length: Nat::from(self.blockchain.chain_length()),
            transactions: local_transactions,
            archived_transactions,
        }
    }

    /// Returns blocks in the specified range.
    pub fn get_blocks(&self, start: BlockIndex, length: usize) -> GetBlocksResponse {
        let (first_index, local_blocks, archived_blocks) = self.query_blocks(
            start,
            length,
            encoded_block_to_generic_block,
            |canister_id| QueryBlockArchiveFn::new(canister_id, "get_blocks"),
        );

        GetBlocksResponse {
            first_index: Nat::from(first_index),
            chain_length: self.blockchain.chain_length(),
            certificate: ic_cdk::api::data_certificate().map(serde_bytes::ByteBuf::from),
            blocks: local_blocks,
            archived_blocks,
        }
    }

    pub fn icrc3_get_archives(&self, args: GetArchivesArgs) -> GetArchivesResult {
        self.blockchain()
            .archive
            .read()
            .expect("Unable to access the archives")
            .iter()
            .flat_map(|archive| {
                archive
                    .index()
                    .into_iter()
                    .filter_map(|((start, end), canister_id)| {
                        let canister_id = Principal::from(canister_id);
                        if let Some(from) = args.from {
                            if canister_id <= from {
                                return None;
                            }
                        }
                        Some(ICRC3ArchiveInfo {
                            canister_id,
                            start: Nat::from(start),
                            end: Nat::from(end),
                        })
                    })
            })
            .collect()
    }

    // TODO(FI-1268): extend MAX_BLOCKS_PER_RESPONSE to include archives
    pub fn icrc3_get_blocks(&self, args: Vec<GetBlocksRequest>) -> GetBlocksResult {
        const MAX_BLOCKS_PER_RESPONSE: u64 = 100;

        let mut blocks = vec![];
        let mut archived_blocks_by_callback = BTreeMap::new();
        for arg in args {
            let (start, length) = arg
                .as_start_and_length()
                .unwrap_or_else(|msg| ic_cdk::api::trap(&msg));
            let max_length = MAX_BLOCKS_PER_RESPONSE.saturating_sub(blocks.len() as u64);
            if max_length == 0 {
                break;
            }
            let length = max_length.min(length).min(usize::MAX as u64) as usize;
            let (first_index, local_blocks, archived_ranges) = self.query_blocks(
                start,
                length,
                |block| ICRC3Value::from(encoded_block_to_generic_block(block)),
                |canister_id| {
                    QueryArchiveFn::<Vec<GetBlocksRequest>, GetBlocksResult>::new(
                        canister_id,
                        "icrc3_get_blocks",
                    )
                },
            );
            for (id, block) in (first_index..).zip(local_blocks) {
                blocks.push(icrc_ledger_types::icrc3::blocks::BlockWithId {
                    id: Nat::from(id),
                    block,
                });
            }
            for ArchivedRange {
                start,
                length,
                callback,
            } in archived_ranges
            {
                let request = GetBlocksRequest { start, length };
                archived_blocks_by_callback
                    .entry(callback)
                    .or_insert(vec![])
                    .push(request);
            }
            if blocks.len() as u64 >= MAX_BLOCKS_PER_RESPONSE {
                break;
            }
        }
        let mut archived_blocks = vec![];
        for (callback, args) in archived_blocks_by_callback {
            archived_blocks.push(ArchivedBlocks { args, callback });
        }
        GetBlocksResult {
            log_length: Nat::from(self.blockchain.chain_length()),
            blocks,
            archived_blocks,
        }
    }
}

pub fn is_ready() -> bool {
    LEDGER_STATE.with(|s| matches!(*s.borrow(), LedgerState::Ready))
}

pub fn panic_if_not_ready() {
    if !is_ready() {
        ic_cdk::trap("The Ledger is not ready");
    }
}

pub fn ledger_state() -> LedgerState {
    LEDGER_STATE.with(|s| *s.borrow())
}

pub fn set_ledger_state(ledger_state: LedgerState) {
    LEDGER_STATE.with(|s| *s.borrow_mut() = ledger_state);
}

pub fn clear_stable_allowance_data() {
    ALLOWANCES_MEMORY.with_borrow_mut(|allowances| {
        allowances.clear_new();
    });
    ALLOWANCES_EXPIRATIONS_MEMORY.with_borrow_mut(|expirations| {
        expirations.clear_new();
    });
}

pub fn clear_stable_balances_data() {
    BALANCES_MEMORY.with_borrow_mut(|balances| {
        balances.clear_new();
    });
}

pub fn clear_stable_blocks_data() {
    BLOCKS_MEMORY.with_borrow_mut(|blocks| {
        blocks.clear_new();
    });
}

pub fn balances_len() -> u64 {
    BALANCES_MEMORY.with_borrow(|balances| balances.len())
}

pub fn get_allowances(
    from: Account,
    spender: Option<Account>,
    max_results: u64,
    now: u64,
) -> Allowances {
    let mut result = vec![];
    let start_account_spender = match spender {
        Some(spender) => AccountSpender {
            account: from,
            spender,
        },
        None => AccountSpender {
            account: from,
            spender: Account {
                owner: Principal::from_slice(&[0u8; 0]),
                subaccount: None,
            },
        },
    };
    ALLOWANCES_MEMORY.with_borrow(|allowances| {
        for (account_spender, storable_allowance) in
            allowances.range(start_account_spender.clone()..)
        {
            if spender.is_some() && account_spender == start_account_spender {
                continue;
            }
            if result.len() >= max_results as usize {
                break;
            }
            if account_spender.account.owner != from.owner {
                break;
            }
            if let Some(expires_at) = storable_allowance.expires_at {
                if expires_at.as_nanos_since_unix_epoch() <= now {
                    continue;
                }
            }
            result.push(Allowance103 {
                from_account: account_spender.account,
                to_spender: account_spender.spender,
                allowance: Nat::from(storable_allowance.amount),
                expires_at: storable_allowance
                    .expires_at
                    .map(|t| t.as_nanos_since_unix_epoch()),
            });
        }
    });
    result
}

#[derive(Serialize, Deserialize, Debug, Default)]
pub struct StableAllowancesData {}

impl AllowancesData for StableAllowancesData {
    type AccountId = Account;
    type Tokens = Tokens;

    fn get_allowance(
        &self,
        account_spender: &(Self::AccountId, Self::AccountId),
    ) -> Option<Allowance<Self::Tokens>> {
        let account_spender = account_spender.into();
        ALLOWANCES_MEMORY
            .with_borrow(|allowances| allowances.get(&account_spender))
            .map(|a| a.into())
    }

    fn set_allowance(
        &mut self,
        account_spender: (Self::AccountId, Self::AccountId),
        allowance: Allowance<Self::Tokens>,
    ) {
        let account_spender = (&account_spender).into();
        ALLOWANCES_MEMORY
            .with_borrow_mut(|allowances| allowances.insert(account_spender, allowance.into()));
    }

    fn remove_allowance(&mut self, account_spender: &(Self::AccountId, Self::AccountId)) {
        let account_spender = account_spender.into();
        ALLOWANCES_MEMORY.with_borrow_mut(|allowances| allowances.remove(&account_spender));
    }

    fn insert_expiry(
        &mut self,
        timestamp: TimeStamp,
        account_spender: (Self::AccountId, Self::AccountId),
    ) {
        let account_spender = (&account_spender).into();
        let expiration = Expiration {
            timestamp,
            account_spender,
        };
        ALLOWANCES_EXPIRATIONS_MEMORY.with_borrow_mut(|expirations| {
            expirations.insert(expiration, ());
        });
    }

    fn remove_expiry(
        &mut self,
        timestamp: TimeStamp,
        account_spender: (Self::AccountId, Self::AccountId),
    ) {
        let account_spender = (&account_spender).into();
        let expiration = Expiration {
            timestamp,
            account_spender,
        };
        ALLOWANCES_EXPIRATIONS_MEMORY.with_borrow_mut(|expirations| {
            expirations.remove(&expiration);
        });
    }

    fn first_expiry(&self) -> Option<(TimeStamp, (Self::AccountId, Self::AccountId))> {
        let result = ALLOWANCES_EXPIRATIONS_MEMORY
            .with_borrow(|expirations| expirations.first_key_value().map(|kv| kv.0));
        result.map(|e| (e.timestamp, e.account_spender.into()))
    }

    fn pop_first_expiry(&mut self) -> Option<(TimeStamp, (Self::AccountId, Self::AccountId))> {
        let result = ALLOWANCES_EXPIRATIONS_MEMORY
            .with_borrow_mut(|expirations| expirations.pop_first().map(|kv| kv.0));
        result.map(|e| (e.timestamp, e.account_spender.into()))
    }

    fn pop_first_allowance(
        &mut self,
    ) -> Option<((Self::AccountId, Self::AccountId), Allowance<Self::Tokens>)> {
        panic!("The method `pop_first_allowance` should not be called for StableAllowancesData")
    }

    fn len_allowances(&self) -> usize {
        ALLOWANCES_MEMORY
            .with_borrow(|allowances| allowances.len())
            .try_into()
            .unwrap()
    }

    fn len_expirations(&self) -> usize {
        ALLOWANCES_EXPIRATIONS_MEMORY
            .with_borrow(|expirations| expirations.len())
            .try_into()
            .unwrap()
    }

    fn clear_arrivals(&mut self) {
        panic!("The method `clear_arrivals` should not be called for StableAllowancesData")
    }
}

#[derive(Serialize, Deserialize, Debug, Default, PartialEq)]
pub struct StableBalances {}

impl BalancesStore for StableBalances {
    type AccountId = Account;
    type Tokens = Tokens;

    fn get_balance(&self, k: &Account) -> Option<Tokens> {
        BALANCES_MEMORY.with_borrow(|balances| balances.get(k))
    }

    fn update<F, E>(&mut self, k: Account, mut f: F) -> Result<Tokens, E>
    where
        F: FnMut(Option<&Tokens>) -> Result<Tokens, E>,
    {
        let entry = BALANCES_MEMORY.with_borrow(|balances| balances.get(&k));
        match entry {
            Some(v) => {
                let new_v = f(Some(&v))?;
                if new_v != Tokens::ZERO {
                    BALANCES_MEMORY.with_borrow_mut(|balances| balances.insert(k, new_v));
                } else {
                    BALANCES_MEMORY.with_borrow_mut(|balances| balances.remove(&k));
                }
                Ok(new_v)
            }
            None => {
                let new_v = f(None)?;
                if new_v != Tokens::ZERO {
                    BALANCES_MEMORY.with_borrow_mut(|balances| balances.insert(k, new_v));
                }
                Ok(new_v)
            }
        }
    }
}

#[derive(Debug, Deserialize, Serialize, Default)]
pub struct StableBlockDataContainer {}

impl BlockDataContainer for StableBlockDataContainer {
    fn with_blocks<R>(
        f: impl FnOnce(&StableBTreeMap<u64, Vec<u8>, VirtualMemory<DefaultMemoryImpl>>) -> R,
    ) -> R {
        BLOCKS_MEMORY.with(|cell| f(&cell.borrow()))
    }

    fn with_blocks_mut<R>(
        f: impl FnOnce(&mut StableBTreeMap<u64, Vec<u8>, VirtualMemory<DefaultMemoryImpl>>) -> R,
    ) -> R {
        BLOCKS_MEMORY.with(|cell| f(&mut cell.borrow_mut()))
    }
}<|MERGE_RESOLUTION|>--- conflicted
+++ resolved
@@ -896,13 +896,12 @@
         self.decimals
     }
 
-<<<<<<< HEAD
     pub fn index_principal(&self) -> Option<Principal> {
         self.index_principal
-=======
+    }
+
     pub fn max_take_allowances(&self) -> u64 {
         MAX_TAKE_ALLOWANCES
->>>>>>> 59a4303a
     }
 
     pub fn metadata(&self) -> Vec<(String, Value)> {
@@ -920,14 +919,6 @@
             METADATA_MAX_MEMO_LENGTH,
             self.max_memo_length() as u64,
         ));
-<<<<<<< HEAD
-        if let Some(index_principal) = self.index_principal() {
-            records.push(Value::entry(
-                "icrc106:index_principal",
-                index_principal.to_text(),
-            ));
-        }
-=======
         records.push(Value::entry(METADATA_PUBLIC_ALLOWANCES, "true"));
         records.push(Value::entry(
             METADATA_MAX_TAKE_ALLOWANCES,
@@ -937,7 +928,12 @@
         // (e.g. because they are fixed or computed dynamically)
         // please also add them to `map_metadata_or_trap` to prevent
         // the entry being set using init or upgrade arguments.
->>>>>>> 59a4303a
+        if let Some(index_principal) = self.index_principal() {
+            records.push(Value::entry(
+                "icrc106:index_principal",
+                index_principal.to_text(),
+            ));
+        }
         records
     }
 
