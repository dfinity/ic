pub mod cdk_runtime;

#[cfg(test)]
mod tests;

use crate::cdk_runtime::CdkRuntime;
use candid::{
    types::number::{Int, Nat},
    CandidType, Principal,
};
use ic_base_types::PrincipalId;
use ic_canister_log::{log, Sink};
use ic_crypto_tree_hash::{Label, MixedHashTree};
use ic_icrc1::blocks::encoded_block_to_generic_block;
use ic_icrc1::{Block, LedgerAllowances, LedgerBalances, Transaction};
use ic_ledger_canister_core::archive::Archive;
pub use ic_ledger_canister_core::archive::ArchiveOptions;
use ic_ledger_canister_core::runtime::Runtime;
use ic_ledger_canister_core::{
    archive::ArchiveCanisterWasm,
    blockchain::Blockchain,
    ledger::{apply_transaction, block_locations, LedgerContext, LedgerData, TransactionInfo},
    range_utils,
};
use ic_ledger_core::{
    approvals::{Allowance, AllowanceTable, AllowancesData},
    balances::Balances,
    block::{BlockIndex, BlockType, EncodedBlock, FeeCollector},
    timestamp::TimeStamp,
};
use ic_ledger_hash_of::HashOf;
use ic_stable_structures::memory_manager::{MemoryId, MemoryManager, VirtualMemory};
use ic_stable_structures::{storable::Bound, Storable};
use ic_stable_structures::{DefaultMemoryImpl, StableBTreeMap};
use icrc_ledger_types::icrc3::transactions::Transaction as Tx;
use icrc_ledger_types::icrc3::{blocks::GetBlocksResponse, transactions::GetTransactionsResponse};
use icrc_ledger_types::{
    icrc::generic_metadata_value::MetadataValue as Value,
    icrc3::archive::{ArchivedRange, QueryBlockArchiveFn, QueryTxArchiveFn},
};
use icrc_ledger_types::{
    icrc::generic_value::ICRC3Value,
    icrc1::account::Account,
    icrc3::{
        archive::{GetArchivesArgs, GetArchivesResult, ICRC3ArchiveInfo, QueryArchiveFn},
        blocks::{ArchivedBlocks, GetBlocksRequest, GetBlocksResult},
    },
};
use minicbor::{Decode, Encode};
use serde::{Deserialize, Serialize};
use serde_bytes::ByteBuf;
use std::borrow::Cow;
use std::cell::RefCell;
use std::collections::{BTreeMap, VecDeque};
use std::ops::DerefMut;
use std::time::Duration;

const TRANSACTION_WINDOW: Duration = Duration::from_secs(24 * 60 * 60);
const MAX_ACCOUNTS: usize = 28_000_000;
/// The maximum number of transactions the ledger should return for a single
/// get_transactions request.
const MAX_TRANSACTIONS_PER_REQUEST: usize = 2_000;
const ACCOUNTS_OVERFLOW_TRIM_QUANTITY: usize = 100_000;
const MAX_TRANSACTIONS_IN_WINDOW: usize = 3_000_000;
const MAX_TRANSACTIONS_TO_PURGE: usize = 100_000;

const DEFAULT_MAX_MEMO_LENGTH: u16 = 32;

#[cfg(not(feature = "u256-tokens"))]
pub type Tokens = ic_icrc1_tokens_u64::U64;

#[cfg(feature = "u256-tokens")]
pub type Tokens = ic_icrc1_tokens_u256::U256;

/// The ledger versions represent backwards incompatible versions of the ledger.
/// Downgrading to a lower ledger version is never suppported.
/// Upgrading from version N to version N+1 should always be possible.
/// We have the following ledger versions:
///   * 0 - the whole ledger state is stored on the heap.
///   * 1 - the allowances are stored in stable structures.
#[cfg(not(feature = "next-ledger-version"))]
pub const LEDGER_VERSION: u64 = 1;

#[cfg(feature = "next-ledger-version")]
pub const LEDGER_VERSION: u64 = 2;

#[derive(Clone, Debug)]
pub struct Icrc1ArchiveWasm;

impl ArchiveCanisterWasm for Icrc1ArchiveWasm {
    fn archive_wasm() -> Cow<'static, [u8]> {
        Cow::Borrowed(include_bytes!(env!("IC_ICRC1_ARCHIVE_WASM_PATH")))
    }
}

/// Like [endpoints::Value], but can be serialized to CBOR.
#[derive(Clone, Debug, Deserialize, Serialize)]
pub enum StoredValue {
    NatBytes(ByteBuf),
    IntBytes(ByteBuf),
    Text(String),
    Blob(ByteBuf),
}

impl From<StoredValue> for Value {
    fn from(v: StoredValue) -> Self {
        match v {
            StoredValue::NatBytes(num_bytes) => Self::Nat(
                Nat::decode(&mut &num_bytes[..])
                    .unwrap_or_else(|e| panic!("bug: invalid Nat encoding {:?}: {}", num_bytes, e)),
            ),
            StoredValue::IntBytes(int_bytes) => Self::Int(
                Int::decode(&mut &int_bytes[..])
                    .unwrap_or_else(|e| panic!("bug: invalid Int encoding {:?}: {}", int_bytes, e)),
            ),
            StoredValue::Text(text) => Self::Text(text),
            StoredValue::Blob(bytes) => Self::Blob(bytes),
        }
    }
}

impl From<Value> for StoredValue {
    fn from(v: Value) -> Self {
        match v {
            Value::Nat(num) => {
                let mut buf = vec![];
                num.encode(&mut buf).expect("bug: failed to encode nat");
                Self::NatBytes(ByteBuf::from(buf))
            }
            Value::Int(int) => {
                let mut buf = vec![];
                int.encode(&mut buf).expect("bug: failed to encode nat");
                Self::IntBytes(ByteBuf::from(buf))
            }
            Value::Text(text) => Self::Text(text),
            Value::Blob(bytes) => Self::Blob(bytes),
        }
    }
}

#[derive(Clone, Debug)]
pub struct InitArgsBuilder(InitArgs);

impl InitArgsBuilder {
    pub fn with_symbol_and_name(symbol: impl ToString, name: impl ToString) -> Self {
        let mut args = Self::for_tests();
        args.0.token_symbol = symbol.to_string();
        args.0.token_name = name.to_string();
        args
    }

    pub fn for_tests() -> Self {
        let default_owner = Principal::anonymous();
        Self(InitArgs {
            minting_account: Account {
                owner: default_owner,
                subaccount: None,
            },
            fee_collector_account: None,
            initial_balances: vec![],
            transfer_fee: 10_000_u32.into(),
            decimals: None,
            token_name: "Test Token".to_string(),
            token_symbol: "XTK".to_string(),
            metadata: vec![],
            archive_options: ArchiveOptions {
                trigger_threshold: 1000,
                num_blocks_to_archive: 1000,
                node_max_memory_size_bytes: None,
                max_message_size_bytes: None,
                controller_id: default_owner.into(),
                more_controller_ids: None,
                cycles_for_archive_creation: None,
                max_transactions_per_response: None,
            },
            max_memo_length: None,
            feature_flags: None,
            maximum_number_of_accounts: None,
            accounts_overflow_trim_quantity: None,
        })
    }

    pub fn with_minting_account(mut self, account: impl Into<Account>) -> Self {
        self.0.minting_account = account.into();
        self
    }

    pub fn with_fee_collector_account(mut self, account: impl Into<Account>) -> Self {
        self.0.fee_collector_account = Some(account.into());
        self
    }

    pub fn with_transfer_fee(mut self, fee: impl Into<Nat>) -> Self {
        self.0.transfer_fee = fee.into();
        self
    }

    pub fn with_decimals(mut self, decimals: u8) -> Self {
        self.0.decimals = Some(decimals);
        self
    }

    pub fn with_archive_options(mut self, options: ArchiveOptions) -> Self {
        self.0.archive_options = options;
        self
    }

    pub fn with_token_symbol(mut self, symbol: impl ToString) -> Self {
        self.0.token_symbol = symbol.to_string();
        self
    }

    pub fn with_token_name(mut self, name: impl ToString) -> Self {
        self.0.token_name = name.to_string();
        self
    }

    pub fn with_metadata_entry(mut self, name: impl ToString, value: impl Into<Value>) -> Self {
        self.0.metadata.push((name.to_string(), value.into()));
        self
    }

    pub fn with_initial_balance(
        mut self,
        account: impl Into<Account>,
        amount: impl Into<Nat>,
    ) -> Self {
        self.0
            .initial_balances
            .push((account.into(), amount.into()));
        self
    }

    pub fn with_max_memo_length(mut self, limit: u16) -> Self {
        self.0.max_memo_length = Some(limit);
        self
    }

    pub fn with_feature_flags(mut self, flags: FeatureFlags) -> Self {
        self.0.feature_flags = Some(flags);
        self
    }

    pub fn build(self) -> InitArgs {
        self.0
    }
}

#[derive(Clone, Eq, PartialEq, Debug, CandidType, Deserialize)]
pub struct InitArgs {
    pub minting_account: Account,
    pub fee_collector_account: Option<Account>,
    pub initial_balances: Vec<(Account, Nat)>,
    pub transfer_fee: Nat,
    pub decimals: Option<u8>,
    pub token_name: String,
    pub token_symbol: String,
    pub metadata: Vec<(String, Value)>,
    pub archive_options: ArchiveOptions,
    pub max_memo_length: Option<u16>,
    pub feature_flags: Option<FeatureFlags>,
    pub maximum_number_of_accounts: Option<u64>,
    pub accounts_overflow_trim_quantity: Option<u64>,
}

#[derive(Clone, Eq, PartialEq, Debug, CandidType, Deserialize)]
pub enum ChangeFeeCollector {
    Unset,
    SetTo(Account),
}

impl From<ChangeFeeCollector> for Option<FeeCollector<Account>> {
    fn from(value: ChangeFeeCollector) -> Self {
        match value {
            ChangeFeeCollector::Unset => None,
            ChangeFeeCollector::SetTo(account) => Some(FeeCollector::from(account)),
        }
    }
}

#[derive(Clone, Eq, PartialEq, Debug, Default, CandidType, Deserialize)]
pub struct ChangeArchiveOptions {
    pub trigger_threshold: Option<usize>,
    pub num_blocks_to_archive: Option<usize>,
    pub node_max_memory_size_bytes: Option<u64>,
    pub max_message_size_bytes: Option<u64>,
    pub controller_id: Option<PrincipalId>,
    pub more_controller_ids: Option<Vec<PrincipalId>>,
    pub cycles_for_archive_creation: Option<u64>,
    pub max_transactions_per_response: Option<u64>,
}

impl ChangeArchiveOptions {
    pub fn apply<Rt: Runtime, Wasm: ArchiveCanisterWasm>(self, archive: &mut Archive<Rt, Wasm>) {
        if let Some(trigger_threshold) = self.trigger_threshold {
            archive.trigger_threshold = trigger_threshold;
        }
        if let Some(num_blocks_to_archive) = self.num_blocks_to_archive {
            archive.num_blocks_to_archive = num_blocks_to_archive;
        }
        if let Some(node_max_memory_size_bytes) = self.node_max_memory_size_bytes {
            archive.node_max_memory_size_bytes = node_max_memory_size_bytes;
        }
        if let Some(max_message_size_bytes) = self.max_message_size_bytes {
            archive.max_message_size_bytes = max_message_size_bytes;
        }
        if let Some(controller_id) = self.controller_id {
            archive.controller_id = controller_id;
        }
        if let Some(more_controller_ids) = self.more_controller_ids {
            archive.more_controller_ids = Some(more_controller_ids);
        }
        if let Some(cycles_for_archive_creation) = self.cycles_for_archive_creation {
            archive.cycles_for_archive_creation = cycles_for_archive_creation;
        }
        if let Some(max_transactions_per_response) = self.max_transactions_per_response {
            archive.max_transactions_per_response = Some(max_transactions_per_response);
        }
    }
}

#[derive(Clone, Eq, PartialEq, Debug, Default, CandidType, Deserialize)]
pub struct UpgradeArgs {
    #[serde(default, skip_serializing_if = "Option::is_none")]
    pub metadata: Option<Vec<(String, Value)>>,
    #[serde(default, skip_serializing_if = "Option::is_none")]
    pub token_name: Option<String>,
    #[serde(default, skip_serializing_if = "Option::is_none")]
    pub token_symbol: Option<String>,
    #[serde(default, skip_serializing_if = "Option::is_none")]
    pub transfer_fee: Option<Nat>,
    #[serde(default, skip_serializing_if = "Option::is_none")]
    pub change_fee_collector: Option<ChangeFeeCollector>,
    #[serde(default, skip_serializing_if = "Option::is_none")]
    pub max_memo_length: Option<u16>,
    #[serde(default, skip_serializing_if = "Option::is_none")]
    pub feature_flags: Option<FeatureFlags>,
    #[serde(default, skip_serializing_if = "Option::is_none")]
    pub accounts_overflow_trim_quantity: Option<u64>,
    #[serde(default, skip_serializing_if = "Option::is_none")]
    pub change_archive_options: Option<ChangeArchiveOptions>,
}

#[derive(Clone, Eq, PartialEq, Debug, Encode, Decode)]
struct AccountSpender {
    #[n(0)]
    account: Account,
    #[n(1)]
    spender: Account,
}

impl std::cmp::PartialOrd for AccountSpender {
    fn partial_cmp(&self, other: &Self) -> Option<std::cmp::Ordering> {
        Some(self.cmp(other))
    }
}

impl std::cmp::Ord for AccountSpender {
    fn cmp(&self, other: &Self) -> std::cmp::Ordering {
        self.account
            .cmp(&other.account)
            .then_with(|| self.spender.cmp(&other.spender))
    }
}

impl Storable for AccountSpender {
    fn to_bytes(&self) -> Cow<[u8]> {
        let mut buf = vec![];
        minicbor::encode(self, &mut buf).expect("AccountSpender encoding should always succeed");
        Cow::Owned(buf)
    }

    fn from_bytes(bytes: Cow<[u8]>) -> Self {
        minicbor::decode(bytes.as_ref()).unwrap_or_else(|e| {
            panic!(
                "failed to decode AccountSpender bytes {}: {e}",
                hex::encode(bytes)
            )
        })
    }

    const BOUND: Bound = Bound::Unbounded;
}

impl From<&(Account, Account)> for AccountSpender {
    fn from(pair: &(Account, Account)) -> Self {
        Self {
            account: pair.0,
            spender: pair.1,
        }
    }
}

impl From<AccountSpender> for (Account, Account) {
    fn from(val: AccountSpender) -> Self {
        (val.account, val.spender)
    }
}

#[derive(Clone, Eq, PartialEq, Debug, Encode, Decode)]
struct Expiration {
    #[n(0)]
    timestamp: TimeStamp,
    #[n(1)]
    account_spender: AccountSpender,
}

impl std::cmp::PartialOrd for Expiration {
    fn partial_cmp(&self, other: &Self) -> Option<std::cmp::Ordering> {
        Some(self.cmp(other))
    }
}

impl std::cmp::Ord for Expiration {
    fn cmp(&self, other: &Self) -> std::cmp::Ordering {
        self.timestamp
            .cmp(&other.timestamp)
            .then_with(|| self.account_spender.cmp(&other.account_spender))
    }
}

impl Storable for Expiration {
    fn to_bytes(&self) -> Cow<[u8]> {
        let mut buf = vec![];
        minicbor::encode(self, &mut buf).expect("Expiration encoding should always succeed");
        Cow::Owned(buf)
    }

    fn from_bytes(bytes: Cow<[u8]>) -> Self {
        minicbor::decode(bytes.as_ref()).unwrap_or_else(|e| {
            panic!(
                "failed to decode Expiration bytes {}: {e}",
                hex::encode(bytes)
            )
        })
    }

    const BOUND: Bound = Bound::Unbounded;
}

#[derive(Clone, Debug, Encode, Decode)]
struct StorableAllowance {
    #[n(0)]
    amount: Tokens,
    #[n(1)]
    expires_at: Option<TimeStamp>,
}

impl Storable for StorableAllowance {
    fn to_bytes(&self) -> Cow<[u8]> {
        let mut buf = vec![];
        minicbor::encode(self, &mut buf).expect("StorableAllowance encoding should always succeed");
        Cow::Owned(buf)
    }

    fn from_bytes(bytes: Cow<[u8]>) -> Self {
        minicbor::decode(bytes.as_ref()).unwrap_or_else(|e| {
            panic!(
                "failed to decode StorableAllowance bytes {}: {e}",
                hex::encode(bytes)
            )
        })
    }

    const BOUND: Bound = Bound::Unbounded;
}

impl From<Allowance<Tokens>> for StorableAllowance {
    fn from(val: Allowance<Tokens>) -> Self {
        Self {
            amount: val.amount,
            expires_at: val.expires_at,
        }
    }
}

impl From<StorableAllowance> for Allowance<Tokens> {
    fn from(val: StorableAllowance) -> Self {
        Self {
            amount: val.amount,
            expires_at: val.expires_at,
            arrived_at: TimeStamp::from_nanos_since_unix_epoch(0),
        }
    }
}

#[derive(Clone, Eq, PartialEq, Debug, CandidType, Deserialize)]
#[allow(clippy::large_enum_variant)]
pub enum LedgerArgument {
    Init(InitArgs),
    Upgrade(Option<UpgradeArgs>),
}

const UPGRADES_MEMORY_ID: MemoryId = MemoryId::new(0);
const ALLOWANCES_MEMORY_ID: MemoryId = MemoryId::new(1);
const ALLOWANCES_EXPIRATIONS_MEMORY_ID: MemoryId = MemoryId::new(2);

thread_local! {
    static MEMORY_MANAGER: RefCell<MemoryManager<DefaultMemoryImpl>> = RefCell::new(
        MemoryManager::init(DefaultMemoryImpl::default())
    );

    // The memory where the ledger must write and read its state during an upgrade.
    pub static UPGRADES_MEMORY: RefCell<VirtualMemory<DefaultMemoryImpl>> = MEMORY_MANAGER.with(|memory_manager|
        RefCell::new(memory_manager.borrow().get(UPGRADES_MEMORY_ID)));

    pub static LEDGER_STATE: RefCell<LedgerState> = const { RefCell::new(LedgerState::Ready) };

    // (from, spender) -> allowance - map storing ledger allowances.
    #[allow(clippy::type_complexity)]
    pub static ALLOWANCES_MEMORY: RefCell<StableBTreeMap<AccountSpender, StorableAllowance, VirtualMemory<DefaultMemoryImpl>>> =
        MEMORY_MANAGER.with(|memory_manager| RefCell::new(StableBTreeMap::init(memory_manager.borrow().get(ALLOWANCES_MEMORY_ID))));

    // (timestamp, (from, spender)) - expiration set used for removing expired allowances.
    #[allow(clippy::type_complexity)]
    pub static ALLOWANCES_EXPIRATIONS_MEMORY: RefCell<StableBTreeMap<Expiration, (), VirtualMemory<DefaultMemoryImpl>>> =
        MEMORY_MANAGER.with(|memory_manager| RefCell::new(StableBTreeMap::init(memory_manager.borrow().get(ALLOWANCES_EXPIRATIONS_MEMORY_ID))));
}

#[derive(Copy, Clone, Serialize, Deserialize, Debug)]
pub enum LedgerField {
    Allowances,
    AllowancesExpirations,
}

#[derive(Copy, Clone, Serialize, Deserialize, Debug)]
pub enum LedgerState {
    Migrating(LedgerField),
    Ready,
}

impl Default for LedgerState {
    fn default() -> Self {
        Self::Ready
    }
}

#[derive(Debug, Deserialize, Serialize)]
#[serde(bound = "")]
pub struct Ledger {
    balances: LedgerBalances<Tokens>,
    #[serde(default)]
    approvals: LedgerAllowances<Tokens>,
    #[serde(default)]
    stable_approvals: AllowanceTable<StableAllowancesData>,
    blockchain: Blockchain<CdkRuntime, Icrc1ArchiveWasm>,

    minting_account: Account,
    fee_collector: Option<FeeCollector<Account>>,

    transactions_by_hash: BTreeMap<HashOf<Transaction<Tokens>>, BlockIndex>,
    transactions_by_height: VecDeque<TransactionInfo<Transaction<Tokens>>>,
    transfer_fee: Tokens,

    token_symbol: String,
    token_name: String,
    metadata: Vec<(String, StoredValue)>,
    #[serde(default = "default_max_memo_length")]
    max_memo_length: u16,

    #[serde(default = "default_decimals")]
    decimals: u8,

    #[serde(default)]
    feature_flags: FeatureFlags,

    #[serde(default = "default_maximum_number_of_accounts")]
    maximum_number_of_accounts: usize,
    #[serde(default = "default_accounts_overflow_trim_quantity")]
    accounts_overflow_trim_quantity: usize,

    #[serde(default = "default_ledger_version")]
    pub ledger_version: u64,
}

fn default_maximum_number_of_accounts() -> usize {
    MAX_ACCOUNTS
}

fn default_accounts_overflow_trim_quantity() -> usize {
    ACCOUNTS_OVERFLOW_TRIM_QUANTITY
}

fn default_ledger_version() -> u64 {
    LEDGER_VERSION
}

#[derive(Clone, Eq, PartialEq, Debug, CandidType, Deserialize, Serialize)]
pub struct FeatureFlags {
    pub icrc2: bool,
}

impl FeatureFlags {
    const fn const_default() -> Self {
        Self { icrc2: true }
    }
}

impl Default for FeatureFlags {
    fn default() -> Self {
        Self::const_default()
    }
}

fn default_max_memo_length() -> u16 {
    DEFAULT_MAX_MEMO_LENGTH
}

fn default_decimals() -> u8 {
    ic_ledger_core::tokens::DECIMAL_PLACES as u8
}

impl Ledger {
    pub fn from_init_args(
        sink: impl Sink + Clone,
        InitArgs {
            minting_account,
            initial_balances,
            transfer_fee,
            token_name,
            token_symbol,
            decimals,
            metadata,
            archive_options,
            fee_collector_account,
            max_memo_length,
            feature_flags,
            maximum_number_of_accounts,
            accounts_overflow_trim_quantity,
        }: InitArgs,
        now: TimeStamp,
    ) -> Self {
        if feature_flags.as_ref().map(|ff| ff.icrc2) == Some(false) {
            log!(
                sink,
                "[ledger] feature flag icrc2 is deprecated and won't disable ICRC-2 anymore"
            );
        }
        let mut ledger = Self {
            balances: LedgerBalances::default(),
            approvals: Default::default(),
            stable_approvals: Default::default(),
            blockchain: Blockchain::new_with_archive(archive_options),
            transactions_by_hash: BTreeMap::new(),
            transactions_by_height: VecDeque::new(),
            minting_account,
            fee_collector: fee_collector_account.map(FeeCollector::from),
            transfer_fee: Tokens::try_from(transfer_fee.clone()).unwrap_or_else(|e| {
                panic!(
                    "failed to convert transfer fee {} to tokens: {}",
                    transfer_fee, e
                )
            }),
            token_symbol,
            token_name,
            decimals: decimals.unwrap_or_else(default_decimals),
            metadata: metadata
                .into_iter()
                .map(|(k, v)| (k, StoredValue::from(v)))
                .collect(),
            max_memo_length: max_memo_length.unwrap_or(DEFAULT_MAX_MEMO_LENGTH),
            feature_flags: feature_flags.unwrap_or_default(),
            maximum_number_of_accounts: maximum_number_of_accounts
                .unwrap_or_else(|| MAX_ACCOUNTS.try_into().unwrap())
                .try_into()
                .unwrap(),
            accounts_overflow_trim_quantity: accounts_overflow_trim_quantity
                .unwrap_or_else(|| ACCOUNTS_OVERFLOW_TRIM_QUANTITY.try_into().unwrap())
                .try_into()
                .unwrap(),
            ledger_version: LEDGER_VERSION,
        };

        for (account, balance) in initial_balances.into_iter() {
            let amount = Tokens::try_from(balance.clone()).unwrap_or_else(|e| {
                panic!(
                    "failed to convert initial balance {} to tokens: {}",
                    balance, e
                )
            });
            let mint = Transaction::mint(account, amount, Some(now), None);
            apply_transaction(&mut ledger, mint, now, Tokens::ZERO).unwrap_or_else(|err| {
                panic!(
                    "failed to mint {} tokens to {}: {:?}",
                    balance, account, err
                )
            });
        }

        ledger
    }

    pub fn migrate_one_allowance(&mut self) -> bool {
        match self.approvals.allowances_data.pop_first_allowance() {
            Some((account_spender, allowance)) => {
                self.stable_approvals
                    .allowances_data
                    .set_allowance(account_spender, allowance);
                true
            }
            None => false,
        }
    }

    pub fn migrate_one_expiration(&mut self) -> bool {
        match self.approvals.allowances_data.pop_first_expiry() {
            Some((timestamp, account_spender)) => {
                self.stable_approvals
                    .allowances_data
                    .insert_expiry(timestamp, account_spender);
                true
            }
            None => false,
        }
    }

    pub fn clear_arrivals(&mut self) {
        self.approvals.allowances_data.clear_arrivals();
    }
}

impl LedgerContext for Ledger {
    type AccountId = Account;
    type AllowancesData = StableAllowancesData;
    type BalancesStore = BTreeMap<Self::AccountId, Tokens>;
    type Tokens = Tokens;

    fn balances(&self) -> &Balances<Self::BalancesStore> {
        panic_if_not_ready();
        &self.balances
    }

    fn balances_mut(&mut self) -> &mut Balances<Self::BalancesStore> {
        panic_if_not_ready();
        &mut self.balances
    }

    fn approvals(&self) -> &AllowanceTable<Self::AllowancesData> {
        panic_if_not_ready();
        &self.stable_approvals
    }

    fn approvals_mut(&mut self) -> &mut AllowanceTable<Self::AllowancesData> {
        panic_if_not_ready();
        &mut self.stable_approvals
    }

    fn fee_collector(&self) -> Option<&FeeCollector<Self::AccountId>> {
        self.fee_collector.as_ref()
    }
}

impl LedgerData for Ledger {
    type Runtime = CdkRuntime;
    type ArchiveWasm = Icrc1ArchiveWasm;
    type Transaction = Transaction<Tokens>;
    type Block = Block<Tokens>;

    fn transaction_window(&self) -> Duration {
        TRANSACTION_WINDOW
    }

    fn max_transactions_in_window(&self) -> usize {
        MAX_TRANSACTIONS_IN_WINDOW
    }

    fn max_transactions_to_purge(&self) -> usize {
        MAX_TRANSACTIONS_TO_PURGE
    }

    fn max_number_of_accounts(&self) -> usize {
        self.maximum_number_of_accounts
    }

    fn accounts_overflow_trim_quantity(&self) -> usize {
        self.accounts_overflow_trim_quantity
    }

    fn token_name(&self) -> &str {
        &self.token_name
    }

    fn token_symbol(&self) -> &str {
        &self.token_symbol
    }

    fn blockchain(&self) -> &Blockchain<Self::Runtime, Self::ArchiveWasm> {
        &self.blockchain
    }

    fn blockchain_mut(&mut self) -> &mut Blockchain<Self::Runtime, Self::ArchiveWasm> {
        &mut self.blockchain
    }

    fn transactions_by_hash(&self) -> &BTreeMap<HashOf<Self::Transaction>, BlockIndex> {
        &self.transactions_by_hash
    }

    fn transactions_by_hash_mut(&mut self) -> &mut BTreeMap<HashOf<Self::Transaction>, BlockIndex> {
        &mut self.transactions_by_hash
    }

    fn transactions_by_height(&self) -> &VecDeque<TransactionInfo<Self::Transaction>> {
        &self.transactions_by_height
    }

    fn transactions_by_height_mut(&mut self) -> &mut VecDeque<TransactionInfo<Self::Transaction>> {
        &mut self.transactions_by_height
    }

    fn on_purged_transaction(&mut self, _height: BlockIndex) {}

    fn fee_collector_mut(&mut self) -> Option<&mut FeeCollector<Self::AccountId>> {
        self.fee_collector.as_mut()
    }
}

impl Ledger {
    pub fn minting_account(&self) -> &Account {
        &self.minting_account
    }

    pub fn transfer_fee(&self) -> Tokens {
        self.transfer_fee
    }

    pub fn max_memo_length(&self) -> u16 {
        self.max_memo_length
    }

    pub fn decimals(&self) -> u8 {
        self.decimals
    }

    pub fn metadata(&self) -> Vec<(String, Value)> {
        let mut records: Vec<(String, Value)> = self
            .metadata
            .clone()
            .into_iter()
            .map(|(k, v)| (k, StoredValue::into(v)))
            .collect();
        records.push(Value::entry("icrc1:decimals", self.decimals() as u64));
        records.push(Value::entry("icrc1:name", self.token_name()));
        records.push(Value::entry("icrc1:symbol", self.token_symbol()));
        records.push(Value::entry("icrc1:fee", Nat::from(self.transfer_fee())));
        records.push(Value::entry(
            "icrc1:max_memo_length",
            self.max_memo_length() as u64,
        ));
        records
    }

    pub fn feature_flags(&self) -> &FeatureFlags {
        &self.feature_flags
    }

    pub fn upgrade(&mut self, sink: impl Sink + Clone, args: UpgradeArgs) {
        if let Some(upgrade_metadata_args) = args.metadata {
            self.metadata = upgrade_metadata_args
                .into_iter()
                .map(|(k, v)| (k, StoredValue::from(v)))
                .collect();
        }
        if let Some(token_name) = args.token_name {
            self.token_name = token_name;
        }
        if let Some(token_symbol) = args.token_symbol {
            self.token_symbol = token_symbol;
        }
        if let Some(transfer_fee) = args.transfer_fee {
            self.transfer_fee = Tokens::try_from(transfer_fee.clone()).unwrap_or_else(|e| {
                ic_cdk::trap(&format!(
                    "failed to convert transfer fee {} to tokens: {}",
                    transfer_fee, e
                ))
            });
        }
        if let Some(max_memo_length) = args.max_memo_length {
            if self.max_memo_length > max_memo_length {
                ic_cdk::trap(&format!("The max len of the memo can be changed only to be bigger or equal than the current size. Current size: {}", self.max_memo_length));
            }
            self.max_memo_length = max_memo_length;
        }
        if let Some(change_fee_collector) = args.change_fee_collector {
            self.fee_collector = change_fee_collector.into();
            if self.fee_collector.as_ref().map(|fc| fc.fee_collector) == Some(self.minting_account)
            {
                ic_cdk::trap(
                    "The fee collector account cannot be the same account as the minting account",
                );
            }
        }
        if let Some(feature_flags) = args.feature_flags {
            if !feature_flags.icrc2 {
                log!(
                    sink,
                    "[ledger] feature flag icrc2 is deprecated and won't disable ICRC-2 anymore"
                );
            }
            self.feature_flags = feature_flags;
        }
        if let Some(accounts_overflow_trim_quantity) = args.accounts_overflow_trim_quantity {
            self.accounts_overflow_trim_quantity =
                accounts_overflow_trim_quantity.try_into().unwrap();
        }
        if let Some(change_archive_options) = args.change_archive_options {
            let mut maybe_archive = self.blockchain.archive.write().expect(
                "BUG: should be unreachable since upgrade has exclusive write access to the ledger",
            );
            if maybe_archive.is_none() {
                ic_cdk::trap(
                    "[ERROR]: Archive options cannot be changed, since there is no archive!",
                );
            }
            if let Some(archive) = maybe_archive.deref_mut() {
                change_archive_options.apply(archive);
            }
        }
    }

    /// Returns the root hash of the certified ledger state.
    /// The canister code must call set_certified_data with the value this function returns after
    /// each successful modification of the ledger.
    pub fn root_hash(&self) -> [u8; 32] {
        self.construct_hash_tree().digest().0
    }

    pub fn construct_hash_tree(&self) -> MixedHashTree {
        match self.blockchain().last_hash {
            Some(hash) => {
                let last_block_index = self.blockchain().chain_length().checked_sub(1).unwrap();
                MixedHashTree::Fork(Box::new((
                    MixedHashTree::Labeled(
                        Label::from("last_block_index"),
                        Box::new(MixedHashTree::Leaf(last_block_index.to_be_bytes().to_vec())),
                    ),
                    MixedHashTree::Labeled(
                        Label::from("tip_hash"),
                        Box::new(MixedHashTree::Leaf(hash.as_slice().to_vec())),
                    ),
                )))
            }
            None => MixedHashTree::Empty,
        }
    }

    fn query_blocks<ArchiveFn, B>(
        &self,
        start: BlockIndex,
        length: usize,
        decode: impl Fn(&EncodedBlock) -> B,
        make_callback: impl Fn(Principal) -> ArchiveFn,
    ) -> (u64, Vec<B>, Vec<ArchivedRange<ArchiveFn>>) {
        let locations = block_locations(self, start, length);

        let local_blocks_range =
            range_utils::take(&locations.local_blocks, MAX_TRANSACTIONS_PER_REQUEST);

        let local_blocks: Vec<B> = self
            .blockchain
            .block_slice(local_blocks_range)
            .iter()
            .map(decode)
            .collect();

        let archived_blocks = locations
            .archived_blocks
            .into_iter()
            .map(|(canister_id, slice)| ArchivedRange {
                start: Nat::from(slice.start),
                length: Nat::from(range_utils::range_len(&slice)),
                callback: make_callback(canister_id.get().0),
            })
            .collect();

        (locations.local_blocks.start, local_blocks, archived_blocks)
    }

    /// Returns transactions in the specified range.
    pub fn get_transactions(&self, start: BlockIndex, length: usize) -> GetTransactionsResponse {
        let (first_index, local_transactions, archived_transactions) = self.query_blocks(
            start,
            length,
            |enc_block| -> Tx {
                let decoded_block: Block<Tokens> =
                    Block::decode(enc_block.clone()).expect("bug: failed to decode encoded block");
                decoded_block.into()
            },
            |canister_id| QueryTxArchiveFn::new(canister_id, "get_transactions"),
        );

        GetTransactionsResponse {
            first_index: Nat::from(first_index),
            log_length: Nat::from(self.blockchain.chain_length()),
            transactions: local_transactions,
            archived_transactions,
        }
    }

    /// Returns blocks in the specified range.
    pub fn get_blocks(&self, start: BlockIndex, length: usize) -> GetBlocksResponse {
        let (first_index, local_blocks, archived_blocks) = self.query_blocks(
            start,
            length,
            encoded_block_to_generic_block,
            |canister_id| QueryBlockArchiveFn::new(canister_id, "get_blocks"),
        );

        GetBlocksResponse {
            first_index: Nat::from(first_index),
            chain_length: self.blockchain.chain_length(),
            certificate: ic_cdk::api::data_certificate().map(serde_bytes::ByteBuf::from),
            blocks: local_blocks,
            archived_blocks,
        }
    }

    pub fn icrc3_get_archives(&self, args: GetArchivesArgs) -> GetArchivesResult {
        self.blockchain()
            .archive
            .read()
            .expect("Unable to access the archives")
            .iter()
            .flat_map(|archive| {
                archive
                    .index()
                    .into_iter()
                    .filter_map(|((start, end), canister_id)| {
                        let canister_id = Principal::from(canister_id);
                        if let Some(from) = args.from {
                            if canister_id <= from {
                                return None;
                            }
                        }
                        Some(ICRC3ArchiveInfo {
                            canister_id,
                            start: Nat::from(start),
                            end: Nat::from(end),
                        })
                    })
            })
            .collect()
    }

    // TODO(FI-1268): extend MAX_BLOCKS_PER_RESPONSE to include archives
    pub fn icrc3_get_blocks(&self, args: Vec<GetBlocksRequest>) -> GetBlocksResult {
        const MAX_BLOCKS_PER_RESPONSE: u64 = 100;

        let mut blocks = vec![];
        let mut archived_blocks_by_callback = BTreeMap::new();
        for arg in args {
            let (start, length) = arg
                .as_start_and_length()
                .unwrap_or_else(|msg| ic_cdk::api::trap(&msg));
            let max_length = MAX_BLOCKS_PER_RESPONSE.saturating_sub(blocks.len() as u64);
            if max_length == 0 {
                break;
            }
            let length = max_length.min(length).min(usize::MAX as u64) as usize;
            let (first_index, local_blocks, archived_ranges) = self.query_blocks(
                start,
                length,
                |block| ICRC3Value::from(encoded_block_to_generic_block(block)),
                |canister_id| {
                    QueryArchiveFn::<Vec<GetBlocksRequest>, GetBlocksResult>::new(
                        canister_id,
                        "icrc3_get_blocks",
                    )
                },
            );
            for (id, block) in (first_index..).zip(local_blocks) {
                blocks.push(icrc_ledger_types::icrc3::blocks::BlockWithId {
                    id: Nat::from(id),
                    block,
                });
            }
            for ArchivedRange {
                start,
                length,
                callback,
            } in archived_ranges
            {
                let request = GetBlocksRequest { start, length };
                archived_blocks_by_callback
                    .entry(callback)
                    .or_insert(vec![])
                    .push(request);
            }
            if blocks.len() as u64 >= MAX_BLOCKS_PER_RESPONSE {
                break;
            }
        }
        let mut archived_blocks = vec![];
        for (callback, args) in archived_blocks_by_callback {
            archived_blocks.push(ArchivedBlocks { args, callback });
        }
        GetBlocksResult {
            log_length: Nat::from(self.blockchain.chain_length()),
            blocks,
            archived_blocks,
        }
    }
}

pub fn is_ready() -> bool {
    LEDGER_STATE.with(|s| matches!(*s.borrow(), LedgerState::Ready))
}

pub fn panic_if_not_ready() {
    if !is_ready() {
        ic_cdk::trap("The Ledger is not ready");
    }
}

pub fn ledger_state() -> LedgerState {
    LEDGER_STATE.with(|s| *s.borrow())
}

pub fn set_ledger_state(ledger_state: LedgerState) {
    LEDGER_STATE.with(|s| *s.borrow_mut() = ledger_state);
}

#[derive(Serialize, Deserialize, Debug, Default)]
pub struct StableAllowancesData {}

impl AllowancesData for StableAllowancesData {
    type AccountId = Account;
    type Tokens = Tokens;

    fn get_allowance(
        &self,
        account_spender: &(Self::AccountId, Self::AccountId),
    ) -> Option<Allowance<Self::Tokens>> {
        let account_spender = account_spender.into();
        ALLOWANCES_MEMORY
            .with_borrow(|allowances| allowances.get(&account_spender))
            .map(|a| a.into())
    }

    fn set_allowance(
        &mut self,
        account_spender: (Self::AccountId, Self::AccountId),
        allowance: Allowance<Self::Tokens>,
    ) {
        let account_spender = (&account_spender).into();
        ALLOWANCES_MEMORY
            .with_borrow_mut(|allowances| allowances.insert(account_spender, allowance.into()));
    }

    fn remove_allowance(&mut self, account_spender: &(Self::AccountId, Self::AccountId)) {
        let account_spender = account_spender.into();
        ALLOWANCES_MEMORY.with_borrow_mut(|allowances| allowances.remove(&account_spender));
    }

    fn insert_expiry(
        &mut self,
        timestamp: TimeStamp,
        account_spender: (Self::AccountId, Self::AccountId),
    ) {
        let account_spender = (&account_spender).into();
        let expiration = Expiration {
            timestamp,
            account_spender,
        };
        ALLOWANCES_EXPIRATIONS_MEMORY.with_borrow_mut(|expirations| {
            expirations.insert(expiration, ());
        });
    }

    fn remove_expiry(
        &mut self,
        timestamp: TimeStamp,
        account_spender: (Self::AccountId, Self::AccountId),
    ) {
        let account_spender = (&account_spender).into();
        let expiration = Expiration {
            timestamp,
            account_spender,
        };
        ALLOWANCES_EXPIRATIONS_MEMORY.with_borrow_mut(|expirations| {
            expirations.remove(&expiration);
        });
    }

    fn insert_arrival(
        &mut self,
        _timestamp: TimeStamp,
        _account_spender: (Self::AccountId, Self::AccountId),
    ) {
        // We do not store arrivals in stable structures.
    }

    fn remove_arrival(
        &mut self,
        _timestamp: TimeStamp,
        _account_spender: (Self::AccountId, Self::AccountId),
    ) {
        // We do not store arrivals in stable structures.
    }

    fn first_expiry(&self) -> Option<(TimeStamp, (Self::AccountId, Self::AccountId))> {
        let result = ALLOWANCES_EXPIRATIONS_MEMORY
            .with_borrow(|expirations| expirations.first_key_value().map(|kv| kv.0));
        result.map(|e| (e.timestamp, e.account_spender.into()))
    }

<<<<<<< HEAD
=======
    fn oldest_arrivals(&self, _n: usize) -> Vec<(Self::AccountId, Self::AccountId)> {
        // We do not store arrivals in stable structures.
        vec![]
    }

>>>>>>> f1af8258
    fn pop_first_expiry(&mut self) -> Option<(TimeStamp, (Self::AccountId, Self::AccountId))> {
        let result = ALLOWANCES_EXPIRATIONS_MEMORY
            .with_borrow_mut(|expirations| expirations.pop_first().map(|kv| kv.0));
        result.map(|e| (e.timestamp, e.account_spender.into()))
    }

    fn pop_first_allowance(
        &mut self,
    ) -> Option<((Self::AccountId, Self::AccountId), Allowance<Self::Tokens>)> {
        panic!("The method `pop_first_allowance` should not be called for StableAllowancesData")
    }

    fn len_allowances(&self) -> usize {
        ALLOWANCES_MEMORY
            .with_borrow(|allowances| allowances.len())
            .try_into()
            .unwrap()
    }

    fn len_expirations(&self) -> usize {
        ALLOWANCES_EXPIRATIONS_MEMORY
            .with_borrow(|expirations| expirations.len())
            .try_into()
            .unwrap()
    }

    fn len_arrivals(&self) -> usize {
        0
    }

    fn clear_arrivals(&mut self) {
        panic!("The method `clear_arrivals` should not be called for StableAllowancesData")
    }
}<|MERGE_RESOLUTION|>--- conflicted
+++ resolved
@@ -1204,14 +1204,6 @@
         result.map(|e| (e.timestamp, e.account_spender.into()))
     }
 
-<<<<<<< HEAD
-=======
-    fn oldest_arrivals(&self, _n: usize) -> Vec<(Self::AccountId, Self::AccountId)> {
-        // We do not store arrivals in stable structures.
-        vec![]
-    }
-
->>>>>>> f1af8258
     fn pop_first_expiry(&mut self) -> Option<(TimeStamp, (Self::AccountId, Self::AccountId))> {
         let result = ALLOWANCES_EXPIRATIONS_MEMORY
             .with_borrow_mut(|expirations| expirations.pop_first().map(|kv| kv.0));
