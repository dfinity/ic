#[cfg(feature = "canbench-rs")]
mod benches;

use candid::candid_method;
use candid::types::number::Nat;
use ic_canister_log::{declare_log_buffer, export, log};
use ic_canisters_http_types::{HttpRequest, HttpResponse, HttpResponseBuilder};
use ic_cdk::api::stable::StableReader;

use ic_cdk::api::instruction_counter;
#[cfg(not(feature = "canbench-rs"))]
use ic_cdk_macros::init;
use ic_cdk_macros::{post_upgrade, pre_upgrade, query, update};
use ic_icrc1::{
    endpoints::{convert_transfer_error, StandardRecord},
    Operation, Transaction,
};
use ic_icrc1_ledger::{
    clear_stable_allowance_data, is_ready, ledger_state, panic_if_not_ready, set_ledger_state,
    LEDGER_VERSION, UPGRADES_MEMORY,
};
use ic_icrc1_ledger::{InitArgs, Ledger, LedgerArgument, LedgerField, LedgerState};
use ic_ledger_canister_core::ledger::{
    apply_transaction, archive_blocks, LedgerAccess, LedgerContext, LedgerData,
    TransferError as CoreTransferError,
};
use ic_ledger_canister_core::runtime::heap_memory_size_bytes;
use ic_ledger_core::block::BlockIndex;
use ic_ledger_core::timestamp::TimeStamp;
use ic_ledger_core::tokens::Zero;
use ic_stable_structures::reader::{BufferedReader, Reader};
use ic_stable_structures::writer::{BufferedWriter, Writer};
use icrc_ledger_types::icrc2::approve::{ApproveArgs, ApproveError};
use icrc_ledger_types::icrc21::{
    errors::Icrc21Error, lib::build_icrc21_consent_info_for_icrc1_and_icrc2_endpoints,
    requests::ConsentMessageRequest, responses::ConsentInfo,
};
use icrc_ledger_types::icrc3::blocks::DataCertificate;
#[cfg(not(feature = "get-blocks-disabled"))]
use icrc_ledger_types::icrc3::blocks::GetBlocksResponse;
use icrc_ledger_types::{
    icrc::generic_metadata_value::MetadataValue as Value,
    icrc3::{
        archive::ArchiveInfo,
        blocks::GetBlocksRequest,
        transactions::{GetTransactionsRequest, GetTransactionsResponse},
    },
};
use icrc_ledger_types::{
    icrc1::account::Account,
    icrc2::allowance::{Allowance, AllowanceArgs},
};
use icrc_ledger_types::{
    icrc1::transfer::Memo,
    icrc3::{
        archive::{GetArchivesArgs, GetArchivesResult},
        blocks::GetBlocksResult,
    },
};
use icrc_ledger_types::{
    icrc1::transfer::{TransferArg, TransferError},
    icrc2::transfer_from::{TransferFromArgs, TransferFromError},
};
use num_traits::{bounds::Bounded, ToPrimitive};
use serde_bytes::ByteBuf;
use std::{
    cell::RefCell,
    io::{Read, Write},
    time::Duration,
};

const MAX_MESSAGE_SIZE: u64 = 1024 * 1024;

#[cfg(not(feature = "u256-tokens"))]
pub type Tokens = ic_icrc1_tokens_u64::U64;

#[cfg(feature = "u256-tokens")]
pub type Tokens = ic_icrc1_tokens_u256::U256;

thread_local! {
    static LEDGER: RefCell<Option<Ledger>> = const { RefCell::new(None) };
    static PRE_UPGRADE_INSTRUCTIONS_CONSUMED: RefCell<u64> = const { RefCell::new(0) };
    static POST_UPGRADE_INSTRUCTIONS_CONSUMED: RefCell<u64> = const { RefCell::new(0) };
    static STABLE_UPGRADE_MIGRATION_STEPS: RefCell<u64> = const { RefCell::new(0) };
}

declare_log_buffer!(name = LOG, capacity = 1000);

struct Access;
impl LedgerAccess for Access {
    type Ledger = Ledger;

    fn with_ledger<R>(f: impl FnOnce(&Self::Ledger) -> R) -> R {
        LEDGER.with(|cell| {
            f(cell
                .borrow()
                .as_ref()
                .expect("ledger state not initialized"))
        })
    }

    fn with_ledger_mut<R>(f: impl FnOnce(&mut Self::Ledger) -> R) -> R {
        LEDGER.with(|cell| {
            f(cell
                .borrow_mut()
                .as_mut()
                .expect("ledger state not initialized"))
        })
    }
}

#[cfg(not(feature = "canbench-rs"))]
#[candid_method(init)]
#[init]
fn init(args: LedgerArgument) {
    match args {
        LedgerArgument::Init(init_args) => init_state(init_args),
        LedgerArgument::Upgrade(_) => {
            panic!("Cannot initialize the canister with an Upgrade argument. Please provide an Init argument.");
        }
    }
    ic_cdk::api::set_certified_data(&Access::with_ledger(Ledger::root_hash));
}

fn init_state(init_args: InitArgs) {
    let now = TimeStamp::from_nanos_since_unix_epoch(ic_cdk::api::time());
    LEDGER.with(|cell| *cell.borrow_mut() = Some(Ledger::from_init_args(&LOG, init_args, now)))
}

// We use 8MiB buffer
const BUFFER_SIZE: usize = 8388608;

#[pre_upgrade]
fn pre_upgrade() {
    #[cfg(feature = "canbench-rs")]
    let _p = canbench_rs::bench_scope("pre_upgrade");

    let start = ic_cdk::api::instruction_counter();
    UPGRADES_MEMORY.with_borrow_mut(|bs| {
        Access::with_ledger(|ledger| {
            if !is_ready() {
                // This means that migration did not complete and the correct state
                // of the ledger is still in UPGRADES_MEMORY.
                log_message("Ledger not ready, skipping write to UPGRADES_MEMORY.");
                return;
            }
            let writer = Writer::new(bs, 0);
            let mut buffered_writer = BufferedWriter::new(BUFFER_SIZE, writer);
            ciborium::ser::into_writer(ledger, &mut buffered_writer)
                .expect("Failed to write the Ledger state in stable memory");
            let end = ic_cdk::api::instruction_counter();
            let instructions_consumed = end - start;
            let counter_bytes: [u8; 8] = instructions_consumed.to_le_bytes();
            buffered_writer
                .write_all(&counter_bytes)
                .expect("failed to write instructions consumed to UPGRADES_MEMORY");
        });
    });
}

#[cfg(not(feature = "low-upgrade-instruction-limits"))]
const MAX_INSTRUCTIONS_PER_UPGRADE: u64 = 199_950_000_000;
#[cfg(not(feature = "low-upgrade-instruction-limits"))]
const MAX_INSTRUCTIONS_PER_TIMER_CALL: u64 = 1_950_000_000;

#[cfg(feature = "low-upgrade-instruction-limits")]
const MAX_INSTRUCTIONS_PER_UPGRADE: u64 = 13_000_000;
#[cfg(feature = "low-upgrade-instruction-limits")]
const MAX_INSTRUCTIONS_PER_TIMER_CALL: u64 = 500_000;

#[post_upgrade]
fn post_upgrade(args: Option<LedgerArgument>) {
    #[cfg(feature = "canbench-rs")]
    let _p = canbench_rs::bench_scope("post_upgrade");

    let start = ic_cdk::api::instruction_counter();

    let mut magic_bytes_reader = StableReader::default();
    const MAGIC_BYTES: &[u8; 3] = b"MGR";
    let mut first_bytes = [0u8; 3];
    let memory_manager_found = match magic_bytes_reader.read_exact(&mut first_bytes) {
        Ok(_) => first_bytes == *MAGIC_BYTES,
        Err(_) => false,
    };

    let mut pre_upgrade_instructions_consumed = 0;

    if !memory_manager_found {
        let msg =
            "Cannot upgrade from scratch stable memory, please upgrade to memory manager first.";
        log_message(msg);
        panic!("{msg}");
    }

    let state: Ledger = UPGRADES_MEMORY.with_borrow(|bs| {
        let reader = Reader::new(bs, 0);
        let mut buffered_reader = BufferedReader::new(BUFFER_SIZE, reader);
        let state = ciborium::de::from_reader(&mut buffered_reader).expect(
            "Failed to read the Ledger state from memory manager managed stable structures",
        );
        let mut pre_upgrade_instructions_counter_bytes = [0u8; 8];
        pre_upgrade_instructions_consumed =
            match buffered_reader.read_exact(&mut pre_upgrade_instructions_counter_bytes) {
                Ok(_) => u64::from_le_bytes(pre_upgrade_instructions_counter_bytes),
                Err(_) => {
                    // If upgrading from a version that didn't write the instructions counter to stable memory
                    0u64
                }
            };
        state
    });
    ic_cdk::println!("Successfully read state from memory manager managed stable structures");
    LEDGER.with_borrow_mut(|ledger| *ledger = Some(state));

    let upgrade_from_version = Access::with_ledger_mut(|ledger| {
        if ledger.ledger_version > LEDGER_VERSION {
            panic!(
                "Trying to downgrade from incompatible version {}. Current version is {}.",
                ledger.ledger_version, LEDGER_VERSION
            );
        }
        let upgrade_from_version = ledger.ledger_version;
        ledger.ledger_version = LEDGER_VERSION;
        upgrade_from_version
    });

    if let Some(args) = args {
        match args {
            LedgerArgument::Init(_) => panic!("Cannot upgrade the canister with an Init argument. Please provide an Upgrade argument."),
            LedgerArgument::Upgrade(upgrade_args) => {
                if let Some(upgrade_args) = upgrade_args {
                    Access::with_ledger_mut(|ledger| ledger.upgrade(&LOG, upgrade_args));
                }
            }
        }
    }

    PRE_UPGRADE_INSTRUCTIONS_CONSUMED.with(|n| *n.borrow_mut() = pre_upgrade_instructions_consumed);

<<<<<<< HEAD
    if upgrade_from_version < LEDGER_VERSION {
        if upgrade_from_version == 0 {
            log_message("Upgrading from version 0 which does not use stable memory, clearing stable allowance data.");
            clear_stable_allowance_data();
        }
        set_ledger_state(LedgerState::Migrating(LedgerField::Allowances));
        Access::with_ledger_mut(|ledger| {
            ledger.clear_arrivals();
        });
=======
    if upgrade_from_version == 0 {
        set_ledger_state(LedgerState::Migrating(LedgerField::Allowances));
        log_message("Upgrading from version 0 which does not use stable structures, clearing stable allowance data.");
        clear_stable_allowance_data();
        Access::with_ledger_mut(|ledger| {
            ledger.clear_arrivals();
        });
    }
    if !is_ready() {
>>>>>>> 8d726cc6
        log_message("Migration started.");
        migrate_next_part(
            MAX_INSTRUCTIONS_PER_UPGRADE.saturating_sub(pre_upgrade_instructions_consumed),
        );
<<<<<<< HEAD
    } else {
        set_ledger_state(LedgerState::Ready);
=======
>>>>>>> 8d726cc6
    }

    let end = ic_cdk::api::instruction_counter();
    let instructions_consumed = end - start;
    POST_UPGRADE_INSTRUCTIONS_CONSUMED.with(|n| *n.borrow_mut() = instructions_consumed);
}

fn migrate_next_part(instruction_limit: u64) {
<<<<<<< HEAD
    let instructions_mingration_start = instruction_counter();
=======
    let instructions_migration_start = instruction_counter();
>>>>>>> 8d726cc6
    STABLE_UPGRADE_MIGRATION_STEPS.with(|n| *n.borrow_mut() += 1);
    let mut migrated_allowances = 0;
    let mut migrated_expirations = 0;

    log_message("Migrating part of the ledger state.");

    Access::with_ledger_mut(|ledger| {
        while instruction_counter() < instruction_limit {
            let field = match ledger_state() {
                LedgerState::Migrating(ledger_field) => ledger_field,
                LedgerState::Ready => break,
            };
            match field {
                LedgerField::Allowances => {
                    if ledger.migrate_one_allowance() {
                        migrated_allowances += 1;
                    } else {
                        set_ledger_state(LedgerState::Migrating(
                            LedgerField::AllowancesExpirations,
                        ));
                    }
                }
                LedgerField::AllowancesExpirations => {
                    if ledger.migrate_one_expiration() {
                        migrated_expirations += 1;
                    } else {
                        set_ledger_state(LedgerState::Ready);
                    }
                }
            }
        }
<<<<<<< HEAD
        let instructions_mingration = instruction_counter() - instructions_mingration_start;
        let msg = format!("Number of elements migrated: allowances: {migrated_allowances} expirations: {migrated_expirations}. Migration step instructions: {instructions_mingration}, total instructions used in message: {}." ,
=======
        let instructions_migration = instruction_counter() - instructions_migration_start;
        let msg = format!("Number of elements migrated: allowances: {migrated_allowances} expirations: {migrated_expirations}. Migration step instructions: {instructions_migration}, total instructions used in message: {}." ,
>>>>>>> 8d726cc6
            instruction_counter());
        if !is_ready() {
            log_message(
                format!("Migration partially done. Scheduling the next part. {msg}").as_str(),
            );
            ic_cdk_timers::set_timer(Duration::from_secs(0), || {
                migrate_next_part(MAX_INSTRUCTIONS_PER_TIMER_CALL)
            });
        } else {
            log_message(format!("Migration completed! {msg}").as_str());
        }
    });
}

fn log_message(msg: &str) {
    ic_cdk::println!("{msg}");
    log!(&LOG, "{msg}");
}

fn encode_metrics(w: &mut ic_metrics_encoder::MetricsEncoder<Vec<u8>>) -> std::io::Result<()> {
    w.encode_gauge(
        "ledger_stable_memory_pages",
        ic_cdk::api::stable::stable_size() as f64,
        "Size of the stable memory allocated by this canister measured in 64K Wasm pages.",
    )?;
    w.encode_gauge(
        "stable_memory_bytes",
        (ic_cdk::api::stable::stable_size() * 64 * 1024) as f64,
        "Size of the stable memory allocated by this canister measured in bytes.",
    )?;
    w.encode_gauge(
        "heap_memory_bytes",
        heap_memory_size_bytes() as f64,
        "Size of the heap memory allocated by this canister measured in bytes.",
    )?;

    let cycle_balance = ic_cdk::api::canister_balance128() as f64;
    w.encode_gauge(
        "ledger_cycle_balance",
        cycle_balance,
        "Cycle balance on the ledger canister.",
    )?;
    w.gauge_vec("cycle_balance", "Cycle balance on the ledger canister.")?
        .value(&[("canister", "icrc1-ledger")], cycle_balance)?;
    let pre_upgrade_instructions = PRE_UPGRADE_INSTRUCTIONS_CONSUMED.with(|n| *n.borrow());
    let post_upgrade_instructions = POST_UPGRADE_INSTRUCTIONS_CONSUMED.with(|n| *n.borrow());
    let stable_upgrade_migration_steps = STABLE_UPGRADE_MIGRATION_STEPS.with(|n| *n.borrow());
    w.encode_gauge(
        "ledger_pre_upgrade_instructions_consumed",
        pre_upgrade_instructions as f64,
        "Number of instructions consumed during the last pre-upgrade.",
    )?;
    w.encode_gauge(
        "ledger_post_upgrade_instructions_consumed",
        post_upgrade_instructions as f64,
        "Number of instructions consumed during the last post-upgrade.",
    )?;
    w.encode_gauge(
        "ledger_total_upgrade_instructions_consumed",
        pre_upgrade_instructions.saturating_add(post_upgrade_instructions) as f64,
        "Total number of instructions consumed during the last upgrade.",
    )?;
<<<<<<< HEAD
    w.encode_gauge(
=======
    w.encode_counter(
>>>>>>> 8d726cc6
        "ledger_stable_upgrade_migration_steps",
        stable_upgrade_migration_steps as f64,
        "Number of steps used to migrate data to stable structures.",
    )?;

    Access::with_ledger(|ledger| {
        w.encode_gauge(
            "ledger_transactions_by_hash_cache_entries",
            ledger.transactions_by_hash().len() as f64,
            "Total number of entries in the transactions_by_hash cache.",
        )?;
        w.encode_gauge(
            "ledger_transactions_by_height_entries",
            ledger.transactions_by_height().len() as f64,
            "Total number of entries in the transaction_by_height queue.",
        )?;
        w.encode_gauge(
            "ledger_transactions",
            ledger.blockchain().blocks.len() as f64,
            "Total number of transactions stored in the main memory.",
        )?;
        w.encode_gauge(
            "ledger_archived_transactions",
            ledger.blockchain().num_archived_blocks as f64,
            "Total number of transactions sent to the archive.",
        )?;
        // The sum of the two gauges above. It is necessary to have this metric explicitly exported
        // in order to be able to accurately calculate the total transaction rate.
        w.encode_gauge(
            "ledger_total_transactions",
            ledger.blockchain().num_archived_blocks.saturating_add(ledger.blockchain().blocks.len() as u64) as f64,
            "Total number of transactions stored in the main memory, plus total number of transactions sent to the archive.",
        )?;
        if is_ready() {
            let token_pool: Nat = ledger.balances().token_pool.into();
            w.encode_gauge(
                "ledger_balances_token_pool",
                token_pool.0.to_f64().unwrap_or(f64::INFINITY),
                "Total number of Tokens in the pool.",
            )?;
            let total_supply: Nat = ledger.balances().total_supply().into();
            w.encode_gauge(
                "ledger_total_supply",
                total_supply.0.to_f64().unwrap_or(f64::INFINITY),
                "Total number of tokens in circulation.",
            )?;
            w.encode_gauge(
                "ledger_balance_store_entries",
                ledger.balances().store.len() as f64,
                "Total number of accounts in the balance store.",
            )?;
        }
        w.encode_gauge(
            "ledger_most_recent_block_time_seconds",
            (ledger
                .blockchain()
                .last_timestamp
                .as_nanos_since_unix_epoch()
                / 1_000_000_000) as f64,
            "IC timestamp of the most recent block.",
        )?;
        match ledger.blockchain().archive.read() {
            Ok(archive_guard) => {
                let num_archives = archive_guard
                    .as_ref()
                    .iter()
                    .fold(0, |sum, archive| sum + archive.nodes().iter().len());
                w.encode_counter(
                    "ledger_num_archives",
                    num_archives as f64,
                    "Total number of archives.",
                )?;
            }
            Err(err) => Err(std::io::Error::new(
                std::io::ErrorKind::Other,
                format!("Failed to read number of archives: {}", err),
            ))?,
        }
        if is_ready() {
            w.encode_gauge(
                "ledger_num_approvals",
                ledger.approvals().get_num_approvals() as f64,
                "Total number of approvals.",
            )?;
        }
        Ok(())
    })
}

#[query(hidden = true, decoding_quota = 10000)]
fn http_request(req: HttpRequest) -> HttpResponse {
    if req.path() == "/metrics" {
        let mut writer =
            ic_metrics_encoder::MetricsEncoder::new(vec![], ic_cdk::api::time() as i64 / 1_000_000);

        match encode_metrics(&mut writer) {
            Ok(()) => HttpResponseBuilder::ok()
                .header("Content-Type", "text/plain; version=0.0.4")
                .with_body_and_content_length(writer.into_inner())
                .build(),
            Err(err) => {
                HttpResponseBuilder::server_error(format!("Failed to encode metrics: {}", err))
                    .build()
            }
        }
    } else if req.path() == "/logs" {
        use std::io::Write;
        let mut buf = vec![];
        for entry in export(&LOG) {
            writeln!(
                &mut buf,
                "{} {}:{} {}",
                entry.timestamp, entry.file, entry.line, entry.message
            )
            .unwrap();
        }
        HttpResponseBuilder::ok()
            .header("Content-Type", "text/plain; charset=utf-8")
            .with_body_and_content_length(buf)
            .build()
    } else {
        HttpResponseBuilder::not_found().build()
    }
}

#[query]
#[candid_method(query)]
fn icrc1_name() -> String {
    Access::with_ledger(|ledger| ledger.token_name().to_string())
}

#[query]
#[candid_method(query)]
fn icrc1_symbol() -> String {
    Access::with_ledger(|ledger| ledger.token_symbol().to_string())
}

#[query]
#[candid_method(query)]
fn icrc1_decimals() -> u8 {
    Access::with_ledger(|ledger| ledger.decimals())
}

#[query]
#[candid_method(query)]
fn icrc1_fee() -> Nat {
    Access::with_ledger(|ledger| ledger.transfer_fee().into())
}

#[query]
#[candid_method(query)]
fn icrc1_metadata() -> Vec<(String, Value)> {
    Access::with_ledger(|ledger| ledger.metadata())
}

#[query]
#[candid_method(query)]
fn icrc1_minting_account() -> Option<Account> {
    Access::with_ledger(|ledger| Some(*ledger.minting_account()))
}

#[query(name = "icrc1_balance_of")]
#[candid_method(query, rename = "icrc1_balance_of")]
fn icrc1_balance_of(account: Account) -> Nat {
    Access::with_ledger(|ledger| ledger.balances().account_balance(&account).into())
}

#[query(name = "icrc1_total_supply")]
#[candid_method(query, rename = "icrc1_total_supply")]
fn icrc1_total_supply() -> Nat {
    Access::with_ledger(|ledger| ledger.balances().total_supply().into())
}

async fn execute_transfer(
    from_account: Account,
    to: Account,
    spender: Option<Account>,
    fee: Option<Nat>,
    amount: Nat,
    memo: Option<Memo>,
    created_at_time: Option<u64>,
) -> Result<Nat, CoreTransferError<Tokens>> {
    let block_idx = execute_transfer_not_async(
        from_account,
        to,
        spender,
        fee,
        amount,
        memo,
        created_at_time,
    )?;

    // NB. we need to set the certified data before the first async call to make sure that the
    // blockchain state agrees with the certificate while archiving is in progress.
    ic_cdk::api::set_certified_data(&Access::with_ledger(Ledger::root_hash));

    archive_blocks::<Access>(&LOG, MAX_MESSAGE_SIZE).await;
    Ok(Nat::from(block_idx))
}

fn execute_transfer_not_async(
    from_account: Account,
    to: Account,
    spender: Option<Account>,
    fee: Option<Nat>,
    amount: Nat,
    memo: Option<Memo>,
    created_at_time: Option<u64>,
) -> Result<BlockIndex, ic_ledger_canister_core::ledger::TransferError<Tokens>> {
    Access::with_ledger_mut(|ledger| {
        let now = TimeStamp::from_nanos_since_unix_epoch(ic_cdk::api::time());
        let created_at_time = created_at_time.map(TimeStamp::from_nanos_since_unix_epoch);

        match memo.as_ref() {
            Some(memo) if memo.0.len() > ledger.max_memo_length() as usize => {
                ic_cdk::trap(&format!(
                    "the memo field size of {} bytes is above the allowed limit of {} bytes",
                    memo.0.len(),
                    ledger.max_memo_length()
                ))
            }
            _ => {}
        };
        let amount = match Tokens::try_from(amount.clone()) {
            Ok(n) => n,
            Err(_) => {
                // No one can have so many tokens
                let balance_tokens = ledger.balances().account_balance(&from_account);
                let balance = Nat::from(balance_tokens);
                assert!(balance < amount);
                return Err(CoreTransferError::InsufficientFunds {
                    balance: balance_tokens,
                });
            }
        };

        let (tx, effective_fee) = if &to == ledger.minting_account() {
            let expected_fee = Tokens::zero();
            if fee.is_some() && fee.as_ref() != Some(&expected_fee.into()) {
                return Err(CoreTransferError::BadFee { expected_fee });
            }

            let balance = ledger.balances().account_balance(&from_account);
            let min_burn_amount = ledger.transfer_fee().min(balance);
            if amount < min_burn_amount {
                return Err(CoreTransferError::BadBurn { min_burn_amount });
            }
            if Tokens::is_zero(&amount) {
                return Err(CoreTransferError::BadBurn {
                    min_burn_amount: ledger.transfer_fee(),
                });
            }

            (
                Transaction {
                    operation: Operation::Burn {
                        from: from_account,
                        spender,
                        amount,
                    },
                    created_at_time: created_at_time.map(|t| t.as_nanos_since_unix_epoch()),
                    memo,
                },
                Tokens::zero(),
            )
        } else if &from_account == ledger.minting_account() {
            if spender.is_some() {
                ic_cdk::trap("the minter account cannot delegate mints")
            }
            let expected_fee = Tokens::zero();
            if fee.is_some() && fee.as_ref() != Some(&expected_fee.into()) {
                return Err(CoreTransferError::BadFee { expected_fee });
            }
            (
                Transaction::mint(to, amount, created_at_time, memo),
                Tokens::zero(),
            )
        } else {
            let expected_fee_tokens = ledger.transfer_fee();
            if fee.is_some() && fee.as_ref() != Some(&expected_fee_tokens.into()) {
                return Err(CoreTransferError::BadFee {
                    expected_fee: expected_fee_tokens,
                });
            }
            (
                Transaction::transfer(
                    from_account,
                    to,
                    spender,
                    amount,
                    fee.map(|_| expected_fee_tokens),
                    created_at_time,
                    memo,
                ),
                expected_fee_tokens,
            )
        };

        let (block_idx, _) = apply_transaction(ledger, tx, now, effective_fee)?;
        Ok(block_idx)
    })
}

#[update]
#[candid_method(update)]
async fn icrc1_transfer(arg: TransferArg) -> Result<Nat, TransferError> {
    panic_if_not_ready();
    let from_account = Account {
        owner: ic_cdk::api::caller(),
        subaccount: arg.from_subaccount,
    };
    execute_transfer(
        from_account,
        arg.to,
        None,
        arg.fee,
        arg.amount,
        arg.memo,
        arg.created_at_time,
    )
    .await
    .map_err(convert_transfer_error)
    .map_err(|err| {
        let err: TransferError = match err.try_into() {
            Ok(err) => err,
            Err(err) => ic_cdk::trap(&err),
        };
        err
    })
}

#[update]
#[candid_method(update)]
async fn icrc2_transfer_from(arg: TransferFromArgs) -> Result<Nat, TransferFromError> {
    panic_if_not_ready();
    let spender_account = Account {
        owner: ic_cdk::api::caller(),
        subaccount: arg.spender_subaccount,
    };
    execute_transfer(
        arg.from,
        arg.to,
        Some(spender_account),
        arg.fee,
        arg.amount,
        arg.memo,
        arg.created_at_time,
    )
    .await
    .map_err(convert_transfer_error)
    .map_err(|err| {
        let err: TransferFromError = match err.try_into() {
            Ok(err) => err,
            Err(err) => ic_cdk::trap(&err),
        };
        err
    })
}

#[query]
fn archives() -> Vec<ArchiveInfo> {
    Access::with_ledger(|ledger| {
        ledger
            .blockchain()
            .archive
            .read()
            .unwrap()
            .as_ref()
            .iter()
            .flat_map(|archive| {
                archive
                    .index()
                    .into_iter()
                    .map(|((start, end), canister_id)| ArchiveInfo {
                        canister_id: canister_id.get().0,
                        block_range_start: Nat::from(start),
                        block_range_end: Nat::from(end),
                    })
            })
            .collect()
    })
}

#[query(name = "icrc1_supported_standards")]
#[candid_method(query, rename = "icrc1_supported_standards")]
fn supported_standards() -> Vec<StandardRecord> {
    let standards = vec![
        StandardRecord {
            name: "ICRC-1".to_string(),
            url: "https://github.com/dfinity/ICRC-1/tree/main/standards/ICRC-1".to_string(),
        },
        StandardRecord {
            name: "ICRC-2".to_string(),
            url: "https://github.com/dfinity/ICRC-1/tree/main/standards/ICRC-2".to_string(),
        },
        StandardRecord {
            name: "ICRC-3".to_string(),
            url: "https://github.com/dfinity/ICRC-1/tree/main/standards/ICRC-3".to_string(),
        },
        StandardRecord {
            name: "ICRC-21".to_string(),
            url: "https://github.com/dfinity/wg-identity-authentication/blob/main/topics/ICRC-21/icrc_21_consent_msg.md".to_string(),
        },
    ];
    standards
}

#[query]
#[candid_method(query)]
fn get_transactions(req: GetTransactionsRequest) -> GetTransactionsResponse {
    let (start, length) = req
        .as_start_and_length()
        .unwrap_or_else(|msg| ic_cdk::api::trap(&msg));
    Access::with_ledger(|ledger| ledger.get_transactions(start, length as usize))
}

#[cfg(not(feature = "get-blocks-disabled"))]
#[query]
#[candid_method(query)]
fn get_blocks(req: GetBlocksRequest) -> GetBlocksResponse {
    let (start, length) = req
        .as_start_and_length()
        .unwrap_or_else(|msg| ic_cdk::api::trap(&msg));
    Access::with_ledger(|ledger| ledger.get_blocks(start, length as usize))
}

#[query]
#[candid_method(query)]
fn get_data_certificate() -> DataCertificate {
    let hash_tree = Access::with_ledger(|ledger| ledger.construct_hash_tree());
    let mut tree_buf = vec![];
    ciborium::ser::into_writer(&hash_tree, &mut tree_buf).unwrap();
    DataCertificate {
        certificate: ic_cdk::api::data_certificate().map(ByteBuf::from),
        hash_tree: ByteBuf::from(tree_buf),
    }
}

#[update]
#[candid_method(update)]
async fn icrc2_approve(arg: ApproveArgs) -> Result<Nat, ApproveError> {
    panic_if_not_ready();
    let block_idx = Access::with_ledger_mut(|ledger| {
        let now = TimeStamp::from_nanos_since_unix_epoch(ic_cdk::api::time());

        let from_account = Account {
            owner: ic_cdk::api::caller(),
            subaccount: arg.from_subaccount,
        };
        if from_account.owner == arg.spender.owner {
            ic_cdk::trap("self approval is not allowed")
        }
        if &from_account == ledger.minting_account() {
            ic_cdk::trap("the minting account cannot delegate mints")
        }
        match arg.memo.as_ref() {
            Some(memo) if memo.0.len() > ledger.max_memo_length() as usize => {
                ic_cdk::trap("the memo field is too large")
            }
            _ => {}
        };
        let amount = Tokens::try_from(arg.amount).unwrap_or_else(|_| Tokens::max_value());
        let expected_allowance = match arg.expected_allowance {
            Some(n) => match Tokens::try_from(n) {
                Ok(n) => Some(n),
                Err(_) => {
                    let current_allowance = ledger
                        .approvals()
                        .allowance(&from_account, &arg.spender, now)
                        .amount;
                    return Err(ApproveError::AllowanceChanged {
                        current_allowance: current_allowance.into(),
                    });
                }
            },
            None => None,
        };

        let expected_fee_tokens = ledger.transfer_fee();
        let expected_fee: Nat = expected_fee_tokens.into();
        if arg.fee.is_some() && arg.fee.as_ref() != Some(&expected_fee) {
            return Err(ApproveError::BadFee { expected_fee });
        }

        let tx = Transaction {
            operation: Operation::Approve {
                from: from_account,
                spender: arg.spender,
                amount,
                expected_allowance,
                expires_at: arg.expires_at,
                fee: arg.fee.map(|_| expected_fee_tokens),
            },
            created_at_time: arg.created_at_time,
            memo: arg.memo,
        };

        let (block_idx, _) = apply_transaction(ledger, tx, now, expected_fee_tokens)
            .map_err(convert_transfer_error)
            .map_err(|err| {
                let err: ApproveError = match err.try_into() {
                    Ok(err) => err,
                    Err(err) => ic_cdk::trap(&err),
                };
                err
            })?;
        Ok(block_idx)
    })?;

    // NB. we need to set the certified data before the first async call to make sure that the
    // blockchain state agrees with the certificate while archiving is in progress.
    ic_cdk::api::set_certified_data(&Access::with_ledger(Ledger::root_hash));

    archive_blocks::<Access>(&LOG, MAX_MESSAGE_SIZE).await;
    Ok(Nat::from(block_idx))
}

#[query]
#[candid_method(query)]
fn icrc2_allowance(arg: AllowanceArgs) -> Allowance {
    Access::with_ledger(|ledger| {
        let now = TimeStamp::from_nanos_since_unix_epoch(ic_cdk::api::time());
        let allowance = ledger
            .approvals()
            .allowance(&arg.account, &arg.spender, now);
        Allowance {
            allowance: allowance.amount.into(),
            expires_at: allowance.expires_at.map(|t| t.as_nanos_since_unix_epoch()),
        }
    })
}

#[query]
#[candid_method(query)]
fn icrc3_get_archives(args: GetArchivesArgs) -> GetArchivesResult {
    Access::with_ledger(|ledger| ledger.icrc3_get_archives(args))
}

#[query]
#[candid_method(query)]
fn icrc3_get_tip_certificate() -> Option<icrc_ledger_types::icrc3::blocks::ICRC3DataCertificate> {
    let certificate = ByteBuf::from(ic_cdk::api::data_certificate()?);
    let hash_tree = Access::with_ledger(|ledger| ledger.construct_hash_tree());
    let mut tree_buf = vec![];
    ciborium::ser::into_writer(&hash_tree, &mut tree_buf).unwrap();
    Some(icrc_ledger_types::icrc3::blocks::ICRC3DataCertificate {
        certificate,
        hash_tree: ByteBuf::from(tree_buf),
    })
}

#[query]
#[candid_method(query)]
fn icrc3_supported_block_types() -> Vec<icrc_ledger_types::icrc3::blocks::SupportedBlockType> {
    use icrc_ledger_types::icrc3::blocks::SupportedBlockType;

    vec![
        SupportedBlockType {
            block_type: "1burn".to_string(),
            url: "https://github.com/dfinity/ICRC-1/blob/main/standards/ICRC-1/README.md"
                .to_string(),
        },
        SupportedBlockType {
            block_type: "1mint".to_string(),
            url: "https://github.com/dfinity/ICRC-1/blob/main/standards/ICRC-1/README.md"
                .to_string(),
        },
        SupportedBlockType {
            block_type: "2approve".to_string(),
            url: "https://github.com/dfinity/ICRC-1/blob/main/standards/ICRC-2/README.md"
                .to_string(),
        },
        SupportedBlockType {
            block_type: "2xfer".to_string(),
            url: "https://github.com/dfinity/ICRC-1/blob/main/standards/ICRC-2/README.md"
                .to_string(),
        },
    ]
}

#[query]
#[candid_method(query)]
fn icrc3_get_blocks(args: Vec<GetBlocksRequest>) -> GetBlocksResult {
    Access::with_ledger(|ledger| ledger.icrc3_get_blocks(args))
}

#[query]
#[candid_method(query)]
fn icrc10_supported_standards() -> Vec<StandardRecord> {
    supported_standards()
}

#[update]
#[candid_method(update)]
fn icrc21_canister_call_consent_message(
    consent_msg_request: ConsentMessageRequest,
) -> Result<ConsentInfo, Icrc21Error> {
    let caller_principal = ic_cdk::api::caller();
    let ledger_fee = icrc1_fee();
    let token_symbol = icrc1_symbol();
    let decimals = icrc1_decimals();

    build_icrc21_consent_info_for_icrc1_and_icrc2_endpoints(
        consent_msg_request,
        caller_principal,
        ledger_fee,
        token_symbol,
        decimals,
    )
}

#[query]
#[candid_method(query)]
fn is_ledger_ready() -> bool {
    is_ready()
}

candid::export_service!();

#[query]
fn __get_candid_interface_tmp_hack() -> String {
    __export_service()
}

fn main() {}

#[test]
fn check_candid_interface() {
    use candid_parser::utils::{service_equal, CandidSource};

    let new_interface = __export_service();
    let manifest_dir = std::path::PathBuf::from(std::env::var("CARGO_MANIFEST_DIR").unwrap());
    let old_interface = manifest_dir.join("ledger.did");
    service_equal(
        CandidSource::Text(&new_interface),
        CandidSource::File(old_interface.as_path()),
    )
    .unwrap_or_else(|e| {
        panic!(
            "the ledger interface is not compatible with {}: {:?}",
            old_interface.display(),
            e
        )
    });
}<|MERGE_RESOLUTION|>--- conflicted
+++ resolved
@@ -237,17 +237,6 @@
 
     PRE_UPGRADE_INSTRUCTIONS_CONSUMED.with(|n| *n.borrow_mut() = pre_upgrade_instructions_consumed);
 
-<<<<<<< HEAD
-    if upgrade_from_version < LEDGER_VERSION {
-        if upgrade_from_version == 0 {
-            log_message("Upgrading from version 0 which does not use stable memory, clearing stable allowance data.");
-            clear_stable_allowance_data();
-        }
-        set_ledger_state(LedgerState::Migrating(LedgerField::Allowances));
-        Access::with_ledger_mut(|ledger| {
-            ledger.clear_arrivals();
-        });
-=======
     if upgrade_from_version == 0 {
         set_ledger_state(LedgerState::Migrating(LedgerField::Allowances));
         log_message("Upgrading from version 0 which does not use stable structures, clearing stable allowance data.");
@@ -257,16 +246,10 @@
         });
     }
     if !is_ready() {
->>>>>>> 8d726cc6
         log_message("Migration started.");
         migrate_next_part(
             MAX_INSTRUCTIONS_PER_UPGRADE.saturating_sub(pre_upgrade_instructions_consumed),
         );
-<<<<<<< HEAD
-    } else {
-        set_ledger_state(LedgerState::Ready);
-=======
->>>>>>> 8d726cc6
     }
 
     let end = ic_cdk::api::instruction_counter();
@@ -275,11 +258,7 @@
 }
 
 fn migrate_next_part(instruction_limit: u64) {
-<<<<<<< HEAD
-    let instructions_mingration_start = instruction_counter();
-=======
     let instructions_migration_start = instruction_counter();
->>>>>>> 8d726cc6
     STABLE_UPGRADE_MIGRATION_STEPS.with(|n| *n.borrow_mut() += 1);
     let mut migrated_allowances = 0;
     let mut migrated_expirations = 0;
@@ -311,13 +290,8 @@
                 }
             }
         }
-<<<<<<< HEAD
-        let instructions_mingration = instruction_counter() - instructions_mingration_start;
-        let msg = format!("Number of elements migrated: allowances: {migrated_allowances} expirations: {migrated_expirations}. Migration step instructions: {instructions_mingration}, total instructions used in message: {}." ,
-=======
         let instructions_migration = instruction_counter() - instructions_migration_start;
         let msg = format!("Number of elements migrated: allowances: {migrated_allowances} expirations: {migrated_expirations}. Migration step instructions: {instructions_migration}, total instructions used in message: {}." ,
->>>>>>> 8d726cc6
             instruction_counter());
         if !is_ready() {
             log_message(
@@ -380,11 +354,7 @@
         pre_upgrade_instructions.saturating_add(post_upgrade_instructions) as f64,
         "Total number of instructions consumed during the last upgrade.",
     )?;
-<<<<<<< HEAD
-    w.encode_gauge(
-=======
     w.encode_counter(
->>>>>>> 8d726cc6
         "ledger_stable_upgrade_migration_steps",
         stable_upgrade_migration_steps as f64,
         "Number of steps used to migrate data to stable structures.",
