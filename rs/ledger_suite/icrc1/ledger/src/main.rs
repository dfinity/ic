--- conflicted
+++ resolved
@@ -31,13 +31,10 @@
 use ic_ledger_core::tokens::Zero;
 use ic_stable_structures::reader::{BufferedReader, Reader};
 use ic_stable_structures::writer::{BufferedWriter, Writer};
-<<<<<<< HEAD
-use icrc_ledger_types::icrc106::errors::Icrc106Error;
-=======
 use icrc_ledger_types::icrc103::get_allowances::{
     Allowances, GetAllowancesArgs, GetAllowancesError,
 };
->>>>>>> 59a4303a
+use icrc_ledger_types::icrc106::errors::Icrc106Error;
 use icrc_ledger_types::icrc2::approve::{ApproveArgs, ApproveError};
 use icrc_ledger_types::icrc21::{
     errors::Icrc21Error, lib::build_icrc21_consent_info_for_icrc1_and_icrc2_endpoints,
@@ -880,13 +877,12 @@
             url: "https://github.com/dfinity/wg-identity-authentication/blob/main/topics/ICRC-21/icrc_21_consent_msg.md".to_string(),
         },
         StandardRecord {
-<<<<<<< HEAD
+            name: "ICRC-103".to_string(),
+            url: "https://github.com/dfinity/ICRC/tree/main/ICRCs/ICRC-103".to_string(),
+        },
+        StandardRecord {
             name: "ICRC-106".to_string(),
             url: "https://github.com/dfinity/ICRC/pull/106".to_string(),
-=======
-            name: "ICRC-103".to_string(),
-            url: "https://github.com/dfinity/ICRC/tree/main/ICRCs/ICRC-103".to_string(),
->>>>>>> 59a4303a
         },
     ];
     standards
