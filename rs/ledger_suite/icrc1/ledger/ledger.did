type BlockIndex = nat;
type Subaccount = blob;
// Number of nanoseconds since the UNIX epoch in UTC timezone.
type Timestamp = nat64;
// Number of nanoseconds between two [Timestamp]s.
type Duration = nat64;
type Tokens = nat;
type TxIndex = nat;
type Allowance = record { allowance : nat; expires_at : opt Timestamp };
type AllowanceArgs = record { account : Account; spender : Account };
type Approve = record {
  fee : opt nat;
  from : Account;
  memo : opt blob;
  created_at_time : opt Timestamp;
  amount : nat;
  expected_allowance : opt nat;
  expires_at : opt Timestamp;
  spender : Account;
};
type ApproveArgs = record {
  fee : opt nat;
  memo : opt blob;
  from_subaccount : opt blob;
  created_at_time : opt Timestamp;
  amount : nat;
  expected_allowance : opt nat;
  expires_at : opt Timestamp;
  spender : Account;
};
type ApproveError = variant {
  GenericError : record { message : text; error_code : nat };
  TemporarilyUnavailable;
  Duplicate : record { duplicate_of : BlockIndex };
  BadFee : record { expected_fee : nat };
  AllowanceChanged : record { current_allowance : nat };
  CreatedInFuture : record { ledger_time : Timestamp };
  TooOld;
  Expired : record { ledger_time : Timestamp };
  InsufficientFunds : record { balance : nat };
};
type ApproveResult = variant { Ok : BlockIndex; Err : ApproveError };

type HttpRequest = record {
  url : text;
  method : text;
  body : blob;
  headers : vec record { text; text };
};
type HttpResponse = record {
  body : blob;
  headers : vec record { text; text };
  status_code : nat16;
};

type Account = record {
    owner : principal;
    subaccount : opt Subaccount;
};

type TransferArg = record {
    from_subaccount : opt Subaccount;
    to : Account;
    amount : Tokens;
    fee : opt Tokens;
    memo : opt blob;
    created_at_time: opt Timestamp;
};

type TransferError = variant {
    BadFee : record { expected_fee : Tokens };
    BadBurn : record { min_burn_amount : Tokens };
    InsufficientFunds : record { balance : Tokens };
    TooOld;
    CreatedInFuture : record { ledger_time : Timestamp };
    TemporarilyUnavailable;
    Duplicate : record { duplicate_of : BlockIndex };
    GenericError : record { error_code : nat; message : text };
};

type TransferResult = variant {
    Ok : BlockIndex;
    Err : TransferError;
};

// The value returned from the [icrc1_metadata] endpoint.
type MetadataValue = variant {
    Nat : nat;
    Int : int;
    Text : text;
    Blob : blob;
};

type FeatureFlags = record {
    icrc2 : bool;
};

// The initialization parameters of the Ledger
type InitArgs = record {
    minting_account : Account;
    fee_collector_account : opt Account;
    transfer_fee : nat;
    decimals : opt nat8;
    max_memo_length : opt nat16;
    token_symbol : text;
    token_name : text;
    metadata : vec record { text; MetadataValue };
    initial_balances : vec record { Account; nat };
    feature_flags : opt FeatureFlags;
    maximum_number_of_accounts : opt nat64;
    accounts_overflow_trim_quantity : opt nat64;
    archive_options : record {
        num_blocks_to_archive : nat64;
        max_transactions_per_response : opt nat64;
        trigger_threshold : nat64;
        max_message_size_bytes : opt nat64;
        cycles_for_archive_creation : opt nat64;
        node_max_memory_size_bytes : opt nat64;
        controller_id : principal;
        more_controller_ids : opt vec principal;
    };
};

type ChangeFeeCollector = variant {
    Unset; SetTo: Account;
};

type ChangeArchiveOptions = record {
    num_blocks_to_archive : opt nat64;
    max_transactions_per_response : opt nat64;
    trigger_threshold : opt nat64;
    max_message_size_bytes : opt nat64;
    cycles_for_archive_creation : opt nat64;
    node_max_memory_size_bytes : opt nat64;
    controller_id : opt principal;
    more_controller_ids : opt vec principal;
};

type UpgradeArgs = record {
    metadata : opt vec record { text; MetadataValue };
    token_symbol : opt text;
    token_name : opt text;
    transfer_fee : opt nat;
    change_fee_collector : opt ChangeFeeCollector;
    max_memo_length : opt nat16;
    feature_flags : opt FeatureFlags;
    accounts_overflow_trim_quantity: opt nat64;
    change_archive_options : opt ChangeArchiveOptions;
    index_principal : opt principal;
};

type LedgerArg = variant {
    Init: InitArgs;
    Upgrade: opt UpgradeArgs;
};

type GetTransactionsRequest = record {
    // The index of the first tx to fetch.
    start : TxIndex;
    // The number of transactions to fetch.
    length : nat;
};

type GetTransactionsResponse = record {
    // The total number of transactions in the log.
    log_length : nat;

    // List of transaction that were available in the ledger when it processed the call.
    //
    // The transactions form a contiguous range, with the first transaction having index
    // [first_index] (see below), and the last transaction having index
    // [first_index] + len(transactions) - 1.
    //
    // The transaction range can be an arbitrary sub-range of the originally requested range.
    transactions : vec Transaction;

    // The index of the first transaction in [transactions].
    // If the transaction vector is empty, the exact value of this field is not specified.
    first_index : TxIndex;

    // Encoding of instructions for fetching archived transactions whose indices fall into the
    // requested range.
    //
    // For each entry `e` in [archived_transactions], `[e.from, e.from + len)` is a sub-range
    // of the originally requested transaction range.
    archived_transactions : vec record {
        // The index of the first archived transaction you can fetch using the [callback].
        start : TxIndex;

        // The number of transactions you can fetch using the callback.
        length : nat;

        // The function you should call to fetch the archived transactions.
        // The range of the transaction accessible using this function is given by [from]
        // and [len] fields above.
        callback : QueryArchiveFn;
    };
};


// A prefix of the transaction range specified in the [GetTransactionsRequest] request.
type TransactionRange = record {
    // A prefix of the requested transaction range.
    // The index of the first transaction is equal to [GetTransactionsRequest.from].
    //
    // Note that the number of transactions might be less than the requested
    // [GetTransactionsRequest.length] for various reasons, for example:
    //
    // 1. The query might have hit the replica with an outdated state
    //    that doesn't have the whole range yet.
    // 2. The requested range is too large to fit into a single reply.
    //
    // NOTE: the list of transactions can be empty if:
    //
    // 1. [GetTransactionsRequest.length] was zero.
    // 2. [GetTransactionsRequest.from] was larger than the last transaction known to
    //    the canister.
    transactions : vec Transaction;
};

// A function for fetching archived transaction.
type QueryArchiveFn = func (GetTransactionsRequest) -> (TransactionRange) query;

type Transaction = record {
  burn : opt Burn;
  kind : text;
  mint : opt Mint;
  approve : opt Approve;
  timestamp : Timestamp;
  transfer : opt Transfer;
};

type Burn = record {
  from : Account;
  memo : opt blob;
  created_at_time : opt Timestamp;
  amount : nat;
  spender : opt Account;
};

type Mint = record {
  to : Account;
  memo : opt blob;
  created_at_time : opt Timestamp;
  amount : nat;
};

type Transfer = record {
  to : Account;
  fee : opt nat;
  from : Account;
  memo : opt blob;
  created_at_time : opt Timestamp;
  amount : nat;
  spender : opt Account;
};

type Value = variant {
    Blob : blob;
    Text : text;
    Nat : nat;
    Nat64: nat64;
    Int : int;
    Array : vec Value;
    Map : Map;
};

type Map = vec record { text; Value };

type Block = Value;

type GetBlocksArgs = record {
    // The index of the first block to fetch.
    start : BlockIndex;
    // Max number of blocks to fetch.
    length : nat;
};

// A prefix of the block range specified in the [GetBlocksArgs] request.
type BlockRange = record {
    // A prefix of the requested block range.
    // The index of the first block is equal to [GetBlocksArgs.start].
    //
    // Note that the number of blocks might be less than the requested
    // [GetBlocksArgs.length] for various reasons, for example:
    //
    // 1. The query might have hit the replica with an outdated state
    //    that doesn't have the whole range yet.
    // 2. The requested range is too large to fit into a single reply.
    //
    // NOTE: the list of blocks can be empty if:
    //
    // 1. [GetBlocksArgs.length] was zero.
    // 2. [GetBlocksArgs.start] was larger than the last block known to
    //    the canister.
    blocks : vec Block;
};

// A function for fetching archived blocks.
type QueryBlockArchiveFn = func (GetBlocksArgs) -> (BlockRange) query;

// The result of a "get_blocks" call.
type GetBlocksResponse = record {
    // The index of the first block in "blocks".
    // If the blocks vector is empty, the exact value of this field is not specified.
    first_index : BlockIndex;

    // The total number of blocks in the chain.
    // If the chain length is positive, the index of the last block is `chain_len - 1`.
    chain_length : nat64;

    // System certificate for the hash of the latest block in the chain.
    // Only present if `get_blocks` is called in a non-replicated query context.
    certificate : opt blob;

    // List of blocks that were available in the ledger when it processed the call.
    //
    // The blocks form a contiguous range, with the first block having index
    // [first_block_index] (see below), and the last block having index
    // [first_block_index] + len(blocks) - 1.
    //
    // The block range can be an arbitrary sub-range of the originally requested range.
    blocks : vec Block;

    // Encoding of instructions for fetching archived blocks.
    archived_blocks : vec record {
        // The index of the first archived block.
        start : BlockIndex;

        // The number of blocks that can be fetched.
        length : nat;

        // Callback to fetch the archived blocks.
        callback : QueryBlockArchiveFn;
    };
};

// Certificate for the block at `block_index`.
type DataCertificate = record {
    certificate : opt blob;
    hash_tree : blob;
};

type StandardRecord = record { url : text; name : text };

type TransferFromArgs = record {
    spender_subaccount : opt Subaccount;
    from : Account;
    to : Account;
    amount : Tokens;
    fee : opt Tokens;
    memo : opt blob;
    created_at_time: opt Timestamp;
};

type TransferFromResult = variant {
    Ok : BlockIndex;
    Err : TransferFromError;
};

type TransferFromError = variant {
    BadFee : record { expected_fee : Tokens };
    BadBurn : record { min_burn_amount : Tokens };
    InsufficientFunds : record { balance : Tokens };
    InsufficientAllowance : record { allowance : Tokens };
    TooOld;
    CreatedInFuture : record { ledger_time : Timestamp };
    Duplicate : record { duplicate_of : BlockIndex };
    TemporarilyUnavailable;
    GenericError : record { error_code : nat; message : text };
};

type ArchiveInfo = record {
    canister_id: principal;
    block_range_start: BlockIndex;
    block_range_end: BlockIndex;
};

type ICRC3Value = variant {
    Blob : blob;
    Text : text;
    Nat : nat;
    Int : int;
    Array : vec ICRC3Value;
    Map : vec record { text; ICRC3Value };
};

type GetArchivesArgs = record {
    // The last archive seen by the client.
    // The Ledger will return archives coming
    // after this one if set, otherwise it
    // will return the first archives.
    from : opt principal;
};

type GetArchivesResult = vec record {
    // The id of the archive
    canister_id : principal;

    // The first block in the archive
    start : nat;

    // The last block in the archive
    end : nat;
};

type GetBlocksResult = record {
    // Total number of blocks in the
    // block log
    log_length : nat;

    blocks : vec record { id : nat; block: ICRC3Value };

    archived_blocks : vec record {
        args : vec GetBlocksArgs;
        callback : func (vec GetBlocksArgs) -> (GetBlocksResult) query;
    };
};

type ICRC3DataCertificate = record {
  // See https://internetcomputer.org/docs/current/references/ic-interface-spec#certification
  certificate : blob;

  // CBOR encoded hash_tree
  hash_tree : blob;
};

type icrc21_consent_message_metadata = record {
    language: text;
    utc_offset_minutes: opt int16;
};

type icrc21_consent_message_spec = record {
    metadata: icrc21_consent_message_metadata;
    device_spec: opt variant {
        GenericDisplay;
        LineDisplay: record {
            characters_per_line: nat16;
            lines_per_page: nat16;
        };
    };
};

type icrc21_consent_message_request = record {
    method: text;
    arg: blob;
    user_preferences: icrc21_consent_message_spec;
};

type icrc21_consent_message = variant {
    GenericDisplayMessage: text;
    LineDisplayMessage: record {
        pages: vec record {
            lines: vec text;
        };
    };
};

type icrc21_consent_info = record {
    consent_message: icrc21_consent_message;
    metadata: icrc21_consent_message_metadata;
};

type icrc21_error_info = record {
    description: text;
};

type icrc21_error = variant {
    UnsupportedCanisterCall: icrc21_error_info;
    ConsentMessageUnavailable: icrc21_error_info;
    InsufficientPayment: icrc21_error_info;

    // Any error not covered by the above variants.
    GenericError: record {
       error_code: nat;
       description: text;
   };
};

type icrc21_consent_message_response = variant {
    Ok: icrc21_consent_info;
    Err: icrc21_error;
};

type GetIndexPrincipalResult = variant {
    Ok : principal;
    Err : GetIndexPrincipalError;
};

type GetIndexPrincipalError = variant {
    IndexPrincipalNotSet;

    // Any error not covered by the above variants.
    GenericError: record {
       error_code: nat;
       description: text;
   };
};

service : (ledger_arg : LedgerArg) -> {
    archives : () -> (vec ArchiveInfo) query;
    get_transactions : (GetTransactionsRequest) -> (GetTransactionsResponse) query;
    get_blocks : (GetBlocksArgs) -> (GetBlocksResponse) query;
    get_data_certificate : () -> (DataCertificate) query;

    icrc1_name : () -> (text) query;
    icrc1_symbol : () -> (text) query;
    icrc1_decimals : () -> (nat8) query;
    icrc1_metadata : () -> (vec record { text; MetadataValue }) query;
    icrc1_total_supply : () -> (Tokens) query;
    icrc1_fee : () -> (Tokens) query;
    icrc1_minting_account : () -> (opt Account) query;
    icrc1_balance_of : (Account) -> (Tokens) query;
    icrc1_transfer : (TransferArg) -> (TransferResult);
    icrc1_supported_standards : () -> (vec StandardRecord) query;

    icrc2_approve : (ApproveArgs) -> (ApproveResult);
    icrc2_allowance : (AllowanceArgs) -> (Allowance) query;
    icrc2_transfer_from : (TransferFromArgs) -> (TransferFromResult);

    icrc3_get_archives : (GetArchivesArgs) -> (GetArchivesResult) query;
    icrc3_get_tip_certificate : () -> (opt ICRC3DataCertificate) query;
    icrc3_get_blocks : (vec GetBlocksArgs) -> (GetBlocksResult) query;
    icrc3_supported_block_types : () -> (vec record { block_type : text; url : text }) query;

    icrc21_canister_call_consent_message: (icrc21_consent_message_request) -> (icrc21_consent_message_response);
    icrc10_supported_standards : () -> (vec record { name : text; url : text }) query;

<<<<<<< HEAD
    icrc106_get_index_principal: () -> (GetIndexPrincipalResult) query;
=======
    is_ledger_ready: () -> (bool) query;
>>>>>>> 586c57af
}<|MERGE_RESOLUTION|>--- conflicted
+++ resolved
@@ -526,9 +526,7 @@
     icrc21_canister_call_consent_message: (icrc21_consent_message_request) -> (icrc21_consent_message_response);
     icrc10_supported_standards : () -> (vec record { name : text; url : text }) query;
 
-<<<<<<< HEAD
     icrc106_get_index_principal: () -> (GetIndexPrincipalResult) query;
-=======
+
     is_ledger_ready: () -> (bool) query;
->>>>>>> 586c57af
 }