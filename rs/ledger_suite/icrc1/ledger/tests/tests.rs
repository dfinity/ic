--- conflicted
+++ resolved
@@ -533,7 +533,6 @@
     );
 }
 
-<<<<<<< HEAD
 fn encode_icrc106_upgrade_args(index_principal: Option<Principal>) -> LedgerArgument {
     LedgerArgument::Upgrade(Some(UpgradeArgs {
         metadata: None,
@@ -585,16 +584,10 @@
     );
 }
 
-// #[test]
-// fn test_icrc1_test_suite() {
-//     ic_ledger_suite_state_machine_tests::test_icrc1_test_suite(ledger_wasm(), encode_init_args);
-// }
-=======
 #[test]
 fn test_icrc1_test_suite() {
     ic_ledger_suite_state_machine_tests::test_icrc1_test_suite(ledger_wasm(), encode_init_args);
 }
->>>>>>> 33e44adb
 
 #[test]
 fn test_ledger_http_request_decoding_quota() {
