use candid::{CandidType, Decode, Encode, Nat};
use ic_agent::identity::Identity;
use ic_base_types::{CanisterId, PrincipalId};
use ic_icrc1::{Block, Operation, Transaction};
use ic_icrc1_ledger::{
    ChangeFeeCollector, FeatureFlags, InitArgs, InitArgsBuilder as LedgerInitArgsBuilder,
    LedgerArgument,
};
use ic_icrc1_test_utils::minter_identity;
use ic_ledger_canister_core::archive::ArchiveOptions;
use ic_ledger_core::block::{BlockIndex, BlockType};
use ic_ledger_hash_of::{HashOf, HASH_LENGTH};
use ic_ledger_suite_state_machine_tests::in_memory_ledger::verify_ledger_state;
use ic_ledger_suite_state_machine_tests::{
    get_allowance, send_approval, send_transfer_from, ARCHIVE_TRIGGER_THRESHOLD, BLOB_META_KEY,
    BLOB_META_VALUE, DECIMAL_PLACES, FEE, INT_META_KEY, INT_META_VALUE, MINTER, NAT_META_KEY,
    NAT_META_VALUE, NUM_BLOCKS_TO_ARCHIVE, TEXT_META_KEY, TEXT_META_VALUE, TOKEN_NAME,
    TOKEN_SYMBOL,
};
use ic_state_machine_tests::StateMachine;
use icrc_ledger_types::icrc::generic_metadata_value::MetadataValue;
use icrc_ledger_types::icrc::generic_value::Value;
use icrc_ledger_types::icrc1::account::Account;
use icrc_ledger_types::icrc1::transfer::{TransferArg, TransferError};
use icrc_ledger_types::icrc2::allowance::Allowance;
use icrc_ledger_types::icrc2::approve::{ApproveArgs, ApproveError};
use icrc_ledger_types::icrc2::transfer_from::{TransferFromArgs, TransferFromError};
use icrc_ledger_types::icrc3::archive::{GetArchivesArgs, GetArchivesResult, QueryArchiveFn};
use icrc_ledger_types::icrc3::blocks::{
    ArchivedBlocks, BlockWithId, GetBlocksRequest, GetBlocksResponse, GetBlocksResult,
};
use num_traits::ToPrimitive;
use std::collections::BTreeMap;
use std::path::PathBuf;
use std::sync::Arc;

#[derive(Clone, Eq, PartialEq, Debug, CandidType)]
pub struct LegacyInitArgs {
    pub minting_account: Account,
    pub fee_collector_account: Option<Account>,
    pub initial_balances: Vec<(Account, u64)>,
    pub transfer_fee: u64,
    pub token_name: String,
    pub token_symbol: String,
    pub metadata: Vec<(String, MetadataValue)>,
    pub archive_options: ArchiveOptions,
}

#[derive(Clone, Eq, PartialEq, Debug, Default, CandidType)]
pub struct LegacyUpgradeArgs {
    pub metadata: Option<Vec<(String, MetadataValue)>>,
    pub token_name: Option<String>,
    pub token_symbol: Option<String>,
    pub transfer_fee: Option<u64>,
    pub change_fee_collector: Option<ChangeFeeCollector>,
}

#[allow(clippy::large_enum_variant)]
#[derive(Clone, Eq, PartialEq, Debug, CandidType)]
pub enum LegacyLedgerArgument {
    Init(LegacyInitArgs),
    Upgrade(Option<LegacyUpgradeArgs>),
}

fn ledger_mainnet_wasm() -> Vec<u8> {
    #[cfg(not(feature = "u256-tokens"))]
    let mainnet_wasm = ledger_mainnet_u64_wasm();
    #[cfg(feature = "u256-tokens")]
    let mainnet_wasm = ledger_mainnet_u256_wasm();
    mainnet_wasm
}

fn ledger_mainnet_u64_wasm() -> Vec<u8> {
    std::fs::read(std::env::var("CKBTC_IC_ICRC1_LEDGER_DEPLOYED_VERSION_WASM_PATH").unwrap())
        .unwrap()
}

fn ledger_mainnet_u256_wasm() -> Vec<u8> {
    std::fs::read(std::env::var("CKETH_IC_ICRC1_LEDGER_DEPLOYED_VERSION_WASM_PATH").unwrap())
        .unwrap()
}

fn ledger_wasm() -> Vec<u8> {
    ic_test_utilities_load_wasm::load_wasm(
        std::env::var("CARGO_MANIFEST_DIR").unwrap(),
        "ic-icrc1-ledger",
        &[],
    )
}

fn ledger_wasm_nextledgerversion() -> Vec<u8> {
    std::fs::read(std::env::var("IC_ICRC1_LEDGER_NEXT_VERSION_WASM_PATH").unwrap()).unwrap()
}

fn archive_wasm() -> Vec<u8> {
    ic_test_utilities_load_wasm::load_wasm(
        PathBuf::from(std::env::var("CARGO_MANIFEST_DIR").unwrap())
            .parent()
            .unwrap()
            .join("archive"),
        "ic-icrc1-archive",
        &[],
    )
}

fn encode_init_args(args: ic_ledger_suite_state_machine_tests::InitArgs) -> LedgerArgument {
    LedgerArgument::Init(InitArgs {
        minting_account: MINTER,
        fee_collector_account: args.fee_collector_account,
        initial_balances: args.initial_balances,
        transfer_fee: FEE.into(),
        token_name: TOKEN_NAME.to_string(),
        decimals: Some(DECIMAL_PLACES),
        token_symbol: TOKEN_SYMBOL.to_string(),
        metadata: vec![
            MetadataValue::entry(NAT_META_KEY, NAT_META_VALUE),
            MetadataValue::entry(INT_META_KEY, INT_META_VALUE),
            MetadataValue::entry(TEXT_META_KEY, TEXT_META_VALUE),
            MetadataValue::entry(BLOB_META_KEY, BLOB_META_VALUE),
        ],
        archive_options: ArchiveOptions {
            trigger_threshold: ARCHIVE_TRIGGER_THRESHOLD as usize,
            num_blocks_to_archive: NUM_BLOCKS_TO_ARCHIVE as usize,
            node_max_memory_size_bytes: None,
            max_message_size_bytes: None,
            controller_id: PrincipalId::new_user_test_id(100),
            more_controller_ids: None,
            cycles_for_archive_creation: None,
            max_transactions_per_response: None,
        },
        max_memo_length: None,
        feature_flags: args.feature_flags,
        maximum_number_of_accounts: args.maximum_number_of_accounts,
        accounts_overflow_trim_quantity: args.accounts_overflow_trim_quantity,
    })
}

fn encode_init_args_with_small_sized_archive(
    args: ic_ledger_suite_state_machine_tests::InitArgs,
) -> LedgerArgument {
    match encode_init_args(args) {
        LedgerArgument::Init(mut init_args) => {
            init_args.archive_options.node_max_memory_size_bytes = Some(620);
            LedgerArgument::Init(init_args)
        }
        LedgerArgument::Upgrade(_) => {
            panic!("BUG: Expected Init argument")
        }
    }
}

fn encode_upgrade_args() -> LedgerArgument {
    LedgerArgument::Upgrade(None)
}

#[test]
fn test_metadata() {
    ic_ledger_suite_state_machine_tests::test_metadata(ledger_wasm(), encode_init_args)
}

#[test]
fn test_upgrade() {
    ic_ledger_suite_state_machine_tests::test_upgrade(ledger_wasm(), encode_init_args)
}

#[test]
fn test_install_mainnet_ledger_then_upgrade_then_downgrade() {
    ic_ledger_suite_state_machine_tests::test_install_upgrade_downgrade(
        ledger_mainnet_wasm(),
        encode_init_args,
        ledger_wasm(),
        encode_upgrade_args,
        ledger_mainnet_wasm(),
        encode_upgrade_args,
    )
}

#[test]
fn test_install_current_ledger_then_upgrade_then_downgrade_to_mainnet_version() {
    ic_ledger_suite_state_machine_tests::test_install_upgrade_downgrade(
        ledger_wasm(),
        encode_init_args,
        ledger_wasm(),
        encode_upgrade_args,
        ledger_mainnet_wasm(),
        encode_upgrade_args,
    )
}

#[test]
fn test_upgrade_archive_options() {
    ic_ledger_suite_state_machine_tests::test_upgrade_archive_options(
        ledger_wasm(),
        encode_init_args_with_small_sized_archive,
    );
}

#[test]
fn test_tx_deduplication() {
    ic_ledger_suite_state_machine_tests::test_tx_deduplication(ledger_wasm(), encode_init_args);
}

#[test]
fn test_mint_burn() {
    ic_ledger_suite_state_machine_tests::test_mint_burn(ledger_wasm(), encode_init_args);
}

#[test]
fn test_anonymous_transfers() {
    ic_ledger_suite_state_machine_tests::test_anonymous_transfers(ledger_wasm(), encode_init_args);
}

#[test]
fn test_anonymous_approval() {
    ic_ledger_suite_state_machine_tests::test_anonymous_approval(ledger_wasm(), encode_init_args);
}

#[test]
fn test_single_transfer() {
    ic_ledger_suite_state_machine_tests::test_single_transfer(ledger_wasm(), encode_init_args);
}

#[test]
fn test_account_canonicalization() {
    ic_ledger_suite_state_machine_tests::test_account_canonicalization(
        ledger_wasm(),
        encode_init_args,
    );
}

#[test]
fn test_tx_time_bounds() {
    ic_ledger_suite_state_machine_tests::test_tx_time_bounds(ledger_wasm(), encode_init_args);
}

#[test]
fn test_archiving() {
    ic_ledger_suite_state_machine_tests::test_archiving(
        ledger_wasm(),
        encode_init_args,
        archive_wasm(),
    );
}

#[test]
fn test_get_blocks() {
    ic_ledger_suite_state_machine_tests::test_get_blocks(ledger_wasm(), encode_init_args);
}

// Generate random blocks and check that their CBOR encoding complies with the CDDL spec.
#[test]
fn block_encoding_agrees_with_the_schema() {
    ic_ledger_suite_state_machine_tests::block_encoding_agrees_with_the_schema();
}

// Generate random blocks and check that their value encoding complies with the ICRC-3 spec.
#[test]
fn block_encoding_agrees_with_the_icrc3_schema() {
    ic_ledger_suite_state_machine_tests::block_encoding_agreed_with_the_icrc3_schema();
}

// Check that different blocks produce different hashes.
#[test]
fn transaction_hashes_are_unique() {
    ic_ledger_suite_state_machine_tests::transaction_hashes_are_unique();
}

// Check that different blocks produce different hashes.
#[test]
fn block_hashes_are_unique() {
    ic_ledger_suite_state_machine_tests::block_hashes_are_unique();
}

// Generate random blocks and check that the block hash is stable.
#[test]
fn block_hashes_are_stable() {
    ic_ledger_suite_state_machine_tests::block_hashes_are_stable();
}

#[test]
fn check_transfer_model() {
    ic_ledger_suite_state_machine_tests::check_transfer_model(ledger_wasm(), encode_init_args);
}

#[test]
fn check_fee_collector() {
    ic_ledger_suite_state_machine_tests::test_fee_collector(ledger_wasm(), encode_init_args);
}

#[test]
fn check_fee_collector_blocks() {
    ic_ledger_suite_state_machine_tests::test_fee_collector_blocks(ledger_wasm(), encode_init_args);
}

#[test]
fn check_memo_max_len() {
    ic_ledger_suite_state_machine_tests::test_memo_max_len(ledger_wasm(), encode_init_args);
}

#[test]
fn test_approve_smoke() {
    ic_ledger_suite_state_machine_tests::test_approve_smoke(ledger_wasm(), encode_init_args);
}

#[test]
fn test_approve_expiration() {
    ic_ledger_suite_state_machine_tests::test_approve_expiration(ledger_wasm(), encode_init_args);
}

#[test]
fn test_approve_self() {
    ic_ledger_suite_state_machine_tests::test_approve_self(ledger_wasm(), encode_init_args);
}

#[test]
fn test_approve_expected_allowance() {
    ic_ledger_suite_state_machine_tests::test_approve_expected_allowance(
        ledger_wasm(),
        encode_init_args,
    );
}

#[test]
fn test_approve_cant_pay_fee() {
    ic_ledger_suite_state_machine_tests::test_approve_cant_pay_fee(ledger_wasm(), encode_init_args);
}

#[test]
fn test_approve_cap() {
    ic_ledger_suite_state_machine_tests::test_approve_cap(ledger_wasm(), encode_init_args);
}

#[test]
fn test_approve_pruning() {
    ic_ledger_suite_state_machine_tests::test_approve_pruning(ledger_wasm(), encode_init_args);
}

#[test]
fn test_approve_from_minter() {
    ic_ledger_suite_state_machine_tests::test_approve_from_minter(ledger_wasm(), encode_init_args);
}

#[test]
fn test_transfer_from_smoke() {
    ic_ledger_suite_state_machine_tests::test_transfer_from_smoke(ledger_wasm(), encode_init_args);
}

#[test]
fn test_transfer_from_self() {
    ic_ledger_suite_state_machine_tests::test_transfer_from_self(ledger_wasm(), encode_init_args);
}

#[test]
fn test_transfer_from_minter() {
    ic_ledger_suite_state_machine_tests::test_transfer_from_minter(ledger_wasm(), encode_init_args);
}

#[test]
fn test_transfer_from_burn() {
    ic_ledger_suite_state_machine_tests::test_transfer_from_burn(ledger_wasm(), encode_init_args);
}

#[test]
fn test_balances_overflow() {
    ic_ledger_suite_state_machine_tests::test_balances_overflow(ledger_wasm(), encode_init_args);
}

#[test]
fn test_approval_trimming() {
    ic_ledger_suite_state_machine_tests::test_approval_trimming(ledger_wasm(), encode_init_args);
}

#[test]
fn test_archive_controllers() {
    ic_ledger_suite_state_machine_tests::test_archive_controllers(ledger_wasm());
}

#[test]
fn test_archive_no_additional_controllers() {
    ic_ledger_suite_state_machine_tests::test_archive_no_additional_controllers(ledger_wasm());
}

#[test]
fn test_archive_duplicate_controllers() {
    ic_ledger_suite_state_machine_tests::test_archive_duplicate_controllers(ledger_wasm());
}

#[test]
fn test_icrc21_standard() {
    ic_ledger_suite_state_machine_tests::test_icrc21_standard(ledger_wasm(), encode_init_args);
}

// #[test]
// fn test_icrc1_test_suite() {
//     ic_ledger_suite_state_machine_tests::test_icrc1_test_suite(ledger_wasm(), encode_init_args);
// }

#[test]
fn test_ledger_http_request_decoding_quota() {
    ic_ledger_suite_state_machine_tests::test_ledger_http_request_decoding_quota(
        ledger_wasm(),
        encode_init_args,
    );
}

#[test]
fn test_block_transformation() {
    ic_ledger_suite_state_machine_tests::icrc1_test_block_transformation(
        ledger_mainnet_wasm(),
        ledger_wasm(),
        encode_init_args,
    );
}

#[test]
fn icrc1_test_upgrade_serialization() {
    let minter = Arc::new(minter_identity());
    let builder = LedgerInitArgsBuilder::with_symbol_and_name(TOKEN_SYMBOL, TOKEN_NAME)
        .with_minting_account(minter.sender().unwrap())
        .with_transfer_fee(FEE);
    let init_args = Encode!(&LedgerArgument::Init(builder.build())).unwrap();
    let upgrade_args = Encode!(&LedgerArgument::Upgrade(None)).unwrap();
    ic_ledger_suite_state_machine_tests::test_upgrade_serialization(
        ledger_mainnet_wasm(),
        ledger_wasm(),
        init_args,
        upgrade_args,
        minter,
        true,
<<<<<<< HEAD
=======
        // With the ckBTC and ckETH mainnet canisters being at V1, and the tip-of-master also being V1,
        // downgrading the ledger canister to the mainnet version from the tip-of-master version
        // should succeed.
        true,
>>>>>>> 0a535177
    );
}

#[test]
fn icrc1_test_upgrade_serialization_fixed_tx() {
    ic_ledger_suite_state_machine_tests::icrc1_test_upgrade_serialization_fixed_tx(
        ledger_mainnet_wasm(),
        ledger_wasm(),
        encode_init_args,
    );
}

#[test]
fn icrc1_test_downgrade_from_incompatible_version() {
    ic_ledger_suite_state_machine_tests::test_downgrade_from_incompatible_version(
        ledger_mainnet_wasm(),
        ledger_wasm_nextledgerversion(),
        ledger_wasm(),
        encode_init_args,
    );
}

mod metrics {
    use crate::{encode_init_args, encode_upgrade_args, ledger_wasm};
    use ic_ledger_suite_state_machine_tests::metrics::LedgerSuiteType;

    #[test]
    fn should_export_num_archives_metrics() {
        ic_ledger_suite_state_machine_tests::metrics::assert_existence_of_ledger_num_archives_metric(
            ledger_wasm(),
            encode_init_args,
        );
    }

    #[test]
    fn should_export_total_memory_usage_metrics() {
        ic_ledger_suite_state_machine_tests::metrics::assert_existence_of_ledger_total_memory_bytes_metric(
            ledger_wasm(),
            encode_init_args,
        );
    }

    #[test]
    fn should_export_ledger_total_transactions_metrics() {
        ic_ledger_suite_state_machine_tests::metrics::assert_existence_of_ledger_total_transactions_metric(
            ledger_wasm(),
            encode_init_args,
            LedgerSuiteType::ICRC,
        );
    }

    #[test]
    fn should_set_ledger_upgrade_instructions_consumed_metric() {
        ic_ledger_suite_state_machine_tests::metrics::assert_ledger_upgrade_instructions_consumed_metric_set(
            ledger_wasm(),
            encode_init_args,
            encode_upgrade_args,
        );
    }
}

// Validate upgrade of the Ledger from previous versions

fn account(n: u64) -> Account {
    Account {
        owner: PrincipalId::new_user_test_id(n).0,
        subaccount: None,
    }
}

fn transfer(
    env: &StateMachine,
    ledger_id: CanisterId,
    from: Account,
    to: Account,
    amount: u64,
) -> BlockIndex {
    let args = Encode!(&TransferArg {
        from_subaccount: None,
        to,
        amount: amount.into(),
        fee: None,
        created_at_time: None,
        memo: None
    })
    .unwrap();
    let res = env
        .execute_ingress_as(from.owner.into(), ledger_id, "icrc1_transfer", args)
        .expect("Unable to perform icrc1_transfer")
        .bytes();
    Decode!(&res, Result<Nat, TransferError>)
        .unwrap()
        .expect("Unable to decode icrc1_transfer error")
        .0
        .to_u64()
        .unwrap()
}

fn balance_of(env: &StateMachine, ledger_id: CanisterId, account: Account) -> u64 {
    let args = Encode!(&account).unwrap();
    let res = env
        .query(ledger_id, "icrc1_balance_of", args)
        .expect("Unable to perform icrc1_balance_of")
        .bytes();
    Decode!(&res, Nat).unwrap().0.to_u64().unwrap()
}

#[cfg_attr(feature = "u256-tokens", ignore)]
#[test]
fn test_upgrade_from_first_version() {
    let env = StateMachine::new();

    let ledger_wasm_first_version =
        std::fs::read(std::env::var("IC_ICRC1_LEDGER_FIRST_VERSION_WASM_PATH").unwrap()).unwrap();
    let init_args = Encode!(&LegacyInitArgs {
        minting_account: MINTER,
        fee_collector_account: None,
        initial_balances: vec![],
        transfer_fee: FEE,
        token_name: TOKEN_NAME.to_string(),
        token_symbol: TOKEN_SYMBOL.to_string(),
        metadata: vec![
            MetadataValue::entry(NAT_META_KEY, NAT_META_VALUE),
            MetadataValue::entry(INT_META_KEY, INT_META_VALUE),
            MetadataValue::entry(TEXT_META_KEY, TEXT_META_VALUE),
            MetadataValue::entry(BLOB_META_KEY, BLOB_META_VALUE),
        ],
        archive_options: ArchiveOptions {
            trigger_threshold: ARCHIVE_TRIGGER_THRESHOLD as usize,
            num_blocks_to_archive: NUM_BLOCKS_TO_ARCHIVE as usize,
            node_max_memory_size_bytes: None,
            max_message_size_bytes: None,
            controller_id: PrincipalId::new_user_test_id(100),
            more_controller_ids: None,
            cycles_for_archive_creation: None,
            max_transactions_per_response: None,
        },
    })
    .unwrap();
    let ledger_id = env
        .install_canister(ledger_wasm_first_version, init_args, None)
        .unwrap();
    transfer(&env, ledger_id, MINTER, account(1), 1_000_000);
    transfer(&env, ledger_id, MINTER, account(1), 2_000_000);
    transfer(&env, ledger_id, MINTER, account(2), 3_000_000);
    transfer(&env, ledger_id, account(1), account(3), 1_000_000);
    let balance_1 = balance_of(&env, ledger_id, account(1));
    let balance_2 = balance_of(&env, ledger_id, account(2));
    let balance_3 = balance_of(&env, ledger_id, account(3));

    let upgrade_args = Encode!(&LedgerArgument::Upgrade(None)).unwrap();
    env.upgrade_canister(ledger_id, ledger_wasm(), upgrade_args)
        .expect("Unable to upgrade the ledger canister");
    assert_eq!(balance_1, balance_of(&env, ledger_id, account(1)));
    assert_eq!(balance_2, balance_of(&env, ledger_id, account(2)));
    assert_eq!(balance_3, balance_of(&env, ledger_id, account(3)));

    // check that transfer works
    transfer(&env, ledger_id, MINTER, account(1), 1_000_000);
    transfer(&env, ledger_id, MINTER, account(1), 2_000_000);
    transfer(&env, ledger_id, MINTER, account(2), 3_000_000);
    transfer(&env, ledger_id, account(1), account(3), 1_000_000);
}

#[test]
fn test_icrc2_feature_flag_doesnt_disable_icrc2_endpoints() {
    // Disable ICRC-2 and check the endpoints still work

    let env = StateMachine::new();
    let init_args = Encode!(&LedgerArgument::Init(InitArgs {
        minting_account: MINTER,
        fee_collector_account: None,
        initial_balances: vec![],
        transfer_fee: FEE.into(),
        token_name: TOKEN_NAME.to_string(),
        decimals: Some(DECIMAL_PLACES),
        token_symbol: TOKEN_SYMBOL.to_string(),
        metadata: vec![],
        archive_options: ArchiveOptions {
            trigger_threshold: ARCHIVE_TRIGGER_THRESHOLD as usize,
            num_blocks_to_archive: NUM_BLOCKS_TO_ARCHIVE as usize,
            node_max_memory_size_bytes: None,
            max_message_size_bytes: None,
            controller_id: PrincipalId::new_user_test_id(100),
            more_controller_ids: None,
            cycles_for_archive_creation: None,
            max_transactions_per_response: None,
        },
        max_memo_length: None,
        feature_flags: Some(FeatureFlags { icrc2: false }),
        maximum_number_of_accounts: None,
        accounts_overflow_trim_quantity: None,
    }))
    .unwrap();
    let ledger_id = env
        .install_canister(ledger_wasm(), init_args, None)
        .unwrap();
    let user1 = account(1);
    let user2 = account(2);
    let user3 = account(3);

    // if ICRC-2 is enabled then none of the following operations
    // should trap

    assert_eq!(
        get_allowance(&env, ledger_id, user1, user2),
        Allowance {
            allowance: 0u32.into(),
            expires_at: None
        }
    );

    let approval_result = send_approval(
        &env,
        ledger_id,
        user1.owner,
        &ApproveArgs {
            from_subaccount: None,
            spender: user3,
            amount: 1_000_000u32.into(),
            expected_allowance: None,
            expires_at: None,
            fee: None,
            memo: None,
            created_at_time: None,
        },
    );
    assert_eq!(
        approval_result,
        Err(ApproveError::InsufficientFunds {
            balance: 0u32.into()
        })
    );

    let transfer_from_result = send_transfer_from(
        &env,
        ledger_id,
        user3.owner,
        &TransferFromArgs {
            spender_subaccount: None,
            from: user1,
            to: user2,
            amount: 1_000_000u32.into(),
            fee: None,
            memo: None,
            created_at_time: None,
        },
    );
    assert_eq!(
        transfer_from_result,
        Err(TransferFromError::InsufficientAllowance {
            allowance: 0u32.into()
        })
    );
}

fn icrc3_get_archives(
    env: &StateMachine,
    ledger_id: CanisterId,
    args: GetArchivesArgs,
) -> GetArchivesResult {
    let args = Encode!(&args).unwrap();
    let res = env
        .query(ledger_id, "icrc3_get_archives", args)
        .expect("Unable to call icrc3_get_archives")
        .bytes();
    Decode!(&res, GetArchivesResult).unwrap()
}

fn icrc3_get_blocks(
    env: &StateMachine,
    ledger_id: CanisterId,
    args: Vec<GetBlocksRequest>,
) -> GetBlocksResult {
    let args = Encode!(&args).unwrap();
    let res = env
        .query(ledger_id, "icrc3_get_blocks", args)
        .expect("Unable to call icrc3_get_blocks")
        .bytes();
    Decode!(&res, GetBlocksResult).unwrap()
}

fn get_blocks(
    env: &StateMachine,
    ledger_id: CanisterId,
    args: GetBlocksRequest,
) -> GetBlocksResponse {
    let args = Encode!(&args).unwrap();
    let res = env
        .query(ledger_id, "get_blocks", args)
        .expect("Unable to call get_blocks")
        .bytes();
    Decode!(&res, GetBlocksResponse).unwrap()
}

// Runs the callback `f` returned by a Ledger against the state machine
// `env` with argument `arg`.
#[track_caller]
fn run_archive_fn<I, O>(env: &StateMachine, f: QueryArchiveFn<I, O>, arg: I) -> O
where
    I: CandidType,
    O: CandidType + for<'a> candid::Deserialize<'a>,
{
    let arg = Encode!(&arg).unwrap();
    let res = env
        .query(
            CanisterId::unchecked_from_principal(PrincipalId(f.canister_id)),
            f.method,
            arg,
        )
        .unwrap()
        .bytes();
    Decode!(&res, O).unwrap()
}

#[cfg(not(feature = "u256-tokens"))]
pub type Tokens = ic_icrc1_tokens_u64::U64;

#[cfg(feature = "u256-tokens")]
pub type Tokens = ic_icrc1_tokens_u256::U256;

#[test]
fn test_icrc3_get_archives() {
    let env = StateMachine::new();
    let minting_account = account(111);

    let mint_block_size = Block {
        parent_hash: Some(HashOf::new([1; HASH_LENGTH])),
        transaction: Transaction {
            operation: Operation::Mint {
                to: minting_account,
                amount: Tokens::from(1_000_000u64),
            },
            created_at_time: None,
            memo: None,
        },
        effective_fee: None,
        timestamp: 0,
        fee_collector: None,
        fee_collector_block_index: None,
    }
    .encode()
    .size_bytes();
    // Make it so an archive can keep up to two blocks. There is a
    // bit of overhead so 2.5 * mint_block_size is used
    let node_max_memory_size_bytes = Some((2.5 * mint_block_size as f64).ceil() as u64);
    // Trigger block archival every 2 blocks local to the ledger and
    // archive both blocks immediately
    let trigger_threshold = 2;
    let num_blocks_to_archive = 2;

    let args = LedgerArgument::Init(InitArgs {
        minting_account,
        fee_collector_account: None,
        initial_balances: vec![],
        transfer_fee: Nat::from(0u64),
        decimals: None,
        token_name: "Not a Token".to_string(),
        token_symbol: "NAT".to_string(),
        metadata: vec![],
        archive_options: ArchiveOptions {
            trigger_threshold,
            num_blocks_to_archive,
            node_max_memory_size_bytes,
            max_message_size_bytes: None,
            controller_id: PrincipalId(minting_account.owner),
            more_controller_ids: None,
            cycles_for_archive_creation: None,
            max_transactions_per_response: None,
        },
        max_memo_length: None,
        feature_flags: None,
        maximum_number_of_accounts: None,
        accounts_overflow_trim_quantity: None,
    });
    let args = Encode!(&args).unwrap();
    let ledger_id = env
        .install_canister(ledger_wasm(), args, None)
        .expect("Unable to install the ledger");

    // check that there are no archives if there are no blocks
    let actual = icrc3_get_archives(&env, ledger_id, GetArchivesArgs { from: None });
    assert_eq!(actual, vec![]);

    let actual = icrc3_get_archives(
        &env,
        ledger_id,
        GetArchivesArgs {
            from: Some(minting_account.owner),
        },
    );
    assert_eq!(actual, vec![]);

    // push 4 mint blocks to create 2 archives (see archive options above)
    for _block_id in 0..4 {
        let _ = transfer(&env, ledger_id, minting_account, account(1), 1_000_000);
    }
    let mut actual = icrc3_get_archives(&env, ledger_id, GetArchivesArgs { from: None });
    assert_eq!(2, actual.len());
    actual.sort_by(|i1, i2| i1.start.cmp(&i2.start));
    // the first archive contains blocks 0 and 1
    assert_eq!(0u64, actual[0].start);
    assert_eq!(1u64, actual[0].end);
    // the second archive contains blocks 2 and 3
    assert_eq!(2u64, actual[1].start);
    assert_eq!(3u64, actual[1].end);

    // query all the archives after the first one
    let from = actual.iter().map(|info| info.canister_id).min();
    let actual = icrc3_get_archives(&env, ledger_id, GetArchivesArgs { from });
    assert_eq!(1, actual.len());

    // query all the archives after the last one
    let from = Some(actual[0].canister_id);
    let actual = icrc3_get_archives(&env, ledger_id, GetArchivesArgs { from });
    assert_eq!(0, actual.len());
}

#[test]
fn test_icrc3_get_blocks() {
    let env = StateMachine::new();
    let minting_account = account(111);

    // Trigger block archival every 10 blocks local to the ledger and
    // archive all blocks immediately
    let trigger_threshold = 10;
    let num_blocks_to_archive = 10;

    let args = LedgerArgument::Init(InitArgs {
        minting_account,
        fee_collector_account: None,
        initial_balances: vec![],
        transfer_fee: Nat::from(0u64),
        decimals: None,
        token_name: "Not a Token".to_string(),
        token_symbol: "NAT".to_string(),
        metadata: vec![],
        archive_options: ArchiveOptions {
            trigger_threshold,
            num_blocks_to_archive,
            node_max_memory_size_bytes: None,
            max_message_size_bytes: None,
            controller_id: PrincipalId(minting_account.owner),
            more_controller_ids: None,
            cycles_for_archive_creation: None,
            max_transactions_per_response: None,
        },
        max_memo_length: None,
        feature_flags: None,
        maximum_number_of_accounts: None,
        accounts_overflow_trim_quantity: None,
    });
    let args = Encode!(&args).unwrap();
    let ledger_id = env
        .install_canister(ledger_wasm(), args, None)
        .expect("Unable to install the ledger");

    // This test is split in 2:
    // 1. check that all the blocks and the archives
    //    containing them are returned and are consistent
    //    with `get_blocks`
    // 2. Use 1. to check various ranges

    ////////
    // 1. check that all the blocks and the archives

    let icrc3_get_blocks_ = |ranges: Vec<(u64, u64)>| {
        let ranges = ranges
            .into_iter()
            .map(|(start, length)| GetBlocksRequest {
                start: Nat::from(start),
                length: Nat::from(length),
            })
            .collect();
        icrc3_get_blocks(&env, ledger_id, ranges)
    };

    let get_blocks_ = |start: u64, length: u64| {
        let arg = GetBlocksRequest {
            start: Nat::from(start),
            length: Nat::from(length),
        };
        get_blocks(&env, ledger_id, arg)
    };

    fn check_old_vs_icrc3_blocks<T>(
        block_index: T,
        expected_block: Value,
        BlockWithId { id, block }: BlockWithId,
    ) where
        Nat: From<T>,
    {
        let block_index = Nat::from(block_index);
        assert_eq!(id, block_index);
        // block is an ICRC3Value while expected_block is a Value.
        // We can check they are "the same" by checking that their hash
        // is the same.
        assert_eq!(
            expected_block.hash(),
            block.clone().hash(),
            "Block {} is different.\nExpected Block: {}\nActual   Block: {}",
            block_index,
            expected_block,
            block,
        )
    }

    // query empty range
    let res = icrc3_get_blocks_(vec![]);
    assert_eq!(res.log_length, 0u64);
    assert_eq!(res.blocks, vec![]);
    assert_eq!(res.archived_blocks, vec![]);

    // query the full range
    let res = icrc3_get_blocks_(vec![(0, u64::MAX)]);
    assert_eq!(res.log_length, 0u64);
    assert_eq!(res.blocks, vec![]);
    assert_eq!(res.archived_blocks, vec![]);

    // Create 1 archive with 10 blocks (1 mint and 9 transfers)
    let _ = transfer(
        &env,
        ledger_id,
        minting_account,
        account(1),
        1_000_000_000_000,
    );
    for _block_id in 1..10 {
        let _ = transfer(&env, ledger_id, account(1), account(2), 100_000_000);
    }

    // Add 4 blocks local to the Ledger
    for _block_id in 10..14 {
        let _ = transfer(&env, ledger_id, account(1), account(2), 100_000_000);
    }

    // Use the "old" API to fetch the blocks
    let expected_res = get_blocks_(0, u64::MAX);
    // sanity check
    assert_eq!(expected_res.chain_length, 14);
    assert_eq!(expected_res.blocks.len(), 4);
    assert_eq!(expected_res.archived_blocks.len(), 1);

    // Query empty range
    let actual_res = icrc3_get_blocks_(vec![]);
    assert_eq!(actual_res.log_length, 14u64);
    assert_eq!(actual_res.blocks, vec![]);
    assert_eq!(actual_res.archived_blocks, vec![]);

    // Query the full range and check everything in the response.
    // This set of check is the baseline for further testing
    let actual_res = icrc3_get_blocks_(vec![(0, u64::MAX)]);
    assert_eq!(actual_res.log_length, 14u64);

    // check the local blocks
    assert_eq!(actual_res.blocks.len(), 4);
    for (local_index, (actual_block, expected_block)) in actual_res
        .blocks
        .into_iter()
        .zip(expected_res.blocks.into_iter())
        .enumerate()
    {
        check_old_vs_icrc3_blocks(
            10 + local_index,
            expected_block.clone(),
            actual_block.clone(),
        );
    }

    // check the archived blocks info
    assert_eq!(actual_res.archived_blocks.len(), 1);
    let actual_archived = &actual_res.archived_blocks[0];
    let expected_archived = &expected_res.archived_blocks[0];
    // check that the archive id is correct
    assert_eq!(
        &expected_archived.callback.canister_id,
        &actual_archived.callback.canister_id,
    );
    assert_eq!("icrc3_get_blocks", &actual_archived.callback.method);
    // check that the arguments are correct
    assert_eq!(
        vec![GetBlocksRequest {
            start: expected_archived.start.clone(),
            length: expected_archived.length.clone(),
        }],
        actual_archived.args
    );

    // fetch the archived blocks and check them too
    let expected_archived_blocks = run_archive_fn(
        &env,
        expected_archived.callback.clone(),
        GetBlocksRequest {
            start: expected_archived.start.clone(),
            length: expected_archived.length.clone(),
        },
    );
    let actual_archived_blocks = run_archive_fn(
        &env,
        actual_archived.callback.clone(),
        actual_archived.args.clone(),
    );
    assert_eq!(expected_archived_blocks.blocks.len(), 10);
    assert_eq!(actual_archived_blocks.blocks.len(), 10);
    // the archive has no archived blocks
    assert_eq!(actual_archived_blocks.archived_blocks.len(), 0);
    // the archive only knows the length of its local chain
    assert_eq!(actual_archived_blocks.log_length, 10u64);

    for (block_index, (actual_block, expected_block)) in actual_archived_blocks
        .blocks
        .into_iter()
        .zip(expected_archived_blocks.blocks.into_iter())
        .enumerate()
    {
        check_old_vs_icrc3_blocks(block_index, expected_block.clone(), actual_block.clone());
    }

    ////////
    // 2. At this point we know that icrc3_get_blocks returns the correct
    // blocks when the full range is asked. We use that result to check
    // various inputs.

    let get_all_blocks = |ranges: Vec<(u64, u64)>| {
        let ranges = ranges
            .into_iter()
            .map(|(start, length)| GetBlocksRequest {
                start: Nat::from(start),
                length: Nat::from(length),
            })
            .collect();
        let mut res = icrc3_get_blocks(&env, ledger_id, ranges);
        let mut blocks = vec![];
        for ArchivedBlocks { callback, args } in res.archived_blocks {
            let mut archived_res = run_archive_fn(&env, callback, args);
            // sanity check
            assert_eq!(archived_res.archived_blocks.len(), 0);
            blocks.append(&mut archived_res.blocks);
        }
        blocks.append(&mut res.blocks);
        blocks
    };

    // Baseline to use to run all the rest of the tests.
    // We know this works because of the previous part of the test.
    let expected_blocks_by_id = get_all_blocks(vec![(0, u64::MAX)])
        .into_iter()
        .map(|BlockWithId { id, block }| (id, block))
        .collect::<BTreeMap<_, _>>();

    let check_icrc3_get_blocks = |ranges: Vec<(u64, u64)>| {
        for (pos, BlockWithId { id, block }) in get_all_blocks(ranges).into_iter().enumerate() {
            let expected_block = match expected_blocks_by_id.get(&id) {
                None => panic!("Got block with id {id} at position {pos} which doesn't exist"),
                Some(expected_block) => expected_block,
            };
            assert_eq!(expected_block, &block, "id: {}, position: {}", id, pos);
        }
    };

    // sanity check
    check_icrc3_get_blocks(vec![]);
    check_icrc3_get_blocks(vec![(0, u64::MAX)]);

    // Run tests for various ranges

    // empty range and empty range multiple times
    check_icrc3_get_blocks(vec![(0, 0)]);
    check_icrc3_get_blocks(vec![(0, 0), (0, 0)]);

    // one block
    check_icrc3_get_blocks(vec![(0, 1)]);

    // two blocks but in two ranges
    check_icrc3_get_blocks(vec![(0, 1), (1, 1)]);

    // one block twice
    check_icrc3_get_blocks(vec![(1, 2), (1, 2)]);

    // out of range and out of range multiple times
    check_icrc3_get_blocks(vec![(15, 1)]);
    check_icrc3_get_blocks(vec![(15, 1), (15, 1)]);

    // first high block index
    check_icrc3_get_blocks(vec![(2, 3), (1, 1)]);

    // multiple ranges
    check_icrc3_get_blocks(vec![(2, 3), (1, 2), (0, 10), (10, 5)]);

    verify_ledger_state(&env, ledger_id, None);
}

#[test]
fn test_icrc3_get_blocks_number_of_blocks_limit() {
    let env = StateMachine::new();
    let minting_account = account(111);

    // Create 1000 mint blocks
    const NUM_MINT_BLOCKS: usize = 1000;
    let initial_balances = (0..NUM_MINT_BLOCKS)
        .map(|i| (account(i as u64), Nat::from(1_000_000_000u64)))
        .collect();

    let args = LedgerArgument::Init(InitArgs {
        minting_account,
        fee_collector_account: None,
        initial_balances,
        transfer_fee: Nat::from(0u64),
        decimals: None,
        token_name: "Not a Token".to_string(),
        token_symbol: "NAT".to_string(),
        metadata: vec![],
        archive_options: ArchiveOptions {
            // we don't want to archive ever
            trigger_threshold: 2 * NUM_MINT_BLOCKS,
            num_blocks_to_archive: 10,
            node_max_memory_size_bytes: None,
            max_message_size_bytes: None,
            controller_id: PrincipalId(minting_account.owner),
            more_controller_ids: None,
            cycles_for_archive_creation: None,
            max_transactions_per_response: None,
        },
        max_memo_length: None,
        feature_flags: None,
        maximum_number_of_accounts: None,
        accounts_overflow_trim_quantity: None,
    });

    let args = Encode!(&args).unwrap();
    let ledger_id = env
        .install_canister(ledger_wasm(), args, None)
        .expect("Unable to install the ledger");

    let check_icrc3_get_block_limit = |ranges: Vec<(u64, u64)>| {
        let req_ranges: Vec<_> = ranges
            .iter()
            .map(|(start, length)| GetBlocksRequest {
                start: Nat::from(*start),
                length: Nat::from(*length),
            })
            .collect();
        let res = icrc3_get_blocks(&env, ledger_id, req_ranges);
        // sanity check
        assert_eq!(res.log_length, NUM_MINT_BLOCKS);
        assert_eq!(res.archived_blocks.len(), 0);

        // check that no more than 100 blocks were returned
        // regardless of the input
        assert!(
            res.blocks.len() <= 100,
            "expected <= 100 blocks but got {} for ranges {ranges:?}",
            res.blocks.len()
        );
    };

    check_icrc3_get_block_limit(vec![(0, u64::MAX)]);
    check_icrc3_get_block_limit(vec![(0, u64::MAX), (0, u64::MAX)]);
    check_icrc3_get_block_limit(vec![(0, 101)]);
    check_icrc3_get_block_limit(vec![(0, 100), (0, 1)]);
    check_icrc3_get_block_limit(vec![(0, 1), (0, 100)]);
}

mod verify_written_blocks {
    use super::*;
    use ic_icrc1_ledger::FeatureFlags;
    use ic_ledger_suite_state_machine_tests::{system_time_to_nanos, MINTER};
    use ic_state_machine_tests::{StateMachine, WasmResult};
    use icrc_ledger_types::icrc1::account::Account;
    use icrc_ledger_types::icrc1::transfer::{Memo, NumTokens, TransferArg};
    use icrc_ledger_types::icrc2::approve::{ApproveArgs, ApproveError};
    use icrc_ledger_types::icrc2::transfer_from::{TransferFromArgs, TransferFromError};
    use icrc_ledger_types::icrc3::transactions::{
        Approve, Burn, GetTransactionsRequest, GetTransactionsResponse, Mint, Transaction, Transfer,
    };
    use num_traits::ToPrimitive;
    use serde_bytes::ByteBuf;

    const DEFAULT_FEE: u64 = 10_000;
    const DEFAULT_AMOUNT: u64 = 1_000_000;
    const DEFAULT_MEMO: [u8; 10] = [0u8; 10];

    #[test]
    fn test_verify_written_mint_block() {
        let ledger = Setup::new();
        let mint_args = TransferArg {
            from_subaccount: ledger.minter_account.subaccount,
            to: ledger.from_account,
            amount: Nat::from(10 * DEFAULT_AMOUNT),
            fee: Some(NumTokens::from(0u8)),
            created_at_time: Some(ledger.current_time_ns_since_unix_epoch),
            memo: Some(Memo(ByteBuf::from(DEFAULT_MEMO))),
        };
        ledger.mint(&mint_args).expect_mint(Mint {
            amount: mint_args.amount,
            to: mint_args.to,
            memo: mint_args.memo,
            created_at_time: mint_args.created_at_time,
        });
    }

    #[test]
    fn test_verify_written_transfer_block() {
        let ledger = Setup::new();
        let from_account = ledger.from_account;
        let transfer_args = TransferArg {
            from_subaccount: ledger.from_account.subaccount,
            to: ledger.to_account,
            fee: Some(Nat::from(DEFAULT_FEE)),
            created_at_time: Some(ledger.current_time_ns_since_unix_epoch),
            memo: Some(Memo(ByteBuf::from(DEFAULT_MEMO))),
            amount: Nat::from(DEFAULT_AMOUNT),
        };
        ledger
            .icrc1_transfer(from_account, &transfer_args)
            .expect_transfer(Transfer {
                amount: transfer_args.amount,
                from: from_account,
                to: transfer_args.to,
                spender: None,
                memo: transfer_args.memo,
                fee: transfer_args.fee,
                created_at_time: transfer_args.created_at_time,
            });
    }

    #[test]
    fn test_verify_written_initial_approve_block_and_approve_block_with_expected_allowance() {
        let ledger = Setup::new();
        let from_account = ledger.from_account;
        let spender_account = ledger.minter_account;
        let approve_args = ApproveArgs {
            from_subaccount: ledger.from_account.subaccount,
            spender: ledger.minter_account,
            amount: Nat::from(2 * DEFAULT_AMOUNT),
            expected_allowance: Some(Nat::from(0u8)),
            expires_at: Some(ledger.current_time_ns_since_unix_epoch + 1_000_000),
            fee: Some(Nat::from(DEFAULT_FEE)),
            memo: Some(Memo(ByteBuf::from(DEFAULT_MEMO))),
            created_at_time: Some(ledger.current_time_ns_since_unix_epoch),
        };
        let mut approve_args_with_expected_allowance = approve_args.clone();
        approve_args_with_expected_allowance.expected_allowance = Some(approve_args.amount.clone());
        approve_args_with_expected_allowance.amount = Nat::from(2 * DEFAULT_AMOUNT);
        ledger
            .icrc2_approve(from_account, &approve_args)
            .expect_approve(Approve {
                amount: approve_args.amount,
                expected_allowance: approve_args.expected_allowance,
                expires_at: approve_args.expires_at,
                memo: approve_args.memo,
                fee: approve_args.fee,
                created_at_time: approve_args.created_at_time,
                from: from_account,
                spender: spender_account,
            })
            .icrc2_approve(from_account, &approve_args_with_expected_allowance)
            .expect_approve(Approve {
                amount: approve_args_with_expected_allowance.amount,
                expected_allowance: approve_args_with_expected_allowance.expected_allowance,
                expires_at: approve_args_with_expected_allowance.expires_at,
                memo: approve_args_with_expected_allowance.memo,
                fee: approve_args_with_expected_allowance.fee,
                created_at_time: approve_args_with_expected_allowance.created_at_time,
                from: from_account,
                spender: spender_account,
            });
    }

    #[test]
    fn test_verify_written_approve_and_burn_blocks() {
        let ledger = Setup::new();
        let from_account = ledger.from_account;
        let spender_account = ledger.minter_account;
        let approve_args = ApproveArgs {
            from_subaccount: ledger.from_account.subaccount,
            spender: ledger.minter_account,
            amount: Nat::from(2 * DEFAULT_AMOUNT),
            expected_allowance: Some(Nat::from(0u8)),
            expires_at: Some(ledger.current_time_ns_since_unix_epoch + 1_000_000),
            fee: Some(Nat::from(DEFAULT_FEE)),
            memo: Some(Memo(ByteBuf::from(DEFAULT_MEMO))),
            created_at_time: Some(ledger.current_time_ns_since_unix_epoch),
        };
        let burn_args = TransferFromArgs {
            spender_subaccount: spender_account.subaccount,
            from: ledger.from_account,
            to: ledger.minter_account,
            amount: Nat::from(DEFAULT_AMOUNT),
            fee: Some(NumTokens::from(0u8)),
            memo: Some(Memo(ByteBuf::from(DEFAULT_MEMO))),
            created_at_time: Some(ledger.current_time_ns_since_unix_epoch),
        };
        ledger
            .icrc2_approve(from_account, &approve_args)
            .expect_approve(Approve {
                amount: approve_args.amount,
                expected_allowance: approve_args.expected_allowance,
                expires_at: approve_args.expires_at,
                memo: approve_args.memo,
                fee: approve_args.fee,
                created_at_time: approve_args.created_at_time,
                from: from_account,
                spender: spender_account,
            })
            .minter_burn(&burn_args)
            .expect_burn(Burn {
                amount: burn_args.amount,
                from: burn_args.from,
                spender: Some(spender_account),
                memo: burn_args.memo,
                created_at_time: burn_args.created_at_time,
            });
    }

    #[test]
    fn test_verify_written_approve_and_transfer_from_blocks() {
        let ledger = Setup::new();
        let from_account = ledger.from_account;
        let spender_account = ledger.spender_account;
        let approve_args = ApproveArgs {
            from_subaccount: ledger.from_account.subaccount,
            spender: ledger.spender_account,
            amount: Nat::from(2 * DEFAULT_AMOUNT),
            expected_allowance: Some(Nat::from(0u8)),
            expires_at: Some(ledger.current_time_ns_since_unix_epoch + 1_000_000),
            fee: Some(Nat::from(DEFAULT_FEE)),
            memo: Some(Memo(ByteBuf::from(DEFAULT_MEMO))),
            created_at_time: Some(ledger.current_time_ns_since_unix_epoch),
        };
        let transfer_from_args = TransferFromArgs {
            spender_subaccount: ledger.spender_account.subaccount,
            from: ledger.from_account,
            to: ledger.to_account,
            amount: Nat::from(DEFAULT_AMOUNT),
            fee: Some(Nat::from(DEFAULT_FEE)),
            memo: Some(Memo(ByteBuf::from(DEFAULT_MEMO))),
            created_at_time: Some(ledger.current_time_ns_since_unix_epoch),
        };
        ledger
            .icrc2_approve(from_account, &approve_args)
            .expect_approve(Approve {
                amount: approve_args.amount,
                expected_allowance: approve_args.expected_allowance,
                expires_at: approve_args.expires_at,
                memo: approve_args.memo,
                fee: approve_args.fee,
                created_at_time: approve_args.created_at_time,
                from: from_account,
                spender: spender_account,
            })
            .icrc2_transfer_from(spender_account, &transfer_from_args)
            .expect_transfer(Transfer {
                amount: transfer_from_args.amount,
                from: from_account,
                to: transfer_from_args.to,
                spender: Some(spender_account),
                memo: transfer_from_args.memo,
                fee: transfer_from_args.fee,
                created_at_time: transfer_from_args.created_at_time,
            });
    }

    struct Setup {
        minter_account: Account,
        from_account: Account,
        to_account: Account,
        spender_account: Account,
        env: StateMachine,
        ledger_id: CanisterId,
        current_time_ns_since_unix_epoch: u64,
    }

    impl Setup {
        fn new() -> Self {
            let minter_account = Account {
                owner: MINTER.owner,
                subaccount: Some([42u8; 32]),
            };
            let from_account = Account {
                owner: PrincipalId::new_user_test_id(1).0,
                subaccount: Some([1u8; 32]),
            };
            let to_account = Account {
                owner: PrincipalId::new_user_test_id(2).0,
                subaccount: Some([2u8; 32]),
            };
            let spender_account = Account {
                owner: PrincipalId::new_user_test_id(3).0,
                subaccount: Some([3u8; 32]),
            };
            let initial_balances = vec![
                (from_account, Nat::from(10 * DEFAULT_AMOUNT)),
                (to_account, Nat::from(10 * DEFAULT_AMOUNT)),
                (spender_account, Nat::from(10 * DEFAULT_AMOUNT)),
            ];
            let ledger_arg_init = LedgerArgument::Init(InitArgs {
                minting_account: minter_account,
                fee_collector_account: None,
                initial_balances,
                transfer_fee: FEE.into(),
                token_name: TOKEN_NAME.to_string(),
                decimals: Some(DECIMAL_PLACES),
                token_symbol: TOKEN_SYMBOL.to_string(),
                metadata: vec![
                    MetadataValue::entry(NAT_META_KEY, NAT_META_VALUE),
                    MetadataValue::entry(INT_META_KEY, INT_META_VALUE),
                    MetadataValue::entry(TEXT_META_KEY, TEXT_META_VALUE),
                    MetadataValue::entry(BLOB_META_KEY, BLOB_META_VALUE),
                ],
                archive_options: ArchiveOptions {
                    trigger_threshold: ARCHIVE_TRIGGER_THRESHOLD as usize,
                    num_blocks_to_archive: NUM_BLOCKS_TO_ARCHIVE as usize,
                    node_max_memory_size_bytes: None,
                    max_message_size_bytes: None,
                    controller_id: PrincipalId::new_user_test_id(100),
                    more_controller_ids: None,
                    cycles_for_archive_creation: None,
                    max_transactions_per_response: None,
                },
                max_memo_length: None,
                feature_flags: Some(FeatureFlags { icrc2: true }),
                maximum_number_of_accounts: None,
                accounts_overflow_trim_quantity: None,
            });

            let args = Encode!(&ledger_arg_init).unwrap();
            let env = StateMachine::new();
            let ledger_id = env.install_canister(ledger_wasm(), args, None).unwrap();

            let current_time_ns_since_unix_epoch = system_time_to_nanos(env.time());

            Self {
                minter_account,
                from_account,
                to_account,
                spender_account,
                env,
                ledger_id,
                current_time_ns_since_unix_epoch,
            }
        }

        fn get_transaction(&self, block_index: BlockIndex) -> Transaction {
            let request = GetTransactionsRequest {
                start: block_index.into(),
                length: 1u8.into(),
            };

            let wasm_result_bytes = match self
                .env
                .query(
                    self.ledger_id,
                    "get_transactions",
                    Encode!(&request).unwrap(),
                )
                .expect("failed to query get_transactions on the ledger")
            {
                WasmResult::Reply(bytes) => bytes,
                WasmResult::Reject(reject) => {
                    panic!("Expected a successful reply, got a reject: {}", reject)
                }
            };
            let mut response = Decode!(&wasm_result_bytes, GetTransactionsResponse).unwrap();
            assert_eq!(
                response.transactions.len(),
                1,
                "Expected exactly one transaction but got {:?}",
                response.transactions
            );
            response.transactions.pop().unwrap()
        }

        fn mint(self, mint_args: &TransferArg) -> TransactionAssert {
            let minter_account = self.minter_account;
            self.icrc1_transfer(minter_account, mint_args)
        }

        fn icrc1_transfer(self, from: Account, transfer_args: &TransferArg) -> TransactionAssert {
            let args = Encode!(transfer_args).unwrap();
            let res = self
                .env
                .execute_ingress_as(
                    PrincipalId::from(from.owner),
                    self.ledger_id,
                    "icrc1_transfer",
                    args,
                )
                .expect("Unable to perform icrc1_transfer")
                .bytes();
            let block_index = Decode!(&res, Result<Nat, TransferError>)
                .unwrap()
                .expect("Unable to decode icrc1_transfer error")
                .0
                .to_u64()
                .unwrap();
            TransactionAssert {
                ledger: self,
                block_index,
            }
        }

        fn icrc2_transfer_from(
            self,
            spender: Account,
            transfer_from_args: &TransferFromArgs,
        ) -> TransactionAssert {
            let args = Encode!(transfer_from_args).unwrap();
            let res = self
                .env
                .execute_ingress_as(
                    PrincipalId::from(spender.owner),
                    self.ledger_id,
                    "icrc2_transfer_from",
                    args,
                )
                .expect("Unable to perform icrc2_transfer_from")
                .bytes();
            let block_index = Decode!(&res, Result<Nat, TransferFromError>)
                .unwrap()
                .expect("Unable to decode icrc2_transfer_from error")
                .0
                .to_u64()
                .unwrap();
            TransactionAssert {
                ledger: self,
                block_index,
            }
        }

        fn icrc2_approve(self, from: Account, approve_args: &ApproveArgs) -> TransactionAssert {
            let args = Encode!(approve_args).unwrap();
            let res = self
                .env
                .execute_ingress_as(from.owner.into(), self.ledger_id, "icrc2_approve", args)
                .expect("Unable to perform icrc2_approve")
                .bytes();
            let block_index = Decode!(&res, Result<Nat, ApproveError>)
                .unwrap()
                .expect("Unable to decode icrc2_approve error")
                .0
                .to_u64()
                .unwrap();
            TransactionAssert {
                ledger: self,
                block_index,
            }
        }

        fn minter_burn(self, burn_args: &TransferFromArgs) -> TransactionAssert {
            let minter_account = self.minter_account;
            self.icrc2_transfer_from(minter_account, burn_args)
        }
    }

    struct TransactionAssert {
        ledger: Setup,
        block_index: BlockIndex,
    }

    impl TransactionAssert {
        fn expect_approve(self, expected_approve: Approve) -> Setup {
            let ledger_transaction = self.ledger.get_transaction(self.block_index);
            assert_eq!("approve", ledger_transaction.kind);
            let ledger_approve = ledger_transaction
                .approve
                .as_ref()
                .expect("expecting approve transaction");
            assert_eq!(ledger_approve, &expected_approve);
            self.ledger
        }

        fn expect_mint(self, expected_mint: Mint) -> Setup {
            let ledger_transaction = self.ledger.get_transaction(self.block_index);
            assert_eq!("mint", ledger_transaction.kind);
            let ledger_mint = ledger_transaction
                .mint
                .as_ref()
                .expect("expecting mint transaction");
            assert_eq!(ledger_mint, &expected_mint);
            self.ledger
        }

        fn expect_transfer(self, expected_transfer: Transfer) -> Setup {
            let ledger_transaction = self.ledger.get_transaction(self.block_index);
            assert_eq!("transfer", ledger_transaction.kind);
            let ledger_transfer = ledger_transaction
                .transfer
                .as_ref()
                .expect("expecting transfer transaction");
            assert_eq!(ledger_transfer, &expected_transfer);
            self.ledger
        }

        fn expect_burn(self, expected_burn: Burn) -> Setup {
            let ledger_transaction = self.ledger.get_transaction(self.block_index);
            assert_eq!("burn", ledger_transaction.kind);
            let ledger_burn = ledger_transaction
                .burn
                .as_ref()
                .expect("expecting burn transaction");
            assert_eq!(ledger_burn, &expected_burn);
            self.ledger
        }
    }
}

// TODO: The tests in the following module test the current behavior, but not necessarily the
//  desired behavior. FI-1389 has been created to consider addressing the current behavior, i.e.,
//  disallowing upgrading from a WASM of one token type to another. In that case, the tests may
//  need to be updated.
mod incompatible_token_type_upgrade {
    use super::*;
    use assert_matches::assert_matches;
    use ic_ledger_suite_state_machine_tests::metadata;
    use ic_state_machine_tests::ErrorCode::CanisterCalledTrap;
    use num_bigint::BigUint;

    fn default_init_args() -> Vec<u8> {
        Encode!(&LedgerArgument::Init(InitArgs {
            minting_account: MINTER,
            fee_collector_account: None,
            initial_balances: vec![],
            transfer_fee: FEE.into(),
            token_name: TOKEN_NAME.to_string(),
            decimals: Some(DECIMAL_PLACES),
            token_symbol: TOKEN_SYMBOL.to_string(),
            metadata: vec![],
            archive_options: ArchiveOptions {
                trigger_threshold: ARCHIVE_TRIGGER_THRESHOLD as usize,
                num_blocks_to_archive: NUM_BLOCKS_TO_ARCHIVE as usize,
                node_max_memory_size_bytes: None,
                max_message_size_bytes: None,
                controller_id: PrincipalId::new_user_test_id(100),
                more_controller_ids: None,
                cycles_for_archive_creation: None,
                max_transactions_per_response: None,
            },
            max_memo_length: None,
            feature_flags: Some(FeatureFlags { icrc2: false }),
            maximum_number_of_accounts: None,
            accounts_overflow_trim_quantity: None,
        }))
        .unwrap()
    }

    #[test]
    fn should_successfully_upgrade_ledger_from_u64_to_u256_to_u64_wasm() {
        let env = StateMachine::new();
        let ledger_id = env
            .install_canister(ledger_mainnet_u64_wasm(), default_init_args(), None)
            .unwrap();
        // Create a large balance
        transfer(&env, ledger_id, MINTER, account(1), u64::MAX);
        let mut balance = balance_of(&env, ledger_id, account(1));
        let initial_allowance = Allowance {
            allowance: Nat::from(u64::MAX),
            expires_at: Some(u64::MAX - 1u64),
        };
        // Create a large allowance
        let approval_result = send_approval(
            &env,
            ledger_id,
            account(1).owner,
            &ApproveArgs {
                from_subaccount: None,
                spender: account(2),
                amount: initial_allowance.allowance.clone(),
                expected_allowance: None,
                expires_at: initial_allowance.expires_at,
                fee: None,
                memo: None,
                created_at_time: None,
            },
        );
        assert_eq!(approval_result, Ok(BlockIndex::from(1u64)));
        balance -= FEE;
        let initial_total_supply = icrc1_total_supply(&env, ledger_id);
        assert_eq!(initial_total_supply.to_u64(), Some(u64::MAX - FEE));
        let initial_blocks = icrc3_get_blocks(
            &env,
            ledger_id,
            vec![GetBlocksRequest {
                start: Nat::from(0u64),
                length: Nat::from(u64::MAX),
            }],
        );
        assert_eq!(initial_blocks.log_length, Nat::from(2u64));
        assert_eq!(initial_blocks.blocks.len(), 2);
        assert_eq!(initial_blocks.archived_blocks.len(), 0);
        let initial_metadata = metadata(&env, ledger_id);
        assert!(!initial_metadata.is_empty());

        // Try to upgrade the ledger from using a u64 wasm to a u256 wasm
        let upgrade_args = Encode!(&LedgerArgument::Upgrade(None)).unwrap();
        env.upgrade_canister(ledger_id, ledger_mainnet_u256_wasm(), upgrade_args)
            .expect("Unable to upgrade the ledger canister");

        // The balance, allowance, total supply, and blocks should not change
        let verify_state = || {
            assert_eq!(balance, balance_of(&env, ledger_id, account(1)));
            let actual_allowance = get_allowance(&env, ledger_id, account(1), account(2));
            assert_eq!(actual_allowance, initial_allowance);
            assert_eq!(
                initial_blocks,
                icrc3_get_blocks(
                    &env,
                    ledger_id,
                    vec![GetBlocksRequest {
                        start: Nat::from(0u64),
                        length: Nat::from(u64::MAX),
                    }]
                )
            );
            assert_eq!(initial_metadata, metadata(&env, ledger_id));
        };
        verify_state();
        // The total supply is calculated based on the token type, so this actually changes (even though it should not)
        assert_ne!(initial_total_supply, icrc1_total_supply(&env, ledger_id));

        // Try to upgrade the ledger back to a u64 wasm
        let upgrade_args = Encode!(&LedgerArgument::Upgrade(None)).unwrap();
        env.upgrade_canister(ledger_id, ledger_mainnet_u64_wasm(), upgrade_args)
            .expect("Unable to upgrade the ledger canister");

        // The balance, allowance, and blocks should not change
        verify_state();
        // The total supply should be back to what it was originally
        assert_eq!(initial_total_supply, icrc1_total_supply(&env, ledger_id));
    }

    #[test]
    #[should_panic(expected = "failed to decode ledger state")]
    fn should_trap_when_upgrading_a_ledger_installed_as_u256_to_u64_wasm() {
        let env = StateMachine::new();
        let ledger_id = env
            .install_canister(ledger_mainnet_u256_wasm(), default_init_args(), None)
            .unwrap();

        // Try to upgrade the ledger from using a u256 wasm to a u64 wasm
        let upgrade_args = Encode!(&LedgerArgument::Upgrade(None)).unwrap();
        env.upgrade_canister(ledger_id, ledger_mainnet_u64_wasm(), upgrade_args)
            .expect("Unable to upgrade the ledger canister");
    }

    fn icrc1_total_supply(env: &StateMachine, ledger_id: CanisterId) -> BigUint {
        Decode!(
            &env.query(ledger_id, "icrc1_total_supply", Encode!().unwrap())
                .expect("failed to query total supply")
                .bytes(),
            Nat
        )
        .expect("failed to decode totalSupply response")
        .0
    }

    #[test]
    fn should_fail_to_upgrade_to_u64_ledger_wasm_if_total_supply_too_large() {
        let env = StateMachine::new();
        let ledger_id = env
            .install_canister(ledger_mainnet_u256_wasm(), default_init_args(), None)
            .unwrap();
        transfer(&env, ledger_id, MINTER, account(1), u64::MAX - 100);
        transfer(&env, ledger_id, MINTER, account(2), u64::MAX - 100);
        let balance_1 = balance_of(&env, ledger_id, account(1));
        let balance_2 = balance_of(&env, ledger_id, account(2));
        assert_eq!(balance_1, u64::MAX - 100);
        assert_eq!(balance_2, u64::MAX - 100);

        let upgrade_args = Encode!(&LedgerArgument::Upgrade(None)).unwrap();
        assert_matches!(
            env.upgrade_canister(ledger_id, ledger_mainnet_u64_wasm(), upgrade_args),
            Err(err)
            if err.code() == CanisterCalledTrap
              && err.description().contains("invalid type: enum, expected u64 or { e8s: u64 } struct")
        );
    }

    #[test]
    fn should_fail_to_upgrade_to_u64_ledger_wasm_if_allowance_too_large() {
        let env = StateMachine::new();
        let ledger_id = env
            .install_canister(ledger_mainnet_u256_wasm(), default_init_args(), None)
            .unwrap();
        transfer(&env, ledger_id, MINTER, account(1), FEE);
        let mut balance_1 = balance_of(&env, ledger_id, account(1));
        let mut big_amount = BigUint::ZERO;
        big_amount.set_bit(65, true);
        let approval_result = send_approval(
            &env,
            ledger_id,
            account(1).owner,
            &ApproveArgs {
                from_subaccount: None,
                spender: account(2),
                amount: Nat::from(big_amount.clone()),
                expected_allowance: None,
                expires_at: None,
                fee: None,
                memo: None,
                created_at_time: None,
            },
        );
        assert_eq!(approval_result, Ok(BlockIndex::from(1u64)));
        balance_1 -= FEE;
        let allowance_2 = get_allowance(&env, ledger_id, account(1), account(2));
        assert_eq!(balance_1, balance_of(&env, ledger_id, account(1)));
        assert_eq!(allowance_2.allowance, Nat::from(big_amount));
        assert!(allowance_2.allowance > u64::MAX);

        let upgrade_args = Encode!(&LedgerArgument::Upgrade(None)).unwrap();
        assert_matches!(
            env.upgrade_canister(ledger_id, ledger_mainnet_u64_wasm(), upgrade_args),
            Err(err)
            if err.code() == CanisterCalledTrap
              && err.description().contains("invalid type: enum, expected u64 or { e8s: u64 } struct")
        );
    }
}<|MERGE_RESOLUTION|>--- conflicted
+++ resolved
@@ -427,13 +427,6 @@
         upgrade_args,
         minter,
         true,
-<<<<<<< HEAD
-=======
-        // With the ckBTC and ckETH mainnet canisters being at V1, and the tip-of-master also being V1,
-        // downgrading the ledger canister to the mainnet version from the tip-of-master version
-        // should succeed.
-        true,
->>>>>>> 0a535177
     );
 }
 
