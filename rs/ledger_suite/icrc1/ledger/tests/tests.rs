--- conflicted
+++ resolved
@@ -95,10 +95,10 @@
     )
 }
 
-<<<<<<< HEAD
 fn ledger_wasm_lowupgradeinstructionlimits() -> Vec<u8> {
     std::fs::read(std::env::var("IC_ICRC1_LEDGER_WASM_INSTR_LIMITS_PATH").unwrap()).unwrap()
-=======
+}
+
 pub fn icrc_ledger_new_icrc3_certificate_wasm() -> Vec<u8> {
     let ledger_wasm_path = std::env::var("IC_ICRC1_LEDGER_ICRC3_COMPATIBLE_DATA_CERTIFICATE_WASM_PATH").expect(
         "The Ledger wasm path must be set using the env variable IC_ICRC1_LEDGER_ICRC3_COMPATIBLE_DATA_CERTIFICATE_WASM_PATH",
@@ -109,7 +109,6 @@
             ledger_wasm_path, e
         )
     })
->>>>>>> 003c70ac
 }
 
 fn ledger_wasm_nextledgerversion() -> Vec<u8> {
