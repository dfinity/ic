use candid::{CandidType, Decode, Encode, Nat};
use ic_agent::identity::Identity;
use ic_base_types::{CanisterId, PrincipalId};
use ic_icrc1::{Block, Operation, Transaction};
use ic_icrc1_ledger::{
    ChangeFeeCollector, FeatureFlags, InitArgs, InitArgsBuilder as LedgerInitArgsBuilder,
    LedgerArgument,
};
use ic_icrc1_test_utils::minter_identity;
use ic_ledger_canister_core::archive::ArchiveOptions;
use ic_ledger_core::block::{BlockIndex, BlockType};
use ic_ledger_hash_of::{HashOf, HASH_LENGTH};
use ic_ledger_suite_state_machine_tests::fee_collector::BlockRetrieval;
use ic_ledger_suite_state_machine_tests::in_memory_ledger::verify_ledger_state;
use ic_ledger_suite_state_machine_tests::{
    send_approval, send_transfer_from, AllowanceProvider, ARCHIVE_TRIGGER_THRESHOLD, BLOB_META_KEY,
    BLOB_META_VALUE, DECIMAL_PLACES, FEE, INT_META_KEY, INT_META_VALUE, MINTER, NAT_META_KEY,
    NAT_META_VALUE, NUM_BLOCKS_TO_ARCHIVE, TEXT_META_KEY, TEXT_META_VALUE, TOKEN_NAME,
    TOKEN_SYMBOL,
};
use ic_state_machine_tests::StateMachine;
use icrc_ledger_types::icrc::generic_metadata_value::MetadataValue;
use icrc_ledger_types::icrc::generic_value::Value;
use icrc_ledger_types::icrc1::account::Account;
use icrc_ledger_types::icrc1::transfer::{TransferArg, TransferError};
use icrc_ledger_types::icrc2::allowance::Allowance;
use icrc_ledger_types::icrc2::approve::{ApproveArgs, ApproveError};
use icrc_ledger_types::icrc2::transfer_from::{TransferFromArgs, TransferFromError};
use icrc_ledger_types::icrc3::archive::{GetArchivesArgs, GetArchivesResult, QueryArchiveFn};
use icrc_ledger_types::icrc3::blocks::{
    ArchivedBlocks, BlockWithId, GetBlocksRequest, GetBlocksResponse, GetBlocksResult,
};
use num_traits::ToPrimitive;
use std::collections::BTreeMap;
use std::path::PathBuf;
use std::sync::Arc;

#[cfg(not(feature = "u256-tokens"))]
pub type Tokens = ic_icrc1_tokens_u64::U64;

#[cfg(feature = "u256-tokens")]
pub type Tokens = ic_icrc1_tokens_u256::U256;

#[derive(Clone, Eq, PartialEq, Debug, CandidType)]
pub struct LegacyInitArgs {
    pub minting_account: Account,
    pub fee_collector_account: Option<Account>,
    pub initial_balances: Vec<(Account, u64)>,
    pub transfer_fee: u64,
    pub token_name: String,
    pub token_symbol: String,
    pub metadata: Vec<(String, MetadataValue)>,
    pub archive_options: ArchiveOptions,
}

#[derive(Clone, Eq, PartialEq, Debug, Default, CandidType)]
pub struct LegacyUpgradeArgs {
    pub metadata: Option<Vec<(String, MetadataValue)>>,
    pub token_name: Option<String>,
    pub token_symbol: Option<String>,
    pub transfer_fee: Option<u64>,
    pub change_fee_collector: Option<ChangeFeeCollector>,
}

#[allow(clippy::large_enum_variant)]
#[derive(Clone, Eq, PartialEq, Debug, CandidType)]
pub enum LegacyLedgerArgument {
    Init(LegacyInitArgs),
    Upgrade(Option<LegacyUpgradeArgs>),
}

fn ledger_mainnet_wasm() -> Vec<u8> {
    #[cfg(not(feature = "u256-tokens"))]
    let mainnet_wasm = ledger_mainnet_u64_wasm();
    #[cfg(feature = "u256-tokens")]
    let mainnet_wasm = ledger_mainnet_u256_wasm();
    mainnet_wasm
}

fn ledger_mainnet_v2_wasm() -> Vec<u8> {
    #[cfg(not(feature = "u256-tokens"))]
    let mainnet_wasm = ledger_mainnet_v2_u64_wasm();
    #[cfg(feature = "u256-tokens")]
    let mainnet_wasm = ledger_mainnet_v2_u256_wasm();
    mainnet_wasm
}

fn ledger_mainnet_v2_noledgerversion_wasm() -> Vec<u8> {
    #[cfg(not(feature = "u256-tokens"))]
    let mainnet_wasm = ledger_mainnet_v2_noledgerversion_u64_wasm();
    #[cfg(feature = "u256-tokens")]
    let mainnet_wasm = ledger_mainnet_v2_noledgerversion_u256_wasm();
    mainnet_wasm
}

fn ledger_mainnet_v3_wasm() -> Vec<u8> {
    #[cfg(not(feature = "u256-tokens"))]
    let mainnet_wasm = ledger_mainnet_v3_u64_wasm();
    #[cfg(feature = "u256-tokens")]
    let mainnet_wasm = ledger_mainnet_v3_u256_wasm();
    mainnet_wasm
}

fn ledger_mainnet_v1_wasm() -> Vec<u8> {
    #[cfg(not(feature = "u256-tokens"))]
    let mainnet_wasm = ledger_mainnet_v1_u64_wasm();
    #[cfg(feature = "u256-tokens")]
    let mainnet_wasm = ledger_mainnet_v1_u256_wasm();
    mainnet_wasm
}

fn ledger_mainnet_u64_wasm() -> Vec<u8> {
    std::fs::read(std::env::var("CKBTC_IC_ICRC1_LEDGER_DEPLOYED_VERSION_WASM_PATH").unwrap())
        .unwrap()
}

#[cfg(not(feature = "u256-tokens"))]
fn ledger_mainnet_v2_u64_wasm() -> Vec<u8> {
    std::fs::read(std::env::var("CKBTC_IC_ICRC1_LEDGER_V2_VERSION_WASM_PATH").unwrap()).unwrap()
}

#[cfg(not(feature = "u256-tokens"))]
fn ledger_mainnet_v2_noledgerversion_u64_wasm() -> Vec<u8> {
    std::fs::read(
        std::env::var("CKBTC_IC_ICRC1_LEDGER_V2_NOLEDGERLEVRION_VERSION_WASM_PATH").unwrap(),
    )
    .unwrap()
}

#[cfg(not(feature = "u256-tokens"))]
fn ledger_mainnet_v3_u64_wasm() -> Vec<u8> {
    std::fs::read(std::env::var("CKBTC_IC_ICRC1_LEDGER_V3_VERSION_WASM_PATH").unwrap()).unwrap()
}

#[cfg(not(feature = "u256-tokens"))]
fn ledger_mainnet_v1_u64_wasm() -> Vec<u8> {
    std::fs::read(std::env::var("CKBTC_IC_ICRC1_LEDGER_V1_VERSION_WASM_PATH").unwrap()).unwrap()
}

fn ledger_mainnet_u256_wasm() -> Vec<u8> {
    std::fs::read(std::env::var("CKETH_IC_ICRC1_LEDGER_DEPLOYED_VERSION_WASM_PATH").unwrap())
        .unwrap()
}

#[cfg(feature = "u256-tokens")]
fn ledger_mainnet_v2_u256_wasm() -> Vec<u8> {
    std::fs::read(std::env::var("CKETH_IC_ICRC1_LEDGER_V2_VERSION_WASM_PATH").unwrap()).unwrap()
}

#[cfg(feature = "u256-tokens")]
fn ledger_mainnet_v2_noledgerversion_u256_wasm() -> Vec<u8> {
    std::fs::read(
        std::env::var("CKETH_IC_ICRC1_LEDGER_V2_NOLEDGERLEVRION_VERSION_WASM_PATH").unwrap(),
    )
    .unwrap()
}

#[cfg(feature = "u256-tokens")]
fn ledger_mainnet_v3_u256_wasm() -> Vec<u8> {
    std::fs::read(std::env::var("CKETH_IC_ICRC1_LEDGER_V3_VERSION_WASM_PATH").unwrap()).unwrap()
}

#[cfg(feature = "u256-tokens")]
fn ledger_mainnet_v1_u256_wasm() -> Vec<u8> {
    std::fs::read(std::env::var("CKETH_IC_ICRC1_LEDGER_V1_VERSION_WASM_PATH").unwrap()).unwrap()
}

fn ledger_wasm() -> Vec<u8> {
    ic_test_utilities_load_wasm::load_wasm(
        std::env::var("CARGO_MANIFEST_DIR").unwrap(),
        "ic-icrc1-ledger",
        &[],
    )
}

fn ledger_wasm_lowupgradeinstructionlimits() -> Vec<u8> {
    std::fs::read(std::env::var("IC_ICRC1_LEDGER_WASM_INSTR_LIMITS_PATH").unwrap()).unwrap()
}

pub fn icrc_ledger_new_icrc3_certificate_wasm() -> Vec<u8> {
    let ledger_wasm_path = std::env::var("IC_ICRC1_LEDGER_ICRC3_COMPATIBLE_DATA_CERTIFICATE_WASM_PATH").expect(
        "The Ledger wasm path must be set using the env variable IC_ICRC1_LEDGER_ICRC3_COMPATIBLE_DATA_CERTIFICATE_WASM_PATH",
    );
    std::fs::read(&ledger_wasm_path).unwrap_or_else(|e| {
        panic!(
            "failed to load Wasm file from path {} (env var IC_ICRC1_LEDGER_ICRC3_COMPATIBLE_DATA_CERTIFICATE_WASM_PATH): {}",
            ledger_wasm_path, e
        )
    })
}

fn ledger_wasm_nextledgerversion() -> Vec<u8> {
    std::fs::read(std::env::var("IC_ICRC1_LEDGER_NEXT_VERSION_WASM_PATH").unwrap()).unwrap()
}

fn archive_wasm() -> Vec<u8> {
    ic_test_utilities_load_wasm::load_wasm(
        PathBuf::from(std::env::var("CARGO_MANIFEST_DIR").unwrap())
            .parent()
            .unwrap()
            .join("archive"),
        "ic-icrc1-archive",
        &[],
    )
}

fn encode_init_args(args: ic_ledger_suite_state_machine_tests::InitArgs) -> LedgerArgument {
    LedgerArgument::Init(InitArgs {
        minting_account: MINTER,
        fee_collector_account: args.fee_collector_account,
        initial_balances: args.initial_balances,
        transfer_fee: FEE.into(),
        token_name: TOKEN_NAME.to_string(),
        decimals: Some(DECIMAL_PLACES),
        token_symbol: TOKEN_SYMBOL.to_string(),
        metadata: vec![
            MetadataValue::entry(NAT_META_KEY, NAT_META_VALUE),
            MetadataValue::entry(INT_META_KEY, INT_META_VALUE),
            MetadataValue::entry(TEXT_META_KEY, TEXT_META_VALUE),
            MetadataValue::entry(BLOB_META_KEY, BLOB_META_VALUE),
        ],
        archive_options: args.archive_options,
        max_memo_length: None,
        feature_flags: args.feature_flags,
    })
}

fn encode_init_args_with_small_sized_archive(
    args: ic_ledger_suite_state_machine_tests::InitArgs,
) -> LedgerArgument {
    match encode_init_args(args) {
        LedgerArgument::Init(mut init_args) => {
            init_args.archive_options.node_max_memory_size_bytes = Some(620);
            LedgerArgument::Init(init_args)
        }
        LedgerArgument::Upgrade(_) => {
            panic!("BUG: Expected Init argument")
        }
    }
}

fn encode_init_args_with_provided_metadata(
    args: ic_ledger_suite_state_machine_tests::InitArgs,
) -> LedgerArgument {
    match encode_init_args(args.clone()) {
        LedgerArgument::Init(mut init_args) => {
            init_args.metadata = args.metadata;
            LedgerArgument::Init(init_args)
        }
        LedgerArgument::Upgrade(_) => {
            panic!("BUG: Expected Init argument")
        }
    }
}

fn encode_upgrade_args() -> LedgerArgument {
    LedgerArgument::Upgrade(None)
}

#[test]
fn test_metadata() {
    ic_ledger_suite_state_machine_tests::test_metadata(ledger_wasm(), encode_init_args)
}

#[test]
fn test_upgrade() {
    ic_ledger_suite_state_machine_tests::test_upgrade(ledger_wasm(), encode_init_args)
}

// #[test]
// fn test_install_mainnet_ledger_then_upgrade_then_downgrade() {
//     ic_ledger_suite_state_machine_tests::test_install_upgrade_downgrade(
//         ledger_mainnet_wasm(),
//         encode_init_args,
//         ledger_wasm(),
//         encode_upgrade_args,
//         ledger_mainnet_wasm(),
//         encode_upgrade_args,
//     )
// }

#[test]
fn test_upgrade_archive_options() {
    ic_ledger_suite_state_machine_tests::test_upgrade_archive_options(
        ledger_wasm(),
        encode_init_args_with_small_sized_archive,
    );
}

#[test]
fn test_tx_deduplication() {
    ic_ledger_suite_state_machine_tests::test_tx_deduplication(ledger_wasm(), encode_init_args);
}

#[test]
fn test_mint_burn() {
    ic_ledger_suite_state_machine_tests::test_mint_burn(ledger_wasm(), encode_init_args);
}

#[test]
fn test_anonymous_transfers() {
    ic_ledger_suite_state_machine_tests::test_anonymous_transfers(ledger_wasm(), encode_init_args);
}

#[test]
fn test_anonymous_approval() {
    ic_ledger_suite_state_machine_tests::test_anonymous_approval(ledger_wasm(), encode_init_args);
}

#[test]
fn test_single_transfer() {
    ic_ledger_suite_state_machine_tests::test_single_transfer(ledger_wasm(), encode_init_args);
}

#[test]
fn test_account_canonicalization() {
    ic_ledger_suite_state_machine_tests::test_account_canonicalization(
        ledger_wasm(),
        encode_init_args,
    );
}

#[test]
fn test_tx_time_bounds() {
    ic_ledger_suite_state_machine_tests::test_tx_time_bounds(ledger_wasm(), encode_init_args);
}

#[test]
fn test_archiving() {
    ic_ledger_suite_state_machine_tests::test_archiving(
        ledger_wasm(),
        encode_init_args,
        archive_wasm(),
    );
}

#[test]
fn test_get_blocks() {
    ic_ledger_suite_state_machine_tests::test_get_blocks(ledger_wasm(), encode_init_args);
}

// Generate random blocks and check that their CBOR encoding complies with the CDDL spec.
#[test]
fn block_encoding_agrees_with_the_schema() {
    ic_ledger_suite_state_machine_tests::block_encoding_agrees_with_the_schema::<Tokens>();
}

// Generate random blocks and check that their value encoding complies with the ICRC-3 spec.
#[test]
fn block_encoding_agrees_with_the_icrc3_schema() {
    ic_ledger_suite_state_machine_tests::block_encoding_agreed_with_the_icrc3_schema::<Tokens>();
}

// Check that different blocks produce different hashes.
#[test]
fn transaction_hashes_are_unique() {
    ic_ledger_suite_state_machine_tests::transaction_hashes_are_unique::<Tokens>();
}

// Check that different blocks produce different hashes.
#[test]
fn block_hashes_are_unique() {
    ic_ledger_suite_state_machine_tests::block_hashes_are_unique::<Tokens>();
}

// Generate random blocks and check that the block hash is stable.
#[test]
fn block_hashes_are_stable() {
    ic_ledger_suite_state_machine_tests::block_hashes_are_stable::<Tokens>();
}

#[test]
fn check_transfer_model() {
    ic_ledger_suite_state_machine_tests::check_transfer_model(ledger_wasm(), encode_init_args);
}

#[test]
fn check_fee_collector() {
    ic_ledger_suite_state_machine_tests::fee_collector::test_fee_collector(
        ledger_wasm(),
        encode_init_args,
    );
}

#[test]
fn check_fee_collector_blocks() {
    ic_ledger_suite_state_machine_tests::fee_collector::test_fee_collector_blocks(
        ledger_wasm(),
        encode_init_args,
        BlockRetrieval::Legacy,
    );
}

#[test]
fn check_fee_collector_icrc3_blocks() {
    ic_ledger_suite_state_machine_tests::fee_collector::test_fee_collector_blocks(
        ledger_wasm(),
        encode_init_args,
        BlockRetrieval::Icrc3,
    );
}

#[test]
fn check_memo_max_len() {
    ic_ledger_suite_state_machine_tests::test_memo_max_len(ledger_wasm(), encode_init_args);
}

#[test]
fn test_approve_smoke() {
    ic_ledger_suite_state_machine_tests::test_approve_smoke(ledger_wasm(), encode_init_args);
}

#[test]
fn test_approve_expiration() {
    ic_ledger_suite_state_machine_tests::test_approve_expiration(ledger_wasm(), encode_init_args);
}

#[test]
fn test_approve_self() {
    ic_ledger_suite_state_machine_tests::test_approve_self(ledger_wasm(), encode_init_args);
}

#[test]
fn test_approve_expected_allowance() {
    ic_ledger_suite_state_machine_tests::test_approve_expected_allowance(
        ledger_wasm(),
        encode_init_args,
    );
}

#[test]
fn test_approve_cant_pay_fee() {
    ic_ledger_suite_state_machine_tests::test_approve_cant_pay_fee(ledger_wasm(), encode_init_args);
}

#[test]
fn test_approve_cap() {
    ic_ledger_suite_state_machine_tests::test_approve_cap::<LedgerArgument, Tokens>(
        ledger_wasm(),
        encode_init_args,
    );
}

#[test]
fn test_approve_pruning() {
    ic_ledger_suite_state_machine_tests::test_approve_pruning(ledger_wasm(), encode_init_args);
}

#[test]
fn test_approve_from_minter() {
    ic_ledger_suite_state_machine_tests::test_approve_from_minter(ledger_wasm(), encode_init_args);
}

#[test]
fn test_transfer_from_smoke() {
    ic_ledger_suite_state_machine_tests::test_transfer_from_smoke(ledger_wasm(), encode_init_args);
}

#[test]
fn test_transfer_from_self() {
    ic_ledger_suite_state_machine_tests::test_transfer_from_self(ledger_wasm(), encode_init_args);
}

#[test]
fn test_transfer_from_minter() {
    ic_ledger_suite_state_machine_tests::test_transfer_from_minter(ledger_wasm(), encode_init_args);
}

#[test]
fn test_transfer_from_burn() {
    ic_ledger_suite_state_machine_tests::test_transfer_from_burn(ledger_wasm(), encode_init_args);
}

#[test]
fn test_archive_controllers() {
    ic_ledger_suite_state_machine_tests::test_archive_controllers(ledger_wasm());
}

#[test]
fn test_archive_no_additional_controllers() {
    ic_ledger_suite_state_machine_tests::test_archive_no_additional_controllers(ledger_wasm());
}

#[test]
fn test_archive_duplicate_controllers() {
    ic_ledger_suite_state_machine_tests::test_archive_duplicate_controllers(ledger_wasm());
}

#[test]
fn test_icrc21_standard() {
    ic_ledger_suite_state_machine_tests::test_icrc21_standard(ledger_wasm(), encode_init_args);
}

// #[test]
// fn test_icrc1_test_suite() {
//     ic_ledger_suite_state_machine_tests::test_icrc1_test_suite(ledger_wasm(), encode_init_args);
// }

#[test]
fn test_ledger_http_request_decoding_quota() {
    ic_ledger_suite_state_machine_tests::test_ledger_http_request_decoding_quota(
        ledger_wasm(),
        encode_init_args,
    );
}

#[test]
fn test_block_transformation() {
    ic_ledger_suite_state_machine_tests::icrc1_test_block_transformation::<LedgerArgument, Tokens>(
        ledger_mainnet_wasm(),
        ledger_wasm(),
        encode_init_args,
    );
}

#[test]
fn icrc1_test_upgrade_serialization_from_mainnet() {
    icrc1_test_upgrade_serialization(ledger_mainnet_wasm(), false);
}

#[test]
fn icrc1_test_upgrade_serialization_from_v2() {
    icrc1_test_upgrade_serialization(ledger_mainnet_v2_wasm(), true);
}

#[test]
fn icrc1_test_upgrade_serialization_from_v3() {
    icrc1_test_upgrade_serialization(ledger_mainnet_v3_wasm(), true);
}

fn icrc1_test_upgrade_serialization(ledger_mainnet_wasm: Vec<u8>, mainnet_on_prev_version: bool) {
    let minter = Arc::new(minter_identity());
    let builder = LedgerInitArgsBuilder::with_symbol_and_name(TOKEN_SYMBOL, TOKEN_NAME)
        .with_minting_account(minter.sender().unwrap())
        .with_transfer_fee(FEE);
    let init_args = Encode!(&LedgerArgument::Init(builder.build())).unwrap();
    let upgrade_args = Encode!(&LedgerArgument::Upgrade(None)).unwrap();
    ic_ledger_suite_state_machine_tests::test_upgrade_serialization::<Tokens>(
        ledger_mainnet_wasm,
        ledger_wasm(),
        init_args,
        upgrade_args,
        minter,
        true,
        mainnet_on_prev_version,
    );
}

#[test]
fn icrc1_test_multi_step_migration_from_v3() {
    ic_ledger_suite_state_machine_tests::icrc1_test_multi_step_migration(
        ledger_mainnet_v3_wasm(),
        ledger_wasm_lowupgradeinstructionlimits(),
        encode_init_args,
    );
}

#[test]
fn icrc1_test_multi_step_migration_from_v2() {
    ic_ledger_suite_state_machine_tests::icrc1_test_multi_step_migration(
        ledger_mainnet_v2_wasm(),
        ledger_wasm_lowupgradeinstructionlimits(),
        encode_init_args,
    );
}

#[test]
fn icrc1_test_multi_step_migration_from_v2_noledgerversion() {
    ic_ledger_suite_state_machine_tests::icrc1_test_multi_step_migration(
        ledger_mainnet_v2_noledgerversion_wasm(),
        ledger_wasm_lowupgradeinstructionlimits(),
        encode_init_args,
    );
}

#[test]
fn icrc1_test_downgrade_from_incompatible_version() {
    ic_ledger_suite_state_machine_tests::test_downgrade_from_incompatible_version(
        ledger_mainnet_wasm(),
        ledger_wasm_nextledgerversion(),
        ledger_wasm(),
        encode_init_args,
        true,
    );
}

#[test]
fn icrc1_test_stable_migration_endpoints_disabled_from_v3() {
    ic_ledger_suite_state_machine_tests::icrc1_test_stable_migration_endpoints_disabled(
        ledger_mainnet_v3_wasm(),
        ledger_wasm_lowupgradeinstructionlimits(),
        encode_init_args,
        vec![],
    );
}

#[test]
fn icrc1_test_stable_migration_endpoints_disabled_from_v2() {
    ic_ledger_suite_state_machine_tests::icrc1_test_stable_migration_endpoints_disabled(
        ledger_mainnet_v2_wasm(),
        ledger_wasm_lowupgradeinstructionlimits(),
        encode_init_args,
        vec![],
    );
}

#[test]
fn icrc1_test_incomplete_migration_from_v3() {
    ic_ledger_suite_state_machine_tests::test_incomplete_migration(
        ledger_mainnet_v3_wasm(),
        ledger_wasm_lowupgradeinstructionlimits(),
        encode_init_args,
    );
}

#[test]
fn icrc1_test_incomplete_migration_from_v2() {
    ic_ledger_suite_state_machine_tests::test_incomplete_migration(
        ledger_mainnet_v2_wasm(),
        ledger_wasm_lowupgradeinstructionlimits(),
        encode_init_args,
    );
}

#[test]
fn icrc1_test_incomplete_migration_from_v2_noledgerversion() {
    ic_ledger_suite_state_machine_tests::test_incomplete_migration(
        ledger_mainnet_v2_noledgerversion_wasm(),
        ledger_wasm_lowupgradeinstructionlimits(),
        encode_init_args,
    );
}

#[test]
fn icrc1_test_incomplete_migration_to_current_from_v3() {
    ic_ledger_suite_state_machine_tests::test_incomplete_migration_to_current(
        ledger_mainnet_v3_wasm(),
        ledger_wasm_lowupgradeinstructionlimits(),
        encode_init_args,
    );
}

#[test]
fn icrc1_test_incomplete_migration_to_current_from_v2() {
    ic_ledger_suite_state_machine_tests::test_incomplete_migration_to_current(
        ledger_mainnet_v2_wasm(),
        ledger_wasm_lowupgradeinstructionlimits(),
        encode_init_args,
    );
}

#[test]
fn icrc1_test_incomplete_migration_to_current_from_v2_noledgerversion() {
    ic_ledger_suite_state_machine_tests::test_incomplete_migration_to_current(
        ledger_mainnet_v2_noledgerversion_wasm(),
        ledger_wasm_lowupgradeinstructionlimits(),
        encode_init_args,
    );
}

#[test]
fn icrc1_test_migration_resumes_from_frozen_from_v3() {
    ic_ledger_suite_state_machine_tests::test_migration_resumes_from_frozen(
        ledger_mainnet_v3_wasm(),
        ledger_wasm_lowupgradeinstructionlimits(),
        encode_init_args,
    );
}

#[test]
fn icrc1_test_migration_resumes_from_frozen_from_v2() {
    ic_ledger_suite_state_machine_tests::test_migration_resumes_from_frozen(
        ledger_mainnet_v2_wasm(),
        ledger_wasm_lowupgradeinstructionlimits(),
        encode_init_args,
    );
}

#[test]
fn icrc1_test_metrics_while_migrating_from_v3() {
    ic_ledger_suite_state_machine_tests::test_metrics_while_migrating(
        ledger_mainnet_v3_wasm(),
        ledger_wasm_lowupgradeinstructionlimits(),
        encode_init_args,
    );
}

#[test]
fn icrc1_test_metrics_while_migrating_from_v2() {
    ic_ledger_suite_state_machine_tests::test_metrics_while_migrating(
        ledger_mainnet_v2_wasm(),
        ledger_wasm_lowupgradeinstructionlimits(),
        encode_init_args,
    );
}

#[test]
fn icrc1_test_upgrade_from_v1_not_possible() {
    ic_ledger_suite_state_machine_tests::test_upgrade_from_v1_not_possible(
        ledger_mainnet_v1_wasm(),
        ledger_wasm(),
        encode_init_args,
    );
}

#[test]
<<<<<<< HEAD
fn test_cycles_for_archive_creation_no_overwrite_of_none_in_upgrade() {
    ic_ledger_suite_state_machine_tests::test_cycles_for_archive_creation_no_overwrite_of_none_in_upgrade(
        ledger_mainnet_v2_wasm(),
        ledger_wasm(),
        encode_init_args,
=======
fn test_setting_forbidden_metadata_in_init_works_in_v3_ledger() {
    ic_ledger_suite_state_machine_tests::metadata::test_setting_forbidden_metadata_works_in_v3_ledger(
        ledger_mainnet_v3_wasm(),
        encode_init_args_with_provided_metadata,
>>>>>>> 95b76027
    );
}

#[test]
<<<<<<< HEAD
fn test_cycles_for_archive_creation_default_spawns_archive() {
    ic_ledger_suite_state_machine_tests::test_cycles_for_archive_creation_default_spawns_archive(
        ledger_wasm(),
        encode_init_args,
=======
fn test_setting_forbidden_metadata_not_possible() {
    ic_ledger_suite_state_machine_tests::metadata::test_setting_forbidden_metadata_not_possible(
        ledger_wasm(),
        encode_init_args_with_provided_metadata,
>>>>>>> 95b76027
    );
}

mod metrics {
    use crate::{encode_init_args, encode_upgrade_args, ledger_wasm};
    use ic_ledger_suite_state_machine_tests::metrics::LedgerSuiteType;

    #[test]
    fn should_export_num_archives_metrics() {
        ic_ledger_suite_state_machine_tests::metrics::assert_existence_of_ledger_num_archives_metric(
            ledger_wasm(),
            encode_init_args,
        );
    }

    #[test]
    fn should_export_heap_memory_usage_metrics() {
        ic_ledger_suite_state_machine_tests::metrics::assert_existence_of_heap_memory_bytes_metric(
            ledger_wasm(),
            encode_init_args,
        );
    }

    #[test]
    fn should_export_ledger_total_transactions_metrics() {
        ic_ledger_suite_state_machine_tests::metrics::assert_existence_of_ledger_total_transactions_metric(
            ledger_wasm(),
            encode_init_args,
            LedgerSuiteType::ICRC,
        );
    }

    #[test]
    fn should_set_ledger_upgrade_instructions_consumed_metric() {
        ic_ledger_suite_state_machine_tests::metrics::assert_ledger_upgrade_instructions_consumed_metric_set(
            ledger_wasm(),
            encode_init_args,
            encode_upgrade_args,
        );
    }
}

// Validate upgrade of the Ledger from previous versions

fn account(n: u64) -> Account {
    Account {
        owner: PrincipalId::new_user_test_id(n).0,
        subaccount: None,
    }
}

fn transfer(
    env: &StateMachine,
    ledger_id: CanisterId,
    from: Account,
    to: Account,
    amount: u64,
) -> BlockIndex {
    let args = Encode!(&TransferArg {
        from_subaccount: None,
        to,
        amount: amount.into(),
        fee: None,
        created_at_time: None,
        memo: None
    })
    .unwrap();
    let res = env
        .execute_ingress_as(from.owner.into(), ledger_id, "icrc1_transfer", args)
        .expect("Unable to perform icrc1_transfer")
        .bytes();
    Decode!(&res, Result<Nat, TransferError>)
        .unwrap()
        .expect("Unable to decode icrc1_transfer error")
        .0
        .to_u64()
        .unwrap()
}

fn balance_of(env: &StateMachine, ledger_id: CanisterId, account: Account) -> u64 {
    let args = Encode!(&account).unwrap();
    let res = env
        .query(ledger_id, "icrc1_balance_of", args)
        .expect("Unable to perform icrc1_balance_of")
        .bytes();
    Decode!(&res, Nat).unwrap().0.to_u64().unwrap()
}

#[test]
fn test_icrc2_feature_flag_doesnt_disable_icrc2_endpoints() {
    // Disable ICRC-2 and check the endpoints still work

    let env = StateMachine::new();
    let init_args = Encode!(&LedgerArgument::Init(InitArgs {
        minting_account: MINTER,
        fee_collector_account: None,
        initial_balances: vec![],
        transfer_fee: FEE.into(),
        token_name: TOKEN_NAME.to_string(),
        decimals: Some(DECIMAL_PLACES),
        token_symbol: TOKEN_SYMBOL.to_string(),
        metadata: vec![],
        archive_options: ArchiveOptions {
            trigger_threshold: ARCHIVE_TRIGGER_THRESHOLD as usize,
            num_blocks_to_archive: NUM_BLOCKS_TO_ARCHIVE as usize,
            node_max_memory_size_bytes: None,
            max_message_size_bytes: None,
            controller_id: PrincipalId::new_user_test_id(100),
            more_controller_ids: None,
            cycles_for_archive_creation: Some(0),
            max_transactions_per_response: None,
        },
        max_memo_length: None,
        feature_flags: Some(FeatureFlags { icrc2: false }),
    }))
    .unwrap();
    let ledger_id = env
        .install_canister(ledger_wasm(), init_args, None)
        .unwrap();
    let user1 = account(1);
    let user2 = account(2);
    let user3 = account(3);

    // if ICRC-2 is enabled then none of the following operations
    // should trap

    assert_eq!(
        Account::get_allowance(&env, ledger_id, user1, user2),
        Allowance {
            allowance: 0u32.into(),
            expires_at: None
        }
    );

    let approval_result = send_approval(
        &env,
        ledger_id,
        user1.owner,
        &ApproveArgs {
            from_subaccount: None,
            spender: user3,
            amount: 1_000_000u32.into(),
            expected_allowance: None,
            expires_at: None,
            fee: None,
            memo: None,
            created_at_time: None,
        },
    );
    assert_eq!(
        approval_result,
        Err(ApproveError::InsufficientFunds {
            balance: 0u32.into()
        })
    );

    let transfer_from_result = send_transfer_from(
        &env,
        ledger_id,
        user3.owner,
        &TransferFromArgs {
            spender_subaccount: None,
            from: user1,
            to: user2,
            amount: 1_000_000u32.into(),
            fee: None,
            memo: None,
            created_at_time: None,
        },
    );
    assert_eq!(
        transfer_from_result,
        Err(TransferFromError::InsufficientAllowance {
            allowance: 0u32.into()
        })
    );
}

fn icrc3_get_archives(
    env: &StateMachine,
    ledger_id: CanisterId,
    args: GetArchivesArgs,
) -> GetArchivesResult {
    let args = Encode!(&args).unwrap();
    let res = env
        .query(ledger_id, "icrc3_get_archives", args)
        .expect("Unable to call icrc3_get_archives")
        .bytes();
    Decode!(&res, GetArchivesResult).unwrap()
}

fn icrc3_get_blocks(
    env: &StateMachine,
    ledger_id: CanisterId,
    args: Vec<GetBlocksRequest>,
) -> GetBlocksResult {
    let args = Encode!(&args).unwrap();
    let res = env
        .query(ledger_id, "icrc3_get_blocks", args)
        .expect("Unable to call icrc3_get_blocks")
        .bytes();
    Decode!(&res, GetBlocksResult).unwrap()
}

fn get_blocks(
    env: &StateMachine,
    ledger_id: CanisterId,
    args: GetBlocksRequest,
) -> GetBlocksResponse {
    let args = Encode!(&args).unwrap();
    let res = env
        .query(ledger_id, "get_blocks", args)
        .expect("Unable to call get_blocks")
        .bytes();
    Decode!(&res, GetBlocksResponse).unwrap()
}

// Runs the callback `f` returned by a Ledger against the state machine
// `env` with argument `arg`.
#[track_caller]
fn run_archive_fn<I, O>(env: &StateMachine, f: QueryArchiveFn<I, O>, arg: I) -> O
where
    I: CandidType,
    O: CandidType + for<'a> candid::Deserialize<'a>,
{
    let arg = Encode!(&arg).unwrap();
    let res = env
        .query(
            CanisterId::unchecked_from_principal(PrincipalId(f.canister_id)),
            f.method,
            arg,
        )
        .unwrap()
        .bytes();
    Decode!(&res, O).unwrap()
}

#[test]
fn test_icrc3_get_archives() {
    let env = StateMachine::new();
    let minting_account = account(111);

    let mint_block_size = Block {
        parent_hash: Some(HashOf::new([1; HASH_LENGTH])),
        transaction: Transaction {
            operation: Operation::Mint {
                to: minting_account,
                amount: Tokens::from(1_000_000u64),
            },
            created_at_time: None,
            memo: None,
        },
        effective_fee: None,
        timestamp: 0,
        fee_collector: None,
        fee_collector_block_index: None,
    }
    .encode()
    .size_bytes();
    // Make it so an archive can keep up to two blocks. There is a
    // bit of overhead so 2.5 * mint_block_size is used
    let node_max_memory_size_bytes = Some((2.5 * mint_block_size as f64).ceil() as u64);
    // Trigger block archival every 2 blocks local to the ledger and
    // archive both blocks immediately
    let trigger_threshold = 2;
    let num_blocks_to_archive = 2;

    let args = LedgerArgument::Init(InitArgs {
        minting_account,
        fee_collector_account: None,
        initial_balances: vec![],
        transfer_fee: Nat::from(0u64),
        decimals: None,
        token_name: "Not a Token".to_string(),
        token_symbol: "NAT".to_string(),
        metadata: vec![],
        archive_options: ArchiveOptions {
            trigger_threshold,
            num_blocks_to_archive,
            node_max_memory_size_bytes,
            max_message_size_bytes: None,
            controller_id: PrincipalId(minting_account.owner),
            more_controller_ids: None,
            cycles_for_archive_creation: Some(0),
            max_transactions_per_response: None,
        },
        max_memo_length: None,
        feature_flags: None,
    });
    let args = Encode!(&args).unwrap();
    let ledger_id = env
        .install_canister(ledger_wasm(), args, None)
        .expect("Unable to install the ledger");

    // check that there are no archives if there are no blocks
    let actual = icrc3_get_archives(&env, ledger_id, GetArchivesArgs { from: None });
    assert_eq!(actual, vec![]);

    let actual = icrc3_get_archives(
        &env,
        ledger_id,
        GetArchivesArgs {
            from: Some(minting_account.owner),
        },
    );
    assert_eq!(actual, vec![]);

    // push 4 mint blocks to create 2 archives (see archive options above)
    for _block_id in 0..4 {
        let _ = transfer(&env, ledger_id, minting_account, account(1), 1_000_000);
    }
    let mut actual = icrc3_get_archives(&env, ledger_id, GetArchivesArgs { from: None });
    assert_eq!(2, actual.len());
    actual.sort_by(|i1, i2| i1.start.cmp(&i2.start));
    // the first archive contains blocks 0 and 1
    assert_eq!(0u64, actual[0].start);
    assert_eq!(1u64, actual[0].end);
    // the second archive contains blocks 2 and 3
    assert_eq!(2u64, actual[1].start);
    assert_eq!(3u64, actual[1].end);

    // query all the archives after the first one
    let from = actual.iter().map(|info| info.canister_id).min();
    let actual = icrc3_get_archives(&env, ledger_id, GetArchivesArgs { from });
    assert_eq!(1, actual.len());

    // query all the archives after the last one
    let from = Some(actual[0].canister_id);
    let actual = icrc3_get_archives(&env, ledger_id, GetArchivesArgs { from });
    assert_eq!(0, actual.len());
}

#[test]
fn test_icrc3_get_blocks() {
    let env = StateMachine::new();
    let minting_account = account(111);

    // Trigger block archival every 10 blocks local to the ledger and
    // archive all blocks immediately
    let trigger_threshold = 10;
    let num_blocks_to_archive = 10;

    let args = LedgerArgument::Init(InitArgs {
        minting_account,
        fee_collector_account: None,
        initial_balances: vec![],
        transfer_fee: Nat::from(0u64),
        decimals: None,
        token_name: "Not a Token".to_string(),
        token_symbol: "NAT".to_string(),
        metadata: vec![],
        archive_options: ArchiveOptions {
            trigger_threshold,
            num_blocks_to_archive,
            node_max_memory_size_bytes: None,
            max_message_size_bytes: None,
            controller_id: PrincipalId(minting_account.owner),
            more_controller_ids: None,
            cycles_for_archive_creation: Some(0),
            max_transactions_per_response: None,
        },
        max_memo_length: None,
        feature_flags: None,
    });
    let args = Encode!(&args).unwrap();
    let ledger_id = env
        .install_canister(ledger_wasm(), args, None)
        .expect("Unable to install the ledger");

    // This test is split in 2:
    // 1. check that all the blocks and the archives
    //    containing them are returned and are consistent
    //    with `get_blocks`
    // 2. Use 1. to check various ranges

    ////////
    // 1. check that all the blocks and the archives

    let icrc3_get_blocks_ = |ranges: Vec<(u64, u64)>| {
        let ranges = ranges
            .into_iter()
            .map(|(start, length)| GetBlocksRequest {
                start: Nat::from(start),
                length: Nat::from(length),
            })
            .collect();
        icrc3_get_blocks(&env, ledger_id, ranges)
    };

    let get_blocks_ = |start: u64, length: u64| {
        let arg = GetBlocksRequest {
            start: Nat::from(start),
            length: Nat::from(length),
        };
        get_blocks(&env, ledger_id, arg)
    };

    fn check_old_vs_icrc3_blocks<T>(
        block_index: T,
        expected_block: Value,
        BlockWithId { id, block }: BlockWithId,
    ) where
        Nat: From<T>,
    {
        let block_index = Nat::from(block_index);
        assert_eq!(id, block_index);
        // block is an ICRC3Value while expected_block is a Value.
        // We can check they are "the same" by checking that their hash
        // is the same.
        assert_eq!(
            expected_block.hash(),
            block.clone().hash(),
            "Block {} is different.\nExpected Block: {}\nActual   Block: {}",
            block_index,
            expected_block,
            block,
        )
    }

    // query empty range
    let res = icrc3_get_blocks_(vec![]);
    assert_eq!(res.log_length, 0u64);
    assert_eq!(res.blocks, vec![]);
    assert_eq!(res.archived_blocks, vec![]);

    // query the full range
    let res = icrc3_get_blocks_(vec![(0, u64::MAX)]);
    assert_eq!(res.log_length, 0u64);
    assert_eq!(res.blocks, vec![]);
    assert_eq!(res.archived_blocks, vec![]);

    // Create 1 archive with 10 blocks (1 mint and 9 transfers)
    let _ = transfer(
        &env,
        ledger_id,
        minting_account,
        account(1),
        1_000_000_000_000,
    );
    for _block_id in 1..10 {
        let _ = transfer(&env, ledger_id, account(1), account(2), 100_000_000);
    }

    // Add 4 blocks local to the Ledger
    for _block_id in 10..14 {
        let _ = transfer(&env, ledger_id, account(1), account(2), 100_000_000);
    }

    // Use the "old" API to fetch the blocks
    let expected_res = get_blocks_(0, u64::MAX);
    // sanity check
    assert_eq!(expected_res.chain_length, 14);
    assert_eq!(expected_res.blocks.len(), 4);
    assert_eq!(expected_res.archived_blocks.len(), 1);

    // Query empty range
    let actual_res = icrc3_get_blocks_(vec![]);
    assert_eq!(actual_res.log_length, 14u64);
    assert_eq!(actual_res.blocks, vec![]);
    assert_eq!(actual_res.archived_blocks, vec![]);

    // Query the full range and check everything in the response.
    // This set of check is the baseline for further testing
    let actual_res = icrc3_get_blocks_(vec![(0, u64::MAX)]);
    assert_eq!(actual_res.log_length, 14u64);

    // check the local blocks
    assert_eq!(actual_res.blocks.len(), 4);
    for (local_index, (actual_block, expected_block)) in actual_res
        .blocks
        .into_iter()
        .zip(expected_res.blocks.into_iter())
        .enumerate()
    {
        check_old_vs_icrc3_blocks(
            10 + local_index,
            expected_block.clone(),
            actual_block.clone(),
        );
    }

    // check the archived blocks info
    assert_eq!(actual_res.archived_blocks.len(), 1);
    let actual_archived = &actual_res.archived_blocks[0];
    let expected_archived = &expected_res.archived_blocks[0];
    // check that the archive id is correct
    assert_eq!(
        &expected_archived.callback.canister_id,
        &actual_archived.callback.canister_id,
    );
    assert_eq!("icrc3_get_blocks", &actual_archived.callback.method);
    // check that the arguments are correct
    assert_eq!(
        vec![GetBlocksRequest {
            start: expected_archived.start.clone(),
            length: expected_archived.length.clone(),
        }],
        actual_archived.args
    );

    // fetch the archived blocks and check them too
    let expected_archived_blocks = run_archive_fn(
        &env,
        expected_archived.callback.clone(),
        GetBlocksRequest {
            start: expected_archived.start.clone(),
            length: expected_archived.length.clone(),
        },
    );
    let actual_archived_blocks = run_archive_fn(
        &env,
        actual_archived.callback.clone(),
        actual_archived.args.clone(),
    );
    assert_eq!(expected_archived_blocks.blocks.len(), 10);
    assert_eq!(actual_archived_blocks.blocks.len(), 10);
    // the archive has no archived blocks
    assert_eq!(actual_archived_blocks.archived_blocks.len(), 0);
    // the archive only knows the length of its local chain
    assert_eq!(actual_archived_blocks.log_length, 10u64);

    for (block_index, (actual_block, expected_block)) in actual_archived_blocks
        .blocks
        .into_iter()
        .zip(expected_archived_blocks.blocks.into_iter())
        .enumerate()
    {
        check_old_vs_icrc3_blocks(block_index, expected_block.clone(), actual_block.clone());
    }

    ////////
    // 2. At this point we know that icrc3_get_blocks returns the correct
    // blocks when the full range is asked. We use that result to check
    // various inputs.

    let get_all_blocks = |ranges: Vec<(u64, u64)>| {
        let ranges = ranges
            .into_iter()
            .map(|(start, length)| GetBlocksRequest {
                start: Nat::from(start),
                length: Nat::from(length),
            })
            .collect();
        let mut res = icrc3_get_blocks(&env, ledger_id, ranges);
        let mut blocks = vec![];
        for ArchivedBlocks { callback, args } in res.archived_blocks {
            let mut archived_res = run_archive_fn(&env, callback, args);
            // sanity check
            assert_eq!(archived_res.archived_blocks.len(), 0);
            blocks.append(&mut archived_res.blocks);
        }
        blocks.append(&mut res.blocks);
        blocks
    };

    // Baseline to use to run all the rest of the tests.
    // We know this works because of the previous part of the test.
    let expected_blocks_by_id = get_all_blocks(vec![(0, u64::MAX)])
        .into_iter()
        .map(|BlockWithId { id, block }| (id, block))
        .collect::<BTreeMap<_, _>>();

    let check_icrc3_get_blocks = |ranges: Vec<(u64, u64)>| {
        for (pos, BlockWithId { id, block }) in get_all_blocks(ranges).into_iter().enumerate() {
            let expected_block = match expected_blocks_by_id.get(&id) {
                None => panic!("Got block with id {id} at position {pos} which doesn't exist"),
                Some(expected_block) => expected_block,
            };
            assert_eq!(expected_block, &block, "id: {}, position: {}", id, pos);
        }
    };

    // sanity check
    check_icrc3_get_blocks(vec![]);
    check_icrc3_get_blocks(vec![(0, u64::MAX)]);

    // Run tests for various ranges

    // empty range and empty range multiple times
    check_icrc3_get_blocks(vec![(0, 0)]);
    check_icrc3_get_blocks(vec![(0, 0), (0, 0)]);

    // one block
    check_icrc3_get_blocks(vec![(0, 1)]);

    // two blocks but in two ranges
    check_icrc3_get_blocks(vec![(0, 1), (1, 1)]);

    // one block twice
    check_icrc3_get_blocks(vec![(1, 2), (1, 2)]);

    // out of range and out of range multiple times
    check_icrc3_get_blocks(vec![(15, 1)]);
    check_icrc3_get_blocks(vec![(15, 1), (15, 1)]);

    // first high block index
    check_icrc3_get_blocks(vec![(2, 3), (1, 1)]);

    // multiple ranges
    check_icrc3_get_blocks(vec![(2, 3), (1, 2), (0, 10), (10, 5)]);

    verify_ledger_state::<Tokens>(&env, ledger_id, None);
}

#[test]
fn test_icrc3_get_blocks_number_of_blocks_limit() {
    let env = StateMachine::new();
    let minting_account = account(111);

    // Create 1000 mint blocks
    const NUM_MINT_BLOCKS: usize = 1000;
    let initial_balances = (0..NUM_MINT_BLOCKS)
        .map(|i| (account(i as u64), Nat::from(1_000_000_000u64)))
        .collect();

    let args = LedgerArgument::Init(InitArgs {
        minting_account,
        fee_collector_account: None,
        initial_balances,
        transfer_fee: Nat::from(0u64),
        decimals: None,
        token_name: "Not a Token".to_string(),
        token_symbol: "NAT".to_string(),
        metadata: vec![],
        archive_options: ArchiveOptions {
            // we don't want to archive ever
            trigger_threshold: 2 * NUM_MINT_BLOCKS,
            num_blocks_to_archive: 10,
            node_max_memory_size_bytes: None,
            max_message_size_bytes: None,
            controller_id: PrincipalId(minting_account.owner),
            more_controller_ids: None,
            cycles_for_archive_creation: Some(0),
            max_transactions_per_response: None,
        },
        max_memo_length: None,
        feature_flags: None,
    });

    let args = Encode!(&args).unwrap();
    let ledger_id = env
        .install_canister(ledger_wasm(), args, None)
        .expect("Unable to install the ledger");

    let check_icrc3_get_block_limit = |ranges: Vec<(u64, u64)>| {
        let req_ranges: Vec<_> = ranges
            .iter()
            .map(|(start, length)| GetBlocksRequest {
                start: Nat::from(*start),
                length: Nat::from(*length),
            })
            .collect();
        let res = icrc3_get_blocks(&env, ledger_id, req_ranges);
        // sanity check
        assert_eq!(res.log_length, NUM_MINT_BLOCKS);
        assert_eq!(res.archived_blocks.len(), 0);

        // check that no more than 100 blocks were returned
        // regardless of the input
        assert!(
            res.blocks.len() <= 100,
            "expected <= 100 blocks but got {} for ranges {ranges:?}",
            res.blocks.len()
        );
    };

    check_icrc3_get_block_limit(vec![(0, u64::MAX)]);
    check_icrc3_get_block_limit(vec![(0, u64::MAX), (0, u64::MAX)]);
    check_icrc3_get_block_limit(vec![(0, 101)]);
    check_icrc3_get_block_limit(vec![(0, 100), (0, 1)]);
    check_icrc3_get_block_limit(vec![(0, 1), (0, 100)]);
}

#[cfg(not(feature = "u256-tokens"))]
#[test]
fn test_icrc3_upgrade() {
    let env = StateMachine::new();
    let minting_account = account(111);

    let init_args = ic_icrc1_ledger::InitArgsBuilder::for_tests()
        .with_minting_account(minting_account)
        .with_transfer_fee(FEE)
        // We need an initial balance so the block certificate is not None
        .with_initial_balance(account(1), 1_000_000u64)
        .build();

    let ledger_id = env
        .install_canister(
            ledger_wasm(),
            Encode!(&(LedgerArgument::Init(init_args.clone()))).unwrap(),
            None,
        )
        .expect("Unable to install the ledger");

    let legacy_certificate = Decode!(
        &env.query(ledger_id, "get_data_certificate", Encode!(&()).unwrap())
            .unwrap()
            .bytes(),
        icrc_ledger_types::icrc3::blocks::DataCertificate
    )
    .unwrap();
    let icrc3_certificate = Decode!(
        &env.query(
            ledger_id,
            "icrc3_get_tip_certificate",
            Encode!(&()).unwrap()
        )
        .unwrap()
        .bytes(),
        Option<icrc_ledger_types::icrc3::blocks::ICRC3DataCertificate>
    )
    .unwrap()
    .unwrap();
    assert_eq!(
        legacy_certificate.certificate.clone().unwrap(),
        icrc3_certificate.certificate
    );
    assert_eq!(icrc3_certificate.hash_tree, icrc3_certificate.hash_tree);

    // Now we use the new ledger version
    let upgrade_args = Encode!(&LedgerArgument::Upgrade(None)).unwrap();
    env.upgrade_canister(
        ledger_id,
        icrc_ledger_new_icrc3_certificate_wasm(),
        upgrade_args,
    )
    .expect("Unable to upgrade the ledger canister");

    let new_legacy_certificate = Decode!(
        &env.query(ledger_id, "get_data_certificate", Encode!(&()).unwrap())
            .unwrap()
            .bytes(),
        icrc_ledger_types::icrc3::blocks::DataCertificate
    )
    .unwrap();
    let new_icrc3_certificate = Decode!(
        &env.query(
            ledger_id,
            "icrc3_get_tip_certificate",
            Encode!(&()).unwrap()
        )
        .unwrap()
        .bytes(),
        Option<icrc_ledger_types::icrc3::blocks::ICRC3DataCertificate>
    )
    .unwrap()
    .unwrap();
    assert_eq!(
        new_legacy_certificate.certificate.clone().unwrap(),
        new_icrc3_certificate.certificate
    );

    fn lookup_hashtree(hash_tree: serde_bytes::ByteBuf, leaf_name: &str) -> Vec<u8> {
        let hash_tree: ic_certification::HashTree =
            ciborium::de::from_reader(hash_tree.as_slice()).unwrap();
        match hash_tree.lookup_subtree([leaf_name.as_bytes()]) {
            ic_certification::hash_tree::SubtreeLookupResult::Found(tree) => match tree.as_ref() {
                ic_certification::hash_tree::HashTreeNode::Leaf(result) => result.clone(),
                _ => panic!("Expected a leaf node"),
            },
            _ => panic!(
                "Expected to find a leaf node: Hash tree: {:?}, leaf_name {}",
                hash_tree, leaf_name
            ),
        }
    }

    assert_eq!(
        new_legacy_certificate.hash_tree,
        new_icrc3_certificate.hash_tree
    );
    assert_eq!(
        new_legacy_certificate.certificate.clone().unwrap(),
        new_icrc3_certificate.certificate
    );

    // Also check against the old WASM version
    let last_block_hash: icrc_ledger_types::icrc::generic_value::Hash =
        lookup_hashtree(icrc3_certificate.hash_tree.clone(), "tip_hash")
            .try_into()
            .unwrap();
    let new_last_block_hash: icrc_ledger_types::icrc::generic_value::Hash =
        lookup_hashtree(new_icrc3_certificate.hash_tree.clone(), "last_block_hash")
            .try_into()
            .unwrap();
    assert_eq!(
        last_block_hash,
        new_last_block_hash,
        "Hash trees do not match: Old certificate hash tree: {:?}, New certificate hash tree: {:?}",
        ciborium::de::from_reader::<ic_certification::HashTree, &[u8]>(
            icrc3_certificate.hash_tree.as_slice()
        )
        .unwrap(),
        ciborium::de::from_reader::<ic_certification::HashTree, &[u8]>(
            new_icrc3_certificate.hash_tree.as_slice()
        )
        .unwrap()
    );

    let last_block_index = u64::from_be_bytes(
        lookup_hashtree(icrc3_certificate.hash_tree.clone(), "last_block_index")
            .try_into()
            .unwrap(),
    );
    let new_last_block_index = leb128::read::unsigned(&mut std::io::Cursor::new(lookup_hashtree(
        new_icrc3_certificate.hash_tree.clone(),
        "last_block_index",
    )))
    .unwrap();
    assert_eq!(last_block_index, new_last_block_index);
}

mod verify_written_blocks {
    use super::*;
    use ic_icrc1_ledger::FeatureFlags;
    use ic_ledger_suite_state_machine_tests::{system_time_to_nanos, MINTER};
    use ic_state_machine_tests::{StateMachine, WasmResult};
    use icrc_ledger_types::icrc1::account::Account;
    use icrc_ledger_types::icrc1::transfer::{Memo, NumTokens, TransferArg};
    use icrc_ledger_types::icrc2::approve::{ApproveArgs, ApproveError};
    use icrc_ledger_types::icrc2::transfer_from::{TransferFromArgs, TransferFromError};
    use icrc_ledger_types::icrc3::transactions::{
        Approve, Burn, GetTransactionsRequest, GetTransactionsResponse, Mint, Transaction, Transfer,
    };
    use num_traits::ToPrimitive;
    use serde_bytes::ByteBuf;

    const DEFAULT_FEE: u64 = 10_000;
    const DEFAULT_AMOUNT: u64 = 1_000_000;
    const DEFAULT_MEMO: [u8; 10] = [0u8; 10];

    #[test]
    fn test_verify_written_mint_block() {
        let ledger = Setup::new();
        let mint_args = TransferArg {
            from_subaccount: ledger.minter_account.subaccount,
            to: ledger.from_account,
            amount: Nat::from(10 * DEFAULT_AMOUNT),
            fee: Some(NumTokens::from(0u8)),
            created_at_time: Some(ledger.current_time_ns_since_unix_epoch),
            memo: Some(Memo(ByteBuf::from(DEFAULT_MEMO))),
        };
        ledger.mint(&mint_args).expect_mint(Mint {
            amount: mint_args.amount,
            to: mint_args.to,
            memo: mint_args.memo,
            created_at_time: mint_args.created_at_time,
        });
    }

    #[test]
    fn test_verify_written_transfer_block() {
        let ledger = Setup::new();
        let from_account = ledger.from_account;
        let transfer_args = TransferArg {
            from_subaccount: ledger.from_account.subaccount,
            to: ledger.to_account,
            fee: Some(Nat::from(DEFAULT_FEE)),
            created_at_time: Some(ledger.current_time_ns_since_unix_epoch),
            memo: Some(Memo(ByteBuf::from(DEFAULT_MEMO))),
            amount: Nat::from(DEFAULT_AMOUNT),
        };
        ledger
            .icrc1_transfer(from_account, &transfer_args)
            .expect_transfer(Transfer {
                amount: transfer_args.amount,
                from: from_account,
                to: transfer_args.to,
                spender: None,
                memo: transfer_args.memo,
                fee: transfer_args.fee,
                created_at_time: transfer_args.created_at_time,
            });
    }

    #[test]
    fn test_verify_written_initial_approve_block_and_approve_block_with_expected_allowance() {
        let ledger = Setup::new();
        let from_account = ledger.from_account;
        let spender_account = ledger.minter_account;
        let approve_args = ApproveArgs {
            from_subaccount: ledger.from_account.subaccount,
            spender: ledger.minter_account,
            amount: Nat::from(2 * DEFAULT_AMOUNT),
            expected_allowance: Some(Nat::from(0u8)),
            expires_at: Some(ledger.current_time_ns_since_unix_epoch + 1_000_000),
            fee: Some(Nat::from(DEFAULT_FEE)),
            memo: Some(Memo(ByteBuf::from(DEFAULT_MEMO))),
            created_at_time: Some(ledger.current_time_ns_since_unix_epoch),
        };
        let mut approve_args_with_expected_allowance = approve_args.clone();
        approve_args_with_expected_allowance.expected_allowance = Some(approve_args.amount.clone());
        approve_args_with_expected_allowance.amount = Nat::from(2 * DEFAULT_AMOUNT);
        ledger
            .icrc2_approve(from_account, &approve_args)
            .expect_approve(Approve {
                amount: approve_args.amount,
                expected_allowance: approve_args.expected_allowance,
                expires_at: approve_args.expires_at,
                memo: approve_args.memo,
                fee: approve_args.fee,
                created_at_time: approve_args.created_at_time,
                from: from_account,
                spender: spender_account,
            })
            .icrc2_approve(from_account, &approve_args_with_expected_allowance)
            .expect_approve(Approve {
                amount: approve_args_with_expected_allowance.amount,
                expected_allowance: approve_args_with_expected_allowance.expected_allowance,
                expires_at: approve_args_with_expected_allowance.expires_at,
                memo: approve_args_with_expected_allowance.memo,
                fee: approve_args_with_expected_allowance.fee,
                created_at_time: approve_args_with_expected_allowance.created_at_time,
                from: from_account,
                spender: spender_account,
            });
    }

    #[test]
    fn test_verify_written_approve_and_burn_blocks() {
        let ledger = Setup::new();
        let from_account = ledger.from_account;
        let spender_account = ledger.minter_account;
        let approve_args = ApproveArgs {
            from_subaccount: ledger.from_account.subaccount,
            spender: ledger.minter_account,
            amount: Nat::from(2 * DEFAULT_AMOUNT),
            expected_allowance: Some(Nat::from(0u8)),
            expires_at: Some(ledger.current_time_ns_since_unix_epoch + 1_000_000),
            fee: Some(Nat::from(DEFAULT_FEE)),
            memo: Some(Memo(ByteBuf::from(DEFAULT_MEMO))),
            created_at_time: Some(ledger.current_time_ns_since_unix_epoch),
        };
        let burn_args = TransferFromArgs {
            spender_subaccount: spender_account.subaccount,
            from: ledger.from_account,
            to: ledger.minter_account,
            amount: Nat::from(DEFAULT_AMOUNT),
            fee: Some(NumTokens::from(0u8)),
            memo: Some(Memo(ByteBuf::from(DEFAULT_MEMO))),
            created_at_time: Some(ledger.current_time_ns_since_unix_epoch),
        };
        ledger
            .icrc2_approve(from_account, &approve_args)
            .expect_approve(Approve {
                amount: approve_args.amount,
                expected_allowance: approve_args.expected_allowance,
                expires_at: approve_args.expires_at,
                memo: approve_args.memo,
                fee: approve_args.fee,
                created_at_time: approve_args.created_at_time,
                from: from_account,
                spender: spender_account,
            })
            .minter_burn(&burn_args)
            .expect_burn(Burn {
                amount: burn_args.amount,
                from: burn_args.from,
                spender: Some(spender_account),
                memo: burn_args.memo,
                created_at_time: burn_args.created_at_time,
            });
    }

    #[test]
    fn test_verify_written_approve_and_transfer_from_blocks() {
        let ledger = Setup::new();
        let from_account = ledger.from_account;
        let spender_account = ledger.spender_account;
        let approve_args = ApproveArgs {
            from_subaccount: ledger.from_account.subaccount,
            spender: ledger.spender_account,
            amount: Nat::from(2 * DEFAULT_AMOUNT),
            expected_allowance: Some(Nat::from(0u8)),
            expires_at: Some(ledger.current_time_ns_since_unix_epoch + 1_000_000),
            fee: Some(Nat::from(DEFAULT_FEE)),
            memo: Some(Memo(ByteBuf::from(DEFAULT_MEMO))),
            created_at_time: Some(ledger.current_time_ns_since_unix_epoch),
        };
        let transfer_from_args = TransferFromArgs {
            spender_subaccount: ledger.spender_account.subaccount,
            from: ledger.from_account,
            to: ledger.to_account,
            amount: Nat::from(DEFAULT_AMOUNT),
            fee: Some(Nat::from(DEFAULT_FEE)),
            memo: Some(Memo(ByteBuf::from(DEFAULT_MEMO))),
            created_at_time: Some(ledger.current_time_ns_since_unix_epoch),
        };
        ledger
            .icrc2_approve(from_account, &approve_args)
            .expect_approve(Approve {
                amount: approve_args.amount,
                expected_allowance: approve_args.expected_allowance,
                expires_at: approve_args.expires_at,
                memo: approve_args.memo,
                fee: approve_args.fee,
                created_at_time: approve_args.created_at_time,
                from: from_account,
                spender: spender_account,
            })
            .icrc2_transfer_from(spender_account, &transfer_from_args)
            .expect_transfer(Transfer {
                amount: transfer_from_args.amount,
                from: from_account,
                to: transfer_from_args.to,
                spender: Some(spender_account),
                memo: transfer_from_args.memo,
                fee: transfer_from_args.fee,
                created_at_time: transfer_from_args.created_at_time,
            });
    }

    struct Setup {
        minter_account: Account,
        from_account: Account,
        to_account: Account,
        spender_account: Account,
        env: StateMachine,
        ledger_id: CanisterId,
        current_time_ns_since_unix_epoch: u64,
    }

    impl Setup {
        fn new() -> Self {
            let minter_account = Account {
                owner: MINTER.owner,
                subaccount: Some([42u8; 32]),
            };
            let from_account = Account {
                owner: PrincipalId::new_user_test_id(1).0,
                subaccount: Some([1u8; 32]),
            };
            let to_account = Account {
                owner: PrincipalId::new_user_test_id(2).0,
                subaccount: Some([2u8; 32]),
            };
            let spender_account = Account {
                owner: PrincipalId::new_user_test_id(3).0,
                subaccount: Some([3u8; 32]),
            };
            let initial_balances = vec![
                (from_account, Nat::from(10 * DEFAULT_AMOUNT)),
                (to_account, Nat::from(10 * DEFAULT_AMOUNT)),
                (spender_account, Nat::from(10 * DEFAULT_AMOUNT)),
            ];
            let ledger_arg_init = LedgerArgument::Init(InitArgs {
                minting_account: minter_account,
                fee_collector_account: None,
                initial_balances,
                transfer_fee: FEE.into(),
                token_name: TOKEN_NAME.to_string(),
                decimals: Some(DECIMAL_PLACES),
                token_symbol: TOKEN_SYMBOL.to_string(),
                metadata: vec![
                    MetadataValue::entry(NAT_META_KEY, NAT_META_VALUE),
                    MetadataValue::entry(INT_META_KEY, INT_META_VALUE),
                    MetadataValue::entry(TEXT_META_KEY, TEXT_META_VALUE),
                    MetadataValue::entry(BLOB_META_KEY, BLOB_META_VALUE),
                ],
                archive_options: ArchiveOptions {
                    trigger_threshold: ARCHIVE_TRIGGER_THRESHOLD as usize,
                    num_blocks_to_archive: NUM_BLOCKS_TO_ARCHIVE as usize,
                    node_max_memory_size_bytes: None,
                    max_message_size_bytes: None,
                    controller_id: PrincipalId::new_user_test_id(100),
                    more_controller_ids: None,
                    cycles_for_archive_creation: Some(0),
                    max_transactions_per_response: None,
                },
                max_memo_length: None,
                feature_flags: Some(FeatureFlags { icrc2: true }),
            });

            let args = Encode!(&ledger_arg_init).unwrap();
            let env = StateMachine::new();
            let ledger_id = env.install_canister(ledger_wasm(), args, None).unwrap();

            let current_time_ns_since_unix_epoch = system_time_to_nanos(env.time());

            Self {
                minter_account,
                from_account,
                to_account,
                spender_account,
                env,
                ledger_id,
                current_time_ns_since_unix_epoch,
            }
        }

        fn get_transaction(&self, block_index: BlockIndex) -> Transaction {
            let request = GetTransactionsRequest {
                start: block_index.into(),
                length: 1u8.into(),
            };

            let wasm_result_bytes = match self
                .env
                .query(
                    self.ledger_id,
                    "get_transactions",
                    Encode!(&request).unwrap(),
                )
                .expect("failed to query get_transactions on the ledger")
            {
                WasmResult::Reply(bytes) => bytes,
                WasmResult::Reject(reject) => {
                    panic!("Expected a successful reply, got a reject: {}", reject)
                }
            };
            let mut response = Decode!(&wasm_result_bytes, GetTransactionsResponse).unwrap();
            assert_eq!(
                response.transactions.len(),
                1,
                "Expected exactly one transaction but got {:?}",
                response.transactions
            );
            response.transactions.pop().unwrap()
        }

        fn mint(self, mint_args: &TransferArg) -> TransactionAssert {
            let minter_account = self.minter_account;
            self.icrc1_transfer(minter_account, mint_args)
        }

        fn icrc1_transfer(self, from: Account, transfer_args: &TransferArg) -> TransactionAssert {
            let args = Encode!(transfer_args).unwrap();
            let res = self
                .env
                .execute_ingress_as(
                    PrincipalId::from(from.owner),
                    self.ledger_id,
                    "icrc1_transfer",
                    args,
                )
                .expect("Unable to perform icrc1_transfer")
                .bytes();
            let block_index = Decode!(&res, Result<Nat, TransferError>)
                .unwrap()
                .expect("Unable to decode icrc1_transfer error")
                .0
                .to_u64()
                .unwrap();
            TransactionAssert {
                ledger: self,
                block_index,
            }
        }

        fn icrc2_transfer_from(
            self,
            spender: Account,
            transfer_from_args: &TransferFromArgs,
        ) -> TransactionAssert {
            let args = Encode!(transfer_from_args).unwrap();
            let res = self
                .env
                .execute_ingress_as(
                    PrincipalId::from(spender.owner),
                    self.ledger_id,
                    "icrc2_transfer_from",
                    args,
                )
                .expect("Unable to perform icrc2_transfer_from")
                .bytes();
            let block_index = Decode!(&res, Result<Nat, TransferFromError>)
                .unwrap()
                .expect("Unable to decode icrc2_transfer_from error")
                .0
                .to_u64()
                .unwrap();
            TransactionAssert {
                ledger: self,
                block_index,
            }
        }

        fn icrc2_approve(self, from: Account, approve_args: &ApproveArgs) -> TransactionAssert {
            let args = Encode!(approve_args).unwrap();
            let res = self
                .env
                .execute_ingress_as(from.owner.into(), self.ledger_id, "icrc2_approve", args)
                .expect("Unable to perform icrc2_approve")
                .bytes();
            let block_index = Decode!(&res, Result<Nat, ApproveError>)
                .unwrap()
                .expect("Unable to decode icrc2_approve error")
                .0
                .to_u64()
                .unwrap();
            TransactionAssert {
                ledger: self,
                block_index,
            }
        }

        fn minter_burn(self, burn_args: &TransferFromArgs) -> TransactionAssert {
            let minter_account = self.minter_account;
            self.icrc2_transfer_from(minter_account, burn_args)
        }
    }

    struct TransactionAssert {
        ledger: Setup,
        block_index: BlockIndex,
    }

    impl TransactionAssert {
        fn expect_approve(self, expected_approve: Approve) -> Setup {
            let ledger_transaction = self.ledger.get_transaction(self.block_index);
            assert_eq!("approve", ledger_transaction.kind);
            let ledger_approve = ledger_transaction
                .approve
                .as_ref()
                .expect("expecting approve transaction");
            assert_eq!(ledger_approve, &expected_approve);
            self.ledger
        }

        fn expect_mint(self, expected_mint: Mint) -> Setup {
            let ledger_transaction = self.ledger.get_transaction(self.block_index);
            assert_eq!("mint", ledger_transaction.kind);
            let ledger_mint = ledger_transaction
                .mint
                .as_ref()
                .expect("expecting mint transaction");
            assert_eq!(ledger_mint, &expected_mint);
            self.ledger
        }

        fn expect_transfer(self, expected_transfer: Transfer) -> Setup {
            let ledger_transaction = self.ledger.get_transaction(self.block_index);
            assert_eq!("transfer", ledger_transaction.kind);
            let ledger_transfer = ledger_transaction
                .transfer
                .as_ref()
                .expect("expecting transfer transaction");
            assert_eq!(ledger_transfer, &expected_transfer);
            self.ledger
        }

        fn expect_burn(self, expected_burn: Burn) -> Setup {
            let ledger_transaction = self.ledger.get_transaction(self.block_index);
            assert_eq!("burn", ledger_transaction.kind);
            let ledger_burn = ledger_transaction
                .burn
                .as_ref()
                .expect("expecting burn transaction");
            assert_eq!(ledger_burn, &expected_burn);
            self.ledger
        }
    }
}

// TODO: The tests in the following module test the current behavior, but not necessarily the
//  desired behavior. FI-1389 has been created to consider addressing the current behavior, i.e.,
//  disallowing upgrading from a WASM of one token type to another. In that case, the tests may
//  need to be updated.
mod incompatible_token_type_upgrade {
    use super::*;
    use assert_matches::assert_matches;
    use ic_ledger_suite_state_machine_tests::metadata;
    use ic_state_machine_tests::ErrorCode::CanisterCalledTrap;
    use num_bigint::BigUint;

    fn default_init_args() -> Vec<u8> {
        Encode!(&LedgerArgument::Init(InitArgs {
            minting_account: MINTER,
            fee_collector_account: None,
            initial_balances: vec![],
            transfer_fee: FEE.into(),
            token_name: TOKEN_NAME.to_string(),
            decimals: Some(DECIMAL_PLACES),
            token_symbol: TOKEN_SYMBOL.to_string(),
            metadata: vec![],
            archive_options: ArchiveOptions {
                trigger_threshold: ARCHIVE_TRIGGER_THRESHOLD as usize,
                num_blocks_to_archive: NUM_BLOCKS_TO_ARCHIVE as usize,
                node_max_memory_size_bytes: None,
                max_message_size_bytes: None,
                controller_id: PrincipalId::new_user_test_id(100),
                more_controller_ids: None,
                cycles_for_archive_creation: Some(0),
                max_transactions_per_response: None,
            },
            max_memo_length: None,
            feature_flags: Some(FeatureFlags { icrc2: false }),
        }))
        .unwrap()
    }

    // TODO: enable and rewrite when FI-1653 is fixed.
    #[ignore]
    #[test]
    fn should_successfully_upgrade_ledger_from_u64_to_u256_to_u64_wasm() {
        let env = StateMachine::new();
        let ledger_id = env
            .install_canister(ledger_mainnet_u64_wasm(), default_init_args(), None)
            .unwrap();
        // Create a large balance
        transfer(&env, ledger_id, MINTER, account(1), u64::MAX);
        let mut balance = balance_of(&env, ledger_id, account(1));
        let initial_allowance = Allowance {
            allowance: Nat::from(u64::MAX),
            expires_at: Some(u64::MAX - 1u64),
        };
        // Create a large allowance
        let approval_result = send_approval(
            &env,
            ledger_id,
            account(1).owner,
            &ApproveArgs {
                from_subaccount: None,
                spender: account(2),
                amount: initial_allowance.allowance.clone(),
                expected_allowance: None,
                expires_at: initial_allowance.expires_at,
                fee: None,
                memo: None,
                created_at_time: None,
            },
        );
        assert_eq!(approval_result, Ok(BlockIndex::from(1u64)));
        balance -= FEE;
        let initial_total_supply = icrc1_total_supply(&env, ledger_id);
        assert_eq!(initial_total_supply.to_u64(), Some(u64::MAX - FEE));
        let initial_blocks = icrc3_get_blocks(
            &env,
            ledger_id,
            vec![GetBlocksRequest {
                start: Nat::from(0u64),
                length: Nat::from(u64::MAX),
            }],
        );
        assert_eq!(initial_blocks.log_length, Nat::from(2u64));
        assert_eq!(initial_blocks.blocks.len(), 2);
        assert_eq!(initial_blocks.archived_blocks.len(), 0);
        let initial_metadata = metadata(&env, ledger_id);
        assert!(!initial_metadata.is_empty());

        // Try to upgrade the ledger from using a u64 wasm to a u256 wasm
        let upgrade_args = Encode!(&LedgerArgument::Upgrade(None)).unwrap();
        env.upgrade_canister(ledger_id, ledger_mainnet_u256_wasm(), upgrade_args)
            .expect("Unable to upgrade the ledger canister");

        // The balance, allowance, total supply, and blocks should not change
        let verify_state = || {
            assert_eq!(balance, balance_of(&env, ledger_id, account(1)));
            let actual_allowance = Account::get_allowance(&env, ledger_id, account(1), account(2));
            assert_eq!(actual_allowance, initial_allowance);
            assert_eq!(
                initial_blocks,
                icrc3_get_blocks(
                    &env,
                    ledger_id,
                    vec![GetBlocksRequest {
                        start: Nat::from(0u64),
                        length: Nat::from(u64::MAX),
                    }]
                )
            );
            assert_eq!(initial_metadata, metadata(&env, ledger_id));
        };
        verify_state();
        // The total supply is calculated based on the token type, so this actually changes (even though it should not)
        assert_ne!(initial_total_supply, icrc1_total_supply(&env, ledger_id));

        // Try to upgrade the ledger back to a u64 wasm
        let upgrade_args = Encode!(&LedgerArgument::Upgrade(None)).unwrap();
        env.upgrade_canister(ledger_id, ledger_mainnet_u64_wasm(), upgrade_args)
            .expect("Unable to upgrade the ledger canister");

        // The balance, allowance, and blocks should not change
        verify_state();
        // The total supply should be back to what it was originally
        assert_eq!(initial_total_supply, icrc1_total_supply(&env, ledger_id));
    }

    #[test]
    #[should_panic(
        expected = "Failed to read the Ledger state from memory manager managed stable structures"
    )]
    fn should_trap_when_upgrading_a_ledger_installed_as_u256_to_u64_wasm() {
        let env = StateMachine::new();
        let ledger_id = env
            .install_canister(ledger_mainnet_u256_wasm(), default_init_args(), None)
            .unwrap();

        // Try to upgrade the ledger from using a u256 wasm to a u64 wasm
        let upgrade_args = Encode!(&LedgerArgument::Upgrade(None)).unwrap();
        env.upgrade_canister(ledger_id, ledger_mainnet_u64_wasm(), upgrade_args)
            .expect("Unable to upgrade the ledger canister");
    }

    fn icrc1_total_supply(env: &StateMachine, ledger_id: CanisterId) -> BigUint {
        Decode!(
            &env.query(ledger_id, "icrc1_total_supply", Encode!().unwrap())
                .expect("failed to query total supply")
                .bytes(),
            Nat
        )
        .expect("failed to decode totalSupply response")
        .0
    }

    #[test]
    fn should_fail_to_upgrade_to_u64_ledger_wasm_if_total_supply_too_large() {
        let env = StateMachine::new();
        let ledger_id = env
            .install_canister(ledger_mainnet_u256_wasm(), default_init_args(), None)
            .unwrap();
        transfer(&env, ledger_id, MINTER, account(1), u64::MAX - 100);
        transfer(&env, ledger_id, MINTER, account(2), u64::MAX - 100);
        let balance_1 = balance_of(&env, ledger_id, account(1));
        let balance_2 = balance_of(&env, ledger_id, account(2));
        assert_eq!(balance_1, u64::MAX - 100);
        assert_eq!(balance_2, u64::MAX - 100);

        let upgrade_args = Encode!(&LedgerArgument::Upgrade(None)).unwrap();
        assert_matches!(
            env.upgrade_canister(ledger_id, ledger_mainnet_u64_wasm(), upgrade_args),
            Err(err)
            if err.code() == CanisterCalledTrap
              && err.description().contains("invalid type: enum, expected u64 or { e8s: u64 } struct")
        );
    }

    #[test]
    fn should_fail_to_upgrade_to_u64_ledger_wasm_if_allowance_too_large() {
        let env = StateMachine::new();
        let ledger_id = env
            .install_canister(ledger_mainnet_u256_wasm(), default_init_args(), None)
            .unwrap();
        transfer(&env, ledger_id, MINTER, account(1), FEE);
        let mut balance_1 = balance_of(&env, ledger_id, account(1));
        let mut big_amount = BigUint::ZERO;
        big_amount.set_bit(65, true);
        let approval_result = send_approval(
            &env,
            ledger_id,
            account(1).owner,
            &ApproveArgs {
                from_subaccount: None,
                spender: account(2),
                amount: Nat::from(big_amount.clone()),
                expected_allowance: None,
                expires_at: None,
                fee: None,
                memo: None,
                created_at_time: None,
            },
        );
        assert_eq!(approval_result, Ok(BlockIndex::from(1u64)));
        balance_1 -= FEE;
        let allowance_2 = Account::get_allowance(&env, ledger_id, account(1), account(2));
        assert_eq!(balance_1, balance_of(&env, ledger_id, account(1)));
        assert_eq!(allowance_2.allowance, Nat::from(big_amount));
        assert!(allowance_2.allowance > u64::MAX);

        let upgrade_args = Encode!(&LedgerArgument::Upgrade(None)).unwrap();
        assert_matches!(
            env.upgrade_canister(ledger_id, ledger_mainnet_u64_wasm(), upgrade_args),
            Err(err)
            if err.code() == CanisterCalledTrap
              && err.description().contains("invalid type: enum, expected u64 or { e8s: u64 } struct")
        );
    }
}<|MERGE_RESOLUTION|>--- conflicted
+++ resolved
@@ -704,33 +704,35 @@
 }
 
 #[test]
-<<<<<<< HEAD
+fn test_setting_forbidden_metadata_in_init_works_in_v3_ledger() {
+    ic_ledger_suite_state_machine_tests::metadata::test_setting_forbidden_metadata_works_in_v3_ledger(
+        ledger_mainnet_v3_wasm(),
+        encode_init_args_with_provided_metadata,
+    );
+}
+
+#[test]
+fn test_setting_forbidden_metadata_not_possible() {
+    ic_ledger_suite_state_machine_tests::metadata::test_setting_forbidden_metadata_not_possible(
+        ledger_wasm(),
+        encode_init_args_with_provided_metadata,
+    );
+}
+
+#[test]
 fn test_cycles_for_archive_creation_no_overwrite_of_none_in_upgrade() {
     ic_ledger_suite_state_machine_tests::test_cycles_for_archive_creation_no_overwrite_of_none_in_upgrade(
         ledger_mainnet_v2_wasm(),
         ledger_wasm(),
         encode_init_args,
-=======
-fn test_setting_forbidden_metadata_in_init_works_in_v3_ledger() {
-    ic_ledger_suite_state_machine_tests::metadata::test_setting_forbidden_metadata_works_in_v3_ledger(
-        ledger_mainnet_v3_wasm(),
-        encode_init_args_with_provided_metadata,
->>>>>>> 95b76027
-    );
-}
-
-#[test]
-<<<<<<< HEAD
+    );
+}
+
+#[test]
 fn test_cycles_for_archive_creation_default_spawns_archive() {
     ic_ledger_suite_state_machine_tests::test_cycles_for_archive_creation_default_spawns_archive(
         ledger_wasm(),
         encode_init_args,
-=======
-fn test_setting_forbidden_metadata_not_possible() {
-    ic_ledger_suite_state_machine_tests::metadata::test_setting_forbidden_metadata_not_possible(
-        ledger_wasm(),
-        encode_init_args_with_provided_metadata,
->>>>>>> 95b76027
     );
 }
 
