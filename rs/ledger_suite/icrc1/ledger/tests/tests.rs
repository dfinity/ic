--- conflicted
+++ resolved
@@ -222,12 +222,7 @@
         archive_options: args.archive_options,
         max_memo_length: None,
         feature_flags: args.feature_flags,
-<<<<<<< HEAD
-        maximum_number_of_accounts: args.maximum_number_of_accounts,
-        accounts_overflow_trim_quantity: args.accounts_overflow_trim_quantity,
         index_principal: args.index_principal,
-=======
->>>>>>> ed71f860
     })
 }
 
@@ -511,7 +506,20 @@
     ic_ledger_suite_state_machine_tests::test_icrc21_standard(ledger_wasm(), encode_init_args);
 }
 
-<<<<<<< HEAD
+#[test]
+fn test_archiving_lots_of_blocks_after_enabling_archiving() {
+    ic_ledger_suite_state_machine_tests::archiving::archiving_lots_of_blocks_after_enabling_archiving(
+        ledger_wasm(), encode_init_args
+    );
+}
+
+#[test]
+fn test_archiving_in_chunks_returns_non_disjoint_block_range_locations() {
+    ic_ledger_suite_state_machine_tests::archiving::archiving_in_chunks_returns_non_disjoint_block_range_locations(
+        ledger_wasm(), encode_init_args
+    );
+}
+
 fn encode_icrc106_upgrade_args(index_principal: Option<Principal>) -> LedgerArgument {
     LedgerArgument::Upgrade(Some(UpgradeArgs {
         metadata: None,
@@ -521,7 +529,6 @@
         change_fee_collector: None,
         max_memo_length: None,
         feature_flags: None,
-        accounts_overflow_trim_quantity: None,
         change_archive_options: None,
         index_principal,
     }))
@@ -541,27 +548,15 @@
     ic_ledger_suite_state_machine_tests::icrc_106::test_icrc106_set_index_in_install(
         ledger_wasm(),
         encode_init_args,
-=======
-#[test]
-fn test_archiving_lots_of_blocks_after_enabling_archiving() {
-    ic_ledger_suite_state_machine_tests::archiving::archiving_lots_of_blocks_after_enabling_archiving(
-        ledger_wasm(), encode_init_args
->>>>>>> ed71f860
-    );
-}
-
-#[test]
-<<<<<<< HEAD
+    );
+}
+
+#[test]
 fn test_icrc106_set_index_in_upgrade() {
     ic_ledger_suite_state_machine_tests::icrc_106::test_icrc106_set_index_in_upgrade(
         ledger_wasm(),
         encode_init_args,
         encode_icrc106_upgrade_args,
-=======
-fn test_archiving_in_chunks_returns_non_disjoint_block_range_locations() {
-    ic_ledger_suite_state_machine_tests::archiving::archiving_in_chunks_returns_non_disjoint_block_range_locations(
-        ledger_wasm(), encode_init_args
->>>>>>> ed71f860
     );
 }
 
@@ -1000,12 +995,7 @@
         },
         max_memo_length: None,
         feature_flags: Some(FeatureFlags { icrc2: false }),
-<<<<<<< HEAD
-        maximum_number_of_accounts: None,
-        accounts_overflow_trim_quantity: None,
         index_principal: None,
-=======
->>>>>>> ed71f860
     }))
     .unwrap();
     let ledger_id = env
@@ -1180,12 +1170,7 @@
         },
         max_memo_length: None,
         feature_flags: None,
-<<<<<<< HEAD
-        maximum_number_of_accounts: None,
-        accounts_overflow_trim_quantity: None,
         index_principal: None,
-=======
->>>>>>> ed71f860
     });
     let args = Encode!(&args).unwrap();
     let ledger_id = env
@@ -1261,12 +1246,7 @@
         },
         max_memo_length: None,
         feature_flags: None,
-<<<<<<< HEAD
-        maximum_number_of_accounts: None,
-        accounts_overflow_trim_quantity: None,
         index_principal: None,
-=======
->>>>>>> ed71f860
     });
     let args = Encode!(&args).unwrap();
     let ledger_id = env
@@ -1541,12 +1521,7 @@
         },
         max_memo_length: None,
         feature_flags: None,
-<<<<<<< HEAD
-        maximum_number_of_accounts: None,
-        accounts_overflow_trim_quantity: None,
         index_principal: None,
-=======
->>>>>>> ed71f860
     });
 
     let args = Encode!(&args).unwrap();
@@ -1981,12 +1956,7 @@
                 },
                 max_memo_length: None,
                 feature_flags: Some(FeatureFlags { icrc2: true }),
-<<<<<<< HEAD
-                maximum_number_of_accounts: None,
-                accounts_overflow_trim_quantity: None,
                 index_principal: None,
-=======
->>>>>>> ed71f860
             });
 
             let args = Encode!(&ledger_arg_init).unwrap();
@@ -2203,12 +2173,7 @@
             },
             max_memo_length: None,
             feature_flags: Some(FeatureFlags { icrc2: false }),
-<<<<<<< HEAD
-            maximum_number_of_accounts: None,
-            accounts_overflow_trim_quantity: None,
             index_principal: None,
-=======
->>>>>>> ed71f860
         }))
         .unwrap()
     }
