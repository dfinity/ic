--- conflicted
+++ resolved
@@ -372,18 +372,6 @@
 }
 
 #[test]
-<<<<<<< HEAD
-=======
-fn test_approval_trimming() {
-    ic_ledger_suite_state_machine_tests::test_approval_trimming(
-        ledger_wasm(),
-        encode_init_args,
-        false,
-    );
-}
-
-#[test]
->>>>>>> f1af8258
 fn test_archive_controllers() {
     ic_ledger_suite_state_machine_tests::test_archive_controllers(ledger_wasm());
 }
