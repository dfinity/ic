--- conflicted
+++ resolved
@@ -4787,7 +4787,6 @@
     );
 }
 
-<<<<<<< HEAD
 pub fn test_cycles_for_archive_creation_no_overwrite_of_none_in_upgrade<T>(
     ledger_wasm_pre_default_set: Vec<u8>,
     ledger_wasm: Vec<u8>,
@@ -4855,7 +4854,7 @@
         ledger_wasm,
         Encode!(&LedgerArgument::Upgrade(None)).unwrap(),
     )
-    .unwrap();
+        .unwrap();
 
     send_transfers();
 
@@ -4919,7 +4918,8 @@
     // have been successfully spawned.
     let archives = list_archives(&env, canister_id);
     assert_eq!(archives.len(), 1);
-=======
+}
+
 pub mod metadata {
     use super::*;
 
@@ -5067,5 +5067,4 @@
         )
         .expect("should successfully upgrade the ledger");
     }
->>>>>>> 95b76027
 }