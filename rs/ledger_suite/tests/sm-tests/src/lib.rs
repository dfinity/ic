use crate::in_memory_ledger::{verify_ledger_state, InMemoryLedger};
use crate::metrics::{parse_metric, retrieve_metrics};
use assert_matches::assert_matches;
use candid::{CandidType, Decode, Encode, Int, Nat, Principal};
use ic_agent::identity::{BasicIdentity, Identity};
use ic_base_types::CanisterId;
use ic_base_types::PrincipalId;
use ic_config::{execution_environment::Config as HypervisorConfig, subnet_config::SubnetConfig};
use ic_error_types::UserError;
use ic_icrc1::blocks::encoded_block_to_generic_block;
use ic_icrc1::{endpoints::StandardRecord, hash::Hash, Block, Operation, Transaction};
use ic_icrc1_ledger::FeatureFlags;
use ic_icrc1_test_utils::{valid_transactions_strategy, ArgWithCaller, LedgerEndpointArg};
use ic_ledger_canister_core::archive::ArchiveOptions;
use ic_ledger_core::block::{BlockIndex, BlockType};
use ic_ledger_core::timestamp::TimeStamp;
use ic_ledger_core::tokens::TokensType;
use ic_ledger_core::Tokens;
use ic_ledger_hash_of::HashOf;
use ic_management_canister_types::CanisterSettingsArgsBuilder;
use ic_management_canister_types::{
    self as ic00, CanisterInfoRequest, CanisterInfoResponse, Method, Payload,
};
use ic_registry_subnet_type::SubnetType;
use ic_rosetta_test_utils::test_http_request_decoding_quota;
use ic_state_machine_tests::{ErrorCode, StateMachine, StateMachineConfig, WasmResult};
use ic_types::Cycles;
use ic_universal_canister::{call_args, wasm, UNIVERSAL_CANISTER_WASM};
<<<<<<< HEAD
use icp_ledger::{AccountIdentifier, IcpAllowanceArgs};
use icrc_ledger_types::icrc::generic_metadata_value::{MetadataValue as Value, MetadataValue};
=======
use icp_ledger::{AccountIdentifier, BinaryAccountBalanceArgs, IcpAllowanceArgs};
use icrc_ledger_types::icrc::generic_metadata_value::MetadataValue as Value;
>>>>>>> 586c57af
use icrc_ledger_types::icrc::generic_value::Value as GenericValue;
use icrc_ledger_types::icrc1::account::{Account, Subaccount};
use icrc_ledger_types::icrc1::transfer::{Memo, TransferArg, TransferError};
use icrc_ledger_types::icrc106::errors::Icrc106Error;
use icrc_ledger_types::icrc2::allowance::{Allowance, AllowanceArgs};
use icrc_ledger_types::icrc2::approve::{ApproveArgs, ApproveError};
use icrc_ledger_types::icrc2::transfer_from::{TransferFromArgs, TransferFromError};
use icrc_ledger_types::icrc21::errors::ErrorInfo;
use icrc_ledger_types::icrc21::errors::Icrc21Error;
use icrc_ledger_types::icrc21::requests::ConsentMessageMetadata;
use icrc_ledger_types::icrc21::requests::{
    ConsentMessageRequest, ConsentMessageSpec, DisplayMessageType,
};
use icrc_ledger_types::icrc21::responses::{ConsentInfo, ConsentMessage};
use icrc_ledger_types::icrc3;
use icrc_ledger_types::icrc3::archive::ArchiveInfo;
use icrc_ledger_types::icrc3::blocks::{
    BlockRange, GenericBlock as IcrcBlock, GetBlocksRequest, GetBlocksResponse, GetBlocksResult,
};
use icrc_ledger_types::icrc3::transactions::GetTransactionsRequest;
use icrc_ledger_types::icrc3::transactions::GetTransactionsResponse;
use icrc_ledger_types::icrc3::transactions::Transaction as Tx;
use icrc_ledger_types::icrc3::transactions::TransactionRange;
use icrc_ledger_types::icrc3::transactions::Transfer;
use num_traits::ToPrimitive;
use proptest::prelude::*;
use proptest::test_runner::{Config as TestRunnerConfig, TestCaseResult, TestRunner};
use std::sync::Arc;
use std::time::{Instant, UNIX_EPOCH};
use std::{
    collections::{BTreeMap, HashMap},
    time::{Duration, SystemTime},
};

pub mod fee_collector;
pub mod in_memory_ledger;
pub mod metrics;

pub const FEE: u64 = 10_000;
pub const DECIMAL_PLACES: u8 = 8;
pub const ARCHIVE_TRIGGER_THRESHOLD: u64 = 10;
pub const NUM_BLOCKS_TO_ARCHIVE: u64 = 5;
pub const TX_WINDOW: Duration = Duration::from_secs(24 * 60 * 60);

pub const MINTER: Account = Account {
    owner: PrincipalId::new(0, [0u8; 29]).0,
    subaccount: None,
};

// Metadata-related constants
pub const TOKEN_NAME: &str = "Test Token";
pub const TOKEN_SYMBOL: &str = "XTST";
pub const TEXT_META_KEY: &str = "test:image";
pub const TEXT_META_VALUE: &str = "grumpy_cat.png";
pub const TEXT_META_VALUE_2: &str = "dog.png";
pub const BLOB_META_KEY: &str = "test:blob";
pub const BLOB_META_VALUE: &[u8] = b"\xca\xfe\xba\xbe";
pub const NAT_META_KEY: &str = "test:nat";
pub const NAT_META_VALUE: u128 = u128::MAX;
pub const INT_META_KEY: &str = "test:int";
pub const INT_META_VALUE: i128 = i128::MIN;

#[derive(Clone, Eq, PartialEq, Debug, CandidType)]
pub struct InitArgs {
    pub minting_account: Account,
    pub fee_collector_account: Option<Account>,
    pub initial_balances: Vec<(Account, Nat)>,
    pub decimals: Option<u8>,
    pub transfer_fee: Nat,
    pub token_name: String,
    pub token_symbol: String,
    pub metadata: Vec<(String, Value)>,
    pub archive_options: ArchiveOptions,
    pub feature_flags: Option<FeatureFlags>,
    pub maximum_number_of_accounts: Option<u64>,
    pub accounts_overflow_trim_quantity: Option<u64>,
}

#[derive(Clone, Eq, PartialEq, Debug, CandidType)]
pub enum ChangeFeeCollector {
    Unset,
    SetTo(Account),
}

#[derive(Clone, Eq, PartialEq, Debug, Default, CandidType)]
pub struct UpgradeArgs {
    pub metadata: Option<Vec<(String, Value)>>,
    pub token_name: Option<String>,
    pub token_symbol: Option<String>,
    pub transfer_fee: Option<Nat>,
    pub change_fee_collector: Option<ChangeFeeCollector>,
    pub feature_flags: Option<FeatureFlags>,
    pub accounts_overflow_trim_quantity: Option<u64>,
    pub change_archive_options: Option<ChangeArchiveOptions>,
}

#[derive(Clone, Eq, PartialEq, Debug, Default, CandidType)]
pub struct ChangeArchiveOptions {
    pub trigger_threshold: Option<usize>,
    pub num_blocks_to_archive: Option<usize>,
    pub node_max_memory_size_bytes: Option<u64>,
    pub max_message_size_bytes: Option<u64>,
    pub controller_id: Option<PrincipalId>,
    pub more_controller_ids: Option<Vec<PrincipalId>>,
    pub cycles_for_archive_creation: Option<u64>,
    pub max_transactions_per_response: Option<u64>,
}

#[allow(clippy::large_enum_variant)]
#[derive(Clone, Eq, PartialEq, Debug, CandidType)]
pub enum LedgerArgument {
    Init(InitArgs),
    Upgrade(Option<UpgradeArgs>),
}

fn test_transfer_model<T>(
    accounts: Vec<Account>,
    mints: Vec<u64>,
    transfers: Vec<(usize, usize, u64)>,
    ledger_wasm: Vec<u8>,
    encode_init_args: fn(InitArgs) -> T,
) -> TestCaseResult
where
    T: CandidType,
{
    let initial_balances: Vec<_> = mints
        .into_iter()
        .enumerate()
        .map(|(i, amount)| (accounts[i], amount))
        .collect();
    let mut balances: BalancesModel = initial_balances.iter().cloned().collect();

    let (env, canister_id) = setup(ledger_wasm, encode_init_args, initial_balances);

    for (from_idx, to_idx, amount) in transfers.into_iter() {
        let from = accounts[from_idx];
        let to = accounts[to_idx];

        let ((from_balance, to_balance), maybe_error) =
            model_transfer(&mut balances, from, to, amount);

        let result = transfer(&env, canister_id, from, to, amount);

        prop_assert_eq!(result.is_err(), maybe_error.is_some());

        if let Err(err) = result {
            prop_assert_eq!(Some(err), maybe_error);
        }

        let actual_from_balance = balance_of(&env, canister_id, from);
        let actual_to_balance = balance_of(&env, canister_id, to);

        prop_assert_eq!(from_balance, actual_from_balance);
        prop_assert_eq!(to_balance, actual_to_balance);
    }
    Ok(())
}

type BalancesModel = HashMap<Account, u64>;

fn model_transfer(
    balances: &mut BalancesModel,
    from: Account,
    to: Account,
    amount: u64,
) -> ((u64, u64), Option<TransferError>) {
    let from_balance = balances.get(&from).cloned().unwrap_or_default();
    if from_balance < amount + FEE {
        let to_balance = balances.get(&to).cloned().unwrap_or_default();
        return (
            (from_balance, to_balance),
            Some(TransferError::InsufficientFunds {
                balance: Nat::from(from_balance),
            }),
        );
    }
    balances.insert(from, from_balance - amount - FEE);

    let to_balance = balances.get(&to).cloned().unwrap_or_default();
    balances.insert(to, to_balance + amount);

    let from_balance = balances.get(&from).cloned().unwrap_or_default();
    let to_balance = balances.get(&to).cloned().unwrap_or_default();

    ((from_balance, to_balance), None)
}

pub fn send_transfer(
    env: &StateMachine,
    ledger: CanisterId,
    from: Principal,
    arg: &TransferArg,
) -> Result<BlockIndex, TransferError> {
    let response = env.execute_ingress_as(
        PrincipalId(from),
        ledger,
        "icrc1_transfer",
        Encode!(arg).unwrap(),
    );
    Decode!(
        &response
        .expect("failed to transfer funds")
        .bytes(),
        Result<Nat, TransferError>
    )
    .expect("failed to decode transfer response")
    .map(|n| n.0.to_u64().unwrap())
}

pub fn system_time_to_nanos(t: SystemTime) -> u64 {
    t.duration_since(SystemTime::UNIX_EPOCH).unwrap().as_nanos() as u64
}

pub fn transfer(
    env: &StateMachine,
    ledger: CanisterId,
    from: impl Into<Account>,
    to: impl Into<Account>,
    amount: u64,
) -> Result<BlockIndex, TransferError> {
    let from = from.into();
    send_transfer(
        env,
        ledger,
        from.owner,
        &TransferArg {
            from_subaccount: from.subaccount,
            to: to.into(),
            fee: None,
            created_at_time: None,
            amount: Nat::from(amount),
            memo: None,
        },
    )
}

pub fn list_archives(env: &StateMachine, ledger: CanisterId) -> Vec<ArchiveInfo> {
    Decode!(
        &env.query(ledger, "archives", Encode!().unwrap())
            .expect("failed to query archives")
            .bytes(),
        Vec<ArchiveInfo>
    )
    .expect("failed to decode archives response")
}

fn icrc21_consent_message(
    env: &StateMachine,
    ledger: CanisterId,
    caller: Principal,
    consent_msg_request: ConsentMessageRequest,
) -> Result<ConsentInfo, Icrc21Error> {
    Decode!(
        &env.execute_ingress_as(
            PrincipalId(caller),
            ledger, "icrc21_canister_call_consent_message", Encode!(&consent_msg_request).unwrap())
            .expect("failed to query icrc21_consent_message")
            .bytes(),
            Result<ConsentInfo, Icrc21Error>
    )
    .expect("failed to decode icrc21_canister_call_consent_message response")
}

fn icrc106_get_index_principal(
    env: &StateMachine,
    ledger: CanisterId,
) -> Result<Principal, Icrc106Error> {
    Decode!(
        &env.query(ledger, "icrc106_get_index_principal", Encode!().unwrap())
            .expect("failed to query icrc106_get_index_principal")
            .bytes(),
        Result<Principal, Icrc106Error>
    )
    .expect("failed to decode icrc106_get_index_principal response")
}

pub fn get_all_ledger_and_archive_blocks<Tokens: TokensType>(
    state_machine: &StateMachine,
    ledger_id: CanisterId,
    start_index: Option<u64>,
    num_blocks: Option<u64>,
) -> Vec<Block<Tokens>> {
    let start_index = start_index.unwrap_or(0);
    let num_blocks = num_blocks.unwrap_or(u32::MAX as u64);
    let req = GetBlocksRequest {
        start: icrc_ledger_types::icrc1::transfer::BlockIndex::from(start_index),
        length: Nat::from(num_blocks),
    };
    let req = Encode!(&req).expect("Failed to encode GetBlocksRequest");
    let res = state_machine
        .query(ledger_id, "get_blocks", req)
        .expect("Failed to send get_blocks request")
        .bytes();
    let res = Decode!(&res, GetBlocksResponse).expect("Failed to decode GetBlocksResponse");
    // Assume that all blocks in the ledger can be retrieved in a single call. This should hold for
    // most tests.
    let blocks_in_ledger = res
        .chain_length
        .saturating_sub(res.first_index.0.to_u64().unwrap());
    assert!(
        blocks_in_ledger <= res.blocks.len() as u64,
        "Chain length: {}, first block index: {}, retrieved blocks: {}",
        res.chain_length,
        res.first_index,
        res.blocks.len()
    );
    let mut blocks = vec![];
    for archived in res.archived_blocks {
        let mut remaining = archived.length.clone();
        let mut next_archived_txid = archived.start.clone();
        while remaining > 0u32 {
            let req = GetTransactionsRequest {
                start: next_archived_txid.clone(),
                length: remaining.clone(),
            };
            let req =
                Encode!(&req).expect("Failed to encode GetTransactionsRequest for archive node");
            let canister_id = archived.callback.canister_id;
            let res = state_machine
                .query(
                    CanisterId::unchecked_from_principal(PrincipalId(canister_id)),
                    archived.callback.method.clone(),
                    req,
                )
                .expect("Failed to send get_blocks request to archive")
                .bytes();
            let res = Decode!(&res, BlockRange).unwrap();
            next_archived_txid += res.blocks.len() as u64;
            remaining -= res.blocks.len() as u32;
            blocks.extend(res.blocks);
        }
    }
    blocks.extend(res.blocks);
    blocks
        .into_iter()
        .map(ic_icrc1::Block::try_from)
        .collect::<Result<Vec<Block<Tokens>>, String>>()
        .expect("should convert generic blocks to ICRC1 blocks")
}

fn get_archive_remaining_capacity(env: &StateMachine, archive: Principal) -> u64 {
    let canister_id = CanisterId::unchecked_from_principal(archive.into());
    Decode!(
        &env.query(canister_id, "remaining_capacity", Encode!().unwrap())
            .expect("failed to get archive remaining capacity")
            .bytes(),
        u64
    )
    .expect("failed to decode remaining_capacity response")
}

fn get_archive_transaction(env: &StateMachine, archive: Principal, block_index: u64) -> Option<Tx> {
    let canister_id = CanisterId::unchecked_from_principal(archive.into());
    Decode!(
        &env.query(
            canister_id,
            "get_transaction",
            Encode!(&block_index).unwrap()
        )
        .expect("failed to get transaction")
        .bytes(),
        Option<Tx>
    )
    .expect("failed to decode get_transaction response")
}

fn get_transactions_as<Response: CandidType + for<'a> candid::Deserialize<'a>>(
    env: &StateMachine,
    canister: Principal,
    start: u64,
    length: usize,
    method_name: String,
) -> Response {
    let canister_id = CanisterId::unchecked_from_principal(canister.into());
    Decode!(
        &env.query(
            canister_id,
            method_name,
            Encode!(&GetTransactionsRequest {
                start: Nat::from(start),
                length: Nat::from(length)
            })
            .unwrap()
        )
        .expect("failed to query ledger transactions")
        .bytes(),
        Response
    )
    .expect("failed to decode get_transactions response")
}

fn get_archive_transactions(
    env: &StateMachine,
    archive: Principal,
    start: u64,
    length: usize,
) -> TransactionRange {
    get_transactions_as(env, archive, start, length, "get_transactions".to_string())
}

fn universal_canister_payload(
    receiver: &PrincipalId,
    method: &str,
    payload: Vec<u8>,
    cycles: Cycles,
) -> Vec<u8> {
    wasm()
        .call_with_cycles(
            receiver,
            method,
            call_args()
                .other_side(payload)
                .on_reject(wasm().reject_message().reject()),
            cycles,
        )
        .build()
}

fn get_canister_info(
    env: &StateMachine,
    ucan: CanisterId,
    canister_id: CanisterId,
) -> Result<CanisterInfoResponse, String> {
    let info_request_payload = universal_canister_payload(
        &PrincipalId::default(),
        &Method::CanisterInfo.to_string(),
        CanisterInfoRequest::new(canister_id, None).encode(),
        Cycles::new(0),
    );
    let wasm_result = env
        .execute_ingress(ucan, "update", info_request_payload)
        .unwrap();
    match wasm_result {
        WasmResult::Reply(bytes) => Ok(CanisterInfoResponse::decode(&bytes[..])
            .expect("failed to decode canister_info response")),
        WasmResult::Reject(reason) => Err(reason),
    }
}

fn get_transactions(
    env: &StateMachine,
    archive: Principal,
    start: u64,
    length: usize,
) -> GetTransactionsResponse {
    get_transactions_as(env, archive, start, length, "get_transactions".to_string())
}

pub fn get_blocks(
    env: &StateMachine,
    archive: Principal,
    start: u64,
    length: usize,
) -> GetBlocksResponse {
    get_transactions_as(env, archive, start, length, "get_blocks".to_string())
}

fn get_archive_blocks(
    env: &StateMachine,
    archive: Principal,
    start: u64,
    length: usize,
) -> BlockRange {
    get_transactions_as(env, archive, start, length, "get_blocks".to_string())
}

fn icrc3_get_blocks(
    env: &StateMachine,
    canister_id: CanisterId,
    start: u64,
    length: usize,
) -> GetBlocksResult {
    Decode!(
        &env.query(
            canister_id,
            "icrc3_get_blocks",
            Encode!(&vec![GetTransactionsRequest {
                start: Nat::from(start),
                length: Nat::from(length)
            }])
            .unwrap()
        )
        .expect("failed to query ledger blocks")
        .bytes(),
        GetBlocksResult
    )
    .expect("failed to decode icrc3_get_blocks response")
}

fn get_phash(block: &IcrcBlock) -> Result<Option<Hash>, String> {
    match block {
        IcrcBlock::Map(map) => {
            for (k, v) in map.iter() {
                if k == "phash" {
                    return match v {
                        IcrcBlock::Blob(blob) => blob
                            .as_slice()
                            .try_into()
                            .map(Some)
                            .map_err(|_| "phash is not a hash".to_string()),
                        _ => Err("phash should be a blob".to_string()),
                    };
                }
            }
            Ok(None)
        }
        _ => Err("top level element should be a map".to_string()),
    }
}

pub fn total_supply(env: &StateMachine, ledger: CanisterId) -> u64 {
    Decode!(
        &env.query(ledger, "icrc1_total_supply", Encode!().unwrap())
            .expect("failed to query total supply")
            .bytes(),
        Nat
    )
    .expect("failed to decode totalSupply response")
    .0
    .to_u64()
    .unwrap()
}

pub fn supported_standards(env: &StateMachine, ledger: CanisterId) -> Vec<StandardRecord> {
    Decode!(
        &env.query(ledger, "icrc1_supported_standards", Encode!().unwrap())
            .expect("failed to query supported standards")
            .bytes(),
        Vec<StandardRecord>
    )
    .expect("failed to decode icrc1_supported_standards response")
}

pub fn minting_account(env: &StateMachine, ledger: CanisterId) -> Option<Account> {
    Decode!(
        &env.query(ledger, "icrc1_minting_account", Encode!().unwrap())
            .expect("failed to query minting account icrc1")
            .bytes(),
        Option<Account>
    )
    .expect("failed to decode icrc1_minting_account response")
}

pub fn balance_of(env: &StateMachine, ledger: CanisterId, acc: impl Into<Account>) -> u64 {
    Decode!(
        &env.query(ledger, "icrc1_balance_of", Encode!(&acc.into()).unwrap())
            .expect("failed to query balance")
            .bytes(),
        Nat
    )
    .expect("failed to decode balance_of response")
    .0
    .to_u64()
    .unwrap()
}

pub fn wait_ledger_ready(env: &StateMachine, ledger: CanisterId, num_waits: u16) {
    let is_ledger_ready = || {
        Decode!(
            &env.query(ledger, "is_ledger_ready", Encode!().unwrap())
                .expect("failed to call is_ledger_ready")
                .bytes(),
            bool
        )
        .expect("failed to decode is_ledger_ready response")
    };
    for i in 0..num_waits {
        if is_ledger_ready() {
            println!("ready after {} waits", i);
            return;
        }
        env.advance_time(Duration::from_secs(10));
        env.tick();
    }
    if !is_ledger_ready() {
        panic!("canister not ready!");
    }
}

pub fn fee(env: &StateMachine, ledger: CanisterId) -> u64 {
    Decode!(
        &env.query(ledger, "icrc1_fee", Encode!().unwrap())
            .expect("failed to query fee")
            .bytes(),
        Nat
    )
    .expect("failed to decode icrc1_fee response")
    .0
    .to_u64()
    .unwrap()
}

pub fn metadata(env: &StateMachine, ledger: CanisterId) -> BTreeMap<String, Value> {
    Decode!(
        &env.query(ledger, "icrc1_metadata", Encode!().unwrap())
            .expect("failed to query metadata")
            .bytes(),
        Vec<(String, Value)>
    )
    .expect("failed to decode metadata response")
    .into_iter()
    .collect()
}

pub fn send_approval(
    env: &StateMachine,
    ledger: CanisterId,
    from: Principal,
    arg: &ApproveArgs,
) -> Result<BlockIndex, ApproveError> {
    Decode!(
        &env.execute_ingress_as(
            PrincipalId(from),
            ledger,
            "icrc2_approve",
            Encode!(arg)
            .unwrap()
        )
        .expect("failed to apply approval")
        .bytes(),
        Result<Nat, ApproveError>
    )
    .expect("failed to decode approve response")
    .map(|n| n.0.to_u64().unwrap())
}

pub fn send_transfer_from(
    env: &StateMachine,
    ledger: CanisterId,
    from: Principal,
    arg: &TransferFromArgs,
) -> Result<BlockIndex, TransferFromError> {
    Decode!(
        &env.execute_ingress_as(
            PrincipalId(from),
            ledger,
            "icrc2_transfer_from",
            Encode!(arg)
            .unwrap()
        )
        .expect("failed to apply approval")
        .bytes(),
        Result<Nat, TransferFromError>
    )
    .expect("failed to decode transfer_from response")
    .map(|n| n.0.to_u64().unwrap())
}

pub trait AllowanceProvider: Sized {
    fn get_allowance(
        env: &StateMachine,
        ledger: CanisterId,
        account: impl Into<Self>,
        spender: impl Into<Self>,
    ) -> Allowance;
}

impl AllowanceProvider for Account {
    fn get_allowance(
        env: &StateMachine,
        ledger: CanisterId,
        account: impl Into<Account>,
        spender: impl Into<Account>,
    ) -> Allowance {
        let arg = AllowanceArgs {
            account: account.into(),
            spender: spender.into(),
        };
        Decode!(
            &env.query(ledger, "icrc2_allowance", Encode!(&arg).unwrap())
                .expect("failed to guery the allowance")
                .bytes(),
            Allowance
        )
        .expect("failed to decode allowance response")
    }
}

impl AllowanceProvider for AccountIdentifier {
    fn get_allowance(
        env: &StateMachine,
        ledger: CanisterId,
        account: impl Into<AccountIdentifier>,
        spender: impl Into<AccountIdentifier>,
    ) -> Allowance {
        let arg = IcpAllowanceArgs {
            account: account.into(),
            spender: spender.into(),
        };
        Decode!(
            &env.query(ledger, "allowance", Encode!(&arg).unwrap())
                .expect("failed to guery the allowance")
                .bytes(),
            Allowance
        )
        .expect("failed to decode allowance response")
    }
}

pub trait BalanceProvider: Sized {
    fn get_balance(env: &StateMachine, ledger: CanisterId, account: impl Into<Self>) -> Nat;
}

impl BalanceProvider for Account {
    fn get_balance(env: &StateMachine, ledger: CanisterId, account: impl Into<Account>) -> Nat {
        Decode!(
            &env.query(
                ledger,
                "icrc1_balance_of",
                Encode!(&account.into()).unwrap()
            )
            .expect("failed to query balance")
            .bytes(),
            Nat
        )
        .expect("failed to decode icrc1_balance_of response")
    }
}

impl BalanceProvider for AccountIdentifier {
    fn get_balance(
        env: &StateMachine,
        ledger: CanisterId,
        account: impl Into<AccountIdentifier>,
    ) -> Nat {
        let arg = BinaryAccountBalanceArgs {
            account: account.into().to_address(),
        };
        Decode!(
            &env.query(ledger, "account_balance", Encode!(&arg).unwrap())
                .expect("failed to guery balance")
                .bytes(),
            Tokens
        )
        .expect("failed to decode account_balance response")
        .get_e8s()
        .into()
    }
}

fn arb_amount<Tokens: TokensType>() -> impl Strategy<Value = Tokens> {
    any::<u64>().prop_map(|n| Tokens::try_from(Nat::from(n)).unwrap())
}

fn arb_account() -> impl Strategy<Value = Account> {
    (
        proptest::collection::vec(any::<u8>(), 28),
        any::<Option<[u8; 32]>>(),
    )
        .prop_map(|(mut principal, subaccount)| {
            principal.push(0x00);
            Account {
                owner: Principal::try_from_slice(&principal[..]).unwrap(),
                subaccount,
            }
        })
}

fn arb_transfer<Tokens: TokensType>() -> impl Strategy<Value = Operation<Tokens>> {
    (
        arb_account(),
        arb_account(),
        arb_amount(),
        proptest::option::of(arb_amount()),
        proptest::option::of(arb_account()),
    )
        .prop_map(|(from, to, amount, fee, spender)| Operation::Transfer {
            from,
            to,
            amount,
            fee,
            spender,
        })
}

fn arb_approve<Tokens: TokensType>() -> impl Strategy<Value = Operation<Tokens>> {
    (
        arb_account(),
        arb_account(),
        arb_amount(),
        proptest::option::of(arb_amount()),
        proptest::option::of(arb_amount()),
        proptest::option::of(any::<u64>()),
    )
        .prop_map(
            |(from, spender, amount, fee, expected_allowance, expires_at)| Operation::Approve {
                from,
                spender,
                amount,
                fee,
                expected_allowance,
                expires_at,
            },
        )
}

fn arb_mint<Tokens: TokensType>() -> impl Strategy<Value = Operation<Tokens>> {
    (arb_account(), arb_amount()).prop_map(|(to, amount)| Operation::Mint { to, amount })
}

fn arb_burn<Tokens: TokensType>() -> impl Strategy<Value = Operation<Tokens>> {
    (
        arb_account(),
        proptest::option::of(arb_account()),
        arb_amount(),
    )
        .prop_map(|(from, spender, amount)| Operation::Burn {
            from,
            spender,
            amount,
        })
}

fn arb_operation<Tokens: TokensType>() -> impl Strategy<Value = Operation<Tokens>> {
    prop_oneof![arb_transfer(), arb_mint(), arb_burn(), arb_approve()]
}

fn arb_transaction<Tokens: TokensType>() -> impl Strategy<Value = Transaction<Tokens>> {
    (
        arb_operation(),
        any::<Option<u64>>(),
        any::<Option<[u8; 32]>>(),
    )
        .prop_map(|(operation, ts, memo)| Transaction {
            operation,
            created_at_time: ts,
            memo: memo.map(|m| Memo::from(m.to_vec())),
        })
}

fn arb_block<Tokens: TokensType>() -> impl Strategy<Value = Block<Tokens>> {
    (
        any::<Option<[u8; 32]>>(),
        arb_transaction(),
        proptest::option::of(arb_amount()),
        any::<u64>(),
        proptest::option::of(arb_account()),
        proptest::option::of(any::<u64>()),
    )
        .prop_map(
            |(parent_hash, transaction, effective_fee, ts, fee_col, fee_col_block)| Block {
                parent_hash: parent_hash.map(HashOf::new),
                transaction,
                effective_fee,
                timestamp: ts,
                fee_collector: fee_col,
                fee_collector_block_index: fee_col_block,
            },
        )
}

fn init_args(initial_balances: Vec<(Account, u64)>) -> InitArgs {
    InitArgs {
        minting_account: MINTER,
        fee_collector_account: None,
        initial_balances: initial_balances
            .into_iter()
            .map(|(account, value)| (account, Nat::from(value)))
            .collect(),
        transfer_fee: FEE.into(),
        token_name: TOKEN_NAME.to_string(),
        token_symbol: TOKEN_SYMBOL.to_string(),
        decimals: Some(DECIMAL_PLACES),
        metadata: vec![
            Value::entry(NAT_META_KEY, NAT_META_VALUE),
            Value::entry(INT_META_KEY, INT_META_VALUE),
            Value::entry(TEXT_META_KEY, TEXT_META_VALUE),
            Value::entry(BLOB_META_KEY, BLOB_META_VALUE),
        ],
        archive_options: ArchiveOptions {
            trigger_threshold: ARCHIVE_TRIGGER_THRESHOLD as usize,
            num_blocks_to_archive: NUM_BLOCKS_TO_ARCHIVE as usize,
            node_max_memory_size_bytes: None,
            max_message_size_bytes: None,
            controller_id: PrincipalId::new_user_test_id(100),
            more_controller_ids: None,
            cycles_for_archive_creation: None,
            max_transactions_per_response: None,
        },
        feature_flags: Some(FeatureFlags { icrc2: true }),
        maximum_number_of_accounts: None,
        accounts_overflow_trim_quantity: None,
    }
}

fn install_ledger<T>(
    env: &StateMachine,
    ledger_wasm: Vec<u8>,
    encode_init_args: fn(InitArgs) -> T,
    initial_balances: Vec<(Account, u64)>,
) -> CanisterId
where
    T: CandidType,
{
    let args = encode_init_args(init_args(initial_balances));
    let args = Encode!(&args).unwrap();
    env.install_canister(ledger_wasm, args, None).unwrap()
}

// In order to implement FI-487 in steps we need to split the test
// //rs/ledger_suite/icrc1/ledger/tests/tests.rs#test_metadata in two:
//  1. the first part that setup ledger and environment and tests the
//     ICRC-1 metadata that both the ICP and the ICRC-1 Ledgers have
//  2. the second part that tests the metadata that only the ICRC-1 Ledger
//     has
// Once FI-487 is done and the ICP Ledger supports all the metadata
// endpoints this function will be merged back into test_metadata here.
pub fn setup<T>(
    ledger_wasm: Vec<u8>,
    encode_init_args: fn(InitArgs) -> T,
    initial_balances: Vec<(Account, u64)>,
) -> (StateMachine, CanisterId)
where
    T: CandidType,
{
    let env = StateMachine::new();

    let canister_id = install_ledger(&env, ledger_wasm, encode_init_args, initial_balances);

    (env, canister_id)
}

pub fn test_ledger_http_request_decoding_quota<T>(
    ledger_wasm: Vec<u8>,
    encode_init_args: fn(InitArgs) -> T,
) where
    T: CandidType,
{
    let (env, canister_id) = setup(ledger_wasm.clone(), encode_init_args, vec![]);

    test_http_request_decoding_quota(&env, canister_id);
}

pub fn test_balance_of<T>(ledger_wasm: Vec<u8>, encode_init_args: fn(InitArgs) -> T)
where
    T: CandidType,
{
    let (env, canister_id) = setup(ledger_wasm.clone(), encode_init_args, vec![]);
    let p1 = PrincipalId::new_user_test_id(1);
    let p2 = PrincipalId::new_user_test_id(2);

    assert_eq!(0, balance_of(&env, canister_id, p1.0));
    assert_eq!(0, balance_of(&env, canister_id, p2.0));

    let (env, canister_id) = setup(
        ledger_wasm,
        encode_init_args,
        vec![
            (Account::from(p1.0), 10_000_000),
            (Account::from(p2.0), 5_000_000),
        ],
    );

    assert_eq!(10_000_000u64, balance_of(&env, canister_id, p1.0));
    assert_eq!(5_000_000u64, balance_of(&env, canister_id, p2.0));
}

pub fn test_metadata_icp_ledger<T>(ledger_wasm: Vec<u8>, encode_init_args: fn(InitArgs) -> T)
where
    T: CandidType,
{
    fn lookup<'a>(metadata: &'a BTreeMap<String, Value>, key: &str) -> &'a Value {
        metadata
            .get(key)
            .unwrap_or_else(|| panic!("no metadata key {} in map {:?}", key, metadata))
    }

    let (env, canister_id) = setup(ledger_wasm, encode_init_args, vec![]);

    assert_eq!(
        TOKEN_SYMBOL,
        Decode!(
            &env.query(canister_id, "icrc1_symbol", Encode!().unwrap())
                .unwrap()
                .bytes(),
            String
        )
        .unwrap()
    );

    assert_eq!(
        8,
        Decode!(
            &env.query(canister_id, "icrc1_decimals", Encode!().unwrap())
                .unwrap()
                .bytes(),
            u8
        )
        .unwrap()
    );

    let metadata = metadata(&env, canister_id);
    assert_eq!(lookup(&metadata, "icrc1:name"), &Value::from(TOKEN_NAME));
    assert_eq!(
        lookup(&metadata, "icrc1:symbol"),
        &Value::from(TOKEN_SYMBOL)
    );
    assert_eq!(
        lookup(&metadata, "icrc1:decimals"),
        &Value::from(DECIMAL_PLACES as u64)
    );

    let mut standards = vec![];
    for standard in supported_standards(&env, canister_id) {
        standards.push(standard.name);
    }
    standards.sort();
    assert_eq!(standards, vec!["ICRC-1", "ICRC-2", "ICRC-21"]);
}
pub fn test_metadata<T>(ledger_wasm: Vec<u8>, encode_init_args: fn(InitArgs) -> T)
where
    T: CandidType,
{
    fn lookup<'a>(metadata: &'a BTreeMap<String, Value>, key: &str) -> &'a Value {
        metadata
            .get(key)
            .unwrap_or_else(|| panic!("no metadata key {} in map {:?}", key, metadata))
    }

    let (env, canister_id) = setup(ledger_wasm, encode_init_args, vec![]);

    assert_eq!(
        TOKEN_SYMBOL,
        Decode!(
            &env.query(canister_id, "icrc1_symbol", Encode!().unwrap())
                .unwrap()
                .bytes(),
            String
        )
        .unwrap()
    );

    assert_eq!(
        DECIMAL_PLACES,
        Decode!(
            &env.query(canister_id, "icrc1_decimals", Encode!().unwrap())
                .unwrap()
                .bytes(),
            u8
        )
        .unwrap()
    );

    let metadata = metadata(&env, canister_id);
    assert_eq!(lookup(&metadata, "icrc1:name"), &Value::from(TOKEN_NAME));
    assert_eq!(
        lookup(&metadata, "icrc1:symbol"),
        &Value::from(TOKEN_SYMBOL)
    );
    assert_eq!(
        lookup(&metadata, "icrc1:decimals"),
        &Value::from(DECIMAL_PLACES as u64)
    );
    // Not all ICRC-1 implementations have the same metadata entries. Thus only certain basic fields are shared by all ICRC-1 implementations.
    assert_eq!(
        lookup(&metadata, NAT_META_KEY),
        &Value::from(NAT_META_VALUE)
    );
    assert_eq!(
        lookup(&metadata, INT_META_KEY),
        &Value::from(INT_META_VALUE)
    );
    assert_eq!(
        lookup(&metadata, TEXT_META_KEY),
        &Value::from(TEXT_META_VALUE)
    );
    assert_eq!(
        lookup(&metadata, BLOB_META_KEY),
        &Value::from(BLOB_META_VALUE)
    );
    let mut standards = vec![];
    for standard in supported_standards(&env, canister_id) {
        standards.push(standard.name);
    }
    standards.sort();
    assert_eq!(
        standards,
        vec!["ICRC-1", "ICRC-106", "ICRC-2", "ICRC-21", "ICRC-3"]
    );
}

pub fn test_total_supply<T>(ledger_wasm: Vec<u8>, encode_init_args: fn(InitArgs) -> T)
where
    T: CandidType,
{
    let p1 = PrincipalId::new_user_test_id(1);
    let p2 = PrincipalId::new_user_test_id(2);
    let (env, canister_id) = setup(
        ledger_wasm,
        encode_init_args,
        vec![
            (Account::from(p1.0), 10_000_000),
            (Account::from(p2.0), 5_000_000),
        ],
    );
    assert_eq!(15_000_000, total_supply(&env, canister_id));
}

pub fn test_minting_account<T>(ledger_wasm: Vec<u8>, encode_init_args: fn(InitArgs) -> T)
where
    T: CandidType,
{
    let (env, canister_id) = setup(ledger_wasm, encode_init_args, vec![]);
    assert_eq!(Some(MINTER), minting_account(&env, canister_id));
}

pub fn test_anonymous_transfers<T>(ledger_wasm: Vec<u8>, encode_init_args: fn(InitArgs) -> T)
where
    T: CandidType,
{
    const INITIAL_BALANCE: u64 = 10_000_000;
    const TRANSFER_AMOUNT: u64 = 1_000_000;
    let p1 = PrincipalId::new_user_test_id(1);
    let anon = PrincipalId::new_anonymous();
    let (env, canister_id) = setup(
        ledger_wasm,
        encode_init_args,
        vec![
            (Account::from(p1.0), INITIAL_BALANCE),
            (Account::from(anon.0), INITIAL_BALANCE),
        ],
    );

    assert_eq!(INITIAL_BALANCE * 2, total_supply(&env, canister_id));
    assert_eq!(INITIAL_BALANCE, balance_of(&env, canister_id, p1.0));
    assert_eq!(INITIAL_BALANCE, balance_of(&env, canister_id, anon.0));

    // Transfer to the account of the anonymous principal
    println!("transferring to the account of the anonymous principal");
    transfer(&env, canister_id, p1.0, anon.0, TRANSFER_AMOUNT).expect("transfer failed");

    // Transfer from the account of the anonymous principal
    println!("transferring from the account of the anonymous principal");
    transfer(&env, canister_id, anon.0, p1.0, TRANSFER_AMOUNT).expect("transfer failed");

    assert_eq!(
        INITIAL_BALANCE * 2 - FEE * 2,
        total_supply(&env, canister_id)
    );
    assert_eq!(INITIAL_BALANCE - FEE, balance_of(&env, canister_id, p1.0));
    assert_eq!(INITIAL_BALANCE - FEE, balance_of(&env, canister_id, anon.0));
}

pub fn test_anonymous_approval<T>(ledger_wasm: Vec<u8>, encode_init_args: fn(InitArgs) -> T)
where
    T: CandidType,
{
    const INITIAL_BALANCE: u64 = 10_000_000;
    const APPROVE_AMOUNT: u64 = 1_000_000;
    let p1 = PrincipalId::new_user_test_id(1);
    let anon = PrincipalId::new_anonymous();
    let (env, canister_id) = setup(
        ledger_wasm,
        encode_init_args,
        vec![
            (Account::from(anon.0), INITIAL_BALANCE),
            (Account::from(p1.0), INITIAL_BALANCE),
        ],
    );

    assert_eq!(INITIAL_BALANCE * 2, total_supply(&env, canister_id));
    assert_eq!(INITIAL_BALANCE, balance_of(&env, canister_id, p1.0));
    assert_eq!(INITIAL_BALANCE, balance_of(&env, canister_id, anon.0));

    // Approve transfers for p1 from the account of the anonymous principal
    let approve_args = ApproveArgs {
        from_subaccount: None,
        spender: p1.0.into(),
        amount: Nat::from(APPROVE_AMOUNT),
        fee: None,
        memo: None,
        expires_at: None,
        expected_allowance: None,
        created_at_time: None,
    };
    send_approval(&env, canister_id, anon.0, &approve_args).expect("approve failed");

    // Approve transfers for the anonymous principal from the account of p1
    let approve_args = ApproveArgs {
        from_subaccount: None,
        spender: anon.0.into(),
        amount: Nat::from(APPROVE_AMOUNT),
        fee: None,
        memo: None,
        expires_at: None,
        expected_allowance: None,
        created_at_time: None,
    };
    send_approval(&env, canister_id, p1.0, &approve_args).expect("approve failed");
}

pub fn test_single_transfer<T>(ledger_wasm: Vec<u8>, encode_init_args: fn(InitArgs) -> T)
where
    T: CandidType,
{
    let p1 = PrincipalId::new_user_test_id(1);
    let p2 = PrincipalId::new_user_test_id(2);
    let (env, canister_id) = setup(
        ledger_wasm,
        encode_init_args,
        vec![
            (Account::from(p1.0), 10_000_000),
            (Account::from(p2.0), 5_000_000),
        ],
    );

    assert_eq!(15_000_000, total_supply(&env, canister_id));
    assert_eq!(10_000_000u64, balance_of(&env, canister_id, p1.0));
    assert_eq!(5_000_000u64, balance_of(&env, canister_id, p2.0));

    transfer(&env, canister_id, p1.0, p2.0, 1_000_000).expect("transfer failed");

    assert_eq!(15_000_000 - FEE, total_supply(&env, canister_id));
    assert_eq!(9_000_000u64 - FEE, balance_of(&env, canister_id, p1.0));
    assert_eq!(6_000_000u64, balance_of(&env, canister_id, p2.0));
}

pub fn test_tx_deduplication<T>(ledger_wasm: Vec<u8>, encode_init_args: fn(InitArgs) -> T)
where
    T: CandidType,
{
    let p1 = PrincipalId::new_user_test_id(1);
    let p2 = PrincipalId::new_user_test_id(2);
    let (env, canister_id) = setup(
        ledger_wasm,
        encode_init_args,
        vec![(Account::from(p1.0), 10_000_000)],
    );
    // No created_at_time => no deduplication
    let block_id = transfer(&env, canister_id, p1.0, p2.0, 10_000).expect("transfer failed");
    assert!(transfer(&env, canister_id, p1.0, p2.0, 10_000).expect("transfer failed") > block_id);

    let now = system_time_to_nanos(env.time());

    let transfer_args = TransferArg {
        from_subaccount: None,
        to: p2.0.into(),
        fee: None,
        amount: Nat::from(1_000_000u32),
        created_at_time: Some(now),
        memo: None,
    };

    let block_idx =
        send_transfer(&env, canister_id, p1.0, &transfer_args).expect("transfer failed");

    assert_eq!(
        send_transfer(&env, canister_id, p1.0, &transfer_args),
        Err(TransferError::Duplicate {
            duplicate_of: Nat::from(block_idx)
        })
    );

    // Same transaction, but with the fee set explicitly.
    // The Ledger should not deduplicate.
    let args = TransferArg {
        fee: Some(Nat::from(10_000u32)),
        ..transfer_args.clone()
    };
    let block_idx = send_transfer(&env, canister_id, p1.0, &args)
        .expect("transfer should not be deduplicated because the fee was set explicitly this time");

    // This time the transaction is a duplicate.
    assert_eq!(
        Err(TransferError::Duplicate {
            duplicate_of: Nat::from(block_idx)
        }),
        send_transfer(&env, canister_id, p1.0, &args,)
    );

    env.advance_time(TX_WINDOW + Duration::from_secs(5 * 60));
    let now = system_time_to_nanos(env.time());

    assert_eq!(
        send_transfer(&env, canister_id, p1.0, &transfer_args,),
        Err(TransferError::TooOld),
    );

    // Same transaction, but `created_at_time` specified explicitly.
    // The ledger should not deduplicate this request.
    let block_idx = send_transfer(
        &env,
        canister_id,
        p1.0,
        &TransferArg {
            from_subaccount: None,
            to: p2.0.into(),
            fee: None,
            amount: Nat::from(1_000_000u32),
            created_at_time: Some(now),
            memo: None,
        },
    )
    .expect("transfer failed");

    // This time the transaction is a duplicate.
    assert_eq!(
        Err(TransferError::Duplicate {
            duplicate_of: Nat::from(block_idx)
        }),
        send_transfer(
            &env,
            canister_id,
            p1.0,
            &TransferArg {
                from_subaccount: None,
                to: p2.0.into(),
                fee: None,
                amount: Nat::from(1_000_000u32),
                created_at_time: Some(now),
                memo: None,
            }
        )
    );

    // from_subaccount set explicitly, don't decuplicate.
    send_transfer(
        &env,
        canister_id,
        p1.0,
        &TransferArg {
            from_subaccount: Some([0; 32]),
            to: p2.0.into(),
            fee: None,
            amount: Nat::from(1_000_000u32),
            created_at_time: Some(now),
            memo: None,
        },
    )
    .expect("transfer failed");

    // Same transaction, but with "default" `memo`.
    // The ledger should not deduplicate because we set a new field explicitly.
    let block_idx = send_transfer(
        &env,
        canister_id,
        p1.0,
        &TransferArg {
            from_subaccount: None,
            to: p2.0.into(),
            fee: None,
            amount: Nat::from(1_000_000u32),
            created_at_time: Some(now),
            memo: Some(Memo::default()),
        },
    )
    .expect("transfer failed");

    // This time the transaction is a duplicate.
    assert_eq!(
        Err(TransferError::Duplicate {
            duplicate_of: Nat::from(block_idx)
        }),
        send_transfer(
            &env,
            canister_id,
            p1.0,
            &TransferArg {
                from_subaccount: None,
                to: p2.0.into(),
                fee: None,
                amount: Nat::from(1_000_000u32),
                created_at_time: Some(now),
                memo: Some(Memo::default()),
            }
        )
    );

    let mut approve_args = default_approve_args(p2.0, 10_000_000);
    approve_args.created_at_time = Some(now);
    let block_idx = send_approval(&env, canister_id, p1.0, &approve_args).expect("approval failed");
    assert_eq!(
        Err(ApproveError::Duplicate {
            duplicate_of: Nat::from(block_idx)
        }),
        send_approval(&env, canister_id, p1.0, &approve_args)
    );
    // from_subaccount set explicitly, don't deduplicate.
    approve_args.from_subaccount = Some([0; 32]);
    send_approval(&env, canister_id, p1.0, &approve_args).expect("approval failed");

    let mut transfer_from_args = default_transfer_from_args(p1.0, p2.0, 10_000);
    transfer_from_args.created_at_time = Some(now);

    let block_idx = send_transfer_from(&env, canister_id, p2.0, &transfer_from_args)
        .expect("transfer_from failed");
    assert_eq!(
        Err(TransferFromError::Duplicate {
            duplicate_of: Nat::from(block_idx)
        }),
        send_transfer_from(&env, canister_id, p2.0, &transfer_from_args)
    );

    // spender_subaccount set explicitly, don't deduplicate.
    transfer_from_args.spender_subaccount = Some([0; 32]);
    send_transfer_from(&env, canister_id, p2.0, &transfer_from_args).expect("transfer_from failed");
}

pub fn test_mint_burn<T>(ledger_wasm: Vec<u8>, encode_init_args: fn(InitArgs) -> T)
where
    T: CandidType,
{
    let (env, canister_id) = setup(ledger_wasm, encode_init_args, vec![]);
    let p1 = PrincipalId::new_user_test_id(1);
    let p2 = PrincipalId::new_user_test_id(2);

    assert_eq!(0, total_supply(&env, canister_id));
    assert_eq!(0, balance_of(&env, canister_id, p1.0));
    assert_eq!(0, balance_of(&env, canister_id, MINTER));

    transfer(&env, canister_id, MINTER, p1.0, 10_000_000).expect("mint failed");

    assert_eq!(10_000_000, total_supply(&env, canister_id));
    assert_eq!(10_000_000, balance_of(&env, canister_id, p1.0));
    assert_eq!(0, balance_of(&env, canister_id, MINTER));

    transfer(&env, canister_id, p1.0, MINTER, 1_000_000).expect("burn failed");

    assert_eq!(9_000_000, total_supply(&env, canister_id));
    assert_eq!(9_000_000, balance_of(&env, canister_id, p1.0));
    assert_eq!(0, balance_of(&env, canister_id, MINTER));

    // You have at least FEE, you can burn at least FEE.
    assert_eq!(
        Err(TransferError::BadBurn {
            min_burn_amount: Nat::from(FEE)
        }),
        transfer(&env, canister_id, p1.0, MINTER, FEE / 2),
    );

    transfer(&env, canister_id, p1.0, p2.0, FEE / 2).expect("transfer failed");

    assert_eq!(FEE / 2, balance_of(&env, canister_id, p2.0));

    // If you have less than FEE, you can burn only the whole amount.
    assert_eq!(
        Err(TransferError::BadBurn {
            min_burn_amount: Nat::from(FEE / 2)
        }),
        transfer(&env, canister_id, p2.0, MINTER, FEE / 4),
    );
    transfer(&env, canister_id, p2.0, MINTER, FEE / 2).expect("burn failed");

    assert_eq!(0, balance_of(&env, canister_id, p2.0));

    // You cannot burn zero tokens, no matter what your balance is.
    assert_eq!(
        Err(TransferError::BadBurn {
            min_burn_amount: Nat::from(FEE)
        }),
        transfer(&env, canister_id, p2.0, MINTER, 0),
    );
}

pub fn test_account_canonicalization<T>(ledger_wasm: Vec<u8>, encode_init_args: fn(InitArgs) -> T)
where
    T: CandidType,
{
    let p1 = PrincipalId::new_user_test_id(1);
    let p2 = PrincipalId::new_user_test_id(2);
    let (env, canister_id) = setup(
        ledger_wasm,
        encode_init_args,
        vec![
            (Account::from(p1.0), 10_000_000),
            (Account::from(p2.0), 5_000_000),
        ],
    );

    assert_eq!(
        10_000_000u64,
        balance_of(
            &env,
            canister_id,
            Account {
                owner: p1.0,
                subaccount: None
            }
        )
    );
    assert_eq!(
        10_000_000u64,
        balance_of(
            &env,
            canister_id,
            Account {
                owner: p1.0,
                subaccount: Some([0; 32])
            }
        )
    );

    transfer(
        &env,
        canister_id,
        p1.0,
        Account {
            owner: p2.0,
            subaccount: Some([0; 32]),
        },
        1_000_000,
    )
    .expect("transfer failed");

    assert_eq!(
        6_000_000u64,
        balance_of(
            &env,
            canister_id,
            Account {
                owner: p2.0,
                subaccount: None
            }
        )
    );
}

pub fn test_tx_time_bounds<T>(ledger_wasm: Vec<u8>, encode_init_args: fn(InitArgs) -> T)
where
    T: CandidType,
{
    let p1 = PrincipalId::new_user_test_id(1);
    let p2 = PrincipalId::new_user_test_id(2);
    let (env, canister_id) = setup(
        ledger_wasm,
        encode_init_args,
        vec![(Account::from(p1.0), 10_000_000)],
    );

    // advance time so that time does not grow implicitly when executing a round
    env.advance_time(Duration::from_secs(1));
    let now = system_time_to_nanos(env.time());
    let tx_window = TX_WINDOW.as_nanos() as u64;

    assert_eq!(
        Err(TransferError::TooOld),
        send_transfer(
            &env,
            canister_id,
            p1.0,
            &TransferArg {
                from_subaccount: None,
                to: p2.0.into(),
                fee: None,
                amount: Nat::from(1_000_000u32),
                created_at_time: Some(now - tx_window - 1),
                memo: None,
            }
        )
    );

    // advance time so that time does not grow implicitly when executing a round
    env.advance_time(Duration::from_secs(1));
    let now = system_time_to_nanos(env.time());

    assert_eq!(
        Err(TransferError::CreatedInFuture { ledger_time: now }),
        send_transfer(
            &env,
            canister_id,
            p1.0,
            &TransferArg {
                from_subaccount: None,
                to: p2.0.into(),
                fee: None,
                amount: Nat::from(1_000_000u32),
                created_at_time: Some(now + Duration::from_secs(5 * 60).as_nanos() as u64),
                memo: None
            }
        )
    );

    assert_eq!(10_000_000u64, balance_of(&env, canister_id, p1.0));
    assert_eq!(0u64, balance_of(&env, canister_id, p2.0));
}

fn test_controllers<T>(
    expected_controllers: Vec<PrincipalId>,
    ledger_wasm: &[u8],
    encode_init_args: fn(InitArgs) -> T,
) where
    T: CandidType,
{
    let p1 = PrincipalId::new_user_test_id(1);
    let p2 = PrincipalId::new_user_test_id(2);

    let (env, ledger_id) = setup(
        ledger_wasm.to_vec(),
        encode_init_args,
        vec![(Account::from(p1.0), 10_000_000)],
    );

    const INITIAL_CYCLES_BALANCE: Cycles = Cycles::new(100_000_000_000_000);

    let ucan = env
        .install_canister_with_cycles(
            UNIVERSAL_CANISTER_WASM.to_vec(),
            vec![],
            Some(
                ic00::CanisterSettingsArgsBuilder::new()
                    .with_controllers(vec![p1])
                    .build(),
            ),
            INITIAL_CYCLES_BALANCE,
        )
        .unwrap();

    for i in 0..ARCHIVE_TRIGGER_THRESHOLD {
        transfer(&env, ledger_id, p1.0, p2.0, 10_000 + i).expect("transfer failed");
    }

    let archive_info = list_archives(&env, ledger_id);
    assert_eq!(archive_info.len(), 1);

    let archives_info = get_canister_info(
        &env,
        ucan,
        CanisterId::unchecked_from_principal(archive_info[0].canister_id.into()),
    )
    .unwrap();

    assert_eq!(archives_info.controllers(), expected_controllers);
}

pub fn test_archive_controllers(ledger_wasm: Vec<u8>) {
    let p3 = PrincipalId::new_user_test_id(3);
    let p4 = PrincipalId::new_user_test_id(4);
    let p100 = PrincipalId::new_user_test_id(100);

    let expected_controllers = vec![p3, p4, p100];

    fn encode_init_args(args: InitArgs) -> LedgerArgument {
        LedgerArgument::Init(InitArgs {
            minting_account: MINTER,
            fee_collector_account: args.fee_collector_account,
            initial_balances: args.initial_balances,
            transfer_fee: FEE.into(),
            token_name: TOKEN_NAME.to_string(),
            decimals: Some(DECIMAL_PLACES),
            token_symbol: TOKEN_SYMBOL.to_string(),
            metadata: vec![],
            archive_options: ArchiveOptions {
                trigger_threshold: ARCHIVE_TRIGGER_THRESHOLD as usize,
                num_blocks_to_archive: NUM_BLOCKS_TO_ARCHIVE as usize,
                node_max_memory_size_bytes: None,
                max_message_size_bytes: None,
                controller_id: PrincipalId::new_user_test_id(100),
                more_controller_ids: Some(vec![
                    PrincipalId::new_user_test_id(3),
                    PrincipalId::new_user_test_id(4),
                ]),
                cycles_for_archive_creation: None,
                max_transactions_per_response: None,
            },
            feature_flags: args.feature_flags,
            maximum_number_of_accounts: args.maximum_number_of_accounts,
            accounts_overflow_trim_quantity: args.accounts_overflow_trim_quantity,
        })
    }

    test_controllers(expected_controllers, &ledger_wasm, encode_init_args);
}

pub fn test_archive_no_additional_controllers(ledger_wasm: Vec<u8>) {
    fn encode_init_args(args: InitArgs) -> LedgerArgument {
        LedgerArgument::Init(InitArgs {
            minting_account: MINTER,
            fee_collector_account: args.fee_collector_account,
            initial_balances: args.initial_balances,
            transfer_fee: FEE.into(),
            token_name: TOKEN_NAME.to_string(),
            decimals: Some(DECIMAL_PLACES),
            token_symbol: TOKEN_SYMBOL.to_string(),
            metadata: vec![],
            archive_options: ArchiveOptions {
                trigger_threshold: ARCHIVE_TRIGGER_THRESHOLD as usize,
                num_blocks_to_archive: NUM_BLOCKS_TO_ARCHIVE as usize,
                node_max_memory_size_bytes: None,
                max_message_size_bytes: None,
                controller_id: PrincipalId::new_user_test_id(100),
                more_controller_ids: None,
                cycles_for_archive_creation: None,
                max_transactions_per_response: None,
            },
            feature_flags: args.feature_flags,
            maximum_number_of_accounts: args.maximum_number_of_accounts,
            accounts_overflow_trim_quantity: args.accounts_overflow_trim_quantity,
        })
    }

    let p100 = PrincipalId::new_user_test_id(100);

    test_controllers(vec![p100], &ledger_wasm, encode_init_args);
}

pub fn test_archive_duplicate_controllers(ledger_wasm: Vec<u8>) {
    fn encode_init_args(args: InitArgs) -> LedgerArgument {
        LedgerArgument::Init(InitArgs {
            minting_account: MINTER,
            fee_collector_account: args.fee_collector_account,
            initial_balances: args.initial_balances,
            transfer_fee: FEE.into(),
            token_name: TOKEN_NAME.to_string(),
            decimals: Some(DECIMAL_PLACES),
            token_symbol: TOKEN_SYMBOL.to_string(),
            metadata: vec![],
            archive_options: ArchiveOptions {
                trigger_threshold: ARCHIVE_TRIGGER_THRESHOLD as usize,
                num_blocks_to_archive: NUM_BLOCKS_TO_ARCHIVE as usize,
                node_max_memory_size_bytes: None,
                max_message_size_bytes: None,
                controller_id: PrincipalId::new_user_test_id(100),
                more_controller_ids: Some(vec![
                    PrincipalId::new_user_test_id(100),
                    PrincipalId::new_user_test_id(100),
                ]),
                cycles_for_archive_creation: None,
                max_transactions_per_response: None,
            },
            feature_flags: args.feature_flags,
            maximum_number_of_accounts: args.maximum_number_of_accounts,
            accounts_overflow_trim_quantity: args.accounts_overflow_trim_quantity,
        })
    }
    let p100 = PrincipalId::new_user_test_id(100);

    test_controllers(vec![p100], &ledger_wasm, encode_init_args);
}

pub fn test_upgrade_archive_options<T>(ledger_wasm: Vec<u8>, encode_init_args: fn(InitArgs) -> T)
where
    T: CandidType,
{
    let p1 = PrincipalId::new_user_test_id(1);
    let p2 = PrincipalId::new_user_test_id(2);
    let archive_controller = PrincipalId::new_user_test_id(100);

    let (env, ledger_id) = setup(
        ledger_wasm.clone(),
        encode_init_args,
        vec![(Account::from(p1.0), 10_000_000)],
    );

    for i in 0..ARCHIVE_TRIGGER_THRESHOLD {
        transfer(&env, ledger_id, p1.0, p2.0, 10_000 + i).expect("transfer failed");
    }

    let archive_info = list_archives(&env, ledger_id);
    let first_archive = ArchiveInfo {
        canister_id: "rrkah-fqaaa-aaaaa-aaaaq-cai".parse().unwrap(),
        block_range_start: 0_u8.into(),
        block_range_end: (NUM_BLOCKS_TO_ARCHIVE - 1).into(),
    };
    assert_eq!(archive_info, vec![first_archive.clone()]);
    assert_eq!(
        get_archive_remaining_capacity(&env, first_archive.canister_id),
        100
    );
    assert_eq!(
        env.canister_status_as(
            archive_controller,
            CanisterId::unchecked_from_principal(first_archive.canister_id.into())
        )
        .unwrap()
        .unwrap()
        .cycles(),
        0
    );

    let upgrade_args = LedgerArgument::Upgrade(Some(UpgradeArgs {
        change_archive_options: Some(ChangeArchiveOptions {
            cycles_for_archive_creation: Some(100_000_000_000_000),
            ..Default::default()
        }),
        ..UpgradeArgs::default()
    }));
    env.upgrade_canister(ledger_id, ledger_wasm, Encode!(&upgrade_args).unwrap())
        .expect("failed to upgrade the archive canister");
    env.add_cycles(ledger_id, 200_000_000_000_000);

    for i in 0..NUM_BLOCKS_TO_ARCHIVE {
        transfer(&env, ledger_id, p1.0, p2.0, 10_000 + i).expect("transfer failed");
    }
    let archive_info = list_archives(&env, ledger_id);
    let second_archive = ArchiveInfo {
        canister_id: "ryjl3-tyaaa-aaaaa-aaaba-cai".parse().unwrap(),
        block_range_start: NUM_BLOCKS_TO_ARCHIVE.into(),
        block_range_end: (2 * NUM_BLOCKS_TO_ARCHIVE - 1).into(),
    };
    assert_eq!(
        archive_info,
        vec![first_archive.clone(), second_archive.clone()]
    );

    assert_eq!(
        env.canister_status_as(
            archive_controller,
            CanisterId::unchecked_from_principal(second_archive.canister_id.into())
        )
        .unwrap()
        .unwrap()
        .cycles(),
        100_000_000_000_000
    );
}

pub fn test_archiving<T>(
    ledger_wasm: Vec<u8>,
    encode_init_args: fn(InitArgs) -> T,
    archive_wasm: Vec<u8>,
) where
    T: CandidType,
{
    let p1 = PrincipalId::new_user_test_id(1);
    let p2 = PrincipalId::new_user_test_id(2);

    let (env, canister_id) = setup(
        ledger_wasm,
        encode_init_args,
        vec![(Account::from(p1.0), 10_000_000)],
    );

    for i in 0..ARCHIVE_TRIGGER_THRESHOLD {
        transfer(&env, canister_id, p1.0, p2.0, 10_000 + i).expect("transfer failed");
    }

    let archive_info = list_archives(&env, canister_id);
    assert_eq!(archive_info.len(), 1);
    assert_eq!(archive_info[0].block_range_start, 0u8);
    assert_eq!(archive_info[0].block_range_end, NUM_BLOCKS_TO_ARCHIVE - 1);

    let archive_principal = archive_info[0].canister_id;

    let resp = get_transactions(&env, canister_id.get().0, 0, 1_000_000);
    assert_eq!(resp.first_index, Nat::from(NUM_BLOCKS_TO_ARCHIVE));
    assert_eq!(
        resp.transactions.len(),
        (ARCHIVE_TRIGGER_THRESHOLD - NUM_BLOCKS_TO_ARCHIVE + 1) as usize
    );
    assert_eq!(resp.archived_transactions.len(), 1);
    assert_eq!(resp.archived_transactions[0].start, Nat::from(0_u8));
    assert_eq!(
        resp.archived_transactions[0].length,
        Nat::from(NUM_BLOCKS_TO_ARCHIVE)
    );

    let archived_transactions =
        get_archive_transactions(&env, archive_principal, 0, NUM_BLOCKS_TO_ARCHIVE as usize)
            .transactions;

    for i in 1..NUM_BLOCKS_TO_ARCHIVE {
        let expected_tx = Transfer {
            from: Account {
                owner: p1.0,
                subaccount: None,
            },
            to: Account {
                owner: p2.0,
                subaccount: None,
            },
            amount: Nat::from(10_000 + i - 1),
            fee: Some(Nat::from(FEE)),
            memo: None,
            created_at_time: None,
            spender: None,
        };
        let tx = get_archive_transaction(&env, archive_principal, i).unwrap();
        assert_eq!(tx.transfer.as_ref(), Some(&expected_tx));
        let tx = archived_transactions[i as usize].clone();
        assert_eq!(tx.transfer.as_ref(), Some(&expected_tx));
    }

    // Check that requesting non-existing blocks does not crash the ledger.
    let missing_blocks_reply = get_transactions(&env, canister_id.get().0, 100, 5);
    assert_eq!(0, missing_blocks_reply.transactions.len());
    assert_eq!(0, missing_blocks_reply.archived_transactions.len());

    // Upgrade the archive and check that the data is still available.
    let archive_canister_id = CanisterId::unchecked_from_principal(archive_principal.into());

    env.upgrade_canister(archive_canister_id, archive_wasm, vec![])
        .expect("failed to upgrade the archive canister");

    for i in 1..NUM_BLOCKS_TO_ARCHIVE {
        let tx = get_archive_transaction(&env, archive_principal, i).unwrap();
        assert_eq!(
            tx.transfer,
            Some(Transfer {
                from: Account {
                    owner: p1.0,
                    subaccount: None
                },
                to: Account {
                    owner: p2.0,
                    subaccount: None
                },
                amount: Nat::from(10_000 + i - 1),
                fee: Some(Nat::from(FEE)),
                memo: None,
                created_at_time: None,
                spender: None,
            })
        );
    }

    // Check that we can append more blocks after the upgrade.
    for i in 0..(ARCHIVE_TRIGGER_THRESHOLD - NUM_BLOCKS_TO_ARCHIVE) {
        transfer(&env, canister_id, p1.0, p2.0, 20_000 + i).expect("transfer failed");
    }

    let archive_info = list_archives(&env, canister_id);
    assert_eq!(archive_info.len(), 1);
    assert_eq!(archive_info[0].block_range_start, 0u8);
    assert_eq!(
        archive_info[0].block_range_end,
        2 * NUM_BLOCKS_TO_ARCHIVE - 1
    );

    // Check that the archive handles requested ranges correctly.
    let archived_transactions =
        get_archive_transactions(&env, archive_principal, 0, 1_000_000).transactions;
    let n = 2 * NUM_BLOCKS_TO_ARCHIVE as usize;
    assert_eq!(archived_transactions.len(), n);

    for start in 0..n {
        for end in start..n {
            let tx = get_archive_transactions(&env, archive_principal, start as u64, end - start)
                .transactions;
            assert_eq!(archived_transactions[start..end], tx);
        }
    }
}

pub fn test_get_blocks<T>(ledger_wasm: Vec<u8>, encode_init_args: fn(InitArgs) -> T)
where
    T: CandidType,
{
    let p1 = PrincipalId::new_user_test_id(1);
    let p2 = PrincipalId::new_user_test_id(2);

    let (env, canister_id) = setup(
        ledger_wasm,
        encode_init_args,
        vec![(Account::from(p1.0), 10_000_000)],
    );

    for i in 0..ARCHIVE_TRIGGER_THRESHOLD {
        transfer(&env, canister_id, p1.0, p2.0, 10_000 + i * 10_000).expect("transfer failed");
    }

    let resp = get_blocks(&env, canister_id.get().0, 0, 1_000_000);
    assert_eq!(resp.first_index, Nat::from(NUM_BLOCKS_TO_ARCHIVE));
    assert_eq!(
        resp.blocks.len(),
        (ARCHIVE_TRIGGER_THRESHOLD - NUM_BLOCKS_TO_ARCHIVE + 1) as usize
    );
    assert_eq!(resp.archived_blocks.len(), 1);
    assert_eq!(resp.archived_blocks[0].start, Nat::from(0_u8));
    assert_eq!(
        resp.archived_blocks[0].length,
        Nat::from(NUM_BLOCKS_TO_ARCHIVE)
    );
    assert!(resp.certificate.is_some());

    let archive_canister_id = list_archives(&env, canister_id)[0].canister_id;
    let archived_blocks =
        get_archive_blocks(&env, archive_canister_id, 0, NUM_BLOCKS_TO_ARCHIVE as usize).blocks;
    assert_eq!(archived_blocks.len(), NUM_BLOCKS_TO_ARCHIVE as usize);

    let mut prev_hash = None;

    // Check that the hash chain is correct.
    for block in archived_blocks.into_iter().chain(resp.blocks.into_iter()) {
        assert_eq!(
            prev_hash,
            get_phash(&block).expect("cannot get the hash of the previous block")
        );
        prev_hash = Some(block.hash());
    }

    // Check that requesting non-existing blocks does not crash the ledger.
    let missing_blocks_reply = get_blocks(&env, canister_id.get().0, 100, 5);
    assert_eq!(0, missing_blocks_reply.blocks.len());
    assert_eq!(0, missing_blocks_reply.archived_blocks.len());
}

// Generate random blocks and check that their CBOR encoding complies with the CDDL spec.
pub fn block_encoding_agrees_with_the_schema<Tokens: TokensType>() {
    use std::path::PathBuf;

    let block_cddl_path =
        PathBuf::from(std::env::var_os("CARGO_MANIFEST_DIR").unwrap()).join("block.cddl");
    let block_cddl =
        String::from_utf8(std::fs::read(block_cddl_path).expect("failed to read block.cddl file"))
            .unwrap();

    let mut runner = TestRunner::default();
    runner
        .run(&arb_block::<Tokens>(), |block| {
            let cbor_bytes = block.encode().into_vec();
            cddl::validate_cbor_from_slice(&block_cddl, &cbor_bytes, None).map_err(|e| {
                TestCaseError::fail(format!(
                    "Failed to validate CBOR: {} (inspect it on https://cbor.me), error: {}",
                    hex::encode(&cbor_bytes),
                    e
                ))
            })
        })
        .unwrap();
}

pub fn block_encoding_agreed_with_the_icrc3_schema<Tokens: TokensType>() {
    let mut runner = TestRunner::new(TestRunnerConfig {
        max_shrink_iters: 0,
        ..Default::default()
    });
    runner
        .run(&arb_block::<Tokens>(), |block| {
            let encoded_block = block.encode();
            let generic_block = encoded_block_to_generic_block(&encoded_block);
            if let Err(errors) = icrc3::schema::validate(&generic_block) {
                panic!("generic_block: {:?}, errors:\n{}", generic_block, errors);
            }
            Ok(())
        })
        .unwrap();
}

// Check that different blocks produce different hashes.
pub fn transaction_hashes_are_unique<Tokens: TokensType>() {
    let mut runner = TestRunner::default();
    runner
        .run(
            &(arb_transaction::<Tokens>(), arb_transaction::<Tokens>()),
            |(lhs, rhs)| {
                use ic_ledger_canister_core::ledger::LedgerTransaction;

                prop_assume!(lhs != rhs);
                prop_assert_ne!(lhs.hash(), rhs.hash());

                Ok(())
            },
        )
        .unwrap();
}

pub fn block_hashes_are_unique<Tokens: TokensType>() {
    let mut runner = TestRunner::default();
    runner
        .run(&(arb_block::<Tokens>(), arb_block()), |(lhs, rhs)| {
            prop_assume!(lhs != rhs);

            let lhs_hash = Block::<Tokens>::block_hash(&lhs.encode());
            let rhs_hash = Block::<Tokens>::block_hash(&rhs.encode());

            prop_assert_ne!(lhs_hash, rhs_hash);
            Ok(())
        })
        .unwrap();
}

// Generate random blocks and check that the block hash is stable.
pub fn block_hashes_are_stable<Tokens: TokensType>() {
    let mut runner = TestRunner::default();
    runner
        .run(&arb_block::<Tokens>(), |block| {
            let encoded_block = block.encode();
            let hash1 = Block::<Tokens>::block_hash(&encoded_block);
            let decoded = Block::<Tokens>::decode(encoded_block).unwrap();
            let hash2 = Block::<Tokens>::block_hash(&decoded.encode());
            prop_assert_eq!(hash1, hash2);
            Ok(())
        })
        .unwrap();
}

pub fn check_transfer_model<T>(ledger_wasm: Vec<u8>, encode_init_args: fn(InitArgs) -> T)
where
    T: CandidType,
{
    use proptest::collection::vec as pvec;

    const NUM_ACCOUNTS: usize = 10;
    const MIN_TRANSACTIONS: usize = 5;
    const MAX_TRANSACTIONS: usize = 10;
    let mut runner = TestRunner::new(TestRunnerConfig::with_cases(5));
    runner
        .run(
            &(
                pvec(arb_account(), NUM_ACCOUNTS),
                pvec(0..10_000_000u64, NUM_ACCOUNTS),
                pvec(
                    (0..NUM_ACCOUNTS, 0..NUM_ACCOUNTS, 0..1_000_000_000u64),
                    MIN_TRANSACTIONS..MAX_TRANSACTIONS,
                ),
            ),
            |(accounts, mints, transfers)| {
                test_transfer_model(
                    accounts,
                    mints,
                    transfers,
                    ledger_wasm.clone(),
                    encode_init_args,
                )
            },
        )
        .unwrap();
}

pub fn test_upgrade<T>(ledger_wasm: Vec<u8>, encode_init_args: fn(InitArgs) -> T)
where
    T: CandidType,
{
    let (env, canister_id) = setup(ledger_wasm.clone(), encode_init_args, vec![]);

    let metadata_res = metadata(&env, canister_id);
    let metadata_value = metadata_res.get(TEXT_META_KEY).unwrap();
    assert_eq!(*metadata_value, Value::Text(TEXT_META_VALUE.to_string()));

    const OTHER_TOKEN_SYMBOL: &str = "NEWSYMBOL";
    const OTHER_TOKEN_NAME: &str = "NEWTKNNAME";
    const NEW_FEE: u64 = 1234;

    let upgrade_args = LedgerArgument::Upgrade(Some(UpgradeArgs {
        metadata: Some(vec![(
            TEXT_META_KEY.into(),
            Value::Text(TEXT_META_VALUE_2.into()),
        )]),
        token_name: Some(OTHER_TOKEN_NAME.into()),
        token_symbol: Some(OTHER_TOKEN_SYMBOL.into()),
        transfer_fee: Some(NEW_FEE.into()),
        ..UpgradeArgs::default()
    }));

    env.upgrade_canister(canister_id, ledger_wasm, Encode!(&upgrade_args).unwrap())
        .expect("failed to upgrade the archive canister");

    let metadata_res_after_upgrade = metadata(&env, canister_id);
    assert_eq!(
        *metadata_res_after_upgrade.get(TEXT_META_KEY).unwrap(),
        Value::Text(TEXT_META_VALUE_2.to_string())
    );

    let token_symbol_after_upgrade: String = Decode!(
        &env.query(canister_id, "icrc1_symbol", Encode!().unwrap())
            .expect("failed to query symbol")
            .bytes(),
        String
    )
    .expect("failed to decode balance_of response");
    assert_eq!(token_symbol_after_upgrade, OTHER_TOKEN_SYMBOL);

    let token_name_after_upgrade: String = Decode!(
        &env.query(canister_id, "icrc1_name", Encode!().unwrap())
            .expect("failed to query name")
            .bytes(),
        String
    )
    .expect("failed to decode balance_of response");
    assert_eq!(token_name_after_upgrade, OTHER_TOKEN_NAME);

    let token_fee_after_upgrade = fee(&env, canister_id);
    assert_eq!(token_fee_after_upgrade, NEW_FEE);
}

pub fn test_memo_max_len<T>(ledger_wasm: Vec<u8>, encode_init_args: fn(InitArgs) -> T)
where
    T: CandidType,
{
    let from_account = Principal::from_slice(&[1u8; 29]).into();
    let (env, ledger_id) = setup(
        ledger_wasm.clone(),
        encode_init_args,
        vec![(from_account, 1_000_000_000)],
    );
    let to_account = Principal::from_slice(&[2u8; 29]).into();
    let transfer_with_memo = |memo: &[u8]| -> Result<WasmResult, UserError> {
        env.execute_ingress_as(
            PrincipalId(from_account.owner),
            ledger_id,
            "icrc1_transfer",
            Encode!(&TransferArg {
                from_subaccount: None,
                to: to_account,
                amount: Nat::from(1_u8),
                fee: None,
                created_at_time: None,
                memo: Some(Memo::from(memo.to_vec())),
            })
            .unwrap(),
        )
    };

    // We didn't set the max_memo_length in the init params of the ledger
    // so the memo will be accepted only if it's 32 bytes or less.
    for i in 0..=32 {
        assert!(
            transfer_with_memo(&vec![0u8; i]).is_ok(),
            "Memo size: {}",
            i
        );
    }
    expect_memo_length_error(transfer_with_memo, &[0u8; 33]);

    // Change the memo to 64 bytes
    let args = ic_icrc1_ledger::LedgerArgument::Upgrade(Some(ic_icrc1_ledger::UpgradeArgs {
        max_memo_length: Some(64),
        ..ic_icrc1_ledger::UpgradeArgs::default()
    }));
    let args = Encode!(&args).unwrap();
    env.upgrade_canister(ledger_id, ledger_wasm.clone(), args)
        .unwrap();

    // Now the ledger should accept memos up to 64 bytes.
    for i in 0..=64 {
        assert!(
            transfer_with_memo(&vec![0u8; i]).is_ok(),
            "Memo size: {}",
            i
        );
    }
    expect_memo_length_error(transfer_with_memo, &[0u8; 65]);

    expect_memo_length_error(transfer_with_memo, &[0u8; u16::MAX as usize + 1]);

    // Trying to shrink the memo should result in a failure.
    let args = ic_icrc1_ledger::LedgerArgument::Upgrade(Some(ic_icrc1_ledger::UpgradeArgs {
        max_memo_length: Some(63),
        ..ic_icrc1_ledger::UpgradeArgs::default()
    }));
    let args = Encode!(&args).unwrap();
    assert!(env.upgrade_canister(ledger_id, ledger_wasm, args).is_err());
}

fn expect_memo_length_error<T>(transfer_with_memo: T, memo: &[u8])
where
    T: FnOnce(&[u8]) -> Result<WasmResult, UserError>,
{
    match transfer_with_memo(memo) {
        Err(user_error) => assert_eq!(
            user_error.code(),
            ErrorCode::CanisterCalledTrap,
            "unexpected error: {}",
            user_error
        ),
        Ok(result) => panic!(
            "expected a reject for a {}-byte memo, got result {:?}",
            memo.len(),
            result
        ),
    }
}

/// Checks whether two values are equivalent with respect to numeric conversions.
fn equivalent_values(lhs: &GenericValue, rhs: &GenericValue) -> bool {
    match (lhs, rhs) {
        (GenericValue::Nat64(x), GenericValue::Nat64(y)) => x == y,
        (GenericValue::Nat(x), GenericValue::Nat(y)) => x == y,
        (GenericValue::Int(x), GenericValue::Int(y)) => x == y,
        (GenericValue::Blob(x), GenericValue::Blob(y)) => x == y,
        (GenericValue::Text(x), GenericValue::Text(y)) => x == y,
        (GenericValue::Array(xs), GenericValue::Array(ys)) => {
            xs.len() == ys.len()
                && xs
                    .iter()
                    .zip(ys.iter())
                    .all(|(x, y)| equivalent_values(x, y))
        }
        (GenericValue::Map(xs), GenericValue::Map(ys)) => {
            xs.len() == ys.len()
                && xs
                    .iter()
                    .zip(ys.iter())
                    .all(|((k1, x), (k2, y))| k1 == k2 && equivalent_values(x, y))
        }
        // Numeric conversions
        (GenericValue::Nat64(x), GenericValue::Int(y)) => &Int::from(*x) == y,
        (GenericValue::Int(x), GenericValue::Nat64(y)) => x == &Int::from(*y),
        (GenericValue::Nat64(x), GenericValue::Nat(y)) => &Nat::from(*x) == y,
        (GenericValue::Nat(x), GenericValue::Nat64(y)) => x == &Nat::from(*y),
        (GenericValue::Nat(x), GenericValue::Int(y)) => Some(&x.0) == y.0.to_biguint().as_ref(),
        (GenericValue::Int(x), GenericValue::Nat(y)) => x.0.to_biguint().as_ref() == Some(&y.0),
        _ => false,
    }
}

pub fn icrc1_test_block_transformation<T, Tokens>(
    ledger_wasm_mainnet: Vec<u8>,
    ledger_wasm_current: Vec<u8>,
    encode_init_args: fn(InitArgs) -> T,
) where
    T: CandidType,
    Tokens: TokensType,
{
    let p1 = PrincipalId::new_user_test_id(1);
    let p2 = PrincipalId::new_user_test_id(2);
    let p3 = PrincipalId::new_user_test_id(3);

    // Setup ledger as it is deployed on the mainnet.
    let (env, canister_id) = setup(
        ledger_wasm_mainnet,
        encode_init_args,
        vec![
            (Account::from(p1.0), 10_000_000),
            (Account::from(p2.0), 10_000_000),
            (Account::from(p3.0), 10_000_000),
        ],
    );

    transfer(&env, canister_id, p1.0, p2.0, 1_000_000).expect("transfer failed");
    transfer(&env, canister_id, p1.0, p3.0, 1_000_000).expect("transfer failed");
    transfer(&env, canister_id, p3.0, p2.0, 1_000_000).expect("transfer failed");
    transfer(&env, canister_id, p2.0, p1.0, 1_000_000).expect("transfer failed");
    transfer(&env, canister_id, p2.0, p3.0, 1_000_000).expect("transfer failed");
    transfer(&env, canister_id, p3.0, p1.0, 1_000_000).expect("transfer failed");

    // Fetch all blocks before the upgrade.
    let resp_pre_upgrade = get_blocks(&env, canister_id.get().0, 0, 1_000_000);

    // Now upgrade the ledger to the new canister wasm.
    env.upgrade_canister(
        canister_id,
        ledger_wasm_current,
        Encode!(&LedgerArgument::Upgrade(None)).unwrap(),
    )
    .unwrap();

    // Default archive threshold is 10 blocks so all blocks should be on the ledger directly
    // Fetch all blocks after the upgrade.
    let resp_post_upgrade = get_blocks(&env, canister_id.get().0, 0, 1_000_000);

    // Make sure the same number of blocks were fetched before and after the upgrade.
    assert_eq!(
        resp_pre_upgrade.blocks.len(),
        resp_post_upgrade.blocks.len()
    );

    // Go through all blocks and make sure the blocks fetched before the upgrade are the same as after the upgrade.
    for (block_pre_upgrade, block_post_upgrade) in resp_pre_upgrade
        .blocks
        .into_iter()
        .zip(resp_post_upgrade.blocks.into_iter())
    {
        assert!(
            equivalent_values(&block_pre_upgrade, &block_post_upgrade),
            "pre-upgrade block {block_pre_upgrade:?} is not equivalent to {block_post_upgrade:?}"
        );
        assert_eq!(
            Block::<Tokens>::try_from(block_pre_upgrade.clone()).unwrap(),
            Block::<Tokens>::try_from(block_post_upgrade.clone()).unwrap()
        );
        assert_eq!(
            Block::<Tokens>::try_from(block_pre_upgrade.clone())
                .unwrap()
                .encode(),
            Block::<Tokens>::try_from(block_post_upgrade.clone())
                .unwrap()
                .encode()
        );
        assert_eq!(
            Block::<Tokens>::block_hash(
                &Block::<Tokens>::try_from(block_pre_upgrade.clone())
                    .unwrap()
                    .encode()
            ),
            Block::<Tokens>::block_hash(
                &Block::<Tokens>::try_from(block_post_upgrade.clone())
                    .unwrap()
                    .encode()
            )
        );
        assert_eq!(
            Transaction::<Tokens>::try_from(block_pre_upgrade.clone()).unwrap(),
            Transaction::<Tokens>::try_from(block_post_upgrade.clone()).unwrap()
        );
    }
}

fn apply_arg_with_caller(
    env: &StateMachine,
    ledger_id: CanisterId,
    arg: &ArgWithCaller,
) -> BlockIndex {
    match &arg.arg {
        LedgerEndpointArg::ApproveArg(approve_arg) => {
            send_approval(env, ledger_id, arg.caller.sender().unwrap(), approve_arg)
                .expect("approval failed")
        }
        LedgerEndpointArg::TransferArg(transfer_arg) => {
            send_transfer(env, ledger_id, arg.caller.sender().unwrap(), transfer_arg)
                .expect("transfer failed")
        }
    }
}

pub fn test_upgrade_serialization<Tokens>(
    ledger_wasm_mainnet: Vec<u8>,
    ledger_wasm_current: Vec<u8>,
    init_args: Vec<u8>,
    upgrade_args: Vec<u8>,
    minter: Arc<BasicIdentity>,
    verify_blocks: bool,
) where
    Tokens: TokensType + Default + std::fmt::Display + From<u64>,
{
    let mut runner = TestRunner::new(TestRunnerConfig::with_cases(1));
    let now = SystemTime::now();
    let minter_principal: Principal = minter.sender().unwrap();
    const INITIAL_TX_BATCH_SIZE: usize = 100;
    const ADDITIONAL_TX_BATCH_SIZE: usize = 15;
    const TOTAL_TX_COUNT: usize = INITIAL_TX_BATCH_SIZE + 8 * ADDITIONAL_TX_BATCH_SIZE;
    runner
        .run(
            &(valid_transactions_strategy(minter, FEE, TOTAL_TX_COUNT, now).no_shrink(),),
            |(transactions,)| {
                let env = StateMachine::new();
                env.set_time(now);
                let ledger_id = env
                    .install_canister(ledger_wasm_mainnet.clone(), init_args.clone(), None)
                    .unwrap();

                let mut in_memory_ledger = InMemoryLedger::<Account, Tokens>::default();

                let mut tx_index = 0;
                let mut tx_index_target = INITIAL_TX_BATCH_SIZE;

                let mut add_tx_and_verify = || {
                    while tx_index < tx_index_target {
                        apply_arg_with_caller(&env, ledger_id, &transactions[tx_index]);
                        in_memory_ledger.apply_arg_with_caller(
                            &transactions[tx_index],
                            TimeStamp::from_nanos_since_unix_epoch(system_time_to_nanos(
                                env.time(),
                            )),
                            minter_principal,
                            Some(FEE.into()),
                        );
                        tx_index += 1;
                    }
                    tx_index_target += ADDITIONAL_TX_BATCH_SIZE;
                    in_memory_ledger.verify_balances_and_allowances(
                        &env,
                        ledger_id,
                        tx_index as u64,
                    );
                };
                add_tx_and_verify();

                let mut test_upgrade = |ledger_wasm: Vec<u8>, expected_migration_steps: u64| {
                    env.upgrade_canister(ledger_id, ledger_wasm, upgrade_args.clone())
                        .unwrap();
                    wait_ledger_ready(&env, ledger_id, 10);
                    let stable_upgrade_migration_steps =
                        parse_metric(&env, ledger_id, "ledger_stable_upgrade_migration_steps");
                    assert_eq!(stable_upgrade_migration_steps, expected_migration_steps);
                    add_tx_and_verify();
                };

                // Test if the old serialized approvals and balances are correctly deserialized
                // TODO: Expected migration steps should be 1 again in FI-1440.
                // test_upgrade(ledger_wasm_current.clone(), 1);
                // Test the new wasm serialization
                test_upgrade(ledger_wasm_current.clone(), 0);
                // Test deserializing from memory manager
                test_upgrade(ledger_wasm_current.clone(), 0);
                // Downgrade to mainnet should succeed since they are both the same version wrt.
                // migration to stable structures.
                env.upgrade_canister(
                    ledger_id,
                    ledger_wasm_mainnet.clone(),
                    Encode!(&LedgerArgument::Upgrade(None)).unwrap(),
                )
                .expect("Downgrading to mainnet should succeed");
                if verify_blocks {
                    // This will also verify the ledger blocks.
                    // The current implementation of the InMemoryLedger cannot get blocks
                    // for the ICP ledger. This part of the test runs only for the ICRC1 ledger.
                    verify_ledger_state::<Tokens>(&env, ledger_id, None);
                }

                Ok(())
            },
        )
        .unwrap();
}

pub fn icrc1_test_multi_step_migration<T>(
    ledger_wasm_mainnet: Vec<u8>,
    ledger_wasm_current_lowinstructionlimits: Vec<u8>,
    encode_init_args: fn(InitArgs) -> T,
) where
    T: CandidType,
{
    let accounts = vec![
        Account::from(PrincipalId::new_user_test_id(1).0),
        Account {
            owner: PrincipalId::new_user_test_id(2).0,
            subaccount: Some([2; 32]),
        },
        Account::from(PrincipalId::new_user_test_id(3).0),
        Account {
            owner: PrincipalId::new_user_test_id(4).0,
            subaccount: Some([4; 32]),
        },
    ];
    let additional_accounts = vec![
        Account::from(PrincipalId::new_user_test_id(5).0),
        Account {
            owner: PrincipalId::new_user_test_id(6).0,
            subaccount: Some([6; 32]),
        },
    ];
    let mut initial_balances = vec![];
    let all_accounts = [accounts.clone(), additional_accounts.clone()].concat();
    for (index, account) in all_accounts.iter().enumerate() {
        initial_balances.push((*account, 10_000_000u64 + index as u64));
    }

    // Setup ledger as it is deployed on the mainnet.
    let (env, canister_id) = setup(ledger_wasm_mainnet, encode_init_args, initial_balances);

    const APPROVE_AMOUNT: u64 = 150_000;
    let expiration =
        system_time_to_nanos(env.time()) + Duration::from_secs(5000 * 3600).as_nanos() as u64;

    let mut expected_allowances = vec![];

    for i in 0..accounts.len() {
        for j in i + 1..accounts.len() {
            let mut approve_args = default_approve_args(accounts[j], APPROVE_AMOUNT);
            approve_args.from_subaccount = accounts[i].subaccount;
            send_approval(&env, canister_id, accounts[i].owner, &approve_args)
                .expect("approval failed");
            expected_allowances.push(Account::get_allowance(
                &env,
                canister_id,
                accounts[i],
                accounts[j],
            ));

            let mut approve_args = default_approve_args(accounts[i], APPROVE_AMOUNT);
            approve_args.expires_at = Some(expiration);
            approve_args.from_subaccount = accounts[j].subaccount;
            send_approval(&env, canister_id, accounts[j].owner, &approve_args)
                .expect("approval failed");
            expected_allowances.push(Account::get_allowance(
                &env,
                canister_id,
                accounts[j],
                accounts[i],
            ));
        }
    }
    let mut balances = BTreeMap::new();
    for account in &all_accounts {
        balances.insert(account, Nat::from(balance_of(&env, canister_id, *account)));
    }

    let test_upgrade = |ledger_wasm: Vec<u8>,
                        balances: BTreeMap<&Account, Nat>,
                        min_migration_steps: u64| {
        env.upgrade_canister(
            canister_id,
            ledger_wasm,
            Encode!(&LedgerArgument::Upgrade(None)).unwrap(),
        )
        .unwrap();

        wait_ledger_ready(&env, canister_id, 10);

        let stable_upgrade_migration_steps =
            parse_metric(&env, canister_id, "ledger_stable_upgrade_migration_steps");
        assert!(stable_upgrade_migration_steps >= min_migration_steps);

        let mut allowances = vec![];
        for i in 0..accounts.len() {
            for j in i + 1..accounts.len() {
                let allowance = Account::get_allowance(&env, canister_id, accounts[i], accounts[j]);
                assert_eq!(allowance.allowance, Nat::from(APPROVE_AMOUNT));
                allowances.push(allowance);
                let allowance = Account::get_allowance(&env, canister_id, accounts[j], accounts[i]);
                assert_eq!(allowance.allowance, Nat::from(APPROVE_AMOUNT));
                allowances.push(allowance);
            }
        }
        assert_eq!(expected_allowances, allowances);

        for account in &all_accounts {
            assert_eq!(balance_of(&env, canister_id, *account), balances[account]);
        }
    };

    // Test if the old serialized approvals and balances are correctly deserialized
    test_upgrade(
        ledger_wasm_current_lowinstructionlimits.clone(),
        balances.clone(),
        2,
    );

    // Add some more approvals
    for a1 in &accounts {
        for a2 in &additional_accounts {
            let mut approve_args = default_approve_args(*a2, APPROVE_AMOUNT);
            approve_args.from_subaccount = a1.subaccount;
            send_approval(&env, canister_id, a1.owner, &approve_args).expect("approval failed");
            balances.insert(a1, balances[a1].clone() - approve_args.fee.unwrap());

            let mut approve_args = default_approve_args(*a1, APPROVE_AMOUNT);
            approve_args.expires_at = Some(expiration);
            approve_args.from_subaccount = a2.subaccount;
            send_approval(&env, canister_id, a2.owner, &approve_args).expect("approval failed");
            balances.insert(a2, balances[a2].clone() - approve_args.fee.unwrap());
        }
    }

    // Test the new wasm serialization
    test_upgrade(ledger_wasm_current_lowinstructionlimits, balances, 0);

    // See if the additional approvals are there
    for a1 in &accounts {
        for a2 in &additional_accounts {
            let allowance = Account::get_allowance(&env, canister_id, *a1, *a2);
            assert_eq!(allowance.allowance, Nat::from(APPROVE_AMOUNT));
            assert_eq!(allowance.expires_at, None);

            let allowance = Account::get_allowance(&env, canister_id, *a2, *a1);
            assert_eq!(allowance.allowance, Nat::from(APPROVE_AMOUNT));
            assert_eq!(allowance.expires_at, Some(expiration));
        }
    }
}

pub fn test_downgrade_from_incompatible_version<T>(
    ledger_wasm_mainnet: Vec<u8>,
    ledger_wasm_nextledgerversion: Vec<u8>,
    ledger_wasm: Vec<u8>,
    encode_init_args: fn(InitArgs) -> T,
    downgrade_to_mainnet_possible: bool,
) where
    T: CandidType,
{
    // Setup ledger with mainnet version.
    let (env, canister_id) = setup(ledger_wasm_mainnet.clone(), encode_init_args, vec![]);

    // Upgrade to current version.
    env.upgrade_canister(
        canister_id,
        ledger_wasm.clone(),
        Encode!(&LedgerArgument::Upgrade(None)).unwrap(),
    )
    .expect("failed to upgrade to current version");

    // Upgrade to the same verison.
    env.upgrade_canister(
        canister_id,
        ledger_wasm.clone(),
        Encode!(&LedgerArgument::Upgrade(None)).unwrap(),
    )
    .expect("failed to upgrade to current version");

    // Downgrade to mainnet not possible.
    match env.upgrade_canister(
        canister_id,
        ledger_wasm_mainnet,
        Encode!(&LedgerArgument::Upgrade(None)).unwrap(),
    ) {
        Ok(_) => {
            if !downgrade_to_mainnet_possible {
                panic!("Upgrade from future ledger version should fail!")
            }
        }
        Err(e) => {
            if downgrade_to_mainnet_possible {
                panic!("Downgrade to mainnet should be possible!")
            } else {
                assert!(e
                    .description()
                    .contains("Trying to downgrade from incompatible version"))
            }
        }
    };

    // Upgrade to the next version.
    env.upgrade_canister(
        canister_id,
        ledger_wasm_nextledgerversion.clone(),
        Encode!(&LedgerArgument::Upgrade(None)).unwrap(),
    )
    .expect("failed to upgrade to next version");

    // Downgrade to current not possible.
    match env.upgrade_canister(
        canister_id,
        ledger_wasm.clone(),
        Encode!(&LedgerArgument::Upgrade(None)).unwrap(),
    ) {
        Ok(_) => {
            panic!("Downgrade from future ledger version should fail!")
        }
        Err(e) => {
            assert!(e
                .description()
                .contains("Trying to downgrade from incompatible version"))
        }
    };

    // Upgrade to the same (future) version succeeds.
    env.upgrade_canister(
        canister_id,
        ledger_wasm_nextledgerversion,
        Encode!(&LedgerArgument::Upgrade(None)).unwrap(),
    )
    .expect("failed to upgrade to next version");
}

pub fn icrc1_test_stable_migration_endpoints_disabled<T>(
    ledger_wasm_mainnet: Vec<u8>,
    ledger_wasm_current_lowinstructionlimits: Vec<u8>,
    encode_init_args: fn(InitArgs) -> T,
    additional_endpoints: Vec<(&str, Vec<u8>)>,
) where
    T: CandidType,
{
    let account = Account::from(PrincipalId::new_user_test_id(1).0);
    let initial_balances = vec![(account, 100_000_000u64)];

    // Setup ledger as it is deployed on the mainnet.
    let (env, canister_id) = setup(ledger_wasm_mainnet, encode_init_args, initial_balances);

    const APPROVE_AMOUNT: u64 = 150_000;

    for i in 2..40 {
        let spender = Account::from(PrincipalId::new_user_test_id(i).0);
        let approve_args = default_approve_args(spender, APPROVE_AMOUNT);
        send_approval(&env, canister_id, account.owner, &approve_args).expect("approval failed");
    }

    env.upgrade_canister(
        canister_id,
        ledger_wasm_current_lowinstructionlimits,
        Encode!(&LedgerArgument::Upgrade(None)).unwrap(),
    )
    .unwrap();

    let transfer_args = TransferArg {
        from_subaccount: None,
        to: Account::from(PrincipalId::new_user_test_id(2).0),
        fee: None,
        created_at_time: None,
        amount: Nat::from(1u64),
        memo: None,
    };
    let approve_args = default_approve_args(
        Account::from(PrincipalId::new_user_test_id(200).0),
        APPROVE_AMOUNT,
    );
    let transfer_from_args = TransferFromArgs {
        spender_subaccount: None,
        from: account,
        to: Account::from(PrincipalId::new_user_test_id(2).0),
        amount: Nat::from(1u64),
        fee: None,
        memo: None,
        created_at_time: None,
    };
    let allowance_args = AllowanceArgs {
        account,
        spender: account,
    };

    let test_endpoint = |endpoint_name: &str, args: Vec<u8>, expect_error: bool| {
        println!("testing endpoint {endpoint_name}");
        let result = env.execute_ingress_as(account.owner.into(), canister_id, endpoint_name, args);
        if expect_error {
            result
                .unwrap_err()
                .assert_contains(ErrorCode::CanisterCalledTrap, "The Ledger is not ready.");
        } else {
            assert!(result.is_ok());
        }
    };

    test_endpoint("icrc1_transfer", Encode!(&transfer_args).unwrap(), true);
    test_endpoint("icrc2_approve", Encode!(&approve_args).unwrap(), true);
    test_endpoint(
        "icrc2_transfer_from",
        Encode!(&transfer_from_args).unwrap(),
        true,
    );
    test_endpoint("icrc2_allowance", Encode!(&allowance_args).unwrap(), true);
    test_endpoint("icrc1_balance_of", Encode!(&account).unwrap(), true);
    test_endpoint("icrc1_total_supply", Encode!().unwrap(), true);
    for (endpoint_name, args) in additional_endpoints.clone() {
        test_endpoint(endpoint_name, args, true);
    }

    wait_ledger_ready(&env, canister_id, 10);

    test_endpoint("icrc1_transfer", Encode!(&transfer_args).unwrap(), false);
    test_endpoint("icrc2_approve", Encode!(&approve_args).unwrap(), false);
    test_endpoint(
        "icrc2_transfer_from",
        Encode!(&transfer_from_args).unwrap(),
        false,
    );
    test_endpoint("icrc2_allowance", Encode!(&allowance_args).unwrap(), false);
    test_endpoint("icrc1_balance_of", Encode!(&account).unwrap(), false);
    test_endpoint("icrc1_total_supply", Encode!().unwrap(), false);
    for (endpoint_name, args) in additional_endpoints {
        test_endpoint(endpoint_name, args, false);
    }
}

pub fn test_incomplete_migration<T>(
    ledger_wasm_mainnet: Vec<u8>,
    ledger_wasm_current_lowinstructionlimits: Vec<u8>,
    encode_init_args: fn(InitArgs) -> T,
) where
    T: CandidType,
{
    let account = Account::from(PrincipalId::new_user_test_id(1).0);
    let initial_balances = vec![(account, 100_000_000u64)];

    // Setup ledger as it is deployed on the mainnet.
    let (env, canister_id) = setup(
        ledger_wasm_mainnet.clone(),
        encode_init_args,
        initial_balances,
    );

    const APPROVE_AMOUNT: u64 = 150_000;

    const NUM_APPROVALS: u64 = 20;

    let send_approvals = || {
        for i in 2..2 + NUM_APPROVALS {
            let spender = Account::from(PrincipalId::new_user_test_id(i).0);
            let approve_args = default_approve_args(spender, APPROVE_AMOUNT);
            send_approval(&env, canister_id, account.owner, &approve_args)
                .expect("approval failed");
        }
    };

    send_approvals();

    let check_approvals = |non_zero_from: u64| {
        for i in 2..2 + NUM_APPROVALS {
            let allowance = Account::get_allowance(
                &env,
                canister_id,
                account,
                Account::from(PrincipalId::new_user_test_id(i).0),
            );
            let expected_allowance = if i < non_zero_from {
                Nat::from(0u64)
            } else {
                Nat::from(APPROVE_AMOUNT)
            };
            assert_eq!(allowance.allowance, expected_allowance);
        }
    };

    check_approvals(2);

    env.upgrade_canister(
        canister_id,
        ledger_wasm_current_lowinstructionlimits.clone(),
        Encode!(&LedgerArgument::Upgrade(None)).unwrap(),
    )
    .unwrap();

    let is_ledger_ready = Decode!(
        &env.query(canister_id, "is_ledger_ready", Encode!().unwrap())
            .expect("failed to call is_ledger_ready")
            .bytes(),
        bool
    )
    .expect("failed to decode is_ledger_ready response");
    assert!(!is_ledger_ready);

    // Downgrade to mainnet without waiting for the migration to complete.
    env.upgrade_canister(
        canister_id,
        ledger_wasm_mainnet,
        Encode!(&LedgerArgument::Upgrade(None)).unwrap(),
    )
    .unwrap();

    // All approvals should still be in UPGRADES_MEMORY and downgrade should succeed.
    check_approvals(2);

    for i in 2..5 {
        let spender = Account::from(PrincipalId::new_user_test_id(i).0);
        let approve_args = default_approve_args(spender, 0);
        send_approval(&env, canister_id, account.owner, &approve_args).expect("approval failed");
    }

    check_approvals(5);

    env.upgrade_canister(
        canister_id,
        ledger_wasm_current_lowinstructionlimits,
        Encode!(&LedgerArgument::Upgrade(None)).unwrap(),
    )
    .unwrap();
    wait_ledger_ready(&env, canister_id, 20);

    check_approvals(5);
}

pub fn test_incomplete_migration_to_current<T>(
    ledger_wasm_mainnet: Vec<u8>,
    ledger_wasm_current_lowinstructionlimits: Vec<u8>,
    encode_init_args: fn(InitArgs) -> T,
) where
    T: CandidType,
{
    let account = Account::from(PrincipalId::new_user_test_id(1).0);
    let initial_balances = vec![(account, 100_000_000u64)];

    // Setup ledger as it is deployed on the mainnet.
    let (env, canister_id) = setup(
        ledger_wasm_mainnet.clone(),
        encode_init_args,
        initial_balances,
    );

    const APPROVE_AMOUNT: u64 = 150_000;

    const NUM_APPROVALS: u64 = 20;

    let send_approvals = || {
        for i in 2..2 + NUM_APPROVALS {
            let spender = Account::from(PrincipalId::new_user_test_id(i).0);
            let approve_args = default_approve_args(spender, APPROVE_AMOUNT);
            send_approval(&env, canister_id, account.owner, &approve_args)
                .expect("approval failed");
        }
    };

    send_approvals();

    let check_approvals = |non_zero_from: u64| {
        for i in 2..2 + NUM_APPROVALS {
            let allowance = Account::get_allowance(
                &env,
                canister_id,
                account,
                Account::from(PrincipalId::new_user_test_id(i).0),
            );
            let expected_allowance = if i < non_zero_from {
                Nat::from(0u64)
            } else {
                Nat::from(APPROVE_AMOUNT)
            };
            assert_eq!(allowance.allowance, expected_allowance);
        }
    };

    check_approvals(2);

    env.upgrade_canister(
        canister_id,
        ledger_wasm_current_lowinstructionlimits.clone(),
        Encode!(&LedgerArgument::Upgrade(None)).unwrap(),
    )
    .unwrap();

    let is_ledger_ready = Decode!(
        &env.query(canister_id, "is_ledger_ready", Encode!().unwrap())
            .expect("failed to call is_ledger_ready")
            .bytes(),
        bool
    )
    .expect("failed to decode is_ledger_ready response");
    assert!(!is_ledger_ready);

    // Upgrade to current without completing the migration.
    env.upgrade_canister(
        canister_id,
        ledger_wasm_current_lowinstructionlimits,
        Encode!(&LedgerArgument::Upgrade(None)).unwrap(),
    )
    .unwrap();

    wait_ledger_ready(&env, canister_id, 20);
    check_approvals(2);
}

pub fn test_migration_resumes_from_frozen<T>(
    ledger_wasm_mainnet: Vec<u8>,
    ledger_wasm_current_lowinstructionlimits: Vec<u8>,
    encode_init_args: fn(InitArgs) -> T,
) where
    T: CandidType,
{
    let account = Account::from(PrincipalId::new_user_test_id(1).0);
    let initial_balances = vec![(account, 100_000_000u64)];

    let subnet_config = SubnetConfig::new(SubnetType::Application);
    let env = StateMachine::new_with_config(StateMachineConfig::new(
        subnet_config.clone(),
        HypervisorConfig::default(),
    ));

    let args = encode_init_args(init_args(initial_balances));
    let args = Encode!(&args).unwrap();
    let canister_id = env
        .install_canister_with_cycles(
            ledger_wasm_mainnet,
            args,
            None,
            Cycles::new(1_000_000_000_000),
        )
        .unwrap();

    const APPROVE_AMOUNT: u64 = 150_000;
    const NUM_APPROVALS: u64 = 20;

    let send_approvals = || {
        for i in 2..2 + NUM_APPROVALS {
            let spender = Account::from(PrincipalId::new_user_test_id(i).0);
            let approve_args = default_approve_args(spender, APPROVE_AMOUNT);
            send_approval(&env, canister_id, account.owner, &approve_args)
                .expect("approval failed");
        }
    };

    send_approvals();

    let check_approvals = || {
        for i in 2..2 + NUM_APPROVALS {
            let allowance = Account::get_allowance(
                &env,
                canister_id,
                account,
                Account::from(PrincipalId::new_user_test_id(i).0),
            );
            assert_eq!(allowance.allowance, Nat::from(APPROVE_AMOUNT));
        }
    };

    check_approvals();

    env.upgrade_canister(
        canister_id,
        ledger_wasm_current_lowinstructionlimits,
        Encode!(&LedgerArgument::Upgrade(None)).unwrap(),
    )
    .unwrap();

    let is_ledger_ready = || {
        Decode!(
            &env.query(canister_id, "is_ledger_ready", Encode!().unwrap())
                .expect("failed to call is_ledger_ready")
                .bytes(),
            bool
        )
        .expect("failed to decode is_ledger_ready response")
    };
    assert!(!is_ledger_ready());

    let freeze = |env: &StateMachine, canister_id: CanisterId| {
        let args = CanisterSettingsArgsBuilder::new()
            .with_freezing_threshold(1 << 62)
            .build();
        let result = env.update_settings(&canister_id, args);
        assert_matches!(result, Ok(_));
    };
    let unfreeze = |env: &StateMachine, canister_id: CanisterId| {
        let args = CanisterSettingsArgsBuilder::new()
            .with_freezing_threshold(0)
            .build();
        let result = env.update_settings(&canister_id, args);
        assert_matches!(result, Ok(_));
    };

    freeze(&env, canister_id);
    env.advance_time(Duration::from_secs(1000));
    // Make sure the timer was attempted to be scheduled.
    for _ in 0..10 {
        env.tick();
    }
    unfreeze(&env, canister_id);
    // even though 1000s passed, the ledger did not migrate when it was frozen
    assert!(!is_ledger_ready());
    wait_ledger_ready(&env, canister_id, 20);
    check_approvals();
}

pub fn test_metrics_while_migrating<T>(
    ledger_wasm_mainnet: Vec<u8>,
    ledger_wasm_current_lowinstructionlimits: Vec<u8>,
    encode_init_args: fn(InitArgs) -> T,
) where
    T: CandidType,
{
    let account = Account::from(PrincipalId::new_user_test_id(1).0);
    let initial_balances = vec![(account, 100_000_000u64)];

    // Setup ledger as it is deployed on the mainnet.
    let (env, canister_id) = setup(
        ledger_wasm_mainnet.clone(),
        encode_init_args,
        initial_balances,
    );

    for i in 2..22 {
        let spender = Account::from(PrincipalId::new_user_test_id(i).0);
        let approve_args = default_approve_args(spender, 150_000);
        send_approval(&env, canister_id, account.owner, &approve_args).expect("approval failed");
    }

    env.upgrade_canister(
        canister_id,
        ledger_wasm_current_lowinstructionlimits,
        Encode!(&LedgerArgument::Upgrade(None)).unwrap(),
    )
    .unwrap();

    let metrics = retrieve_metrics(&env, canister_id);
    assert!(
        metrics
            .iter()
            .any(|line| line.contains("ledger_transactions")),
        "Did not find ledger_transactions metric"
    );
    assert!(
        !metrics
            .iter()
            .any(|line| line.contains("ledger_num_approvals")),
        "ledger_num_approvals should not be in metrics"
    );

    let is_ledger_ready = Decode!(
        &env.query(canister_id, "is_ledger_ready", Encode!().unwrap())
            .expect("failed to call is_ledger_ready")
            .bytes(),
        bool
    )
    .expect("failed to decode is_ledger_ready response");
    assert!(!is_ledger_ready);

    wait_ledger_ready(&env, canister_id, 10);

    let metrics = retrieve_metrics(&env, canister_id);
    assert!(
        metrics
            .iter()
            .any(|line| line.contains("ledger_transactions")),
        "Did not find ledger_transactions metric"
    );
    assert!(
        metrics
            .iter()
            .any(|line| line.contains("ledger_num_approvals")),
        "Did not find ledger_num_approvals metric"
    );
}

pub fn default_approve_args(spender: impl Into<Account>, amount: u64) -> ApproveArgs {
    ApproveArgs {
        from_subaccount: None,
        spender: spender.into(),
        amount: Nat::from(amount),
        expected_allowance: None,
        expires_at: None,
        fee: Some(Nat::from(FEE)),
        memo: None,
        created_at_time: None,
    }
}

pub fn default_transfer_from_args(
    from: impl Into<Account>,
    to: impl Into<Account>,
    amount: u64,
) -> TransferFromArgs {
    TransferFromArgs {
        spender_subaccount: None,
        from: from.into(),
        to: to.into(),
        amount: Nat::from(amount),
        fee: Some(Nat::from(FEE)),
        memo: None,
        created_at_time: None,
    }
}

pub fn test_approve_smoke<T>(ledger_wasm: Vec<u8>, encode_init_args: fn(InitArgs) -> T)
where
    T: CandidType,
{
    let from = PrincipalId::new_user_test_id(1);
    let spender = PrincipalId::new_user_test_id(2);

    let from_sub_1 = Account {
        owner: from.0,
        subaccount: Some([1; 32]),
    };

    let (env, canister_id) = setup(
        ledger_wasm,
        encode_init_args,
        vec![(Account::from(from.0), 100_000), (from_sub_1, 100_000)],
    );

    let mut approve_args = default_approve_args(spender.0, 150_000);

    // Standard approval.
    let block_index =
        send_approval(&env, canister_id, from.0, &approve_args).expect("approval failed");
    assert_eq!(block_index, 2);
    let allowance = Account::get_allowance(&env, canister_id, from.0, spender.0);
    assert_eq!(allowance.allowance.0.to_u64().unwrap(), 150_000);
    assert_eq!(allowance.expires_at, None);
    assert_eq!(balance_of(&env, canister_id, from.0), 90_000);
    assert_eq!(balance_of(&env, canister_id, spender.0), 0);

    // Approval for a subaccount.
    approve_args.from_subaccount = Some([1; 32]);
    approve_args.amount = Nat::from(1_000_000u32);
    let block_index =
        send_approval(&env, canister_id, from.0, &approve_args).expect("approval failed");
    assert_eq!(block_index, 3);
    let allowance = Account::get_allowance(&env, canister_id, from.0, spender.0);
    let allowance_sub_1 = Account::get_allowance(&env, canister_id, from_sub_1, spender.0);
    assert_eq!(allowance.allowance.0.to_u64().unwrap(), 150_000);
    assert_eq!(allowance.expires_at, None);
    assert_eq!(allowance_sub_1.allowance.0.to_u64().unwrap(), 1_000_000);
    assert_eq!(allowance_sub_1.expires_at, None);
    assert_eq!(balance_of(&env, canister_id, from.0), 90_000);
    assert_eq!(balance_of(&env, canister_id, from_sub_1), 90_000);
    assert_eq!(balance_of(&env, canister_id, spender.0), 0);
}

pub fn test_approve_expiration<T>(ledger_wasm: Vec<u8>, encode_init_args: fn(InitArgs) -> T)
where
    T: CandidType,
{
    let from = PrincipalId::new_user_test_id(1);
    let spender = PrincipalId::new_user_test_id(2);

    let (env, canister_id) = setup(
        ledger_wasm,
        encode_init_args,
        vec![(Account::from(from.0), 100_000)],
    );

    let mut approve_args = default_approve_args(spender.0, 150_000);

    // Approval with expiration in the past.
    approve_args.expires_at =
        Some(system_time_to_nanos(env.time()) - Duration::from_secs(5 * 3600).as_nanos() as u64);
    assert_eq!(
        send_approval(&env, canister_id, from.0, &approve_args),
        Err(ApproveError::Expired {
            ledger_time: system_time_to_nanos(env.time())
        })
    );
    let allowance = Account::get_allowance(&env, canister_id, from.0, spender.0);
    assert_eq!(allowance.allowance.0.to_u64().unwrap(), 0);
    assert_eq!(allowance.expires_at, None);
    assert_eq!(balance_of(&env, canister_id, from.0), 100_000);
    assert_eq!(balance_of(&env, canister_id, spender.0), 0);

    // Correct expiration.
    let expiration =
        system_time_to_nanos(env.time()) + Duration::from_secs(5 * 3600).as_nanos() as u64;
    approve_args.expires_at = Some(expiration);
    let block_index =
        send_approval(&env, canister_id, from.0, &approve_args).expect("approval failed");
    assert_eq!(block_index, 1);
    let allowance = Account::get_allowance(&env, canister_id, from.0, spender.0);
    assert_eq!(allowance.allowance.0.to_u64().unwrap(), 150_000);
    assert_eq!(allowance.expires_at, Some(expiration));
    assert_eq!(balance_of(&env, canister_id, from.0), 90_000);
    assert_eq!(balance_of(&env, canister_id, spender.0), 0);

    // Decrease expiration.
    let new_expiration = expiration - Duration::from_secs(3600).as_nanos() as u64;
    approve_args.expires_at = Some(new_expiration);
    approve_args.amount = Nat::from(40_000u32);
    let block_index =
        send_approval(&env, canister_id, from.0, &approve_args).expect("approval failed");
    assert_eq!(block_index, 2);
    let allowance = Account::get_allowance(&env, canister_id, from.0, spender.0);
    assert_eq!(allowance.allowance.0.to_u64().unwrap(), 40_000);
    assert_eq!(allowance.expires_at, Some(new_expiration));
    assert_eq!(balance_of(&env, canister_id, from.0), 80_000);
    assert_eq!(balance_of(&env, canister_id, spender.0), 0);

    // Increase expiration.
    let new_expiration = expiration + Duration::from_secs(3600).as_nanos() as u64;
    approve_args.expires_at = Some(new_expiration);
    approve_args.amount = Nat::from(300_000u32);
    let block_index =
        send_approval(&env, canister_id, from.0, &approve_args).expect("approval failed");
    assert_eq!(block_index, 3);
    let allowance = Account::get_allowance(&env, canister_id, from.0, spender.0);
    assert_eq!(allowance.allowance.0.to_u64().unwrap(), 300_000);
    assert_eq!(allowance.expires_at, Some(new_expiration));
    assert_eq!(balance_of(&env, canister_id, from.0), 70_000);
    assert_eq!(balance_of(&env, canister_id, spender.0), 0);
}

pub fn test_approve_self<T>(ledger_wasm: Vec<u8>, encode_init_args: fn(InitArgs) -> T)
where
    T: CandidType,
{
    let from = PrincipalId::new_user_test_id(1);
    let spender = PrincipalId::new_user_test_id(2);

    let (env, canister_id) = setup(
        ledger_wasm,
        encode_init_args,
        vec![(Account::from(from.0), 100_000)],
    );

    let mut approve_args = default_approve_args(spender.0, 150_000);

    // Self approval not allowed.
    approve_args.spender = from.0.into();
    let err = env
        .execute_ingress_as(
            from,
            canister_id,
            "icrc2_approve",
            Encode!(&approve_args).unwrap(),
        )
        .unwrap_err();
    err.assert_contains(
        ErrorCode::CanisterCalledTrap,
        "self approval is not allowed",
    );
    let allowance = Account::get_allowance(&env, canister_id, from.0, spender.0);
    assert_eq!(allowance.allowance.0.to_u64().unwrap(), 0);
    assert_eq!(allowance.expires_at, None);
    assert_eq!(balance_of(&env, canister_id, from.0), 100_000);
    assert_eq!(balance_of(&env, canister_id, spender.0), 0);
}

pub fn test_approve_expected_allowance<T>(ledger_wasm: Vec<u8>, encode_init_args: fn(InitArgs) -> T)
where
    T: CandidType,
{
    let from = PrincipalId::new_user_test_id(1);
    let spender = PrincipalId::new_user_test_id(2);

    let (env, canister_id) = setup(
        ledger_wasm,
        encode_init_args,
        vec![(Account::from(from.0), 100_000)],
    );

    let mut approve_args = default_approve_args(spender.0, 150_000);

    send_approval(&env, canister_id, from.0, &approve_args).expect("approval failed");

    // Wrong expected_allowance.
    approve_args.expires_at = None;
    approve_args.amount = Nat::from(400_000u32);
    approve_args.expected_allowance = Some(Nat::from(100_000u32));
    assert_eq!(
        send_approval(&env, canister_id, from.0, &approve_args),
        Err(ApproveError::AllowanceChanged {
            current_allowance: Nat::from(150_000u32)
        })
    );
    let allowance = Account::get_allowance(&env, canister_id, from.0, spender.0);
    assert_eq!(allowance.allowance.0.to_u64().unwrap(), 150_000);
    assert_eq!(allowance.expires_at, None);
    assert_eq!(balance_of(&env, canister_id, from.0), 90_000);
    assert_eq!(balance_of(&env, canister_id, spender.0), 0);

    // Wrong expected_allowance - above u64::MAX
    approve_args.expires_at = None;
    approve_args.amount = Nat::from(400_000u32);
    approve_args.expected_allowance = Some(Nat::from(u128::MAX));
    assert_eq!(
        send_approval(&env, canister_id, from.0, &approve_args),
        Err(ApproveError::AllowanceChanged {
            current_allowance: Nat::from(150_000u32)
        })
    );
    let allowance = Account::get_allowance(&env, canister_id, from.0, spender.0);
    assert_eq!(allowance.allowance.0.to_u64().unwrap(), 150_000);
    assert_eq!(allowance.expires_at, None);
    assert_eq!(balance_of(&env, canister_id, from.0), 90_000);
    assert_eq!(balance_of(&env, canister_id, spender.0), 0);

    // Correct expected_allowance.
    approve_args.amount = Nat::from(400_000u32);
    approve_args.expected_allowance = Some(Nat::from(150_000u32));
    let block_index =
        send_approval(&env, canister_id, from.0, &approve_args).expect("approval failed");
    assert_eq!(block_index, 2);
    let allowance = Account::get_allowance(&env, canister_id, from.0, spender.0);
    assert_eq!(allowance.allowance.0.to_u64().unwrap(), 400_000);
    assert_eq!(allowance.expires_at, None);
    assert_eq!(balance_of(&env, canister_id, from.0), 80_000);
    assert_eq!(balance_of(&env, canister_id, spender.0), 0);
}

pub fn test_approve_cant_pay_fee<T>(ledger_wasm: Vec<u8>, encode_init_args: fn(InitArgs) -> T)
where
    T: CandidType,
{
    let from = PrincipalId::new_user_test_id(1);
    let spender = PrincipalId::new_user_test_id(2);

    let (env, canister_id) = setup(
        ledger_wasm,
        encode_init_args,
        vec![(Account::from(from.0), 5_000)],
    );

    let mut approve_args = default_approve_args(spender.0, 150_000);

    // Not enough funds to pay the fee.
    approve_args.expected_allowance = None;
    assert_eq!(
        send_approval(&env, canister_id, from.0, &approve_args),
        Err(ApproveError::InsufficientFunds {
            balance: Nat::from(5_000u32)
        })
    );
    let allowance = Account::get_allowance(&env, canister_id, from.0, spender.0);
    assert_eq!(allowance.allowance.0.to_u64().unwrap(), 0);
    assert_eq!(allowance.expires_at, None);
    assert_eq!(balance_of(&env, canister_id, from.0), 5_000);
    assert_eq!(balance_of(&env, canister_id, spender.0), 0);
}

pub fn test_approve_cap<T, Tokens>(ledger_wasm: Vec<u8>, encode_init_args: fn(InitArgs) -> T)
where
    T: CandidType,
    Tokens: TokensType,
{
    let from = PrincipalId::new_user_test_id(1);
    let spender = PrincipalId::new_user_test_id(2);

    let (env, canister_id) = setup(
        ledger_wasm,
        encode_init_args,
        vec![(Account::from(from.0), 100_000)],
    );

    let mut approve_args = default_approve_args(spender.0, 150_000);

    approve_args.amount = Tokens::max_value().into() * 2u8;
    let block_index =
        send_approval(&env, canister_id, from.0, &approve_args).expect("approval failed");
    assert_eq!(block_index, 1);
    let allowance = Account::get_allowance(&env, canister_id, from.0, spender.0);
    assert_eq!(allowance.allowance, Tokens::max_value().into());
    assert_eq!(allowance.expires_at, None);
    assert_eq!(balance_of(&env, canister_id, from.0), 90_000);
    assert_eq!(balance_of(&env, canister_id, spender.0), 0);
}

pub fn test_approve_pruning<T>(ledger_wasm: Vec<u8>, encode_init_args: fn(InitArgs) -> T)
where
    T: CandidType,
{
    let from = PrincipalId::new_user_test_id(1);
    let spender = PrincipalId::new_user_test_id(2);

    let from_sub_1 = Account {
        owner: from.0,
        subaccount: Some([1; 32]),
    };

    let (env, canister_id) = setup(
        ledger_wasm,
        encode_init_args,
        vec![(Account::from(from.0), 100_000), (from_sub_1, 100_000)],
    );

    let mut approve_args = default_approve_args(spender.0, 150_000);

    // Approval expiring 1 hour from now.
    let expiration =
        Some(system_time_to_nanos(env.time()) + Duration::from_secs(3600).as_nanos() as u64);
    approve_args.expires_at = expiration;
    let block_index =
        send_approval(&env, canister_id, from.0, &approve_args).expect("approval failed");
    assert_eq!(block_index, 2);
    let allowance = Account::get_allowance(&env, canister_id, from.0, spender.0);
    assert_eq!(allowance.allowance.0.to_u64().unwrap(), 150_000);
    assert_eq!(allowance.expires_at, expiration);
    assert_eq!(balance_of(&env, canister_id, from.0), 90_000);
    assert_eq!(balance_of(&env, canister_id, spender.0), 0);

    // Test expired approval pruning, advance time 2 hours.
    env.advance_time(Duration::from_secs(2 * 3600));
    let expiration =
        Some(system_time_to_nanos(env.time()) + Duration::from_secs(3600).as_nanos() as u64);
    approve_args.from_subaccount = Some([1; 32]);
    approve_args.expires_at = expiration;
    approve_args.amount = Nat::from(100_000u32);
    let block_index =
        send_approval(&env, canister_id, from.0, &approve_args).expect("approval failed");
    assert_eq!(block_index, 3);
    let allowance = Account::get_allowance(&env, canister_id, from.0, spender.0);
    let allowance_sub_1 = Account::get_allowance(&env, canister_id, from_sub_1, spender.0);
    assert_eq!(allowance.allowance.0.to_u64().unwrap(), 0);
    assert_eq!(allowance.expires_at, None);
    assert_eq!(allowance_sub_1.allowance.0.to_u64().unwrap(), 100_000);
    assert_eq!(allowance_sub_1.expires_at, expiration);
    assert_eq!(balance_of(&env, canister_id, from.0), 90_000);
    assert_eq!(balance_of(&env, canister_id, from_sub_1), 90_000);
    assert_eq!(balance_of(&env, canister_id, spender.0), 0);
}

pub fn test_approve_from_minter<T>(ledger_wasm: Vec<u8>, encode_init_args: fn(InitArgs) -> T)
where
    T: CandidType,
{
    let (env, canister_id) = setup(ledger_wasm, encode_init_args, vec![]);

    let minter = minting_account(&env, canister_id).unwrap();
    let spender = PrincipalId::new_user_test_id(1);
    let approve_args = default_approve_args(spender.0, 150_000);

    // Delegating mints is not allowed.
    let err = env
        .execute_ingress_as(
            minter.owner.into(),
            canister_id,
            "icrc2_approve",
            Encode!(&approve_args).unwrap(),
        )
        .unwrap_err();
    err.assert_contains(
        ErrorCode::CanisterCalledTrap,
        "the minting account cannot delegate mints",
    );
}

pub fn expect_icrc2_disabled(
    env: &StateMachine,
    from: PrincipalId,
    canister_id: CanisterId,
    approve_args: &ApproveArgs,
    allowance_args: &AllowanceArgs,
    transfer_from_args: &TransferFromArgs,
) {
    let err = env
        .execute_ingress_as(
            from,
            canister_id,
            "icrc2_approve",
            Encode!(&approve_args).unwrap(),
        )
        .unwrap_err();
    err.assert_contains(
        ErrorCode::CanisterCalledTrap,
        "ICRC-2 features are not enabled on the ledger.",
    );
    let err = env
        .execute_ingress_as(
            from,
            canister_id,
            "icrc2_allowance",
            Encode!(&allowance_args).unwrap(),
        )
        .unwrap_err();
    err.assert_contains(
        ErrorCode::CanisterCalledTrap,
        "ICRC-2 features are not enabled on the ledger.",
    );
    let err = env
        .execute_ingress_as(
            from,
            canister_id,
            "icrc2_transfer_from",
            Encode!(&transfer_from_args).unwrap(),
        )
        .unwrap_err();
    err.assert_contains(
        ErrorCode::CanisterCalledTrap,
        "ICRC-2 features are not enabled on the ledger.",
    );
    let standards = supported_standards(env, canister_id);
    assert_eq!(standards.len(), 2);
    assert_eq!(standards[0].name, "ICRC-1");
}

pub fn test_feature_flags<T>(ledger_wasm: Vec<u8>, encode_init_args: fn(InitArgs) -> T)
where
    T: CandidType,
{
    let env = StateMachine::new();

    let from = PrincipalId::new_user_test_id(1);
    let spender = PrincipalId::new_user_test_id(2);
    let to = PrincipalId::new_user_test_id(3);

    let args = encode_init_args(InitArgs {
        feature_flags: None,
        ..init_args(vec![(Account::from(from.0), 100_000)])
    });
    let args = Encode!(&args).unwrap();
    let canister_id = env
        .install_canister(ledger_wasm.clone(), args, None)
        .unwrap();

    let approve_args = default_approve_args(spender.0, 150_000);
    let allowance_args = AllowanceArgs {
        account: from.0.into(),
        spender: spender.0.into(),
    };
    let transfer_from_args = default_transfer_from_args(from.0, to.0, 10_000);

    expect_icrc2_disabled(
        &env,
        from,
        canister_id,
        &approve_args,
        &allowance_args,
        &transfer_from_args,
    );

    let upgrade_args = LedgerArgument::Upgrade(Some(UpgradeArgs {
        feature_flags: None,
        ..UpgradeArgs::default()
    }));

    env.upgrade_canister(
        canister_id,
        ledger_wasm.clone(),
        Encode!(&upgrade_args).unwrap(),
    )
    .expect("failed to upgrade the archive canister");

    expect_icrc2_disabled(
        &env,
        from,
        canister_id,
        &approve_args,
        &allowance_args,
        &transfer_from_args,
    );

    let upgrade_args = LedgerArgument::Upgrade(Some(UpgradeArgs {
        feature_flags: Some(FeatureFlags { icrc2: true }),
        ..UpgradeArgs::default()
    }));

    env.upgrade_canister(canister_id, ledger_wasm, Encode!(&upgrade_args).unwrap())
        .expect("failed to upgrade the archive canister");

    let mut standards = vec![];
    for standard in supported_standards(&env, canister_id) {
        standards.push(standard.name);
    }
    standards.sort();
    assert_eq!(standards, vec!["ICRC-1", "ICRC-2", "ICRC-21"]);

    let block_index =
        send_approval(&env, canister_id, from.0, &approve_args).expect("approval failed");
    assert_eq!(block_index, 1);
    let allowance = Account::get_allowance(&env, canister_id, from.0, spender.0);
    assert_eq!(allowance.allowance.0.to_u64().unwrap(), 150_000);
    let block_index = send_transfer_from(&env, canister_id, spender.0, &transfer_from_args)
        .expect("transfer_from failed");
    assert_eq!(block_index, 2);
    let allowance = Account::get_allowance(&env, canister_id, from.0, spender.0);
    assert_eq!(allowance.allowance.0.to_u64().unwrap(), 130_000);
    assert_eq!(balance_of(&env, canister_id, from.0), 70_000);
    assert_eq!(balance_of(&env, canister_id, to.0), 10_000);
    assert_eq!(balance_of(&env, canister_id, spender.0), 0);
}

pub fn test_transfer_from_smoke<T>(ledger_wasm: Vec<u8>, encode_init_args: fn(InitArgs) -> T)
where
    T: CandidType,
{
    let from = PrincipalId::new_user_test_id(1);
    let spender = PrincipalId::new_user_test_id(2);
    let to = PrincipalId::new_user_test_id(3);

    let from_sub_1 = Account {
        owner: from.0,
        subaccount: Some([1; 32]),
    };

    let (env, canister_id) = setup(
        ledger_wasm,
        encode_init_args,
        vec![(Account::from(from.0), 100_000), (from_sub_1, 100_000)],
    );

    let transfer_from_args = default_transfer_from_args(from.0, to.0, 30_000);
    assert_eq!(
        send_transfer_from(&env, canister_id, spender.0, &transfer_from_args),
        Err(TransferFromError::InsufficientAllowance {
            allowance: Nat::from(0_u8)
        })
    );

    let mut approve_args = default_approve_args(spender.0, 150_000);
    send_approval(&env, canister_id, from.0, &approve_args).expect("approval failed");
    approve_args.from_subaccount = Some([1; 32]);
    approve_args.amount = Nat::from(50_000u32);
    send_approval(&env, canister_id, from.0, &approve_args).expect("approval failed");

    let block_index = send_transfer_from(&env, canister_id, spender.0, &transfer_from_args)
        .expect("transfer_from failed");
    assert_eq!(block_index, 4);
    // `from` paid 2 fees (approval and transfer_from) and 30_000 was transferred.
    assert_eq!(balance_of(&env, canister_id, from.0), 50_000);
    // `from_sub_1` paid approval fee.
    assert_eq!(balance_of(&env, canister_id, from_sub_1), 90_000);
    assert_eq!(balance_of(&env, canister_id, to.0), 30_000);
    assert_eq!(balance_of(&env, canister_id, spender.0), 0);
    let allowance = Account::get_allowance(&env, canister_id, from.0, spender.0);
    assert_eq!(allowance.allowance.0.to_u64().unwrap(), 110_000);
    let allowance = Account::get_allowance(&env, canister_id, from_sub_1, spender.0);
    assert_eq!(allowance.allowance.0.to_u64().unwrap(), 50_000);

    let transfer_from_args = default_transfer_from_args(from_sub_1, to.0, 30_000);
    let block_index = send_transfer_from(&env, canister_id, spender.0, &transfer_from_args)
        .expect("transfer_from failed");
    assert_eq!(block_index, 5);
    assert_eq!(balance_of(&env, canister_id, from.0), 50_000);
    // `from_sub_1` paid 2 fees (approval and transfer_from) and 30_000 was transferred.
    assert_eq!(balance_of(&env, canister_id, from_sub_1), 50_000);
    assert_eq!(balance_of(&env, canister_id, to.0), 60_000);
    assert_eq!(balance_of(&env, canister_id, spender.0), 0);
    let allowance = Account::get_allowance(&env, canister_id, from.0, spender.0);
    assert_eq!(allowance.allowance.0.to_u64().unwrap(), 110_000);
    let allowance = Account::get_allowance(&env, canister_id, from_sub_1, spender.0);
    assert_eq!(allowance.allowance.0.to_u64().unwrap(), 10_000);

    let transfer_from_args = default_transfer_from_args(from.0, to.0, 60_000);
    assert_eq!(
        send_transfer_from(&env, canister_id, spender.0, &transfer_from_args),
        Err(TransferFromError::InsufficientFunds {
            balance: Nat::from(50_000u32)
        })
    );
    assert_eq!(balance_of(&env, canister_id, from.0), 50_000);
    assert_eq!(balance_of(&env, canister_id, from_sub_1), 50_000);
    assert_eq!(balance_of(&env, canister_id, to.0), 60_000);
    assert_eq!(balance_of(&env, canister_id, spender.0), 0);

    let transfer_from_args = default_transfer_from_args(from_sub_1, to.0, 10_000);
    assert_eq!(
        send_transfer_from(&env, canister_id, spender.0, &transfer_from_args),
        Err(TransferFromError::InsufficientAllowance {
            allowance: Nat::from(10_000u32)
        })
    );
    assert_eq!(balance_of(&env, canister_id, from.0), 50_000);
    assert_eq!(balance_of(&env, canister_id, from_sub_1), 50_000);
    assert_eq!(balance_of(&env, canister_id, to.0), 60_000);
    assert_eq!(balance_of(&env, canister_id, spender.0), 0);
}

pub fn test_transfer_from_self<T>(ledger_wasm: Vec<u8>, encode_init_args: fn(InitArgs) -> T)
where
    T: CandidType,
{
    let from = PrincipalId::new_user_test_id(1);
    let to = PrincipalId::new_user_test_id(2);

    let (env, canister_id) = setup(
        ledger_wasm,
        encode_init_args,
        vec![(Account::from(from.0), 100_000)],
    );

    let transfer_from_args = default_transfer_from_args(from.0, to.0, 30_000);
    let block_index = send_transfer_from(&env, canister_id, from.0, &transfer_from_args)
        .expect("transfer_from failed");
    assert_eq!(block_index, 1);
    assert_eq!(balance_of(&env, canister_id, from.0), 60_000);
    assert_eq!(balance_of(&env, canister_id, to.0), 30_000);
}

pub fn test_transfer_from_minter<T>(ledger_wasm: Vec<u8>, encode_init_args: fn(InitArgs) -> T)
where
    T: CandidType,
{
    let spender = PrincipalId::new_user_test_id(2);
    let to = PrincipalId::new_user_test_id(3);

    let (env, canister_id) = setup(ledger_wasm, encode_init_args, vec![]);

    let minter = minting_account(&env, canister_id).unwrap();

    let mut transfer_from_args = default_transfer_from_args(minter, to.0, 30_000);
    transfer_from_args.fee = None;

    let err = env
        .execute_ingress_as(
            spender,
            canister_id,
            "icrc2_transfer_from",
            Encode!(&transfer_from_args).unwrap(),
        )
        .unwrap_err();
    err.assert_contains(
        ErrorCode::CanisterCalledTrap,
        "the minter account cannot delegate mints",
    );
    assert_eq!(balance_of(&env, canister_id, to.0), 0);
}

pub fn test_transfer_from_burn<T>(ledger_wasm: Vec<u8>, encode_init_args: fn(InitArgs) -> T)
where
    T: CandidType,
{
    let from = PrincipalId::new_user_test_id(1);
    let spender = PrincipalId::new_user_test_id(2);

    let (env, canister_id) = setup(
        ledger_wasm,
        encode_init_args,
        vec![(Account::from(from.0), 100_000)],
    );

    let minter = minting_account(&env, canister_id).unwrap();

    let mut transfer_from_args = default_transfer_from_args(from.0, minter, 30_000);
    transfer_from_args.fee = None;
    assert_eq!(
        send_transfer_from(&env, canister_id, spender.0, &transfer_from_args),
        Err(TransferFromError::InsufficientAllowance {
            allowance: Nat::from(0_u8)
        })
    );
    assert_eq!(balance_of(&env, canister_id, from.0), 100_000);

    let approve_args = default_approve_args(spender.0, 150_000);
    send_approval(&env, canister_id, from.0, &approve_args).expect("approval failed");
    let block_index = send_transfer_from(&env, canister_id, spender.0, &transfer_from_args)
        .expect("transfer_from failed");
    assert_eq!(block_index, 2);
    assert_eq!(balance_of(&env, canister_id, from.0), 60_000);
    assert_eq!(total_supply(&env, canister_id), 60_000);
}

pub fn test_balances_overflow<T>(ledger_wasm: Vec<u8>, encode_init_args: fn(InitArgs) -> T)
where
    T: CandidType,
{
    let env = StateMachine::new();

    let args = encode_init_args(InitArgs {
        maximum_number_of_accounts: Some(8),
        accounts_overflow_trim_quantity: Some(2),
        ..init_args(vec![])
    });
    let args = Encode!(&args).unwrap();
    let canister_id = env.install_canister(ledger_wasm, args, None).unwrap();

    let minter = minting_account(&env, canister_id).unwrap();

    let mut credited = 0;
    for i in 0..11 {
        transfer(
            &env,
            canister_id,
            minter,
            PrincipalId::new_user_test_id(i).0,
            i,
        )
        .expect("failed to mint tokens");
        credited += i;
    }
    assert_eq!(
        balance_of(&env, canister_id, PrincipalId::new_user_test_id(1).0),
        0
    );
    assert_eq!(
        balance_of(&env, canister_id, PrincipalId::new_user_test_id(2).0),
        0
    );
    for i in 3..11 {
        assert_eq!(
            balance_of(&env, canister_id, PrincipalId::new_user_test_id(i).0),
            i
        );
    }
    assert_eq!(total_supply(&env, canister_id), credited - 1 - 2);
}

pub fn test_icrc1_test_suite<T: candid::CandidType>(
    ledger_wasm: Vec<u8>,
    encode_init_args: fn(InitArgs) -> T,
) {
    use anyhow::Context;
    use async_trait::async_trait;
    use candid::utils::{decode_args, encode_args, ArgumentDecoder, ArgumentEncoder};
    use futures::FutureExt;
    use icrc1_test_env::LedgerEnv;
    use std::sync::atomic::{AtomicU64, Ordering};
    use std::sync::Arc;

    #[derive(Clone)]
    pub struct SMLedger {
        counter: Arc<AtomicU64>,
        sm: Arc<StateMachine>,
        sender: Principal,
        canister_id: Principal,
    }

    impl SMLedger {
        fn parse_ledger_response<Output>(
            &self,
            res: WasmResult,
            method: &str,
        ) -> anyhow::Result<Output>
        where
            Output: for<'a> ArgumentDecoder<'a>,
        {
            match res {
                WasmResult::Reply(bytes) => decode_args(&bytes).with_context(|| {
                    format!(
                        "Failed to decode method {} response into type {}, bytes: {}",
                        method,
                        std::any::type_name::<Output>(),
                        hex::encode(bytes)
                    )
                }),
                WasmResult::Reject(msg) => Err(anyhow::Error::msg(format!(
                    "Ledger {} rejected the {method} call: {}",
                    self.canister_id, msg
                ))),
            }
        }
    }

    #[async_trait(?Send)]
    impl LedgerEnv for SMLedger {
        fn fork(&self) -> Self {
            Self {
                counter: self.counter.clone(),
                sm: self.sm.clone(),
                sender: PrincipalId::new_user_test_id(self.counter.fetch_add(1, Ordering::Relaxed))
                    .0,
                canister_id: self.canister_id,
            }
        }

        fn principal(&self) -> Principal {
            self.sender
        }

        fn time(&self) -> std::time::SystemTime {
            self.sm.time()
        }

        async fn query<Input, Output>(&self, method: &str, input: Input) -> anyhow::Result<Output>
        where
            Input: ArgumentEncoder + std::fmt::Debug,
            Output: for<'a> ArgumentDecoder<'a>,
        {
            let debug_inputs = format!("{:?}", input);
            let in_bytes = encode_args(input)
                .with_context(|| format!("Failed to encode arguments {}", debug_inputs))?;
            self.parse_ledger_response(
                self.sm
                    .query_as(
                        ic_base_types::PrincipalId(self.sender),
                        ic_base_types::CanisterId::try_from(ic_base_types::PrincipalId(
                            self.canister_id,
                        ))
                        .unwrap(),
                        method,
                        in_bytes,
                    )
                    .map_err(|err| anyhow::Error::msg(err.to_string()))
                    .with_context(|| {
                        format!(
                            "failed to execute query call {} on canister {}",
                            method, self.canister_id
                        )
                    })?,
                method,
            )
        }

        async fn update<Input, Output>(&self, method: &str, input: Input) -> anyhow::Result<Output>
        where
            Input: ArgumentEncoder + std::fmt::Debug,
            Output: for<'a> ArgumentDecoder<'a>,
        {
            let debug_inputs = format!("{:?}", input);
            let in_bytes = encode_args(input)
                .with_context(|| format!("Failed to encode arguments {}", debug_inputs))?;
            self.parse_ledger_response(
                self.sm
                    .execute_ingress_as(
                        ic_base_types::PrincipalId(self.sender),
                        ic_base_types::CanisterId::try_from(ic_base_types::PrincipalId(
                            self.canister_id,
                        ))
                        .unwrap(),
                        method,
                        in_bytes,
                    )
                    .map_err(|err| anyhow::Error::msg(err.to_string()))
                    .with_context(|| {
                        format!(
                            "failed to execute update call {} on canister {}",
                            method, self.canister_id
                        )
                    })?,
                method,
            )
        }
    }

    let test_acc = PrincipalId::new_user_test_id(1);
    let (env, canister_id) = setup(
        ledger_wasm,
        encode_init_args,
        vec![(Account::from(test_acc.0), 100_000_000)],
    );
    let ledger_env = SMLedger {
        counter: Arc::new(AtomicU64::new(10)),
        sm: env.into(),
        sender: test_acc.0,
        canister_id: canister_id.into(),
    };

    let tests = icrc1_test_suite::test_suite(ledger_env)
        .now_or_never()
        .unwrap();

    if !icrc1_test_suite::execute_tests(tests)
        .now_or_never()
        .unwrap()
    {
        panic!("The ICRC-1 test suite failed");
    }
}

fn test_icrc21_transfer_message(
    env: &StateMachine,
    canister_id: CanisterId,
    from_account: Account,
    receiver_account: Account,
) {
    let transfer_args = TransferArg {
        from_subaccount: from_account.subaccount,
        to: receiver_account,
        fee: None,
        amount: Nat::from(1_000_000u32),
        created_at_time: Some(system_time_to_nanos(env.time())),
        memo: Some(Memo::from(b"test_bytes".to_vec())),
    };

    // We check that the GenericDisplay message is created correctly.
    let mut args = ConsentMessageRequest {
        method: "icrc1_transfer".to_owned(),
        arg: Encode!(&transfer_args).unwrap(),
        user_preferences: ConsentMessageSpec {
            metadata: ConsentMessageMetadata {
                language: "en".to_string(),
                utc_offset_minutes: Some(60),
            },
            device_spec: Some(DisplayMessageType::GenericDisplay),
        },
    };

    let expected_transfer_message = "# Approve the transfer of funds

**Amount:**
0.01 XTST

**From:**
d2zjj-uyaaa-aaaaa-aaaap-4ai-qmfzyha.101010101010101010101010101010101010101010101010101010101010101

**To:**
6fyp7-3ibaa-aaaaa-aaaap-4ai-v57emui.202020202020202020202020202020202020202020202020202020202020202

**Fee:**
0.0001 XTST

**Memo:**
test_bytes";

    let consent_info =
        icrc21_consent_message(env, canister_id, from_account.owner, args.clone()).unwrap();
    assert_eq!(consent_info.metadata.language, "en");
    assert!(matches!(
        consent_info.consent_message,
        ConsentMessage::GenericDisplayMessage { .. }
    ));
    let message = extract_icrc21_message_string(&consent_info.consent_message);
    assert_eq!(
        message, expected_transfer_message,
        "Expected: {}, got: {}",
        expected_transfer_message, message
    );
    // Make sure the accounts are formatted correctly.
    assert_eq!(from_account.to_string(), "d2zjj-uyaaa-aaaaa-aaaap-4ai-qmfzyha.101010101010101010101010101010101010101010101010101010101010101");
    assert_eq!(receiver_account.to_string(), "6fyp7-3ibaa-aaaaa-aaaap-4ai-v57emui.202020202020202020202020202020202020202020202020202020202020202");
    // If we do not set the Memo we expect it to not be included in the resulting message.
    args.arg = Encode!(&TransferArg {
        memo: None,
        ..transfer_args.clone()
    })
    .unwrap();
    let message = extract_icrc21_message_string(
        &icrc21_consent_message(env, canister_id, from_account.owner, args.clone())
            .unwrap()
            .consent_message,
    );
    let expected_message = expected_transfer_message.replace("\n\n**Memo:**\ntest_bytes", "");
    assert_eq!(
        message, expected_message,
        "Expected: {}, got: {}",
        expected_message, message
    );

    // If the memo is not a valid UTF string, it should be hex encoded.
    args.arg = Encode!(&TransferArg {
        memo: Some(vec![0, 159, 146, 150].into()),
        ..transfer_args.clone()
    })
    .unwrap();
    let message = extract_icrc21_message_string(
        &icrc21_consent_message(env, canister_id, from_account.owner, args.clone())
            .unwrap()
            .consent_message,
    );
    let expected_message =
        expected_transfer_message.replace("test_bytes", &hex::encode(vec![0, 159, 146, 150]));
    assert_eq!(
        message, expected_message,
        "Expected: {}, got: {}",
        expected_message, message
    );

    // If the from account is anonymous, the message should not include the from account but only the from subaccount.
    args.arg = Encode!(&transfer_args.clone()).unwrap();
    let message = extract_icrc21_message_string(
        &icrc21_consent_message(env, canister_id, Principal::anonymous(), args.clone())
            .unwrap()
            .consent_message,
    );
    let expected_message = expected_transfer_message.replace("\n\n**From:**\nd2zjj-uyaaa-aaaaa-aaaap-4ai-qmfzyha.101010101010101010101010101010101010101010101010101010101010101","\n\n**From subaccount:**\n101010101010101010101010101010101010101010101010101010101010101" );
    assert_eq!(
        message, expected_message,
        "Expected: {}, got: {}",
        expected_message, message
    );

    args.arg = Encode!(&TransferArg {
        from_subaccount: None,
        ..transfer_args.clone()
    })
    .unwrap();

    let message = extract_icrc21_message_string(
        &icrc21_consent_message(env, canister_id, Principal::anonymous(), args.clone())
            .unwrap()
            .consent_message,
    );

    let expected_message = expected_transfer_message.replace("\n\n**From:**\nd2zjj-uyaaa-aaaaa-aaaap-4ai-qmfzyha.101010101010101010101010101010101010101010101010101010101010101","\n\n**From subaccount:**\n0000000000000000000000000000000000000000000000000000000000000000" );
    assert_eq!(
        message, expected_message,
        "Expected: {}, got: {}",
        expected_message, message
    );
}

fn test_icrc21_approve_message(
    env: &StateMachine,
    canister_id: CanisterId,
    from_account: Account,
    spender_account: Account,
) {
    let message = &icrc21_consent_message(
        env,
        canister_id,
        from_account.owner,
        ConsentMessageRequest {
            method: "INVALID_FUNCTION".to_owned(),
            arg: Encode!(&()).unwrap(),
            user_preferences: ConsentMessageSpec {
                metadata: ConsentMessageMetadata {
                    language: "en".to_string(),
                    utc_offset_minutes: None,
                },
                device_spec: Some(DisplayMessageType::GenericDisplay),
            },
        },
    )
    .unwrap_err();
    match message {
        Icrc21Error::UnsupportedCanisterCall(ErrorInfo { description }) => {
            assert!(description.contains("The function provided is not supported: INVALID_FUNCTION.\n Supported functions for ICRC-21 are: [\"icrc1_transfer\", \"icrc2_approve\", \"icrc2_transfer_from\"].\n Error is: VariantNotFound"),"Unexpected Error message: {}", description)
        }
        _ => panic!("Unexpected error: {:?}", message),
    }

    // Test the message for icrc2 approve
    let approve_args = ApproveArgs {
        spender: spender_account,
        amount: Nat::from(1_000_000u32),
        from_subaccount: from_account.subaccount,
        expires_at: Some(
            system_time_to_nanos(env.time()) + Duration::from_secs(3600).as_nanos() as u64,
        ),
        expected_allowance: Some(Nat::from(1_000_000u32)),
        created_at_time: Some(system_time_to_nanos(env.time())),
        fee: Some(Nat::from(FEE)),
        memo: Some(Memo::from(b"test_bytes".to_vec())),
    };
    assert_eq!(spender_account.to_string(), "djduj-3qcaa-aaaaa-aaaap-4ai-5r7aoqy.303030303030303030303030303030303030303030303030303030303030303");
    let expected_approve_message = "# Authorize another address to withdraw from your account

**The following address is allowed to withdraw from your account:**
djduj-3qcaa-aaaaa-aaaap-4ai-5r7aoqy.303030303030303030303030303030303030303030303030303030303030303

**Your account:**
d2zjj-uyaaa-aaaaa-aaaap-4ai-qmfzyha.101010101010101010101010101010101010101010101010101010101010101

**Requested withdrawal allowance:**
0.01 XTST

**Current withdrawal allowance:**
0.01 XTST

**Expiration date:**
Thu, 06 May 2021 20:17:10 +0000

**Approval fee:**
0.0001 XTST

**Transaction fees to be paid by:**
d2zjj-uyaaa-aaaaa-aaaap-4ai-qmfzyha.101010101010101010101010101010101010101010101010101010101010101

**Memo:**
test_bytes";

    let mut args = ConsentMessageRequest {
        method: "icrc2_approve".to_owned(),
        arg: Encode!(&approve_args).unwrap(),
        user_preferences: ConsentMessageSpec {
            metadata: ConsentMessageMetadata {
                language: "en".to_string(),
                utc_offset_minutes: None,
            },
            device_spec: Some(DisplayMessageType::GenericDisplay),
        },
    };
    let message = extract_icrc21_message_string(
        &icrc21_consent_message(env, canister_id, from_account.owner, args.clone())
            .unwrap()
            .consent_message,
    );
    assert_eq!(
        message, expected_approve_message,
        "Expected: {}, got: {}",
        expected_approve_message, message
    );
    args.arg = Encode!(&ApproveArgs {
        expected_allowance: None,
        ..approve_args.clone()
    })
    .unwrap();
    let message = extract_icrc21_message_string(
        &icrc21_consent_message(env, canister_id, from_account.owner, args.clone())
            .unwrap()
            .consent_message,
    );
    // When the expected allowance is not set, a warning should be displayed.
    let expected_message = expected_approve_message.replace(
    "\n\n**Current withdrawal allowance:**\n0.01 XTST",
    "\n\u{26A0} The allowance will be set to 0.01 XTST independently of any previous allowance. Until this transaction has been executed the spender can still exercise the previous allowance (if any) to it's full amount.",
);
    assert_eq!(
        message, expected_message,
        "Expected: {}, got: {}",
        expected_message, message
    );

    args.arg = Encode!(&ApproveArgs {
        expires_at: None,
        ..approve_args.clone()
    })
    .unwrap();

    let message = extract_icrc21_message_string(
        &icrc21_consent_message(env, canister_id, from_account.owner, args.clone())
            .unwrap()
            .consent_message,
    );
    let expected_message =
        expected_approve_message.replace("Thu, 06 May 2021 20:17:10 +0000", "No expiration.");
    assert_eq!(
        message, expected_message,
        "Expected: {}, got: {}",
        expected_message, message
    );

    // If the approver is anonymous, the message should not include the approver account but only the approver subaccount.
    args.arg = Encode!(&approve_args.clone()).unwrap();
    let message = extract_icrc21_message_string(
        &icrc21_consent_message(env, canister_id, Principal::anonymous(), args.clone())
            .unwrap()
            .consent_message,
    );
    let expected_message = expected_approve_message
.replace("\n\n**Transaction fees to be paid by:**\nd2zjj-uyaaa-aaaaa-aaaap-4ai-qmfzyha.101010101010101010101010101010101010101010101010101010101010101","\n\n**Transaction fees to be paid by your subaccount:**\n101010101010101010101010101010101010101010101010101010101010101" )
.replace("\n\n**Your account:**\nd2zjj-uyaaa-aaaaa-aaaap-4ai-qmfzyha.101010101010101010101010101010101010101010101010101010101010101","\n\n**Your subaccount:**\n101010101010101010101010101010101010101010101010101010101010101");
    assert_eq!(
        message, expected_message,
        "Expected: {}, got: {}",
        expected_message, message
    );

    // If we set the offset to 1 hour the expiration date should be 1 hour ahead.
    args.user_preferences.metadata.utc_offset_minutes = Some(60);
    let message = extract_icrc21_message_string(
        &icrc21_consent_message(env, canister_id, from_account.owner, args.clone())
            .unwrap()
            .consent_message,
    );
    let expected_message = expected_approve_message.replace(
        "Thu, 06 May 2021 20:17:10 +0000",
        "Thu, 06 May 2021 21:17:10 +0100",
    );
    assert_eq!(
        message, expected_message,
        "Expected: {}, got: {}",
        expected_message, message
    );

    args.arg = Encode!(&ApproveArgs {
        from_subaccount: None,
        ..approve_args.clone()
    })
    .unwrap();
    args.user_preferences.metadata.utc_offset_minutes = None;

    let message = extract_icrc21_message_string(
        &icrc21_consent_message(env, canister_id, Principal::anonymous(), args.clone())
            .unwrap()
            .consent_message,
    );

    let expected_message = expected_approve_message.replace("\n\n**Your account:**\nd2zjj-uyaaa-aaaaa-aaaap-4ai-qmfzyha.101010101010101010101010101010101010101010101010101010101010101","\n\n**Your subaccount:**\n0000000000000000000000000000000000000000000000000000000000000000" )
    .replace("\n\n**Transaction fees to be paid by:**\nd2zjj-uyaaa-aaaaa-aaaap-4ai-qmfzyha.101010101010101010101010101010101010101010101010101010101010101","\n\n**Transaction fees to be paid by your subaccount:**\n0000000000000000000000000000000000000000000000000000000000000000" );
    assert_eq!(
        message, expected_message,
        "Expected: {}, got: {}",
        expected_message, message
    );
}

fn test_icrc21_transfer_from_message(
    env: &StateMachine,
    canister_id: CanisterId,
    from_account: Account,
    spender_account: Account,
    receiver_account: Account,
) {
    // Test the message for icrc2 transfer_from
    let transfer_from_args = TransferFromArgs {
        from: from_account,
        spender_subaccount: spender_account.subaccount,
        to: receiver_account,
        amount: Nat::from(1_000_000u32),
        fee: None,
        created_at_time: None,
        memo: Some(Memo::from(b"test_bytes".to_vec())),
    };

    let mut args = ConsentMessageRequest {
        method: "icrc2_transfer_from".to_owned(),
        arg: Encode!(&transfer_from_args).unwrap(),
        user_preferences: ConsentMessageSpec {
            metadata: ConsentMessageMetadata {
                language: "en".to_string(),
                utc_offset_minutes: None,
            },
            device_spec: Some(DisplayMessageType::GenericDisplay),
        },
    };

    let expected_transfer_from_message = "# Transfer from a withdrawal account

**Withdrawal account:**
d2zjj-uyaaa-aaaaa-aaaap-4ai-qmfzyha.101010101010101010101010101010101010101010101010101010101010101

**Account sending the transfer request:**
djduj-3qcaa-aaaaa-aaaap-4ai-5r7aoqy.303030303030303030303030303030303030303030303030303030303030303

**Amount to withdraw:**
0.01 XTST

**To:**
6fyp7-3ibaa-aaaaa-aaaap-4ai-v57emui.202020202020202020202020202020202020202020202020202020202020202

**Fee paid by withdrawal account:**
0.0001 XTST

**Memo:**
test_bytes";

    let message = extract_icrc21_message_string(
        &icrc21_consent_message(env, canister_id, spender_account.owner, args.clone())
            .unwrap()
            .consent_message,
    );
    assert_eq!(
        message, expected_transfer_from_message,
        "Expected: {}, got: {}",
        expected_transfer_from_message, message
    );

    // If the spender is anonymous, the message should not include the spender account but only the spender subaccount.
    args.arg = Encode!(&transfer_from_args.clone()).unwrap();
    let message = extract_icrc21_message_string(
        &icrc21_consent_message(env, canister_id, Principal::anonymous(), args.clone())
            .unwrap()
            .consent_message,
    );
    let expected_message = expected_transfer_from_message.replace(
    "\n\n**Account sending the transfer request:**\ndjduj-3qcaa-aaaaa-aaaap-4ai-5r7aoqy.303030303030303030303030303030303030303030303030303030303030303",
    "\n\n**Subaccount sending the transfer request:**\n303030303030303030303030303030303030303030303030303030303030303",
);
    assert_eq!(
        message, expected_message,
        "Expected: {}, got: {}",
        expected_message, message
    );

    args.arg = Encode!(&TransferFromArgs {
        spender_subaccount: None,
        ..transfer_from_args.clone()
    })
    .unwrap();

    let message = extract_icrc21_message_string(
        &icrc21_consent_message(env, canister_id, Principal::anonymous(), args.clone())
            .unwrap()
            .consent_message,
    );

    let expected_message = expected_transfer_from_message.replace(
        "\n\n**Account sending the transfer request:**\ndjduj-3qcaa-aaaaa-aaaap-4ai-5r7aoqy.303030303030303030303030303030303030303030303030303030303030303",
        "\n\n**Subaccount sending the transfer request:**\n0000000000000000000000000000000000000000000000000000000000000000" );
    assert_eq!(
        message, expected_message,
        "Expected: {}, got: {}",
        expected_message, message
    );
}

fn extract_icrc21_message_string(consent_message: &ConsentMessage) -> String {
    match consent_message {
        ConsentMessage::GenericDisplayMessage(message) => message.to_string(),
        ConsentMessage::LineDisplayMessage { pages } => pages
            .iter()
            .map(|page| page.lines.join(""))
            .collect::<Vec<String>>()
            .join(""),
    }
}

pub fn test_icrc21_standard<T>(ledger_wasm: Vec<u8>, encode_init_args: fn(InitArgs) -> T)
where
    T: CandidType,
{
    let (env, canister_id) = setup(ledger_wasm, encode_init_args, vec![]);
    let receiver_account = Account {
        owner: PrincipalId::new_user_test_id(1).0,
        subaccount: Some([2; 32]),
    };
    let from_account = Account {
        owner: PrincipalId::new_user_test_id(0).0,
        subaccount: Some([1; 32]),
    };
    let spender_account = Account {
        owner: PrincipalId::new_user_test_id(2).0,
        subaccount: Some([3; 32]),
    };

    test_icrc21_transfer_message(&env, canister_id, from_account, receiver_account);
    test_icrc21_approve_message(&env, canister_id, from_account, spender_account);
    test_icrc21_transfer_from_message(
        &env,
        canister_id,
        from_account,
        spender_account,
        receiver_account,
    );
}

pub fn test_icrc106_standard<T, U>(
    ledger_wasm: Vec<u8>,
    encode_init_args: fn(InitArgs) -> T,
    encode_upgrade_args: fn(Option<Principal>) -> U,
) where
    T: CandidType,
    U: CandidType,
{
    fn assert_icrc106_supported(env: &StateMachine, canister_id: CanisterId) {
        let mut found = false;
        for standard in supported_standards(env, canister_id) {
            if standard.name == "ICRC-106" {
                found = true;
                break;
            }
        }
        assert!(found, "ICRC-106 should be supported");
    }

    let (env, canister_id) = setup(ledger_wasm.clone(), encode_init_args, vec![]);
    assert_icrc106_supported(&env, canister_id);
    assert_eq!(
        Err(Icrc106Error::IndexPrincipalNotSet),
        icrc106_get_index_principal(&env, canister_id)
    );
    assert!(!metadata(&env, canister_id).contains_key("icrc106:index_principal"));

    let index_principal = PrincipalId::new_user_test_id(1).0;
    let args = encode_upgrade_args(Some(index_principal));
    let encoded_upgrade_args = Encode!(&args).unwrap();
    env.upgrade_canister(canister_id, ledger_wasm, encoded_upgrade_args.clone())
        .expect("should successfully upgrade ledger canister");

    assert_icrc106_supported(&env, canister_id);
    assert_eq!(
        Ok(index_principal),
        icrc106_get_index_principal(&env, canister_id)
    );
    assert_eq!(
        &MetadataValue::Text(index_principal.to_text()),
        metadata(&env, canister_id)
            .get("icrc106:index_principal")
            .expect("should have index principal metadata")
    );
}

pub struct TransactionGenerationParameters {
    pub mint_multiplier: u64,
    pub transfer_multiplier: u64,
    pub approve_multiplier: u64,
    pub transfer_from_multiplier: u64,
    pub burn_multiplier: u64,
    pub num_transactions_per_type: usize,
}

pub fn generate_transactions(
    state_machine: &StateMachine,
    canister_id: CanisterId,
    params: TransactionGenerationParameters,
) {
    let start = Instant::now();
    let minter_account = crate::minting_account(state_machine, canister_id)
        .unwrap_or_else(|| panic!("minter account should be set for {:?}", canister_id));
    let u64_fee = crate::fee(state_machine, canister_id);
    let fee = Nat::from(u64_fee);
    let burn_amount = Nat::from(
        u64_fee
            .checked_mul(params.burn_multiplier)
            .unwrap_or_else(|| panic!("burn amount overflowed for canister {:?}", canister_id)),
    );
    let transfer_amount = Nat::from(
        u64_fee
            .checked_mul(params.transfer_multiplier)
            .unwrap_or_else(|| panic!("transfer amount overflowed for canister {:?}", canister_id)),
    );
    let mint_amount = Nat::from(
        u64_fee
            .checked_mul(params.mint_multiplier)
            .unwrap_or_else(|| panic!("mint amount overflowed for canister {:?}", canister_id)),
    );
    let transfer_from_amount = Nat::from(
        u64_fee
            .checked_mul(params.transfer_from_multiplier)
            .unwrap_or_else(|| {
                panic!(
                    "transfer_from amount overflowed for canister {:?}",
                    canister_id
                )
            }),
    );
    let approve_amount = Nat::from(
        u64_fee
            .checked_mul(params.approve_multiplier)
            .unwrap_or_else(|| panic!("approve amount overflowed for canister {:?}", canister_id)),
    );
    let mut accounts = vec![];
    for i in 0..params.num_transactions_per_type {
        let subaccount = match i {
            0 => None,
            _ => Some([i as u8; 32]),
        };
        accounts.push(Account {
            owner: PrincipalId::new_user_test_id(i as u64).0,
            subaccount,
        });
    }
    // Mint
    let mut minted = 0usize;
    println!("minting");
    for to in &accounts {
        send_transfer(
            state_machine,
            canister_id,
            minter_account.owner,
            &TransferArg {
                from_subaccount: minter_account.subaccount,
                to: *to,
                fee: None,
                created_at_time: Some(
                    state_machine
                        .time()
                        .duration_since(UNIX_EPOCH)
                        .unwrap()
                        .as_nanos() as u64,
                ),
                memo: Some(Memo::from(minted as u64)),
                amount: mint_amount.clone(),
            },
        )
        .expect("should be able to mint");
        minted += 1;
        if minted >= params.num_transactions_per_type {
            break;
        }
    }
    // Transfer
    println!("transferring");
    for i in 0..params.num_transactions_per_type {
        let from = accounts[i];
        let to = accounts[(i + 1) % params.num_transactions_per_type];
        send_transfer(
            state_machine,
            canister_id,
            from.owner,
            &TransferArg {
                from_subaccount: from.subaccount,
                to,
                fee: Some(fee.clone()),
                created_at_time: Some(
                    state_machine
                        .time()
                        .duration_since(UNIX_EPOCH)
                        .unwrap()
                        .as_nanos() as u64,
                ),
                memo: Some(Memo::from(i as u64)),
                amount: transfer_amount.clone(),
            },
        )
        .expect("should be able to transfer");
    }
    // Approve
    println!("approving");
    for i in 0..params.num_transactions_per_type {
        let from = accounts[i];
        let spender = accounts[(i + 1) % params.num_transactions_per_type];
        let current_allowance = Account::get_allowance(state_machine, canister_id, from, spender);
        let expires_at = state_machine
            .time()
            .checked_add(std::time::Duration::from_secs(3600))
            .unwrap()
            .duration_since(UNIX_EPOCH)
            .unwrap()
            .as_nanos() as u64;
        send_approval(
            state_machine,
            canister_id,
            from.owner,
            &ApproveArgs {
                from_subaccount: from.subaccount,
                spender,
                amount: approve_amount.clone(),
                expected_allowance: Some(current_allowance.allowance.clone()),
                expires_at: Some(expires_at),
                fee: Some(fee.clone()),
                memo: Some(Memo::from(i as u64)),
                created_at_time: Some(
                    state_machine
                        .time()
                        .duration_since(UNIX_EPOCH)
                        .unwrap()
                        .as_nanos() as u64,
                ),
            },
        )
        .expect("should be able to transfer");
    }
    // Transfer From
    println!("transferring from");
    for i in 0..params.num_transactions_per_type {
        let from = accounts[i];
        let spender = accounts[(i + 1) % params.num_transactions_per_type];
        let to = accounts[(i + 2) % params.num_transactions_per_type];
        send_transfer_from(
            state_machine,
            canister_id,
            spender.owner,
            &TransferFromArgs {
                spender_subaccount: spender.subaccount,
                from,
                to,
                amount: transfer_from_amount.clone(),
                fee: Some(fee.clone()),
                memo: Some(Memo::from(i as u64)),
                created_at_time: Some(
                    state_machine
                        .time()
                        .duration_since(UNIX_EPOCH)
                        .unwrap()
                        .as_nanos() as u64,
                ),
            },
        )
        .expect("should be able to transfer from");
    }
    // Burn
    println!("burning");
    for (i, from) in accounts
        .iter()
        .enumerate()
        .take(params.num_transactions_per_type)
    {
        send_transfer(
            state_machine,
            canister_id,
            from.owner,
            &TransferArg {
                from_subaccount: from.subaccount,
                to: minter_account,
                fee: None,
                created_at_time: Some(
                    state_machine
                        .time()
                        .duration_since(UNIX_EPOCH)
                        .unwrap()
                        .as_nanos() as u64,
                ),
                memo: Some(Memo::from(i as u64)),
                amount: burn_amount.clone(),
            },
        )
        .expect("should be able to transfer");
    }
    println!(
        "generated {} transactions in {:?}",
        params.num_transactions_per_type * 5,
        start.elapsed()
    );
}<|MERGE_RESOLUTION|>--- conflicted
+++ resolved
@@ -26,13 +26,8 @@
 use ic_state_machine_tests::{ErrorCode, StateMachine, StateMachineConfig, WasmResult};
 use ic_types::Cycles;
 use ic_universal_canister::{call_args, wasm, UNIVERSAL_CANISTER_WASM};
-<<<<<<< HEAD
-use icp_ledger::{AccountIdentifier, IcpAllowanceArgs};
-use icrc_ledger_types::icrc::generic_metadata_value::{MetadataValue as Value, MetadataValue};
-=======
 use icp_ledger::{AccountIdentifier, BinaryAccountBalanceArgs, IcpAllowanceArgs};
 use icrc_ledger_types::icrc::generic_metadata_value::MetadataValue as Value;
->>>>>>> 586c57af
 use icrc_ledger_types::icrc::generic_value::Value as GenericValue;
 use icrc_ledger_types::icrc1::account::{Account, Subaccount};
 use icrc_ledger_types::icrc1::transfer::{Memo, TransferArg, TransferError};
@@ -4572,7 +4567,7 @@
         icrc106_get_index_principal(&env, canister_id)
     );
     assert_eq!(
-        &MetadataValue::Text(index_principal.to_text()),
+        &Value::Text(index_principal.to_text()),
         metadata(&env, canister_id)
             .get("icrc106:index_principal")
             .expect("should have index principal metadata")
