--- conflicted
+++ resolved
@@ -2627,7 +2627,6 @@
 {
     // Setup ledger with mainnet version.
     let (env, canister_id) = setup(ledger_wasm_mainnet.clone(), encode_init_args, vec![]);
-<<<<<<< HEAD
 
     // Upgrade to current version.
     env.upgrade_canister(
@@ -2637,17 +2636,6 @@
     )
     .expect("failed to upgrade to current version");
 
-=======
-
-    // Upgrade to current version.
-    env.upgrade_canister(
-        canister_id,
-        ledger_wasm.clone(),
-        Encode!(&LedgerArgument::Upgrade(None)).unwrap(),
-    )
-    .expect("failed to upgrade to current version");
-
->>>>>>> f9e6ce00
     // Upgrade to the same verison.
     env.upgrade_canister(
         canister_id,
@@ -2899,8 +2887,6 @@
     check_approvals(5);
 }
 
-<<<<<<< HEAD
-=======
 pub fn test_incomplete_migration_to_current<T>(
     ledger_wasm_mainnet: Vec<u8>,
     ledger_wasm_current_lowinstructionlimits: Vec<u8>,
@@ -2980,7 +2966,6 @@
     check_approvals(2);
 }
 
->>>>>>> f9e6ce00
 pub fn test_migration_resumes_from_frozen<T>(
     ledger_wasm_mainnet: Vec<u8>,
     ledger_wasm_current_lowinstructionlimits: Vec<u8>,
