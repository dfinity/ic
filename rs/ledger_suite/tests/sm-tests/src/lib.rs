--- conflicted
+++ resolved
@@ -2365,10 +2365,7 @@
     upgrade_args: Vec<u8>,
     minter: Arc<BasicIdentity>,
     verify_blocks: bool,
-<<<<<<< HEAD
     migration_to_stable_structures: bool,
-=======
->>>>>>> 11948614
 ) {
     let mut runner = TestRunner::new(TestRunnerConfig::with_cases(1));
     let now = SystemTime::now();
@@ -2425,25 +2422,12 @@
                 test_upgrade(ledger_wasm_current.clone());
                 // Test the new wasm serialization
                 test_upgrade(ledger_wasm_current.clone());
-<<<<<<< HEAD
-                if let Some(ledger_wasm_nextmigrationversionmemorymanager) =
-                    ledger_wasm_nextmigrationversionmemorymanager.clone()
-                {
-                    // Test serializing to the memory manager
-                    test_upgrade(ledger_wasm_nextmigrationversionmemorymanager.clone());
-                    // Test upgrade to memory manager again
-                    test_upgrade(ledger_wasm_nextmigrationversionmemorymanager.clone());
-                }
                 // Test deserializing from memory manager
                 test_upgrade(ledger_wasm_current.clone());
                 if !migration_to_stable_structures {
                     // Test downgrade to mainnet wasm
                     test_upgrade(ledger_wasm_mainnet.clone());
                 }
-=======
-                // Test downgrade to mainnet wasm
-                test_upgrade(ledger_wasm_mainnet.clone());
->>>>>>> 11948614
                 if verify_blocks {
                     // This will also verify the ledger blocks.
                     // The current implementation of the InMemoryLedger cannot get blocks
