--- conflicted
+++ resolved
@@ -32,11 +32,8 @@
 use icrc_ledger_types::icrc::generic_value::Value as GenericValue;
 use icrc_ledger_types::icrc1::account::{Account, Subaccount, DEFAULT_SUBACCOUNT};
 use icrc_ledger_types::icrc1::transfer::{Memo, TransferArg, TransferError};
-<<<<<<< HEAD
+use icrc_ledger_types::icrc103::get_allowances::{Allowances, GetAllowancesArgs};
 use icrc_ledger_types::icrc106::errors::Icrc106Error;
-=======
-use icrc_ledger_types::icrc103::get_allowances::{Allowances, GetAllowancesArgs};
->>>>>>> 59a4303a
 use icrc_ledger_types::icrc2::allowance::{Allowance, AllowanceArgs};
 use icrc_ledger_types::icrc2::approve::{ApproveArgs, ApproveError};
 use icrc_ledger_types::icrc2::transfer_from::{TransferFromArgs, TransferFromError};
@@ -1097,11 +1094,7 @@
     standards.sort();
     assert_eq!(
         standards,
-<<<<<<< HEAD
-        vec!["ICRC-1", "ICRC-10", "ICRC-106", "ICRC-2", "ICRC-21", "ICRC-3"]
-=======
-        vec!["ICRC-1", "ICRC-10", "ICRC-103", "ICRC-2", "ICRC-21", "ICRC-3"]
->>>>>>> 59a4303a
+        vec!["ICRC-1", "ICRC-10", "ICRC-103", "ICRC-106", "ICRC-2", "ICRC-21", "ICRC-3"]
     );
 }
 
