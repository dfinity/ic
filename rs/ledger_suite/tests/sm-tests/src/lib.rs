--- conflicted
+++ resolved
@@ -103,12 +103,7 @@
     pub metadata: Vec<(String, Value)>,
     pub archive_options: ArchiveOptions,
     pub feature_flags: Option<FeatureFlags>,
-<<<<<<< HEAD
-    pub maximum_number_of_accounts: Option<u64>,
-    pub accounts_overflow_trim_quantity: Option<u64>,
     pub index_principal: Option<Principal>,
-=======
->>>>>>> ed71f860
 }
 
 #[derive(Clone, Eq, PartialEq, Debug, CandidType)]
@@ -912,12 +907,7 @@
             max_transactions_per_response: None,
         },
         feature_flags: Some(FeatureFlags { icrc2: true }),
-<<<<<<< HEAD
-        maximum_number_of_accounts: None,
-        accounts_overflow_trim_quantity: None,
         index_principal: None,
-=======
->>>>>>> ed71f860
     }
 }
 
@@ -1113,11 +1103,7 @@
     standards.sort();
     assert_eq!(
         standards,
-<<<<<<< HEAD
-        vec!["ICRC-1", "ICRC-106", "ICRC-2", "ICRC-21", "ICRC-3"]
-=======
-        vec!["ICRC-1", "ICRC-10", "ICRC-2", "ICRC-21", "ICRC-3"]
->>>>>>> ed71f860
+        vec!["ICRC-1", "ICRC-10", "ICRC-106", "ICRC-2", "ICRC-21", "ICRC-3"]
     );
 }
 
@@ -1695,12 +1681,7 @@
                 max_transactions_per_response: None,
             },
             feature_flags: args.feature_flags,
-<<<<<<< HEAD
-            maximum_number_of_accounts: args.maximum_number_of_accounts,
-            accounts_overflow_trim_quantity: args.accounts_overflow_trim_quantity,
             index_principal: None,
-=======
->>>>>>> ed71f860
         })
     }
 
@@ -1729,12 +1710,7 @@
                 max_transactions_per_response: None,
             },
             feature_flags: args.feature_flags,
-<<<<<<< HEAD
-            maximum_number_of_accounts: args.maximum_number_of_accounts,
-            accounts_overflow_trim_quantity: args.accounts_overflow_trim_quantity,
             index_principal: None,
-=======
->>>>>>> ed71f860
         })
     }
 
@@ -1768,12 +1744,7 @@
                 max_transactions_per_response: None,
             },
             feature_flags: args.feature_flags,
-<<<<<<< HEAD
-            maximum_number_of_accounts: args.maximum_number_of_accounts,
-            accounts_overflow_trim_quantity: args.accounts_overflow_trim_quantity,
             index_principal: None,
-=======
->>>>>>> ed71f860
         })
     }
     let p100 = PrincipalId::new_user_test_id(100);
