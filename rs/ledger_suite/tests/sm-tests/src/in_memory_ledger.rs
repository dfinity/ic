use super::{get_all_ledger_and_archive_blocks, AllowanceProvider, BalanceProvider};
use crate::metrics::parse_metric;
use candid::{CandidType, Principal};
use ic_agent::identity::Identity;
use ic_base_types::CanisterId;
use ic_icrc1::Operation;
use ic_icrc1_test_utils::{ArgWithCaller, LedgerEndpointArg};
use ic_ledger_core::approvals::Allowance;
use ic_ledger_core::timestamp::TimeStamp;
use ic_ledger_core::tokens::TokensType;
use ic_state_machine_tests::StateMachine;
use icp_ledger::AccountIdentifier;
use icrc_ledger_types::icrc1::account::Account;
use std::collections::HashMap;
use std::hash::Hash;
<<<<<<< HEAD
use std::time::Instant;
=======
use std::time::SystemTime;
>>>>>>> 33ecf1ec

#[cfg(test)]
mod tests;

#[derive(Clone, Eq, PartialEq, Ord, PartialOrd, Hash, Debug)]
pub struct ApprovalKey<AccountId>(AccountId, AccountId);

impl<AccountId: Clone> From<(&AccountId, &AccountId)> for ApprovalKey<AccountId> {
    fn from((account, spender): (&AccountId, &AccountId)) -> Self {
        Self(account.clone(), spender.clone())
    }
}

impl<AccountId> From<ApprovalKey<AccountId>> for (AccountId, AccountId) {
    fn from(key: ApprovalKey<AccountId>) -> Self {
        (key.0, key.1)
    }
}

pub trait ConsumableBlock {
    fn creation_timestamp(&self) -> u64;
}

pub trait BlockConsumer<BlockType> {
    fn consume_blocks(&mut self, block: &[BlockType]);
}

impl<Token: TokensType> ConsumableBlock for ic_icrc1::Block<Token> {
    fn creation_timestamp(&self) -> u64 {
        self.timestamp
    }
}

impl ConsumableBlock for icp_ledger::Block {
    fn creation_timestamp(&self) -> u64 {
        self.timestamp.as_nanos_since_unix_epoch()
    }
}
pub trait InMemoryLedgerState {
    type AccountId;
    type Tokens;

    fn get_allowance(
        &self,
        from: &Self::AccountId,
        spender: &Self::AccountId,
    ) -> Option<Allowance<Self::Tokens>>;

    fn process_approve(
        &mut self,
        from: &Self::AccountId,
        spender: &Self::AccountId,
        amount: &Self::Tokens,
        expected_allowance: &Option<Self::Tokens>,
        expires_at: &Option<u64>,
        fee: &Option<Self::Tokens>,
        now: TimeStamp,
    );
    fn process_burn(
        &mut self,
        from: &Self::AccountId,
        spender: &Option<Self::AccountId>,
        amount: &Self::Tokens,
        index: usize,
    );
    fn process_mint(&mut self, to: &Self::AccountId, amount: &Self::Tokens);
    fn process_transfer(
        &mut self,
        from: &Self::AccountId,
        to: &Self::AccountId,
        spender: &Option<Self::AccountId>,
        amount: &Self::Tokens,
        fee: &Option<Self::Tokens>,
    );
    fn validate_invariants(&self);
}

pub struct InMemoryLedger<AccountId, Tokens>
where
    AccountId: Hash + Eq,
{
    balances: HashMap<AccountId, Tokens>,
    allowances: HashMap<ApprovalKey<AccountId>, Allowance<Tokens>>,
    total_supply: Tokens,
    fee_collector: Option<AccountId>,
    burns_without_spender: Option<BurnsWithoutSpender<AccountId>>,
    transactions: u64,
}

impl<AccountId, Tokens: std::fmt::Debug> PartialEq for InMemoryLedger<AccountId, Tokens>
where
    AccountId: Hash + Eq + std::fmt::Debug,
    Tokens: PartialEq + std::fmt::Debug,
{
    fn eq(&self, other: &Self) -> bool {
        if self.balances.len() != other.balances.len() {
            println!(
                "Mismatch in number of balances: {} vs {}",
                self.balances.len(),
                other.balances.len()
            );
            return false;
        }
        if self.allowances.len() != other.allowances.len() {
            println!(
                "Mismatch in number of allowances: {} vs {}",
                self.allowances.len(),
                other.allowances.len()
            );
            return false;
        }
        if self.total_supply != other.total_supply {
            println!(
                "Mismatch in total supply: {:?} vs {:?}",
                self.total_supply, other.total_supply
            );
            return false;
        }
        if self.fee_collector != other.fee_collector {
            println!(
                "Mismatch in fee collector: {:?} vs {:?}",
                self.fee_collector, other.fee_collector
            );
            return false;
        }
        if self.burns_without_spender != other.burns_without_spender {
            println!(
                "Mismatch in burns without spender: {:?} vs {:?}",
                self.burns_without_spender, other.burns_without_spender
            );
            return false;
        }
        if !self.balances.iter().all(|(account_id, balance)| {
            other.balances.get(account_id).map_or_else(
                || {
                    println!(
                        "Mismatch in balance for account {:?}: {:?} vs None",
                        account_id, balance
                    );
                    false
                },
                |other_balance| {
                    if *balance != *other_balance {
                        println!(
                            "Mismatch in balance for account {:?}: {:?} vs {:?}",
                            account_id, balance, other_balance
                        );
                        false
                    } else {
                        true
                    }
                },
            )
        }) {
            return false;
        }
        if !self.allowances.iter().all(|(account_id_pair, allowance)| {
            other.allowances.get(account_id_pair).map_or_else(
                || {
                    println!(
                        "Mismatch in allowance for account pair {:?}: {:?} vs None",
                        account_id_pair, allowance
                    );
                    false
                },
                |other_allowance| {
                    if *allowance != *other_allowance {
                        println!(
                            "Mismatch in allowance for account pair {:?}: {:?} vs {:?}",
                            account_id_pair, allowance, other_allowance
                        );
                        false
                    } else {
                        true
                    }
                },
            )
        }) {
            return false;
        }
        true
    }
}

impl<AccountId, Tokens> InMemoryLedgerState for InMemoryLedger<AccountId, Tokens>
where
    AccountId: Eq + PartialEq + Ord + Clone + Hash + std::fmt::Debug,
    Tokens: TokensType + Default,
{
    type AccountId = AccountId;
    type Tokens = Tokens;

    fn get_allowance(
        &self,
        from: &Self::AccountId,
        spender: &Self::AccountId,
    ) -> Option<Allowance<Self::Tokens>> {
        let key = ApprovalKey::from((from, spender));
        self.allowances.get(&key).cloned()
    }

    fn process_approve(
        &mut self,
        from: &Self::AccountId,
        spender: &Self::AccountId,
        amount: &Self::Tokens,
        expected_allowance: &Option<Self::Tokens>,
        expires_at: &Option<u64>,
        fee: &Option<Self::Tokens>,
        now: TimeStamp,
    ) {
        self.burn_fee(from, fee);
        self.set_allowance(from, spender, amount, expected_allowance, expires_at, now);
        self.transactions += 1;
    }

    fn process_burn(
        &mut self,
        from: &Self::AccountId,
        spender: &Option<Self::AccountId>,
        amount: &Self::Tokens,
        index: usize,
    ) {
        let spender: &Option<Self::AccountId> = &spender.clone().or_else(|| {
            if let Some(burns_without_spender) = &self.burns_without_spender {
                if burns_without_spender.burn_indexes.contains(&index) {
                    Some(burns_without_spender.minter.clone())
                } else {
                    None
                }
            } else {
                None
            }
        });
        self.decrease_balance(from, amount);
        self.decrease_total_supply(amount);
        if let Some(spender) = spender {
            if from != spender {
                self.decrease_allowance(from, spender, amount, None);
            }
        }
        self.transactions += 1;
    }

    fn process_mint(&mut self, to: &Self::AccountId, amount: &Self::Tokens) {
        self.increase_balance(to, amount);
        self.increase_total_supply(amount);
        self.transactions += 1;
    }

    fn process_transfer(
        &mut self,
        from: &Self::AccountId,
        to: &Self::AccountId,
        spender: &Option<Self::AccountId>,
        amount: &Self::Tokens,
        fee: &Option<Self::Tokens>,
    ) {
        self.decrease_balance(from, amount);
        self.collect_fee(from, fee);
        if let Some(fee) = fee {
            if let Some(spender) = spender {
                if from != spender {
                    self.decrease_allowance(from, spender, amount, Some(fee));
                }
            }
        }
        self.increase_balance(to, amount);
        self.transactions += 1;
    }

    fn validate_invariants(&self) {
        let mut balances_total = Self::Tokens::default();
        for amount in self.balances.values() {
            balances_total = balances_total.checked_add(amount).unwrap();
            assert_ne!(amount, &Tokens::zero());
        }
        assert_eq!(self.total_supply, balances_total);
        for allowance in self.allowances.values() {
            assert_ne!(&allowance.amount, &Tokens::zero());
        }
    }
}

impl<AccountId, Tokens> Default for InMemoryLedger<AccountId, Tokens>
where
    AccountId: PartialEq + Ord + Clone + Hash,
    Tokens: TokensType,
{
    fn default() -> Self {
        InMemoryLedger {
            balances: HashMap::new(),
            allowances: HashMap::new(),
            total_supply: Tokens::zero(),
            fee_collector: None,
            burns_without_spender: None,
            transactions: 0,
        }
    }
}

impl<AccountId, Tokens> InMemoryLedger<AccountId, Tokens>
where
    AccountId: PartialEq + Ord + Clone + Hash + std::fmt::Debug,
    Tokens: TokensType,
{
    fn decrease_allowance(
        &mut self,
        from: &AccountId,
        spender: &AccountId,
        amount: &Tokens,
        fee: Option<&Tokens>,
    ) {
        let key = ApprovalKey::from((from, spender));
        let old_allowance = self
            .allowances
            .get(&key)
            .unwrap_or_else(|| panic!("Allowance not found",));
        let mut new_allowance_value = old_allowance
            .amount
            .checked_sub(amount)
            .unwrap_or_else(|| panic!("Insufficient allowance",));
        if let Some(fee) = fee {
            new_allowance_value = new_allowance_value
                .checked_sub(fee)
                .unwrap_or_else(|| panic!("Insufficient allowance",));
        }
        if new_allowance_value.is_zero() {
            self.allowances.remove(&key);
        } else {
            self.allowances.insert(
                key,
                Allowance {
                    amount: new_allowance_value,
                    expires_at: old_allowance.expires_at,
                    arrived_at: old_allowance.arrived_at,
                },
            );
        }
    }

    fn decrease_balance(&mut self, from: &AccountId, amount: &Tokens) {
        let old_balance = self
            .balances
            .get(from)
            .unwrap_or_else(|| panic!("Account not found",));
        let new_balance = old_balance
            .checked_sub(amount)
            .unwrap_or_else(|| panic!("Insufficient balance",));
        if new_balance.is_zero() {
            self.balances.remove(from);
        } else {
            self.balances.insert(from.clone(), new_balance);
        }
    }

    fn decrease_total_supply(&mut self, amount: &Tokens) {
        self.total_supply = self
            .total_supply
            .checked_sub(amount)
            .unwrap_or_else(|| panic!("Total supply underflow",));
    }

    fn set_allowance(
        &mut self,
        from: &AccountId,
        spender: &AccountId,
        amount: &Tokens,
        expected_allowance: &Option<Tokens>,
        expires_at: &Option<u64>,
        arrived_at: TimeStamp,
    ) {
        let key = ApprovalKey::from((from, spender));
        if let Some(expected_allowance) = expected_allowance {
            let current_allowance_amount = self
                .allowances
                .get(&key)
                .map(|allowance| allowance.amount.clone())
                .unwrap_or(Tokens::zero());
            if current_allowance_amount != *expected_allowance {
                panic!(
                    "Expected allowance ({:?}) does not match current allowance ({:?})",
                    expected_allowance, current_allowance_amount
                );
            }
        }
        if amount == &Tokens::zero() {
            self.allowances.remove(&key);
        } else {
            self.allowances.insert(
                key,
                Allowance {
                    amount: amount.clone(),
                    expires_at: expires_at.map(TimeStamp::from_nanos_since_unix_epoch),
                    arrived_at,
                },
            );
        }
    }

    fn increase_balance(&mut self, to: &AccountId, amount: &Tokens) {
        let new_balance = match self.balances.get(to) {
            None => amount.clone(),
            Some(old_balance) => old_balance
                .checked_add(amount)
                .unwrap_or_else(|| panic!("Balance overflow")),
        };
        if !new_balance.is_zero() {
            self.balances.insert(to.clone(), new_balance);
        }
    }

    fn increase_total_supply(&mut self, amount: &Tokens) {
        self.total_supply = self
            .total_supply
            .checked_add(amount)
            .unwrap_or_else(|| panic!("Total supply overflow"));
    }

    fn collect_fee(&mut self, from: &AccountId, amount: &Option<Tokens>) {
        if let Some(amount) = amount {
            self.decrease_balance(from, amount);
            if let Some(fee_collector) = &self.fee_collector {
                self.increase_balance(&fee_collector.clone(), amount);
            } else {
                self.decrease_total_supply(amount);
            }
        }
    }

    fn burn_fee(&mut self, from: &AccountId, amount: &Option<Tokens>) {
        if let Some(amount) = amount {
            self.decrease_balance(from, amount);
            self.decrease_total_supply(amount);
        }
    }

    fn prune_expired_allowances(&mut self, now: TimeStamp) {
        let expired_allowances: Vec<ApprovalKey<AccountId>> = self
            .allowances
            .iter()
            .filter_map(|(key, allowance)| {
                if let Some(expires_at) = allowance.expires_at {
                    if now >= expires_at {
                        return Some(key.clone());
                    }
                }
                None
            })
            .collect();
        for key in expired_allowances {
            self.allowances.remove(&key);
        }
    }
}

impl<Tokens> BlockConsumer<ic_icrc1::Block<Tokens>> for InMemoryLedger<Account, Tokens>
where
    Tokens: Default + TokensType + PartialEq + std::fmt::Debug + std::fmt::Display,
{
    fn consume_blocks(&mut self, blocks: &[ic_icrc1::Block<Tokens>]) {
        for (index, block) in blocks.iter().enumerate() {
            if let Some(fee_collector) = block.fee_collector {
                self.fee_collector = Some(fee_collector);
            }
            match &block.transaction.operation {
                Operation::Mint { to, amount } => self.process_mint(to, amount),
                Operation::Transfer {
                    from,
                    to,
                    spender,
                    amount,
                    fee,
                } => self.process_transfer(
                    from,
                    to,
                    spender,
                    amount,
                    &fee.clone().or(block.effective_fee.clone()),
                ),
                Operation::Burn {
                    from,
                    spender,
                    amount,
                } => self.process_burn(from, spender, amount, index),
                Operation::Approve {
                    from,
                    spender,
                    amount,
                    expected_allowance,
                    expires_at,
                    fee,
                } => self.process_approve(
                    from,
                    spender,
                    amount,
                    expected_allowance,
                    expires_at,
                    &fee.clone().or(block.effective_fee.clone()),
                    TimeStamp::from_nanos_since_unix_epoch(block.timestamp),
                ),
            }
        }
        self.post_process_ledger_blocks(blocks);
    }
}

impl BlockConsumer<icp_ledger::Block>
    for InMemoryLedger<AccountIdentifier, ic_ledger_core::Tokens>
{
    fn consume_blocks(&mut self, blocks: &[icp_ledger::Block]) {
        for (index, block) in blocks.iter().enumerate() {
            match &block.transaction.operation {
                icp_ledger::Operation::Mint { to, amount } => self.process_mint(to, amount),
                icp_ledger::Operation::Transfer {
                    from,
                    to,
                    amount,
                    fee,
                    spender,
                } => self.process_transfer(from, to, spender, amount, &Some(*fee)),
                icp_ledger::Operation::Burn {
                    from,
                    amount,
                    spender,
                } => self.process_burn(from, spender, amount, index),
                icp_ledger::Operation::Approve {
                    from,
                    spender,
                    allowance,
                    expected_allowance,
                    expires_at,
                    fee,
                } => self.process_approve(
                    from,
                    spender,
                    allowance,
                    expected_allowance,
                    &expires_at.map(|ea| ea.as_nanos_since_unix_epoch()),
                    &Some(*fee),
                    block.timestamp,
                ),
            }
        }
        self.post_process_ledger_blocks(blocks);
    }
}

impl<AccountId, Tokens> InMemoryLedger<AccountId, Tokens>
where
    AccountId: Ord
        + Clone
        + Copy
        + CandidType
        + From<Account>
        + Hash
        + Eq
        + std::fmt::Debug
        + AllowanceProvider
        + BalanceProvider,
    Tokens: Default + TokensType + PartialEq + std::fmt::Debug + std::fmt::Display,
{
    pub fn new(burns_without_spender: Option<BurnsWithoutSpender<AccountId>>) -> Self {
        InMemoryLedger {
            burns_without_spender,
            ..Default::default()
        }
    }

    fn post_process_ledger_blocks<T: ConsumableBlock>(&mut self, blocks: &[T]) {
        if !blocks.is_empty() {
            self.validate_invariants();
            self.prune_expired_allowances(TimeStamp::from_nanos_since_unix_epoch(
                blocks.last().unwrap().creation_timestamp(),
            ));
        }
    }

    pub fn apply_arg_with_caller(
        &mut self,
        arg: &ArgWithCaller,
        timestamp: TimeStamp,
        minter_principal: Principal,
        fee: Option<Tokens>,
    ) {
        match &arg.arg {
            LedgerEndpointArg::ApproveArg(approve_arg) => {
                let from = &AccountId::from(Account {
                    owner: arg.caller.sender().unwrap(),
                    subaccount: approve_arg.from_subaccount,
                });
                self.process_approve(
                    from,
                    &AccountId::from(approve_arg.spender),
                    &Tokens::try_from(approve_arg.amount.clone()).unwrap(),
                    &approve_arg
                        .expected_allowance
                        .clone()
                        .map(|ea| Tokens::try_from(ea).unwrap()),
                    &approve_arg.expires_at,
                    &fee,
                    timestamp,
                );
            }
            LedgerEndpointArg::TransferArg(transfer_arg) => {
                let owner = arg.caller.sender().unwrap();
                let from = &AccountId::from(Account {
                    owner,
                    subaccount: transfer_arg.from_subaccount,
                });
                let to = &AccountId::from(transfer_arg.to);
                if owner == minter_principal {
                    self.process_mint(to, &Tokens::try_from(transfer_arg.amount.clone()).unwrap());
                } else if transfer_arg.to.owner == minter_principal {
                    self.process_burn(
                        from,
                        &None,
                        &Tokens::try_from(transfer_arg.amount.clone()).unwrap(),
                        0,
                    );
                } else {
                    self.process_transfer(
                        from,
                        to,
                        &None,
                        &Tokens::try_from(transfer_arg.amount.clone()).unwrap(),
                        &fee,
                    )
                }
            }
        }
        self.validate_invariants();
    }

    pub fn verify_balances_and_allowances(
        &self,
        env: &StateMachine,
        ledger_id: CanisterId,
        num_ledger_blocks: u64,
    ) {
        let actual_num_approvals = parse_metric(env, ledger_id, "ledger_num_approvals");
        let actual_num_balances = parse_metric(env, ledger_id, "ledger_balance_store_entries");
        println!(
            "total_blocks in ledger: {}, total InMemoryLedger transactions: {}",
            num_ledger_blocks, self.transactions
        );
        assert_eq!(
            num_ledger_blocks, self.transactions,
            "Mismatch in number of transactions ({} vs {})",
            self.transactions, num_ledger_blocks
        );
        assert_eq!(
            self.balances.len() as u64,
            actual_num_balances,
            "Mismatch in number of balances ({} vs {})",
            self.balances.len(),
            actual_num_balances
        );
        assert_eq!(
            self.allowances.len() as u64,
            actual_num_approvals,
            "Mismatch in number of approvals ({} vs {})",
            self.allowances.len(),
            actual_num_approvals
        );
        println!(
            "Checking {} balances and {} allowances",
            actual_num_balances, actual_num_approvals
        );
<<<<<<< HEAD
        let now = Instant::now();
        let mut allowances_checked = 0;
=======
        for (account, balance) in self.balances.iter() {
            let actual_balance = Decode!(
                &env.query(ledger_id, "icrc1_balance_of", Encode!(account).unwrap())
                    .expect("failed to query balance")
                    .bytes(),
                Nat
            )
            .expect("failed to decode balance_of response");

            assert_eq!(
                &Tokens::try_from(actual_balance.clone()).unwrap(),
                balance,
                "Mismatch in balance for account {:?} ({} vs {})",
                account,
                balance,
                actual_balance
            );
        }
        let mut expiration_in_future_count = 0;
        let mut expiration_in_past_count = 0;
        let mut no_expiration_count = 0;
        let timestamp = env
            .time()
            .duration_since(SystemTime::UNIX_EPOCH)
            .unwrap()
            .as_nanos() as u64;
>>>>>>> 33ecf1ec
        for (approval, allowance) in self.allowances.iter() {
            let (from, spender): (AccountId, AccountId) = approval.clone().into();
            assert!(
                !allowance.amount.is_zero(),
                "Expected allowance is zero! Should not happen... from: {:?}, spender: {:?}",
                &from,
                &spender
            );
            let actual_allowance = AccountId::get_allowance(env, ledger_id, from, spender);
            match actual_allowance.expires_at {
                None => {
                    no_expiration_count += 1;
                }
                Some(expires_at) => {
                    if expires_at > timestamp {
                        expiration_in_future_count += 1;
                    } else {
                        expiration_in_past_count += 1;
                    }
                }
            }
            assert_eq!(
                allowance.amount,
                Tokens::try_from(actual_allowance.allowance.clone()).unwrap(),
                "Mismatch in allowance for approval from {:?} spender {:?}: {:?} ({:?} vs {:?}) at {:?}",
                &from,
                &spender,
                approval,
                allowance,
                actual_allowance,
                env.time()
            );
            if allowances_checked % 10000 == 0 && allowances_checked > 0 {
                println!(
                    "Checked {} allowances in {:?}",
                    allowances_checked,
                    now.elapsed()
                );
            }
            allowances_checked += 1;
        }
        println!(
            "{} allowances checked in {:?}",
            allowances_checked,
            now.elapsed()
        );
        let mut balances_checked = 0;
        let now = Instant::now();
        for (account, balance) in self.balances.iter() {
            let actual_balance = AccountId::get_balance(env, ledger_id, *account);

            assert_eq!(
                &Tokens::try_from(actual_balance.clone()).unwrap(),
                balance,
                "Mismatch in balance for account {:?} ({} vs {})",
                account,
                balance,
                actual_balance
            );
<<<<<<< HEAD
            if balances_checked % 100000 == 0 && balances_checked > 0 {
                println!(
                    "Checked {} balances in {:?}",
                    balances_checked,
                    now.elapsed()
                );
            }
            balances_checked += 1;
        }
        println!(
            "{} balances checked in {:?}",
            balances_checked,
            now.elapsed()
=======
            assert_eq!(
                allowance.expires_at.map(|t| t.as_nanos_since_unix_epoch()),
                actual_allowance.expires_at,
                "Mismatch in allowance expiration for approval from {:?} spender {:?}: {:?} ({:?} vs {:?}) at {:?}",
                &from,
                &spender,
                approval,
                allowance,
                actual_allowance,
                env.time()
            );
        }
        println!(
            "allowances with no expiration: {}, expiration in future: {}, expiration in past: {}",
            no_expiration_count, expiration_in_future_count, expiration_in_past_count
>>>>>>> 33ecf1ec
        );
    }
}

#[derive(Eq, PartialEq, Clone, Debug)]
pub struct BurnsWithoutSpender<AccountId> {
    pub minter: AccountId,
    pub burn_indexes: Vec<usize>,
}

pub fn verify_ledger_state<Tokens>(
    env: &StateMachine,
    ledger_id: CanisterId,
    burns_without_spender: Option<BurnsWithoutSpender<Account>>,
) where
    Tokens: Default + TokensType + PartialEq + std::fmt::Debug + std::fmt::Display,
{
    println!("verifying state of ledger {}", ledger_id);
    let blocks = get_all_ledger_and_archive_blocks::<Tokens>(env, ledger_id, None, None);
    println!("retrieved all ledger and archive blocks");
    let mut expected_ledger_state = InMemoryLedger::new(burns_without_spender);
    expected_ledger_state.consume_blocks(&blocks);
    println!("recreated expected ledger state");
    expected_ledger_state.verify_balances_and_allowances(env, ledger_id, blocks.len() as u64);
    println!("ledger state verified successfully");
}<|MERGE_RESOLUTION|>--- conflicted
+++ resolved
@@ -13,11 +13,8 @@
 use icrc_ledger_types::icrc1::account::Account;
 use std::collections::HashMap;
 use std::hash::Hash;
-<<<<<<< HEAD
 use std::time::Instant;
-=======
 use std::time::SystemTime;
->>>>>>> 33ecf1ec
 
 #[cfg(test)]
 mod tests;
@@ -687,28 +684,8 @@
             "Checking {} balances and {} allowances",
             actual_num_balances, actual_num_approvals
         );
-<<<<<<< HEAD
         let now = Instant::now();
         let mut allowances_checked = 0;
-=======
-        for (account, balance) in self.balances.iter() {
-            let actual_balance = Decode!(
-                &env.query(ledger_id, "icrc1_balance_of", Encode!(account).unwrap())
-                    .expect("failed to query balance")
-                    .bytes(),
-                Nat
-            )
-            .expect("failed to decode balance_of response");
-
-            assert_eq!(
-                &Tokens::try_from(actual_balance.clone()).unwrap(),
-                balance,
-                "Mismatch in balance for account {:?} ({} vs {})",
-                account,
-                balance,
-                actual_balance
-            );
-        }
         let mut expiration_in_future_count = 0;
         let mut expiration_in_past_count = 0;
         let mut no_expiration_count = 0;
@@ -717,7 +694,6 @@
             .duration_since(SystemTime::UNIX_EPOCH)
             .unwrap()
             .as_nanos() as u64;
->>>>>>> 33ecf1ec
         for (approval, allowance) in self.allowances.iter() {
             let (from, spender): (AccountId, AccountId) = approval.clone().into();
             assert!(
@@ -750,48 +726,6 @@
                 actual_allowance,
                 env.time()
             );
-            if allowances_checked % 10000 == 0 && allowances_checked > 0 {
-                println!(
-                    "Checked {} allowances in {:?}",
-                    allowances_checked,
-                    now.elapsed()
-                );
-            }
-            allowances_checked += 1;
-        }
-        println!(
-            "{} allowances checked in {:?}",
-            allowances_checked,
-            now.elapsed()
-        );
-        let mut balances_checked = 0;
-        let now = Instant::now();
-        for (account, balance) in self.balances.iter() {
-            let actual_balance = AccountId::get_balance(env, ledger_id, *account);
-
-            assert_eq!(
-                &Tokens::try_from(actual_balance.clone()).unwrap(),
-                balance,
-                "Mismatch in balance for account {:?} ({} vs {})",
-                account,
-                balance,
-                actual_balance
-            );
-<<<<<<< HEAD
-            if balances_checked % 100000 == 0 && balances_checked > 0 {
-                println!(
-                    "Checked {} balances in {:?}",
-                    balances_checked,
-                    now.elapsed()
-                );
-            }
-            balances_checked += 1;
-        }
-        println!(
-            "{} balances checked in {:?}",
-            balances_checked,
-            now.elapsed()
-=======
             assert_eq!(
                 allowance.expires_at.map(|t| t.as_nanos_since_unix_epoch()),
                 actual_allowance.expires_at,
@@ -803,11 +737,50 @@
                 actual_allowance,
                 env.time()
             );
-        }
+            if allowances_checked % 10000 == 0 && allowances_checked > 0 {
+                println!(
+                    "Checked {} allowances in {:?}",
+                    allowances_checked,
+                    now.elapsed()
+                );
+            }
+            allowances_checked += 1;
+        }
+        println!(
+            "{} allowances checked in {:?}",
+            allowances_checked,
+            now.elapsed()
+        );
         println!(
             "allowances with no expiration: {}, expiration in future: {}, expiration in past: {}",
             no_expiration_count, expiration_in_future_count, expiration_in_past_count
->>>>>>> 33ecf1ec
+        );
+        let mut balances_checked = 0;
+        let now = Instant::now();
+        for (account, balance) in self.balances.iter() {
+            let actual_balance = AccountId::get_balance(env, ledger_id, *account);
+
+            assert_eq!(
+                &Tokens::try_from(actual_balance.clone()).unwrap(),
+                balance,
+                "Mismatch in balance for account {:?} ({} vs {})",
+                account,
+                balance,
+                actual_balance
+            );
+            if balances_checked % 100000 == 0 && balances_checked > 0 {
+                println!(
+                    "Checked {} balances in {:?}",
+                    balances_checked,
+                    now.elapsed()
+                );
+            }
+            balances_checked += 1;
+        }
+        println!(
+            "{} balances checked in {:?}",
+            balances_checked,
+            now.elapsed()
         );
     }
 }
