use std::rc::Rc;

use crate::wasm_executor::{
    get_execution_parameters, get_system_state, MAX_SUBNET_AVAILABLE_MEMORY,
};
use ic_config::embedders::Config as EmbeddersConfig;
use ic_config::flag_status::FlagStatus;
<<<<<<< HEAD
use ic_embedders::{
    wasm_utils::instrumentation::WasmMemoryType,
    wasmtime_embedder::{
        system_api::{self, ApiType, DefaultOutOfInstructionsHandler, SystemApiImpl},
        StoreData, WasmtimeEmbedder,
    },
};
=======
use ic_embedders::wasm_utils::instrumentation::WasmMemoryType;
use ic_embedders::wasmtime_embedder::{linker, StoreData};
use ic_embedders::WasmtimeEmbedder;
>>>>>>> 2de3fbec
use ic_logger::replica_logger::no_op_logger;
use ic_replicated_state::{Memory, MessageMemoryUsage, NumWasmPages};
use ic_test_utilities_types::ids::user_test_id;
use ic_types::{time::UNIX_EPOCH, NumBytes};
use std::collections::{BTreeMap, HashMap};
use wasm_encoder::{
    EntityType, FuncType, ImportSection, Module, TypeSection, ValType as EncodedValType,
};
use wasmtime::{Engine, Extern, Store, StoreLimits, ValType};

pub struct SystemApiImportStore {
    pub module: Vec<u8>,
    pub type_section: TypeSection,
    pub import_section: ImportSection,
    pub import_mapping: BTreeMap<usize, FuncType>,
}

pub(crate) fn system_api_imports(config: EmbeddersConfig) -> SystemApiImportStore {
    let engine = Engine::new(&WasmtimeEmbedder::wasmtime_execution_config(&config))
        .expect("Failed to initialize Wasmtime engine");
    let api_type = ApiType::init(UNIX_EPOCH, vec![], user_test_id(24).get());

    let canister_current_memory_usage = NumBytes::from(0);
    let canister_current_message_memory_usage = MessageMemoryUsage::ZERO;
    let system_api = SystemApiImpl::new(
        api_type.clone(),
        get_system_state(api_type),
        canister_current_memory_usage,
        canister_current_message_memory_usage,
        get_execution_parameters(),
        *MAX_SUBNET_AVAILABLE_MEMORY,
        &config,
        Memory::new_for_testing(),
        NumWasmPages::from(0),
        Rc::new(DefaultOutOfInstructionsHandler::default()),
        no_op_logger(),
    );

    let mut store = Store::new(
        &engine,
        StoreData {
            system_api: Some(system_api),
            num_instructions_global: None,
            log: no_op_logger(),
            num_stable_dirty_pages_from_non_native_writes: ic_types::NumOsPages::from(0),
            limits: StoreLimits::default(),
            canister_backtrace: config.feature_flags.canister_backtrace,
        },
    );
    let mut linker: wasmtime::Linker<StoreData> = wasmtime::Linker::new(&engine);

    match config.feature_flags.wasm64 {
        FlagStatus::Enabled => {
<<<<<<< HEAD
            system_api::linker::syscalls::<u64>(
=======
            linker::syscalls::<u64>(
>>>>>>> 2de3fbec
                &mut linker,
                config.feature_flags,
                config.stable_memory_dirty_page_limit,
                config.stable_memory_accessed_page_limit,
                WasmMemoryType::Wasm64,
            );
        }
        FlagStatus::Disabled => {
<<<<<<< HEAD
            system_api::linker::syscalls::<u32>(
=======
            linker::syscalls::<u32>(
>>>>>>> 2de3fbec
                &mut linker,
                config.feature_flags,
                config.stable_memory_dirty_page_limit,
                config.stable_memory_accessed_page_limit,
                WasmMemoryType::Wasm32,
            );
        }
    }

    // to avoid store move
    let mut system_api_imports: Vec<(&str, &str, wasmtime::Func)> = linker
        .iter(&mut store)
        .filter(|(module_name, _, item)| *module_name == "ic0" && matches!(item, Extern::Func(_)))
        .map(|(module_name, item_name, item)| (module_name, item_name, item.into_func().unwrap()))
        .collect();
    system_api_imports.sort_by(|a, b| a.1.cmp(b.1));

    let mut types = TypeSection::new();
    let mut imports = ImportSection::new();
    let mut type_mapping: HashMap<FuncType, usize> = HashMap::new();
    let mut import_mapping: BTreeMap<usize, FuncType> = BTreeMap::new();

    // Inject type () -> ()
    let params = vec![];
    let results = vec![];
    types.ty().function(params.clone(), results.clone());
    type_mapping.insert(FuncType::new(params, results), 0);

    for (index, (module_name, item_name, func)) in system_api_imports.iter().enumerate() {
        let ty = func.ty(&store);
        let params: Vec<EncodedValType> = ty.params().map(vtype).collect();
        let results: Vec<EncodedValType> = ty.results().map(vtype).collect();
        let func_type = FuncType::new(params, results);
        if !type_mapping.contains_key(&func_type) {
            type_mapping.insert(func_type.clone(), type_mapping.len());
            types.ty().func_type(&func_type);
        }
        let func_index = type_mapping.get(&func_type).unwrap();
        imports.import(
            module_name,
            item_name,
            EntityType::Function(*func_index as u32),
        );
        import_mapping.insert(index, func_type);
    }

    let mut module = Module::new();
    module.section(&types);
    module.section(&imports);

    SystemApiImportStore {
        module: module.finish(),
        type_section: types,
        import_section: imports,
        import_mapping,
    }
}

fn vtype(valtype: ValType) -> EncodedValType {
    match valtype {
        ValType::I32 => EncodedValType::I32,
        ValType::I64 => EncodedValType::I64,
        ValType::F32 => EncodedValType::F32,
        ValType::F64 => EncodedValType::F64,
        _ => unimplemented!("Other types are not implemented yet"),
    }
}<|MERGE_RESOLUTION|>--- conflicted
+++ resolved
@@ -5,19 +5,13 @@
 };
 use ic_config::embedders::Config as EmbeddersConfig;
 use ic_config::flag_status::FlagStatus;
-<<<<<<< HEAD
 use ic_embedders::{
     wasm_utils::instrumentation::WasmMemoryType,
     wasmtime_embedder::{
-        system_api::{self, ApiType, DefaultOutOfInstructionsHandler, SystemApiImpl},
+        system_api::{linker, ApiType, DefaultOutOfInstructionsHandler, SystemApiImpl},
         StoreData, WasmtimeEmbedder,
     },
 };
-=======
-use ic_embedders::wasm_utils::instrumentation::WasmMemoryType;
-use ic_embedders::wasmtime_embedder::{linker, StoreData};
-use ic_embedders::WasmtimeEmbedder;
->>>>>>> 2de3fbec
 use ic_logger::replica_logger::no_op_logger;
 use ic_replicated_state::{Memory, MessageMemoryUsage, NumWasmPages};
 use ic_test_utilities_types::ids::user_test_id;
@@ -71,11 +65,7 @@
 
     match config.feature_flags.wasm64 {
         FlagStatus::Enabled => {
-<<<<<<< HEAD
-            system_api::linker::syscalls::<u64>(
-=======
             linker::syscalls::<u64>(
->>>>>>> 2de3fbec
                 &mut linker,
                 config.feature_flags,
                 config.stable_memory_dirty_page_limit,
@@ -84,11 +74,7 @@
             );
         }
         FlagStatus::Disabled => {
-<<<<<<< HEAD
-            system_api::linker::syscalls::<u32>(
-=======
             linker::syscalls::<u32>(
->>>>>>> 2de3fbec
                 &mut linker,
                 config.feature_flags,
                 config.stable_memory_dirty_page_limit,
