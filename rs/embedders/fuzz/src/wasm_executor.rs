--- conflicted
+++ resolved
@@ -97,12 +97,8 @@
         &network_topology,
         dirty_page_overhead,
         ComputeAllocation::default(),
-<<<<<<< HEAD
+        HypervisorConfig::default().subnet_callback_soft_limit as u64,
         Default::default(),
-=======
-        HypervisorConfig::default().subnet_callback_soft_limit as u64,
-        RequestMetadata::new(0, UNIX_EPOCH),
->>>>>>> a2aefda0
         api_type.caller(),
         api_type.call_context_id(),
     );
