--- conflicted
+++ resolved
@@ -88,16 +88,11 @@
 fn setup_wasm_execution_input(func_ref: FuncRef) -> WasmExecutionInput {
     let api_type = ApiType::init(UNIX_EPOCH, vec![], user_test_id(24).get());
     let canister_current_memory_usage = NumBytes::new(0);
-<<<<<<< HEAD
-    let canister_current_message_memory_usage = NumBytes::new(0);
+    let canister_current_message_memory_usage = MessageMemoryUsage::ZERO;
     let compilation_cache = Arc::new(CompilationCache::new(
         NumBytes::new(0),
         tempfile::tempdir().unwrap(),
     ));
-=======
-    let canister_current_message_memory_usage = MessageMemoryUsage::ZERO;
-    let compilation_cache = Arc::new(CompilationCache::new(NumBytes::new(0)));
->>>>>>> aac25da8
     WasmExecutionInput {
         api_type: api_type.clone(),
         sandbox_safe_system_state: get_system_state(api_type),
