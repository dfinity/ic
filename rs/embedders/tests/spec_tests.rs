--- conflicted
+++ resolved
@@ -524,58 +524,28 @@
             span: _,
             module: mut wat,
             message,
-<<<<<<< HEAD
-=======
-        } => {
-            if let Ok(wasm) = parse_and_encode(&mut wat, text, path, multi_memory_enabled)
-                && test_state
-                    .validate_with_wasmtime(&wasm, &wat, text, path)
-                    .is_ok()
-            {
-                return Err(format!(
-                    "Should not have been able to validate malformed module ({}) {}",
-                    message,
-                    location(&wat, text, path)
-                ));
-            }
-            Ok(())
->>>>>>> 2c2ec9f5
         }
         | WastDirective::AssertInvalid {
             span: _,
             module: mut wat,
             message,
         } => {
-<<<<<<< HEAD
-            if let Ok(wasm) = wat.encode() {
-                if test_state
-                    .validate_with_wasmtime(&wasm, &wat, text, path)
-                    .is_ok()
-                {
-                    // The memory 64 feature allows some integer representations
-                    // which were originally to long in wasm2, so ignore those
-                    // cases.
-                    if message == "integer representation too long" {
-                        return Ok(());
-                    }
-                    return Err(format!(
-                        "Should not have been able to validate malformed or invalid module ({}) {}",
-                        message,
-                        location(&wat, text, path)
-                    ));
-                }
-=======
-            if let Ok(wasm) = parse_and_encode(&mut wat, text, path, multi_memory_enabled)
+            if let Ok(wasm) = wat.encode()
                 && test_state
                     .validate_with_wasmtime(&wasm, &wat, text, path)
                     .is_ok()
             {
+                // The memory 64 feature allows some integer representations
+                // which were originally to long in wasm2, so ignore those
+                // cases.
+                if message == "integer representation too long" {
+                    return Ok(());
+                }
                 return Err(format!(
-                    "Should not have been able to validate invalid module ({}) {}",
+                    "Should not have been able to validate malformed or invalid module ({}) {}",
                     message,
                     location(&wat, text, path)
                 ));
->>>>>>> 2c2ec9f5
             }
             Ok(())
         }
