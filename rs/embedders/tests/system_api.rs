--- conflicted
+++ resolved
@@ -2,13 +2,8 @@
 use ic_config::{embedders::Config as EmbeddersConfig, subnet_config::SchedulerConfig};
 use ic_cycles_account_manager::CyclesAccountManager;
 use ic_embedders::wasmtime_embedder::system_api::{
-<<<<<<< HEAD
-    sandbox_safe_system_state::SandboxSafeSystemState, ApiType, DefaultOutOfInstructionsHandler,
-    NonReplicatedQueryKind, SystemApiImpl, MAX_ENV_VAR_NAME_SIZE,
-=======
     sandbox_safe_system_state::{SandboxSafeSystemState, SystemStateModifications},
-    ApiType, DefaultOutOfInstructionsHandler, SystemApiImpl,
->>>>>>> d8649537
+    ApiType, DefaultOutOfInstructionsHandler, SystemApiImpl, MAX_ENV_VAR_NAME_SIZE
 };
 use ic_error_types::RejectCode;
 use ic_interfaces::execution_environment::{
@@ -2248,7 +2243,35 @@
 }
 
 #[test]
-<<<<<<< HEAD
+fn composite_queries_do_not_return_state_changes_on_trap() {
+    let cycles_amount = Cycles::from(1_000_000_000_000u128);
+    let max_num_instructions = NumInstructions::from(1 << 30);
+    let cycles_account_manager = CyclesAccountManagerBuilder::new()
+        .with_max_num_instructions(max_num_instructions)
+        .build();
+    let mut api = get_system_api(
+        ApiTypeBuilder::build_composite_query_api(),
+        &get_system_state_with_cycles(cycles_amount),
+        cycles_account_manager,
+    );
+
+    // Make a call that would add a request in the output queue.
+    api.ic0_call_new(0, 1, 0, 1, 0, 0, 0, 0, &[42; 128])
+        .unwrap();
+    api.ic0_call_perform().unwrap();
+
+    // Call trap explicitly to simulate an error in the execution.
+    let err = api.ic0_trap(0, 0, &[42; 128]).unwrap_err();
+    api.set_execution_error(err);
+
+    // No state changes should be returned.
+    assert_eq!(
+        api.take_system_state_modifications(),
+        SystemStateModifications::default()
+    );
+}
+
+#[test]
 fn test_env_var_name_operations() {
     let cycles_account_manager = CyclesAccountManagerBuilder::new().build();
     let mut env_vars = BTreeMap::new();
@@ -2478,32 +2501,4 @@
             length: 0
         })
     ));
-=======
-fn composite_queries_do_not_return_state_changes_on_trap() {
-    let cycles_amount = Cycles::from(1_000_000_000_000u128);
-    let max_num_instructions = NumInstructions::from(1 << 30);
-    let cycles_account_manager = CyclesAccountManagerBuilder::new()
-        .with_max_num_instructions(max_num_instructions)
-        .build();
-    let mut api = get_system_api(
-        ApiTypeBuilder::build_composite_query_api(),
-        &get_system_state_with_cycles(cycles_amount),
-        cycles_account_manager,
-    );
-
-    // Make a call that would add a request in the output queue.
-    api.ic0_call_new(0, 1, 0, 1, 0, 0, 0, 0, &[42; 128])
-        .unwrap();
-    api.ic0_call_perform().unwrap();
-
-    // Call trap explicitly to simulate an error in the execution.
-    let err = api.ic0_trap(0, 0, &[42; 128]).unwrap_err();
-    api.set_execution_error(err);
-
-    // No state changes should be returned.
-    assert_eq!(
-        api.take_system_state_modifications(),
-        SystemStateModifications::default()
-    );
->>>>>>> d8649537
 }