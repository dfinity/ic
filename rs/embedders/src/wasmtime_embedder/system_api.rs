use ic_base_types::{InternalAddress, PrincipalIdBlobParseError};
use ic_config::embedders::{Config as EmbeddersConfig, StableMemoryPageLimit};
use ic_config::flag_status::FlagStatus;
use ic_cycles_account_manager::ResourceSaturation;
use ic_error_types::RejectCode;
use ic_interfaces::execution_environment::{
    ExecutionMode,
    HypervisorError::{self, *},
    HypervisorResult, OutOfInstructionsHandler, PerformanceCounterType, StableGrowOutcome,
    StableMemoryApi, SubnetAvailableMemory, SystemApi, SystemApiCallCounters,
    TrapCode::{self, CyclesAmountTooBigFor64Bit},
};
use ic_logger::{error, ReplicaLogger};
use ic_management_canister_types_private::{
    EcdsaCurve, EcdsaKeyId, MasterPublicKeyId, SchnorrAlgorithm, SchnorrKeyId, VetKdCurve,
    VetKdKeyId, IC_00,
};
use ic_registry_subnet_type::SubnetType;
use ic_replicated_state::canister_state::execution_state::WasmExecutionMode;
use ic_replicated_state::{
    canister_state::WASM_PAGE_SIZE_IN_BYTES, memory_usage_of_request, Memory, MessageMemoryUsage,
    NumWasmPages,
};
use ic_types::{
    ingress::WasmResult,
    messages::{CallContextId, RejectContext, Request, MAX_INTER_CANISTER_PAYLOAD_IN_BYTES},
    methods::{SystemMethod, WasmClosure},
    CanisterId, CanisterLog, CanisterTimer, ComputeAllocation, Cycles, MemoryAllocation, NumBytes,
    NumInstructions, NumOsPages, PrincipalId, SubnetId, Time, MAX_STABLE_MEMORY_IN_BYTES,
};
use ic_utils::deterministic_operations::deterministic_copy_from_slice;
use ic_wasm_types::doc_ref;
use request_in_prep::{into_request, RequestInPrep};
use sandbox_safe_system_state::{
    CanisterStatusView, SandboxSafeSystemState, SystemStateModifications,
};
use serde::{Deserialize, Serialize};
use stable_memory::StableMemory;
use std::{
    collections::BTreeMap,
    convert::{From, TryFrom},
    rc::Rc,
    str,
};

pub mod cycles_balance_change;
use cycles_balance_change::CyclesBalanceChange;
mod request_in_prep;
mod routing;
pub mod sandbox_safe_system_state;
mod stable_memory;

pub const MULTIPLIER_MAX_SIZE_LOCAL_SUBNET: u64 = 5;
const MAX_NON_REPLICATED_QUERY_REPLY_SIZE: NumBytes = NumBytes::new(3 << 20);
const CERTIFIED_DATA_MAX_LENGTH: usize = 32;

// Enables tracing of system calls for local debugging.
const TRACE_SYSCALLS: bool = false;

const MAX_32_BIT_STABLE_MEMORY_IN_PAGES: u64 = 64 * 1024; // 4GiB

/// Upper bound on `timeout` when using calls with
/// best-effort responses represented in seconds.
pub const MAX_CALL_TIMEOUT_SECONDS: u32 = 300;

/// The maximum size of an environment variable name.
pub const MAX_ENV_VAR_NAME_SIZE: usize = 100;

// This macro is used in system calls for tracing.
macro_rules! trace_syscall {
    ($self:ident, $name:ident, $result:expr $( , $args:expr )*) => {{
        if TRACE_SYSCALLS {
            // Output to both logger and stderr to simplify debugging.
            error!(
                $self.log,
                "[system-api][{}] {}: {:?} => {:?}",
                $self.sandbox_safe_system_state.canister_id,
                stringify!($name),
                ($(&$args, )*),
                &$result
            );
            eprintln!(
                "[system-api][{}] {}: {:?} => {:?}",
                $self.sandbox_safe_system_state.canister_id,
                stringify!($name),
                ($(&$args, )*),
                &$result
            );
        }
    }}
}

// This helper is used in system calls for displaying a summary hash of a heap region.
#[inline]
fn summarize(heap: &[u8], start: usize, size: usize) -> u64 {
    if TRACE_SYSCALLS {
        let start = start.min(heap.len());
        let end = (start + size).min(heap.len());
        // The actual hash function doesn't matter much as long as it is
        // cheap to compute and maps the input to u64 reasonably well.
        let mut sum = 0;
        for (i, byte) in heap[start..end].iter().enumerate() {
            sum += (i + 1) as u64 * *byte as u64
        }
        sum
    } else {
        0
    }
}

/// Keeps the message instruction limit and the maximum slice instruction limit.
/// Supports operations to reduce the message limit while keeping the maximum
/// slice limit the same, which is useful for messages that have multiple
/// execution steps such as install, upgrade, and response.
#[derive(Clone, PartialEq, Debug, Deserialize, Serialize)]
pub struct InstructionLimits {
    /// The total instruction limit for message execution. With deterministic
    /// time slicing this limit may exceed the per-round instruction limit.  The
    /// message fails with an `InstructionLimitExceeded` error if it executes
    /// more instructions than this limit.
    message: NumInstructions,

    /// The instruction limit to report in case of an error.
    limit_to_report: NumInstructions,

    /// The number of instructions in the largest possible slice. It may
    /// exceed `self.message()` if the latter was reduced or updated by the
    /// previous executions.
    max_slice: NumInstructions,
}

impl InstructionLimits {
    /// Returns the message and slice instruction limits based on the
    /// deterministic time slicing flag.
    pub fn new(dts: FlagStatus, message: NumInstructions, max_slice: NumInstructions) -> Self {
        Self {
            message,
            limit_to_report: message,
            max_slice: match dts {
                FlagStatus::Enabled => max_slice,
                FlagStatus::Disabled => message,
            },
        }
    }

    /// See the comments of the corresponding field.
    pub fn message(&self) -> NumInstructions {
        self.message
    }

    /// See the comments of the corresponding field.
    pub fn limit_to_report(&self) -> NumInstructions {
        self.limit_to_report
    }

    /// Returns the effective slice size, which is the smallest of
    /// `self.max_slice` and `self.message`.
    pub fn slice(&self) -> NumInstructions {
        self.max_slice.min(self.message)
    }

    /// Reduces the message instruction limit by the given number.
    /// Note that with DTS, the slice size is constant for a fixed message type.
    pub fn reduce_by(&mut self, used: NumInstructions) {
        self.message = NumInstructions::from(self.message.get().saturating_sub(used.get()));
    }

    /// Sets the message instruction limit to the given number.
    /// Note that with DTS, the slice size is constant for a fixed message type.
    pub fn update(&mut self, left: NumInstructions) {
        self.message = left;
    }

    /// Checks if DTS is enabled.
    pub fn slicing_enabled(self) -> bool {
        self.max_slice < self.message
    }
}

// Canister and subnet configuration parameters required for execution.
#[derive(Clone, PartialEq, Debug, Deserialize, Serialize)]
pub struct ExecutionParameters {
    pub instruction_limits: InstructionLimits,
    pub canister_memory_limit: NumBytes,
    // The limit on the Wasm memory set by the developer in canister settings.
    pub wasm_memory_limit: Option<NumBytes>,
    pub memory_allocation: MemoryAllocation,
    pub canister_guaranteed_callback_quota: u64,
    pub compute_allocation: ComputeAllocation,
    pub subnet_type: SubnetType,
    pub execution_mode: ExecutionMode,
    pub subnet_memory_saturation: ResourceSaturation,
}

#[derive(Clone, Eq, PartialEq, Debug, Deserialize, Serialize)]
#[doc(hidden)]
pub enum ResponseStatus {
    // Indicates that the current call context was never replied.
    NotRepliedYet,
    // Indicates that the current call context was replied in one of other
    // executions belonging to this call context (other callbacks, e.g.).
    AlreadyReplied,
    // Contains the response assigned during the current execution.
    JustRepliedWith(Option<WasmResult>),
}

/// This enum indicates whether state modifications are important for
/// an API type or not.
#[derive(Copy, Clone, Eq, PartialEq, Debug)]
pub enum ModificationTracking {
    Ignore,
    Track,
}

/// Describes the context within which a canister message is executed.
///
/// The `Arc` values in this type are safe to serialize because the contain
/// read-only data that is only shared for cheap cloning. Serializing and
/// deserializing will result in duplication of the data, but no issues in
/// correctness.
#[allow(clippy::large_enum_variant)]
#[derive(Clone, PartialEq, Debug, Deserialize, Serialize)]
pub enum ApiType {
    /// For executing the `canister_start` method.
    Start {
        time: Time,
    },

    /// For executing the `canister_init` or `canister_post_upgrade` method.
    Init {
        time: Time,
        #[serde(with = "serde_bytes")]
        incoming_payload: Vec<u8>,
        caller: PrincipalId,
    },

    /// For executing canister methods marked as `update`.
    Update {
        time: Time,
        #[serde(with = "serde_bytes")]
        incoming_payload: Vec<u8>,
        incoming_cycles: Cycles,
        caller: PrincipalId,
        call_context_id: CallContextId,
        /// Begins as empty and used to accumulate data for sending replies.
        #[serde(with = "serde_bytes")]
        response_data: Vec<u8>,
        response_status: ResponseStatus,
        /// Optional outgoing request under construction. If `None` no outgoing
        /// request is currently under construction.
        outgoing_request: Option<RequestInPrep>,
        max_reply_size: NumBytes,
    },

    // For executing canister methods marked as `query` in replicated mode.
    ReplicatedQuery {
        time: Time,
        #[serde(with = "serde_bytes")]
        incoming_payload: Vec<u8>,
        caller: PrincipalId,
        call_context_id: CallContextId,
        #[serde(with = "serde_bytes")]
        response_data: Vec<u8>,
        response_status: ResponseStatus,
        max_reply_size: NumBytes,
    },

    // For executing canister methods marked as `query` in non-replicated mode.
    NonReplicatedQuery {
        time: Time,
        caller: PrincipalId,
        own_subnet_id: SubnetId,
        #[serde(with = "serde_bytes")]
        incoming_payload: Vec<u8>,
        data_certificate: Option<Vec<u8>>,
        // Begins as empty and used to accumulate data for sending replies.
        #[serde(with = "serde_bytes")]
        response_data: Vec<u8>,
        response_status: ResponseStatus,
        max_reply_size: NumBytes,
    },

    // For executing canister methods marked as `composite_query`.
    CompositeQuery {
        time: Time,
        caller: PrincipalId,
        own_subnet_id: SubnetId,
        #[serde(with = "serde_bytes")]
        incoming_payload: Vec<u8>,
        data_certificate: Option<Vec<u8>>,
        // Begins as empty and used to accumulate data for sending replies.
        #[serde(with = "serde_bytes")]
        response_data: Vec<u8>,
        response_status: ResponseStatus,
        max_reply_size: NumBytes,
        call_context_id: CallContextId,
        outgoing_request: Option<RequestInPrep>,
    },

    // For executing closures when a `Reply` is received in replicated mode.
    ReplyCallback {
        time: Time,
        caller: PrincipalId,
        #[serde(with = "serde_bytes")]
        incoming_payload: Vec<u8>,
        incoming_cycles: Cycles,
        call_context_id: CallContextId,
        // Begins as empty and used to accumulate data for sending replies.
        #[serde(with = "serde_bytes")]
        response_data: Vec<u8>,
        response_status: ResponseStatus,
        /// Optional outgoing request under construction. If `None` no outgoing
        /// request is currently under construction.
        outgoing_request: Option<RequestInPrep>,
        max_reply_size: NumBytes,
        execution_mode: ExecutionMode,
        /// The total number of instructions executed in the call context
        call_context_instructions_executed: NumInstructions,
    },

    // For executing closures when a `Reject` is received in replicated mode.
    RejectCallback {
        time: Time,
        caller: PrincipalId,
        reject_context: RejectContext,
        incoming_cycles: Cycles,
        call_context_id: CallContextId,
        // Begins as empty and used to accumulate data for sending replies.
        #[serde(with = "serde_bytes")]
        response_data: Vec<u8>,
        response_status: ResponseStatus,
        /// Optional outgoing request under construction. If `None` no outgoing
        /// request is currently under construction.
        outgoing_request: Option<RequestInPrep>,
        max_reply_size: NumBytes,
        execution_mode: ExecutionMode,
        /// The total number of instructions executed in the call context
        call_context_instructions_executed: NumInstructions,
    },

    // For executing the `canister_pre_upgrade` method.
    PreUpgrade {
        caller: PrincipalId,
        time: Time,
    },

    /// For executing `canister_inspect_message` method that allows the canister
    /// to decide pre-consensus if it actually wants to accept the message or
    /// not.
    InspectMessage {
        caller: PrincipalId,
        method_name: String,
        #[serde(with = "serde_bytes")]
        incoming_payload: Vec<u8>,
        time: Time,
        message_accepted: bool,
    },

    // For executing the `canister_heartbeat` or `canister_global_timer` or `canister_on_low_wasm_memory` methods
    SystemTask {
        caller: PrincipalId,
        /// System task to execute.
        /// Only `canister_heartbeat`, `canister_global_timer`, and `canister_on_low_wasm_memory` are allowed.
        system_task: SystemMethod,
        time: Time,
        call_context_id: CallContextId,
        /// Optional outgoing request under construction. If `None` no outgoing
        /// request is currently under construction.
        outgoing_request: Option<RequestInPrep>,
    },

    /// For executing the `call_on_cleanup` callback.
    ///
    /// The `call_on_cleanup` callback is executed iff the `reply` or the
    /// `reject` callback was executed and trapped (for any reason).
    ///
    /// See https://internetcomputer.org/docs/current/references/ic-interface-spec#system-api-call
    Cleanup {
        caller: PrincipalId,
        time: Time,
        execution_mode: ExecutionMode,
        /// The total number of instructions executed in the call context
        call_context_instructions_executed: NumInstructions,
    },
}

impl ApiType {
    pub fn start(time: Time) -> Self {
        Self::Start { time }
    }

    pub fn init(time: Time, incoming_payload: Vec<u8>, caller: PrincipalId) -> Self {
        Self::Init {
            time,
            incoming_payload,
            caller,
        }
    }

    pub fn system_task(
        system_task: SystemMethod,
        time: Time,
        call_context_id: CallContextId,
    ) -> Self {
        Self::SystemTask {
            caller: IC_00.get(),
            time,
            call_context_id,
            outgoing_request: None,
            system_task,
        }
    }

    pub fn update(
        time: Time,
        incoming_payload: Vec<u8>,
        incoming_cycles: Cycles,
        caller: PrincipalId,
        call_context_id: CallContextId,
    ) -> Self {
        Self::Update {
            time,
            incoming_payload,
            incoming_cycles,
            caller,
            call_context_id,
            response_data: vec![],
            response_status: ResponseStatus::NotRepliedYet,
            outgoing_request: None,
            max_reply_size: MAX_INTER_CANISTER_PAYLOAD_IN_BYTES,
        }
    }

    pub fn replicated_query(
        time: Time,
        incoming_payload: Vec<u8>,
        caller: PrincipalId,
        call_context_id: CallContextId,
    ) -> Self {
        Self::ReplicatedQuery {
            time,
            incoming_payload,
            caller,
            call_context_id,
            response_data: vec![],
            response_status: ResponseStatus::NotRepliedYet,
            max_reply_size: MAX_INTER_CANISTER_PAYLOAD_IN_BYTES,
        }
    }

    pub fn non_replicated_query(
        time: Time,
        caller: PrincipalId,
        own_subnet_id: SubnetId,
        incoming_payload: Vec<u8>,
        data_certificate: Option<Vec<u8>>,
    ) -> Self {
        Self::NonReplicatedQuery {
            time,
            caller,
            own_subnet_id,
            incoming_payload,
            data_certificate,
            response_data: vec![],
            response_status: ResponseStatus::NotRepliedYet,
            max_reply_size: MAX_NON_REPLICATED_QUERY_REPLY_SIZE,
        }
    }

    pub fn composite_query(
        time: Time,
        caller: PrincipalId,
        own_subnet_id: SubnetId,
        incoming_payload: Vec<u8>,
        data_certificate: Option<Vec<u8>>,
        call_context_id: CallContextId,
    ) -> Self {
        Self::CompositeQuery {
            time,
            caller,
            own_subnet_id,
            incoming_payload,
            data_certificate,
            response_data: vec![],
            response_status: ResponseStatus::NotRepliedYet,
            max_reply_size: MAX_NON_REPLICATED_QUERY_REPLY_SIZE,
            call_context_id,
            outgoing_request: None,
        }
    }

    #[allow(clippy::too_many_arguments)]
    pub fn reply_callback(
        time: Time,
        caller: PrincipalId,
        incoming_payload: Vec<u8>,
        incoming_cycles: Cycles,
        call_context_id: CallContextId,
        replied: bool,
        execution_mode: ExecutionMode,
        call_context_instructions_executed: NumInstructions,
    ) -> Self {
        Self::ReplyCallback {
            time,
            caller,
            incoming_payload,
            incoming_cycles,
            call_context_id,
            response_data: vec![],
            response_status: if replied {
                ResponseStatus::AlreadyReplied
            } else {
                ResponseStatus::NotRepliedYet
            },
            outgoing_request: None,
            max_reply_size: MAX_INTER_CANISTER_PAYLOAD_IN_BYTES,
            execution_mode,
            call_context_instructions_executed,
        }
    }

    #[allow(clippy::too_many_arguments)]
    pub fn reject_callback(
        time: Time,
        caller: PrincipalId,
        reject_context: RejectContext,
        incoming_cycles: Cycles,
        call_context_id: CallContextId,
        replied: bool,
        execution_mode: ExecutionMode,
        call_context_instructions_executed: NumInstructions,
    ) -> Self {
        Self::RejectCallback {
            time,
            caller,
            reject_context,
            incoming_cycles,
            call_context_id,
            response_data: vec![],
            response_status: if replied {
                ResponseStatus::AlreadyReplied
            } else {
                ResponseStatus::NotRepliedYet
            },
            outgoing_request: None,
            max_reply_size: MAX_INTER_CANISTER_PAYLOAD_IN_BYTES,
            execution_mode,
            call_context_instructions_executed,
        }
    }

    pub fn pre_upgrade(time: Time, caller: PrincipalId) -> Self {
        Self::PreUpgrade { time, caller }
    }

    pub fn inspect_message(
        caller: PrincipalId,
        method_name: String,
        incoming_payload: Vec<u8>,
        time: Time,
    ) -> Self {
        Self::InspectMessage {
            caller,
            method_name,
            incoming_payload,
            time,
            message_accepted: false,
        }
    }

    /// Indicates whether state modifications are important for this API type or
    /// not.
    pub fn modification_tracking(&self) -> ModificationTracking {
        match self {
            ApiType::ReplicatedQuery { .. }
            | ApiType::NonReplicatedQuery { .. }
            | ApiType::InspectMessage { .. } => ModificationTracking::Ignore,
            ApiType::CompositeQuery { .. }
            | ApiType::Start { .. }
            | ApiType::Init { .. }
            | ApiType::Update { .. }
            | ApiType::ReplyCallback { .. }
            | ApiType::RejectCallback { .. }
            | ApiType::PreUpgrade { .. }
            | ApiType::SystemTask { .. }
            | ApiType::Cleanup { .. } => ModificationTracking::Track,
        }
    }

    pub fn execution_mode(&self) -> ExecutionMode {
        match self {
            ApiType::Start { .. }
            | ApiType::Init { .. }
            | ApiType::SystemTask { .. }
            | ApiType::Update { .. }
            | ApiType::ReplicatedQuery { .. } => ExecutionMode::Replicated,
            ApiType::NonReplicatedQuery { .. } => ExecutionMode::NonReplicated,
            ApiType::CompositeQuery { .. } => ExecutionMode::NonReplicated,
            ApiType::ReplyCallback { execution_mode, .. } => execution_mode.clone(),
            ApiType::RejectCallback { execution_mode, .. } => execution_mode.clone(),
            ApiType::PreUpgrade { .. } => ExecutionMode::Replicated,
            ApiType::InspectMessage { .. } => ExecutionMode::NonReplicated,
            ApiType::Cleanup { execution_mode, .. } => execution_mode.clone(),
        }
    }

    pub fn call_context_id(&self) -> Option<CallContextId> {
        match *self {
            ApiType::Start { .. }
            | ApiType::Init { .. }
            | ApiType::PreUpgrade { .. }
            | ApiType::Cleanup { .. }
            | ApiType::InspectMessage { .. }
            | ApiType::NonReplicatedQuery { .. } => None,
            ApiType::Update {
                call_context_id, ..
            }
            | ApiType::ReplicatedQuery {
                call_context_id, ..
            }
            | ApiType::CompositeQuery {
                call_context_id, ..
            }
            | ApiType::ReplyCallback {
                call_context_id, ..
            }
            | ApiType::RejectCallback {
                call_context_id, ..
            }
            | ApiType::SystemTask {
                call_context_id, ..
            } => Some(call_context_id),
        }
    }

    /// Returns a string slice representation of the enum variant name for use
    /// e.g. as a metric label.
    pub fn as_str(&self) -> &'static str {
        match self {
            ApiType::Start { .. } => "start",
            ApiType::Init { .. } => "init",
            ApiType::SystemTask { system_task, .. } => match system_task {
                SystemMethod::CanisterHeartbeat => "heartbeat",
                SystemMethod::CanisterGlobalTimer => "global timer",
                SystemMethod::CanisterOnLowWasmMemory => "on low Wasm memory",
                SystemMethod::CanisterStart
                | SystemMethod::CanisterInit
                | SystemMethod::CanisterPreUpgrade
                | SystemMethod::CanisterPostUpgrade
                | SystemMethod::CanisterInspectMessage => {
                    panic!("Only `canister_heartbeat`, `canister_global_timer`, and `canister_on_low_wasm_memory` are allowed.")
                }
            },
            ApiType::Update { .. } => "update",
            ApiType::ReplicatedQuery { .. } => "replicated query",
            ApiType::NonReplicatedQuery { .. } => "non replicated query",
            ApiType::CompositeQuery { .. } => "composite query",
            ApiType::ReplyCallback { execution_mode, .. } => match execution_mode {
                ExecutionMode::Replicated => "replicated reply callback",
                ExecutionMode::NonReplicated => "non-replicated reply callback",
            },
            ApiType::RejectCallback { execution_mode, .. } => match execution_mode {
                ExecutionMode::Replicated => "replicated reject callback",
                ExecutionMode::NonReplicated => "non-replicated reject callback",
            },
            ApiType::PreUpgrade { .. } => "pre upgrade",
            ApiType::InspectMessage { .. } => "inspect message",
            ApiType::Cleanup { .. } => "cleanup",
        }
    }

    pub fn caller(&self) -> Option<PrincipalId> {
        match self {
            ApiType::Start { .. } => None,
            ApiType::Init { caller, .. }
            | ApiType::SystemTask { caller, .. }
            | ApiType::Update { caller, .. }
            | ApiType::ReplicatedQuery { caller, .. }
            | ApiType::NonReplicatedQuery { caller, .. }
            | ApiType::CompositeQuery { caller, .. }
            | ApiType::ReplyCallback { caller, .. }
            | ApiType::RejectCallback { caller, .. }
            | ApiType::PreUpgrade { caller, .. }
            | ApiType::InspectMessage { caller, .. }
            | ApiType::Cleanup { caller, .. } => Some(*caller),
        }
    }

    pub fn time(&self) -> &Time {
        match self {
            ApiType::Start { time }
            | ApiType::Init { time, .. }
            | ApiType::SystemTask { time, .. }
            | ApiType::Update { time, .. }
            | ApiType::Cleanup { time, .. }
            | ApiType::NonReplicatedQuery { time, .. }
            | ApiType::ReplicatedQuery { time, .. }
            | ApiType::CompositeQuery { time, .. }
            | ApiType::PreUpgrade { time, .. }
            | ApiType::ReplyCallback { time, .. }
            | ApiType::RejectCallback { time, .. }
            | ApiType::InspectMessage { time, .. } => time,
        }
    }
}

// This type is potentially serialized and exposed to the external world.  We
// use custom formatting to avoid exposing its internal details.
impl std::fmt::Display for ApiType {
    fn fmt(&self, f: &mut std::fmt::Formatter<'_>) -> std::fmt::Result {
        f.write_str(self.as_str())
    }
}

#[derive(Debug, PartialEq, Eq)]
enum ExecutionMemoryType {
    WasmMemory,
    StableMemory,
}

#[derive(Debug, Clone, Copy)]
/// Some cost API endpoints can fail in various ways. A return value of this
/// type must be used by the caller to determine success or failure.
pub enum CostReturnCode {
    Success = 0,
    UnknownCurveOrAlgorithm = 1,
    UnknownKey = 2,
}
/// A struct to gather the relevant fields that correspond to a canister's
/// memory consumption.
struct MemoryUsage {
    /// Upper limit on how much the memory the canister could use.
    limit: NumBytes,

    /// The Wasm memory limit set by the developer in canister settings.
    wasm_memory_limit: Option<NumBytes>,

    /// The current amount of execution memory that the canister is using.
    current_usage: NumBytes,

    /// The current amount of stable memory that the canister is using.
    stable_memory_usage: NumBytes,

    /// The current amount of Wasm memory that the canister is using.
    wasm_memory_usage: NumBytes,

    /// The current amount of message memory that the canister is using.
    current_message_usage: MessageMemoryUsage,

    // This is the amount of memory that the subnet has available. Any
    // expansions in the canister's memory need to be deducted from here.
    subnet_available_memory: SubnetAvailableMemory,

    /// Execution memory allocated during this message execution, i.e. the canister
    /// memory (Wasm binary, Wasm memory, stable memory) without message memory.
    allocated_execution_memory: NumBytes,

    /// Message memory allocated during this message execution.
    allocated_message_memory: MessageMemoryUsage,

    /// The memory allocation of the canister.
    memory_allocation: MemoryAllocation,
}

impl MemoryUsage {
    fn new(
        log: ReplicaLogger,
        canister_id: CanisterId,
        limit: NumBytes,
        wasm_memory_limit: Option<NumBytes>,
        current_usage: NumBytes,
        stable_memory_usage: NumBytes,
        wasm_memory_usage: NumBytes,
        current_message_usage: MessageMemoryUsage,
        subnet_available_memory: SubnetAvailableMemory,
        memory_allocation: MemoryAllocation,
    ) -> Self {
        // A canister's current usage should never exceed its limit. This is
        // most probably a bug. Panicking here due to this inconsistency has the
        // danger of putting the entire subnet in a crash loop. Log an error
        // message to page the on-call team and try to stumble along.
        if current_usage > limit {
            error!(
                log,
                "[EXC-BUG] Canister {}: current_usage {} > limit {}",
                canister_id,
                current_usage,
                limit
            );
        }

        Self {
            limit,
            wasm_memory_limit,
            current_usage,
            stable_memory_usage,
            wasm_memory_usage,
            current_message_usage,
            subnet_available_memory,
            allocated_execution_memory: NumBytes::new(0),
            allocated_message_memory: MessageMemoryUsage::ZERO,
            memory_allocation,
        }
    }

    /// Returns the effective Wasm memory limit depending on the message type.
    /// If the result is `None`, then this means that the limit is not enforced
    /// for this message type even if the corresponding field in canister
    /// settings is not empty.
    fn effective_wasm_memory_limit(&self, api_type: &ApiType) -> Option<NumBytes> {
        match api_type {
            ApiType::ReplicatedQuery { .. }
            | ApiType::NonReplicatedQuery { .. }
            | ApiType::CompositeQuery { .. }
            | ApiType::InspectMessage { .. } => {
                // The Wasm memory limit is not enforced on query in order to
                // allow developers to download data from the canister via the
                // query endpoints.
                None
            }
            ApiType::ReplyCallback { .. }
            | ApiType::Cleanup { .. }
            | ApiType::RejectCallback { .. } => {
                // The Wasm memory limit is not enforced in response execution.
                // The canister has already made a call to another canister, so
                // introducing a new failure mode here might break canister
                // invariants for existing canisters that were implemented before
                // the Wasm memory limit was introduced.
                None
            }
            ApiType::SystemTask { .. } => {
                // The Wasm memory limit is not enforced in system tasks (timers
                // and heartbeats) until canister logging is implemented.
                // Without canister logging developers do not get error messages
                // from system tasks.
                // TODO(RUN-957): Enforce the limit after canister logging ships.
                None
            }
            ApiType::PreUpgrade { .. } => {
                // The Wasm memory limit is not enforced in pre-upgrade
                // execution in order to allow the developer to upgrade a
                // canister to a new version that uses less memory.
                None
            }
            ApiType::Init { .. } | ApiType::Start { .. } | ApiType::Update { .. } => {
                self.wasm_memory_limit
            }
        }
    }

    /// Tries to allocate the requested amount of the Wasm or stable memory.
    ///
    /// If the canister has memory allocation, then this function doesn't allocate
    /// bytes, but only increases `current_usage`.
    ///
    /// Returns `Err(HypervisorError::OutOfMemory)` and leaves `self` unchanged
    /// if either the canister memory limit or the subnet memory limit would be
    /// exceeded.
    ///
    /// Returns `Err(HypervisorError::InsufficientCyclesInMemoryGrow)` and
    /// leaves `self` unchanged if freezing threshold check is needed for the
    /// given API type and canister would be frozen after the allocation.
    fn allocate_execution_memory(
        &mut self,
        execution_bytes: NumBytes,
        api_type: &ApiType,
        sandbox_safe_system_state: &mut SandboxSafeSystemState,
        subnet_memory_saturation: &ResourceSaturation,
        execution_memory_type: ExecutionMemoryType,
    ) -> HypervisorResult<()> {
        let (new_usage, overflow) = self
            .current_usage
            .get()
            .overflowing_add(execution_bytes.get());
        if overflow || new_usage > self.limit.get() {
            return Err(HypervisorError::OutOfMemory);
        }

        sandbox_safe_system_state.check_freezing_threshold_for_memory_grow(
            api_type,
            self.current_message_usage,
            self.current_usage,
            NumBytes::new(new_usage),
        )?;

        match self.memory_allocation {
            MemoryAllocation::BestEffort => {
                match self.subnet_available_memory.check_available_memory(
                    execution_bytes,
                    NumBytes::new(0),
                    NumBytes::new(0),
                ) {
                    Ok(()) => {
                        sandbox_safe_system_state.reserve_storage_cycles(
                            execution_bytes,
                            &subnet_memory_saturation.add(self.allocated_execution_memory.get()),
                            api_type,
                        )?;
                        // All state changes after this point should not fail
                        // because the cycles have already been reserved.
                        self.subnet_available_memory
                            .try_decrement(execution_bytes, NumBytes::new(0), NumBytes::new(0))
                            .expect(
                                "Decrementing subnet available memory is \
                                 guaranteed to succeed by check_available_memory().",
                            );
                        self.current_usage = NumBytes::new(new_usage);
                        self.allocated_execution_memory += execution_bytes;

                        self.add_execution_memory(execution_bytes, execution_memory_type)?;

                        sandbox_safe_system_state.update_status_of_low_wasm_memory_hook_condition(
                            None,
                            self.wasm_memory_limit,
                            self.current_usage,
                            self.wasm_memory_usage,
                        );

                        Ok(())
                    }
                    Err(_err) => Err(HypervisorError::OutOfMemory),
                }
            }
            MemoryAllocation::Reserved(reserved_bytes) => {
                // The canister can increase its memory usage up to the reserved bytes
                // without decrementing the subnet available memory and without
                // reserving cycles because it has already done that during the
                // original reservation.
                if new_usage > reserved_bytes.get() {
                    // Note that this branch should be unreachable because
                    // `self.limit` should already be set to `reserved_bytes` and
                    // the guard above should have returned an error. In order to
                    // keep code robust, we repeat the check here again.
                    return Err(HypervisorError::OutOfMemory);
                }
                self.current_usage = NumBytes::new(new_usage);
                self.add_execution_memory(execution_bytes, execution_memory_type)?;

                sandbox_safe_system_state.update_status_of_low_wasm_memory_hook_condition(
                    Some(reserved_bytes),
                    self.wasm_memory_limit,
                    self.current_usage,
                    self.wasm_memory_usage,
                );
                Ok(())
            }
        }
    }

    fn add_execution_memory(
        &mut self,
        execution_bytes: NumBytes,
        execution_memory_type: ExecutionMemoryType,
    ) -> Result<(), HypervisorError> {
        match execution_memory_type {
            ExecutionMemoryType::WasmMemory => {
                add_memory(&mut self.wasm_memory_usage, execution_bytes)
            }
            ExecutionMemoryType::StableMemory => {
                add_memory(&mut self.stable_memory_usage, execution_bytes)
            }
        }
    }

    /// Tries to allocate the requested amount of message memory.
    ///
    /// Returns `Err(HypervisorError::OutOfMemory)` and leaves `self` unchanged
    /// if the guaranteed response message memory limit would be exceeded.
    ///
    /// Returns `Err(HypervisorError::InsufficientCyclesInMessageMemoryGrow)`
    /// and leaves `self` unchanged if freezing threshold check is needed
    /// for the given API type and canister would be frozen after the
    /// allocation.
    fn allocate_message_memory(
        &mut self,
        message_memory_usage: MessageMemoryUsage,
        api_type: &ApiType,
        sandbox_safe_system_state: &SandboxSafeSystemState,
    ) -> HypervisorResult<()> {
        let (new_message_usage, overflow) = self
            .current_message_usage
            .overflowing_add(&message_memory_usage);
        if overflow {
            return Err(HypervisorError::OutOfMemory);
        }

        sandbox_safe_system_state.check_freezing_threshold_for_message_memory_grow(
            api_type,
            self.current_usage,
            self.current_message_usage,
            new_message_usage,
        )?;

        if message_memory_usage.guaranteed_response.get() != 0 {
            if let Err(_err) = self.subnet_available_memory.try_decrement(
                NumBytes::new(0),
                message_memory_usage.guaranteed_response,
                NumBytes::new(0),
            ) {
                return Err(HypervisorError::OutOfMemory);
            }
        }

        self.allocated_message_memory += message_memory_usage;
        self.current_message_usage = new_message_usage;
        Ok(())
    }

    /// Deallocates the given amount of message memory.
    ///
    /// Should only be called immediately after `allocate_message_memory()`, with the
    /// same number of bytes, in case allocation failed.
    fn deallocate_message_memory(&mut self, message_memory_usage: MessageMemoryUsage) {
        assert!(
            self.allocated_message_memory.ge(message_memory_usage),
            "Precondition of self.allocated_message_memory in deallocate_message_memory failed: {:?} >= {:?}",
            self.allocated_message_memory,
            message_memory_usage
        );
        assert!(
            self.current_message_usage.ge(message_memory_usage),
            "Precondition of self.current_message_usage in deallocate_message_memory failed: {:?} >= {:?}",
            self.current_message_usage,
            message_memory_usage
        );
        self.subnet_available_memory.increment(
            NumBytes::new(0),
            message_memory_usage.guaranteed_response,
            NumBytes::new(0),
        );
        self.allocated_message_memory -= message_memory_usage;
        self.current_message_usage -= message_memory_usage;
    }
}

fn add_memory(
    memory_size: &mut NumBytes,
    additional_memory: NumBytes,
) -> Result<(), HypervisorError> {
    let (new_usage, overflow) = memory_size.get().overflowing_add(additional_memory.get());

    if overflow {
        return Err(HypervisorError::OutOfMemory);
    }

    *memory_size = NumBytes::new(new_usage);
    Ok(())
}

/// Struct that implements the SystemApi trait. This trait enables a canister to
/// have mediated access to its system state.
pub struct SystemApiImpl {
    /// An execution error of the current message.
    execution_error: Option<HypervisorError>,

    log: ReplicaLogger,

    /// The variant of ApiType being executed.
    api_type: ApiType,

    memory_usage: MemoryUsage,

    execution_parameters: ExecutionParameters,

    /// Canister backtraces are enabled. This means we should attempt to collect
    /// a backtrace if the canister calls the trap API.
    #[allow(unused)]
    canister_backtrace: FlagStatus,

    /// The maximum sum of `<name>` lengths in exported functions called `canister_update <name>`,
    /// `canister_query <name>`, or `canister_composite_query <name>`.
    max_sum_exported_function_name_lengths: usize,

    /// Should not be accessed directly from public APIs. Instead read through
    /// [`Self::stable_memory`] or [`Self::stable_memory_mut`].
    stable_memory: StableMemory,

    /// System state information that is cached so that we don't need to go
    /// through the `SystemStateAccessor` to read it. This saves on IPC
    /// communication between the sandboxed canister process and the main
    /// replica process.
    sandbox_safe_system_state: SandboxSafeSystemState,

    /// A handler that is invoked when the instruction counter becomes negative
    /// (exceeds the current slice instruction limit).
    out_of_instructions_handler: Rc<dyn OutOfInstructionsHandler>,

    /// The instruction limit of the currently executing slice. It is
    /// initialized to `execution_parameters.instruction_limits.slice()` and
    /// updated after each out-of-instructions call that starts a new slice.
    current_slice_instruction_limit: i64,

    /// The total number of instructions executed before the current slice. It
    /// is initialized to 0 and updated after each out-of-instructions call that
    /// starts a new slice.
    instructions_executed_before_current_slice: i64,

    /// How many times each tracked System API call was invoked.
    call_counters: SystemApiCallCounters,
}

impl SystemApiImpl {
    #[allow(clippy::too_many_arguments)]
    pub fn new(
        api_type: ApiType,
        sandbox_safe_system_state: SandboxSafeSystemState,
        canister_current_memory_usage: NumBytes,
        canister_current_message_memory_usage: MessageMemoryUsage,
        execution_parameters: ExecutionParameters,
        subnet_available_memory: SubnetAvailableMemory,
        embedders_config: &EmbeddersConfig,
        stable_memory: Memory,
        wasm_memory_size: NumWasmPages,
        out_of_instructions_handler: Rc<dyn OutOfInstructionsHandler>,
        log: ReplicaLogger,
    ) -> Self {
        let stable_memory_usage = stable_memory
            .size
            .get()
            .checked_mul(WASM_PAGE_SIZE_IN_BYTES)
            .map(|v| NumBytes::new(v as u64))
            .expect("Stable memory size is larger than maximal allowed.");

        let wasm_memory_usage = wasm_memory_size
            .get()
            .checked_mul(WASM_PAGE_SIZE_IN_BYTES)
            .map(|v| NumBytes::new(v as u64))
            .expect("Wasm memory size is larger than maximal allowed.");

        let memory_usage = MemoryUsage::new(
            log.clone(),
            sandbox_safe_system_state.canister_id,
            execution_parameters.canister_memory_limit,
            execution_parameters.wasm_memory_limit,
            canister_current_memory_usage,
            stable_memory_usage,
            wasm_memory_usage,
            canister_current_message_memory_usage,
            subnet_available_memory,
            execution_parameters.memory_allocation,
        );
        let stable_memory = StableMemory::new(stable_memory);
        let slice_limit = execution_parameters.instruction_limits.slice().get();
        Self {
            execution_error: None,
            api_type,
            memory_usage,
            execution_parameters,
            canister_backtrace: embedders_config.feature_flags.canister_backtrace,
            max_sum_exported_function_name_lengths: embedders_config
                .max_sum_exported_function_name_lengths,
            stable_memory,
            sandbox_safe_system_state,
            out_of_instructions_handler,
            log,
            current_slice_instruction_limit: i64::try_from(slice_limit).unwrap_or(i64::MAX),
            instructions_executed_before_current_slice: 0,
            call_counters: SystemApiCallCounters::default(),
        }
    }

    /// Refunds any cycles used for an outgoing request that doesn't get sent
    /// and returns the result of execution.
    pub fn take_execution_result(
        &mut self,
        wasm_run_error: Option<&HypervisorError>,
    ) -> HypervisorResult<Option<WasmResult>> {
        match &mut self.api_type {
            ApiType::Start { .. }
            | ApiType::Init { .. }
            | ApiType::Cleanup { .. }
            | ApiType::ReplicatedQuery { .. }
            | ApiType::PreUpgrade { .. }
            | ApiType::InspectMessage { .. }
            | ApiType::NonReplicatedQuery { .. }
            | ApiType::CompositeQuery { .. } => (),
            ApiType::SystemTask {
                outgoing_request, ..
            }
            | ApiType::Update {
                outgoing_request, ..
            }
            | ApiType::ReplyCallback {
                outgoing_request, ..
            }
            | ApiType::RejectCallback {
                outgoing_request, ..
            } => {
                if let Some(outgoing_request) = outgoing_request.take() {
                    self.sandbox_safe_system_state
                        .refund_cycles(outgoing_request.take_cycles());
                }
            }
        }
        if let Some(err) = wasm_run_error
            .cloned()
            .or_else(|| self.execution_error.take())
        {
            // There is no need to deallocate memory because all state changes
            // are discarded for failed executions anyway.
            return Err(err);
        }
        match &mut self.api_type {
            ApiType::Start { .. }
            | ApiType::Init { .. }
            | ApiType::PreUpgrade { .. }
            | ApiType::Cleanup { .. }
            | ApiType::SystemTask { .. } => Ok(None),
            ApiType::InspectMessage {
                message_accepted, ..
            } => {
                if *message_accepted {
                    Ok(None)
                } else {
                    Err(HypervisorError::MessageRejected)
                }
            }
            ApiType::Update {
                response_status, ..
            }
            | ApiType::ReplicatedQuery {
                response_status, ..
            }
            | ApiType::NonReplicatedQuery {
                response_status, ..
            }
            | ApiType::CompositeQuery {
                response_status, ..
            }
            | ApiType::ReplyCallback {
                response_status, ..
            }
            | ApiType::RejectCallback {
                response_status, ..
            } => match response_status {
                ResponseStatus::JustRepliedWith(ref mut result) => Ok(result.take()),
                _ => Ok(None),
            },
        }
    }

    /// Note that this function is made public only for the tests
    #[doc(hidden)]
    pub fn get_current_memory_usage(&self) -> NumBytes {
        self.memory_usage.current_usage
    }

    /// Bytes allocated in the Wasm/stable memory.
    pub fn get_allocated_bytes(&self) -> NumBytes {
        self.memory_usage.allocated_execution_memory
    }

    /// Bytes used by or reserved for for guaranteed response messages.
    pub fn get_allocated_guaranteed_response_message_bytes(&self) -> NumBytes {
        self.memory_usage
            .allocated_message_memory
            .guaranteed_response
    }

    fn error_for(&self, method_name: &str) -> HypervisorError {
        HypervisorError::UserContractViolation {
            error: format!(
                "\"{}\" cannot be executed in {} mode",
                method_name, self.api_type
            ),
            suggestion: "Check the ICP documentation to make sure APIs are \
            being called in the correct message types."
                .to_string(),
            doc_link: doc_ref("calling-a-system-api-from-the-wrong-mode"),
        }
    }

    fn get_response_info(&mut self) -> Option<(&mut Vec<u8>, &NumBytes, &mut ResponseStatus)> {
        match &mut self.api_type {
            ApiType::Start { .. }
            | ApiType::Init { .. }
            | ApiType::PreUpgrade { .. }
            | ApiType::SystemTask { .. }
            | ApiType::Cleanup { .. }
            | ApiType::InspectMessage { .. } => None,
            ApiType::Update {
                response_data,
                response_status,
                max_reply_size,
                ..
            }
            | ApiType::ReplicatedQuery {
                response_data,
                response_status,
                max_reply_size,
                ..
            }
            | ApiType::NonReplicatedQuery {
                response_data,
                response_status,
                max_reply_size,
                ..
            }
            | ApiType::CompositeQuery {
                response_data,
                response_status,
                max_reply_size,
                ..
            }
            | ApiType::ReplyCallback {
                response_data,
                response_status,
                max_reply_size,
                ..
            }
            | ApiType::RejectCallback {
                response_data,
                response_status,
                max_reply_size,
                ..
            } => Some((response_data, max_reply_size, response_status)),
        }
    }

    fn get_reject_code(&self) -> Option<i32> {
        match &self.api_type {
            ApiType::Start { .. }
            | ApiType::Init { .. }
            | ApiType::SystemTask { .. }
            | ApiType::Cleanup { .. }
            | ApiType::ReplicatedQuery { .. }
            | ApiType::NonReplicatedQuery { .. }
            | ApiType::CompositeQuery { .. }
            | ApiType::Update { .. }
            | ApiType::PreUpgrade { .. }
            | ApiType::InspectMessage { .. } => None,
            ApiType::ReplyCallback { .. } => Some(0),
            ApiType::RejectCallback { reject_context, .. } => Some(reject_context.code() as i32),
        }
    }

    fn get_reject_context(&self) -> Option<&RejectContext> {
        match &self.api_type {
            ApiType::Start { .. }
            | ApiType::Init { .. }
            | ApiType::SystemTask { .. }
            | ApiType::Cleanup { .. }
            | ApiType::ReplicatedQuery { .. }
            | ApiType::NonReplicatedQuery { .. }
            | ApiType::CompositeQuery { .. }
            | ApiType::Update { .. }
            | ApiType::ReplyCallback { .. }
            | ApiType::PreUpgrade { .. }
            | ApiType::InspectMessage { .. } => None,
            ApiType::RejectCallback { reject_context, .. } => Some(reject_context),
        }
    }

    fn ic0_call_cycles_add_helper(
        &mut self,
        method_name: &str,
        amount: Cycles,
    ) -> HypervisorResult<()> {
        match &mut self.api_type {
            ApiType::Start { .. }
            | ApiType::Init { .. }
            | ApiType::ReplicatedQuery { .. }
            | ApiType::Cleanup { .. }
            | ApiType::PreUpgrade { .. }
            | ApiType::NonReplicatedQuery { .. }
            | ApiType::CompositeQuery { .. }
            | ApiType::InspectMessage { .. } => Err(self.error_for(method_name)),
            ApiType::Update {
                outgoing_request, ..
            }
            | ApiType::SystemTask {
                outgoing_request, ..
            }
            | ApiType::ReplyCallback {
                outgoing_request, ..
            }
            | ApiType::RejectCallback {
                outgoing_request, ..
            } => {
                // Reply and reject callbacks can be executed in non-replicated mode
                // iff from within a composite query call. Always disallow in that case.
                if self.execution_parameters.execution_mode == ExecutionMode::NonReplicated {
                    return Err(self.error_for(method_name));
                }

                match outgoing_request {
                    None => Err(HypervisorError::ToolchainContractViolation {
                        error: format!(
                            "{} called when no call is under construction.",
                            method_name
                        ),
                    }),
                    Some(request) => {
                        self.sandbox_safe_system_state
                            .withdraw_cycles_for_transfer(
                                self.memory_usage.current_usage,
                                self.memory_usage.current_message_usage,
                                amount,
                                false, // synchronous error => no need to reveal top up balance
                            )?;
                        request.add_cycles(amount);
                        Ok(())
                    }
                }
            }
        }
    }

    fn ic0_canister_cycle_balance_helper(&self, method_name: &str) -> HypervisorResult<Cycles> {
        match &self.api_type {
            ApiType::Start { .. } => Err(self.error_for(method_name)),
            ApiType::Init { .. }
            | ApiType::SystemTask { .. }
            | ApiType::Update { .. }
            | ApiType::Cleanup { .. }
            | ApiType::ReplicatedQuery { .. }
            | ApiType::NonReplicatedQuery { .. }
            | ApiType::CompositeQuery { .. }
            | ApiType::PreUpgrade { .. }
            | ApiType::ReplyCallback { .. }
            | ApiType::RejectCallback { .. }
            | ApiType::InspectMessage { .. } => {
                let res = self.sandbox_safe_system_state.cycles_balance();
                Ok(res)
            }
        }
    }

    fn ic0_msg_cycles_available_helper(&self, method_name: &str) -> HypervisorResult<Cycles> {
        match &self.api_type {
            ApiType::Start { .. }
            | ApiType::Init { .. }
            | ApiType::SystemTask { .. }
            | ApiType::Cleanup { .. }
            | ApiType::PreUpgrade { .. }
            | ApiType::NonReplicatedQuery { .. }
            | ApiType::CompositeQuery { .. }
            | ApiType::InspectMessage { .. } => Err(self.error_for(method_name)),
            ApiType::Update { .. }
            | ApiType::ReplicatedQuery { .. }
            | ApiType::ReplyCallback { .. }
            | ApiType::RejectCallback { .. } => {
                if self.execution_parameters.execution_mode == ExecutionMode::NonReplicated {
                    // Non-replicated mode means we are handling a composite query.
                    // Access to this syscall not permitted.
                    Err(self.error_for(method_name))
                } else {
                    Ok(self.sandbox_safe_system_state.msg_cycles_available())
                }
            }
        }
    }

    fn ic0_msg_cycles_refunded_helper(&self, method_name: &str) -> HypervisorResult<Cycles> {
        match &self.api_type {
            ApiType::Start { .. }
            | ApiType::Init { .. }
            | ApiType::SystemTask { .. }
            | ApiType::Cleanup { .. }
            | ApiType::ReplicatedQuery { .. }
            | ApiType::NonReplicatedQuery { .. }
            | ApiType::CompositeQuery { .. }
            | ApiType::PreUpgrade { .. }
            | ApiType::Update { .. }
            | ApiType::InspectMessage { .. } => Err(self.error_for(method_name)),
            ApiType::ReplyCallback {
                incoming_cycles, ..
            }
            | ApiType::RejectCallback {
                incoming_cycles, ..
            } => {
                if self.execution_parameters.execution_mode == ExecutionMode::NonReplicated {
                    // Execution callback in non-replicated mode means we are handling a composite query.
                    // Access to this syscall not permitted.
                    Err(self.error_for(method_name))
                } else {
                    Ok(*incoming_cycles)
                }
            }
        }
    }

    fn ic0_msg_cycles_accept_helper(
        &mut self,
        method_name: &str,
        max_amount: Cycles,
    ) -> HypervisorResult<Cycles> {
        match &mut self.api_type {
            ApiType::Start { .. }
            | ApiType::Init { .. }
            | ApiType::SystemTask { .. }
            | ApiType::PreUpgrade { .. }
            | ApiType::Cleanup { .. }
            | ApiType::NonReplicatedQuery { .. }
            | ApiType::CompositeQuery { .. }
            | ApiType::InspectMessage { .. } => Err(self.error_for(method_name)),
            ApiType::Update { .. }
            | ApiType::ReplicatedQuery { .. }
            | ApiType::ReplyCallback { .. }
            | ApiType::RejectCallback { .. } => {
                if self.execution_parameters.execution_mode == ExecutionMode::NonReplicated {
                    // Non-replicated mode means we are handling a composite query.
                    // Access to this syscall not permitted.
                    Err(self.error_for(method_name))
                } else {
                    Ok(self.sandbox_safe_system_state.msg_cycles_accept(max_amount))
                }
            }
        }
    }

    fn add_canister_log_for_trap(
        &self,
        err: &HypervisorError,
        time: Time,
        system_state_modifications: &mut SystemStateModifications,
    ) {
        if let Some(log_message) = match err {
            HypervisorError::Trapped {
                trap_code,
                backtrace,
            } => match backtrace {
                Some(bt) => Some(format!("[TRAP]: {}\n{}", trap_code, bt)),
                None => Some(format!("[TRAP]: {}", trap_code)),
            },
            HypervisorError::CalledTrap { message, backtrace } => {
                let message = if message.is_empty() {
                    "(no message)"
                } else {
                    message
                };
                match backtrace {
                    Some(bt) => Some(format!("[TRAP]: {}\n{}", message, bt)),
                    None => Some(format!("[TRAP]: {}", message)),
                }
            }
            _ => None,
        } {
            system_state_modifications
                .canister_log
                .add_record(time.as_nanos_since_unix_epoch(), log_message.into_bytes());
        }
    }

    pub fn take_system_state_modifications(&mut self) -> SystemStateModifications {
        let mut system_state_modifications = self.sandbox_safe_system_state.take_changes();
        // In the below, we explicitly list all fields of `SystemStateModifications`
        // so that an explicit decision needs to be made for each context and
        // and execution result combination when a new field is added to the struct.
        match self.api_type {
            // Inspect message runs in non-replicated mode, not persisting any changes.
            // Same for non-replicated queries.
            ApiType::InspectMessage { .. } | ApiType::NonReplicatedQuery { .. } => {
                SystemStateModifications {
                    new_certified_data: None,
                    callback_updates: vec![],
                    cycles_balance_change: CyclesBalanceChange::zero(),
                    reserved_cycles: Cycles::zero(),
                    consumed_cycles_by_use_case: BTreeMap::new(),
                    call_context_balance_taken: None,
                    request_slots_used: BTreeMap::new(),
                    requests: vec![],
                    new_global_timer: None,
                    canister_log: Default::default(),
                    on_low_wasm_memory_hook_condition_check_result: None,
                    should_bump_canister_version: false,
                }
            }
            // Composite queries should persist any changes related to inter-canister
            // calls, like output queue requests and callbacks.
            // In case of a trap, no changes are returned.
            ApiType::CompositeQuery { .. } => match &self.execution_error {
                Some(_) => SystemStateModifications {
                    new_certified_data: None,
                    callback_updates: vec![],
                    cycles_balance_change: CyclesBalanceChange::zero(),
                    reserved_cycles: Cycles::zero(),
                    consumed_cycles_by_use_case: BTreeMap::new(),
                    call_context_balance_taken: None,
                    request_slots_used: BTreeMap::new(),
                    requests: vec![],
                    new_global_timer: None,
                    canister_log: Default::default(),
                    on_low_wasm_memory_hook_condition_check_result: None,
                    should_bump_canister_version: false,
                },
                None => SystemStateModifications {
                    new_certified_data: None,
                    callback_updates: system_state_modifications.callback_updates,
                    cycles_balance_change: CyclesBalanceChange::zero(),
                    reserved_cycles: Cycles::zero(),
                    consumed_cycles_by_use_case: BTreeMap::new(),
                    call_context_balance_taken: None,
                    request_slots_used: system_state_modifications.request_slots_used,
                    requests: system_state_modifications.requests,
                    new_global_timer: None,
                    canister_log: Default::default(),
                    on_low_wasm_memory_hook_condition_check_result: None,
                    should_bump_canister_version: false,
                },
            },
            // Replicated queries return changes to the logs and cycles balance,
            // as well as bumping the canister's version in case there was no trap.
            // In case of a trap, only changes to logs should be returned.
            ApiType::ReplicatedQuery { time, .. } => match &self.execution_error {
                Some(err) => {
                    self.add_canister_log_for_trap(err, time, &mut system_state_modifications);
                    SystemStateModifications {
                        new_certified_data: None,
                        callback_updates: vec![],
                        cycles_balance_change: CyclesBalanceChange::zero(),
                        reserved_cycles: Cycles::zero(),
                        consumed_cycles_by_use_case: BTreeMap::new(),
                        call_context_balance_taken: None,
                        request_slots_used: BTreeMap::new(),
                        requests: vec![],
                        new_global_timer: None,
                        canister_log: system_state_modifications.canister_log,
                        on_low_wasm_memory_hook_condition_check_result: None,
                        should_bump_canister_version: false,
                    }
                }
                None => SystemStateModifications {
                    new_certified_data: None,
                    callback_updates: vec![],
                    cycles_balance_change: system_state_modifications.cycles_balance_change,
                    reserved_cycles: Cycles::zero(),
                    consumed_cycles_by_use_case: system_state_modifications
                        .consumed_cycles_by_use_case,
                    call_context_balance_taken: system_state_modifications
                        .call_context_balance_taken,
                    request_slots_used: BTreeMap::new(),
                    requests: vec![],
                    new_global_timer: None,
                    canister_log: system_state_modifications.canister_log,
                    on_low_wasm_memory_hook_condition_check_result: None,
                    should_bump_canister_version: true,
                },
            },
            // Replicated executions (except queries), should return all changes and bump
            // the canister version in case there was no trap. Otherwise, only changes
            // to logs are returned.
            ApiType::SystemTask { time, .. }
            | ApiType::Update { time, .. }
            | ApiType::Cleanup { time, .. }
            | ApiType::ReplyCallback { time, .. }
            | ApiType::RejectCallback { time, .. } => match &self.execution_error {
                Some(err) => {
                    self.add_canister_log_for_trap(err, time, &mut system_state_modifications);
                    SystemStateModifications {
                        new_certified_data: None,
                        callback_updates: vec![],
                        cycles_balance_change: CyclesBalanceChange::zero(),
                        reserved_cycles: Cycles::zero(),
                        consumed_cycles_by_use_case: BTreeMap::new(),
                        call_context_balance_taken: None,
                        request_slots_used: BTreeMap::new(),
                        requests: vec![],
                        new_global_timer: None,
                        canister_log: system_state_modifications.canister_log,
                        on_low_wasm_memory_hook_condition_check_result: None,
                        should_bump_canister_version: false,
                    }
                }
                None => {
                    system_state_modifications.should_bump_canister_version = true;
                    system_state_modifications
                }
            },
            // Start, init and pre-upgrade are very similar to replicated executions
            // except that they don't bump the canister's version when the execution
            // was successful. This is because these are part of canister `install_code`
            // which bumps the version once for the whole `install_code` request as
            // opposed to per message execution involved during the `install_code`
            // request.
            ApiType::Start { time, .. }
            | ApiType::Init { time, .. }
            | ApiType::PreUpgrade { time, .. } => match &self.execution_error {
                Some(err) => {
                    self.add_canister_log_for_trap(err, time, &mut system_state_modifications);
                    SystemStateModifications {
                        new_certified_data: None,
                        callback_updates: vec![],
                        cycles_balance_change: CyclesBalanceChange::zero(),
                        reserved_cycles: Cycles::zero(),
                        consumed_cycles_by_use_case: BTreeMap::new(),
                        call_context_balance_taken: None,
                        request_slots_used: BTreeMap::new(),
                        requests: vec![],
                        new_global_timer: None,
                        canister_log: system_state_modifications.canister_log,
                        on_low_wasm_memory_hook_condition_check_result: None,
                        should_bump_canister_version: false,
                    }
                }
                None => system_state_modifications,
            },
        }
    }

    /// Wrapper around `self.sandbox_safe_system_state.push_output_request()` that
    /// tries to allocate memory for the `Request` before pushing it.
    ///
    /// On failure to allocate memory or withdraw cycles; or on queue full;
    /// returns `Ok(RejectCode::SysTransient as i32)`.
    ///
    /// Note that this function is made public only for the tests
    #[doc(hidden)]
    pub fn push_output_request(
        &mut self,
        req: Request,
        prepayment_for_response_execution: Cycles,
        prepayment_for_response_transmission: Cycles,
    ) -> HypervisorResult<i32> {
        let abort = |request: Request, sandbox_safe_system_state: &mut SandboxSafeSystemState| {
            sandbox_safe_system_state.refund_cycles(request.payment);
            sandbox_safe_system_state.unregister_callback(request.sender_reply_callback);
        };

        let memory_usage_of_request = if self.execution_parameters.subnet_type == SubnetType::System
        {
            // Effectively disable the memory limit checks on system subnets.
            MessageMemoryUsage::ZERO
        } else {
            memory_usage_of_request(&req)
        };
        if let Err(_err) = self.memory_usage.allocate_message_memory(
            memory_usage_of_request,
            &self.api_type,
            &self.sandbox_safe_system_state,
        ) {
            abort(req, &mut self.sandbox_safe_system_state);
            // Return an error code instead of trapping here in order to allow
            // the user code to handle the error gracefully.
            return Ok(RejectCode::SysTransient as i32);
        }

        match self.sandbox_safe_system_state.push_output_request(
            self.memory_usage.current_usage,
            self.memory_usage.current_message_usage,
            req,
            prepayment_for_response_execution,
            prepayment_for_response_transmission,
        ) {
            Ok(()) => Ok(0),
            Err(request) => {
                self.memory_usage
                    .deallocate_message_memory(memory_usage_of_request);
                abort(request, &mut self.sandbox_safe_system_state);
                Ok(RejectCode::SysTransient as i32)
            }
        }
    }

    /// Return tracked System API call counters.
    pub fn call_counters(&self) -> SystemApiCallCounters {
        self.call_counters.clone()
    }

    /// Appends the specified bytes on the heap as a string to the canister's logs.
    pub fn save_log_message(&mut self, src: usize, size: usize, heap: &[u8]) {
        self.sandbox_safe_system_state.append_canister_log(
            self.api_type.time(),
            valid_subslice(
                "save_log_message",
                InternalAddress::new(src),
                InternalAddress::new(size),
                heap,
            )
            .unwrap_or(
                // Do not trap here!
                // If the specified memory range is invalid, ignore it and log the error message.
                b"(debug_print message out of memory bounds)",
            )
            .to_vec(),
        );
    }

    /// Takes collected canister log records.
    pub fn take_canister_log(&mut self) -> CanisterLog {
        self.sandbox_safe_system_state.take_canister_log()
    }

    /// Returns collected canister log records.
    pub fn canister_log(&self) -> &CanisterLog {
        self.sandbox_safe_system_state.canister_log()
    }

    /// Checks if the current API type is an install or upgrade message.
    /// This is relevant when enforcing the stable memory dirty page limit.
    pub fn is_install_or_upgrade_message(&self) -> bool {
        matches!(
            self.api_type,
            ApiType::Init { .. } | ApiType::PreUpgrade { .. }
        )
    }

    /// Based on the page limit object, returns the page limit for the current
    /// system API type. Can be called with the limit for dirty pages or accessed pages.
    pub fn get_page_limit(&self, page_limit: &StableMemoryPageLimit) -> NumOsPages {
        match &self.api_type {
            // Longer-running messages make use of a different, possibly higher limit.
            ApiType::Init { .. } | ApiType::PreUpgrade { .. } => page_limit.upgrade,
            // Queries have a separate limit.
            ApiType::NonReplicatedQuery { .. }
            | ApiType::ReplicatedQuery { .. }
            | ApiType::CompositeQuery { .. }
            | ApiType::InspectMessage { .. } => page_limit.query,
            // Callbacks and cleanup for composite queries (non-replicated execution) need to be treated as queries,
            // whereas in replicated mode they are treated as regular messages.
            ApiType::ReplyCallback { execution_mode, .. }
            | ApiType::RejectCallback { execution_mode, .. }
            | ApiType::Cleanup { execution_mode, .. } => {
                if *execution_mode == ExecutionMode::NonReplicated {
                    page_limit.query
                } else {
                    page_limit.message
                }
            }
            // All other API types get the replicated message limit.
            ApiType::Update { .. } | ApiType::Start { .. } | ApiType::SystemTask { .. } => {
                page_limit.message
            }
        }
    }
}

impl SystemApi for SystemApiImpl {
    fn set_execution_error(&mut self, error: HypervisorError) {
        self.execution_error = Some(error)
    }

    fn get_execution_error(&self) -> Option<&HypervisorError> {
        self.execution_error.as_ref()
    }

    fn get_num_instructions_from_bytes(&self, num_bytes: NumBytes) -> NumInstructions {
        NumInstructions::from(num_bytes.get())
    }

    fn subnet_type(&self) -> SubnetType {
        self.execution_parameters.subnet_type
    }

    fn message_instruction_limit(&self) -> NumInstructions {
        self.execution_parameters.instruction_limits.message()
    }

    fn message_instructions_executed(&self, instruction_counter: i64) -> NumInstructions {
        let result = (self.instructions_executed_before_current_slice as u64)
            .saturating_add(self.slice_instructions_executed(instruction_counter).get());
        NumInstructions::from(result)
    }

    fn call_context_instructions_executed(&self) -> NumInstructions {
        match &self.api_type {
            ApiType::ReplyCallback {
                call_context_instructions_executed,
                ..
            }
            | ApiType::RejectCallback {
                call_context_instructions_executed,
                ..
            }
            | ApiType::Cleanup {
                call_context_instructions_executed,
                ..
            } => *call_context_instructions_executed,
            ApiType::Start { .. }
            | ApiType::Init { .. }
            | ApiType::SystemTask { .. }
            | ApiType::ReplicatedQuery { .. }
            | ApiType::PreUpgrade { .. }
            | ApiType::NonReplicatedQuery { .. }
            | ApiType::CompositeQuery { .. }
            | ApiType::InspectMessage { .. }
            | ApiType::Update { .. } => 0.into(),
        }
    }

    fn slice_instruction_limit(&self) -> NumInstructions {
        // Note that `self.execution_parameters.instruction_limits.slice()` is
        // the instruction limit of the first slice, not the current one.
        NumInstructions::from(u64::try_from(self.current_slice_instruction_limit).unwrap_or(0))
    }

    fn slice_instructions_executed(&self, instruction_counter: i64) -> NumInstructions {
        let result = self
            .current_slice_instruction_limit
            .saturating_sub(instruction_counter)
            .max(0) as u64;
        NumInstructions::from(result)
    }

    fn canister_id(&self) -> CanisterId {
        self.sandbox_safe_system_state.canister_id
    }

    fn ic0_env_var_count(&self) -> HypervisorResult<usize> {
        let result = match &self.api_type {
            ApiType::Start { .. } => Err(self.error_for("ic0_env_var_count")),
            ApiType::Init { .. }
            | ApiType::SystemTask { .. }
            | ApiType::Update { .. }
            | ApiType::Cleanup { .. }
            | ApiType::NonReplicatedQuery { .. }
            | ApiType::ReplicatedQuery { .. }
<<<<<<< HEAD
=======
            | ApiType::CompositeQuery { .. }
>>>>>>> 1e49d4d2
            | ApiType::PreUpgrade { .. }
            | ApiType::ReplyCallback { .. }
            | ApiType::RejectCallback { .. }
            | ApiType::InspectMessage { .. } => {
                Ok(self.sandbox_safe_system_state.environment_variables().len())
            }
        };

        trace_syscall!(self, EnvVarCount, result);
        result
    }

    fn ic0_env_var_name_size(&self, index: usize) -> HypervisorResult<usize> {
        let result = match &self.api_type {
            ApiType::Start { .. } => Err(self.error_for("ic0_env_var_name_size")),
            ApiType::Init { .. }
            | ApiType::SystemTask { .. }
            | ApiType::Update { .. }
            | ApiType::Cleanup { .. }
            | ApiType::NonReplicatedQuery { .. }
            | ApiType::ReplicatedQuery { .. }
<<<<<<< HEAD
=======
            | ApiType::CompositeQuery { .. }
>>>>>>> 1e49d4d2
            | ApiType::PreUpgrade { .. }
            | ApiType::ReplyCallback { .. }
            | ApiType::RejectCallback { .. }
            | ApiType::InspectMessage { .. } => {
                let keys = self
                    .sandbox_safe_system_state
                    .environment_variables()
                    .keys()
                    .collect::<Vec<_>>();
                match keys.get(index) {
                    Some(name) => Ok(name.len()),
                    None => Err(EnvironmentVariableIndexOutOfBounds {
                        index,
                        length: keys.len(),
                    }),
                }
            }
        };

        trace_syscall!(self, EnvVarNameSize, result);
        result
    }

    fn ic0_env_var_name_copy(
        &self,
        index: usize,
        dst: usize,
        offset: usize,
        size: usize,
        heap: &mut [u8],
    ) -> HypervisorResult<()> {
        let result = match &self.api_type {
            ApiType::Start { .. } => Err(self.error_for("ic0_env_var_name_copy")),
            ApiType::Init { .. }
            | ApiType::SystemTask { .. }
            | ApiType::Update { .. }
            | ApiType::Cleanup { .. }
            | ApiType::NonReplicatedQuery { .. }
            | ApiType::ReplicatedQuery { .. }
<<<<<<< HEAD
=======
            | ApiType::CompositeQuery { .. }
>>>>>>> 1e49d4d2
            | ApiType::PreUpgrade { .. }
            | ApiType::ReplyCallback { .. }
            | ApiType::RejectCallback { .. }
            | ApiType::InspectMessage { .. } => {
                let keys = self
                    .sandbox_safe_system_state
                    .environment_variables()
                    .keys()
                    .collect::<Vec<_>>();
                match keys.get(index) {
                    Some(name) => {
                        // Validate destination buffer
                        valid_subslice(
                            "ic0.env_var_name_copy heap",
                            InternalAddress::new(dst),
                            InternalAddress::new(size),
                            heap,
                        )?;
                        let slice = valid_subslice(
                            "ic0.env_var_name_copy name",
                            InternalAddress::new(offset),
                            InternalAddress::new(size),
                            name.as_bytes(),
                        )?;
                        deterministic_copy_from_slice(&mut heap[dst..dst + size], slice);
                        Ok(())
                    }
                    None => Err(EnvironmentVariableIndexOutOfBounds {
                        index,
                        length: keys.len(),
                    }),
                }
            }
        };

        trace_syscall!(
            self,
            EnvVarNameCopy,
            result,
            dst,
            offset,
            size,
            summarize(heap, dst, size)
        );
        result
    }

    fn ic0_env_var_value_size(
        &self,
        name_src: usize,
        name_size: usize,
        heap: &[u8],
    ) -> HypervisorResult<usize> {
        let result = match &self.api_type {
            ApiType::Start { .. } => Err(self.error_for("ic0_env_var_value_size")),
            ApiType::Init { .. }
            | ApiType::SystemTask { .. }
            | ApiType::Update { .. }
            | ApiType::Cleanup { .. }
            | ApiType::NonReplicatedQuery { .. }
            | ApiType::ReplicatedQuery { .. }
<<<<<<< HEAD
=======
            | ApiType::CompositeQuery { .. }
>>>>>>> 1e49d4d2
            | ApiType::PreUpgrade { .. }
            | ApiType::ReplyCallback { .. }
            | ApiType::RejectCallback { .. }
            | ApiType::InspectMessage { .. } => {
                if name_size > MAX_ENV_VAR_NAME_SIZE {
                    return Err(HypervisorError::UserContractViolation {
                        error: "ic0.env_var_value_size: Variable name is too large.".to_string(),
                        suggestion: "".to_string(),
                        doc_link: "".to_string(),
                    });
                }

                let name_bytes = valid_subslice(
                    "ic0.env_var_value_size heap",
                    InternalAddress::new(name_src),
                    InternalAddress::new(name_size),
                    heap,
                )?;

                let name = std::str::from_utf8(name_bytes).map_err(|_| {
                    HypervisorError::UserContractViolation {
                        error: "ic0.env_var_value_size: Variable name is not a valid UTF-8 string."
                            .to_string(),
                        suggestion:
                            "Provide a valid UTF-8 string for the environment variable name."
                                .to_string(),
                        doc_link: "".to_string(),
                    }
                })?;
                match &self
                    .sandbox_safe_system_state
                    .environment_variables()
                    .get(name)
                {
                    Some(value) => Ok(value.len()),
                    None => Err(EnvironmentVariableNotFound {
                        name: name.to_string(),
                    }),
                }
            }
        };

        trace_syscall!(self, EnvVarValueSize, result);
        result
    }

    fn ic0_env_var_value_copy(
        &self,
        name_src: usize,
        name_size: usize,
        dst: usize,
        offset: usize,
        size: usize,
        heap: &mut [u8],
    ) -> HypervisorResult<()> {
        let result = match &self.api_type {
            ApiType::Start { .. } => Err(self.error_for("ic0_env_var_value_copy")),
            ApiType::Init { .. }
            | ApiType::SystemTask { .. }
            | ApiType::Update { .. }
            | ApiType::Cleanup { .. }
            | ApiType::NonReplicatedQuery { .. }
            | ApiType::ReplicatedQuery { .. }
<<<<<<< HEAD
=======
            | ApiType::CompositeQuery { .. }
>>>>>>> 1e49d4d2
            | ApiType::PreUpgrade { .. }
            | ApiType::ReplyCallback { .. }
            | ApiType::RejectCallback { .. }
            | ApiType::InspectMessage { .. } => {
                if name_size > MAX_ENV_VAR_NAME_SIZE {
                    return Err(HypervisorError::UserContractViolation {
                        error: "ic0.env_var_value_copy: Variable name is too large.".to_string(),
                        suggestion: "".to_string(),
                        doc_link: "".to_string(),
                    });
                }

                let name_bytes = valid_subslice(
                    "ic0.env_var_value_copy name",
                    InternalAddress::new(name_src),
                    InternalAddress::new(name_size),
                    heap,
                )?;

                let name = std::str::from_utf8(name_bytes).map_err(|_| {
                    HypervisorError::UserContractViolation {
                        error: "ic0.env_var_value_copy: Variable name is not a valid UTF-8 string."
                            .to_string(),
                        suggestion:
                            "Provide a valid UTF-8 string for the environment variable name."
                                .to_string(),
                        doc_link: "".to_string(),
                    }
                })?;

                match &self
                    .sandbox_safe_system_state
                    .environment_variables()
                    .get(name)
                {
                    Some(value) => {
                        // Validate destination buffer
                        valid_subslice(
                            "ic0.env_var_value_copy heap",
                            InternalAddress::new(dst),
                            InternalAddress::new(size),
                            heap,
                        )?;
                        let slice = valid_subslice(
                            "ic0.env_var_value_copy value",
                            InternalAddress::new(offset),
                            InternalAddress::new(size),
                            value.as_bytes(),
                        )?;
                        deterministic_copy_from_slice(&mut heap[dst..dst + size], slice);
                        Ok(())
                    }
                    None => Err(EnvironmentVariableNotFound {
                        name: name.to_string(),
                    }),
                }
            }
        };

        trace_syscall!(
            self,
            EnvVarValueCopy,
            result,
            dst,
            offset,
            size,
            summarize(heap, dst, size)
        );
        result
    }

    fn ic0_msg_caller_size(&self) -> HypervisorResult<usize> {
        let result = self
            .api_type
            .caller()
            .map(|caller_id| caller_id.as_slice().len())
            .ok_or_else(|| self.error_for("ic0_msg_caller_size"));
        trace_syscall!(self, MsgCallerSize, result);
        result
    }

    fn ic0_msg_caller_copy(
        &self,
        dst: usize,
        offset: usize,
        size: usize,
        heap: &mut [u8],
    ) -> HypervisorResult<()> {
        let result = match self.api_type.caller() {
            Some(caller_id) => {
                let id_bytes = caller_id.as_slice();
                valid_subslice(
                    "ic0.msg_caller_copy heap",
                    InternalAddress::new(dst),
                    InternalAddress::new(size),
                    heap,
                )?;
                let slice = valid_subslice(
                    "ic0.msg_caller_copy id",
                    InternalAddress::new(offset),
                    InternalAddress::new(size),
                    id_bytes,
                )?;
                deterministic_copy_from_slice(&mut heap[dst..dst + size], slice);
                Ok(())
            }
            None => Err(self.error_for("ic0_msg_caller_copy")),
        };
        trace_syscall!(
            self,
            MsgCallerCopy,
            result,
            dst,
            offset,
            size,
            summarize(heap, dst, size)
        );
        result
    }

    fn ic0_msg_arg_data_size(&self) -> HypervisorResult<usize> {
        let result = match &self.api_type {
            ApiType::Start { .. }
            | ApiType::Cleanup { .. }
            | ApiType::SystemTask { .. }
            | ApiType::RejectCallback { .. }
            | ApiType::PreUpgrade { .. } => Err(self.error_for("ic0_msg_arg_data_size")),
            ApiType::Init {
                incoming_payload, ..
            }
            | ApiType::Update {
                incoming_payload, ..
            }
            | ApiType::ReplyCallback {
                incoming_payload, ..
            }
            | ApiType::ReplicatedQuery {
                incoming_payload, ..
            }
            | ApiType::InspectMessage {
                incoming_payload, ..
            }
            | ApiType::NonReplicatedQuery {
                incoming_payload, ..
            }
            | ApiType::CompositeQuery {
                incoming_payload, ..
            } => Ok(incoming_payload.len()),
        };
        trace_syscall!(self, MsgArgDataSize, result);
        result
    }

    fn ic0_msg_arg_data_copy(
        &self,
        dst: usize,
        offset: usize,
        size: usize,
        heap: &mut [u8],
    ) -> HypervisorResult<()> {
        let result = match &self.api_type {
            ApiType::Start { .. }
            | ApiType::SystemTask { .. }
            | ApiType::Cleanup { .. }
            | ApiType::RejectCallback { .. }
            | ApiType::PreUpgrade { .. } => Err(self.error_for("ic0_msg_arg_data_copy")),
            ApiType::Init {
                incoming_payload, ..
            }
            | ApiType::Update {
                incoming_payload, ..
            }
            | ApiType::ReplyCallback {
                incoming_payload, ..
            }
            | ApiType::ReplicatedQuery {
                incoming_payload, ..
            }
            | ApiType::InspectMessage {
                incoming_payload, ..
            }
            | ApiType::NonReplicatedQuery {
                incoming_payload, ..
            }
            | ApiType::CompositeQuery {
                incoming_payload, ..
            } => {
                valid_subslice(
                    "ic0.msg_arg_data_copy heap",
                    InternalAddress::new(dst),
                    InternalAddress::new(size),
                    heap,
                )?;
                let payload_subslice = valid_subslice(
                    "ic0.msg_arg_data_copy payload",
                    InternalAddress::new(offset),
                    InternalAddress::new(size),
                    incoming_payload,
                )?;
                deterministic_copy_from_slice(&mut heap[dst..dst + size], payload_subslice);
                Ok(())
            }
        };
        trace_syscall!(
            self,
            MsgArgDataCopy,
            result,
            dst,
            offset,
            size,
            summarize(heap, dst, size)
        );
        result
    }

    fn ic0_msg_method_name_size(&self) -> HypervisorResult<usize> {
        let result = match &self.api_type {
            ApiType::Start { .. }
            | ApiType::RejectCallback { .. }
            | ApiType::PreUpgrade { .. }
            | ApiType::Cleanup { .. }
            | ApiType::Update { .. }
            | ApiType::ReplyCallback { .. }
            | ApiType::SystemTask { .. }
            | ApiType::ReplicatedQuery { .. }
            | ApiType::NonReplicatedQuery { .. }
            | ApiType::CompositeQuery { .. }
            | ApiType::Init { .. } => Err(self.error_for("ic0_msg_method_name_size")),
            ApiType::InspectMessage { method_name, .. } => Ok(method_name.len()),
        };
        trace_syscall!(self, MsgMethodNameSize, result);
        result
    }

    fn ic0_msg_method_name_copy(
        &self,
        dst: usize,
        offset: usize,
        size: usize,
        heap: &mut [u8],
    ) -> HypervisorResult<()> {
        let result = match &self.api_type {
            ApiType::Start { .. }
            | ApiType::RejectCallback { .. }
            | ApiType::Cleanup { .. }
            | ApiType::PreUpgrade { .. }
            | ApiType::Update { .. }
            | ApiType::ReplyCallback { .. }
            | ApiType::SystemTask { .. }
            | ApiType::ReplicatedQuery { .. }
            | ApiType::NonReplicatedQuery { .. }
            | ApiType::CompositeQuery { .. }
            | ApiType::Init { .. } => Err(self.error_for("ic0_msg_method_name_copy")),
            ApiType::InspectMessage { method_name, .. } => {
                valid_subslice(
                    "ic0.msg_method_name_copy heap",
                    InternalAddress::new(dst),
                    InternalAddress::new(size),
                    heap,
                )?;
                let payload_subslice = valid_subslice(
                    "ic0.msg_method_name_copy payload",
                    InternalAddress::new(offset),
                    InternalAddress::new(size),
                    method_name.as_bytes(),
                )?;
                deterministic_copy_from_slice(&mut heap[dst..dst + size], payload_subslice);
                Ok(())
            }
        };
        trace_syscall!(
            self,
            MsgMethodNameCopy,
            result,
            dst,
            offset,
            size,
            summarize(heap, dst, size)
        );
        result
    }

    fn ic0_accept_message(&mut self) -> HypervisorResult<()> {
        let result = match &mut self.api_type {
            ApiType::Start { .. }
            | ApiType::RejectCallback { .. }
            | ApiType::PreUpgrade { .. }
            | ApiType::Cleanup { .. }
            | ApiType::Update { .. }
            | ApiType::ReplyCallback { .. }
            | ApiType::SystemTask { .. }
            | ApiType::ReplicatedQuery { .. }
            | ApiType::NonReplicatedQuery { .. }
            | ApiType::CompositeQuery { .. }
            | ApiType::Init { .. } => Err(self.error_for("ic0_accept_message")),
            ApiType::InspectMessage {
                message_accepted, ..
            } => {
                if *message_accepted {
                    Err(ToolchainContractViolation {
                        error: "ic0.accept_message: the function was already called.".to_string(),
                    })
                } else {
                    *message_accepted = true;
                    Ok(())
                }
            }
        };
        trace_syscall!(self, AcceptMessage, result);
        result
    }

    fn ic0_msg_reply(&mut self) -> HypervisorResult<()> {
        let result = match self.get_response_info() {
            None => Err(self.error_for("ic0_msg_reply")),
            Some((data, _, status)) => match status {
                ResponseStatus::NotRepliedYet => {
                    *status = ResponseStatus::JustRepliedWith(Some(WasmResult::Reply(
                        std::mem::take(data),
                    )));
                    Ok(())
                }
                ResponseStatus::AlreadyReplied | ResponseStatus::JustRepliedWith(_) => {
                    Err(ToolchainContractViolation {
                        error: "ic0.msg_reply: the call is already replied".to_string(),
                    })
                }
            },
        };
        trace_syscall!(self, MsgReply, result);
        result
    }

    fn ic0_msg_reply_data_append(
        &mut self,
        src: usize,
        size: usize,
        heap: &[u8],
    ) -> HypervisorResult<()> {
        let result = match self.get_response_info() {
            None => Err(self.error_for("ic0_msg_reply_data_append")),
            Some((data, max_reply_size, response_status)) => match response_status {
                ResponseStatus::NotRepliedYet => {
                    let payload_size = data.len().saturating_add(size) as u64;
                    if payload_size > max_reply_size.get() {
                        let string = format!(
                            "ic0.msg_reply_data_append: application payload size ({}) cannot be larger than {}.",
                            payload_size,
                            max_reply_size,
                        );
                        return Err(UserContractViolation {
                            error: string,
                            suggestion:
                                "Consider checking the response size and returning an error if \
                                it is too long."
                                    .to_string(),
                            doc_link: doc_ref("msg_reply_data_append-payload-too-large"),
                        });
                    }
                    data.extend_from_slice(valid_subslice(
                        "msg.reply",
                        InternalAddress::new(src),
                        InternalAddress::new(size),
                        heap,
                    )?);
                    Ok(())
                }
                ResponseStatus::AlreadyReplied | ResponseStatus::JustRepliedWith(_) => {
                    Err(ToolchainContractViolation {
                        error: "ic0.msg_reply_data_append: the call is already replied."
                            .to_string(),
                    })
                }
            },
        };
        trace_syscall!(
            self,
            MsgReplyDataAppend,
            result,
            src,
            size,
            summarize(heap, src, size)
        );
        result
    }

    fn ic0_msg_reject(&mut self, src: usize, size: usize, heap: &[u8]) -> HypervisorResult<()> {
        let result = match self.get_response_info() {
            None => Err(self.error_for("ic0_msg_reject")),
            Some((_, max_reply_size, response_status)) => match response_status {
                ResponseStatus::NotRepliedYet => {
                    if size as u64 > max_reply_size.get() {
                        let string = format!(
                            "ic0.msg_reject: application payload size ({}) cannot be larger than {}.",
                            size, max_reply_size
                        );
                        return Err(UserContractViolation {
                            error: string,
                            suggestion: "Try truncating the error messages that are too long."
                                .to_string(),
                            doc_link: doc_ref("msg_reject-payload-too-large"),
                        });
                    }
                    let msg_bytes = valid_subslice(
                        "ic0.msg_reject",
                        InternalAddress::new(src),
                        InternalAddress::new(size),
                        heap,
                    )?;
                    let msg = String::from_utf8(msg_bytes.to_vec()).map_err(|_| {
                        ToolchainContractViolation {
                            error: "ic0.msg_reject: invalid UTF-8 string provided".to_string(),
                        }
                    })?;
                    *response_status =
                        ResponseStatus::JustRepliedWith(Some(WasmResult::Reject(msg)));
                    Ok(())
                }
                ResponseStatus::AlreadyReplied | ResponseStatus::JustRepliedWith(_) => {
                    Err(ToolchainContractViolation {
                        error: "ic0.msg_reject: the call is already replied".to_string(),
                    })
                }
            },
        };
        trace_syscall!(
            self,
            MsgReject,
            result,
            src,
            size,
            summarize(heap, src, size)
        );
        result
    }

    fn ic0_msg_reject_code(&self) -> HypervisorResult<i32> {
        let result = self
            .get_reject_code()
            .ok_or_else(|| self.error_for("ic0_msg_reject_code"));
        trace_syscall!(self, MsgRejectCode, result);
        result
    }

    fn ic0_msg_reject_msg_size(&self) -> HypervisorResult<usize> {
        let reject_context = self
            .get_reject_context()
            .ok_or_else(|| self.error_for("ic0_msg_reject_msg_size"))?;
        let result = Ok(reject_context.message().len());
        trace_syscall!(self, MsgRejectMsgSize, result);
        result
    }

    fn ic0_msg_reject_msg_copy(
        &self,
        dst: usize,
        offset: usize,
        size: usize,
        heap: &mut [u8],
    ) -> HypervisorResult<()> {
        let result = {
            let reject_context = self
                .get_reject_context()
                .ok_or_else(|| self.error_for("ic0_msg_reject_msg_copy"))?;
            valid_subslice(
                "ic0.msg_reject_msg_copy heap",
                InternalAddress::new(dst),
                InternalAddress::new(size),
                heap,
            )?;

            let msg = reject_context.message();
            let msg_bytes = valid_subslice(
                "ic0.msg_reject_msg_copy msg",
                InternalAddress::new(offset),
                InternalAddress::new(size),
                msg.as_bytes(),
            )?;
            deterministic_copy_from_slice(&mut heap[dst..dst + size], msg_bytes);
            Ok(())
        };
        trace_syscall!(
            self,
            MsgRejectMsgCopy,
            result,
            dst,
            offset,
            size,
            summarize(heap, dst, size)
        );
        result
    }

    fn ic0_canister_self_size(&self) -> HypervisorResult<usize> {
        let result = match &self.api_type {
            ApiType::Start { .. } => Err(self.error_for("ic0_canister_self_size")),
            ApiType::Init { .. }
            | ApiType::SystemTask { .. }
            | ApiType::Cleanup { .. }
            | ApiType::Update { .. }
            | ApiType::ReplicatedQuery { .. }
            | ApiType::NonReplicatedQuery { .. }
            | ApiType::CompositeQuery { .. }
            | ApiType::ReplyCallback { .. }
            | ApiType::RejectCallback { .. }
            | ApiType::PreUpgrade { .. }
            | ApiType::InspectMessage { .. } => Ok(self
                .sandbox_safe_system_state
                .canister_id
                .get_ref()
                .as_slice()
                .len()),
        };
        trace_syscall!(self, CanisterSelfSize, result);
        result
    }

    fn ic0_canister_self_copy(
        &mut self,
        dst: usize,
        offset: usize,
        size: usize,
        heap: &mut [u8],
    ) -> HypervisorResult<()> {
        let result = match &self.api_type {
            ApiType::Start { .. } => Err(self.error_for("ic0_canister_self_copy")),
            ApiType::Init { .. }
            | ApiType::SystemTask { .. }
            | ApiType::Cleanup { .. }
            | ApiType::Update { .. }
            | ApiType::ReplicatedQuery { .. }
            | ApiType::NonReplicatedQuery { .. }
            | ApiType::CompositeQuery { .. }
            | ApiType::PreUpgrade { .. }
            | ApiType::ReplyCallback { .. }
            | ApiType::RejectCallback { .. }
            | ApiType::InspectMessage { .. } => {
                valid_subslice(
                    "ic0.canister_self_copy heap",
                    InternalAddress::new(dst),
                    InternalAddress::new(size),
                    heap,
                )?;
                let canister_id = self.sandbox_safe_system_state.canister_id;
                let id_bytes = canister_id.get_ref().as_slice();
                let slice = valid_subslice(
                    "ic0.canister_self_copy id",
                    InternalAddress::new(offset),
                    InternalAddress::new(size),
                    id_bytes,
                )?;
                deterministic_copy_from_slice(&mut heap[dst..dst + size], slice);
                Ok(())
            }
        };
        trace_syscall!(
            self,
            CanisterSelfCopy,
            result,
            dst,
            offset,
            size,
            summarize(heap, dst, size)
        );
        result
    }

    fn ic0_call_new(
        &mut self,
        callee_src: usize,
        callee_size: usize,
        name_src: usize,
        name_len: usize,
        reply_fun: u32,
        reply_env: u64,
        reject_fun: u32,
        reject_env: u64,
        heap: &[u8],
    ) -> HypervisorResult<()> {
        let result = match &mut self.api_type {
            ApiType::Start { .. }
            | ApiType::Init { .. }
            | ApiType::ReplicatedQuery { .. }
            | ApiType::NonReplicatedQuery { .. }
            | ApiType::Cleanup { .. }
            | ApiType::PreUpgrade { .. }
            | ApiType::InspectMessage { .. } => Err(self.error_for("ic0_call_new")),
            ApiType::Update {
                outgoing_request, ..
            }
            | ApiType::CompositeQuery {
                outgoing_request, ..
            }
            | ApiType::SystemTask {
                outgoing_request, ..
            }
            | ApiType::ReplyCallback {
                outgoing_request, ..
            }
            | ApiType::RejectCallback {
                outgoing_request, ..
            } => {
                if let Some(outgoing_request) = outgoing_request.take() {
                    self.sandbox_safe_system_state
                        .refund_cycles(outgoing_request.take_cycles());
                }

                let req = RequestInPrep::new(
                    self.sandbox_safe_system_state.canister_id,
                    callee_src,
                    callee_size,
                    name_src,
                    name_len,
                    heap,
                    WasmClosure::new(reply_fun, reply_env),
                    WasmClosure::new(reject_fun, reject_env),
                    MAX_INTER_CANISTER_PAYLOAD_IN_BYTES,
                    MULTIPLIER_MAX_SIZE_LOCAL_SUBNET,
                    self.max_sum_exported_function_name_lengths,
                )?;
                *outgoing_request = Some(req);
                Ok(())
            }
        };
        trace_syscall!(
            self,
            CallNew,
            result,
            callee_src,
            callee_size,
            name_src,
            name_len,
            reply_fun,
            reply_env,
            reject_fun,
            reject_env,
            summarize(heap, callee_src, callee_size)
        );
        result
    }

    fn ic0_call_data_append(
        &mut self,
        src: usize,
        size: usize,
        heap: &[u8],
    ) -> HypervisorResult<()> {
        let result = match &mut self.api_type {
            ApiType::Start { .. }
            | ApiType::Init { .. }
            | ApiType::ReplicatedQuery { .. }
            | ApiType::NonReplicatedQuery { .. }
            | ApiType::PreUpgrade { .. }
            | ApiType::Cleanup { .. }
            | ApiType::InspectMessage { .. } => Err(self.error_for("ic0_call_data_append")),
            ApiType::Update {
                outgoing_request, ..
            }
            | ApiType::CompositeQuery {
                outgoing_request, ..
            }
            | ApiType::SystemTask {
                outgoing_request, ..
            }
            | ApiType::ReplyCallback {
                outgoing_request, ..
            }
            | ApiType::RejectCallback {
                outgoing_request, ..
            } => match outgoing_request {
                None => Err(HypervisorError::ToolchainContractViolation {
                    error: "ic0.call_data_append called when no call is under construction."
                        .to_string(),
                }),
                Some(request) => request.extend_method_payload(src, size, heap),
            },
        };
        trace_syscall!(self, CallDataAppend, src, size, summarize(heap, src, size));
        result
    }

    fn ic0_call_on_cleanup(&mut self, fun: u32, env: u64) -> HypervisorResult<()> {
        let result = match &mut self.api_type {
            ApiType::Start { .. }
            | ApiType::Init { .. }
            | ApiType::ReplicatedQuery { .. }
            | ApiType::NonReplicatedQuery { .. }
            | ApiType::Cleanup { .. }
            | ApiType::PreUpgrade { .. }
            | ApiType::InspectMessage { .. } => Err(self.error_for("ic0_call_on_cleanup")),
            ApiType::Update {
                outgoing_request, ..
            }
            | ApiType::CompositeQuery {
                outgoing_request, ..
            }
            | ApiType::SystemTask {
                outgoing_request, ..
            }
            | ApiType::ReplyCallback {
                outgoing_request, ..
            }
            | ApiType::RejectCallback {
                outgoing_request, ..
            } => match outgoing_request {
                None => Err(HypervisorError::ToolchainContractViolation {
                    error: "ic0.call_on_cleanup called when no call is under construction."
                        .to_string(),
                }),
                Some(request) => request.set_on_cleanup(WasmClosure::new(fun, env)),
            },
        };
        trace_syscall!(self, CallOnCleanup, fun, env);
        result
    }

    fn ic0_call_cycles_add(&mut self, amount: u64) -> HypervisorResult<()> {
        let result = self.ic0_call_cycles_add_helper("ic0_call_cycles_add", Cycles::from(amount));
        trace_syscall!(self, CallCyclesAdd, result, amount);
        result
    }

    fn ic0_call_cycles_add128(&mut self, amount: Cycles) -> HypervisorResult<()> {
        let result = self.ic0_call_cycles_add_helper("ic0_call_cycles_add128", amount);
        trace_syscall!(self, CallCyclesAdd128, result, amount);
        result
    }

    // Note that if this function returns an error, then the canister will be
    // trapped and the state will be rolled back. Hence, we do not have to worry
    // about rolling back any modifications that previous calls like
    // ic0_call_cycles_add128() made.
    //
    // However, this call can still "fail" without returning an error. Examples
    // are if the canister does not have sufficient cycles to send the request
    // or the output queues are full. In this case, we need to perform the
    // necessary cleanups.
    fn ic0_call_perform(&mut self) -> HypervisorResult<i32> {
        let result = match &mut self.api_type {
            ApiType::Start { .. }
            | ApiType::Init { .. }
            | ApiType::ReplicatedQuery { .. }
            | ApiType::NonReplicatedQuery { .. }
            | ApiType::Cleanup { .. }
            | ApiType::PreUpgrade { .. }
            | ApiType::InspectMessage { .. } => Err(self.error_for("ic0_call_perform")),
            ApiType::Update {
                time,
                call_context_id,
                outgoing_request,
                ..
            }
            | ApiType::SystemTask {
                time,
                call_context_id,
                outgoing_request,
                ..
            }
            | ApiType::ReplyCallback {
                time,
                call_context_id,
                outgoing_request,
                ..
            }
            | ApiType::RejectCallback {
                time,
                call_context_id,
                outgoing_request,
                ..
            }
            | ApiType::CompositeQuery {
                time,
                call_context_id,
                outgoing_request,
                ..
            } => {
                let req_in_prep =
                    outgoing_request
                        .take()
                        .ok_or_else(|| ToolchainContractViolation {
                            error: "ic0.call_perform called when no call is under construction."
                                .to_string(),
                        })?;

                let req = into_request(
                    req_in_prep,
                    *call_context_id,
                    &mut self.sandbox_safe_system_state,
                    &self.log,
                    *time,
                )?;

                self.push_output_request(
                    req.request,
                    req.prepayment_for_response_execution,
                    req.prepayment_for_response_transmission,
                )
            }
        };
        trace_syscall!(self, CallPerform, result);
        result
    }

    fn stable_read_without_bounds_checks(
        &self,
        dst: u64,
        offset: u64,
        size: u64,
        heap: &mut [u8],
    ) -> HypervisorResult<()> {
        self.stable_memory
            .stable_read_without_bounds_checks(dst, offset, size, heap)
    }

    fn ic0_time(&mut self) -> HypervisorResult<Time> {
        self.call_counters.time += 1;
        let result = match &self.api_type {
            ApiType::Start { .. } => Err(self.error_for("ic0_time")),
            ApiType::Init { time, .. }
            | ApiType::SystemTask { time, .. }
            | ApiType::Update { time, .. }
            | ApiType::Cleanup { time, .. }
            | ApiType::NonReplicatedQuery { time, .. }
            | ApiType::CompositeQuery { time, .. }
            | ApiType::ReplicatedQuery { time, .. }
            | ApiType::PreUpgrade { time, .. }
            | ApiType::ReplyCallback { time, .. }
            | ApiType::RejectCallback { time, .. }
            | ApiType::InspectMessage { time, .. } => Ok(*time),
        };
        trace_syscall!(self, Time, result);
        result
    }

    fn ic0_global_timer_set(&mut self, time: Time) -> HypervisorResult<Time> {
        let result = match &self.api_type {
            ApiType::Start { .. }
            | ApiType::NonReplicatedQuery { .. }
            | ApiType::CompositeQuery { .. }
            | ApiType::ReplicatedQuery { .. }
            | ApiType::InspectMessage { .. } => Err(self.error_for("ic0_global_timer_set")),
            ApiType::Init { .. }
            | ApiType::SystemTask { .. }
            | ApiType::Update { .. }
            | ApiType::Cleanup { .. }
            | ApiType::PreUpgrade { .. }
            | ApiType::ReplyCallback { .. }
            | ApiType::RejectCallback { .. } => {
                // Reply and reject callbacks can be executed in non-replicated mode
                // iff from within a composite query call. Disallow in that case.
                if self.execution_parameters.execution_mode == ExecutionMode::NonReplicated {
                    return Err(self.error_for("ic0_global_timer_set"));
                }

                let prev_time = self.sandbox_safe_system_state.global_timer().to_time();
                self.sandbox_safe_system_state
                    .set_global_timer(CanisterTimer::from_time(time));
                Ok(prev_time)
            }
        };
        trace_syscall!(self, GlobalTimerSet, result);
        result
    }

    fn ic0_performance_counter(
        &self,
        performance_counter_type: PerformanceCounterType,
    ) -> HypervisorResult<u64> {
        let result = match performance_counter_type {
            PerformanceCounterType::Instructions(instruction_counter) => Ok(self
                .message_instructions_executed(instruction_counter)
                .get()),
            PerformanceCounterType::CallContextInstructions(instruction_counter) => Ok(self
                .call_context_instructions_executed()
                .get()
                .saturating_add(
                    self.message_instructions_executed(instruction_counter)
                        .get(),
                )),
        };
        trace_syscall!(self, PerformanceCounter, result);
        result
    }

    fn ic0_canister_version(&self) -> HypervisorResult<u64> {
        let result = match &self.api_type {
            ApiType::Start { .. } => Err(self.error_for("ic0_canister_version")),
            ApiType::Init { .. }
            | ApiType::SystemTask { .. }
            | ApiType::Update { .. }
            | ApiType::Cleanup { .. }
            | ApiType::NonReplicatedQuery { .. }
            | ApiType::CompositeQuery { .. }
            | ApiType::ReplicatedQuery { .. }
            | ApiType::PreUpgrade { .. }
            | ApiType::ReplyCallback { .. }
            | ApiType::RejectCallback { .. }
            | ApiType::InspectMessage { .. } => {
                Ok(self.sandbox_safe_system_state.canister_version())
            }
        };
        trace_syscall!(self, CanisterVersion, result);
        result
    }

    fn out_of_instructions(&mut self, instruction_counter: i64) -> HypervisorResult<i64> {
        let result = self
            .out_of_instructions_handler
            .out_of_instructions(instruction_counter);
        if let Ok(new_slice_instruction_limit) = result {
            // A new slice has started, update the instruction sum and limit.
            let slice_instructions = self
                .current_slice_instruction_limit
                .saturating_sub(instruction_counter)
                .max(0);
            self.instructions_executed_before_current_slice += slice_instructions;
            self.current_slice_instruction_limit = new_slice_instruction_limit;
        }
        trace_syscall!(self, OutOfInstructions, result, instruction_counter);
        result
    }

    /// Performance improvement:
    /// This function is called after a message execution succeeded but the number of
    /// dirty pages is large enough to warrant an extra round of execution.
    /// Therefore, we yield control back to the replica and we wait for the
    /// next round to start copying dirty pages.
    fn yield_for_dirty_memory_copy(&mut self) -> HypervisorResult<i64> {
        let result = self
            .out_of_instructions_handler
            .yield_for_dirty_memory_copy();
        if let Ok(new_slice_instruction_limit) = result {
            // A new slice has started, update the instruction sum and limit.
            self.instructions_executed_before_current_slice += self.current_slice_instruction_limit;
            self.current_slice_instruction_limit = new_slice_instruction_limit;
        }
        trace_syscall!(self, yield_for_dirty_memory_copy, result);
        result
    }

    fn try_grow_wasm_memory(
        &mut self,
        native_memory_grow_res: i64,
        additional_wasm_pages: u64,
    ) -> HypervisorResult<()> {
        let result = {
            if native_memory_grow_res == -1 {
                return Ok(());
            }
            let new_bytes = additional_wasm_pages
                .checked_mul(WASM_PAGE_SIZE_IN_BYTES as u64)
                .map(NumBytes::new)
                .ok_or(HypervisorError::OutOfMemory)?;

            // The `memory.grow` instruction returns the previous size of the
            // Wasm memory in pages.
            let old_bytes = (native_memory_grow_res as u64)
                .checked_mul(WASM_PAGE_SIZE_IN_BYTES as u64)
                .map(NumBytes::new)
                .ok_or(HypervisorError::OutOfMemory)?;

            if let Some(wasm_memory_limit) = self
                .memory_usage
                .effective_wasm_memory_limit(&self.api_type)
            {
                let wasm_memory_usage =
                    NumBytes::new(new_bytes.get().saturating_add(old_bytes.get()));

                // A Wasm memory limit of 0 means unlimited.
                if wasm_memory_limit.get() != 0 && wasm_memory_usage > wasm_memory_limit {
                    return Err(HypervisorError::WasmMemoryLimitExceeded {
                        bytes: wasm_memory_usage,
                        limit: wasm_memory_limit,
                    });
                }
            }

            match self.memory_usage.allocate_execution_memory(
                new_bytes,
                &self.api_type,
                &mut self.sandbox_safe_system_state,
                &self.execution_parameters.subnet_memory_saturation,
                ExecutionMemoryType::WasmMemory,
            ) {
                Ok(()) => Ok(()),
                Err(err @ HypervisorError::InsufficientCyclesInMemoryGrow { .. }) => {
                    // Return an out-of-cycles error instead of out-of-memory.
                    Err(err)
                }
                Err(err @ HypervisorError::ReservedCyclesLimitExceededInMemoryGrow { .. }) => {
                    // Return a reservation error instead of out-of-memory.
                    Err(err)
                }
                Err(_err) => Err(HypervisorError::OutOfMemory),
            }
        };
        trace_syscall!(
            self,
            TryGrowWasmMemory,
            result,
            native_memory_grow_res,
            additional_wasm_pages
        );
        result
    }

    fn try_grow_stable_memory(
        &mut self,
        current_size: u64,
        additional_pages: u64,
        stable_memory_api: ic_interfaces::execution_environment::StableMemoryApi,
    ) -> HypervisorResult<StableGrowOutcome> {
        let resulting_size = current_size.saturating_add(additional_pages);
        if let StableMemoryApi::Stable32 = stable_memory_api {
            if current_size > MAX_32_BIT_STABLE_MEMORY_IN_PAGES {
                return Err(HypervisorError::Trapped {
                    trap_code: TrapCode::StableMemoryTooBigFor32Bit,
                    backtrace: None,
                });
            }
            if resulting_size > MAX_32_BIT_STABLE_MEMORY_IN_PAGES {
                return Ok(StableGrowOutcome::Failure);
            }
        }
        if resulting_size > MAX_STABLE_MEMORY_IN_BYTES / WASM_PAGE_SIZE_IN_BYTES as u64 {
            return Ok(StableGrowOutcome::Failure);
        }
        match self.memory_usage.allocate_execution_memory(
            // From the checks above we know that converting `additional_pages`
            // to bytes will not overflow, so the `unwrap()` will succeed.
            ic_replicated_state::num_bytes_try_from(NumWasmPages::new(additional_pages as usize))
                .unwrap(),
            &self.api_type,
            &mut self.sandbox_safe_system_state,
            &self.execution_parameters.subnet_memory_saturation,
            ExecutionMemoryType::StableMemory,
        ) {
            Ok(()) => Ok(StableGrowOutcome::Success),
            Err(err @ HypervisorError::InsufficientCyclesInMemoryGrow { .. }) => {
                // Trap instead of returning -1 in order to give the developer
                // more actionable error message. Otherwise, they cannot
                // distinguish between out-of-memory and out-of-cycles.
                Err(err)
            }
            Err(err @ HypervisorError::ReservedCyclesLimitExceededInMemoryGrow { .. }) => {
                // Trap instead of returning -1 in order to give the developer
                // more actionable error message. Otherwise, they cannot
                // distinguish between out-of-memory and cycle reservation errors.
                Err(err)
            }
            Err(_) => Ok(StableGrowOutcome::Failure),
        }
    }

    fn ic0_canister_cycle_balance(&mut self) -> HypervisorResult<u64> {
        self.call_counters.canister_cycle_balance += 1;
        let result = {
            let (high_amount, low_amount) = self
                .ic0_canister_cycle_balance_helper("ic0_canister_cycle_balance")?
                .into_parts();
            if high_amount != 0 {
                return Err(HypervisorError::Trapped {
                    trap_code: CyclesAmountTooBigFor64Bit,
                    backtrace: None,
                });
            }
            Ok(low_amount)
        };
        trace_syscall!(self, CanisterCycleBalance, result);
        result
    }

    fn ic0_canister_cycle_balance128(
        &mut self,
        dst: usize,
        heap: &mut [u8],
    ) -> HypervisorResult<()> {
        self.call_counters.canister_cycle_balance128 += 1;
        let result = {
            let method_name = "ic0_canister_cycle_balance128";
            let cycles = self.ic0_canister_cycle_balance_helper(method_name)?;
            copy_cycles_to_heap(cycles, dst, heap, method_name)?;
            Ok(())
        };
        trace_syscall!(self, CanisterCycleBalance128, dst, summarize(heap, dst, 16));
        result
    }

    fn ic0_canister_liquid_cycle_balance128(
        &mut self,
        dst: usize,
        heap: &mut [u8],
    ) -> HypervisorResult<()> {
        self.call_counters.canister_liquid_cycle_balance128 += 1;
        let method_name = "ic0_canister_liquid_cycle_balance128";
        let result = match &self.api_type {
            ApiType::Start { .. } => Err(self.error_for(method_name)),
            ApiType::Init { .. }
            | ApiType::SystemTask { .. }
            | ApiType::Update { .. }
            | ApiType::Cleanup { .. }
            | ApiType::ReplicatedQuery { .. }
            | ApiType::NonReplicatedQuery { .. }
            | ApiType::CompositeQuery { .. }
            | ApiType::PreUpgrade { .. }
            | ApiType::ReplyCallback { .. }
            | ApiType::RejectCallback { .. }
            | ApiType::InspectMessage { .. } => {
                let cycles = self.sandbox_safe_system_state.liquid_cycles_balance(
                    self.memory_usage.current_usage,
                    self.memory_usage.current_message_usage,
                );
                copy_cycles_to_heap(cycles, dst, heap, method_name)?;
                Ok(())
            }
        };
        trace_syscall!(
            self,
            CanisterLiquidCycleBalance128,
            dst,
            summarize(heap, dst, 16)
        );
        result
    }

    fn ic0_msg_cycles_available(&self) -> HypervisorResult<u64> {
        let result = {
            let (high_amount, low_amount) = self
                .ic0_msg_cycles_available_helper("ic0_msg_cycles_available")?
                .into_parts();
            if high_amount != 0 {
                return Err(HypervisorError::Trapped {
                    trap_code: CyclesAmountTooBigFor64Bit,
                    backtrace: None,
                });
            }
            Ok(low_amount)
        };
        trace_syscall!(self, MsgCyclesAvailable, result);
        result
    }

    fn ic0_msg_cycles_available128(&self, dst: usize, heap: &mut [u8]) -> HypervisorResult<()> {
        let result = {
            let method_name = "ic0_msg_cycles_available128";
            let cycles = self.ic0_msg_cycles_available_helper(method_name)?;
            copy_cycles_to_heap(cycles, dst, heap, method_name)?;
            Ok(())
        };
        trace_syscall!(self, MsgCyclesAvailable128, result);
        result
    }

    fn ic0_msg_cycles_refunded(&self) -> HypervisorResult<u64> {
        let result = {
            let (high_amount, low_amount) = self
                .ic0_msg_cycles_refunded_helper("ic0_msg_cycles_refunded")?
                .into_parts();
            if high_amount != 0 {
                return Err(HypervisorError::Trapped {
                    trap_code: CyclesAmountTooBigFor64Bit,
                    backtrace: None,
                });
            }
            Ok(low_amount)
        };
        trace_syscall!(self, MsgCyclesRefunded, result);
        result
    }

    fn ic0_msg_cycles_refunded128(&self, dst: usize, heap: &mut [u8]) -> HypervisorResult<()> {
        let result = {
            let method_name = "ic0_msg_cycles_refunded128";
            let cycles = self.ic0_msg_cycles_refunded_helper(method_name)?;
            copy_cycles_to_heap(cycles, dst, heap, method_name)?;
            Ok(())
        };
        trace_syscall!(self, MsgCyclesRefunded128, result, summarize(heap, dst, 16));
        result
    }

    fn ic0_msg_cycles_accept(&mut self, max_amount: u64) -> HypervisorResult<u64> {
        let result = {
            // Cannot accept more than max_amount.
            let (high_amount, low_amount) = self
                .ic0_msg_cycles_accept_helper("ic0_msg_cycles_accept", Cycles::from(max_amount))?
                .into_parts();
            if high_amount != 0 {
                error!(
                self.log,
                "ic0_msg_cycles_accept cannot accept more than max_amount {}; accepted amount {}",
                max_amount,
                Cycles::from_parts(high_amount, low_amount).get()
            )
            }
            Ok(low_amount)
        };
        trace_syscall!(self, MsgCyclesAccept, result, max_amount);
        result
    }

    fn ic0_msg_cycles_accept128(
        &mut self,
        max_amount: Cycles,
        dst: usize,
        heap: &mut [u8],
    ) -> HypervisorResult<()> {
        let result = {
            let method_name = "ic0_msg_cycles_accept128";
            let cycles = self.ic0_msg_cycles_accept_helper(method_name, max_amount)?;
            copy_cycles_to_heap(cycles, dst, heap, method_name)?;
            Ok(())
        };
        trace_syscall!(self, MsgCyclesAccept128, result);
        result
    }

    fn ic0_root_key_size(&self) -> HypervisorResult<usize> {
        let method_name = "ic0_root_key_size";
        let result = match &self.api_type {
            ApiType::Start { .. }
            | ApiType::NonReplicatedQuery { .. }
            | ApiType::CompositeQuery { .. }
            | ApiType::InspectMessage { .. } => Err(self.error_for(method_name)),
            ApiType::Init { .. }
            | ApiType::SystemTask { .. }
            | ApiType::Cleanup { .. }
            | ApiType::Update { .. }
            | ApiType::ReplicatedQuery { .. }
            | ApiType::ReplyCallback { .. }
            | ApiType::RejectCallback { .. }
            | ApiType::PreUpgrade { .. } => {
                // Reply and reject callbacks can be executed in non-replicated mode
                // iff from within a composite query call. Always disallow in that case.
                if self.execution_parameters.execution_mode == ExecutionMode::NonReplicated {
                    return Err(self.error_for(method_name));
                }

                let root_key = self.sandbox_safe_system_state.get_root_key();
                Ok(root_key.as_slice().len())
            }
        };

        trace_syscall!(self, RootKeySize, result);
        result
    }

    fn ic0_root_key_copy(
        &self,
        dst: usize,
        offset: usize,
        size: usize,
        heap: &mut [u8],
    ) -> HypervisorResult<()> {
        let method_name = "ic0.root_key_copy";
        let result = match &self.api_type {
            ApiType::Start { .. }
            | ApiType::NonReplicatedQuery { .. }
            | ApiType::CompositeQuery { .. }
            | ApiType::InspectMessage { .. } => Err(self.error_for(method_name)),
            ApiType::Init { .. }
            | ApiType::SystemTask { .. }
            | ApiType::Cleanup { .. }
            | ApiType::Update { .. }
            | ApiType::ReplicatedQuery { .. }
            | ApiType::ReplyCallback { .. }
            | ApiType::RejectCallback { .. }
            | ApiType::PreUpgrade { .. } => {
                // Reply and reject callbacks can be executed in non-replicated mode
                // iff from within a composite query call. Always disallow in that case.
                if self.execution_parameters.execution_mode == ExecutionMode::NonReplicated {
                    return Err(self.error_for(method_name));
                }

                valid_subslice(
                    "ic0.root_key_copy heap",
                    InternalAddress::new(dst),
                    InternalAddress::new(size),
                    heap,
                )?;
                let root_key = self.sandbox_safe_system_state.get_root_key();
                let root_key_bytes = root_key.as_slice();
                let slice = valid_subslice(
                    "ic0.root_key_copy bytes",
                    InternalAddress::new(offset),
                    InternalAddress::new(size),
                    root_key_bytes,
                )?;
                deterministic_copy_from_slice(&mut heap[dst..dst + size], slice);

                Ok(())
            }
        };
        trace_syscall!(
            self,
            RootKeyCopy,
            dst,
            offset,
            size,
            summarize(heap, dst, size)
        );

        result
    }

    fn ic0_data_certificate_present(&self) -> HypervisorResult<i32> {
        let result = match &self.api_type {
            ApiType::Start { .. } => Err(self.error_for("ic0_data_certificate_present")),
            ApiType::Init { .. }
            | ApiType::ReplyCallback { .. }
            | ApiType::RejectCallback { .. }
            | ApiType::Cleanup { .. }
            | ApiType::PreUpgrade { .. }
            | ApiType::InspectMessage { .. }
            | ApiType::Update { .. }
            | ApiType::SystemTask { .. }
            | ApiType::ReplicatedQuery { .. } => Ok(0),
            ApiType::NonReplicatedQuery {
                data_certificate, ..
            }
            | ApiType::CompositeQuery {
                data_certificate, ..
            } => match data_certificate {
                Some(_) => Ok(1),
                None => Ok(0),
            },
        };
        trace_syscall!(self, DataCertificatePresent, result);
        result
    }

    fn ic0_data_certificate_size(&self) -> HypervisorResult<usize> {
        let result = match &self.api_type {
            ApiType::Start { .. }
            | ApiType::Init { .. }
            | ApiType::SystemTask { .. }
            | ApiType::Update { .. }
            | ApiType::ReplyCallback { .. }
            | ApiType::RejectCallback { .. }
            | ApiType::Cleanup { .. }
            | ApiType::PreUpgrade { .. }
            | ApiType::InspectMessage { .. }
            | ApiType::ReplicatedQuery { .. } => Err(self.error_for("ic0_data_certificate_size")),
            ApiType::NonReplicatedQuery {
                data_certificate, ..
            }
            | ApiType::CompositeQuery {
                data_certificate, ..
            } => match data_certificate {
                Some(data_certificate) => Ok(data_certificate.len()),
                None => Err(self.error_for("ic0_data_certificate_size")),
            },
        };
        trace_syscall!(self, DataCertificateSize, result);
        result
    }

    fn ic0_data_certificate_copy(
        &mut self,
        dst: usize,
        offset: usize,
        size: usize,
        heap: &mut [u8],
    ) -> HypervisorResult<()> {
        self.call_counters.data_certificate_copy += 1;
        let result = match &self.api_type {
            ApiType::Start { .. }
            | ApiType::Init { .. }
            | ApiType::SystemTask { .. }
            | ApiType::Update { .. }
            | ApiType::ReplyCallback { .. }
            | ApiType::RejectCallback { .. }
            | ApiType::Cleanup { .. }
            | ApiType::PreUpgrade { .. }
            | ApiType::InspectMessage { .. }
            | ApiType::ReplicatedQuery { .. } => Err(self.error_for("ic0_data_certificate_copy")),
            ApiType::NonReplicatedQuery {
                data_certificate, ..
            }
            | ApiType::CompositeQuery {
                data_certificate, ..
            } => {
                match data_certificate {
                    Some(data_certificate) => {
                        let (upper_bound, overflow) = offset.overflowing_add(size);
                        if overflow || upper_bound > data_certificate.len() {
                            return Err(ToolchainContractViolation {
                                error: format!(
                                    "ic0_data_certificate_copy failed because offset + size is out \
                        of bounds. Found offset = {} and size = {} while offset + size \
                        must be <= {}",
                                    offset,
                                    size,
                                    data_certificate.len()
                                ),
                            });
                        }

                        let (upper_bound, overflow) = dst.overflowing_add(size);
                        if overflow || upper_bound > heap.len() {
                            return Err(ToolchainContractViolation {
                                error: format!(
                                    "ic0_data_certificate_copy failed because dst + size is out \
                        of bounds. Found dst = {} and size = {} while dst + size \
                        must be <= {}",
                                    dst,
                                    size,
                                    heap.len()
                                ),
                            });
                        }

                        // Copy the certificate into the canister.
                        deterministic_copy_from_slice(
                            &mut heap[dst..dst + size],
                            &data_certificate[offset..offset + size],
                        );
                        Ok(())
                    }
                    None => Err(self.error_for("ic0_data_certificate_copy")),
                }
            }
        };
        trace_syscall!(
            self,
            DataCertificateCopy,
            dst,
            offset,
            size,
            summarize(heap, dst, size)
        );
        result
    }

    fn ic0_certified_data_set(
        &mut self,
        src: usize,
        size: usize,
        heap: &[u8],
    ) -> HypervisorResult<()> {
        let result = match &mut self.api_type {
            ApiType::Start { .. }
            | ApiType::ReplicatedQuery { .. }
            | ApiType::Cleanup { .. }
            | ApiType::NonReplicatedQuery { .. }
            | ApiType::CompositeQuery { .. }
            | ApiType::InspectMessage { .. } => Err(self.error_for("ic0_certified_data_set")),
            ApiType::Init { .. }
            | ApiType::SystemTask { .. }
            | ApiType::Update { .. }
            | ApiType::ReplyCallback { .. }
            | ApiType::RejectCallback { .. }
            | ApiType::PreUpgrade { .. } => {
                // Reply and reject callbacks can be executed in non-replicated mode
                // iff from within a composite query call. Disallow in that case.
                if self.execution_parameters.execution_mode == ExecutionMode::NonReplicated {
                    return Err(self.error_for("ic0_certified_data_set"));
                }

                if size > CERTIFIED_DATA_MAX_LENGTH {
                    return Err(UserContractViolation {
                        error: format!(
                            "ic0_certified_data_set failed because the passed data must be \
                    no larger than {} bytes. Found {} bytes.",
                            CERTIFIED_DATA_MAX_LENGTH, size
                        ),
                        suggestion: "Try certifying just the hash of your data instead of \
                        the full contents."
                            .to_string(),
                        doc_link: doc_ref("certified_data_set-payload-too-large"),
                    });
                }

                let (upper_bound, overflow) = src.overflowing_add(size);
                if overflow || upper_bound > heap.len() {
                    return Err(ToolchainContractViolation {
                        error: format!(
                            "ic0_certified_data_set failed because src + size is out \
                    of bounds. Found src = {} and size = {} while src + size \
                    must be <= {}",
                            src,
                            size,
                            heap.len()
                        ),
                    });
                }

                // Update the certified data.
                self.sandbox_safe_system_state
                    .system_state_modifications
                    .new_certified_data = Some(heap[src..src + size].to_vec());
                Ok(())
            }
        };
        trace_syscall!(
            self,
            CertifiedDataSet,
            result,
            src,
            size,
            summarize(heap, src, size)
        );
        result
    }

    fn ic0_canister_status(&self) -> HypervisorResult<u32> {
        let result = match &self.api_type {
            ApiType::Start { .. } => Err(self.error_for("ic0_canister_status")),
            ApiType::ReplicatedQuery { .. }
            | ApiType::NonReplicatedQuery { .. }
            | ApiType::CompositeQuery { .. }
            | ApiType::Init { .. }
            | ApiType::Cleanup { .. }
            | ApiType::SystemTask { .. }
            | ApiType::Update { .. }
            | ApiType::ReplyCallback { .. }
            | ApiType::RejectCallback { .. }
            | ApiType::PreUpgrade { .. }
            | ApiType::InspectMessage { .. } => match self.sandbox_safe_system_state.status {
                CanisterStatusView::Running => Ok(1),
                CanisterStatusView::Stopping => Ok(2),
                CanisterStatusView::Stopped => Ok(3),
            },
        };
        trace_syscall!(self, CanisterStatus, result);
        result
    }

    fn ic0_mint_cycles128(
        &mut self,
        amount: Cycles,
        dst: usize,
        heap: &mut [u8],
    ) -> HypervisorResult<()> {
        let result = match self.api_type {
            ApiType::Start { .. }
            | ApiType::Init { .. }
            | ApiType::PreUpgrade { .. }
            | ApiType::Cleanup { .. }
            | ApiType::ReplicatedQuery { .. }
            | ApiType::CompositeQuery { .. }
            | ApiType::NonReplicatedQuery { .. }
            | ApiType::InspectMessage { .. } => Err(self.error_for("ic0_mint_cycles128")),
            ApiType::Update { .. }
            | ApiType::SystemTask { .. }
            | ApiType::ReplyCallback { .. }
            | ApiType::RejectCallback { .. } => {
                if self.execution_parameters.execution_mode == ExecutionMode::NonReplicated {
                    // Non-replicated mode means we are handling a composite query.
                    // Access to this syscall not permitted.
                    Err(self.error_for("ic0_mint_cycles128"))
                } else {
                    let actually_minted = self.sandbox_safe_system_state.mint_cycles(amount)?;
                    copy_cycles_to_heap(actually_minted, dst, heap, "ic0_mint_cycles_128")?;
                    Ok(())
                }
            }
        };
        trace_syscall!(self, MintCycles128, result, amount);
        result
    }

    fn ic0_debug_print(&self, src: usize, size: usize, heap: &[u8]) -> HypervisorResult<()> {
        const MAX_DEBUG_MESSAGE_SIZE: usize = 32 * 1024;
        let size = size.min(MAX_DEBUG_MESSAGE_SIZE);
        let msg = match valid_subslice(
            "ic0.debug_print",
            InternalAddress::new(src),
            InternalAddress::new(size),
            heap,
        ) {
            Ok(bytes) => String::from_utf8_lossy(bytes).to_string(),
            // Do not trap here! `ic0_debug_print` should never fail!
            // If the specified memory range is invalid, ignore it and print the error message.
            Err(_) => "(debug message out of memory bounds)".to_string(),
        };
        match &self.api_type {
            ApiType::Start { time }
            | ApiType::Init { time, .. }
            | ApiType::SystemTask { time, .. }
            | ApiType::Update { time, .. }
            | ApiType::Cleanup { time, .. }
            | ApiType::NonReplicatedQuery { time, .. }
            | ApiType::CompositeQuery { time, .. }
            | ApiType::ReplicatedQuery { time, .. }
            | ApiType::PreUpgrade { time, .. }
            | ApiType::ReplyCallback { time, .. }
            | ApiType::RejectCallback { time, .. }
            | ApiType::InspectMessage { time, .. } => eprintln!(
                "{}: [Canister {}] {}",
                time, self.sandbox_safe_system_state.canister_id, msg
            ),
        }
        trace_syscall!(self, DebugPrint, src, size, summarize(heap, src, size));
        Ok(())
    }

    fn ic0_trap(&self, src: usize, size: usize, heap: &[u8]) -> HypervisorResult<()> {
        const MAX_ERROR_MESSAGE_SIZE: usize = 16 * 1024;
        let size = size.min(MAX_ERROR_MESSAGE_SIZE);
        let result = {
            let message = valid_subslice(
                "trap",
                InternalAddress::new(src),
                InternalAddress::new(size),
                heap,
            )
            .map(|bytes| String::from_utf8_lossy(bytes).to_string())
            .unwrap_or_else(|_| "(trap message out of memory bounds)".to_string());
            CalledTrap {
                message,
                backtrace: None,
            }
        };
        trace_syscall!(self, Trap, src, size, summarize(heap, src, size));
        Err(result)
    }

    fn ic0_is_controller(&self, src: usize, size: usize, heap: &[u8]) -> HypervisorResult<u32> {
        let msg_bytes = valid_subslice(
            "ic0.is_controller",
            InternalAddress::new(src),
            InternalAddress::new(size),
            heap,
        )?;
        let result = PrincipalId::try_from(msg_bytes)
            .map(|principal_id| {
                self.sandbox_safe_system_state
                    .is_controller(&principal_id)
                    .into()
            })
            .map_err(|e| HypervisorError::InvalidPrincipalId(PrincipalIdBlobParseError(e.0)));

        trace_syscall!(
            self,
            IsController,
            src,
            size,
            summarize(heap, src, size),
            result
        );
        result
    }

    /// Sets `timeout_seconds` to the provided value if not yet set, making this a best-effort call.
    /// The timeout is bounded from above by `MAX_CALL_TIMEOUT_SECONDS`.
    ///
    /// Fails and returns an error if `set_timeout()` was already called.
    fn ic0_call_with_best_effort_response(&mut self, timeout_seconds: u32) -> HypervisorResult<()> {
        let result = match &mut self.api_type {
            ApiType::Start { .. }
            | ApiType::Init { .. }
            | ApiType::ReplicatedQuery { .. }
            | ApiType::NonReplicatedQuery { .. }
            | ApiType::PreUpgrade { .. }
            | ApiType::Cleanup { .. }
            | ApiType::InspectMessage { .. } => {
                Err(self.error_for("ic0_call_with_best_effort_response"))
            }
            ApiType::Update {
                outgoing_request, ..
            }
            | ApiType::CompositeQuery {
                    outgoing_request, ..
            }
            | ApiType::SystemTask {
                outgoing_request, ..
            }
            | ApiType::ReplyCallback {
                outgoing_request, ..
            }
            | ApiType::RejectCallback {
                outgoing_request, ..
            } => match outgoing_request {
                None => Err(HypervisorError::ToolchainContractViolation {
                    error: "ic0.call_with_best_effort_response called when no call is under construction."
                        .to_string(),
                }),

                Some(request) if request.is_timeout_set() =>
                    Err(HypervisorError::ToolchainContractViolation {
                        error: "ic0_call_with_best_effort_response failed because a timeout is already set."
                            .to_string(),
                    }),

                Some(request) => {
                    let bounded_timeout =
                        std::cmp::min(timeout_seconds, MAX_CALL_TIMEOUT_SECONDS);
                    request.set_timeout(bounded_timeout);
                    Ok(())
                }
            },
        };
        trace_syscall!(self, CallWithBestEffortResponse, result, timeout_seconds);
        result
    }

    fn ic0_msg_deadline(&self) -> HypervisorResult<u64> {
        let result = match self.api_type {
            ApiType::Start { .. }
            | ApiType::Init { .. }
            | ApiType::PreUpgrade { .. }
            | ApiType::SystemTask { .. }
            | ApiType::Cleanup { .. }
            | ApiType::InspectMessage { .. } => Err(self.error_for("ic0_msg_deadline")),
            ApiType::ReplicatedQuery { .. }
            | ApiType::Update { .. }
            | ApiType::NonReplicatedQuery { .. }
            | ApiType::CompositeQuery { .. }
            | ApiType::ReplyCallback { .. }
            | ApiType::RejectCallback { .. } => {
                let deadline = self.sandbox_safe_system_state.msg_deadline();
                Ok(Time::from(deadline).as_nanos_since_unix_epoch())
            }
        };

        trace_syscall!(self, CallWithBestEffortResponse, result);
        result
    }

    fn ic0_in_replicated_execution(&self) -> HypervisorResult<i32> {
        let result = match &self.api_type {
            ApiType::Start { .. }
            | ApiType::Init { .. }
            | ApiType::Cleanup { .. }
            | ApiType::PreUpgrade { .. }
            | ApiType::Update { .. }
            | ApiType::SystemTask { .. }
            | ApiType::ReplicatedQuery { .. } => Ok(1),
            ApiType::ReplyCallback { .. } | ApiType::RejectCallback { .. } => {
                match self.execution_parameters.execution_mode {
                    ExecutionMode::NonReplicated => Ok(0),
                    ExecutionMode::Replicated => Ok(1),
                }
            }
            ApiType::InspectMessage { .. }
            | ApiType::NonReplicatedQuery { .. }
            | ApiType::CompositeQuery { .. } => Ok(0),
        };
        trace_syscall!(self, ic0_in_replicated_execution, result);
        result
    }

    fn ic0_cycles_burn128(
        &mut self,
        amount: Cycles,
        dst: usize,
        heap: &mut [u8],
    ) -> HypervisorResult<()> {
        let method_name = "ic0_cycles_burn128";
        let result = match self.api_type {
            ApiType::Start { .. }
            | ApiType::NonReplicatedQuery { .. }
            | ApiType::CompositeQuery { .. }
            | ApiType::InspectMessage { .. } => Err(self.error_for(method_name)),
            ApiType::Init { .. }
            | ApiType::ReplicatedQuery { .. }
            | ApiType::PreUpgrade { .. }
            | ApiType::Cleanup { .. }
            | ApiType::Update { .. }
            | ApiType::SystemTask { .. }
            | ApiType::ReplyCallback { .. }
            | ApiType::RejectCallback { .. } => {
                if self.execution_parameters.execution_mode == ExecutionMode::NonReplicated {
                    // Non-replicated mode means we are handling a composite query.
                    // Access to this syscall not permitted.
                    Err(self.error_for(method_name))
                } else {
                    let cycles = self.sandbox_safe_system_state.cycles_burn128(
                        amount,
                        self.memory_usage.current_usage,
                        self.memory_usage.current_message_usage,
                    );
                    copy_cycles_to_heap(cycles, dst, heap, method_name)?;
                    Ok(())
                }
            }
        };
        trace_syscall!(self, CyclesBurn128, result, amount);
        result
    }

    fn ic0_cost_call(
        &self,
        method_name_size: u64,
        payload_size: u64,
        dst: usize,
        heap: &mut [u8],
    ) -> HypervisorResult<()> {
        let execution_mode =
            WasmExecutionMode::from_is_wasm64(self.sandbox_safe_system_state.is_wasm64_execution);
        let cost = self
            .sandbox_safe_system_state
            .get_cycles_account_manager()
            .xnet_call_total_fee(
                (method_name_size.saturating_add(payload_size)).into(),
                execution_mode,
            );
        copy_cycles_to_heap(cost, dst, heap, "ic0_cost_call")?;
        trace_syscall!(self, CostCall, cost);
        Ok(())
    }

    fn ic0_cost_create_canister(&self, dst: usize, heap: &mut [u8]) -> HypervisorResult<()> {
        let subnet_size = self.sandbox_safe_system_state.subnet_size;
        let cost = self
            .sandbox_safe_system_state
            .get_cycles_account_manager()
            .canister_creation_fee(subnet_size);
        copy_cycles_to_heap(cost, dst, heap, "ic0_cost_create_canister")?;
        trace_syscall!(self, CostCreateCanister, cost);
        Ok(())
    }

    fn ic0_cost_http_request(
        &self,
        request_size: u64,
        max_res_bytes: u64,
        dst: usize,
        heap: &mut [u8],
    ) -> HypervisorResult<()> {
        let subnet_size = self.sandbox_safe_system_state.subnet_size;
        let cost = self
            .sandbox_safe_system_state
            .get_cycles_account_manager()
            .http_request_fee(request_size.into(), Some(max_res_bytes.into()), subnet_size);
        copy_cycles_to_heap(cost, dst, heap, "ic0_cost_http_request")?;
        trace_syscall!(self, CostHttpRequest, cost);
        Ok(())
    }

    fn ic0_cost_sign_with_ecdsa(
        &self,
        src: usize,
        size: usize,
        curve: u32,
        dst: usize,
        heap: &mut [u8],
    ) -> HypervisorResult<u32> {
        let key_bytes = valid_subslice(
            "ic0.cost_sign_with_ecdsa heap",
            InternalAddress::new(src),
            InternalAddress::new(size),
            heap,
        )?;
        let name = str::from_utf8(key_bytes)
            .map_err(|_| HypervisorError::ToolchainContractViolation {
                error: format!(
                    "Failed to decode key name {}",
                    String::from_utf8_lossy(key_bytes)
                ),
            })?
            .to_string();
        let Ok(curve) = EcdsaCurve::try_from(curve) else {
            return Ok(CostReturnCode::UnknownCurveOrAlgorithm as u32);
        };
        let key = MasterPublicKeyId::Ecdsa(EcdsaKeyId { curve, name });
        let Some(subnet_size) = self
            .sandbox_safe_system_state
            .get_key_replication_factor(key)
        else {
            return Ok(CostReturnCode::UnknownKey as u32);
        };
        let cost = self
            .sandbox_safe_system_state
            .get_cycles_account_manager()
            .ecdsa_signature_fee(subnet_size);
        copy_cycles_to_heap(cost, dst, heap, "ic0_cost_sign_with_ecdsa")?;
        trace_syscall!(self, CostSignWithEcdsa, cost);
        Ok(CostReturnCode::Success as u32)
    }

    fn ic0_cost_sign_with_schnorr(
        &self,
        src: usize,
        size: usize,
        algorithm: u32,
        dst: usize,
        heap: &mut [u8],
    ) -> HypervisorResult<u32> {
        let key_bytes = valid_subslice(
            "ic0.cost_sign_with_schnorr heap",
            InternalAddress::new(src),
            InternalAddress::new(size),
            heap,
        )?;
        let name = str::from_utf8(key_bytes)
            .map_err(|_| HypervisorError::ToolchainContractViolation {
                error: format!(
                    "Failed to decode key name {}",
                    String::from_utf8_lossy(key_bytes)
                ),
            })?
            .to_string();
        let Ok(algorithm) = SchnorrAlgorithm::try_from(algorithm) else {
            return Ok(CostReturnCode::UnknownCurveOrAlgorithm as u32);
        };
        let key = MasterPublicKeyId::Schnorr(SchnorrKeyId { algorithm, name });
        let Some(subnet_size) = self
            .sandbox_safe_system_state
            .get_key_replication_factor(key)
        else {
            return Ok(CostReturnCode::UnknownKey as u32);
        };
        let cost = self
            .sandbox_safe_system_state
            .get_cycles_account_manager()
            .schnorr_signature_fee(subnet_size);
        copy_cycles_to_heap(cost, dst, heap, "ic0_cost_sign_with_schnorr")?;
        trace_syscall!(self, CostSignWithSchnorr, cost);
        Ok(CostReturnCode::Success as u32)
    }

    fn ic0_cost_vetkd_derive_key(
        &self,
        src: usize,
        size: usize,
        curve: u32,
        dst: usize,
        heap: &mut [u8],
    ) -> HypervisorResult<u32> {
        let key_bytes = valid_subslice(
            "ic0.cost_vetkd_derive_key heap",
            InternalAddress::new(src),
            InternalAddress::new(size),
            heap,
        )?;
        let name = str::from_utf8(key_bytes)
            .map_err(|_| HypervisorError::ToolchainContractViolation {
                error: format!(
                    "Failed to decode key name {}",
                    String::from_utf8_lossy(key_bytes)
                ),
            })?
            .to_string();
        let Ok(curve) = VetKdCurve::try_from(curve) else {
            return Ok(CostReturnCode::UnknownCurveOrAlgorithm as u32);
        };
        let key = MasterPublicKeyId::VetKd(VetKdKeyId { curve, name });
        let Some(subnet_size) = self
            .sandbox_safe_system_state
            .get_key_replication_factor(key)
        else {
            return Ok(CostReturnCode::UnknownKey as u32);
        };
        let cost = self
            .sandbox_safe_system_state
            .get_cycles_account_manager()
            .vetkd_fee(subnet_size);
        copy_cycles_to_heap(cost, dst, heap, "ic0_cost_vetkd_derive_key")?;
        trace_syscall!(self, CostVetkdDeriveEncryptedKey, cost);
        Ok(CostReturnCode::Success as u32)
    }

    fn ic0_subnet_self_size(&self) -> HypervisorResult<usize> {
        let result = match &self.api_type {
            ApiType::Start { .. } => Err(self.error_for("ic0_subnet_self_size")),
            ApiType::Init { .. }
            | ApiType::SystemTask { .. }
            | ApiType::Cleanup { .. }
            | ApiType::Update { .. }
            | ApiType::ReplicatedQuery { .. }
            | ApiType::NonReplicatedQuery { .. }
            | ApiType::CompositeQuery { .. }
            | ApiType::ReplyCallback { .. }
            | ApiType::RejectCallback { .. }
            | ApiType::PreUpgrade { .. }
            | ApiType::InspectMessage { .. } => {
                let subnet_id = self.sandbox_safe_system_state.get_subnet_id();
                Ok(subnet_id.get_ref().as_slice().len())
            }
        };

        trace_syscall!(self, SubnetSelfSize, result);
        result
    }

    fn ic0_subnet_self_copy(
        &self,
        dst: usize,
        offset: usize,
        size: usize,
        heap: &mut [u8],
    ) -> HypervisorResult<()> {
        let result = match &self.api_type {
            ApiType::Start { .. } => Err(self.error_for("ic0.subnet_self_copy")),
            ApiType::Init { .. }
            | ApiType::SystemTask { .. }
            | ApiType::Cleanup { .. }
            | ApiType::Update { .. }
            | ApiType::ReplicatedQuery { .. }
            | ApiType::NonReplicatedQuery { .. }
            | ApiType::CompositeQuery { .. }
            | ApiType::PreUpgrade { .. }
            | ApiType::ReplyCallback { .. }
            | ApiType::RejectCallback { .. }
            | ApiType::InspectMessage { .. } => {
                valid_subslice(
                    "ic0.subnet_self_copy heap",
                    InternalAddress::new(dst),
                    InternalAddress::new(size),
                    heap,
                )?;
                let subnet_id = self.sandbox_safe_system_state.get_subnet_id();
                let id_bytes = subnet_id.get_ref().as_slice();
                let slice = valid_subslice(
                    "ic0.subnet_self_copy id",
                    InternalAddress::new(offset),
                    InternalAddress::new(size),
                    id_bytes,
                )?;
                deterministic_copy_from_slice(&mut heap[dst..dst + size], slice);

                Ok(())
            }
        };
        trace_syscall!(
            self,
            SubnetSelfCopy,
            dst,
            offset,
            size,
            summarize(heap, dst, size)
        );

        result
    }
}

/// The default implementation of the `OutOfInstructionHandler` trait.
/// It simply returns an out-of-instructions error.
#[derive(Default)]
pub struct DefaultOutOfInstructionsHandler {
    message_instruction_limit: NumInstructions,
}

impl DefaultOutOfInstructionsHandler {
    pub fn new(message_instruction_limit: NumInstructions) -> Self {
        Self {
            message_instruction_limit,
        }
    }
}

impl OutOfInstructionsHandler for DefaultOutOfInstructionsHandler {
    fn out_of_instructions(&self, _instruction_counter: i64) -> HypervisorResult<i64> {
        Err(HypervisorError::InstructionLimitExceeded(
            self.message_instruction_limit,
        ))
    }

    fn yield_for_dirty_memory_copy(&self) -> HypervisorResult<i64> {
        // This is a no-op, should only happen if it is called on a subnet where DTS is completely disabled.
        // 0 instructions were executed as a result.
        Ok(0)
    }
}

pub(crate) fn copy_cycles_to_heap(
    cycles: Cycles,
    dst: usize,
    heap: &mut [u8],
    method_name: &str,
) -> HypervisorResult<()> {
    // Copy a 128-bit value to the canister memory.
    let bytes = cycles.get().to_le_bytes();
    let size = bytes.len();
    assert_eq!(size, 16);

    let (upper_bound, overflow) = dst.overflowing_add(size);
    if overflow || upper_bound > heap.len() {
        return Err(ToolchainContractViolation {
            error: format!(
                "{} failed because dst + size is out of bounds.\
        Found dst = {} and size = {} while must be <= {}",
                method_name,
                dst,
                size,
                heap.len()
            ),
        });
    }
    deterministic_copy_from_slice(&mut heap[dst..dst + size], &bytes);
    Ok(())
}

pub(crate) fn valid_subslice<'a>(
    ctx: &str,
    src: InternalAddress,
    len: InternalAddress,
    slice: &'a [u8],
) -> HypervisorResult<&'a [u8]> {
    let result_address = src.checked_add(len);

    match result_address {
        Ok(addr) => {
            if slice.len() < addr.get() {
                Err(ToolchainContractViolation {
                    error: format!(
                        "{}: src={} + length={} exceeds the slice size={}",
                        ctx,
                        src.get(),
                        len.get(),
                        slice.len()
                    ),
                })
            } else {
                Ok(&slice[src.get()..addr.get()])
            }
        }
        Err(_) => Err(ToolchainContractViolation {
            error: format!(
                "{}: src={} + length={} is an invalid address",
                ctx,
                src.get(),
                len.get()
            ),
        }),
    }
}

#[cfg(test)]
mod test {
    use super::*;

    #[test]
    fn test_valid_subslice() {
        // empty slice
        assert!(valid_subslice("", InternalAddress::new(0), InternalAddress::new(0), &[]).is_ok());
        // the only possible non-empty slice
        assert!(valid_subslice("", InternalAddress::new(0), InternalAddress::new(1), &[1]).is_ok());
        // valid empty slice
        assert!(valid_subslice("", InternalAddress::new(1), InternalAddress::new(0), &[1]).is_ok());

        // just some valid cases
        assert!(valid_subslice(
            "",
            InternalAddress::new(0),
            InternalAddress::new(4),
            &[1, 2, 3, 4]
        )
        .is_ok());
        assert!(valid_subslice(
            "",
            InternalAddress::new(1),
            InternalAddress::new(3),
            &[1, 2, 3, 4]
        )
        .is_ok());
        assert!(valid_subslice(
            "",
            InternalAddress::new(2),
            InternalAddress::new(2),
            &[1, 2, 3, 4]
        )
        .is_ok());

        // invalid longer-than-the-heap subslices
        assert!(valid_subslice(
            "",
            InternalAddress::new(3),
            InternalAddress::new(2),
            &[1, 2, 3, 4]
        )
        .is_err());
        assert!(valid_subslice(
            "",
            InternalAddress::new(0),
            InternalAddress::new(5),
            &[1, 2, 3, 4]
        )
        .is_err());
        assert!(valid_subslice(
            "",
            InternalAddress::new(4),
            InternalAddress::new(1),
            &[1, 2, 3, 4]
        )
        .is_err());
    }
}<|MERGE_RESOLUTION|>--- conflicted
+++ resolved
@@ -1905,10 +1905,7 @@
             | ApiType::Cleanup { .. }
             | ApiType::NonReplicatedQuery { .. }
             | ApiType::ReplicatedQuery { .. }
-<<<<<<< HEAD
-=======
             | ApiType::CompositeQuery { .. }
->>>>>>> 1e49d4d2
             | ApiType::PreUpgrade { .. }
             | ApiType::ReplyCallback { .. }
             | ApiType::RejectCallback { .. }
@@ -1930,10 +1927,7 @@
             | ApiType::Cleanup { .. }
             | ApiType::NonReplicatedQuery { .. }
             | ApiType::ReplicatedQuery { .. }
-<<<<<<< HEAD
-=======
             | ApiType::CompositeQuery { .. }
->>>>>>> 1e49d4d2
             | ApiType::PreUpgrade { .. }
             | ApiType::ReplyCallback { .. }
             | ApiType::RejectCallback { .. }
@@ -1973,10 +1967,7 @@
             | ApiType::Cleanup { .. }
             | ApiType::NonReplicatedQuery { .. }
             | ApiType::ReplicatedQuery { .. }
-<<<<<<< HEAD
-=======
             | ApiType::CompositeQuery { .. }
->>>>>>> 1e49d4d2
             | ApiType::PreUpgrade { .. }
             | ApiType::ReplyCallback { .. }
             | ApiType::RejectCallback { .. }
@@ -2038,10 +2029,7 @@
             | ApiType::Cleanup { .. }
             | ApiType::NonReplicatedQuery { .. }
             | ApiType::ReplicatedQuery { .. }
-<<<<<<< HEAD
-=======
             | ApiType::CompositeQuery { .. }
->>>>>>> 1e49d4d2
             | ApiType::PreUpgrade { .. }
             | ApiType::ReplyCallback { .. }
             | ApiType::RejectCallback { .. }
@@ -2105,10 +2093,7 @@
             | ApiType::Cleanup { .. }
             | ApiType::NonReplicatedQuery { .. }
             | ApiType::ReplicatedQuery { .. }
-<<<<<<< HEAD
-=======
             | ApiType::CompositeQuery { .. }
->>>>>>> 1e49d4d2
             | ApiType::PreUpgrade { .. }
             | ApiType::ReplyCallback { .. }
             | ApiType::RejectCallback { .. }
