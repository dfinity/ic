use ic_base_types::{InternalAddress, PrincipalIdBlobParseError};
use ic_config::embedders::{
    BestEffortResponsesFeature, Config as EmbeddersConfig, StableMemoryPageLimit,
};
use ic_config::flag_status::FlagStatus;
use ic_cycles_account_manager::ResourceSaturation;
use ic_error_types::RejectCode;
use ic_interfaces::execution_environment::{
    ExecutionMode,
    HypervisorError::{self, *},
    HypervisorResult, OutOfInstructionsHandler, PerformanceCounterType, StableGrowOutcome,
    StableMemoryApi, SubnetAvailableMemory, SystemApi, SystemApiCallCounters,
    TrapCode::{self, CyclesAmountTooBigFor64Bit},
};
use ic_logger::{error, ReplicaLogger};
use ic_management_canister_types_private::{
    EcdsaCurve, EcdsaKeyId, MasterPublicKeyId, SchnorrAlgorithm, SchnorrKeyId, VetKdCurve,
    VetKdKeyId,
};
use ic_registry_subnet_type::SubnetType;
use ic_replicated_state::canister_state::execution_state::WasmExecutionMode;
use ic_replicated_state::{
    canister_state::WASM_PAGE_SIZE_IN_BYTES, memory_usage_of_request, Memory, MessageMemoryUsage,
    NumWasmPages,
};
use ic_types::{
    ingress::WasmResult,
    messages::{CallContextId, RejectContext, Request, MAX_INTER_CANISTER_PAYLOAD_IN_BYTES},
    methods::{SystemMethod, WasmClosure},
    CanisterId, CanisterLog, CanisterTimer, ComputeAllocation, Cycles, MemoryAllocation, NumBytes,
    NumInstructions, NumOsPages, PrincipalId, SubnetId, Time, MAX_STABLE_MEMORY_IN_BYTES,
};
use ic_utils::deterministic_operations::deterministic_copy_from_slice;
use ic_wasm_types::doc_ref;
use request_in_prep::{into_request, RequestInPrep};
use sandbox_safe_system_state::{
    CanisterStatusView, SandboxSafeSystemState, SystemStateModifications,
};
use serde::{Deserialize, Serialize};
use stable_memory::StableMemory;
use std::{
    collections::BTreeMap,
    convert::{From, TryFrom},
    rc::Rc,
    str,
};

pub mod cycles_balance_change;
use cycles_balance_change::CyclesBalanceChange;
mod request_in_prep;
mod routing;
pub mod sandbox_safe_system_state;
mod stable_memory;

pub const MULTIPLIER_MAX_SIZE_LOCAL_SUBNET: u64 = 5;
const MAX_NON_REPLICATED_QUERY_REPLY_SIZE: NumBytes = NumBytes::new(3 << 20);
const CERTIFIED_DATA_MAX_LENGTH: usize = 32;

// Enables tracing of system calls for local debugging.
const TRACE_SYSCALLS: bool = false;

const MAX_32_BIT_STABLE_MEMORY_IN_PAGES: u64 = 64 * 1024; // 4GiB

/// Upper bound on `timeout` when using calls with
/// best-effort responses represented in seconds.
pub const MAX_CALL_TIMEOUT_SECONDS: u32 = 300;

// This macro is used in system calls for tracing.
macro_rules! trace_syscall {
    ($self:ident, $name:ident, $result:expr $( , $args:expr )*) => {{
        if TRACE_SYSCALLS {
            // Output to both logger and stderr to simplify debugging.
            error!(
                $self.log,
                "[system-api][{}] {}: {:?} => {:?}",
                $self.sandbox_safe_system_state.canister_id,
                stringify!($name),
                ($(&$args, )*),
                &$result
            );
            eprintln!(
                "[system-api][{}] {}: {:?} => {:?}",
                $self.sandbox_safe_system_state.canister_id,
                stringify!($name),
                ($(&$args, )*),
                &$result
            );
        }
    }}
}

// This helper is used in system calls for displaying a summary hash of a heap region.
#[inline]
fn summarize(heap: &[u8], start: usize, size: usize) -> u64 {
    if TRACE_SYSCALLS {
        let start = start.min(heap.len());
        let end = (start + size).min(heap.len());
        // The actual hash function doesn't matter much as long as it is
        // cheap to compute and maps the input to u64 reasonably well.
        let mut sum = 0;
        for (i, byte) in heap[start..end].iter().enumerate() {
            sum += (i + 1) as u64 * *byte as u64
        }
        sum
    } else {
        0
    }
}

/// Keeps the message instruction limit and the maximum slice instruction limit.
/// Supports operations to reduce the message limit while keeping the maximum
/// slice limit the same, which is useful for messages that have multiple
/// execution steps such as install, upgrade, and response.
#[derive(Clone, PartialEq, Debug, Deserialize, Serialize)]
pub struct InstructionLimits {
    /// The total instruction limit for message execution. With deterministic
    /// time slicing this limit may exceed the per-round instruction limit.  The
    /// message fails with an `InstructionLimitExceeded` error if it executes
    /// more instructions than this limit.
    message: NumInstructions,

    /// The instruction limit to report in case of an error.
    limit_to_report: NumInstructions,

    /// The number of instructions in the largest possible slice. It may
    /// exceed `self.message()` if the latter was reduced or updated by the
    /// previous executions.
    max_slice: NumInstructions,
}

impl InstructionLimits {
    /// Returns the message and slice instruction limits based on the
    /// deterministic time slicing flag.
    pub fn new(dts: FlagStatus, message: NumInstructions, max_slice: NumInstructions) -> Self {
        Self {
            message,
            limit_to_report: message,
            max_slice: match dts {
                FlagStatus::Enabled => max_slice,
                FlagStatus::Disabled => message,
            },
        }
    }

    /// See the comments of the corresponding field.
    pub fn message(&self) -> NumInstructions {
        self.message
    }

    /// See the comments of the corresponding field.
    pub fn limit_to_report(&self) -> NumInstructions {
        self.limit_to_report
    }

    /// Returns the effective slice size, which is the smallest of
    /// `self.max_slice` and `self.message`.
    pub fn slice(&self) -> NumInstructions {
        self.max_slice.min(self.message)
    }

    /// Reduces the message instruction limit by the given number.
    /// Note that with DTS, the slice size is constant for a fixed message type.
    pub fn reduce_by(&mut self, used: NumInstructions) {
        self.message = NumInstructions::from(self.message.get().saturating_sub(used.get()));
    }

    /// Sets the message instruction limit to the given number.
    /// Note that with DTS, the slice size is constant for a fixed message type.
    pub fn update(&mut self, left: NumInstructions) {
        self.message = left;
    }

    /// Checks if DTS is enabled.
    pub fn slicing_enabled(self) -> bool {
        self.max_slice < self.message
    }
}

// Canister and subnet configuration parameters required for execution.
#[derive(Clone, PartialEq, Debug, Deserialize, Serialize)]
pub struct ExecutionParameters {
    pub instruction_limits: InstructionLimits,
    pub canister_memory_limit: NumBytes,
    // The limit on the Wasm memory set by the developer in canister settings.
    pub wasm_memory_limit: Option<NumBytes>,
    pub memory_allocation: MemoryAllocation,
    pub canister_guaranteed_callback_quota: u64,
    pub compute_allocation: ComputeAllocation,
    pub subnet_type: SubnetType,
    pub execution_mode: ExecutionMode,
    pub subnet_memory_saturation: ResourceSaturation,
}

#[derive(Clone, Eq, PartialEq, Debug, Deserialize, Serialize)]
#[doc(hidden)]
pub enum ResponseStatus {
    // Indicates that the current call context was never replied.
    NotRepliedYet,
    // Indicates that the current call context was replied in one of other
    // executions belonging to this call context (other callbacks, e.g.).
    AlreadyReplied,
    // Contains the response assigned during the current execution.
    JustRepliedWith(Option<WasmResult>),
}

/// This enum indicates whether execution of a non-replicated query
/// should keep track of the state or not. The distinction is necessary
/// because some non-replicated queries can call other queries. In such
/// a case the caller has too keep the state until the callee returns.
#[derive(Clone, Eq, PartialEq, Debug, Deserialize, Serialize)]
#[allow(clippy::large_enum_variant)]
pub enum NonReplicatedQueryKind {
    Stateful {
        call_context_id: CallContextId,
        /// Optional outgoing request under construction. If `None` no outgoing
        /// request is currently under construction.
        outgoing_request: Option<RequestInPrep>,
    },
    Pure,
}

/// This enum indicates whether state modifications are important for
/// an API type or not.
#[derive(Copy, Clone, Eq, PartialEq, Debug)]
pub enum ModificationTracking {
    Ignore,
    Track,
}

/// Describes the context within which a canister message is executed.
///
/// The `Arc` values in this type are safe to serialize because the contain
/// read-only data that is only shared for cheap cloning. Serializing and
/// deserializing will result in duplication of the data, but no issues in
/// correctness.
#[allow(clippy::large_enum_variant)]
#[derive(Clone, PartialEq, Debug, Deserialize, Serialize)]
pub enum ApiType {
    /// For executing the `canister_start` method
    Start {
        time: Time,
    },

    /// For executing the `canister_init` method
    Init {
        time: Time,
        #[serde(with = "serde_bytes")]
        incoming_payload: Vec<u8>,
        caller: PrincipalId,
    },

    /// For executing canister methods marked as `update`
    Update {
        time: Time,
        #[serde(with = "serde_bytes")]
        incoming_payload: Vec<u8>,
        incoming_cycles: Cycles,
        caller: PrincipalId,
        call_context_id: CallContextId,
        /// Begins as empty and used to accumulate data for sending replies.
        #[serde(with = "serde_bytes")]
        response_data: Vec<u8>,
        response_status: ResponseStatus,
        /// Optional outgoing request under construction. If `None` no outgoing
        /// request is currently under construction.
        outgoing_request: Option<RequestInPrep>,
        max_reply_size: NumBytes,
    },

    // For executing canister methods marked as `query`
    ReplicatedQuery {
        time: Time,
        #[serde(with = "serde_bytes")]
        incoming_payload: Vec<u8>,
        caller: PrincipalId,
        call_context_id: CallContextId,
        #[serde(with = "serde_bytes")]
        response_data: Vec<u8>,
        response_status: ResponseStatus,
        max_reply_size: NumBytes,
    },

    NonReplicatedQuery {
        time: Time,
        caller: PrincipalId,
        own_subnet_id: SubnetId,
        #[serde(with = "serde_bytes")]
        incoming_payload: Vec<u8>,
        data_certificate: Option<Vec<u8>>,
        // Begins as empty and used to accumulate data for sending replies.
        #[serde(with = "serde_bytes")]
        response_data: Vec<u8>,
        response_status: ResponseStatus,
        max_reply_size: NumBytes,
        query_kind: NonReplicatedQueryKind,
    },

    // For executing closures when a `Reply` is received
    ReplyCallback {
        time: Time,
        caller: PrincipalId,
        #[serde(with = "serde_bytes")]
        incoming_payload: Vec<u8>,
        incoming_cycles: Cycles,
        call_context_id: CallContextId,
        // Begins as empty and used to accumulate data for sending replies.
        #[serde(with = "serde_bytes")]
        response_data: Vec<u8>,
        response_status: ResponseStatus,
        /// Optional outgoing request under construction. If `None` no outgoing
        /// request is currently under construction.
        outgoing_request: Option<RequestInPrep>,
        max_reply_size: NumBytes,
        execution_mode: ExecutionMode,
        /// The total number of instructions executed in the call context
        call_context_instructions_executed: NumInstructions,
    },

    // For executing closures when a `Reject` is received
    RejectCallback {
        time: Time,
        caller: PrincipalId,
        reject_context: RejectContext,
        incoming_cycles: Cycles,
        call_context_id: CallContextId,
        // Begins as empty and used to accumulate data for sending replies.
        #[serde(with = "serde_bytes")]
        response_data: Vec<u8>,
        response_status: ResponseStatus,
        /// Optional outgoing request under construction. If `None` no outgoing
        /// request is currently under construction.
        outgoing_request: Option<RequestInPrep>,
        max_reply_size: NumBytes,
        execution_mode: ExecutionMode,
        /// The total number of instructions executed in the call context
        call_context_instructions_executed: NumInstructions,
    },

    PreUpgrade {
        caller: PrincipalId,
        time: Time,
    },

    /// For executing canister_inspect_message method that allows the canister
    /// to decide pre-consensus if it actually wants to accept the message or
    /// not.
    InspectMessage {
        caller: PrincipalId,
        method_name: String,
        #[serde(with = "serde_bytes")]
        incoming_payload: Vec<u8>,
        time: Time,
        message_accepted: bool,
    },

    // For executing the `canister_heartbeat` or `canister_global_timer` or `canister_on_low_wasm_memory` methods
    SystemTask {
        caller: PrincipalId,
        /// System task to execute.
        /// Only `canister_heartbeat`, `canister_global_timer`, and `canister_on_low_wasm_memory` are allowed.
        system_task: SystemMethod,
        time: Time,
        call_context_id: CallContextId,
        /// Optional outgoing request under construction. If `None` no outgoing
        /// request is currently under construction.
        outgoing_request: Option<RequestInPrep>,
    },

    /// For executing the `call_on_cleanup` callback.
    ///
    /// The `call_on_cleanup` callback is executed iff the `reply` or the
    /// `reject` callback was executed and trapped (for any reason).
    ///
    /// See https://internetcomputer.org/docs/current/references/ic-interface-spec#system-api-call
    Cleanup {
        caller: PrincipalId,
        time: Time,
        execution_mode: ExecutionMode,
        /// The total number of instructions executed in the call context
        call_context_instructions_executed: NumInstructions,
    },
}

impl ApiType {
    pub fn start(time: Time) -> Self {
        Self::Start { time }
    }

    pub fn init(time: Time, incoming_payload: Vec<u8>, caller: PrincipalId) -> Self {
        Self::Init {
            time,
            incoming_payload,
            caller,
        }
    }

    pub fn system_task(
        caller: PrincipalId,
        system_task: SystemMethod,
        time: Time,
        call_context_id: CallContextId,
    ) -> Self {
        Self::SystemTask {
            caller,
            time,
            call_context_id,
            outgoing_request: None,
            system_task,
        }
    }

    #[allow(clippy::too_many_arguments)]
    pub fn update(
        time: Time,
        incoming_payload: Vec<u8>,
        incoming_cycles: Cycles,
        caller: PrincipalId,
        call_context_id: CallContextId,
    ) -> Self {
        Self::Update {
            time,
            incoming_payload,
            incoming_cycles,
            caller,
            call_context_id,
            response_data: vec![],
            response_status: ResponseStatus::NotRepliedYet,
            outgoing_request: None,
            max_reply_size: MAX_INTER_CANISTER_PAYLOAD_IN_BYTES,
        }
    }

    pub fn replicated_query(
        time: Time,
        incoming_payload: Vec<u8>,
        caller: PrincipalId,
        call_context_id: CallContextId,
    ) -> Self {
        Self::ReplicatedQuery {
            time,
            incoming_payload,
            caller,
            call_context_id,
            response_data: vec![],
            response_status: ResponseStatus::NotRepliedYet,
            max_reply_size: MAX_INTER_CANISTER_PAYLOAD_IN_BYTES,
        }
    }

    #[allow(clippy::too_many_arguments)]
    pub fn non_replicated_query(
        time: Time,
        caller: PrincipalId,
        own_subnet_id: SubnetId,
        incoming_payload: Vec<u8>,
        data_certificate: Option<Vec<u8>>,
        query_kind: NonReplicatedQueryKind,
    ) -> Self {
        Self::NonReplicatedQuery {
            time,
            caller,
            own_subnet_id,
            incoming_payload,
            data_certificate,
            response_data: vec![],
            response_status: ResponseStatus::NotRepliedYet,
            max_reply_size: MAX_NON_REPLICATED_QUERY_REPLY_SIZE,
            query_kind,
        }
    }

    #[allow(clippy::too_many_arguments)]
    pub fn reply_callback(
        time: Time,
        caller: PrincipalId,
        incoming_payload: Vec<u8>,
        incoming_cycles: Cycles,
        call_context_id: CallContextId,
        replied: bool,
        execution_mode: ExecutionMode,
        call_context_instructions_executed: NumInstructions,
    ) -> Self {
        Self::ReplyCallback {
            time,
            caller,
            incoming_payload,
            incoming_cycles,
            call_context_id,
            response_data: vec![],
            response_status: if replied {
                ResponseStatus::AlreadyReplied
            } else {
                ResponseStatus::NotRepliedYet
            },
            outgoing_request: None,
            max_reply_size: MAX_INTER_CANISTER_PAYLOAD_IN_BYTES,
            execution_mode,
            call_context_instructions_executed,
        }
    }

    #[allow(clippy::too_many_arguments)]
    pub fn reject_callback(
        time: Time,
        caller: PrincipalId,
        reject_context: RejectContext,
        incoming_cycles: Cycles,
        call_context_id: CallContextId,
        replied: bool,
        execution_mode: ExecutionMode,
        call_context_instructions_executed: NumInstructions,
    ) -> Self {
        Self::RejectCallback {
            time,
            caller,
            reject_context,
            incoming_cycles,
            call_context_id,
            response_data: vec![],
            response_status: if replied {
                ResponseStatus::AlreadyReplied
            } else {
                ResponseStatus::NotRepliedYet
            },
            outgoing_request: None,
            max_reply_size: MAX_INTER_CANISTER_PAYLOAD_IN_BYTES,
            execution_mode,
            call_context_instructions_executed,
        }
    }

    pub fn pre_upgrade(time: Time, caller: PrincipalId) -> Self {
        Self::PreUpgrade { time, caller }
    }

    pub fn inspect_message(
        caller: PrincipalId,
        method_name: String,
        incoming_payload: Vec<u8>,
        time: Time,
    ) -> Self {
        Self::InspectMessage {
            caller,
            method_name,
            incoming_payload,
            time,
            message_accepted: false,
        }
    }

    /// Indicates whether state modifications are important for this API type or
    /// not.
    pub fn modification_tracking(&self) -> ModificationTracking {
        match self {
            ApiType::ReplicatedQuery { .. }
            | ApiType::NonReplicatedQuery {
                query_kind: NonReplicatedQueryKind::Pure,
                ..
            }
            | ApiType::InspectMessage { .. } => ModificationTracking::Ignore,
            ApiType::NonReplicatedQuery {
                query_kind: NonReplicatedQueryKind::Stateful { .. },
                ..
            }
            | ApiType::Start { .. }
            | ApiType::Init { .. }
            | ApiType::Update { .. }
            | ApiType::ReplyCallback { .. }
            | ApiType::RejectCallback { .. }
            | ApiType::PreUpgrade { .. }
            | ApiType::SystemTask { .. }
            | ApiType::Cleanup { .. } => ModificationTracking::Track,
        }
    }

    pub fn execution_mode(&self) -> ExecutionMode {
        match self {
            ApiType::Start { .. }
            | ApiType::Init { .. }
            | ApiType::SystemTask { .. }
            | ApiType::Update { .. }
            | ApiType::ReplicatedQuery { .. } => ExecutionMode::Replicated,
            ApiType::NonReplicatedQuery { .. } => ExecutionMode::NonReplicated,
            ApiType::ReplyCallback { execution_mode, .. } => execution_mode.clone(),
            ApiType::RejectCallback { execution_mode, .. } => execution_mode.clone(),
            ApiType::PreUpgrade { .. } => ExecutionMode::Replicated,
            ApiType::InspectMessage { .. } => ExecutionMode::NonReplicated,
            ApiType::Cleanup { execution_mode, .. } => execution_mode.clone(),
        }
    }

    pub fn call_context_id(&self) -> Option<CallContextId> {
        match *self {
            ApiType::Start { .. }
            | ApiType::Init { .. }
            | ApiType::PreUpgrade { .. }
            | ApiType::Cleanup { .. }
            | ApiType::InspectMessage { .. }
            | ApiType::NonReplicatedQuery {
                query_kind: NonReplicatedQueryKind::Pure,
                ..
            } => None,
            ApiType::Update {
                call_context_id, ..
            }
            | ApiType::ReplicatedQuery {
                call_context_id, ..
            }
            | ApiType::NonReplicatedQuery {
                query_kind:
                    NonReplicatedQueryKind::Stateful {
                        call_context_id, ..
                    },
                ..
            }
            | ApiType::ReplyCallback {
                call_context_id, ..
            }
            | ApiType::RejectCallback {
                call_context_id, ..
            }
            | ApiType::SystemTask {
                call_context_id, ..
            } => Some(call_context_id),
        }
    }

    /// Returns a string slice representation of the enum variant name for use
    /// e.g. as a metric label.
    pub fn as_str(&self) -> &'static str {
        match self {
            ApiType::Start { .. } => "start",
            ApiType::Init { .. } => "init",
            ApiType::SystemTask { system_task, .. } => match system_task {
                SystemMethod::CanisterHeartbeat => "heartbeat",
                SystemMethod::CanisterGlobalTimer => "global timer",
                SystemMethod::CanisterOnLowWasmMemory => "on low Wasm memory",
                SystemMethod::CanisterStart
                | SystemMethod::CanisterInit
                | SystemMethod::CanisterPreUpgrade
                | SystemMethod::CanisterPostUpgrade
                | SystemMethod::CanisterInspectMessage => {
                    panic!("Only `canister_heartbeat`, `canister_global_timer`, and `canister_on_low_wasm_memory` are allowed.")
                }
            },
            ApiType::Update { .. } => "update",
            ApiType::ReplicatedQuery { .. } => "replicated query",
            ApiType::NonReplicatedQuery { .. } => "non replicated query",
            ApiType::ReplyCallback { execution_mode, .. } => match execution_mode {
                ExecutionMode::Replicated => "replicated reply callback",
                ExecutionMode::NonReplicated => "non-replicated reply callback",
            },
            ApiType::RejectCallback { execution_mode, .. } => match execution_mode {
                ExecutionMode::Replicated => "replicated reject callback",
                ExecutionMode::NonReplicated => "non-replicated reject callback",
            },
            ApiType::PreUpgrade { .. } => "pre upgrade",
            ApiType::InspectMessage { .. } => "inspect message",
            ApiType::Cleanup { .. } => "cleanup",
        }
    }

    pub fn caller(&self) -> Option<PrincipalId> {
        match self {
            ApiType::Start { .. } => None,
            ApiType::Init { caller, .. } => Some(*caller),
            ApiType::SystemTask { .. } => None,
            ApiType::Update { caller, .. } => Some(*caller),
            ApiType::ReplicatedQuery { caller, .. } => Some(*caller),
            ApiType::NonReplicatedQuery { caller, .. } => Some(*caller),
            ApiType::ReplyCallback { caller, .. } => Some(*caller),
            ApiType::RejectCallback { caller, .. } => Some(*caller),
            ApiType::PreUpgrade { caller, .. } => Some(*caller),
            ApiType::InspectMessage { caller, .. } => Some(*caller),
            ApiType::Cleanup { caller, .. } => Some(*caller),
        }
    }

    pub fn time(&self) -> &Time {
        match self {
            ApiType::Start { time }
            | ApiType::Init { time, .. }
            | ApiType::SystemTask { time, .. }
            | ApiType::Update { time, .. }
            | ApiType::Cleanup { time, .. }
            | ApiType::NonReplicatedQuery { time, .. }
            | ApiType::ReplicatedQuery { time, .. }
            | ApiType::PreUpgrade { time, .. }
            | ApiType::ReplyCallback { time, .. }
            | ApiType::RejectCallback { time, .. }
            | ApiType::InspectMessage { time, .. } => time,
        }
    }
}

// This type is potentially serialized and exposed to the external world.  We
// use custom formatting to avoid exposing its internal details.
impl std::fmt::Display for ApiType {
    fn fmt(&self, f: &mut std::fmt::Formatter<'_>) -> std::fmt::Result {
        f.write_str(self.as_str())
    }
}

#[derive(Debug, PartialEq, Eq)]
enum ExecutionMemoryType {
    WasmMemory,
    StableMemory,
}

#[derive(Debug, Clone, Copy)]
/// Some cost API endpoints can fail in various ways. A return value of this
/// type must be used by the caller to determine success or failure.
pub enum CostReturnCode {
    Success = 0,
    UnknownCurveOrAlgorithm = 1,
    UnknownKey = 2,
}
/// A struct to gather the relevant fields that correspond to a canister's
/// memory consumption.
struct MemoryUsage {
    /// Upper limit on how much the memory the canister could use.
    limit: NumBytes,

    /// The Wasm memory limit set by the developer in canister settings.
    wasm_memory_limit: Option<NumBytes>,

    /// The current amount of execution memory that the canister is using.
    current_usage: NumBytes,

    /// The current amount of stable memory that the canister is using.
    stable_memory_usage: NumBytes,

    /// The current amount of Wasm memory that the canister is using.
    wasm_memory_usage: NumBytes,

    /// The current amount of message memory that the canister is using.
    current_message_usage: MessageMemoryUsage,

    // This is the amount of memory that the subnet has available. Any
    // expansions in the canister's memory need to be deducted from here.
    subnet_available_memory: SubnetAvailableMemory,

    /// Execution memory allocated during this message execution, i.e. the canister
    /// memory (Wasm binary, Wasm memory, stable memory) without message memory.
    allocated_execution_memory: NumBytes,

    /// Message memory allocated during this message execution.
    allocated_message_memory: MessageMemoryUsage,

    /// The memory allocation of the canister.
    memory_allocation: MemoryAllocation,
}

impl MemoryUsage {
    fn new(
        log: ReplicaLogger,
        canister_id: CanisterId,
        limit: NumBytes,
        wasm_memory_limit: Option<NumBytes>,
        current_usage: NumBytes,
        stable_memory_usage: NumBytes,
        wasm_memory_usage: NumBytes,
        current_message_usage: MessageMemoryUsage,
        subnet_available_memory: SubnetAvailableMemory,
        memory_allocation: MemoryAllocation,
    ) -> Self {
        // A canister's current usage should never exceed its limit. This is
        // most probably a bug. Panicking here due to this inconsistency has the
        // danger of putting the entire subnet in a crash loop. Log an error
        // message to page the on-call team and try to stumble along.
        if current_usage > limit {
            error!(
                log,
                "[EXC-BUG] Canister {}: current_usage {} > limit {}",
                canister_id,
                current_usage,
                limit
            );
        }

        Self {
            limit,
            wasm_memory_limit,
            current_usage,
            stable_memory_usage,
            wasm_memory_usage,
            current_message_usage,
            subnet_available_memory,
            allocated_execution_memory: NumBytes::new(0),
            allocated_message_memory: MessageMemoryUsage::ZERO,
            memory_allocation,
        }
    }

    /// Returns the effective Wasm memory limit depending on the message type.
    /// If the result is `None`, then this means that the limit is not enforced
    /// for this message type even if the corresponding field in canister
    /// settings is not empty.
    fn effective_wasm_memory_limit(&self, api_type: &ApiType) -> Option<NumBytes> {
        match api_type {
            ApiType::ReplicatedQuery { .. }
            | ApiType::NonReplicatedQuery { .. }
            | ApiType::InspectMessage { .. } => {
                // The Wasm memory limit is not enforced on query in order to
                // allow developers to download data from the canister via the
                // query endpoints.
                None
            }
            ApiType::ReplyCallback { .. }
            | ApiType::Cleanup { .. }
            | ApiType::RejectCallback { .. } => {
                // The Wasm memory limit is not enforced in response execution.
                // The canister has already made a call to another canister, so
                // introducing a new failure mode here might break canister
                // invariants for existing canisters that were implemented before
                // the Wasm memory limit was introduced.
                None
            }
            ApiType::SystemTask { .. } => {
                // The Wasm memory limit is not enforced in system tasks (timers
                // and heartbeats) until canister logging is implemented.
                // Without canister logging developers do not get error messages
                // from system tasks.
                // TODO(RUN-957): Enforce the limit after canister logging ships.
                None
            }
            ApiType::PreUpgrade { .. } => {
                // The Wasm memory limit is not enforced in pre-upgrade
                // execution in order to allow the developer to upgrade a
                // canister to a new version that uses less memory.
                None
            }
            ApiType::Init { .. } | ApiType::Start { .. } | ApiType::Update { .. } => {
                self.wasm_memory_limit
            }
        }
    }

    /// Tries to allocate the requested amount of the Wasm or stable memory.
    ///
    /// If the canister has memory allocation, then this function doesn't allocate
    /// bytes, but only increases `current_usage`.
    ///
    /// Returns `Err(HypervisorError::OutOfMemory)` and leaves `self` unchanged
    /// if either the canister memory limit or the subnet memory limit would be
    /// exceeded.
    ///
    /// Returns `Err(HypervisorError::InsufficientCyclesInMemoryGrow)` and
    /// leaves `self` unchanged if freezing threshold check is needed for the
    /// given API type and canister would be frozen after the allocation.
    fn allocate_execution_memory(
        &mut self,
        execution_bytes: NumBytes,
        api_type: &ApiType,
        sandbox_safe_system_state: &mut SandboxSafeSystemState,
        subnet_memory_saturation: &ResourceSaturation,
        execution_memory_type: ExecutionMemoryType,
    ) -> HypervisorResult<()> {
        let (new_usage, overflow) = self
            .current_usage
            .get()
            .overflowing_add(execution_bytes.get());
        if overflow || new_usage > self.limit.get() {
            return Err(HypervisorError::OutOfMemory);
        }

        sandbox_safe_system_state.check_freezing_threshold_for_memory_grow(
            api_type,
            self.current_message_usage,
            self.current_usage,
            NumBytes::new(new_usage),
        )?;

        match self.memory_allocation {
            MemoryAllocation::BestEffort => {
                match self.subnet_available_memory.check_available_memory(
                    execution_bytes,
                    NumBytes::new(0),
                    NumBytes::new(0),
                ) {
                    Ok(()) => {
                        sandbox_safe_system_state.reserve_storage_cycles(
                            execution_bytes,
                            &subnet_memory_saturation.add(self.allocated_execution_memory.get()),
                            api_type,
                        )?;
                        // All state changes after this point should not fail
                        // because the cycles have already been reserved.
                        self.subnet_available_memory
                            .try_decrement(execution_bytes, NumBytes::new(0), NumBytes::new(0))
                            .expect(
                                "Decrementing subnet available memory is \
                                 guaranteed to succeed by check_available_memory().",
                            );
                        self.current_usage = NumBytes::new(new_usage);
                        self.allocated_execution_memory += execution_bytes;

                        self.add_execution_memory(execution_bytes, execution_memory_type)?;

                        sandbox_safe_system_state.update_status_of_low_wasm_memory_hook_condition(
                            None,
                            self.wasm_memory_limit,
                            self.current_usage,
                            self.wasm_memory_usage,
                        );

                        Ok(())
                    }
                    Err(_err) => Err(HypervisorError::OutOfMemory),
                }
            }
            MemoryAllocation::Reserved(reserved_bytes) => {
                // The canister can increase its memory usage up to the reserved bytes
                // without decrementing the subnet available memory and without
                // reserving cycles because it has already done that during the
                // original reservation.
                if new_usage > reserved_bytes.get() {
                    // Note that this branch should be unreachable because
                    // `self.limit` should already be set to `reserved_bytes` and
                    // the guard above should have returned an error. In order to
                    // keep code robust, we repeat the check here again.
                    return Err(HypervisorError::OutOfMemory);
                }
                self.current_usage = NumBytes::new(new_usage);
                self.add_execution_memory(execution_bytes, execution_memory_type)?;

                sandbox_safe_system_state.update_status_of_low_wasm_memory_hook_condition(
                    Some(reserved_bytes),
                    self.wasm_memory_limit,
                    self.current_usage,
                    self.wasm_memory_usage,
                );
                Ok(())
            }
        }
    }

    fn add_execution_memory(
        &mut self,
        execution_bytes: NumBytes,
        execution_memory_type: ExecutionMemoryType,
    ) -> Result<(), HypervisorError> {
        match execution_memory_type {
            ExecutionMemoryType::WasmMemory => {
                add_memory(&mut self.wasm_memory_usage, execution_bytes)
            }
            ExecutionMemoryType::StableMemory => {
                add_memory(&mut self.stable_memory_usage, execution_bytes)
            }
        }
    }

    /// Tries to allocate the requested amount of message memory.
    ///
    /// Returns `Err(HypervisorError::OutOfMemory)` and leaves `self` unchanged
    /// if the guaranteed response message memory limit would be exceeded.
    ///
    /// Returns `Err(HypervisorError::InsufficientCyclesInMessageMemoryGrow)`
    /// and leaves `self` unchanged if freezing threshold check is needed
    /// for the given API type and canister would be frozen after the
    /// allocation.
    fn allocate_message_memory(
        &mut self,
        message_memory_usage: MessageMemoryUsage,
        api_type: &ApiType,
        sandbox_safe_system_state: &SandboxSafeSystemState,
    ) -> HypervisorResult<()> {
        let (new_message_usage, overflow) = self
            .current_message_usage
            .overflowing_add(&message_memory_usage);
        if overflow {
            return Err(HypervisorError::OutOfMemory);
        }

        sandbox_safe_system_state.check_freezing_threshold_for_message_memory_grow(
            api_type,
            self.current_usage,
            self.current_message_usage,
            new_message_usage,
        )?;

        if message_memory_usage.guaranteed_response.get() != 0 {
            if let Err(_err) = self.subnet_available_memory.try_decrement(
                NumBytes::new(0),
                message_memory_usage.guaranteed_response,
                NumBytes::new(0),
            ) {
                return Err(HypervisorError::OutOfMemory);
            }
        }

        self.allocated_message_memory += message_memory_usage;
        self.current_message_usage = new_message_usage;
        Ok(())
    }

    /// Deallocates the given amount of message memory.
    ///
    /// Should only be called immediately after `allocate_message_memory()`, with the
    /// same number of bytes, in case allocation failed.
    fn deallocate_message_memory(&mut self, message_memory_usage: MessageMemoryUsage) {
        assert!(
            self.allocated_message_memory.ge(message_memory_usage),
            "Precondition of self.allocated_message_memory in deallocate_message_memory failed: {:?} >= {:?}",
            self.allocated_message_memory,
            message_memory_usage
        );
        assert!(
            self.current_message_usage.ge(message_memory_usage),
            "Precondition of self.current_message_usage in deallocate_message_memory failed: {:?} >= {:?}",
            self.current_message_usage,
            message_memory_usage
        );
        self.subnet_available_memory.increment(
            NumBytes::new(0),
            message_memory_usage.guaranteed_response,
            NumBytes::new(0),
        );
        self.allocated_message_memory -= message_memory_usage;
        self.current_message_usage -= message_memory_usage;
    }
}

fn add_memory(
    memory_size: &mut NumBytes,
    additional_memory: NumBytes,
) -> Result<(), HypervisorError> {
    let (new_usage, overflow) = memory_size.get().overflowing_add(additional_memory.get());

    if overflow {
        return Err(HypervisorError::OutOfMemory);
    }

    *memory_size = NumBytes::new(new_usage);
    Ok(())
}

/// Struct that implements the SystemApi trait. This trait enables a canister to
/// have mediated access to its system state.
pub struct SystemApiImpl {
    /// An execution error of the current message.
    execution_error: Option<HypervisorError>,

    log: ReplicaLogger,

    /// The variant of ApiType being executed.
    api_type: ApiType,

    memory_usage: MemoryUsage,

    execution_parameters: ExecutionParameters,

    /// Canister backtraces are enabled. This means we should attempt to collect
    /// a backtrace if the canister calls the trap API.
    #[allow(unused)]
    canister_backtrace: FlagStatus,

    /// Rollout stage of the best-effort responses feature.
    best_effort_responses: BestEffortResponsesFeature,

    /// The maximum sum of `<name>` lengths in exported functions called `canister_update <name>`,
    /// `canister_query <name>`, or `canister_composite_query <name>`.
    max_sum_exported_function_name_lengths: usize,

    /// Should not be accessed directly from public APIs. Instead read through
    /// [`Self::stable_memory`] or [`Self::stable_memory_mut`].
    stable_memory: StableMemory,

    /// System state information that is cached so that we don't need to go
    /// through the `SystemStateAccessor` to read it. This saves on IPC
    /// communication between the sandboxed canister process and the main
    /// replica process.
    sandbox_safe_system_state: SandboxSafeSystemState,

    /// A handler that is invoked when the instruction counter becomes negative
    /// (exceeds the current slice instruction limit).
    out_of_instructions_handler: Rc<dyn OutOfInstructionsHandler>,

    /// The instruction limit of the currently executing slice. It is
    /// initialized to `execution_parameters.instruction_limits.slice()` and
    /// updated after each out-of-instructions call that starts a new slice.
    current_slice_instruction_limit: i64,

    /// The total number of instructions executed before the current slice. It
    /// is initialized to 0 and updated after each out-of-instructions call that
    /// starts a new slice.
    instructions_executed_before_current_slice: i64,

    /// How many times each tracked System API call was invoked.
    call_counters: SystemApiCallCounters,
}

impl SystemApiImpl {
    #[allow(clippy::too_many_arguments)]
    pub fn new(
        api_type: ApiType,
        sandbox_safe_system_state: SandboxSafeSystemState,
        canister_current_memory_usage: NumBytes,
        canister_current_message_memory_usage: MessageMemoryUsage,
        execution_parameters: ExecutionParameters,
        subnet_available_memory: SubnetAvailableMemory,
        embedders_config: &EmbeddersConfig,
        stable_memory: Memory,
        wasm_memory_size: NumWasmPages,
        out_of_instructions_handler: Rc<dyn OutOfInstructionsHandler>,
        log: ReplicaLogger,
    ) -> Self {
        let stable_memory_usage = stable_memory
            .size
            .get()
            .checked_mul(WASM_PAGE_SIZE_IN_BYTES)
            .map(|v| NumBytes::new(v as u64))
            .expect("Stable memory size is larger than maximal allowed.");

        let wasm_memory_usage = wasm_memory_size
            .get()
            .checked_mul(WASM_PAGE_SIZE_IN_BYTES)
            .map(|v| NumBytes::new(v as u64))
            .expect("Wasm memory size is larger than maximal allowed.");

        let memory_usage = MemoryUsage::new(
            log.clone(),
            sandbox_safe_system_state.canister_id,
            execution_parameters.canister_memory_limit,
            execution_parameters.wasm_memory_limit,
            canister_current_memory_usage,
            stable_memory_usage,
            wasm_memory_usage,
            canister_current_message_memory_usage,
            subnet_available_memory,
            execution_parameters.memory_allocation,
        );
        let stable_memory = StableMemory::new(stable_memory);
        let slice_limit = execution_parameters.instruction_limits.slice().get();
        Self {
            execution_error: None,
            api_type,
            memory_usage,
            execution_parameters,
            canister_backtrace: embedders_config.feature_flags.canister_backtrace,
            best_effort_responses: embedders_config.feature_flags.best_effort_responses.clone(),
            max_sum_exported_function_name_lengths: embedders_config
                .max_sum_exported_function_name_lengths,
            stable_memory,
            sandbox_safe_system_state,
            out_of_instructions_handler,
            log,
            current_slice_instruction_limit: i64::try_from(slice_limit).unwrap_or(i64::MAX),
            instructions_executed_before_current_slice: 0,
            call_counters: SystemApiCallCounters::default(),
        }
    }

    /// Refunds any cycles used for an outgoing request that doesn't get sent
    /// and returns the result of execution.
    pub fn take_execution_result(
        &mut self,
        wasm_run_error: Option<&HypervisorError>,
    ) -> HypervisorResult<Option<WasmResult>> {
        match &mut self.api_type {
            ApiType::Start { .. }
            | ApiType::Init { .. }
            | ApiType::Cleanup { .. }
            | ApiType::ReplicatedQuery { .. }
            | ApiType::PreUpgrade { .. }
            | ApiType::InspectMessage { .. }
            | ApiType::NonReplicatedQuery { .. } => (),
            ApiType::SystemTask {
                outgoing_request, ..
            }
            | ApiType::Update {
                outgoing_request, ..
            }
            | ApiType::ReplyCallback {
                outgoing_request, ..
            }
            | ApiType::RejectCallback {
                outgoing_request, ..
            } => {
                if let Some(outgoing_request) = outgoing_request.take() {
                    self.sandbox_safe_system_state
                        .refund_cycles(outgoing_request.take_cycles());
                }
            }
        }
        if let Some(err) = wasm_run_error
            .cloned()
            .or_else(|| self.execution_error.take())
        {
            // There is no need to deallocate memory because all state changes
            // are discarded for failed executions anyway.
            return Err(err);
        }
        match &mut self.api_type {
            ApiType::Start { .. }
            | ApiType::Init { .. }
            | ApiType::PreUpgrade { .. }
            | ApiType::Cleanup { .. }
            | ApiType::SystemTask { .. } => Ok(None),
            ApiType::InspectMessage {
                message_accepted, ..
            } => {
                if *message_accepted {
                    Ok(None)
                } else {
                    Err(HypervisorError::MessageRejected)
                }
            }
            ApiType::Update {
                response_status, ..
            }
            | ApiType::ReplicatedQuery {
                response_status, ..
            }
            | ApiType::NonReplicatedQuery {
                response_status, ..
            }
            | ApiType::ReplyCallback {
                response_status, ..
            }
            | ApiType::RejectCallback {
                response_status, ..
            } => match response_status {
                ResponseStatus::JustRepliedWith(ref mut result) => Ok(result.take()),
                _ => Ok(None),
            },
        }
    }

    /// Note that this function is made public only for the tests
    #[doc(hidden)]
    pub fn get_current_memory_usage(&self) -> NumBytes {
        self.memory_usage.current_usage
    }

    /// Bytes allocated in the Wasm/stable memory.
    pub fn get_allocated_bytes(&self) -> NumBytes {
        self.memory_usage.allocated_execution_memory
    }

    /// Bytes used by or reserved for for guaranteed response messages.
    pub fn get_allocated_guaranteed_response_message_bytes(&self) -> NumBytes {
        self.memory_usage
            .allocated_message_memory
            .guaranteed_response
    }

    fn error_for(&self, method_name: &str) -> HypervisorError {
        HypervisorError::UserContractViolation {
            error: format!(
                "\"{}\" cannot be executed in {} mode",
                method_name, self.api_type
            ),
            suggestion: "Check the ICP documentation to make sure APIs are \
            being called in the correct message types."
                .to_string(),
            doc_link: doc_ref("calling-a-system-api-from-the-wrong-mode"),
        }
    }

    fn get_msg_caller_id(&self, method_name: &str) -> Result<PrincipalId, HypervisorError> {
        match &self.api_type {
            ApiType::Start { .. } => Err(self.error_for(method_name)),
            ApiType::SystemTask { caller, .. }
            | ApiType::Cleanup { caller, .. }
            | ApiType::ReplyCallback { caller, .. }
            | ApiType::RejectCallback { caller, .. }
            | ApiType::Init { caller, .. }
            | ApiType::Update { caller, .. }
            | ApiType::ReplicatedQuery { caller, .. }
            | ApiType::PreUpgrade { caller, .. }
            | ApiType::InspectMessage { caller, .. }
            | ApiType::NonReplicatedQuery { caller, .. } => Ok(*caller),
        }
    }

    fn get_response_info(&mut self) -> Option<(&mut Vec<u8>, &NumBytes, &mut ResponseStatus)> {
        match &mut self.api_type {
            ApiType::Start { .. }
            | ApiType::Init { .. }
            | ApiType::PreUpgrade { .. }
            | ApiType::SystemTask { .. }
            | ApiType::Cleanup { .. }
            | ApiType::InspectMessage { .. } => None,
            ApiType::Update {
                response_data,
                response_status,
                max_reply_size,
                ..
            }
            | ApiType::ReplicatedQuery {
                response_data,
                response_status,
                max_reply_size,
                ..
            }
            | ApiType::NonReplicatedQuery {
                response_data,
                response_status,
                max_reply_size,
                ..
            }
            | ApiType::ReplyCallback {
                response_data,
                response_status,
                max_reply_size,
                ..
            }
            | ApiType::RejectCallback {
                response_data,
                response_status,
                max_reply_size,
                ..
            } => Some((response_data, max_reply_size, response_status)),
        }
    }

    fn get_reject_code(&self) -> Option<i32> {
        match &self.api_type {
            ApiType::Start { .. }
            | ApiType::Init { .. }
            | ApiType::SystemTask { .. }
            | ApiType::Cleanup { .. }
            | ApiType::ReplicatedQuery { .. }
            | ApiType::NonReplicatedQuery { .. }
            | ApiType::Update { .. }
            | ApiType::PreUpgrade { .. }
            | ApiType::InspectMessage { .. } => None,
            ApiType::ReplyCallback { .. } => Some(0),
            ApiType::RejectCallback { reject_context, .. } => Some(reject_context.code() as i32),
        }
    }

    fn get_reject_context(&self) -> Option<&RejectContext> {
        match &self.api_type {
            ApiType::Start { .. }
            | ApiType::Init { .. }
            | ApiType::SystemTask { .. }
            | ApiType::Cleanup { .. }
            | ApiType::ReplicatedQuery { .. }
            | ApiType::NonReplicatedQuery { .. }
            | ApiType::Update { .. }
            | ApiType::ReplyCallback { .. }
            | ApiType::PreUpgrade { .. }
            | ApiType::InspectMessage { .. } => None,
            ApiType::RejectCallback { reject_context, .. } => Some(reject_context),
        }
    }

    fn ic0_call_cycles_add_helper(
        &mut self,
        method_name: &str,
        amount: Cycles,
    ) -> HypervisorResult<()> {
        match &mut self.api_type {
            ApiType::Start { .. }
            | ApiType::Init { .. }
            | ApiType::ReplicatedQuery { .. }
            | ApiType::Cleanup { .. }
            | ApiType::PreUpgrade { .. }
            | ApiType::NonReplicatedQuery { .. }
            | ApiType::InspectMessage { .. } => Err(self.error_for(method_name)),
            ApiType::Update {
                outgoing_request, ..
            }
            | ApiType::SystemTask {
                outgoing_request, ..
            }
            | ApiType::ReplyCallback {
                outgoing_request, ..
            }
            | ApiType::RejectCallback {
                outgoing_request, ..
            } => {
                // Reply and reject callbacks can be executed in non-replicated mode
                // iff from within a composite query call. Always disallow in that case.
                if self.execution_parameters.execution_mode == ExecutionMode::NonReplicated {
                    return Err(self.error_for(method_name));
                }

                match outgoing_request {
                    None => Err(HypervisorError::ToolchainContractViolation {
                        error: format!(
                            "{} called when no call is under construction.",
                            method_name
                        ),
                    }),
                    Some(request) => {
                        self.sandbox_safe_system_state
                            .withdraw_cycles_for_transfer(
                                self.memory_usage.current_usage,
                                self.memory_usage.current_message_usage,
                                amount,
                                false, // synchronous error => no need to reveal top up balance
                            )?;
                        request.add_cycles(amount);
                        Ok(())
                    }
                }
            }
        }
    }

    fn ic0_canister_cycle_balance_helper(&self, method_name: &str) -> HypervisorResult<Cycles> {
        match &self.api_type {
            ApiType::Start { .. } => Err(self.error_for(method_name)),
            ApiType::Init { .. }
            | ApiType::SystemTask { .. }
            | ApiType::Update { .. }
            | ApiType::Cleanup { .. }
            | ApiType::ReplicatedQuery { .. }
            | ApiType::NonReplicatedQuery { .. }
            | ApiType::PreUpgrade { .. }
            | ApiType::ReplyCallback { .. }
            | ApiType::RejectCallback { .. }
            | ApiType::InspectMessage { .. } => {
                let res = self.sandbox_safe_system_state.cycles_balance();
                Ok(res)
            }
        }
    }

    fn ic0_msg_cycles_available_helper(&self, method_name: &str) -> HypervisorResult<Cycles> {
        match &self.api_type {
            ApiType::Start { .. }
            | ApiType::Init { .. }
            | ApiType::SystemTask { .. }
            | ApiType::Cleanup { .. }
            | ApiType::PreUpgrade { .. }
            | ApiType::NonReplicatedQuery { .. }
            | ApiType::InspectMessage { .. } => Err(self.error_for(method_name)),
            ApiType::Update { .. }
            | ApiType::ReplicatedQuery { .. }
            | ApiType::ReplyCallback { .. }
            | ApiType::RejectCallback { .. } => {
                if self.execution_parameters.execution_mode == ExecutionMode::NonReplicated {
                    // Non-replicated mode means we are handling a composite query.
                    // Access to this syscall not permitted.
                    Err(self.error_for(method_name))
                } else {
                    Ok(self.sandbox_safe_system_state.msg_cycles_available())
                }
            }
        }
    }

    fn ic0_msg_cycles_refunded_helper(&self, method_name: &str) -> HypervisorResult<Cycles> {
        match &self.api_type {
            ApiType::Start { .. }
            | ApiType::Init { .. }
            | ApiType::SystemTask { .. }
            | ApiType::Cleanup { .. }
            | ApiType::ReplicatedQuery { .. }
            | ApiType::NonReplicatedQuery { .. }
            | ApiType::PreUpgrade { .. }
            | ApiType::Update { .. }
            | ApiType::InspectMessage { .. } => Err(self.error_for(method_name)),
            ApiType::ReplyCallback {
                incoming_cycles, ..
            }
            | ApiType::RejectCallback {
                incoming_cycles, ..
            } => {
                if self.execution_parameters.execution_mode == ExecutionMode::NonReplicated {
                    // Execution callback in non-replicated mode means we are handling a composite query.
                    // Access to this syscall not permitted.
                    Err(self.error_for(method_name))
                } else {
                    Ok(*incoming_cycles)
                }
            }
        }
    }

    fn ic0_msg_cycles_accept_helper(
        &mut self,
        method_name: &str,
        max_amount: Cycles,
    ) -> HypervisorResult<Cycles> {
        match &mut self.api_type {
            ApiType::Start { .. }
            | ApiType::Init { .. }
            | ApiType::SystemTask { .. }
            | ApiType::PreUpgrade { .. }
            | ApiType::Cleanup { .. }
            | ApiType::NonReplicatedQuery { .. }
            | ApiType::InspectMessage { .. } => Err(self.error_for(method_name)),
            ApiType::Update { .. }
            | ApiType::ReplicatedQuery { .. }
            | ApiType::ReplyCallback { .. }
            | ApiType::RejectCallback { .. } => {
                if self.execution_parameters.execution_mode == ExecutionMode::NonReplicated {
                    // Non-replicated mode means we are handling a composite query.
                    // Access to this syscall not permitted.
                    Err(self.error_for(method_name))
                } else {
                    Ok(self.sandbox_safe_system_state.msg_cycles_accept(max_amount))
                }
            }
        }
    }

    fn add_canister_log_for_trap(
        &self,
        err: &HypervisorError,
        time: Time,
        system_state_modifications: &mut SystemStateModifications,
    ) {
        if let Some(log_message) = match err {
            HypervisorError::Trapped {
                trap_code,
                backtrace,
            } => match backtrace {
                Some(bt) => Some(format!("[TRAP]: {}\n{}", trap_code, bt)),
                None => Some(format!("[TRAP]: {}", trap_code)),
            },
            HypervisorError::CalledTrap { message, backtrace } => {
                let message = if message.is_empty() {
                    "(no message)"
                } else {
                    message
                };
                match backtrace {
                    Some(bt) => Some(format!("[TRAP]: {}\n{}", message, bt)),
                    None => Some(format!("[TRAP]: {}", message)),
                }
            }
            _ => None,
        } {
            system_state_modifications
                .canister_log
                .add_record(time.as_nanos_since_unix_epoch(), log_message.into_bytes());
        }
    }

    pub fn take_system_state_modifications(&mut self) -> SystemStateModifications {
        let mut system_state_modifications = self.sandbox_safe_system_state.take_changes();
        // In the below, we explicitly list all fields of `SystemStateModifications`
        // so that an explicit decision needs to be made for each context and
        // and execution result combination when a new field is added to the struct.
        match self.api_type {
            // Inspect message runs in non-replicated mode, not persisting any changes.
            ApiType::InspectMessage { .. } => SystemStateModifications {
                new_certified_data: None,
                callback_updates: vec![],
                cycles_balance_change: CyclesBalanceChange::zero(),
                reserved_cycles: Cycles::zero(),
                consumed_cycles_by_use_case: BTreeMap::new(),
                call_context_balance_taken: None,
                request_slots_used: BTreeMap::new(),
                requests: vec![],
                new_global_timer: None,
                canister_log: Default::default(),
                on_low_wasm_memory_hook_condition_check_result: None,
                should_bump_canister_version: false,
            },
            // Non-replicated query context includes composite queries, so in that case
            // the changes to output queues, callbacks and slot reservations should be
            // returned to properly handle the execution of the query graph.
            ApiType::NonReplicatedQuery { .. } => SystemStateModifications {
                new_certified_data: None,
                callback_updates: system_state_modifications.callback_updates,
                cycles_balance_change: CyclesBalanceChange::zero(),
                reserved_cycles: Cycles::zero(),
                consumed_cycles_by_use_case: BTreeMap::new(),
                call_context_balance_taken: None,
                request_slots_used: system_state_modifications.request_slots_used,
                requests: system_state_modifications.requests,
                new_global_timer: None,
                canister_log: Default::default(),
                on_low_wasm_memory_hook_condition_check_result: None,
                should_bump_canister_version: false,
            },
            // Replicated queries return changes to the logs and cycles balance,
            // as well as bumping the canister's version in case there was no trap.
            // In case of a trap, only changes to logs should be returned.
            ApiType::ReplicatedQuery { time, .. } => match &self.execution_error {
                Some(err) => {
                    self.add_canister_log_for_trap(err, time, &mut system_state_modifications);
                    SystemStateModifications {
                        new_certified_data: None,
                        callback_updates: vec![],
                        cycles_balance_change: CyclesBalanceChange::zero(),
                        reserved_cycles: Cycles::zero(),
                        consumed_cycles_by_use_case: BTreeMap::new(),
                        call_context_balance_taken: None,
                        request_slots_used: BTreeMap::new(),
                        requests: vec![],
                        new_global_timer: None,
                        canister_log: system_state_modifications.canister_log,
                        on_low_wasm_memory_hook_condition_check_result: None,
                        should_bump_canister_version: false,
                    }
                }
                None => SystemStateModifications {
                    new_certified_data: None,
                    callback_updates: vec![],
                    cycles_balance_change: system_state_modifications.cycles_balance_change,
                    reserved_cycles: Cycles::zero(),
                    consumed_cycles_by_use_case: system_state_modifications
                        .consumed_cycles_by_use_case,
                    call_context_balance_taken: system_state_modifications
                        .call_context_balance_taken,
                    request_slots_used: BTreeMap::new(),
                    requests: vec![],
                    new_global_timer: None,
                    canister_log: system_state_modifications.canister_log,
                    on_low_wasm_memory_hook_condition_check_result: None,
                    should_bump_canister_version: true,
                },
            },
            // Replicated executions (except queries), should return all changes and bump
            // the canister version in case there was no trap. Otherwise, only changes
            // to logs are returned.
            ApiType::SystemTask { time, .. }
            | ApiType::Update { time, .. }
            | ApiType::Cleanup { time, .. }
            | ApiType::ReplyCallback { time, .. }
            | ApiType::RejectCallback { time, .. } => match &self.execution_error {
                Some(err) => {
                    self.add_canister_log_for_trap(err, time, &mut system_state_modifications);
                    SystemStateModifications {
                        new_certified_data: None,
                        callback_updates: vec![],
                        cycles_balance_change: CyclesBalanceChange::zero(),
                        reserved_cycles: Cycles::zero(),
                        consumed_cycles_by_use_case: BTreeMap::new(),
                        call_context_balance_taken: None,
                        request_slots_used: BTreeMap::new(),
                        requests: vec![],
                        new_global_timer: None,
                        canister_log: system_state_modifications.canister_log,
                        on_low_wasm_memory_hook_condition_check_result: None,
                        should_bump_canister_version: false,
                    }
                }
                None => {
                    system_state_modifications.should_bump_canister_version = true;
                    system_state_modifications
                }
            },
            // Start, init and pre-upgrade are very similar to replicated executions
            // except that they don't bump the canister's version when the execution
            // was successful. This is because these are part of canister `install_code`
            // which bumps the version once for the whole `install_code` request as
            // opposed to per message execution involved during the `install_code`
            // request.
            ApiType::Start { time, .. }
            | ApiType::Init { time, .. }
            | ApiType::PreUpgrade { time, .. } => match &self.execution_error {
                Some(err) => {
                    self.add_canister_log_for_trap(err, time, &mut system_state_modifications);
                    SystemStateModifications {
                        new_certified_data: None,
                        callback_updates: vec![],
                        cycles_balance_change: CyclesBalanceChange::zero(),
                        reserved_cycles: Cycles::zero(),
                        consumed_cycles_by_use_case: BTreeMap::new(),
                        call_context_balance_taken: None,
                        request_slots_used: BTreeMap::new(),
                        requests: vec![],
                        new_global_timer: None,
                        canister_log: system_state_modifications.canister_log,
                        on_low_wasm_memory_hook_condition_check_result: None,
                        should_bump_canister_version: false,
                    }
                }
                None => system_state_modifications,
            },
        }
    }

    /// Wrapper around `self.sandbox_safe_system_state.push_output_request()` that
    /// tries to allocate memory for the `Request` before pushing it.
    ///
    /// On failure to allocate memory or withdraw cycles; or on queue full;
    /// returns `Ok(RejectCode::SysTransient as i32)`.
    ///
    /// Note that this function is made public only for the tests
    #[doc(hidden)]
    pub fn push_output_request(
        &mut self,
        req: Request,
        prepayment_for_response_execution: Cycles,
        prepayment_for_response_transmission: Cycles,
    ) -> HypervisorResult<i32> {
        let abort = |request: Request, sandbox_safe_system_state: &mut SandboxSafeSystemState| {
            sandbox_safe_system_state.refund_cycles(request.payment);
            sandbox_safe_system_state.unregister_callback(request.sender_reply_callback);
        };

        let memory_usage_of_request = if self.execution_parameters.subnet_type == SubnetType::System
        {
            // Effectively disable the memory limit checks on system subnets.
            MessageMemoryUsage::ZERO
        } else {
            memory_usage_of_request(&req)
        };
        if let Err(_err) = self.memory_usage.allocate_message_memory(
            memory_usage_of_request,
            &self.api_type,
            &self.sandbox_safe_system_state,
        ) {
            abort(req, &mut self.sandbox_safe_system_state);
            // Return an error code instead of trapping here in order to allow
            // the user code to handle the error gracefully.
            return Ok(RejectCode::SysTransient as i32);
        }

        match self.sandbox_safe_system_state.push_output_request(
            self.memory_usage.current_usage,
            self.memory_usage.current_message_usage,
            req,
            prepayment_for_response_execution,
            prepayment_for_response_transmission,
        ) {
            Ok(()) => Ok(0),
            Err(request) => {
                self.memory_usage
                    .deallocate_message_memory(memory_usage_of_request);
                abort(request, &mut self.sandbox_safe_system_state);
                Ok(RejectCode::SysTransient as i32)
            }
        }
    }

    /// Return tracked System API call counters.
    pub fn call_counters(&self) -> SystemApiCallCounters {
        self.call_counters.clone()
    }

    /// Appends the specified bytes on the heap as a string to the canister's logs.
    pub fn save_log_message(&mut self, src: usize, size: usize, heap: &[u8]) {
        self.sandbox_safe_system_state.append_canister_log(
            self.api_type.time(),
            valid_subslice(
                "save_log_message",
                InternalAddress::new(src),
                InternalAddress::new(size),
                heap,
            )
            .unwrap_or(
                // Do not trap here!
                // If the specified memory range is invalid, ignore it and log the error message.
                b"(debug_print message out of memory bounds)",
            )
            .to_vec(),
        );
    }

    /// Takes collected canister log records.
    pub fn take_canister_log(&mut self) -> CanisterLog {
        self.sandbox_safe_system_state.take_canister_log()
    }

    /// Returns collected canister log records.
    pub fn canister_log(&self) -> &CanisterLog {
        self.sandbox_safe_system_state.canister_log()
    }

    /// Checks if the current API type is an install or upgrade message.
    /// This is relevant when enforcing the stable memory dirty page limit.
    pub fn is_install_or_upgrade_message(&self) -> bool {
        matches!(
            self.api_type,
            ApiType::Init { .. } | ApiType::PreUpgrade { .. }
        )
    }

    /// Based on the page limit object, returns the page limit for the current
    /// system API type. Can be called with the limit for dirty pages or accessed pages.
    pub fn get_page_limit(&self, page_limit: &StableMemoryPageLimit) -> NumOsPages {
        match &self.api_type {
            // Longer-running messages make use of a different, possibly higher limit.
            ApiType::Init { .. } | ApiType::PreUpgrade { .. } => page_limit.upgrade,
            // Queries have a separate limit.
            ApiType::NonReplicatedQuery { .. }
            | ApiType::ReplicatedQuery { .. }
            | ApiType::InspectMessage { .. } => page_limit.query,
            // Callbacks and cleanup for composite queries (non-replicated execution) need to be treated as queries,
            // whereas in replicated mode they are treated as regular messages.
            ApiType::ReplyCallback { execution_mode, .. }
            | ApiType::RejectCallback { execution_mode, .. }
            | ApiType::Cleanup { execution_mode, .. } => {
                if *execution_mode == ExecutionMode::NonReplicated {
                    page_limit.query
                } else {
                    page_limit.message
                }
            }
            // All other API types get the replicated message limit.
            ApiType::Update { .. } | ApiType::Start { .. } | ApiType::SystemTask { .. } => {
                page_limit.message
            }
        }
    }
}

impl SystemApi for SystemApiImpl {
    fn set_execution_error(&mut self, error: HypervisorError) {
        self.execution_error = Some(error)
    }

    fn get_execution_error(&self) -> Option<&HypervisorError> {
        self.execution_error.as_ref()
    }

    fn get_num_instructions_from_bytes(&self, num_bytes: NumBytes) -> NumInstructions {
        NumInstructions::from(num_bytes.get())
    }

    fn subnet_type(&self) -> SubnetType {
        self.execution_parameters.subnet_type
    }

    fn message_instruction_limit(&self) -> NumInstructions {
        self.execution_parameters.instruction_limits.message()
    }

    fn message_instructions_executed(&self, instruction_counter: i64) -> NumInstructions {
        let result = (self.instructions_executed_before_current_slice as u64)
            .saturating_add(self.slice_instructions_executed(instruction_counter).get());
        NumInstructions::from(result)
    }

    fn call_context_instructions_executed(&self) -> NumInstructions {
        match &self.api_type {
            ApiType::ReplyCallback {
                call_context_instructions_executed,
                ..
            }
            | ApiType::RejectCallback {
                call_context_instructions_executed,
                ..
            }
            | ApiType::Cleanup {
                call_context_instructions_executed,
                ..
            } => *call_context_instructions_executed,
            ApiType::Start { .. }
            | ApiType::Init { .. }
            | ApiType::SystemTask { .. }
            | ApiType::ReplicatedQuery { .. }
            | ApiType::PreUpgrade { .. }
            | ApiType::NonReplicatedQuery { .. }
            | ApiType::InspectMessage { .. }
            | ApiType::Update { .. } => 0.into(),
        }
    }

    fn slice_instruction_limit(&self) -> NumInstructions {
        // Note that `self.execution_parameters.instruction_limits.slice()` is
        // the instruction limit of the first slice, not the current one.
        NumInstructions::from(u64::try_from(self.current_slice_instruction_limit).unwrap_or(0))
    }

    fn slice_instructions_executed(&self, instruction_counter: i64) -> NumInstructions {
        let result = self
            .current_slice_instruction_limit
            .saturating_sub(instruction_counter)
            .max(0) as u64;
        NumInstructions::from(result)
    }

    fn canister_id(&self) -> CanisterId {
        self.sandbox_safe_system_state.canister_id
    }

    fn ic0_msg_caller_size(&self) -> HypervisorResult<usize> {
        let result = self
            .get_msg_caller_id("ic0_msg_caller_size")
            .map(|caller_id| caller_id.as_slice().len());
        trace_syscall!(self, MsgCallerSize, result);
        result
    }

    fn ic0_msg_caller_copy(
        &self,
        dst: usize,
        offset: usize,
        size: usize,
        heap: &mut [u8],
    ) -> HypervisorResult<()> {
        let result = match self.get_msg_caller_id("ic0_msg_caller_copy") {
            Ok(caller_id) => {
                let id_bytes = caller_id.as_slice();
                valid_subslice(
                    "ic0.msg_caller_copy heap",
                    InternalAddress::new(dst),
                    InternalAddress::new(size),
                    heap,
                )?;
                let slice = valid_subslice(
                    "ic0.msg_caller_copy id",
                    InternalAddress::new(offset),
                    InternalAddress::new(size),
                    id_bytes,
                )?;
                deterministic_copy_from_slice(&mut heap[dst..dst + size], slice);
                Ok(())
            }
            Err(err) => Err(err),
        };
        trace_syscall!(
            self,
            MsgCallerCopy,
            result,
            dst,
            offset,
            size,
            summarize(heap, dst, size)
        );
        result
    }

    fn ic0_msg_arg_data_size(&self) -> HypervisorResult<usize> {
        let result = match &self.api_type {
            ApiType::Start { .. }
            | ApiType::Cleanup { .. }
            | ApiType::SystemTask { .. }
            | ApiType::RejectCallback { .. }
            | ApiType::PreUpgrade { .. } => Err(self.error_for("ic0_msg_arg_data_size")),
            ApiType::Init {
                incoming_payload, ..
            }
            | ApiType::Update {
                incoming_payload, ..
            }
            | ApiType::ReplyCallback {
                incoming_payload, ..
            }
            | ApiType::ReplicatedQuery {
                incoming_payload, ..
            }
            | ApiType::InspectMessage {
                incoming_payload, ..
            }
            | ApiType::NonReplicatedQuery {
                incoming_payload, ..
            } => Ok(incoming_payload.len()),
        };
        trace_syscall!(self, MsgArgDataSize, result);
        result
    }

    fn ic0_msg_arg_data_copy(
        &self,
        dst: usize,
        offset: usize,
        size: usize,
        heap: &mut [u8],
    ) -> HypervisorResult<()> {
        let result = match &self.api_type {
            ApiType::Start { .. }
            | ApiType::SystemTask { .. }
            | ApiType::Cleanup { .. }
            | ApiType::RejectCallback { .. }
            | ApiType::PreUpgrade { .. } => Err(self.error_for("ic0_msg_arg_data_copy")),
            ApiType::Init {
                incoming_payload, ..
            }
            | ApiType::Update {
                incoming_payload, ..
            }
            | ApiType::ReplyCallback {
                incoming_payload, ..
            }
            | ApiType::ReplicatedQuery {
                incoming_payload, ..
            }
            | ApiType::InspectMessage {
                incoming_payload, ..
            }
            | ApiType::NonReplicatedQuery {
                incoming_payload, ..
            } => {
                valid_subslice(
                    "ic0.msg_arg_data_copy heap",
                    InternalAddress::new(dst),
                    InternalAddress::new(size),
                    heap,
                )?;
                let payload_subslice = valid_subslice(
                    "ic0.msg_arg_data_copy payload",
                    InternalAddress::new(offset),
                    InternalAddress::new(size),
                    incoming_payload,
                )?;
                deterministic_copy_from_slice(&mut heap[dst..dst + size], payload_subslice);
                Ok(())
            }
        };
        trace_syscall!(
            self,
            MsgArgDataCopy,
            result,
            dst,
            offset,
            size,
            summarize(heap, dst, size)
        );
        result
    }

    fn ic0_msg_method_name_size(&self) -> HypervisorResult<usize> {
        let result = match &self.api_type {
            ApiType::Start { .. }
            | ApiType::RejectCallback { .. }
            | ApiType::PreUpgrade { .. }
            | ApiType::Cleanup { .. }
            | ApiType::Update { .. }
            | ApiType::ReplyCallback { .. }
            | ApiType::SystemTask { .. }
            | ApiType::ReplicatedQuery { .. }
            | ApiType::NonReplicatedQuery { .. }
            | ApiType::Init { .. } => Err(self.error_for("ic0_msg_method_name_size")),
            ApiType::InspectMessage { method_name, .. } => Ok(method_name.len()),
        };
        trace_syscall!(self, MsgMethodNameSize, result);
        result
    }

    fn ic0_msg_method_name_copy(
        &self,
        dst: usize,
        offset: usize,
        size: usize,
        heap: &mut [u8],
    ) -> HypervisorResult<()> {
        let result = match &self.api_type {
            ApiType::Start { .. }
            | ApiType::RejectCallback { .. }
            | ApiType::Cleanup { .. }
            | ApiType::PreUpgrade { .. }
            | ApiType::Update { .. }
            | ApiType::ReplyCallback { .. }
            | ApiType::SystemTask { .. }
            | ApiType::ReplicatedQuery { .. }
            | ApiType::NonReplicatedQuery { .. }
            | ApiType::Init { .. } => Err(self.error_for("ic0_msg_method_name_copy")),
            ApiType::InspectMessage { method_name, .. } => {
                valid_subslice(
                    "ic0.msg_method_name_copy heap",
                    InternalAddress::new(dst),
                    InternalAddress::new(size),
                    heap,
                )?;
                let payload_subslice = valid_subslice(
                    "ic0.msg_method_name_copy payload",
                    InternalAddress::new(offset),
                    InternalAddress::new(size),
                    method_name.as_bytes(),
                )?;
                deterministic_copy_from_slice(&mut heap[dst..dst + size], payload_subslice);
                Ok(())
            }
        };
        trace_syscall!(
            self,
            MsgMethodNameCopy,
            result,
            dst,
            offset,
            size,
            summarize(heap, dst, size)
        );
        result
    }

    fn ic0_accept_message(&mut self) -> HypervisorResult<()> {
        let result = match &mut self.api_type {
            ApiType::Start { .. }
            | ApiType::RejectCallback { .. }
            | ApiType::PreUpgrade { .. }
            | ApiType::Cleanup { .. }
            | ApiType::Update { .. }
            | ApiType::ReplyCallback { .. }
            | ApiType::SystemTask { .. }
            | ApiType::ReplicatedQuery { .. }
            | ApiType::NonReplicatedQuery { .. }
            | ApiType::Init { .. } => Err(self.error_for("ic0_accept_message")),
            ApiType::InspectMessage {
                message_accepted, ..
            } => {
                if *message_accepted {
                    Err(ToolchainContractViolation {
                        error: "ic0.accept_message: the function was already called.".to_string(),
                    })
                } else {
                    *message_accepted = true;
                    Ok(())
                }
            }
        };
        trace_syscall!(self, AcceptMessage, result);
        result
    }

    fn ic0_msg_reply(&mut self) -> HypervisorResult<()> {
        let result = match self.get_response_info() {
            None => Err(self.error_for("ic0_msg_reply")),
            Some((data, _, status)) => match status {
                ResponseStatus::NotRepliedYet => {
                    *status = ResponseStatus::JustRepliedWith(Some(WasmResult::Reply(
                        std::mem::take(data),
                    )));
                    Ok(())
                }
                ResponseStatus::AlreadyReplied | ResponseStatus::JustRepliedWith(_) => {
                    Err(ToolchainContractViolation {
                        error: "ic0.msg_reply: the call is already replied".to_string(),
                    })
                }
            },
        };
        trace_syscall!(self, MsgReply, result);
        result
    }

    fn ic0_msg_reply_data_append(
        &mut self,
        src: usize,
        size: usize,
        heap: &[u8],
    ) -> HypervisorResult<()> {
        let result = match self.get_response_info() {
            None => Err(self.error_for("ic0_msg_reply_data_append")),
            Some((data, max_reply_size, response_status)) => match response_status {
                ResponseStatus::NotRepliedYet => {
                    let payload_size = data.len().saturating_add(size) as u64;
                    if payload_size > max_reply_size.get() {
                        let string = format!(
                            "ic0.msg_reply_data_append: application payload size ({}) cannot be larger than {}.",
                            payload_size,
                            max_reply_size,
                        );
                        return Err(UserContractViolation {
                            error: string,
                            suggestion:
                                "Consider checking the response size and returning an error if \
                                it is too long."
                                    .to_string(),
                            doc_link: doc_ref("msg_reply_data_append-payload-too-large"),
                        });
                    }
                    data.extend_from_slice(valid_subslice(
                        "msg.reply",
                        InternalAddress::new(src),
                        InternalAddress::new(size),
                        heap,
                    )?);
                    Ok(())
                }
                ResponseStatus::AlreadyReplied | ResponseStatus::JustRepliedWith(_) => {
                    Err(ToolchainContractViolation {
                        error: "ic0.msg_reply_data_append: the call is already replied."
                            .to_string(),
                    })
                }
            },
        };
        trace_syscall!(
            self,
            MsgReplyDataAppend,
            result,
            src,
            size,
            summarize(heap, src, size)
        );
        result
    }

    fn ic0_msg_reject(&mut self, src: usize, size: usize, heap: &[u8]) -> HypervisorResult<()> {
        let result = match self.get_response_info() {
            None => Err(self.error_for("ic0_msg_reject")),
            Some((_, max_reply_size, response_status)) => match response_status {
                ResponseStatus::NotRepliedYet => {
                    if size as u64 > max_reply_size.get() {
                        let string = format!(
                            "ic0.msg_reject: application payload size ({}) cannot be larger than {}.",
                            size, max_reply_size
                        );
                        return Err(UserContractViolation {
                            error: string,
                            suggestion: "Try truncating the error messages that are too long."
                                .to_string(),
                            doc_link: doc_ref("msg_reject-payload-too-large"),
                        });
                    }
                    let msg_bytes = valid_subslice(
                        "ic0.msg_reject",
                        InternalAddress::new(src),
                        InternalAddress::new(size),
                        heap,
                    )?;
                    let msg = String::from_utf8(msg_bytes.to_vec()).map_err(|_| {
                        ToolchainContractViolation {
                            error: "ic0.msg_reject: invalid UTF-8 string provided".to_string(),
                        }
                    })?;
                    *response_status =
                        ResponseStatus::JustRepliedWith(Some(WasmResult::Reject(msg)));
                    Ok(())
                }
                ResponseStatus::AlreadyReplied | ResponseStatus::JustRepliedWith(_) => {
                    Err(ToolchainContractViolation {
                        error: "ic0.msg_reject: the call is already replied".to_string(),
                    })
                }
            },
        };
        trace_syscall!(
            self,
            MsgReject,
            result,
            src,
            size,
            summarize(heap, src, size)
        );
        result
    }

    fn ic0_msg_reject_code(&self) -> HypervisorResult<i32> {
        let result = self
            .get_reject_code()
            .ok_or_else(|| self.error_for("ic0_msg_reject_code"));
        trace_syscall!(self, MsgRejectCode, result);
        result
    }

    fn ic0_msg_reject_msg_size(&self) -> HypervisorResult<usize> {
        let reject_context = self
            .get_reject_context()
            .ok_or_else(|| self.error_for("ic0_msg_reject_msg_size"))?;
        let result = Ok(reject_context.message().len());
        trace_syscall!(self, MsgRejectMsgSize, result);
        result
    }

    fn ic0_msg_reject_msg_copy(
        &self,
        dst: usize,
        offset: usize,
        size: usize,
        heap: &mut [u8],
    ) -> HypervisorResult<()> {
        let result = {
            let reject_context = self
                .get_reject_context()
                .ok_or_else(|| self.error_for("ic0_msg_reject_msg_copy"))?;
            valid_subslice(
                "ic0.msg_reject_msg_copy heap",
                InternalAddress::new(dst),
                InternalAddress::new(size),
                heap,
            )?;

            let msg = reject_context.message();
            let msg_bytes = valid_subslice(
                "ic0.msg_reject_msg_copy msg",
                InternalAddress::new(offset),
                InternalAddress::new(size),
                msg.as_bytes(),
            )?;
            deterministic_copy_from_slice(&mut heap[dst..dst + size], msg_bytes);
            Ok(())
        };
        trace_syscall!(
            self,
            MsgRejectMsgCopy,
            result,
            dst,
            offset,
            size,
            summarize(heap, dst, size)
        );
        result
    }

    fn ic0_canister_self_size(&self) -> HypervisorResult<usize> {
        let result = match &self.api_type {
            ApiType::Start { .. } => Err(self.error_for("ic0_canister_self_size")),
            ApiType::Init { .. }
            | ApiType::SystemTask { .. }
            | ApiType::Cleanup { .. }
            | ApiType::Update { .. }
            | ApiType::ReplicatedQuery { .. }
            | ApiType::NonReplicatedQuery { .. }
            | ApiType::ReplyCallback { .. }
            | ApiType::RejectCallback { .. }
            | ApiType::PreUpgrade { .. }
            | ApiType::InspectMessage { .. } => Ok(self
                .sandbox_safe_system_state
                .canister_id
                .get_ref()
                .as_slice()
                .len()),
        };
        trace_syscall!(self, CanisterSelfSize, result);
        result
    }

    fn ic0_canister_self_copy(
        &mut self,
        dst: usize,
        offset: usize,
        size: usize,
        heap: &mut [u8],
    ) -> HypervisorResult<()> {
        let result = match &self.api_type {
            ApiType::Start { .. } => Err(self.error_for("ic0_canister_self_copy")),
            ApiType::Init { .. }
            | ApiType::SystemTask { .. }
            | ApiType::Cleanup { .. }
            | ApiType::Update { .. }
            | ApiType::ReplicatedQuery { .. }
            | ApiType::NonReplicatedQuery { .. }
            | ApiType::PreUpgrade { .. }
            | ApiType::ReplyCallback { .. }
            | ApiType::RejectCallback { .. }
            | ApiType::InspectMessage { .. } => {
                valid_subslice(
                    "ic0.canister_self_copy heap",
                    InternalAddress::new(dst),
                    InternalAddress::new(size),
                    heap,
                )?;
                let canister_id = self.sandbox_safe_system_state.canister_id;
                let id_bytes = canister_id.get_ref().as_slice();
                let slice = valid_subslice(
                    "ic0.canister_self_copy id",
                    InternalAddress::new(offset),
                    InternalAddress::new(size),
                    id_bytes,
                )?;
                deterministic_copy_from_slice(&mut heap[dst..dst + size], slice);
                Ok(())
            }
        };
        trace_syscall!(
            self,
            CanisterSelfCopy,
            result,
            dst,
            offset,
            size,
            summarize(heap, dst, size)
        );
        result
    }

    fn ic0_call_new(
        &mut self,
        callee_src: usize,
        callee_size: usize,
        name_src: usize,
        name_len: usize,
        reply_fun: u32,
        reply_env: u64,
        reject_fun: u32,
        reject_env: u64,
        heap: &[u8],
    ) -> HypervisorResult<()> {
        let result = match &mut self.api_type {
            ApiType::Start { .. }
            | ApiType::Init { .. }
            | ApiType::ReplicatedQuery { .. }
            | ApiType::NonReplicatedQuery {
                query_kind: NonReplicatedQueryKind::Pure,
                ..
            }
            | ApiType::Cleanup { .. }
            | ApiType::PreUpgrade { .. }
            | ApiType::InspectMessage { .. } => Err(self.error_for("ic0_call_new")),
            ApiType::Update {
                outgoing_request, ..
            }
            | ApiType::NonReplicatedQuery {
                query_kind:
                    NonReplicatedQueryKind::Stateful {
                        outgoing_request, ..
                    },
                ..
            }
            | ApiType::SystemTask {
                outgoing_request, ..
            }
            | ApiType::ReplyCallback {
                outgoing_request, ..
            }
            | ApiType::RejectCallback {
                outgoing_request, ..
            } => {
                if let Some(outgoing_request) = outgoing_request.take() {
                    self.sandbox_safe_system_state
                        .refund_cycles(outgoing_request.take_cycles());
                }

                let req = RequestInPrep::new(
                    self.sandbox_safe_system_state.canister_id,
                    callee_src,
                    callee_size,
                    name_src,
                    name_len,
                    heap,
                    WasmClosure::new(reply_fun, reply_env),
                    WasmClosure::new(reject_fun, reject_env),
                    MAX_INTER_CANISTER_PAYLOAD_IN_BYTES,
                    MULTIPLIER_MAX_SIZE_LOCAL_SUBNET,
                    self.max_sum_exported_function_name_lengths,
                )?;
                *outgoing_request = Some(req);
                Ok(())
            }
        };
        trace_syscall!(
            self,
            CallNew,
            result,
            callee_src,
            callee_size,
            name_src,
            name_len,
            reply_fun,
            reply_env,
            reject_fun,
            reject_env,
            summarize(heap, callee_src, callee_size)
        );
        result
    }

    fn ic0_call_data_append(
        &mut self,
        src: usize,
        size: usize,
        heap: &[u8],
    ) -> HypervisorResult<()> {
        let result = match &mut self.api_type {
            ApiType::Start { .. }
            | ApiType::Init { .. }
            | ApiType::ReplicatedQuery { .. }
            | ApiType::NonReplicatedQuery {
                query_kind: NonReplicatedQueryKind::Pure,
                ..
            }
            | ApiType::PreUpgrade { .. }
            | ApiType::Cleanup { .. }
            | ApiType::InspectMessage { .. } => Err(self.error_for("ic0_call_data_append")),
            ApiType::Update {
                outgoing_request, ..
            }
            | ApiType::NonReplicatedQuery {
                query_kind:
                    NonReplicatedQueryKind::Stateful {
                        outgoing_request, ..
                    },
                ..
            }
            | ApiType::SystemTask {
                outgoing_request, ..
            }
            | ApiType::ReplyCallback {
                outgoing_request, ..
            }
            | ApiType::RejectCallback {
                outgoing_request, ..
            } => match outgoing_request {
                None => Err(HypervisorError::ToolchainContractViolation {
                    error: "ic0.call_data_append called when no call is under construction."
                        .to_string(),
                }),
                Some(request) => request.extend_method_payload(src, size, heap),
            },
        };
        trace_syscall!(self, CallDataAppend, src, size, summarize(heap, src, size));
        result
    }

    fn ic0_call_on_cleanup(&mut self, fun: u32, env: u64) -> HypervisorResult<()> {
        let result = match &mut self.api_type {
            ApiType::Start { .. }
            | ApiType::Init { .. }
            | ApiType::ReplicatedQuery { .. }
            | ApiType::NonReplicatedQuery {
                query_kind: NonReplicatedQueryKind::Pure,
                ..
            }
            | ApiType::Cleanup { .. }
            | ApiType::PreUpgrade { .. }
            | ApiType::InspectMessage { .. } => Err(self.error_for("ic0_call_on_cleanup")),
            ApiType::Update {
                outgoing_request, ..
            }
            | ApiType::NonReplicatedQuery {
                query_kind:
                    NonReplicatedQueryKind::Stateful {
                        outgoing_request, ..
                    },
                ..
            }
            | ApiType::SystemTask {
                outgoing_request, ..
            }
            | ApiType::ReplyCallback {
                outgoing_request, ..
            }
            | ApiType::RejectCallback {
                outgoing_request, ..
            } => match outgoing_request {
                None => Err(HypervisorError::ToolchainContractViolation {
                    error: "ic0.call_on_cleanup called when no call is under construction."
                        .to_string(),
                }),
                Some(request) => request.set_on_cleanup(WasmClosure::new(fun, env)),
            },
        };
        trace_syscall!(self, CallOnCleanup, fun, env);
        result
    }

    fn ic0_call_cycles_add(&mut self, amount: u64) -> HypervisorResult<()> {
        let result = self.ic0_call_cycles_add_helper("ic0_call_cycles_add", Cycles::from(amount));
        trace_syscall!(self, CallCyclesAdd, result, amount);
        result
    }

    fn ic0_call_cycles_add128(&mut self, amount: Cycles) -> HypervisorResult<()> {
        let result = self.ic0_call_cycles_add_helper("ic0_call_cycles_add128", amount);
        trace_syscall!(self, CallCyclesAdd128, result, amount);
        result
    }

    // Note that if this function returns an error, then the canister will be
    // trapped and the state will be rolled back. Hence, we do not have to worry
    // about rolling back any modifications that previous calls like
    // ic0_call_cycles_add128() made.
    //
    // However, this call can still "fail" without returning an error. Examples
    // are if the canister does not have sufficient cycles to send the request
    // or the output queues are full. In this case, we need to perform the
    // necessary cleanups.
    fn ic0_call_perform(&mut self) -> HypervisorResult<i32> {
        let result = match &mut self.api_type {
            ApiType::Start { .. }
            | ApiType::Init { .. }
            | ApiType::ReplicatedQuery { .. }
            | ApiType::NonReplicatedQuery {
                query_kind: NonReplicatedQueryKind::Pure,
                ..
            }
            | ApiType::Cleanup { .. }
            | ApiType::PreUpgrade { .. }
            | ApiType::InspectMessage { .. } => Err(self.error_for("ic0_call_perform")),
            ApiType::Update {
                time,
                call_context_id,
                outgoing_request,
                ..
            }
            | ApiType::SystemTask {
                time,
                call_context_id,
                outgoing_request,
                ..
            }
            | ApiType::ReplyCallback {
                time,
                call_context_id,
                outgoing_request,
                ..
            }
            | ApiType::RejectCallback {
                time,
                call_context_id,
                outgoing_request,
                ..
            }
            | ApiType::NonReplicatedQuery {
                time,
                query_kind:
                    NonReplicatedQueryKind::Stateful {
                        call_context_id,
                        outgoing_request,
                    },
                ..
            } => {
                let req_in_prep =
                    outgoing_request
                        .take()
                        .ok_or_else(|| ToolchainContractViolation {
                            error: "ic0.call_perform called when no call is under construction."
                                .to_string(),
                        })?;

                let req = into_request(
                    req_in_prep,
                    *call_context_id,
                    &mut self.sandbox_safe_system_state,
                    &self.log,
                    *time,
                )?;

                self.push_output_request(
                    req.request,
                    req.prepayment_for_response_execution,
                    req.prepayment_for_response_transmission,
                )
            }
        };
        trace_syscall!(self, CallPerform, result);
        result
    }

    fn stable_read_without_bounds_checks(
        &self,
        dst: u64,
        offset: u64,
        size: u64,
        heap: &mut [u8],
    ) -> HypervisorResult<()> {
        self.stable_memory
            .stable_read_without_bounds_checks(dst, offset, size, heap)
    }

    fn ic0_time(&mut self) -> HypervisorResult<Time> {
        self.call_counters.time += 1;
        let result = match &self.api_type {
            ApiType::Start { .. } => Err(self.error_for("ic0_time")),
            ApiType::Init { time, .. }
            | ApiType::SystemTask { time, .. }
            | ApiType::Update { time, .. }
            | ApiType::Cleanup { time, .. }
            | ApiType::NonReplicatedQuery { time, .. }
            | ApiType::ReplicatedQuery { time, .. }
            | ApiType::PreUpgrade { time, .. }
            | ApiType::ReplyCallback { time, .. }
            | ApiType::RejectCallback { time, .. }
            | ApiType::InspectMessage { time, .. } => Ok(*time),
        };
        trace_syscall!(self, Time, result);
        result
    }

    fn ic0_global_timer_set(&mut self, time: Time) -> HypervisorResult<Time> {
        let result = match &self.api_type {
            ApiType::Start { .. }
            | ApiType::NonReplicatedQuery { .. }
            | ApiType::ReplicatedQuery { .. }
            | ApiType::InspectMessage { .. } => Err(self.error_for("ic0_global_timer_set")),
            ApiType::Init { .. }
            | ApiType::SystemTask { .. }
            | ApiType::Update { .. }
            | ApiType::Cleanup { .. }
            | ApiType::PreUpgrade { .. }
            | ApiType::ReplyCallback { .. }
            | ApiType::RejectCallback { .. } => {
                // Reply and reject callbacks can be executed in non-replicated mode
                // iff from within a composite query call. Disallow in that case.
                if self.execution_parameters.execution_mode == ExecutionMode::NonReplicated {
                    return Err(self.error_for("ic0_global_timer_set"));
                }

                let prev_time = self.sandbox_safe_system_state.global_timer().to_time();
                self.sandbox_safe_system_state
                    .set_global_timer(CanisterTimer::from_time(time));
                Ok(prev_time)
            }
        };
        trace_syscall!(self, GlobalTimerSet, result);
        result
    }

    fn ic0_performance_counter(
        &self,
        performance_counter_type: PerformanceCounterType,
    ) -> HypervisorResult<u64> {
        let result = match performance_counter_type {
            PerformanceCounterType::Instructions(instruction_counter) => Ok(self
                .message_instructions_executed(instruction_counter)
                .get()),
            PerformanceCounterType::CallContextInstructions(instruction_counter) => Ok(self
                .call_context_instructions_executed()
                .get()
                .saturating_add(
                    self.message_instructions_executed(instruction_counter)
                        .get(),
                )),
        };
        trace_syscall!(self, PerformanceCounter, result);
        result
    }

    fn ic0_canister_version(&self) -> HypervisorResult<u64> {
        let result = match &self.api_type {
            ApiType::Start { .. } => Err(self.error_for("ic0_canister_version")),
            ApiType::Init { .. }
            | ApiType::SystemTask { .. }
            | ApiType::Update { .. }
            | ApiType::Cleanup { .. }
            | ApiType::NonReplicatedQuery { .. }
            | ApiType::ReplicatedQuery { .. }
            | ApiType::PreUpgrade { .. }
            | ApiType::ReplyCallback { .. }
            | ApiType::RejectCallback { .. }
            | ApiType::InspectMessage { .. } => {
                Ok(self.sandbox_safe_system_state.canister_version())
            }
        };
        trace_syscall!(self, CanisterVersion, result);
        result
    }

    fn out_of_instructions(&mut self, instruction_counter: i64) -> HypervisorResult<i64> {
        let result = self
            .out_of_instructions_handler
            .out_of_instructions(instruction_counter);
        if let Ok(new_slice_instruction_limit) = result {
            // A new slice has started, update the instruction sum and limit.
            let slice_instructions = self
                .current_slice_instruction_limit
                .saturating_sub(instruction_counter)
                .max(0);
            self.instructions_executed_before_current_slice += slice_instructions;
            self.current_slice_instruction_limit = new_slice_instruction_limit;
        }
        trace_syscall!(self, OutOfInstructions, result, instruction_counter);
        result
    }

<<<<<<< HEAD
fn add_backtrace(e: &mut HypervisorError, store: impl AsContext<Data = StoreData>) {
    if store.as_context().data().canister_backtrace == FlagStatus::Enabled {
        match e {
            HypervisorError::Trapped {
                trap_code: _,
                backtrace,
            }
            | HypervisorError::CalledTrap {
                message: _,
                backtrace,
            } => {
                *backtrace = convert_backtrace(&WasmBacktrace::capture(store));
            }
            _ => {}
=======
    /// Performance improvement:
    /// This function is called after a message execution succeeded but the number of
    /// dirty pages is large enough to warrant an extra round of execution.
    /// Therefore, we yield control back to the replica and we wait for the
    /// next round to start copying dirty pages.
    fn yield_for_dirty_memory_copy(&mut self) -> HypervisorResult<i64> {
        let result = self
            .out_of_instructions_handler
            .yield_for_dirty_memory_copy();
        if let Ok(new_slice_instruction_limit) = result {
            // A new slice has started, update the instruction sum and limit.
            self.instructions_executed_before_current_slice += self.current_slice_instruction_limit;
            self.current_slice_instruction_limit = new_slice_instruction_limit;
>>>>>>> 1eb5c236
        }
        trace_syscall!(self, yield_for_dirty_memory_copy, result);
        result
    }

    fn try_grow_wasm_memory(
        &mut self,
        native_memory_grow_res: i64,
        additional_wasm_pages: u64,
    ) -> HypervisorResult<()> {
        let result = {
            if native_memory_grow_res == -1 {
                return Ok(());
            }
            let new_bytes = additional_wasm_pages
                .checked_mul(WASM_PAGE_SIZE_IN_BYTES as u64)
                .map(NumBytes::new)
                .ok_or(HypervisorError::OutOfMemory)?;

            // The `memory.grow` instruction returns the previous size of the
            // Wasm memory in pages.
            let old_bytes = (native_memory_grow_res as u64)
                .checked_mul(WASM_PAGE_SIZE_IN_BYTES as u64)
                .map(NumBytes::new)
                .ok_or(HypervisorError::OutOfMemory)?;

            if let Some(wasm_memory_limit) = self
                .memory_usage
                .effective_wasm_memory_limit(&self.api_type)
            {
                let wasm_memory_usage =
                    NumBytes::new(new_bytes.get().saturating_add(old_bytes.get()));

                // A Wasm memory limit of 0 means unlimited.
                if wasm_memory_limit.get() != 0 && wasm_memory_usage > wasm_memory_limit {
                    return Err(HypervisorError::WasmMemoryLimitExceeded {
                        bytes: wasm_memory_usage,
                        limit: wasm_memory_limit,
                    });
                }
            }

            match self.memory_usage.allocate_execution_memory(
                new_bytes,
                &self.api_type,
                &mut self.sandbox_safe_system_state,
                &self.execution_parameters.subnet_memory_saturation,
                ExecutionMemoryType::WasmMemory,
            ) {
                Ok(()) => Ok(()),
                Err(err @ HypervisorError::InsufficientCyclesInMemoryGrow { .. }) => {
                    // Return an out-of-cycles error instead of out-of-memory.
                    Err(err)
                }
                Err(err @ HypervisorError::ReservedCyclesLimitExceededInMemoryGrow { .. }) => {
                    // Return a reservation error instead of out-of-memory.
                    Err(err)
                }
                Err(_err) => Err(HypervisorError::OutOfMemory),
            }
        };
        trace_syscall!(
            self,
            TryGrowWasmMemory,
            result,
            native_memory_grow_res,
            additional_wasm_pages
        );
        result
    }

    fn try_grow_stable_memory(
        &mut self,
        current_size: u64,
        additional_pages: u64,
        stable_memory_api: ic_interfaces::execution_environment::StableMemoryApi,
    ) -> HypervisorResult<StableGrowOutcome> {
        let resulting_size = current_size.saturating_add(additional_pages);
        if let StableMemoryApi::Stable32 = stable_memory_api {
            if current_size > MAX_32_BIT_STABLE_MEMORY_IN_PAGES {
                return Err(HypervisorError::Trapped {
                    trap_code: TrapCode::StableMemoryTooBigFor32Bit,
                    backtrace: None,
                });
            }
            if resulting_size > MAX_32_BIT_STABLE_MEMORY_IN_PAGES {
                return Ok(StableGrowOutcome::Failure);
            }
        }
        if resulting_size > MAX_STABLE_MEMORY_IN_BYTES / WASM_PAGE_SIZE_IN_BYTES as u64 {
            return Ok(StableGrowOutcome::Failure);
        }
        match self.memory_usage.allocate_execution_memory(
            // From the checks above we know that converting `additional_pages`
            // to bytes will not overflow, so the `unwrap()` will succeed.
            ic_replicated_state::num_bytes_try_from(NumWasmPages::new(additional_pages as usize))
                .unwrap(),
            &self.api_type,
            &mut self.sandbox_safe_system_state,
            &self.execution_parameters.subnet_memory_saturation,
            ExecutionMemoryType::StableMemory,
        ) {
            Ok(()) => Ok(StableGrowOutcome::Success),
            Err(err @ HypervisorError::InsufficientCyclesInMemoryGrow { .. }) => {
                // Trap instead of returning -1 in order to give the developer
                // more actionable error message. Otherwise, they cannot
                // distinguish between out-of-memory and out-of-cycles.
                Err(err)
            }
            Err(err @ HypervisorError::ReservedCyclesLimitExceededInMemoryGrow { .. }) => {
                // Trap instead of returning -1 in order to give the developer
                // more actionable error message. Otherwise, they cannot
                // distinguish between out-of-memory and cycle reservation errors.
                Err(err)
            }
            Err(_) => Ok(StableGrowOutcome::Failure),
        }
    }

    fn ic0_canister_cycle_balance(&mut self) -> HypervisorResult<u64> {
        self.call_counters.canister_cycle_balance += 1;
        let result = {
            let (high_amount, low_amount) = self
                .ic0_canister_cycle_balance_helper("ic0_canister_cycle_balance")?
                .into_parts();
            if high_amount != 0 {
                return Err(HypervisorError::Trapped {
                    trap_code: CyclesAmountTooBigFor64Bit,
                    backtrace: None,
                });
            }
            Ok(low_amount)
        };
        trace_syscall!(self, CanisterCycleBalance, result);
        result
    }

    fn ic0_canister_cycle_balance128(
        &mut self,
        dst: usize,
        heap: &mut [u8],
    ) -> HypervisorResult<()> {
        self.call_counters.canister_cycle_balance128 += 1;
        let result = {
            let method_name = "ic0_canister_cycle_balance128";
            let cycles = self.ic0_canister_cycle_balance_helper(method_name)?;
            copy_cycles_to_heap(cycles, dst, heap, method_name)?;
            Ok(())
        };
        trace_syscall!(self, CanisterCycleBalance128, dst, summarize(heap, dst, 16));
        result
    }

    fn ic0_canister_liquid_cycle_balance128(
        &mut self,
        dst: usize,
        heap: &mut [u8],
    ) -> HypervisorResult<()> {
        self.call_counters.canister_liquid_cycle_balance128 += 1;
        let method_name = "ic0_canister_liquid_cycle_balance128";
        let result = match &self.api_type {
            ApiType::Start { .. } => Err(self.error_for(method_name)),
            ApiType::Init { .. }
            | ApiType::SystemTask { .. }
            | ApiType::Update { .. }
            | ApiType::Cleanup { .. }
            | ApiType::ReplicatedQuery { .. }
            | ApiType::NonReplicatedQuery { .. }
            | ApiType::PreUpgrade { .. }
            | ApiType::ReplyCallback { .. }
            | ApiType::RejectCallback { .. }
            | ApiType::InspectMessage { .. } => {
                let cycles = self.sandbox_safe_system_state.liquid_cycles_balance(
                    self.memory_usage.current_usage,
                    self.memory_usage.current_message_usage,
                );
                copy_cycles_to_heap(cycles, dst, heap, method_name)?;
                Ok(())
            }
        };
        trace_syscall!(
            self,
            CanisterLiquidCycleBalance128,
            dst,
            summarize(heap, dst, 16)
        );
        result
    }

    fn ic0_msg_cycles_available(&self) -> HypervisorResult<u64> {
        let result = {
            let (high_amount, low_amount) = self
                .ic0_msg_cycles_available_helper("ic0_msg_cycles_available")?
                .into_parts();
            if high_amount != 0 {
                return Err(HypervisorError::Trapped {
                    trap_code: CyclesAmountTooBigFor64Bit,
                    backtrace: None,
                });
            }
            Ok(low_amount)
        };
        trace_syscall!(self, MsgCyclesAvailable, result);
        result
    }

    fn ic0_msg_cycles_available128(&self, dst: usize, heap: &mut [u8]) -> HypervisorResult<()> {
        let result = {
            let method_name = "ic0_msg_cycles_available128";
            let cycles = self.ic0_msg_cycles_available_helper(method_name)?;
            copy_cycles_to_heap(cycles, dst, heap, method_name)?;
            Ok(())
        };
        trace_syscall!(self, MsgCyclesAvailable128, result);
        result
    }

    fn ic0_msg_cycles_refunded(&self) -> HypervisorResult<u64> {
        let result = {
            let (high_amount, low_amount) = self
                .ic0_msg_cycles_refunded_helper("ic0_msg_cycles_refunded")?
                .into_parts();
            if high_amount != 0 {
                return Err(HypervisorError::Trapped {
                    trap_code: CyclesAmountTooBigFor64Bit,
                    backtrace: None,
                });
            }
            Ok(low_amount)
        };
        trace_syscall!(self, MsgCyclesRefunded, result);
        result
    }

    fn ic0_msg_cycles_refunded128(&self, dst: usize, heap: &mut [u8]) -> HypervisorResult<()> {
        let result = {
            let method_name = "ic0_msg_cycles_refunded128";
            let cycles = self.ic0_msg_cycles_refunded_helper(method_name)?;
            copy_cycles_to_heap(cycles, dst, heap, method_name)?;
            Ok(())
        };
        trace_syscall!(self, MsgCyclesRefunded128, result, summarize(heap, dst, 16));
        result
    }

    fn ic0_msg_cycles_accept(&mut self, max_amount: u64) -> HypervisorResult<u64> {
        let result = {
            // Cannot accept more than max_amount.
            let (high_amount, low_amount) = self
                .ic0_msg_cycles_accept_helper("ic0_msg_cycles_accept", Cycles::from(max_amount))?
                .into_parts();
            if high_amount != 0 {
                error!(
                self.log,
                "ic0_msg_cycles_accept cannot accept more than max_amount {}; accepted amount {}",
                max_amount,
                Cycles::from_parts(high_amount, low_amount).get()
            )
            }
            Ok(low_amount)
        };
        trace_syscall!(self, MsgCyclesAccept, result, max_amount);
        result
    }

    fn ic0_msg_cycles_accept128(
        &mut self,
        max_amount: Cycles,
        dst: usize,
        heap: &mut [u8],
    ) -> HypervisorResult<()> {
        let result = {
            let method_name = "ic0_msg_cycles_accept128";
            let cycles = self.ic0_msg_cycles_accept_helper(method_name, max_amount)?;
            copy_cycles_to_heap(cycles, dst, heap, method_name)?;
            Ok(())
        };
        trace_syscall!(self, MsgCyclesAccept128, result);
        result
    }

    fn ic0_data_certificate_present(&self) -> HypervisorResult<i32> {
        let result = match &self.api_type {
            ApiType::Start { .. } => Err(self.error_for("ic0_data_certificate_present")),
            ApiType::Init { .. }
            | ApiType::ReplyCallback { .. }
            | ApiType::RejectCallback { .. }
            | ApiType::Cleanup { .. }
            | ApiType::PreUpgrade { .. }
            | ApiType::InspectMessage { .. }
            | ApiType::Update { .. }
            | ApiType::SystemTask { .. }
            | ApiType::ReplicatedQuery { .. } => Ok(0),
            ApiType::NonReplicatedQuery {
                data_certificate, ..
            } => match data_certificate {
                Some(_) => Ok(1),
                None => Ok(0),
            },
        };
        trace_syscall!(self, DataCertificatePresent, result);
        result
    }

    fn ic0_data_certificate_size(&self) -> HypervisorResult<usize> {
        let result = match &self.api_type {
            ApiType::Start { .. }
            | ApiType::Init { .. }
            | ApiType::SystemTask { .. }
            | ApiType::Update { .. }
            | ApiType::ReplyCallback { .. }
            | ApiType::RejectCallback { .. }
            | ApiType::Cleanup { .. }
            | ApiType::PreUpgrade { .. }
            | ApiType::InspectMessage { .. }
            | ApiType::ReplicatedQuery { .. } => Err(self.error_for("ic0_data_certificate_size")),
            ApiType::NonReplicatedQuery {
                data_certificate, ..
            } => match data_certificate {
                Some(data_certificate) => Ok(data_certificate.len()),
                None => Err(self.error_for("ic0_data_certificate_size")),
            },
        };
        trace_syscall!(self, DataCertificateSize, result);
        result
    }

    fn ic0_data_certificate_copy(
        &mut self,
        dst: usize,
        offset: usize,
        size: usize,
        heap: &mut [u8],
    ) -> HypervisorResult<()> {
        self.call_counters.data_certificate_copy += 1;
        let result = match &self.api_type {
            ApiType::Start { .. }
            | ApiType::Init { .. }
            | ApiType::SystemTask { .. }
            | ApiType::Update { .. }
            | ApiType::ReplyCallback { .. }
            | ApiType::RejectCallback { .. }
            | ApiType::Cleanup { .. }
            | ApiType::PreUpgrade { .. }
            | ApiType::InspectMessage { .. }
            | ApiType::ReplicatedQuery { .. } => Err(self.error_for("ic0_data_certificate_copy")),
            ApiType::NonReplicatedQuery {
                data_certificate, ..
            } => {
                match data_certificate {
                    Some(data_certificate) => {
                        let (upper_bound, overflow) = offset.overflowing_add(size);
                        if overflow || upper_bound > data_certificate.len() {
                            return Err(ToolchainContractViolation {
                                error: format!(
                                    "ic0_data_certificate_copy failed because offset + size is out \
                        of bounds. Found offset = {} and size = {} while offset + size \
                        must be <= {}",
                                    offset,
                                    size,
                                    data_certificate.len()
                                ),
                            });
                        }

                        let (upper_bound, overflow) = dst.overflowing_add(size);
                        if overflow || upper_bound > heap.len() {
                            return Err(ToolchainContractViolation {
                                error: format!(
                                    "ic0_data_certificate_copy failed because dst + size is out \
                        of bounds. Found dst = {} and size = {} while dst + size \
                        must be <= {}",
                                    dst,
                                    size,
                                    heap.len()
                                ),
                            });
                        }

                        // Copy the certificate into the canister.
                        deterministic_copy_from_slice(
                            &mut heap[dst..dst + size],
                            &data_certificate[offset..offset + size],
                        );
                        Ok(())
                    }
                    None => Err(self.error_for("ic0_data_certificate_copy")),
                }
            }
        };
        trace_syscall!(
            self,
            DataCertificateCopy,
            dst,
            offset,
            size,
            summarize(heap, dst, size)
        );
        result
    }

    fn ic0_certified_data_set(
        &mut self,
        src: usize,
        size: usize,
        heap: &[u8],
    ) -> HypervisorResult<()> {
        let result = match &mut self.api_type {
            ApiType::Start { .. }
            | ApiType::ReplicatedQuery { .. }
            | ApiType::Cleanup { .. }
            | ApiType::NonReplicatedQuery { .. }
            | ApiType::InspectMessage { .. } => Err(self.error_for("ic0_certified_data_set")),
            ApiType::Init { .. }
            | ApiType::SystemTask { .. }
            | ApiType::Update { .. }
            | ApiType::ReplyCallback { .. }
            | ApiType::RejectCallback { .. }
            | ApiType::PreUpgrade { .. } => {
                // Reply and reject callbacks can be executed in non-replicated mode
                // iff from within a composite query call. Disallow in that case.
                if self.execution_parameters.execution_mode == ExecutionMode::NonReplicated {
                    return Err(self.error_for("ic0_certified_data_set"));
                }

                if size > CERTIFIED_DATA_MAX_LENGTH {
                    return Err(UserContractViolation {
                        error: format!(
                            "ic0_certified_data_set failed because the passed data must be \
                    no larger than {} bytes. Found {} bytes.",
                            CERTIFIED_DATA_MAX_LENGTH, size
                        ),
                        suggestion: "Try certifying just the hash of your data instead of \
                        the full contents."
                            .to_string(),
                        doc_link: doc_ref("certified_data_set-payload-too-large"),
                    });
                }

                let (upper_bound, overflow) = src.overflowing_add(size);
                if overflow || upper_bound > heap.len() {
                    return Err(ToolchainContractViolation {
                        error: format!(
                            "ic0_certified_data_set failed because src + size is out \
                    of bounds. Found src = {} and size = {} while src + size \
                    must be <= {}",
                            src,
                            size,
                            heap.len()
                        ),
                    });
                }

                // Update the certified data.
                self.sandbox_safe_system_state
                    .system_state_modifications
                    .new_certified_data = Some(heap[src..src + size].to_vec());
                Ok(())
            }
        };
        trace_syscall!(
            self,
            CertifiedDataSet,
            result,
            src,
            size,
            summarize(heap, src, size)
        );
        result
    }

    fn ic0_canister_status(&self) -> HypervisorResult<u32> {
        let result = match &self.api_type {
            ApiType::Start { .. } => Err(self.error_for("ic0_canister_status")),
            ApiType::ReplicatedQuery { .. }
            | ApiType::NonReplicatedQuery { .. }
            | ApiType::Init { .. }
            | ApiType::Cleanup { .. }
            | ApiType::SystemTask { .. }
            | ApiType::Update { .. }
            | ApiType::ReplyCallback { .. }
            | ApiType::RejectCallback { .. }
            | ApiType::PreUpgrade { .. }
            | ApiType::InspectMessage { .. } => match self.sandbox_safe_system_state.status {
                CanisterStatusView::Running => Ok(1),
                CanisterStatusView::Stopping => Ok(2),
                CanisterStatusView::Stopped => Ok(3),
            },
        };
        trace_syscall!(self, CanisterStatus, result);
        result
    }
    // TODO(EXC-1806): This can be removed (in favour of ic0_mint_cycles128) once the CMC is upgraded, so it
    // doesn't make sense to deduplicate the shared code.
    fn ic0_mint_cycles(&mut self, amount: u64) -> HypervisorResult<u64> {
        let result = match self.api_type {
            ApiType::Start { .. }
            | ApiType::Init { .. }
            | ApiType::PreUpgrade { .. }
            | ApiType::Cleanup { .. }
            | ApiType::ReplicatedQuery { .. }
            | ApiType::NonReplicatedQuery { .. }
            | ApiType::InspectMessage { .. } => Err(self.error_for("ic0_mint_cycles")),
            ApiType::Update { .. }
            | ApiType::SystemTask { .. }
            | ApiType::ReplyCallback { .. }
            | ApiType::RejectCallback { .. } => {
                if self.execution_parameters.execution_mode == ExecutionMode::NonReplicated {
                    // Non-replicated mode means we are handling a composite query.
                    // Access to this syscall not permitted.
                    Err(self.error_for("ic0_mint_cycles"))
                } else {
                    let actually_minted = self
                        .sandbox_safe_system_state
                        .mint_cycles(Cycles::from(amount))?;
                    // the actually minted amount cannot be larger than the argument, which is a u64.
                    debug_assert_eq!(actually_minted.high64(), 0, "ic0_mint_cycles was called with u64 but minted more cycles than fit into 64 bit");
                    Ok(actually_minted.low64())
                }
            }
        };
        trace_syscall!(self, MintCycles, result, amount);
        result
    }

    fn ic0_mint_cycles128(
        &mut self,
        amount: Cycles,
        dst: usize,
        heap: &mut [u8],
    ) -> HypervisorResult<()> {
        let result = match self.api_type {
            ApiType::Start { .. }
            | ApiType::Init { .. }
            | ApiType::PreUpgrade { .. }
            | ApiType::Cleanup { .. }
            | ApiType::ReplicatedQuery { .. }
            | ApiType::NonReplicatedQuery { .. }
            | ApiType::InspectMessage { .. } => Err(self.error_for("ic0_mint_cycles128")),
            ApiType::Update { .. }
            | ApiType::SystemTask { .. }
            | ApiType::ReplyCallback { .. }
            | ApiType::RejectCallback { .. } => {
                if self.execution_parameters.execution_mode == ExecutionMode::NonReplicated {
                    // Non-replicated mode means we are handling a composite query.
                    // Access to this syscall not permitted.
                    Err(self.error_for("ic0_mint_cycles128"))
                } else {
                    let actually_minted = self.sandbox_safe_system_state.mint_cycles(amount)?;
                    copy_cycles_to_heap(actually_minted, dst, heap, "ic0_mint_cycles_128")?;
                    Ok(())
                }
            }
        };
        trace_syscall!(self, MintCycles128, result, amount);
        result
    }

    fn ic0_debug_print(&self, src: usize, size: usize, heap: &[u8]) -> HypervisorResult<()> {
        const MAX_DEBUG_MESSAGE_SIZE: usize = 32 * 1024;
        let size = size.min(MAX_DEBUG_MESSAGE_SIZE);
        let msg = match valid_subslice(
            "ic0.debug_print",
            InternalAddress::new(src),
            InternalAddress::new(size),
            heap,
        ) {
            Ok(bytes) => String::from_utf8_lossy(bytes).to_string(),
            // Do not trap here! `ic0_debug_print` should never fail!
            // If the specified memory range is invalid, ignore it and print the error message.
            Err(_) => "(debug message out of memory bounds)".to_string(),
        };
        match &self.api_type {
            ApiType::Start { time }
            | ApiType::Init { time, .. }
            | ApiType::SystemTask { time, .. }
            | ApiType::Update { time, .. }
            | ApiType::Cleanup { time, .. }
            | ApiType::NonReplicatedQuery { time, .. }
            | ApiType::ReplicatedQuery { time, .. }
            | ApiType::PreUpgrade { time, .. }
            | ApiType::ReplyCallback { time, .. }
            | ApiType::RejectCallback { time, .. }
            | ApiType::InspectMessage { time, .. } => eprintln!(
                "{}: [Canister {}] {}",
                time, self.sandbox_safe_system_state.canister_id, msg
            ),
        }
        trace_syscall!(self, DebugPrint, src, size, summarize(heap, src, size));
        Ok(())
    }

    fn ic0_trap(&self, src: usize, size: usize, heap: &[u8]) -> HypervisorResult<()> {
        const MAX_ERROR_MESSAGE_SIZE: usize = 16 * 1024;
        let size = size.min(MAX_ERROR_MESSAGE_SIZE);
        let result = {
            let message = valid_subslice(
                "trap",
                InternalAddress::new(src),
                InternalAddress::new(size),
                heap,
            )
            .map(|bytes| String::from_utf8_lossy(bytes).to_string())
            .unwrap_or_else(|_| "(trap message out of memory bounds)".to_string());
            CalledTrap {
                message,
                backtrace: None,
            }
        };
        trace_syscall!(self, Trap, src, size, summarize(heap, src, size));
        Err(result)
    }

    fn ic0_is_controller(&self, src: usize, size: usize, heap: &[u8]) -> HypervisorResult<u32> {
        let result = match &self.api_type {
            ApiType::Start { .. }
            | ApiType::Init { .. }
            | ApiType::SystemTask { .. }
            | ApiType::Update { .. }
            | ApiType::Cleanup { .. }
            | ApiType::ReplicatedQuery { .. }
            | ApiType::NonReplicatedQuery { .. }
            | ApiType::PreUpgrade { .. }
            | ApiType::ReplyCallback { .. }
            | ApiType::RejectCallback { .. }
            | ApiType::InspectMessage { .. } => {
                let msg_bytes = valid_subslice(
                    "ic0.is_controller",
                    InternalAddress::new(src),
                    InternalAddress::new(size),
                    heap,
                )?;
                PrincipalId::try_from(msg_bytes)
                    .map(|principal_id| {
                        self.sandbox_safe_system_state
                            .is_controller(&principal_id)
                            .into()
                    })
                    .map_err(|e| {
                        HypervisorError::InvalidPrincipalId(PrincipalIdBlobParseError(e.0))
                    })
            }
        };

        trace_syscall!(
            self,
            IsController,
            src,
            size,
            summarize(heap, src, size),
            result
        );
        result
    }

    /// Sets `timeout_seconds` to the provided value if not yet set, making this a best-effort call.
    /// The timeout is bounded from above by `MAX_CALL_TIMEOUT_SECONDS`.
    ///
    /// Fails and returns an error if `set_timeout()` was already called.
    fn ic0_call_with_best_effort_response(&mut self, timeout_seconds: u32) -> HypervisorResult<()> {
        let subnet_id = &self.sandbox_safe_system_state.get_subnet_id();
        let subnet_type = self.subnet_type();
        let result = match &mut self.api_type {
            ApiType::Start { .. }
            | ApiType::Init { .. }
            | ApiType::ReplicatedQuery { .. }
            | ApiType::NonReplicatedQuery {
                query_kind: NonReplicatedQueryKind::Pure,
                ..
            }
            | ApiType::PreUpgrade { .. }
            | ApiType::Cleanup { .. }
            | ApiType::InspectMessage { .. } => {
                Err(self.error_for("ic0_call_with_best_effort_response"))
            }
            ApiType::Update {
                outgoing_request, ..
            }
            | ApiType::NonReplicatedQuery {
                query_kind:
                NonReplicatedQueryKind::Stateful {
                    outgoing_request, ..
                },
                ..
            }
            | ApiType::SystemTask {
                outgoing_request, ..
            }
            | ApiType::ReplyCallback {
                outgoing_request, ..
            }
            | ApiType::RejectCallback {
                outgoing_request, ..
            } => match outgoing_request {
                None => Err(HypervisorError::ToolchainContractViolation {
                    error: "ic0.call_with_best_effort_response called when no call is under construction."
                        .to_string(),
                }),

                Some(request) if request.is_timeout_set() =>
                    Err(HypervisorError::ToolchainContractViolation {
                        error: "ic0_call_with_best_effort_response failed because a timeout is already set."
                            .to_string(),
                    }),

                Some(request) => {
                    // No-op if the feature is disabled on this subnet.
                    if self.best_effort_responses.is_enabled_on(subnet_id, subnet_type) {
                        let bounded_timeout =
                            std::cmp::min(timeout_seconds, MAX_CALL_TIMEOUT_SECONDS);
                        request.set_timeout(bounded_timeout);
                    }
                    Ok(())
                }
            },
        };
        trace_syscall!(self, CallWithBestEffortResponse, result, timeout_seconds);
        result
    }

    fn ic0_msg_deadline(&self) -> HypervisorResult<u64> {
        let result = match self.api_type {
            ApiType::Start { .. }
            | ApiType::Init { .. }
            | ApiType::PreUpgrade { .. }
            | ApiType::SystemTask { .. }
            | ApiType::Cleanup { .. }
            | ApiType::InspectMessage { .. } => Err(self.error_for("ic0_msg_deadline")),
            ApiType::ReplicatedQuery { .. }
            | ApiType::Update { .. }
            | ApiType::NonReplicatedQuery { .. }
            | ApiType::ReplyCallback { .. }
            | ApiType::RejectCallback { .. } => {
                let deadline = self.sandbox_safe_system_state.msg_deadline();
                Ok(Time::from(deadline).as_nanos_since_unix_epoch())
            }
        };

        trace_syscall!(self, CallWithBestEffortResponse, result);
        result
    }

    fn ic0_in_replicated_execution(&self) -> HypervisorResult<i32> {
        let result = match &self.api_type {
            ApiType::Start { .. }
            | ApiType::Init { .. }
            | ApiType::Cleanup { .. }
            | ApiType::PreUpgrade { .. }
            | ApiType::Update { .. }
            | ApiType::SystemTask { .. }
            | ApiType::ReplicatedQuery { .. } => Ok(1),
            ApiType::ReplyCallback { .. } | ApiType::RejectCallback { .. } => {
                match self.execution_parameters.execution_mode {
                    ExecutionMode::NonReplicated => Ok(0),
                    ExecutionMode::Replicated => Ok(1),
                }
            }
            ApiType::InspectMessage { .. } | ApiType::NonReplicatedQuery { .. } => Ok(0),
        };
        trace_syscall!(self, ic0_in_replicated_execution, result);
        result
    }

    fn ic0_cycles_burn128(
        &mut self,
        amount: Cycles,
        dst: usize,
        heap: &mut [u8],
    ) -> HypervisorResult<()> {
        let method_name = "ic0_cycles_burn128";
        let result = match self.api_type {
            ApiType::Start { .. }
            | ApiType::NonReplicatedQuery { .. }
            | ApiType::InspectMessage { .. } => Err(self.error_for(method_name)),
            ApiType::Init { .. }
            | ApiType::ReplicatedQuery { .. }
            | ApiType::PreUpgrade { .. }
            | ApiType::Cleanup { .. }
            | ApiType::Update { .. }
            | ApiType::SystemTask { .. }
            | ApiType::ReplyCallback { .. }
            | ApiType::RejectCallback { .. } => {
                if self.execution_parameters.execution_mode == ExecutionMode::NonReplicated {
                    // Non-replicated mode means we are handling a composite query.
                    // Access to this syscall not permitted.
                    Err(self.error_for(method_name))
                } else {
                    let cycles = self.sandbox_safe_system_state.cycles_burn128(
                        amount,
                        self.memory_usage.current_usage,
                        self.memory_usage.current_message_usage,
                    );
                    copy_cycles_to_heap(cycles, dst, heap, method_name)?;
                    Ok(())
                }
            }
        };
        trace_syscall!(self, CyclesBurn128, result, amount);
        result
    }

    fn ic0_cost_call(
        &self,
        method_name_size: u64,
        payload_size: u64,
        dst: usize,
        heap: &mut [u8],
    ) -> HypervisorResult<()> {
        let execution_mode =
            WasmExecutionMode::from_is_wasm64(self.sandbox_safe_system_state.is_wasm64_execution);
        let cost = self
            .sandbox_safe_system_state
            .get_cycles_account_manager()
            .xnet_call_total_fee(
                (method_name_size.saturating_add(payload_size)).into(),
                execution_mode,
            );
        copy_cycles_to_heap(cost, dst, heap, "ic0_cost_call")?;
        trace_syscall!(self, CostCall, cost);
        Ok(())
    }

    fn ic0_cost_create_canister(&self, dst: usize, heap: &mut [u8]) -> HypervisorResult<()> {
        let subnet_size = self.sandbox_safe_system_state.subnet_size;
        let cost = self
            .sandbox_safe_system_state
            .get_cycles_account_manager()
            .canister_creation_fee(subnet_size);
        copy_cycles_to_heap(cost, dst, heap, "ic0_cost_create_canister")?;
        trace_syscall!(self, CostCreateCanister, cost);
        Ok(())
    }

    fn ic0_cost_http_request(
        &self,
        request_size: u64,
        max_res_bytes: u64,
        dst: usize,
        heap: &mut [u8],
    ) -> HypervisorResult<()> {
        let subnet_size = self.sandbox_safe_system_state.subnet_size;
        let cost = self
            .sandbox_safe_system_state
            .get_cycles_account_manager()
            .http_request_fee(request_size.into(), Some(max_res_bytes.into()), subnet_size);
        copy_cycles_to_heap(cost, dst, heap, "ic0_cost_http_request")?;
        trace_syscall!(self, CostHttpRequest, cost);
        Ok(())
    }

    fn ic0_cost_sign_with_ecdsa(
        &self,
        src: usize,
        size: usize,
        curve: u32,
        dst: usize,
        heap: &mut [u8],
    ) -> HypervisorResult<u32> {
        let key_bytes = valid_subslice(
            "ic0.cost_sign_with_ecdsa heap",
            InternalAddress::new(src),
            InternalAddress::new(size),
            heap,
        )?;
        let name = str::from_utf8(key_bytes)
            .map_err(|_| HypervisorError::ToolchainContractViolation {
                error: format!(
                    "Failed to decode key name {}",
                    String::from_utf8_lossy(key_bytes)
                ),
            })?
            .to_string();
        let Ok(curve) = EcdsaCurve::try_from(curve) else {
            return Ok(CostReturnCode::UnknownCurveOrAlgorithm as u32);
        };
        let key = MasterPublicKeyId::Ecdsa(EcdsaKeyId { curve, name });
        let Some(subnet_size) = self
            .sandbox_safe_system_state
            .get_key_replication_factor(key)
        else {
            return Ok(CostReturnCode::UnknownKey as u32);
        };
        let cost = self
            .sandbox_safe_system_state
            .get_cycles_account_manager()
            .ecdsa_signature_fee(subnet_size);
        copy_cycles_to_heap(cost, dst, heap, "ic0_cost_sign_with_ecdsa")?;
        trace_syscall!(self, CostSignWithEcdsa, cost);
        Ok(CostReturnCode::Success as u32)
    }

    fn ic0_cost_sign_with_schnorr(
        &self,
        src: usize,
        size: usize,
        algorithm: u32,
        dst: usize,
        heap: &mut [u8],
    ) -> HypervisorResult<u32> {
        let key_bytes = valid_subslice(
            "ic0.cost_sign_with_schnorr heap",
            InternalAddress::new(src),
            InternalAddress::new(size),
            heap,
        )?;
        let name = str::from_utf8(key_bytes)
            .map_err(|_| HypervisorError::ToolchainContractViolation {
                error: format!(
                    "Failed to decode key name {}",
                    String::from_utf8_lossy(key_bytes)
                ),
            })?
            .to_string();
        let Ok(algorithm) = SchnorrAlgorithm::try_from(algorithm) else {
            return Ok(CostReturnCode::UnknownCurveOrAlgorithm as u32);
        };
        let key = MasterPublicKeyId::Schnorr(SchnorrKeyId { algorithm, name });
        let Some(subnet_size) = self
            .sandbox_safe_system_state
            .get_key_replication_factor(key)
        else {
            return Ok(CostReturnCode::UnknownKey as u32);
        };
        let cost = self
            .sandbox_safe_system_state
            .get_cycles_account_manager()
            .schnorr_signature_fee(subnet_size);
        copy_cycles_to_heap(cost, dst, heap, "ic0_cost_sign_with_schnorr")?;
        trace_syscall!(self, CostSignWithSchnorr, cost);
        Ok(CostReturnCode::Success as u32)
    }

    fn ic0_cost_vetkd_derive_key(
        &self,
        src: usize,
        size: usize,
        curve: u32,
        dst: usize,
        heap: &mut [u8],
    ) -> HypervisorResult<u32> {
        let key_bytes = valid_subslice(
            "ic0.cost_vetkd_derive_key heap",
            InternalAddress::new(src),
            InternalAddress::new(size),
            heap,
        )?;
        let name = str::from_utf8(key_bytes)
            .map_err(|_| HypervisorError::ToolchainContractViolation {
                error: format!(
                    "Failed to decode key name {}",
                    String::from_utf8_lossy(key_bytes)
                ),
            })?
            .to_string();
        let Ok(curve) = VetKdCurve::try_from(curve) else {
            return Ok(CostReturnCode::UnknownCurveOrAlgorithm as u32);
        };
        let key = MasterPublicKeyId::VetKd(VetKdKeyId { curve, name });
        let Some(subnet_size) = self
            .sandbox_safe_system_state
            .get_key_replication_factor(key)
        else {
            return Ok(CostReturnCode::UnknownKey as u32);
        };
        let cost = self
            .sandbox_safe_system_state
            .get_cycles_account_manager()
            .vetkd_fee(subnet_size);
        copy_cycles_to_heap(cost, dst, heap, "ic0_cost_vetkd_derive_key")?;
        trace_syscall!(self, CostVetkdDeriveEncryptedKey, cost);
        Ok(CostReturnCode::Success as u32)
    }

    fn ic0_subnet_self_size(&self) -> HypervisorResult<usize> {
        let result = match &self.api_type {
            ApiType::Start { .. } => Err(self.error_for("ic0_subnet_self_size")),
            ApiType::Init { .. }
            | ApiType::SystemTask { .. }
            | ApiType::Cleanup { .. }
            | ApiType::Update { .. }
            | ApiType::ReplicatedQuery { .. }
            | ApiType::NonReplicatedQuery { .. }
            | ApiType::ReplyCallback { .. }
            | ApiType::RejectCallback { .. }
            | ApiType::PreUpgrade { .. }
            | ApiType::InspectMessage { .. } => {
                let subnet_id = self.sandbox_safe_system_state.get_subnet_id();
                Ok(subnet_id.get_ref().as_slice().len())
            }
        };

        trace_syscall!(self, SubnetSelfSize, result);
        result
    }

    fn ic0_subnet_self_copy(
        &self,
        dst: usize,
        offset: usize,
        size: usize,
        heap: &mut [u8],
    ) -> HypervisorResult<()> {
        let result = match &self.api_type {
            ApiType::Start { .. } => Err(self.error_for("ic0.subnet_self_copy")),
            ApiType::Init { .. }
            | ApiType::SystemTask { .. }
            | ApiType::Cleanup { .. }
            | ApiType::Update { .. }
            | ApiType::ReplicatedQuery { .. }
            | ApiType::NonReplicatedQuery { .. }
            | ApiType::PreUpgrade { .. }
            | ApiType::ReplyCallback { .. }
            | ApiType::RejectCallback { .. }
            | ApiType::InspectMessage { .. } => {
                valid_subslice(
                    "ic0.subnet_self_copy heap",
                    InternalAddress::new(dst),
                    InternalAddress::new(size),
                    heap,
                )?;
                let subnet_id = self.sandbox_safe_system_state.get_subnet_id();
                let id_bytes = subnet_id.get_ref().as_slice();
                let slice = valid_subslice(
                    "ic0.subnet_self_copy id",
                    InternalAddress::new(offset),
                    InternalAddress::new(size),
                    id_bytes,
                )?;
                deterministic_copy_from_slice(&mut heap[dst..dst + size], slice);

                Ok(())
            }
        };
        trace_syscall!(
            self,
            SubnetSelfCopy,
            dst,
            offset,
            size,
            summarize(heap, dst, size)
        );

        result
    }
}

/// The default implementation of the `OutOfInstructionHandler` trait.
/// It simply returns an out-of-instructions error.
#[derive(Default)]
pub struct DefaultOutOfInstructionsHandler {
    message_instruction_limit: NumInstructions,
}

impl DefaultOutOfInstructionsHandler {
    pub fn new(message_instruction_limit: NumInstructions) -> Self {
        Self {
            message_instruction_limit,
        }
    }
}

impl OutOfInstructionsHandler for DefaultOutOfInstructionsHandler {
    fn out_of_instructions(&self, _instruction_counter: i64) -> HypervisorResult<i64> {
        Err(HypervisorError::InstructionLimitExceeded(
            self.message_instruction_limit,
        ))
    }

    fn yield_for_dirty_memory_copy(&self) -> HypervisorResult<i64> {
        // This is a no-op, should only happen if it is called on a subnet where DTS is completely disabled.
        // 0 instructions were executed as a result.
        Ok(0)
    }
}

pub(crate) fn copy_cycles_to_heap(
    cycles: Cycles,
    dst: usize,
    heap: &mut [u8],
    method_name: &str,
) -> HypervisorResult<()> {
    // Copy a 128-bit value to the canister memory.
    let bytes = cycles.get().to_le_bytes();
    let size = bytes.len();
    assert_eq!(size, 16);

    let (upper_bound, overflow) = dst.overflowing_add(size);
    if overflow || upper_bound > heap.len() {
        return Err(ToolchainContractViolation {
            error: format!(
                "{} failed because dst + size is out of bounds.\
        Found dst = {} and size = {} while must be <= {}",
                method_name,
                dst,
                size,
                heap.len()
            ),
        });
    }
    deterministic_copy_from_slice(&mut heap[dst..dst + size], &bytes);
    Ok(())
}

pub(crate) fn valid_subslice<'a>(
    ctx: &str,
    src: InternalAddress,
    len: InternalAddress,
    slice: &'a [u8],
) -> HypervisorResult<&'a [u8]> {
    let result_address = src.checked_add(len);

    match result_address {
        Ok(addr) => {
            if slice.len() < addr.get() {
                Err(ToolchainContractViolation {
                    error: format!(
                        "{}: src={} + length={} exceeds the slice size={}",
                        ctx,
                        src.get(),
                        len.get(),
                        slice.len()
                    ),
                })
            } else {
                Ok(&slice[src.get()..addr.get()])
            }
        }
        Err(_) => Err(ToolchainContractViolation {
            error: format!(
                "{}: src={} + length={} is an invalid address",
                ctx,
                src.get(),
                len.get()
            ),
        }),
    }
}

#[cfg(test)]
mod test {
    use super::*;

    #[test]
    fn test_valid_subslice() {
        // empty slice
        assert!(valid_subslice("", InternalAddress::new(0), InternalAddress::new(0), &[]).is_ok());
        // the only possible non-empty slice
        assert!(valid_subslice("", InternalAddress::new(0), InternalAddress::new(1), &[1]).is_ok());
        // valid empty slice
        assert!(valid_subslice("", InternalAddress::new(1), InternalAddress::new(0), &[1]).is_ok());

        // just some valid cases
        assert!(valid_subslice(
            "",
            InternalAddress::new(0),
            InternalAddress::new(4),
            &[1, 2, 3, 4]
        )
        .is_ok());
        assert!(valid_subslice(
            "",
            InternalAddress::new(1),
            InternalAddress::new(3),
            &[1, 2, 3, 4]
        )
        .is_ok());
        assert!(valid_subslice(
            "",
            InternalAddress::new(2),
            InternalAddress::new(2),
            &[1, 2, 3, 4]
        )
        .is_ok());

        // invalid longer-than-the-heap subslices
        assert!(valid_subslice(
            "",
            InternalAddress::new(3),
            InternalAddress::new(2),
            &[1, 2, 3, 4]
        )
        .is_err());
        assert!(valid_subslice(
            "",
            InternalAddress::new(0),
            InternalAddress::new(5),
            &[1, 2, 3, 4]
        )
        .is_err());
        assert!(valid_subslice(
            "",
            InternalAddress::new(4),
            InternalAddress::new(1),
            &[1, 2, 3, 4]
        )
        .is_err());
    }
}<|MERGE_RESOLUTION|>--- conflicted
+++ resolved
@@ -2728,22 +2728,6 @@
         result
     }
 
-<<<<<<< HEAD
-fn add_backtrace(e: &mut HypervisorError, store: impl AsContext<Data = StoreData>) {
-    if store.as_context().data().canister_backtrace == FlagStatus::Enabled {
-        match e {
-            HypervisorError::Trapped {
-                trap_code: _,
-                backtrace,
-            }
-            | HypervisorError::CalledTrap {
-                message: _,
-                backtrace,
-            } => {
-                *backtrace = convert_backtrace(&WasmBacktrace::capture(store));
-            }
-            _ => {}
-=======
     /// Performance improvement:
     /// This function is called after a message execution succeeded but the number of
     /// dirty pages is large enough to warrant an extra round of execution.
@@ -2757,7 +2741,6 @@
             // A new slice has started, update the instruction sum and limit.
             self.instructions_executed_before_current_slice += self.current_slice_instruction_limit;
             self.current_slice_instruction_limit = new_slice_instruction_limit;
->>>>>>> 1eb5c236
         }
         trace_syscall!(self, yield_for_dirty_memory_copy, result);
         result
