--- conflicted
+++ resolved
@@ -3332,42 +3332,6 @@
         trace_syscall!(self, CanisterStatus, result);
         result
     }
-<<<<<<< HEAD
-    // TODO(EXC-1806): This can be removed (in favour of ic0_mint_cycles128) once the CMC is upgraded, so it
-    // doesn't make sense to deduplicate the shared code.
-    fn ic0_mint_cycles(&mut self, amount: u64) -> HypervisorResult<u64> {
-        let result = match self.api_type {
-            ApiType::Start { .. }
-            | ApiType::Init { .. }
-            | ApiType::PreUpgrade { .. }
-            | ApiType::Cleanup { .. }
-            | ApiType::ReplicatedQuery { .. }
-            | ApiType::NonReplicatedQuery { .. }
-            | ApiType::CompositeQuery { .. }
-            | ApiType::InspectMessage { .. } => Err(self.error_for("ic0_mint_cycles")),
-            ApiType::Update { .. }
-            | ApiType::SystemTask { .. }
-            | ApiType::ReplyCallback { .. }
-            | ApiType::RejectCallback { .. } => {
-                if self.execution_parameters.execution_mode == ExecutionMode::NonReplicated {
-                    // Non-replicated mode means we are handling a composite query.
-                    // Access to this syscall not permitted.
-                    Err(self.error_for("ic0_mint_cycles"))
-                } else {
-                    let actually_minted = self
-                        .sandbox_safe_system_state
-                        .mint_cycles(Cycles::from(amount))?;
-                    // the actually minted amount cannot be larger than the argument, which is a u64.
-                    debug_assert_eq!(actually_minted.high64(), 0, "ic0_mint_cycles was called with u64 but minted more cycles than fit into 64 bit");
-                    Ok(actually_minted.low64())
-                }
-            }
-        };
-        trace_syscall!(self, MintCycles, result, amount);
-        result
-    }
-=======
->>>>>>> 0d4f7303
 
     fn ic0_mint_cycles128(
         &mut self,
