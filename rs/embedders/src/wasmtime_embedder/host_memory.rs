--- conflicted
+++ resolved
@@ -122,7 +122,6 @@
             max
         );
 
-<<<<<<< HEAD
         let uffd = Arc::new(
             UffdBuilder::new()
                 .close_on_exec(true)
@@ -136,19 +135,12 @@
             uffd,
             max * WASM_PAGE_SIZE as usize
         );
-        let mem = MmapMemory::new(reserved_size, guard_size);
-=======
         let mem = MmapMemory::new(reserved_size_in_bytes, guard_size);
->>>>>>> 3adbde3b
 
         match self.created_memories.lock() {
             Err(err) => Err(format!("Error locking map of created memories: {:?}", err)),
             Ok(mut created_memories) => {
-<<<<<<< HEAD
                 let new_memory = WasmtimeMemory::new(mem, min, max, Arc::clone(&uffd));
-=======
-                let new_memory = WasmtimeMemory::new(mem, min, reserved_size_in_bytes);
->>>>>>> 3adbde3b
                 created_memories.insert(
                     MemoryStart(LinearMemory::as_ptr(&new_memory) as usize),
                     CreatedWasmtimeMemory::new(
@@ -266,16 +258,12 @@
 }
 
 impl WasmtimeMemory {
-<<<<<<< HEAD
     fn new(
         mem: MmapMemory,
         min_size_in_pages: usize,
         max_size_in_pages: usize,
         uffd: Arc<Uffd>,
     ) -> Self {
-=======
-    fn new(mem: MmapMemory, min_size_in_pages: usize, reserved_size_in_bytes: usize) -> Self {
->>>>>>> 3adbde3b
         Self {
             mem,
             reserved_size_in_bytes,
