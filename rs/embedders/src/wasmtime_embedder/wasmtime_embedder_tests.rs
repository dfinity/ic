--- conflicted
+++ resolved
@@ -61,12 +61,8 @@
         &NetworkTopology::default(),
         SchedulerConfig::application_subnet().dirty_page_overhead,
         ComputeAllocation::default(),
-<<<<<<< HEAD
+        HypervisorConfig::default().subnet_callback_soft_limit as u64,
         Default::default(),
-=======
-        HypervisorConfig::default().subnet_callback_soft_limit as u64,
-        RequestMetadata::new(0, UNIX_EPOCH),
->>>>>>> a2aefda0
         api_type.caller(),
         api_type.call_context_id(),
     );
