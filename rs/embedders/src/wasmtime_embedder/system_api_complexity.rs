--- conflicted
+++ resolved
@@ -68,12 +68,9 @@
     pub const MSG_REPLY_DATA_APPEND: NumInstructions = NumInstructions::new(500);
     pub const MSG_REPLY: NumInstructions = NumInstructions::new(500);
     pub const PERFORMANCE_COUNTER: NumInstructions = NumInstructions::new(200);
-<<<<<<< HEAD
     pub const REPLICATION_FACTOR: NumInstructions = NumInstructions::new(100);
-=======
     pub const SUBNET_SELF_SIZE: NumInstructions = NumInstructions::new(500);
     pub const SUBNET_SELF_COPY: NumInstructions = NumInstructions::new(500);
->>>>>>> a213b00e
     pub const STABLE_GROW: NumInstructions = NumInstructions::new(500);
     pub const STABLE_READ: NumInstructions = NumInstructions::new(20);
     pub const STABLE_SIZE: NumInstructions = NumInstructions::new(20);
