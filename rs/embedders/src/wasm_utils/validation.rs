--- conflicted
+++ resolved
@@ -7,12 +7,7 @@
 use ic_replicated_state::canister_state::execution_state::{
     CustomSection, CustomSectionType, WasmMetadata,
 };
-<<<<<<< HEAD
-use ic_types::{NumBytes, NumInstructions, MAX_STABLE_MEMORY_IN_BYTES};
-=======
 use ic_types::{MAX_STABLE_MEMORY_IN_BYTES, NumBytes, NumInstructions};
-use ic_wasm_transform::{Body, DataSegment, DataSegmentKind, Module};
->>>>>>> 2c2ec9f5
 use ic_wasm_types::{BinaryEncodedWasm, WasmValidationError};
 use std::{
     cmp,
@@ -30,16 +25,16 @@
     },
 };
 use wirm::{
+    DataSegment, DataSegmentKind, DataType, InitInstr, Module,
     ir::{
         id::TypeID,
         module::{
-            module_functions::FuncKind, module_globals::GlobalKind, module_types::Types,
-            LocalOrImport,
+            LocalOrImport, module_functions::FuncKind, module_globals::GlobalKind,
+            module_types::Types,
         },
         types::{Body, Value},
     },
     wasmparser::{ExternalKind, Operator, TypeRef, ValType},
-    DataSegment, DataSegmentKind, DataType, InitInstr, Module,
 };
 
 const WASM_PAGE_SIZE: u32 = wasmtime_environ::Memory::DEFAULT_PAGE_SIZE;
@@ -1003,26 +998,12 @@
                     };
                     set_imports_details(&mut imports_details, import_module, field);
                     match valid_system_apis.get(field) {
-<<<<<<< HEAD
-                        Some(signatures) => {
-                            match signatures.get(import_module) {
-                                Some(signature) => {
-                                    validate_function_signature(
-                                        signature,
-                                        &field,
-                                        params,
-                                        results
-                                    )?;
-                                },
-                                None => {return Err(WasmValidationError::InvalidImportSection(format!(
-=======
                         Some(signatures) => match signatures.get(import_module) {
                             Some(signature) => {
-                                validate_function_signature(signature, field, func_ty)?;
+                                validate_function_signature(signature, &field, params, results)?;
                             }
                             None => {
                                 return Err(WasmValidationError::InvalidImportSection(format!(
->>>>>>> 2c2ec9f5
                                     "Module imports function {:?} from {:?}, expected to be imported from one of {:?} instead.",
                                     field,
                                     import_module,
@@ -1134,12 +1115,7 @@
                     } = ty
                     else {
                         return Err(WasmValidationError::InvalidExportSection(format!(
-<<<<<<< HEAD
-                            "Function export doesn't have a function type. Type found: {:?}",
-                            ty
-=======
-                            "Function export doesn't have a function type. Type found: {composite_type:?}"
->>>>>>> 2c2ec9f5
+                            "Function export doesn't have a function type. Type found: {ty:?}"
                         )));
                     };
 
@@ -1186,18 +1162,10 @@
                     offset_expr,
                 },
                 WasmMemoryType::Wasm32,
-<<<<<<< HEAD
             ) => match offset_expr.instructions() {
                 [InitInstr::Value(Value::I32(_))] => Ok(()),
                 other => Err(WasmValidationError::InvalidDataSection(format!(
-                    "Invalid offset expression in data segment for 32bit memory: {:?}",
-                    other
-=======
-            ) => match offset_expr {
-                Operator::I32Const { .. } => Ok(()),
-                _ => Err(WasmValidationError::InvalidDataSection(format!(
-                    "Invalid offset expression in data segment for 32bit memory: {offset_expr:?}"
->>>>>>> 2c2ec9f5
+                    "Invalid offset expression in data segment for 32bit memory: {other:?}"
                 ))),
             },
             (
@@ -1242,13 +1210,8 @@
             other => {
                 return Err(WasmValidationError::InvalidGlobalSection(format!(
                     "Unsupported global type: {:?}",
-<<<<<<< HEAD
                     other
-                )))
-=======
-                    global.ty.content_type
                 )));
->>>>>>> 2c2ec9f5
             }
         }
     }
