//! This module is responsible for validating the wasm binaries that are
//! installed on the Internet Computer.

use super::{Complexity, WasmImportsDetails, WasmValidationDetails};

use ic_config::{embedders::Config as EmbeddersConfig, flag_status::FlagStatus};
use ic_replicated_state::canister_state::execution_state::{
    CustomSection, CustomSectionType, WasmMetadata,
};
use ic_types::{NumBytes, NumInstructions, MAX_STABLE_MEMORY_IN_BYTES};
use ic_wasm_transform::{Body, DataSegment, DataSegmentKind, Module};
use ic_wasm_types::{BinaryEncodedWasm, WasmValidationError};
use std::{
    cmp,
    collections::{BTreeMap, HashMap, HashSet},
};

use crate::wasmtime_embedder::{
    STABLE_BYTEMAP_MEMORY_NAME, STABLE_MEMORY_NAME, WASM_HEAP_MEMORY_NAME,
};
use crate::{
    wasm_utils::instrumentation::{
        main_memory_type, WasmMemoryType, ACCESSED_PAGES_COUNTER_GLOBAL_NAME,
        DIRTY_PAGES_COUNTER_GLOBAL_NAME,
    },
    MAX_WASM_STACK_SIZE, MIN_GUARD_REGION_SIZE,
};
use wasmparser::{CompositeInnerType, ExternalKind, FuncType, Operator, TypeRef, ValType};

const WASM_PAGE_SIZE: u32 = wasmtime_environ::Memory::DEFAULT_PAGE_SIZE;

/// Symbols that are reserved and cannot be exported by canisters.
#[doc(hidden)] // pub for usage in tests
pub const RESERVED_SYMBOLS: [&str; 6] = [
    "canister counter_instructions",
    "canister_start",
    DIRTY_PAGES_COUNTER_GLOBAL_NAME,
    ACCESSED_PAGES_COUNTER_GLOBAL_NAME,
    STABLE_MEMORY_NAME,
    STABLE_BYTEMAP_MEMORY_NAME,
];

const WASM_FUNCTION_COMPLEXITY_LIMIT: Complexity = Complexity(1_000_000);
pub const WASM_FUNCTION_SIZE_LIMIT: usize = 1_000_000;
pub const MAX_CODE_SECTION_SIZE_IN_BYTES: u32 = 10 * 1024 * 1024;

// Represents the expected function signature for any System APIs the Internet
// Computer provides or any special exported user functions.
struct FunctionSignature {
    pub param_types: Vec<ValType>,
    pub return_type: Vec<ValType>,
}

pub(super) const API_VERSION_IC0: &str = "ic0";

// Constructs a map of function name -> HashMap<String,
// `FunctionSignature`> (to allow the same function to be imported from
// multiple modules) based on the System API.
//
// We use a two-level hashmap to be able to differentiate between the case a
// user tries to import a function that doesn't exist in any of the expected
// modules vs the case where the function exists but is imported from the wrong
// module.
// Returns system api functions available only in wasm32 mode
fn get_valid_system_apis_32_only() -> HashMap<String, HashMap<String, FunctionSignature>> {
    let valid_system_apis = vec![
        (
            "call_cycles_add",
            vec![(
                API_VERSION_IC0,
                FunctionSignature {
                    param_types: vec![ValType::I64],
                    return_type: vec![],
                },
            )],
        ),
        (
            "stable_size",
            vec![(
                API_VERSION_IC0,
                FunctionSignature {
                    param_types: vec![],
                    return_type: vec![ValType::I32],
                },
            )],
        ),
        (
            "stable_grow",
            vec![(
                API_VERSION_IC0,
                FunctionSignature {
                    param_types: vec![ValType::I32],
                    return_type: vec![ValType::I32],
                },
            )],
        ),
        (
            "stable_read",
            vec![(
                API_VERSION_IC0,
                FunctionSignature {
                    param_types: vec![ValType::I32, ValType::I32, ValType::I32],
                    return_type: vec![],
                },
            )],
        ),
        (
            "stable_write",
            vec![(
                API_VERSION_IC0,
                FunctionSignature {
                    param_types: vec![ValType::I32, ValType::I32, ValType::I32],
                    return_type: vec![],
                },
            )],
        ),
        (
            "canister_cycle_balance",
            vec![(
                API_VERSION_IC0,
                FunctionSignature {
                    param_types: vec![],
                    return_type: vec![ValType::I64],
                },
            )],
        ),
        (
            "msg_cycles_available",
            vec![(
                API_VERSION_IC0,
                FunctionSignature {
                    param_types: vec![],
                    return_type: vec![ValType::I64],
                },
            )],
        ),
        (
            "msg_cycles_refunded",
            vec![(
                API_VERSION_IC0,
                FunctionSignature {
                    param_types: vec![],
                    return_type: vec![ValType::I64],
                },
            )],
        ),
        (
            "msg_cycles_accept",
            vec![(
                API_VERSION_IC0,
                FunctionSignature {
                    param_types: vec![ValType::I64],
                    return_type: vec![ValType::I64],
                },
            )],
        ),
    ];

    valid_system_apis
        .into_iter()
        .map(|(func_name, signatures)| {
            (
                func_name.to_string(),
                signatures
                    .into_iter()
                    .map(|(module, signature)| (module.to_string(), signature))
                    .collect(),
            )
        })
        .collect()
}

// Returns system api functions available both in wasm32 and wasm64
#[allow(non_snake_case)]
fn get_valid_system_apis_common(I: ValType) -> HashMap<String, HashMap<String, FunctionSignature>> {
    let valid_system_apis = vec![
        (
            // Public methods
            "msg_caller_size",
            vec![(
                API_VERSION_IC0,
                FunctionSignature {
                    param_types: vec![],
                    return_type: vec![I],
                },
            )],
        ),
        (
            "msg_caller_copy",
            vec![(
                API_VERSION_IC0,
                FunctionSignature {
                    param_types: vec![I, I, I],
                    return_type: vec![],
                },
            )],
        ),
        (
            "msg_arg_data_size",
            vec![(
                API_VERSION_IC0,
                FunctionSignature {
                    param_types: vec![],
                    return_type: vec![I],
                },
            )],
        ),
        (
            "msg_arg_data_copy",
            vec![(
                API_VERSION_IC0,
                FunctionSignature {
                    param_types: vec![I, I, I],
                    return_type: vec![],
                },
            )],
        ),
        (
            "msg_method_name_size",
            vec![(
                API_VERSION_IC0,
                FunctionSignature {
                    param_types: vec![],
                    return_type: vec![I],
                },
            )],
        ),
        (
            "msg_method_name_copy",
            vec![(
                API_VERSION_IC0,
                FunctionSignature {
                    param_types: vec![I, I, I],
                    return_type: vec![],
                },
            )],
        ),
        (
            "accept_message",
            vec![(
                API_VERSION_IC0,
                FunctionSignature {
                    param_types: vec![],
                    return_type: vec![],
                },
            )],
        ),
        (
            "msg_reject_code",
            vec![(
                API_VERSION_IC0,
                FunctionSignature {
                    param_types: vec![],
                    return_type: vec![ValType::I32],
                },
            )],
        ),
        (
            "msg_reject_msg_size",
            vec![(
                API_VERSION_IC0,
                FunctionSignature {
                    param_types: vec![],
                    return_type: vec![I],
                },
            )],
        ),
        (
            "msg_reject_msg_copy",
            vec![(
                API_VERSION_IC0,
                FunctionSignature {
                    param_types: vec![I, I, I],
                    return_type: vec![],
                },
            )],
        ),
        (
            "msg_reply_data_append",
            vec![(
                API_VERSION_IC0,
                FunctionSignature {
                    param_types: vec![I, I],
                    return_type: vec![],
                },
            )],
        ),
        (
            "msg_reply",
            vec![(
                API_VERSION_IC0,
                FunctionSignature {
                    param_types: vec![],
                    return_type: vec![],
                },
            )],
        ),
        (
            "msg_reject",
            vec![(
                API_VERSION_IC0,
                FunctionSignature {
                    param_types: vec![I, I],
                    return_type: vec![],
                },
            )],
        ),
        (
            "canister_self_size",
            vec![(
                API_VERSION_IC0,
                FunctionSignature {
                    param_types: vec![],
                    return_type: vec![I],
                },
            )],
        ),
        (
            "canister_self_copy",
            vec![(
                API_VERSION_IC0,
                FunctionSignature {
                    param_types: vec![I, I, I],
                    return_type: vec![],
                },
            )],
        ),
        // Inter-canister method calls
        (
            "call_new",
            vec![(
                API_VERSION_IC0,
                FunctionSignature {
                    param_types: vec![I, I, I, I, I, I, I, I],
                    return_type: vec![],
                },
            )],
        ),
        (
            "call_data_append",
            vec![(
                API_VERSION_IC0,
                FunctionSignature {
                    param_types: vec![I, I],
                    return_type: vec![],
                },
            )],
        ),
        (
            "call_on_cleanup",
            vec![(
                API_VERSION_IC0,
                FunctionSignature {
                    param_types: vec![I, I],
                    return_type: vec![],
                },
            )],
        ),
        (
            "call_perform",
            vec![(
                API_VERSION_IC0,
                FunctionSignature {
                    param_types: vec![],
                    return_type: vec![ValType::I32],
                },
            )],
        ),
        // Debugging aids
        (
            "debug_print",
            vec![(
                API_VERSION_IC0,
                FunctionSignature {
                    param_types: vec![I, I],
                    return_type: vec![],
                },
            )],
        ),
        (
            "stable64_size",
            vec![(
                API_VERSION_IC0,
                FunctionSignature {
                    param_types: vec![],
                    return_type: vec![ValType::I64],
                },
            )],
        ),
        (
            "stable64_grow",
            vec![(
                API_VERSION_IC0,
                FunctionSignature {
                    param_types: vec![ValType::I64],
                    return_type: vec![ValType::I64],
                },
            )],
        ),
        (
            "stable64_read",
            vec![(
                API_VERSION_IC0,
                FunctionSignature {
                    param_types: vec![ValType::I64, ValType::I64, ValType::I64],
                    return_type: vec![],
                },
            )],
        ),
        (
            "stable64_write",
            vec![(
                API_VERSION_IC0,
                FunctionSignature {
                    param_types: vec![ValType::I64, ValType::I64, ValType::I64],
                    return_type: vec![],
                },
            )],
        ),
        (
            "time",
            vec![(
                API_VERSION_IC0,
                FunctionSignature {
                    param_types: vec![],
                    return_type: vec![ValType::I64],
                },
            )],
        ),
        (
            "global_timer_set",
            vec![(
                API_VERSION_IC0,
                FunctionSignature {
                    param_types: vec![ValType::I64],
                    return_type: vec![ValType::I64],
                },
            )],
        ),
        (
            "performance_counter",
            vec![(
                API_VERSION_IC0,
                FunctionSignature {
                    param_types: vec![ValType::I32],
                    return_type: vec![ValType::I64],
                },
            )],
        ),
        (
            "canister_version",
            vec![(
                API_VERSION_IC0,
                FunctionSignature {
                    param_types: vec![],
                    return_type: vec![ValType::I64],
                },
            )],
        ),
        (
            "trap",
            vec![(
                API_VERSION_IC0,
                FunctionSignature {
                    param_types: vec![I, I],
                    return_type: vec![],
                },
            )],
        ),
        (
            "certified_data_set",
            vec![(
                API_VERSION_IC0,
                FunctionSignature {
                    param_types: vec![I, I],
                    return_type: vec![],
                },
            )],
        ),
        (
            "data_certificate_present",
            vec![(
                API_VERSION_IC0,
                FunctionSignature {
                    param_types: vec![],
                    return_type: vec![ValType::I32],
                },
            )],
        ),
        (
            "data_certificate_size",
            vec![(
                API_VERSION_IC0,
                FunctionSignature {
                    param_types: vec![],
                    return_type: vec![I],
                },
            )],
        ),
        (
            "data_certificate_copy",
            vec![(
                API_VERSION_IC0,
                FunctionSignature {
                    param_types: vec![I, I, I],
                    return_type: vec![],
                },
            )],
        ),
        (
            "canister_status",
            vec![(
                API_VERSION_IC0,
                FunctionSignature {
                    param_types: vec![],
                    return_type: vec![ValType::I32],
                },
            )],
        ),
        (
            "mint_cycles",
            vec![(
                API_VERSION_IC0,
                FunctionSignature {
                    param_types: vec![ValType::I64],
                    return_type: vec![ValType::I64],
                },
            )],
        ),
        (
            "mint_cycles128",
            vec![(
                API_VERSION_IC0,
                FunctionSignature {
                    param_types: vec![ValType::I64, ValType::I64, I],
                    return_type: vec![],
                },
            )],
        ),
        (
            "call_cycles_add128",
            vec![(
                API_VERSION_IC0,
                FunctionSignature {
                    param_types: vec![ValType::I64, ValType::I64],
                    return_type: vec![],
                },
            )],
        ),
        (
            "canister_cycle_balance128",
            vec![(
                API_VERSION_IC0,
                FunctionSignature {
                    param_types: vec![I],
                    return_type: vec![],
                },
            )],
        ),
        (
            "msg_cycles_available128",
            vec![(
                API_VERSION_IC0,
                FunctionSignature {
                    param_types: vec![I],
                    return_type: vec![],
                },
            )],
        ),
        (
            "msg_cycles_refunded128",
            vec![(
                API_VERSION_IC0,
                FunctionSignature {
                    param_types: vec![I],
                    return_type: vec![],
                },
            )],
        ),
        (
            "msg_cycles_accept128",
            vec![(
                API_VERSION_IC0,
                FunctionSignature {
                    param_types: vec![ValType::I64, ValType::I64, I],
                    return_type: vec![],
                },
            )],
        ),
        (
            "is_controller",
            vec![(
                API_VERSION_IC0,
                FunctionSignature {
                    param_types: vec![I, I],
                    return_type: vec![ValType::I32],
                },
            )],
        ),
        (
            "in_replicated_execution",
            vec![(
                API_VERSION_IC0,
                FunctionSignature {
                    param_types: vec![],
                    return_type: vec![ValType::I32],
                },
            )],
        ),
        (
            "cycles_burn128",
            vec![(
                API_VERSION_IC0,
                FunctionSignature {
                    param_types: vec![ValType::I64, ValType::I64, I],
                    return_type: vec![],
                },
            )],
        ),
        (
            "call_with_best_effort_response",
            vec![(
                API_VERSION_IC0,
                FunctionSignature {
                    param_types: vec![ValType::I32],
                    return_type: vec![],
                },
            )],
        ),
        (
            "msg_deadline",
            vec![(
                API_VERSION_IC0,
                FunctionSignature {
                    param_types: vec![],
                    return_type: vec![ValType::I64],
                },
            )],
        ),
        (
<<<<<<< HEAD
            "replication_factor",
            vec![(
                API_VERSION_IC0,
                FunctionSignature {
                    param_types: vec![I, I],
                    return_type: vec![ValType::I32],
                },
            )],
        ),
        (
            "cost_call",
            vec![(
                API_VERSION_IC0,
                FunctionSignature {
                    param_types: vec![ValType::I64, ValType::I64, I],
                    return_type: vec![],
                },
            )],
        ),
        (
            "cost_create_canister",
            vec![(
                API_VERSION_IC0,
                FunctionSignature {
                    param_types: vec![I],
                    return_type: vec![],
                },
            )],
        ),
        (
            "cost_http_request",
            vec![(
                API_VERSION_IC0,
                FunctionSignature {
                    param_types: vec![ValType::I64, ValType::I64, I],
                    return_type: vec![],
                },
            )],
        ),
        (
            "cost_ecdsa",
            vec![(
                API_VERSION_IC0,
                FunctionSignature {
                    param_types: vec![I, I, I],
                    return_type: vec![],
                },
            )],
        ),
        (
            "cost_schnorr",
            vec![(
                API_VERSION_IC0,
                FunctionSignature {
                    param_types: vec![I, I, I],
                    return_type: vec![],
                },
            )],
        ),
        (
            "cost_vetkey",
=======
            "subnet_self_size",
            vec![(
                API_VERSION_IC0,
                FunctionSignature {
                    param_types: vec![],
                    return_type: vec![I],
                },
            )],
        ),
        (
            "subnet_self_copy",
>>>>>>> a213b00e
            vec![(
                API_VERSION_IC0,
                FunctionSignature {
                    param_types: vec![I, I, I],
                    return_type: vec![],
                },
            )],
        ),
    ];

    valid_system_apis
        .into_iter()
        .map(|(func_name, signatures)| {
            (
                func_name.to_string(),
                signatures
                    .into_iter()
                    .map(|(module, signature)| (module.to_string(), signature))
                    .collect(),
            )
        })
        .collect()
}

// Constructs a map of function name -> `FunctionSignature` based on the
// special user exported functions allowed in the interface spec.
fn get_valid_exported_functions() -> HashMap<String, FunctionSignature> {
    let valid_exported_functions = vec![
        (
            "canister_init",
            FunctionSignature {
                param_types: vec![],
                return_type: vec![],
            },
        ),
        (
            "canister_update",
            FunctionSignature {
                param_types: vec![],
                return_type: vec![],
            },
        ),
        (
            "canister_query",
            FunctionSignature {
                param_types: vec![],
                return_type: vec![],
            },
        ),
        (
            "canister_composite_query",
            FunctionSignature {
                param_types: vec![],
                return_type: vec![],
            },
        ),
        (
            "canister_pre_upgrade",
            FunctionSignature {
                param_types: vec![],
                return_type: vec![],
            },
        ),
        (
            "canister_post_upgrade",
            FunctionSignature {
                param_types: vec![],
                return_type: vec![],
            },
        ),
        (
            "canister_inspect_message",
            FunctionSignature {
                param_types: vec![],
                return_type: vec![],
            },
        ),
        (
            "canister_heartbeat",
            FunctionSignature {
                param_types: vec![],
                return_type: vec![],
            },
        ),
        (
            "canister_global_timer",
            FunctionSignature {
                param_types: vec![],
                return_type: vec![],
            },
        ),
        (
            "canister_on_low_wasm_memory",
            FunctionSignature {
                param_types: vec![],
                return_type: vec![],
            },
        ),
    ];

    valid_exported_functions
        .into_iter()
        .map(|(func_name, signature)| (func_name.to_string(), signature))
        .collect()
}

// Validates an input function signature by comparing against the provided
// expected function signature.
fn validate_function_signature(
    expected_signature: &FunctionSignature,
    field: &str,
    function_type: &FuncType,
) -> Result<(), WasmValidationError> {
    if function_type.params() != expected_signature.param_types.as_slice() {
        return Err(WasmValidationError::InvalidFunctionSignature(format!(
            "Expected input params {:?} for '{}', got {:?}.",
            expected_signature.param_types,
            field,
            function_type.params()
        )));
    }

    if function_type.results() != expected_signature.return_type {
        return Err(WasmValidationError::InvalidFunctionSignature(format!(
            "Expected return type {:?} for '{}', got {:?}.",
            expected_signature.return_type,
            field,
            function_type.results()
        )));
    }
    Ok(())
}

fn set_imports_details(import_details: &mut WasmImportsDetails, import_module: &str, field: &str) {
    if import_module != API_VERSION_IC0 {
        return;
    }
    match field {
        "call_cycles_add" => import_details.imports_call_cycles_add = true,
        "canister_cycle_balance" => import_details.imports_canister_cycle_balance = true,
        "msg_cycles_available" => import_details.imports_msg_cycles_available = true,
        "msg_cycles_refunded" => import_details.imports_msg_cycles_refunded = true,
        "msg_cycles_accept" => import_details.imports_msg_cycles_accept = true,
        "mint_cycles" => import_details.imports_mint_cycles = true,
        _ => {}
    }
}

// Performs the following checks for the import section:
// * If we import memory or table, we can only import from “env”.
// * Any imported functions that appear in `valid_system_apis` have the correct
//   signatures.
//
// Returns information about what IC0 methods are imported via
// `WasmImportsDetails`.
fn validate_import_section(module: &Module) -> Result<WasmImportsDetails, WasmValidationError> {
    let mut imports_details = WasmImportsDetails::default();

    if !module.imports.is_empty() {
        let valid_system_apis = match main_memory_type(module) {
            WasmMemoryType::Wasm32 => {
                let mut all = get_valid_system_apis_common(ValType::I32);
                all.extend(get_valid_system_apis_32_only());
                all
            }
            WasmMemoryType::Wasm64 => get_valid_system_apis_common(ValType::I64),
        };
        for entry in &module.imports {
            let import_module = entry.module;
            let field = entry.name;
            match &entry.ty {
                TypeRef::Func(index) => {
                    let func_ty = if let CompositeInnerType::Func(func_ty) =
                        &module.types[*index as usize].composite_type.inner
                    {
                        func_ty
                    } else {
                        return Err(WasmValidationError::InvalidImportSection(format!(
                            "Function import doesn't have a function type. Type found: {:?}",
                            &module.types[*index as usize]
                        )));
                    };
                    set_imports_details(&mut imports_details, import_module, field);
                    match valid_system_apis.get(field) {
                        Some(signatures) => {
                            match signatures.get(import_module) {
                                Some(signature) => {
                                    validate_function_signature(
                                        signature,
                                        field,
                                        func_ty,
                                    )?;
                                },
                                None => {return Err(WasmValidationError::InvalidImportSection(format!(
                                    "Module imports function {:?} from {:?}, expected to be imported from one of {:?} instead.",
                                    field, import_module, signatures.keys(),
                                )))}

                            }
                        },
                        None => {
                            return Err(WasmValidationError::InvalidImportSection(format!(
                                "Module imports function '{}' from '{}' that is not exported by the runtime.",
                                field, import_module,
                            )))
                        }
                    }
                }
                TypeRef::Table(_) => {
                    if field == "table" && import_module != "env" {
                        return Err(WasmValidationError::InvalidImportSection(
                            "Only tables imported from env.table are allowed.".to_string(),
                        ));
                    }
                }
                TypeRef::Memory(_) => {
                    if field == WASM_HEAP_MEMORY_NAME && import_module != "env" {
                        return Err(WasmValidationError::InvalidImportSection(
                            "Only memory imported from env.memory is allowed.".to_string(),
                        ));
                    };
                }
                TypeRef::Global(_) => {
                    return Err(WasmValidationError::InvalidImportSection(
                        "Importing globals is not allowed.".to_string(),
                    ))
                }
                TypeRef::Tag(_) => {
                    return Err(WasmValidationError::InvalidImportSection(
                        "Importing tags is not allowed.".to_string(),
                    ))
                }
            }
        }
    }
    Ok(imports_details)
}

// Performs the following checks:
// * Validates signatures of exported canister_update and canister_query
//   methods.
// * Validates the signatures of other allowed exported functions (like
//   `canister_init` or `canister_pre_upgrade`) if present.
// * Validates that the canister doesn't export any reserved symbols
// * Validates that all exported functions whose names start
//   with the reserved "canister_" prefix are in the list of allowed exports.
fn validate_export_section(
    module: &Module,
    max_number_exported_functions: usize,
    max_sum_exported_function_name_lengths: usize,
) -> Result<(), WasmValidationError> {
    if !module.exports.is_empty() {
        let imported_function_types: Vec<_> = module
            .imports
            .iter()
            .filter_map(|i| match i.ty {
                TypeRef::Func(type_index) => Some(&module.types[type_index as usize]),
                _ => None,
            })
            .collect();

        let mut seen_funcs: HashSet<&str> = HashSet::new();
        let valid_exported_functions = get_valid_exported_functions();
        let valid_system_functions = [
            "canister_init",
            "canister_pre_upgrade",
            "canister_post_upgrade",
            "canister_inspect_message",
            "canister_heartbeat",
            "canister_global_timer",
            "canister_on_low_wasm_memory",
        ];
        let mut number_exported_functions = 0;
        let mut sum_exported_function_name_lengths = 0;
        for export in &module.exports {
            // Verify that the exported symbol's name isn't reserved.
            if RESERVED_SYMBOLS.contains(&export.name) {
                return Err(WasmValidationError::InvalidExportSection(format!(
                    "Exporting reserved symbol {} not allowed.",
                    export.name
                )));
            }
            if ExternalKind::Func == export.kind {
                let fn_index = export.index;
                let mut func_name = export.name;
                // func_name holds either:
                // - the entire exported non-IC function names, or
                // - canister_query or canister_update part in case of the IC functions.
                if func_name.starts_with("canister_query ")
                    || func_name.starts_with("canister_composite_query ")
                    || func_name.starts_with("canister_update ")
                {
                    let parts: Vec<&str> = func_name.splitn(2, ' ').collect();
                    func_name = parts[0];
                    let unmangled_func_name = parts[1];
                    if seen_funcs.contains(unmangled_func_name) {
                        return Err(WasmValidationError::DuplicateExport {
                            name: unmangled_func_name.to_string(),
                        });
                    }
                    seen_funcs.insert(unmangled_func_name);
                    number_exported_functions += 1;
                    sum_exported_function_name_lengths += unmangled_func_name.len();
                } else if func_name.starts_with("canister_") {
                    // The "canister_" prefix is reserved and only functions allowed by the spec
                    // can be exported.
                    if !valid_system_functions.contains(&func_name) {
                        return Err(WasmValidationError::InvalidExportSection(format!(
                            "Exporting reserved function '{}' with \"canister_\" prefix",
                            func_name
                        )));
                    }
                }
                if let Some(valid_signature) = valid_exported_functions.get(func_name) {
                    // The function section contains only the functions defined locally in the
                    // module, so we need to subtract the number of imported functions to get the
                    // correct index from the general function space.
                    let fn_index = fn_index as usize;
                    let import_count = imported_function_types.len();
                    let composite_type = if fn_index < import_count {
                        &imported_function_types[fn_index].composite_type
                    } else {
                        let actual_fn_index = fn_index - import_count;
                        let type_index = module.functions[actual_fn_index] as usize;
                        &module.types[type_index].composite_type
                    };
                    let CompositeInnerType::Func(func_ty) = &composite_type.inner else {
                        return Err(WasmValidationError::InvalidExportSection(format!(
                            "Function export doesn't have a function type. Type found: {:?}",
                            composite_type
                        )));
                    };
                    validate_function_signature(valid_signature, export.name, func_ty)?;
                }
            }
        }

        if number_exported_functions > max_number_exported_functions {
            return Err(WasmValidationError::TooManyExports {
                defined: number_exported_functions,
                allowed: max_number_exported_functions,
            });
        }

        if sum_exported_function_name_lengths > max_sum_exported_function_name_lengths {
            return Err(WasmValidationError::ExportedNamesTooLong {
                total_length: sum_exported_function_name_lengths,
                allowed: max_sum_exported_function_name_lengths,
            });
        }
    }
    Ok(())
}

// Checks that offset-expressions in active data segments consist of only one constant
// expression. Required because of OP. See also:
// instrumentation.rs
fn validate_data_section(module: &Module) -> Result<(), WasmValidationError> {
    fn validate_segment(
        s: &DataSegment,
        mem_type: WasmMemoryType,
    ) -> Result<(), WasmValidationError> {
        match (&s.kind, mem_type) {
            (DataSegmentKind::Passive, _) => Ok(()),
            (
                DataSegmentKind::Active {
                    memory_index: _,
                    offset_expr,
                },
                WasmMemoryType::Wasm32,
            ) => match offset_expr {
                Operator::I32Const { .. } => Ok(()),
                _ => Err(WasmValidationError::InvalidDataSection(format!(
                    "Invalid offset expression in data segment for 32bit memory: {:?}",
                    offset_expr
                ))),
            },
            (
                DataSegmentKind::Active {
                    memory_index: _,
                    offset_expr,
                },
                WasmMemoryType::Wasm64,
            ) => match offset_expr {
                Operator::I64Const { .. } => Ok(()),
                _ => Err(WasmValidationError::InvalidDataSection(format!(
                    "Invalid offset expression in data segment for 64bit memory: {:?}",
                    offset_expr
                ))),
            },
        }
    }

    let mem_type = main_memory_type(module);

    for d in &module.data {
        validate_segment(d, mem_type)?;
    }
    Ok(())
}

// Checks that no more than `max_globals` are defined in the module
// and all globals have supported type.
fn validate_global_section(module: &Module, max_globals: usize) -> Result<(), WasmValidationError> {
    if module.globals.len() > max_globals {
        return Err(WasmValidationError::TooManyGlobals {
            defined: module.globals.len(),
            allowed: max_globals,
        });
    }
    for global in &module.globals {
        match global.ty.content_type {
            ValType::I32 | ValType::I64 | ValType::F32 | ValType::F64 | ValType::V128 => (),
            _ => {
                return Err(WasmValidationError::InvalidGlobalSection(format!(
                    "Unsupported global type: {:?}",
                    global.ty.content_type
                )))
            }
        }
    }
    Ok(())
}

// Checks that no more than `max_functions` are defined in the
// module.
fn validate_function_section(
    module: &Module,
    max_functions: usize,
) -> Result<(), WasmValidationError> {
    if module.functions.len() > max_functions {
        return Err(WasmValidationError::TooManyFunctions {
            defined: module.functions.len(),
            allowed: max_functions,
        });
    }
    Ok(())
}

// Checks if the module has a Wasm64 memory.
pub fn has_wasm64_memory(module: &Module) -> bool {
    module.memories.first().is_some_and(|m| m.memory64)
}

// Checks that the initial size of the wasm (heap) memory is not larger than
// the allowed maximum size. This is only needed for Wasm64, because in Wasm32 this
// is checked by Wasmtime.
fn validate_initial_wasm_memory_size(
    module: &Module,
    max_wasm_memory_size_in_bytes: NumBytes,
) -> Result<(), WasmValidationError> {
    for memory in &module.memories {
        if memory.memory64 {
            let declared_size_in_wasm_pages = memory.initial;
            let allowed_size_in_wasm_pages =
                max_wasm_memory_size_in_bytes.get() / WASM_PAGE_SIZE as u64;
            if declared_size_in_wasm_pages > allowed_size_in_wasm_pages {
                return Err(WasmValidationError::InitialWasm64MemoryTooLarge {
                    declared_size: declared_size_in_wasm_pages,
                    allowed_size: allowed_size_in_wasm_pages,
                });
            }
        }
    }
    Ok(())
}

// Extracts the name of the custom section.
// Possible options:
//      * icp:public <name>
//      * icp:private <name>
// Where <name> is an arbitrary string (empty names are allowed).
// If the name starts with the prefix `icp:` but does not define
// the visibility `private` or `public` then this custom name is invalid.
#[doc(hidden)] // pub for usage in tests
pub fn extract_custom_section_name(
    section_name: &str,
) -> Result<Option<(&str, CustomSectionType)>, WasmValidationError> {
    if !section_name.starts_with("icp:") {
        // Ignore custom section name which does not start with `icp:`.
        return Ok(None);
    }

    if let Some(name) = section_name.strip_prefix("icp:public ") {
        return Ok(Some((name, CustomSectionType::Public)));
    }

    if let Some(name) = section_name.strip_prefix("icp:private ") {
        return Ok(Some((name, CustomSectionType::Private)));
    }

    if section_name == "icp:public" || section_name == "icp:private" {
        return Err(WasmValidationError::InvalidCustomSection(
            "'icp:' section names must have a space after the public/private scope".to_string(),
        ));
    }

    Err(WasmValidationError::InvalidCustomSection(format!(
        "Invalid custom section: Custom section '{}' has no public/private scope defined.",
        section_name
    )))
}

#[test]
fn test_extract_section_name() {
    assert_eq!(
        extract_custom_section_name("icp:public "),
        Ok(Some(("", CustomSectionType::Public))),
    );
    assert_eq!(
        extract_custom_section_name("icp:private "),
        Ok(Some(("", CustomSectionType::Private))),
    );
    assert_eq!(
        extract_custom_section_name("icp:public name"),
        Ok(Some(("name", CustomSectionType::Public))),
    );
    assert_eq!(
        extract_custom_section_name("icp:private name"),
        Ok(Some(("name", CustomSectionType::Private))),
    );
    assert_eq!(
        extract_custom_section_name("icp:public   name"),
        Ok(Some(("  name", CustomSectionType::Public))),
    );
    assert_eq!(
        extract_custom_section_name("icp:private   name"),
        Ok(Some(("  name", CustomSectionType::Private))),
    );
    assert_eq!(
        extract_custom_section_name("icp:public static void main"),
        Ok(Some(("static void main", CustomSectionType::Public))),
    );
    assert_eq!(
        extract_custom_section_name("icp:private static void main"),
        Ok(Some(("static void main", CustomSectionType::Private))),
    );

    extract_custom_section_name("icp:protected name").unwrap_err();
    extract_custom_section_name("icp:public").unwrap_err();
    extract_custom_section_name("icp:private").unwrap_err();

    assert_eq!(extract_custom_section_name("eth:private name"), Ok(None));
    assert_eq!(extract_custom_section_name(" icp:private name"), Ok(None));
    assert_eq!(extract_custom_section_name(" icp:private name"), Ok(None));
    assert_eq!(extract_custom_section_name("eth:private"), Ok(None));
}

/// Performs the following checks to validate the custom sections:
/// * Ensures that the names of the custom sections are unique
/// * Check that visibility level is provided to a custom section
///      * `icp:public`
///      * `icp:private`
/// * Checks that no more than `max_custom_sections` are defined in the
///   module.
/// * Checks that the size of a custom section does not exceed
///   `max_custom_section_size`.
///
/// Returns the validated custom sections.
fn validate_custom_section(
    module: &Module,
    config: &EmbeddersConfig,
) -> Result<WasmMetadata, WasmValidationError> {
    let mut validated_custom_sections: BTreeMap<String, CustomSection> = BTreeMap::new();
    let mut total_custom_sections_size = NumBytes::from(0);

    for custom_section in &module.custom_sections {
        let payload = custom_section.1;
        let section_name = custom_section.0;

        // Extract the name.
        if let Some((name, visibility)) = extract_custom_section_name(section_name)? {
            if validated_custom_sections.contains_key(name) {
                return Err(WasmValidationError::InvalidCustomSection(format!(
                    "Invalid custom section: name {} already exists",
                    name
                )));
            }

            // Check the total accumulated size of the custom sections.
            let size_custom_section = NumBytes::new((payload.len() + name.len()) as u64);
            total_custom_sections_size += size_custom_section;
            if total_custom_sections_size > config.max_custom_sections_size {
                return Err(WasmValidationError::InvalidCustomSection(format!(
                        "Invalid custom sections: total size of the custom sections exceeds the maximum allowed: size {} bytes, allowed {} bytes",
                        total_custom_sections_size, config.max_custom_sections_size
                    )));
            }

            validated_custom_sections.insert(
                name.to_string(),
                CustomSection::new(visibility, payload.to_vec()),
            );

            // Check that adding a new custom section does not exceed `max_custom_sections`
            // allowed.
            if validated_custom_sections.len() > config.max_custom_sections {
                return Err(WasmValidationError::TooManyCustomSections {
                    defined: validated_custom_sections.len(),
                    allowed: config.max_custom_sections,
                });
            }
        }
    }

    Ok(WasmMetadata::new(validated_custom_sections))
}

fn wasm_function_complexity(
    index: usize,
    body: &Body<'_>,
) -> Result<Complexity, WasmValidationError> {
    use Operator::*;

    let mut complexity: u64 = 0;
    for instruction in &body.instructions {
        complexity = complexity.saturating_add(match instruction {
            Block { .. }
            | Loop { .. }
            | If { .. }
            | Br { .. }
            | BrIf { .. }
            | BrTable { .. }
            | Call { .. }
            | CallIndirect { .. }
            | MemoryGrow { .. } => 50,
            TableGrow { .. } => {
                return Err(WasmValidationError::UnsupportedWasmInstruction {
                    index,
                    instruction: "table.grow".into(),
                });
            }
            TableGet { .. } => 14,
            RefFunc { .. } => 8,
            TableSet { .. } => {
                return Err(WasmValidationError::UnsupportedWasmInstruction {
                    index,
                    instruction: "table.set".into(),
                });
            }
            RefIsNull => 6,
            TableFill { .. } => {
                return Err(WasmValidationError::UnsupportedWasmInstruction {
                    index,
                    instruction: "table.fill".into(),
                });
            }
            I32TruncF32S | I32TruncF32U | I32TruncF64S | I32TruncF64U | I64ExtendI32S
            | I64ExtendI32U | I64TruncF32S | I64TruncF32U | I64TruncF64S | I64TruncF64U
            | F32ConvertI32S | F32ConvertI32U | F32ConvertI64S | F32ConvertI64U | F32DemoteF64
            | F64ConvertI32S | F64ConvertI32U | F64ConvertI64S | F64ConvertI64U => 5,
            F32Neg | F32Abs | F64Neg | F64Abs | MemoryCopy { .. } => 4,
            TableCopy { .. } => {
                return Err(WasmValidationError::UnsupportedWasmInstruction {
                    index,
                    instruction: "table.copy".into(),
                });
            }
            TableInit { .. } => {
                return Err(WasmValidationError::UnsupportedWasmInstruction {
                    index,
                    instruction: "table.init".into(),
                });
            }
            F32Copysign
            | F64Copysign
            | F64Eq
            | I32RemU
            | I32RemS
            | I64RemU
            | I64RemS
            | I32DivU
            | I32DivS
            | I64DivU
            | I64DivS
            | MemoryFill { .. }
            | I32Load { .. }
            | I64Load { .. }
            | F32Load { .. }
            | F64Load { .. }
            | I32Load8S { .. }
            | I32Load8U { .. }
            | I32Load16S { .. }
            | I32Load16U { .. }
            | I64Load8S { .. }
            | I64Load8U { .. }
            | I64Load16S { .. }
            | I64Load16U { .. }
            | I64Load32S { .. }
            | I64Load32U { .. }
            | I32TruncSatF32S
            | I32TruncSatF32U
            | I32TruncSatF64S
            | I32TruncSatF64U
            | I64TruncSatF32S
            | I64TruncSatF32U
            | I64TruncSatF64S
            | I64TruncSatF64U => 3,
            GlobalGet { .. }
            | I32Popcnt
            | I64Popcnt
            | Select
            | MemorySize { .. }
            | I32Store { .. }
            | I32Store16 { .. }
            | I32Store8 { .. }
            | I64Store { .. }
            | I64Store32 { .. }
            | I64Store16 { .. }
            | I64Store8 { .. }
            | F64Store { .. }
            | F32Store { .. }
            | I32Eqz
            | I32Eq
            | I32Ne
            | I32LtS
            | I32LtU
            | I32GtS
            | I32GtU
            | I32LeS
            | I32LeU
            | I32GeS
            | I32GeU
            | I64Eqz
            | I64Eq
            | I64Ne
            | I64LtS
            | I64LtU
            | I64GtS
            | I64GtU
            | I64LeS
            | I64LeU
            | I64GeS
            | I64GeU
            | F32Eq
            | F32Ne
            | F32Lt
            | F32Gt
            | F32Le
            | F32Ge
            | F64Ne
            | F64Lt
            | F64Gt
            | F64Le
            | F64Ge
            | F32Ceil
            | F64Ceil
            | F32Floor
            | F64Floor
            | F32Sqrt
            | F64Sqrt
            | F32Trunc
            | F64Trunc
            | I32ReinterpretF32
            | I64ReinterpretF64
            | F32ReinterpretI32
            | F64ReinterpretI64
            | I32WrapI64
            | I32Extend8S
            | I32Extend16S
            | I64Extend8S
            | I64Extend16S
            | I64Extend32S
            | F64PromoteF32 => 2,
            _ => 1,
        });
    }
    Ok(Complexity(complexity))
}

fn validate_code_section(
    module: &Module,
) -> Result<(NumInstructions, Complexity), WasmValidationError> {
    let mut max_function_size = NumInstructions::new(0);
    let mut max_complexity = Complexity(0);

    for (index, func_body) in module.code_sections.iter().enumerate() {
        let size = func_body.instructions.len();
        let complexity = wasm_function_complexity(index, func_body)?;
        if complexity > WASM_FUNCTION_COMPLEXITY_LIMIT {
            return Err(WasmValidationError::FunctionComplexityTooHigh {
                index,
                complexity: complexity.0 as usize,
                allowed: WASM_FUNCTION_COMPLEXITY_LIMIT.0 as usize,
            });
        } else {
            max_complexity = cmp::max(max_complexity, complexity);
        }

        if size > WASM_FUNCTION_SIZE_LIMIT {
            return Err(WasmValidationError::FunctionTooLarge {
                index,
                size,
                allowed: WASM_FUNCTION_SIZE_LIMIT,
            });
        } else {
            max_function_size = cmp::max(max_function_size, NumInstructions::new(size as u64));
        }
    }
    Ok((max_function_size, max_complexity))
}

/// Returns a Wasmtime config that is used for Wasm validation.
pub fn wasmtime_validation_config(embedders_config: &EmbeddersConfig) -> wasmtime::Config {
    let mut config = wasmtime::Config::default();

    // Keep this in the alphabetical order to simplify comparison with new
    // `wasmtime::Config` methods in a new version of wasmtime.

    // NaN canonicalization is needed for determinism.
    config.cranelift_nan_canonicalization(true);
    // Disable optimizations to keep compilation simple and fast.
    // The assumption is that Wasm binaries have already been optimized.
    config.cranelift_opt_level(wasmtime::OptLevel::None);
    // Disabling the address map saves about 20% of compile code size.
    config.generate_address_map(false);
    // The signal handler uses Posix signals, not Mach ports on MacOS.
    config.macos_use_mach_ports(false);
    config.wasm_backtrace(embedders_config.feature_flags.canister_backtrace == FlagStatus::Enabled);
    config.wasm_backtrace_details(wasmtime::WasmBacktraceDetails::Disable);
    config.wasm_bulk_memory(true);
    config.wasm_function_references(false);
    config.wasm_gc(false);
    if embedders_config.feature_flags.wasm64 == ic_config::flag_status::FlagStatus::Enabled {
        config.wasm_memory64(true);
    } else {
        config.wasm_memory64(false);
    }
    // Wasm multi-memory feature is disabled during validation,
    // but enabled during execution for the Wasm-native stable memory
    // implementation.
    config.wasm_multi_memory(false);
    config.wasm_reference_types(true);
    // The relaxed SIMD instructions are disable for determinism.
    config.wasm_relaxed_simd(false);
    config.wasm_tail_call(true);
    // WebAssembly extended-const proposal is disabled.
    config.wasm_extended_const(false);

    config
        // The maximum size in bytes where a linear memory is considered
        // static. Setting this to maximum Wasm memory size will guarantee
        // the memory is always static.
        //
        // If there is a change in the size of the largest memories we
        // expect to see then the changes will likely need to be coordinated
        // with a change in how we create the memories in the implementation
        // of `wasmtime::MemoryCreator`.
        .memory_reservation(MAX_STABLE_MEMORY_IN_BYTES)
        .guard_before_linear_memory(true)
        .memory_guard_size(MIN_GUARD_REGION_SIZE as u64)
        .max_wasm_stack(MAX_WASM_STACK_SIZE);
    config
}

#[test]
fn can_create_engine_from_validation_config() {
    let config = wasmtime_validation_config(&EmbeddersConfig::default());
    wasmtime::Engine::new(&config).expect("Cannot create engine from validation config");
}

fn can_compile(
    wasm: &BinaryEncodedWasm,
    embedders_config: &EmbeddersConfig,
) -> Result<(), WasmValidationError> {
    let config = wasmtime_validation_config(embedders_config);
    let engine = wasmtime::Engine::new(&config).expect("Failed to create wasmtime::Engine");
    wasmtime::Module::validate(&engine, wasm.as_slice()).map_err(|_err| {
        WasmValidationError::WasmtimeValidation("wasmtime::Module::validate() failed".into())
    })
}

fn check_code_section_size(wasm: &BinaryEncodedWasm) -> Result<(), WasmValidationError> {
    let parser = wasmparser::Parser::new(0);
    let payloads = parser.parse_all(wasm.as_slice());
    for payload in payloads {
        if let wasmparser::Payload::CodeSectionStart {
            count: _,
            range: _,
            size,
        } = payload.map_err(|e| {
            WasmValidationError::DecodingError(format!("Error finding code section: {}", e))
        })? {
            if size > MAX_CODE_SECTION_SIZE_IN_BYTES {
                return Err(WasmValidationError::CodeSectionTooLarge {
                    size,
                    allowed: MAX_CODE_SECTION_SIZE_IN_BYTES,
                });
            } else {
                return Ok(());
            }
        }
    }
    Ok(())
}

/// Validates a Wasm binary against the requirements of the interface spec
/// defined in https://internetcomputer.org/docs/current/references/ic-interface-spec#system-api-module.
///
/// It constructs a module by parsing the input Wasm binary and then calls into
/// more specific methods that validate different sections of the Wasm binary.
/// Currently, the sections we verify are:
/// * Import
/// * Export
/// * Code
/// * Data
/// * Global
/// * Function
/// * CustomSections
///
/// Additionally, it ensures that the wasm binary can actually compile.
pub(super) fn validate_wasm_binary<'a>(
    wasm: &'a BinaryEncodedWasm,
    config: &EmbeddersConfig,
) -> Result<(WasmValidationDetails, Module<'a>), WasmValidationError> {
    check_code_section_size(wasm)?;
    can_compile(wasm, config)?;
    let module = Module::parse(wasm.as_slice(), false)
        .map_err(|err| WasmValidationError::DecodingError(format!("{}", err)))?;
    let imports_details = validate_import_section(&module)?;
    validate_export_section(
        &module,
        config.max_number_exported_functions,
        config.max_sum_exported_function_name_lengths,
    )?;
    validate_data_section(&module)?;
    validate_global_section(&module, config.max_globals)?;
    validate_function_section(&module, config.max_functions)?;
    // The maximum Wasm memory size is different for Wasm32 and Wasm64 and
    // each needs to be validated accordingly.
    let max_wasm_memory_size = if has_wasm64_memory(&module) {
        config.max_wasm64_memory_size
    } else {
        config.max_wasm_memory_size
    };
    validate_initial_wasm_memory_size(&module, max_wasm_memory_size)?;
    let (largest_function_instruction_count, max_complexity) = validate_code_section(&module)?;
    let wasm_metadata = validate_custom_section(&module, config)?;
    Ok((
        WasmValidationDetails {
            imports_details,
            wasm_metadata,
            largest_function_instruction_count,
            max_complexity,
        },
        module,
    ))
}<|MERGE_RESOLUTION|>--- conflicted
+++ resolved
@@ -638,7 +638,26 @@
             )],
         ),
         (
-<<<<<<< HEAD
+            "subnet_self_size",
+            vec![(
+                API_VERSION_IC0,
+                FunctionSignature {
+                    param_types: vec![],
+                    return_type: vec![I],
+                },
+            )],
+        ),
+        (
+            "subnet_self_copy",
+            vec![(
+                API_VERSION_IC0,
+                FunctionSignature {
+                    param_types: vec![I, I, I],
+                    return_type: vec![],
+                },
+            )],
+        ),
+        (
             "replication_factor",
             vec![(
                 API_VERSION_IC0,
@@ -700,19 +719,6 @@
         ),
         (
             "cost_vetkey",
-=======
-            "subnet_self_size",
-            vec![(
-                API_VERSION_IC0,
-                FunctionSignature {
-                    param_types: vec![],
-                    return_type: vec![I],
-                },
-            )],
-        ),
-        (
-            "subnet_self_copy",
->>>>>>> a213b00e
             vec![(
                 API_VERSION_IC0,
                 FunctionSignature {
