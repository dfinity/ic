//! This module is responsible for instrumenting wasm binaries on the Internet
//! Computer.
//!
//! It exports the function [`instrument`] which takes a Wasm binary and
//! injects some instrumentation that allows to:
//!  * Quantify the amount of execution every function of that module conducts.
//!    This quantity is approximated by the sum of cost of instructions executed
//!    on the taken execution path.
//!  * Verify that no successful `memory.grow` results in exceeding the
//!    available memory allocated to the canister.
//!
//! Moreover, it exports the function referred to by the `start` section under
//! the name `canister_start` and removes the section. (This is needed so that
//! we can run the initialization after we have set the instructions counter to
//! some value).
//!
//! After instrumentation any function of that module will only be able to
//! execute as long as at every reentrant basic block of its execution path, the
//! counter is verified to be above zero. Otherwise, the function will trap (via
//! calling a special system API call). If the function returns before the
//! counter overflows, the value of the counter is the initial value minus the
//! sum of cost of all executed instructions.
//!
//! In more details, first, it inserts up to five System API functions:
//!
//! ```wasm
//! (import "__" "out_of_instructions" (func (;0;) (func)))
//! (import "__" "try_grow_wasm_memory" (func (;1;) ((param i32 i32) (result i32))))
//! (import "__" "try_grow_stable_memory" (func (;1;) ((param i64 i64 i32) (result i64))))
//! (import "__" "internal_trap" (func (;1;) ((param i32))))
//! (import "__" "stable_read_first_access" (func ((param i64) (param i64) (param i64))))
//! ```
//! Where the last three will only be inserted if Wasm-native stable memory is enabled.
//!
//! It then inserts (and exports) a global mutable counter:
//! ```wasm
//! (global (;0;) (mut i64) (i64.const 0))
//! (export "canister counter_instructions" (global 0)))
//! ```
//!
//! An additional function is also inserted to handle updates to the instruction
//! counter for bulk memory instructions whose cost can only be determined at
//! runtime:
//!
//! ```wasm
//! (func (;5;) (type 4) (param i32) (result i32)
//!   global.get 0
//!   local.get 0
//!   i64.extend_i32_u
//!   i64.sub
//!   global.set 0
//!   global.get 0
//!   i64.const 0
//!   i64.lt_s
//!   if  ;; label = @1
//!     call 0           # the `out_of_instructions` function
//!   end
//!   local.get 0)
//! ```
//!
//! The `counter_instructions` global should be set before the execution of
//! canister code. After execution the global can be read to determine the
//! number of instructions used.
//!
//! Moreover, it injects a decrementation of the instructions counter (by the
//! sum of cost of all instructions inside this block) at the beginning of every
//! non-reentrant block:
//!
//! ```wasm
//! global.get 0
//! i64.const 2
//! i64.sub
//! global.set 0
//! ```
//!
//! and a decrementation with a counter overflow check at the beginning of every
//! reentrant block (a function or a loop body):
//!
//! ```wasm
//! global.get 0
//! i64.const 8
//! i64.sub
//! global.set 0
//! global.get 0
//! i64.const 0
//! i64.lt_s
//! if  ;; label = @1
//!   (call x)
//! end
//! ```
//!
//! Before every bulk memory operation, a call is made to the function which
//! will decrement the instruction counter by the "size" argument of the bulk
//! memory instruction.
//!
//! Note that we omit checking for the counter overflow at the non-reentrant
//! blocks to optimize for performance. The maximal overflow in that case is
//! bound by the length of the longest execution path consisting of
//! non-reentrant basic blocks.
//!
//! # Wasm-native stable memory
//!
//! Two additional memories are inserted for stable memory. One is the actual
//! stable memory and the other is a bytemap to track dirty pages in the stable
//! memory.
//! Index of stable memory bytemap = index of stable memory + 1
//! ```wasm
//! (memory (export "stable_memory") i64 (i64.const 0) (i64.const MAX_STABLE_MEMORY_SIZE))
//! (memory (export "stable_memory_bytemap") i32 (i64.const STABLE_BYTEMAP_SIZE) (i64.const STABLE_BYTEMAP_SIZE))
//! ```
//!

use super::system_api_replacements::replacement_functions;
use super::validation::API_VERSION_IC0;
use super::{InstrumentationOutput, Segments, SystemApiFunc};
use ic_config::embedders::MeteringType;
use ic_config::flag_status::FlagStatus;
use ic_registry_subnet_type::SubnetType;
use ic_replicated_state::NumWasmPages;
use ic_sys::PAGE_SIZE;
use ic_types::methods::WasmMethod;
use ic_types::NumBytes;
use ic_types::NumInstructions;
use ic_wasm_types::{BinaryEncodedWasm, WasmError, WasmInstrumentationError};

use crate::wasmtime_embedder::{
    STABLE_BYTEMAP_MEMORY_NAME, STABLE_MEMORY_NAME, WASM_HEAP_BYTEMAP_MEMORY_NAME,
    WASM_HEAP_MEMORY_NAME,
};
use ic_wasm_transform::{self, Global, Module};
use wasmparser::{
    BlockType, CompositeType, Export, ExternalKind, FuncType, GlobalType, Import, MemoryType,
    Operator, SubType, TypeRef, ValType,
};

use std::collections::BTreeMap;
use std::convert::TryFrom;

const WASM_PAGE_SIZE: u32 = wasmtime_environ::Memory::DEFAULT_PAGE_SIZE;

<<<<<<< HEAD
#[derive(Clone, Copy, Debug)]
pub enum WasmMemoryType {
=======
#[derive(Copy, Clone, Debug)]
pub(crate) enum WasmMemoryType {
>>>>>>> afe1a182
    Wasm32,
    Wasm64,
}

pub(crate) fn main_memory_type(module: &Module<'_>) -> WasmMemoryType {
    let mut mem_type = WasmMemoryType::Wasm32;
    if let Some(mem) = module.memories.first() {
        if mem.memory64 {
            mem_type = WasmMemoryType::Wasm64;
        }
    }
    mem_type
}

// The indices of injected function imports.
pub(crate) enum InjectedImports {
    OutOfInstructions = 0,
    TryGrowWasmMemory = 1,
    TryGrowStableMemory = 2,
    InternalTrap = 3,
    StableReadFirstAccess = 4,
}

impl InjectedImports {
    fn count(wasm_native_stable_memory: FlagStatus) -> usize {
        if wasm_native_stable_memory == FlagStatus::Enabled {
            5
        } else {
            2
        }
    }
}

pub fn instruction_to_cost(i: &Operator, mem_type: WasmMemoryType) -> u64 {
    match mem_type {
        WasmMemoryType::Wasm32 => instruction_to_cost_wasm32(i),
        WasmMemoryType::Wasm64 => instruction_to_cost_wasm64(i),
    }
}

// Gets the cost of an instruction in 64-bit mode.
pub fn instruction_to_cost_wasm64(i: &Operator) -> u64 {
    // There are only a subset of instructions that are more expensive in 64-bit mode.
    // The rest of the instructions are the same as in 32-bit mode.
    match i {
        // Load/store are more expensive in 64-bit mode.
        Operator::I32Load { .. }
        | Operator::I64Load { .. }
        | Operator::F32Load { .. }
        | Operator::F64Load { .. }
        | Operator::I32Load8S { .. }
        | Operator::I32Load8U { .. }
        | Operator::I32Load16S { .. }
        | Operator::I32Load16U { .. }
        | Operator::I64Load8S { .. }
        | Operator::I64Load8U { .. }
        | Operator::I64Load16S { .. }
        | Operator::I64Load16U { .. }
        | Operator::I64Load32S { .. }
        | Operator::I64Load32U { .. }
        | Operator::I32Store { .. }
        | Operator::I64Store { .. }
        | Operator::F32Store { .. }
        | Operator::F64Store { .. }
        | Operator::I32Store8 { .. }
        | Operator::I32Store16 { .. }
        | Operator::I64Store8 { .. }
        | Operator::I64Store16 { .. }
        | Operator::I64Store32 { .. } => 2,

        // Load/store for SIMD are more expensive in 64-bit mode.
        Operator::V128Load { .. }
        | Operator::V128Load8x8S { .. }
        | Operator::V128Load8x8U { .. }
        | Operator::V128Load16x4S { .. }
        | Operator::V128Load16x4U { .. }
        | Operator::V128Load32x2S { .. }
        | Operator::V128Load32x2U { .. }
        | Operator::V128Load8Splat { .. }
        | Operator::V128Load16Splat { .. }
        | Operator::V128Load32Splat { .. }
        | Operator::V128Load64Splat { .. }
        | Operator::V128Load32Zero { .. }
        | Operator::V128Load64Zero { .. }
        | Operator::V128Store { .. }
        | Operator::V128Load8Lane { .. }
        | Operator::V128Load16Lane { .. }
        | Operator::V128Load32Lane { .. }
        | Operator::V128Load64Lane { .. }
        | Operator::V128Store8Lane { .. }
        | Operator::V128Store16Lane { .. }
        | Operator::V128Store32Lane { .. }
        | Operator::V128Store64Lane { .. } => 2,

        // The rest of the instructions are the same as in 32-bit mode.
        _ => instruction_to_cost_wasm32(i),
    }
}

// Gets the cost of an instruction in 32-bit mode.
pub fn instruction_to_cost_wasm32(i: &Operator) -> u64 {
    // This aims to be a complete list of all instructions that can be executed, with certain exceptions.
    // The exceptions are: SIMD instructions, atomic instructions, and the dynamic cost of
    // of operations such as table/memory fill, copy, init. This
    // dynamic cost is treated separately. Here we only assign a static cost to these instructions.
    match i {
        // The following instructions are mostly signaling the start/end of code blocks,
        // so we assign 0 cost to them.
        Operator::Block { .. } => 0,
        Operator::Else => 0,
        Operator::End => 0,
        Operator::Loop { .. } => 0,

        // The following instructions generate register/immediate code most of the time,
        // so we assign 1 cost to them because these are not very costly to execute,
        // they simply take out resources (registers or instr cache).
        Operator::I32Const { .. }
        | Operator::I64Const { .. }
        | Operator::F32Const { .. }
        | Operator::F64Const { .. } => 1,

        // All integer arithmetic instructions (32 bit and 64 bit) are of cost 1 with the
        // exception of division and remainder instructions, which are of cost 10. Validated
        // in benchmarks.
        Operator::I32Add { .. }
        | Operator::I32Sub { .. }
        | Operator::I32Mul { .. }
        | Operator::I32And { .. }
        | Operator::I32Or { .. }
        | Operator::I32Xor { .. }
        | Operator::I32Shl { .. }
        | Operator::I32ShrS { .. }
        | Operator::I32ShrU { .. }
        | Operator::I32Rotl { .. }
        | Operator::I32Rotr { .. }
        | Operator::I64Add { .. }
        | Operator::I64Sub { .. }
        | Operator::I64Mul { .. }
        | Operator::I64And { .. }
        | Operator::I64Or { .. }
        | Operator::I64Xor { .. }
        | Operator::I64Shl { .. }
        | Operator::I64ShrS { .. }
        | Operator::I64ShrU { .. }
        | Operator::I64Rotl { .. }
        | Operator::I64Rotr { .. } => 1,

        Operator::I32DivS { .. }
        | Operator::I32DivU { .. }
        | Operator::I32RemS { .. }
        | Operator::I32RemU { .. }
        | Operator::I64DivS { .. }
        | Operator::I64DivU { .. }
        | Operator::I64RemS { .. }
        | Operator::I64RemU { .. } => 10,

        // All integer (32 and 64 bit) comparison operations are of cost 1.
        // That is because they boil down to simple arithmetic operations, which are also
        // of cost 1. Validated in Benchmarks.
        Operator::I32Eqz { .. }
        | Operator::I32Eq { .. }
        | Operator::I32Ne { .. }
        | Operator::I32LtS { .. }
        | Operator::I32LtU { .. }
        | Operator::I32GtS { .. }
        | Operator::I32GtU { .. }
        | Operator::I32LeS { .. }
        | Operator::I32LeU { .. }
        | Operator::I32GeS { .. }
        | Operator::I32GeU { .. }
        | Operator::I64Eqz { .. }
        | Operator::I64Eq { .. }
        | Operator::I64Ne { .. }
        | Operator::I64LtS { .. }
        | Operator::I64LtU { .. }
        | Operator::I64GtS { .. }
        | Operator::I64GtU { .. }
        | Operator::I64LeS { .. }
        | Operator::I64LeU { .. }
        | Operator::I64GeS { .. }
        | Operator::I64GeU { .. } => 1,

        // Weights determined by benchmarking.
        // Simple float operations for both sizes.
        Operator::F32Abs { .. }
        | Operator::F32Neg { .. }
        | Operator::F64Abs { .. }
        | Operator::F64Neg { .. } => 1,
        Operator::F32Add { .. }
        | Operator::F32Sub { .. }
        | Operator::F32Mul { .. }
        | Operator::F32Ceil { .. }
        | Operator::F32Floor { .. }
        | Operator::F32Trunc { .. }
        | Operator::F32Nearest { .. }
        | Operator::F64Add { .. }
        | Operator::F64Sub { .. }
        | Operator::F64Mul { .. }
        | Operator::F64Ceil { .. }
        | Operator::F64Floor { .. }
        | Operator::F64Trunc { .. }
        | Operator::F64Nearest { .. } => 2,

        // Weights determined by benchmarking.
        // More expensive float operations for both sizes.
        Operator::F32Div { .. } => 3,
        Operator::F64Div { .. } => 5,
        Operator::F32Min { .. }
        | Operator::F32Max { .. }
        | Operator::F64Min { .. }
        | Operator::F64Max { .. } => 18,
        Operator::F32Copysign { .. } => 2,
        Operator::F64Copysign { .. } => 3,
        Operator::F32Sqrt { .. } => 5,
        Operator::F64Sqrt { .. } => 8,

        // Comparison operations for floats are of cost 3 because they are usually implemented
        // as arithmetic operations on integers (the individual components, sign, exp, mantissa,
        // see https://en.wikipedia.org/wiki/Floating-point_arithmetic#Comparison).
        // Validated in benchmarks.
        Operator::F32Eq { .. }
        | Operator::F32Ne { .. }
        | Operator::F32Lt { .. }
        | Operator::F32Gt { .. }
        | Operator::F32Le { .. }
        | Operator::F32Ge { .. }
        | Operator::F64Eq { .. }
        | Operator::F64Ne { .. }
        | Operator::F64Lt { .. }
        | Operator::F64Gt { .. }
        | Operator::F64Le { .. }
        | Operator::F64Ge { .. } => 3,

        // All Extend instructions are of cost 1.
        Operator::I32WrapI64 { .. }
        | Operator::I32Extend8S { .. }
        | Operator::I32Extend16S { .. }
        | Operator::I64Extend8S { .. }
        | Operator::I64Extend16S { .. }
        | Operator::I64Extend32S { .. }
        | Operator::F64ReinterpretI64 { .. }
        | Operator::I64ReinterpretF64 { .. }
        | Operator::I32ReinterpretF32 { .. }
        | Operator::F32ReinterpretI32 { .. }
        | Operator::I64ExtendI32S { .. }
        | Operator::I64ExtendI32U { .. } => 1,

        // Convert to signed is cheaper than converting to unsigned, validated in benchmarks.
        Operator::F32ConvertI32S { .. }
        | Operator::F64ConvertI64S { .. }
        | Operator::F32ConvertI64S { .. }
        | Operator::F64ConvertI32S { .. } => 3,

        Operator::F64ConvertI32U { .. }
        | Operator::F32ConvertI64U { .. }
        | Operator::F32ConvertI32U { .. }
        | Operator::F64ConvertI64U { .. } => 16,

        // TruncSat ops are expensive because of floating point manipulation. Cost is 50,
        // validated in benchmarks.
        // The cost is adjusted to 20 after benchmarking with real canisters.
        Operator::I64TruncSatF32S { .. }
        | Operator::I64TruncSatF32U { .. }
        | Operator::I64TruncSatF64S { .. }
        | Operator::I64TruncSatF64U { .. }
        | Operator::I32TruncSatF32S { .. }
        | Operator::I32TruncSatF32U { .. }
        | Operator::I32TruncSatF64S { .. }
        | Operator::I32TruncSatF64U { .. } => 20,

        // Promote and demote are of cost 1.
        Operator::F32DemoteF64 { .. } | Operator::F64PromoteF32 { .. } => 1,

        // Trunc ops are expensive because of floating point manipulation. Cost is 30, validated in benchmarks.
        // The cost is adjusted to 20 after benchmarking with real canisters.
        Operator::I32TruncF32S { .. }
        | Operator::I32TruncF32U { .. }
        | Operator::I32TruncF64S { .. }
        | Operator::I32TruncF64U { .. }
        | Operator::I64TruncF32S { .. }
        | Operator::I64TruncF32U { .. }
        | Operator::I64TruncF64S { .. }
        | Operator::I64TruncF64U { .. } => 20,

        // All load/store instructions are of cost 1.
        // Validated in benchmarks.
        Operator::I32Load { .. }
        | Operator::I64Load { .. }
        | Operator::F32Load { .. }
        | Operator::F64Load { .. }
        | Operator::I32Load8S { .. }
        | Operator::I32Load8U { .. }
        | Operator::I32Load16S { .. }
        | Operator::I32Load16U { .. }
        | Operator::I64Load8S { .. }
        | Operator::I64Load8U { .. }
        | Operator::I64Load16S { .. }
        | Operator::I64Load16U { .. }
        | Operator::I64Load32S { .. }
        | Operator::I64Load32U { .. }
        | Operator::I32Store { .. }
        | Operator::I64Store { .. }
        | Operator::F32Store { .. }
        | Operator::F64Store { .. }
        | Operator::I32Store8 { .. }
        | Operator::I32Store16 { .. }
        | Operator::I64Store8 { .. }
        | Operator::I64Store16 { .. }
        | Operator::I64Store32 { .. } => 1,

        // Global get/set operations are similarly expensive to loads/stores.
        Operator::GlobalGet { .. } | Operator::GlobalSet { .. } => 2,

        // TableGet and TableSet are expensive operations because they
        // are translated into memory manipulation operations.
        // Results based on benchmarks.
        Operator::TableGet { .. } => 5,
        Operator::TableSet { .. } => 5,

        // LocalGet and LocalSet, LocalTee and Select are of cost 1.
        // In principle, they should be equivalent to load/store (cost 2), but they perform load/store
        // from the stack, which is "nearby" memory, which is likely to be in the cache.
        Operator::LocalGet { .. }
        | Operator::LocalSet { .. }
        | Operator::LocalTee { .. }
        | Operator::Select { .. } => 1,

        // Memory Grow and Table Grow Size expensive operations because they call
        // into the system, hence their cost is 300. Memory Size and Table Size are
        // cheaper, their cost is 20. Results validated in benchmarks.
        Operator::TableGrow { .. } | Operator::MemoryGrow { .. } => 300,
        Operator::MemorySize { .. } => 20,
        Operator::TableSize { .. } => 100,

        // Bulk memory ops are of cost 100. They are heavy operations because
        // they are translated into function calls in the x86 disassembly. Validated
        // in benchmarks.
        Operator::MemoryFill { .. }
        | Operator::MemoryCopy { .. }
        | Operator::TableFill { .. }
        | Operator::TableCopy { .. }
        | Operator::MemoryInit { .. }
        | Operator::TableInit { .. } => 100,

        // Data and Elem drop are of cost 300.
        Operator::DataDrop { .. } | Operator::ElemDrop { .. } => 300,

        // Call instructions are of cost 20. Validated in benchmarks.
        // The cost is adjusted to 5 and 10 after benchmarking with real canisters.
        Operator::Call { .. } | Operator::ReturnCall { .. } => 5,
        Operator::CallIndirect { .. } | Operator::ReturnCallIndirect { .. } => 10,

        // Return, drop, unreachable and nop instructions are of cost 1.
        Operator::Return { .. } | Operator::Drop | Operator::Unreachable | Operator::Nop => 1,

        // Branching instructions should be of cost 2.
        Operator::If { .. }
        | Operator::Br { .. }
        | Operator::BrIf { .. }
        | Operator::BrTable { .. } => 2,

        // Popcnt and Clz instructions are cost 1. Validated in benchmarks.
        Operator::I32Popcnt { .. }
        | Operator::I64Popcnt { .. }
        | Operator::I32Clz { .. }
        | Operator::I32Ctz { .. }
        | Operator::I64Clz { .. }
        | Operator::I64Ctz { .. } => 1,

        // Null references are cheap, validated in benchmarks.
        Operator::RefNull { .. } => 1,
        // Checking for null references is the same as branching
        //but with an added complexity of memory manipulation. Validated in benchmarks.
        Operator::RefIsNull { .. } => 5,
        // Function pointers are heavy because they get
        // translated to memory manipulation. Validated in benchmarks.
        Operator::RefFunc { .. } => 130,

        ////////////////////////////////////////////////////////////////
        // Wasm SIMD Operators
        Operator::V128Load { .. } => 1,
        Operator::V128Load8x8S { .. } => 1,
        Operator::V128Load8x8U { .. } => 1,
        Operator::V128Load16x4S { .. } => 1,
        Operator::V128Load16x4U { .. } => 1,
        Operator::V128Load32x2S { .. } => 1,
        Operator::V128Load32x2U { .. } => 1,
        Operator::V128Load8Splat { .. } => 1,
        Operator::V128Load16Splat { .. } => 1,
        Operator::V128Load32Splat { .. } => 1,
        Operator::V128Load64Splat { .. } => 1,
        Operator::V128Load32Zero { .. } => 1,
        Operator::V128Load64Zero { .. } => 1,
        Operator::V128Store { .. } => 1,
        Operator::V128Load8Lane { .. } => 2,
        Operator::V128Load16Lane { .. } => 2,
        Operator::V128Load32Lane { .. } => 1,
        Operator::V128Load64Lane { .. } => 1,
        Operator::V128Store8Lane { .. } => 1,
        Operator::V128Store16Lane { .. } => 1,
        Operator::V128Store32Lane { .. } => 1,
        Operator::V128Store64Lane { .. } => 1,
        Operator::V128Const { .. } => 1,
        Operator::I8x16Shuffle { .. } => 3,
        Operator::I8x16ExtractLaneS { .. } => 1,
        Operator::I8x16ExtractLaneU { .. } => 1,
        Operator::I8x16ReplaceLane { .. } => 1,
        Operator::I16x8ExtractLaneS { .. } => 1,
        Operator::I16x8ExtractLaneU { .. } => 1,
        Operator::I16x8ReplaceLane { .. } => 1,
        Operator::I32x4ExtractLane { .. } => 1,
        Operator::I32x4ReplaceLane { .. } => 1,
        Operator::I64x2ExtractLane { .. } => 1,
        Operator::I64x2ReplaceLane { .. } => 1,
        Operator::F32x4ExtractLane { .. } => 1,
        Operator::F32x4ReplaceLane { .. } => 1,
        Operator::F64x2ExtractLane { .. } => 1,
        Operator::F64x2ReplaceLane { .. } => 1,
        Operator::I8x16Swizzle { .. } => 1,
        Operator::I8x16Splat { .. } => 1,
        Operator::I16x8Splat { .. } => 1,
        Operator::I32x4Splat { .. } => 1,
        Operator::I64x2Splat { .. } => 1,
        Operator::F32x4Splat { .. } => 1,
        Operator::F64x2Splat { .. } => 1,
        Operator::I8x16Eq { .. } => 1,
        Operator::I8x16Ne { .. } => 1,
        Operator::I8x16LtS { .. } => 1,
        Operator::I8x16LtU { .. } => 2,
        Operator::I8x16GtS { .. } => 1,
        Operator::I8x16GtU { .. } => 2,
        Operator::I8x16LeS { .. } => 1,
        Operator::I8x16LeU { .. } => 1,
        Operator::I8x16GeS { .. } => 1,
        Operator::I8x16GeU { .. } => 1,
        Operator::I16x8Eq { .. } => 1,
        Operator::I16x8Ne { .. } => 1,
        Operator::I16x8LtS { .. } => 1,
        Operator::I16x8LtU { .. } => 2,
        Operator::I16x8GtS { .. } => 1,
        Operator::I16x8GtU { .. } => 2,
        Operator::I16x8LeS { .. } => 1,
        Operator::I16x8LeU { .. } => 1,
        Operator::I16x8GeS { .. } => 1,
        Operator::I16x8GeU { .. } => 1,
        Operator::I32x4Eq { .. } => 1,
        Operator::I32x4Ne { .. } => 1,
        Operator::I32x4LtS { .. } => 1,
        Operator::I32x4LtU { .. } => 2,
        Operator::I32x4GtS { .. } => 1,
        Operator::I32x4GtU { .. } => 2,
        Operator::I32x4LeS { .. } => 1,
        Operator::I32x4LeU { .. } => 1,
        Operator::I32x4GeS { .. } => 1,
        Operator::I32x4GeU { .. } => 1,
        Operator::I64x2Eq { .. } => 1,
        Operator::I64x2Ne { .. } => 1,
        Operator::I64x2LtS { .. } => 1,
        Operator::I64x2GtS { .. } => 1,
        Operator::I64x2LeS { .. } => 1,
        Operator::I64x2GeS { .. } => 1,
        Operator::F32x4Eq { .. } => 1,
        Operator::F32x4Ne { .. } => 1,
        Operator::F32x4Lt { .. } => 1,
        Operator::F32x4Gt { .. } => 1,
        Operator::F32x4Le { .. } => 1,
        Operator::F32x4Ge { .. } => 1,
        Operator::F64x2Eq { .. } => 1,
        Operator::F64x2Ne { .. } => 1,
        Operator::F64x2Lt { .. } => 1,
        Operator::F64x2Gt { .. } => 1,
        Operator::F64x2Le { .. } => 1,
        Operator::F64x2Ge { .. } => 1,
        Operator::V128Not { .. } => 1,
        Operator::V128And { .. } => 1,
        Operator::V128AndNot { .. } => 1,
        Operator::V128Or { .. } => 1,
        Operator::V128Xor { .. } => 1,
        Operator::V128Bitselect { .. } => 1,
        Operator::V128AnyTrue { .. } => 1,
        Operator::I8x16Abs { .. } => 1,
        Operator::I8x16Neg { .. } => 1,
        Operator::I8x16Popcnt { .. } => 3,
        Operator::I8x16AllTrue { .. } => 1,
        Operator::I8x16Bitmask { .. } => 1,
        Operator::I8x16NarrowI16x8S { .. } => 1,
        Operator::I8x16NarrowI16x8U { .. } => 1,
        Operator::I8x16Shl { .. } => 3,
        Operator::I8x16ShrS { .. } => 3,
        Operator::I8x16ShrU { .. } => 2,
        Operator::I8x16Add { .. } => 1,
        Operator::I8x16AddSatS { .. } => 1,
        Operator::I8x16AddSatU { .. } => 1,
        Operator::I8x16Sub { .. } => 1,
        Operator::I8x16SubSatS { .. } => 1,
        Operator::I8x16SubSatU { .. } => 1,
        Operator::I8x16MinS { .. } => 1,
        Operator::I8x16MinU { .. } => 1,
        Operator::I8x16MaxS { .. } => 1,
        Operator::I8x16MaxU { .. } => 1,
        Operator::I8x16AvgrU { .. } => 1,
        Operator::I16x8ExtAddPairwiseI8x16S { .. } => 1,
        Operator::I16x8ExtAddPairwiseI8x16U { .. } => 2,
        Operator::I16x8Abs { .. } => 1,
        Operator::I16x8Neg { .. } => 1,
        Operator::I16x8Q15MulrSatS { .. } => 1,
        Operator::I16x8AllTrue { .. } => 1,
        Operator::I16x8Bitmask { .. } => 1,
        Operator::I16x8NarrowI32x4S { .. } => 1,
        Operator::I16x8NarrowI32x4U { .. } => 1,
        Operator::I16x8ExtendLowI8x16S { .. } => 1,
        Operator::I16x8ExtendHighI8x16S { .. } => 1,
        Operator::I16x8ExtendLowI8x16U { .. } => 1,
        Operator::I16x8ExtendHighI8x16U { .. } => 1,
        Operator::I16x8Shl { .. } => 2,
        Operator::I16x8ShrS { .. } => 2,
        Operator::I16x8ShrU { .. } => 2,
        Operator::I16x8Add { .. } => 1,
        Operator::I16x8AddSatS { .. } => 1,
        Operator::I16x8AddSatU { .. } => 1,
        Operator::I16x8Sub { .. } => 1,
        Operator::I16x8SubSatS { .. } => 1,
        Operator::I16x8SubSatU { .. } => 1,
        Operator::I16x8Mul { .. } => 1,
        Operator::I16x8MinS { .. } => 1,
        Operator::I16x8MinU { .. } => 1,
        Operator::I16x8MaxS { .. } => 1,
        Operator::I16x8MaxU { .. } => 1,
        Operator::I16x8AvgrU { .. } => 1,
        Operator::I16x8ExtMulLowI8x16S { .. } => 1,
        Operator::I16x8ExtMulHighI8x16S { .. } => 2,
        Operator::I16x8ExtMulLowI8x16U { .. } => 1,
        Operator::I16x8ExtMulHighI8x16U { .. } => 2,
        Operator::I32x4ExtAddPairwiseI16x8S { .. } => 1,
        Operator::I32x4ExtAddPairwiseI16x8U { .. } => 3,
        Operator::I32x4Abs { .. } => 1,
        Operator::I32x4Neg { .. } => 1,
        Operator::I32x4AllTrue { .. } => 1,
        Operator::I32x4Bitmask { .. } => 1,
        Operator::I32x4ExtendLowI16x8S { .. } => 1,
        Operator::I32x4ExtendHighI16x8S { .. } => 1,
        Operator::I32x4ExtendLowI16x8U { .. } => 1,
        Operator::I32x4ExtendHighI16x8U { .. } => 1,
        Operator::I32x4Shl { .. } => 2,
        Operator::I32x4ShrS { .. } => 2,
        Operator::I32x4ShrU { .. } => 2,
        Operator::I32x4Add { .. } => 1,
        Operator::I32x4Sub { .. } => 1,
        Operator::I32x4Mul { .. } => 2,
        Operator::I32x4MinS { .. } => 1,
        Operator::I32x4MinU { .. } => 1,
        Operator::I32x4MaxS { .. } => 1,
        Operator::I32x4MaxU { .. } => 1,
        Operator::I32x4DotI16x8S { .. } => 1,
        Operator::I32x4ExtMulLowI16x8S { .. } => 2,
        Operator::I32x4ExtMulHighI16x8S { .. } => 2,
        Operator::I32x4ExtMulLowI16x8U { .. } => 2,
        Operator::I32x4ExtMulHighI16x8U { .. } => 2,
        Operator::I64x2Abs { .. } => 1,
        Operator::I64x2Neg { .. } => 1,
        Operator::I64x2AllTrue { .. } => 1,
        Operator::I64x2Bitmask { .. } => 1,
        Operator::I64x2ExtendLowI32x4S { .. } => 1,
        Operator::I64x2ExtendHighI32x4S { .. } => 1,
        Operator::I64x2ExtendLowI32x4U { .. } => 1,
        Operator::I64x2ExtendHighI32x4U { .. } => 1,
        Operator::I64x2Shl { .. } => 2,
        Operator::I64x2ShrS { .. } => 3,
        Operator::I64x2ShrU { .. } => 2,
        Operator::I64x2Add { .. } => 1,
        Operator::I64x2Sub { .. } => 1,
        Operator::I64x2Mul { .. } => 4,
        Operator::I64x2ExtMulLowI32x4S { .. } => 1,
        Operator::I64x2ExtMulHighI32x4S { .. } => 1,
        Operator::I64x2ExtMulLowI32x4U { .. } => 1,
        Operator::I64x2ExtMulHighI32x4U { .. } => 1,
        Operator::F32x4Ceil { .. } => 2,
        Operator::F32x4Floor { .. } => 2,
        Operator::F32x4Trunc { .. } => 2,
        Operator::F32x4Nearest { .. } => 2,
        Operator::F32x4Abs { .. } => 2,
        Operator::F32x4Neg { .. } => 2,
        Operator::F32x4Sqrt { .. } => 5,
        Operator::F32x4Add { .. } => 2,
        Operator::F32x4Sub { .. } => 2,
        Operator::F32x4Mul { .. } => 2,
        Operator::F32x4Div { .. } => 10,
        Operator::F32x4Min { .. } => 4,
        Operator::F32x4Max { .. } => 4,
        Operator::F32x4PMin { .. } => 1,
        Operator::F32x4PMax { .. } => 1,
        Operator::F64x2Ceil { .. } => 2,
        Operator::F64x2Floor { .. } => 2,
        Operator::F64x2Trunc { .. } => 2,
        Operator::F64x2Nearest { .. } => 2,
        Operator::F64x2Abs { .. } => 2,
        Operator::F64x2Neg { .. } => 2,
        Operator::F64x2Sqrt { .. } => 14,
        Operator::F64x2Add { .. } => 2,
        Operator::F64x2Sub { .. } => 2,
        Operator::F64x2Mul { .. } => 2,
        Operator::F64x2Div { .. } => 12,
        Operator::F64x2Min { .. } => 4,
        Operator::F64x2Max { .. } => 5,
        Operator::F64x2PMin { .. } => 1,
        Operator::F64x2PMax { .. } => 1,
        Operator::I32x4TruncSatF32x4S { .. } => 2,
        Operator::I32x4TruncSatF32x4U { .. } => 4,
        Operator::F32x4ConvertI32x4S { .. } => 1,
        Operator::F32x4ConvertI32x4U { .. } => 4,
        Operator::I32x4TruncSatF64x2SZero { .. } => 2,
        Operator::I32x4TruncSatF64x2UZero { .. } => 3,
        Operator::F64x2ConvertLowI32x4S { .. } => 1,
        Operator::F64x2ConvertLowI32x4U { .. } => 1,
        Operator::F32x4DemoteF64x2Zero { .. } => 1,
        Operator::F64x2PromoteLowF32x4 { .. } => 1,

        // Default cost of an instruction is 1.
        _ => 1,
    }
}

const INSTRUMENTED_FUN_MODULE: &str = "__";
const OUT_OF_INSTRUCTIONS_FUN_NAME: &str = "out_of_instructions";
const TRY_GROW_WASM_MEMORY_FUN_NAME: &str = "try_grow_wasm_memory";
const TRY_GROW_STABLE_MEMORY_FUN_NAME: &str = "try_grow_stable_memory";
const INTERNAL_TRAP_FUN_NAME: &str = "internal_trap";
const STABLE_READ_FIRST_ACCESS_NAME: &str = "stable_read_first_access";
const TABLE_STR: &str = "table";
pub(crate) const INSTRUCTIONS_COUNTER_GLOBAL_NAME: &str = "canister counter_instructions";
pub(crate) const DIRTY_PAGES_COUNTER_GLOBAL_NAME: &str = "canister counter_dirty_pages";
pub(crate) const ACCESSED_PAGES_COUNTER_GLOBAL_NAME: &str = "canister counter_accessed_pages";
const CANISTER_START_STR: &str = "canister_start";

/// There is one byte for each OS page in the memory.
fn bytemap_size_in_wasm_pages(memory_size: NumBytes) -> u64 {
    memory_size.get() / (PAGE_SIZE as u64) / (WASM_PAGE_SIZE as u64)
}

fn max_memory_size_in_wasm_pages(memory_size: NumBytes) -> u64 {
    memory_size.get() / (WASM_PAGE_SIZE as u64)
}

fn add_func_type(module: &mut Module, ty: FuncType) -> u32 {
    for (idx, existing_subtype) in module.types.iter().enumerate() {
        if let CompositeType::Func(existing_ty) = &existing_subtype.composite_type {
            if *existing_ty == ty {
                return idx as u32;
            }
        }
    }
    module.types.push(SubType {
        is_final: true,
        supertype_idx: None,
        composite_type: CompositeType::Func(ty),
    });
    (module.types.len() - 1) as u32
}

fn mutate_function_indices(module: &mut Module, f: impl Fn(u32) -> u32) {
    fn mutate_instruction(f: &impl Fn(u32) -> u32, op: &mut Operator) {
        match op {
            Operator::Call { function_index }
            | Operator::ReturnCall { function_index }
            | Operator::RefFunc { function_index } => {
                *function_index = f(*function_index);
            }
            _ => {}
        }
    }

    for func_body in &mut module.code_sections {
        for op in &mut func_body.instructions {
            mutate_instruction(&f, op);
        }
    }

    for exp in &mut module.exports {
        if let ExternalKind::Func = exp.kind {
            exp.index = f(exp.index);
        }
    }

    for (_, elem_items) in &mut module.elements {
        match elem_items {
            ic_wasm_transform::ElementItems::Functions(fun_items) => {
                for idx in fun_items {
                    *idx = f(*idx);
                }
            }
            ic_wasm_transform::ElementItems::ConstExprs { ty: _, exprs } => {
                for op in exprs {
                    mutate_instruction(&f, op)
                }
            }
        }
    }

    for global in &mut module.globals {
        mutate_instruction(&f, &mut global.init_expr)
    }

    for data_segment in &mut module.data {
        match &mut data_segment.kind {
            ic_wasm_transform::DataSegmentKind::Passive => {}
            ic_wasm_transform::DataSegmentKind::Active {
                memory_index: _,
                offset_expr,
            } => {
                mutate_instruction(&f, offset_expr);
            }
        }
    }

    if let Some(start_idx) = module.start.as_mut() {
        *start_idx = f(*start_idx);
    }
}

/// Injects hidden api functions.
///
/// Note that these functions are injected as the first imports, so that we
/// can increment all function indices unconditionally. (If they would be
/// added as the last imports, we'd need to increment only non imported
/// functions, since imported functions precede all others in the function index
/// space, but this would be error-prone).
fn inject_helper_functions(
    mut module: Module,
    wasm_native_stable_memory: FlagStatus,
    mem_type: WasmMemoryType,
) -> Module {
    // insert types
    let ooi_type = FuncType::new([], []);
    let tgwm_type = match mem_type {
        WasmMemoryType::Wasm32 => FuncType::new([ValType::I32, ValType::I32], [ValType::I32]),
        WasmMemoryType::Wasm64 => FuncType::new([ValType::I64, ValType::I64], [ValType::I64]),
    };

    let ooi_type_idx = add_func_type(&mut module, ooi_type);
    let tgwm_type_idx = add_func_type(&mut module, tgwm_type);

    // push_front imports
    let ooi_imp = Import {
        module: INSTRUMENTED_FUN_MODULE,
        name: OUT_OF_INSTRUCTIONS_FUN_NAME,
        ty: TypeRef::Func(ooi_type_idx),
    };

    let tgwm_imp = Import {
        module: INSTRUMENTED_FUN_MODULE,
        name: TRY_GROW_WASM_MEMORY_FUN_NAME,
        ty: TypeRef::Func(tgwm_type_idx),
    };

    let mut old_imports = module.imports;
    module.imports =
        Vec::with_capacity(old_imports.len() + InjectedImports::count(wasm_native_stable_memory));
    module.imports.push(ooi_imp);
    module.imports.push(tgwm_imp);

    if wasm_native_stable_memory == FlagStatus::Enabled {
        let tgsm_type = FuncType::new([ValType::I64, ValType::I64, ValType::I32], [ValType::I64]);
        let tgsm_type_idx = add_func_type(&mut module, tgsm_type);
        let tgsm_imp = Import {
            module: INSTRUMENTED_FUN_MODULE,
            name: TRY_GROW_STABLE_MEMORY_FUN_NAME,
            ty: TypeRef::Func(tgsm_type_idx),
        };
        module.imports.push(tgsm_imp);

        let it_type = FuncType::new([ValType::I32], []);
        let it_type_idx = add_func_type(&mut module, it_type);
        let it_imp = Import {
            module: INSTRUMENTED_FUN_MODULE,
            name: INTERNAL_TRAP_FUN_NAME,
            ty: TypeRef::Func(it_type_idx),
        };
        module.imports.push(it_imp);

        let fr_type = FuncType::new([ValType::I64, ValType::I64, ValType::I64], []);
        let fr_type_idx = add_func_type(&mut module, fr_type);
        let fr_imp = Import {
            module: INSTRUMENTED_FUN_MODULE,
            name: STABLE_READ_FIRST_ACCESS_NAME,
            ty: TypeRef::Func(fr_type_idx),
        };
        module.imports.push(fr_imp);
    }

    module.imports.append(&mut old_imports);

    // now increment all function references by InjectedImports::Count
    let cnt = InjectedImports::count(wasm_native_stable_memory) as u32;
    mutate_function_indices(&mut module, |i| i + cnt);

    debug_assert!(
        module.imports[InjectedImports::OutOfInstructions as usize].name == "out_of_instructions"
    );
    debug_assert!(
        module.imports[InjectedImports::TryGrowWasmMemory as usize].name == "try_grow_wasm_memory"
    );
    if wasm_native_stable_memory == FlagStatus::Enabled {
        debug_assert!(
            module.imports[InjectedImports::TryGrowStableMemory as usize].name
                == "try_grow_stable_memory"
        );
        debug_assert!(
            module.imports[InjectedImports::InternalTrap as usize].name == "internal_trap"
        );
        debug_assert!(
            module.imports[InjectedImports::StableReadFirstAccess as usize].name
                == "stable_read_first_access"
        );
    }

    module
}

/// Indices of functions, globals, etc that will be need in the later parts of
/// instrumentation.
#[derive(Default)]
pub(super) struct SpecialIndices {
    pub instructions_counter_ix: u32,
    pub dirty_pages_counter_ix: Option<u32>,
    pub accessed_pages_counter_ix: Option<u32>,
    pub decr_instruction_counter_fn: u32,
    pub count_clean_pages_fn: Option<u32>,
    pub start_fn_ix: Option<u32>,
    pub stable_memory_index: u32,
}

/// Takes a Wasm binary and inserts the instructions metering and memory grow
/// instrumentation.
///
/// Returns an [`InstrumentationOutput`] or an error if the input binary could
/// not be instrumented.
pub(super) fn instrument(
    module: Module<'_>,
    cost_to_compile_wasm_instruction: NumInstructions,
    write_barrier: FlagStatus,
    wasm_native_stable_memory: FlagStatus,
    metering_type: MeteringType,
    subnet_type: SubnetType,
    dirty_page_overhead: NumInstructions,
    max_wasm_memory_size: NumBytes,
    max_stable_memory_size: NumBytes,
) -> Result<InstrumentationOutput, WasmInstrumentationError> {
    let main_memory_type = main_memory_type(&module);
    let stable_memory_index;
    let mut module = inject_helper_functions(module, wasm_native_stable_memory, main_memory_type);
    module = export_table(module);
    (module, stable_memory_index) = update_memories(
        module,
        write_barrier,
        wasm_native_stable_memory,
        max_wasm_memory_size,
        max_stable_memory_size,
    );

    let mut extra_strs: Vec<String> = Vec::new();
    module = export_mutable_globals(module, &mut extra_strs);

    let mut num_imported_functions = 0;
    let mut num_imported_globals = 0;
    for imp in &module.imports {
        match imp.ty {
            TypeRef::Func(_) => {
                num_imported_functions += 1;
            }
            TypeRef::Global(_) => {
                num_imported_globals += 1;
            }
            _ => (),
        }
    }

    let num_functions = (module.functions.len() + num_imported_functions) as u32;
    let num_globals = (module.globals.len() + num_imported_globals) as u32;

    let dirty_pages_counter_ix;
    let accessed_pages_counter_ix;
    let count_clean_pages_fn;
    match wasm_native_stable_memory {
        FlagStatus::Enabled => {
            dirty_pages_counter_ix = Some(num_globals + 1);
            accessed_pages_counter_ix = Some(num_globals + 2);
            count_clean_pages_fn = Some(num_functions + 1);
        }
        FlagStatus::Disabled => {
            dirty_pages_counter_ix = None;
            accessed_pages_counter_ix = None;
            count_clean_pages_fn = None;
        }
    };

    let special_indices = SpecialIndices {
        instructions_counter_ix: num_globals,
        dirty_pages_counter_ix,
        accessed_pages_counter_ix,
        decr_instruction_counter_fn: num_functions,
        count_clean_pages_fn,
        start_fn_ix: module.start,
        stable_memory_index,
    };

    if special_indices.start_fn_ix.is_some() {
        module.start = None;
    }

    // inject instructions counter decrementation
    for func_body in &mut module.code_sections {
        inject_metering(
            &mut func_body.instructions,
            &special_indices,
            metering_type,
            main_memory_type,
        );
    }

    // Collect all the function types of the locally defined functions inside the
    // module.
    //
    // The main reason to create this vector of function types is because we can't
    // mix a mutable (to inject instructions) and immutable (to look up the function
    // type) reference to the `code_section`.
    let mut func_types = Vec::new();
    for i in 0..module.code_sections.len() {
        if let CompositeType::Func(t) = &module.types[module.functions[i] as usize].composite_type {
            func_types.push((i, t.clone()));
        } else {
            return Err(WasmInstrumentationError::InvalidFunctionType(format!(
                "Function has type which is not a function type. Found type: {:?}",
                &module.types[module.functions[i] as usize].composite_type
            )));
        }
    }

    // Inject `try_grow_wasm_memory` after `memory.grow` instructions.
    if !func_types.is_empty() {
        let func_bodies = &mut module.code_sections;
        for (func_ix, func_type) in func_types.into_iter() {
            inject_try_grow_wasm_memory(&mut func_bodies[func_ix], &func_type, main_memory_type);
            if write_barrier == FlagStatus::Enabled {
                inject_mem_barrier(&mut func_bodies[func_ix], &func_type);
            }
        }
    }

    module = export_additional_symbols(module, &special_indices, wasm_native_stable_memory);

    if wasm_native_stable_memory == FlagStatus::Enabled {
        replace_system_api_functions(
            &mut module,
            special_indices,
            subnet_type,
            dirty_page_overhead,
            main_memory_type,
            max_wasm_memory_size,
        )
    }

    let exported_functions = module
        .exports
        .iter()
        .filter_map(|export| WasmMethod::try_from(export.name.to_string()).ok())
        .collect();

    let expected_memories =
        1 + match write_barrier {
            FlagStatus::Enabled => 1,
            FlagStatus::Disabled => 0,
        } + match wasm_native_stable_memory {
            FlagStatus::Enabled => 2,
            FlagStatus::Disabled => 0,
        };
    if module.memories.len() > expected_memories {
        return Err(WasmInstrumentationError::IncorrectNumberMemorySections {
            expected: expected_memories,
            got: module.memories.len(),
        });
    }

    let initial_limit = if module.memories.is_empty() {
        // if Wasm does not declare any memory section (mostly tests), use this default
        0
    } else {
        module.memories[0].initial
    };

    // pull out the data from the data section
    let data = get_data(&mut module.data)?;
    data.validate(NumWasmPages::from(initial_limit as usize))?;

    let mut wasm_instruction_count: u64 = 0;
    for body in &module.code_sections {
        wasm_instruction_count += body.instructions.len() as u64;
    }
    for global in &module.globals {
        // Each global has a single instruction initializer and an `End`
        // instruction will be added during encoding.
        // We statically assert this is the case to ensure this calculation is
        // adjusted if we add support for longer initialization expressions.
        let _: &Operator = &global.init_expr;
        wasm_instruction_count += 2;
    }

    let result = module.encode().map_err(|err| {
        WasmInstrumentationError::WasmSerializeError(WasmError::new(err.to_string()))
    })?;

    Ok(InstrumentationOutput {
        exported_functions,
        data,
        binary: BinaryEncodedWasm::new(result),
        compilation_cost: cost_to_compile_wasm_instruction * wasm_instruction_count,
    })
}

fn calculate_api_indexes(module: &Module<'_>) -> BTreeMap<SystemApiFunc, u32> {
    module
        .imports
        .iter()
        .filter(|imp| matches!(imp.ty, TypeRef::Func(_)))
        .enumerate()
        .filter_map(|(func_index, import)| {
            if import.module == API_VERSION_IC0 {
                // The imports get function indexes before defined functions (so
                // starting at zero) and these are required to fit in 32-bits.
                SystemApiFunc::from_import_name(import.name).map(|api| (api, func_index as u32))
            } else {
                None
            }
        })
        .collect()
}

fn replace_system_api_functions(
    module: &mut Module<'_>,
    special_indices: SpecialIndices,
    subnet_type: SubnetType,
    dirty_page_overhead: NumInstructions,
    main_memory_type: WasmMemoryType,
    max_wasm_memory_size: NumBytes,
) {
    let api_indexes = calculate_api_indexes(module);
    let number_of_func_imports = module
        .imports
        .iter()
        .filter(|i| matches!(i.ty, TypeRef::Func(_)))
        .count();

    // Collect a single map of all the function indexes that need to be
    // replaced.
    let mut func_index_replacements = BTreeMap::new();
    for (api, (ty, body)) in replacement_functions(
        special_indices,
        subnet_type,
        dirty_page_overhead,
        main_memory_type,
        max_wasm_memory_size,
    ) {
        if let Some(old_index) = api_indexes.get(&api) {
            let type_idx = add_func_type(module, ty);
            let new_index = (number_of_func_imports + module.functions.len()) as u32;
            module.functions.push(type_idx);
            module.code_sections.push(body);
            func_index_replacements.insert(*old_index, new_index);
        }
    }

    // Perform all the replacements in a single pass.
    mutate_function_indices(module, |idx| {
        *func_index_replacements.get(&idx).unwrap_or(&idx)
    });
}

// Helper function used by instrumentation to export additional symbols.
//
// Returns the new module or panics in debug mode if a symbol is not reserved.
fn export_additional_symbols<'a>(
    mut module: Module<'a>,
    special_indices: &SpecialIndices,
    wasm_native_stable_memory: FlagStatus,
) -> Module<'a> {
    // push function to decrement the instruction counter

    let func_type = FuncType::new([ValType::I64], [ValType::I64]);

    use Operator::*;

    let instructions = vec![
        // Subtract the parameter amount from the instruction counter
        GlobalGet {
            global_index: special_indices.instructions_counter_ix,
        },
        LocalGet { local_index: 0 },
        I64Sub,
        // Store the new counter value in the local
        LocalTee { local_index: 1 },
        // If `new_counter > old_counter` there was underflow, so set counter to
        // minimum value. Otherwise set it to the new counter value.
        GlobalGet {
            global_index: special_indices.instructions_counter_ix,
        },
        I64GtS,
        If {
            blockty: BlockType::Type(ValType::I64),
        },
        I64Const { value: i64::MIN },
        Else,
        LocalGet { local_index: 1 },
        End,
        GlobalSet {
            global_index: special_indices.instructions_counter_ix,
        },
        // Call out_of_instructions() if `new_counter < 0`.
        GlobalGet {
            global_index: special_indices.instructions_counter_ix,
        },
        I64Const { value: 0 },
        I64LtS,
        If {
            blockty: BlockType::Empty,
        },
        Call {
            function_index: InjectedImports::OutOfInstructions as u32,
        },
        End,
        // Return the original param so this function doesn't alter the stack
        LocalGet { local_index: 0 },
        End,
    ];

    let func_body = ic_wasm_transform::Body {
        locals: vec![(1, ValType::I64)],
        instructions,
    };

    let type_idx = add_func_type(&mut module, func_type);
    module.functions.push(type_idx);
    module.code_sections.push(func_body);

    if wasm_native_stable_memory == FlagStatus::Enabled {
        // function to count clean pages in a given range
        // Arg 0 - start of the range
        // Arg 1 - end of the range
        // Return index 0 is the number of pages that haven't been written to in the given range
        // Return index 1 is the number of pages that haven't been accessed in the given range.
        let func_type = FuncType::new([ValType::I32, ValType::I32], [ValType::I32, ValType::I32]);
        let it = 2; // iterator index
        let tmp = 3;
        let acc_w = 4; // accumulator index
        let acc_a = 5; // accumulator index
        let instructions = vec![
            LocalGet { local_index: 0 },
            LocalGet { local_index: 1 },
            I32GeU,
            If {
                blockty: BlockType::Empty,
            },
            // If range is empty, return early
            I32Const { value: 0 },
            I32Const { value: 0 },
            Return,
            End,
            LocalGet { local_index: 0 },
            LocalSet { local_index: it },
            Loop {
                blockty: BlockType::Empty,
            },
            LocalGet { local_index: it },
            // TODO read in bigger chunks (i64Load)
            I32Load8U {
                memarg: wasmparser::MemArg {
                    align: 0,
                    max_align: 0,
                    offset: 0,
                    // We assume the bytemap for stable memory is always
                    // inserted directly after the stable memory.
                    memory: special_indices.stable_memory_index + 1,
                },
            },
            LocalTee { local_index: tmp },
            I32Const { value: 1 }, //write bit
            I32And,
            // update acc_w
            LocalGet { local_index: acc_w },
            I32Add,
            LocalSet { local_index: acc_w },
            // get access bit
            LocalGet { local_index: tmp },
            I32Const { value: 1 },
            I32ShrU,
            I32Const { value: 1 },
            I32And,
            // update acc_a
            LocalGet { local_index: acc_a },
            I32Add,
            LocalSet { local_index: acc_a },
            LocalGet { local_index: it },
            I32Const { value: 1 },
            I32Add,
            LocalTee { local_index: it },
            LocalGet { local_index: 1 },
            I32LtU,
            BrIf { relative_depth: 0 },
            End,
            // clean pages = len - dirty_count
            LocalGet { local_index: 1 },
            LocalGet { local_index: 0 },
            I32Sub,
            LocalGet { local_index: acc_w },
            I32Sub,
            // non-accessed pages
            LocalGet { local_index: 1 },
            LocalGet { local_index: 0 },
            I32Sub,
            LocalGet { local_index: acc_a },
            I32Sub,
            End,
        ];
        let func_body = ic_wasm_transform::Body {
            locals: vec![(4, ValType::I32)],
            instructions,
        };
        let type_idx = add_func_type(&mut module, func_type);
        module.functions.push(type_idx);
        module.code_sections.push(func_body);
    }

    // globals must be exported to be accessible to hypervisor or persisted
    let counter_export = Export {
        name: INSTRUCTIONS_COUNTER_GLOBAL_NAME,
        kind: ExternalKind::Global,
        index: special_indices.instructions_counter_ix,
    };
    debug_assert!(super::validation::RESERVED_SYMBOLS.contains(&counter_export.name));
    module.exports.push(counter_export);

    if let Some(index) = special_indices.dirty_pages_counter_ix {
        let export = Export {
            name: DIRTY_PAGES_COUNTER_GLOBAL_NAME,
            kind: ExternalKind::Global,
            index,
        };
        debug_assert!(super::validation::RESERVED_SYMBOLS.contains(&export.name));
        module.exports.push(export);
    }

    if let Some(index) = special_indices.accessed_pages_counter_ix {
        let export = Export {
            name: ACCESSED_PAGES_COUNTER_GLOBAL_NAME,
            kind: ExternalKind::Global,
            index,
        };
        debug_assert!(super::validation::RESERVED_SYMBOLS.contains(&export.name));
        module.exports.push(export);
    }

    if let Some(index) = special_indices.start_fn_ix {
        // push canister_start
        let start_export = Export {
            name: CANISTER_START_STR,
            kind: ExternalKind::Func,
            index,
        };
        debug_assert!(super::validation::RESERVED_SYMBOLS.contains(&start_export.name));
        module.exports.push(start_export);
    }

    // push the instructions counter
    module.globals.push(Global {
        ty: GlobalType {
            content_type: ValType::I64,
            mutable: true,
            shared: false,
        },
        init_expr: Operator::I64Const { value: 0 },
    });

    if wasm_native_stable_memory == FlagStatus::Enabled {
        // push the dirty page counter
        module.globals.push(Global {
            ty: GlobalType {
                content_type: ValType::I64,
                mutable: true,
                shared: false,
            },
            init_expr: Operator::I64Const { value: 0 },
        });
        // push the accessed page counter
        module.globals.push(Global {
            ty: GlobalType {
                content_type: ValType::I64,
                mutable: true,
                shared: false,
            },
            init_expr: Operator::I64Const { value: 0 },
        });
    }

    module
}

// Represents a hint about the context of each static cost injection point in
// wasm.
#[derive(Copy, Clone, PartialEq, Debug)]
enum Scope {
    ReentrantBlockStart,
    NonReentrantBlockStart,
    BlockEnd,
}

// Represents the type of the cost operand on the stack.
// Needed to determine the correct instruction to decrement the instruction counter.
#[derive(Copy, Clone, PartialEq, Debug)]
enum CostOperandOnStack {
    X32Bit,
    X64Bit,
}
// Describes how to calculate the instruction cost at this injection point.
// `StaticCost` injection points contain information about the cost of the
// following basic block. `DynamicCost` injection points assume there is an i32
// on the stack which should be decremented from the instruction counter.
#[derive(Copy, Clone, PartialEq, Debug)]
enum InjectionPointCostDetail {
    StaticCost {
        scope: Scope,
        cost: u64,
    },
    DynamicCost {
        operand_on_stack: CostOperandOnStack,
    },
}

impl InjectionPointCostDetail {
    /// If the cost is statically known, increment it by the given amount.
    /// Otherwise do nothing.
    fn increment_cost(&mut self, additional_cost: u64) {
        match self {
            Self::StaticCost { scope: _, cost } => *cost += additional_cost,
            Self::DynamicCost { .. } => {}
        }
    }
}

// Represents a instructions metering injection point.
#[derive(Copy, Clone, Debug)]
struct InjectionPoint {
    cost_detail: InjectionPointCostDetail,
    position: usize,
}

impl InjectionPoint {
    fn new_static_cost(position: usize, scope: Scope, cost: u64) -> Self {
        InjectionPoint {
            cost_detail: InjectionPointCostDetail::StaticCost { scope, cost },
            position,
        }
    }

    fn new_dynamic_cost(position: usize, operand_on_stack: CostOperandOnStack) -> Self {
        InjectionPoint {
            cost_detail: InjectionPointCostDetail::DynamicCost { operand_on_stack },
            position,
        }
    }
}

// This function iterates over the injection points, and inserts three different
// pieces of Wasm code:
// - we insert a simple instructions counter decrementation in a beginning of
//   every non-reentrant block
// - we insert a counter decrementation and an overflow check at the beginning
//   of every reentrant block (a loop or a function call).
// - we insert a function call before each dynamic cost instruction which
//   performs an overflow check and then decrements the counter by the value at
//   the top of the stack.
fn inject_metering(
    code: &mut Vec<Operator>,
    export_data_module: &SpecialIndices,
    metering_type: MeteringType,
    mem_type: WasmMemoryType,
) {
    let points = match metering_type {
        MeteringType::None => Vec::new(),
        MeteringType::New => injections(code, mem_type),
    };
    let points = points.iter().filter(|point| match point.cost_detail {
        InjectionPointCostDetail::StaticCost {
            scope: Scope::ReentrantBlockStart,
            cost: _,
        } => true,
        InjectionPointCostDetail::StaticCost { scope: _, cost } => cost > 0,
        InjectionPointCostDetail::DynamicCost { .. } => true,
    });
    let orig_elems = code;
    let mut elems: Vec<Operator> = Vec::new();
    let mut last_injection_position = 0;

    use Operator::*;

    for point in points {
        elems.extend_from_slice(&orig_elems[last_injection_position..point.position]);
        match point.cost_detail {
            InjectionPointCostDetail::StaticCost { scope, cost } => {
                elems.extend_from_slice(&[
                    GlobalGet {
                        global_index: export_data_module.instructions_counter_ix,
                    },
                    I64Const { value: cost as i64 },
                    I64Sub,
                    GlobalSet {
                        global_index: export_data_module.instructions_counter_ix,
                    },
                ]);
                if scope == Scope::ReentrantBlockStart {
                    elems.extend_from_slice(&[
                        GlobalGet {
                            global_index: export_data_module.instructions_counter_ix,
                        },
                        I64Const { value: 0 },
                        I64LtS,
                        If {
                            blockty: BlockType::Empty,
                        },
                        Call {
                            function_index: InjectedImports::OutOfInstructions as u32,
                        },
                        End,
                    ]);
                }
            }
            InjectionPointCostDetail::DynamicCost { operand_on_stack } => {
                match operand_on_stack {
                    CostOperandOnStack::X64Bit => {
                        elems.extend_from_slice(&[Call {
                            function_index: export_data_module.decr_instruction_counter_fn,
                        }]);
                    }
                    CostOperandOnStack::X32Bit => {
                        elems.extend_from_slice(&[
                            I64ExtendI32U,
                            Call {
                                function_index: export_data_module.decr_instruction_counter_fn,
                            },
                            // decr_instruction_counter returns its argument unchanged,
                            // so we can convert back to I32 without worrying about
                            // overflows.
                            I32WrapI64,
                        ]);
                    }
                }
            }
        }
        last_injection_position = point.position;
    }
    elems.extend_from_slice(&orig_elems[last_injection_position..]);
    *orig_elems = elems;
}

// This function adds mem barrier writes, assuming that arguments
// of the original store operation are on the stack
fn write_barrier_instructions<'a>(
    offset: u64,
    val_arg_idx: u32,
    addr_arg_idx: u32,
) -> Vec<Operator<'a>> {
    use Operator::*;
    let page_size_shift = PAGE_SIZE.trailing_zeros() as i32;
    let tracking_mem_idx = 1;
    if offset % PAGE_SIZE as u64 == 0 {
        vec![
            LocalSet {
                local_index: val_arg_idx,
            }, // value
            LocalTee {
                local_index: addr_arg_idx,
            }, // address
            I32Const {
                value: page_size_shift,
            },
            I32ShrU,
            I32Const { value: 1 },
            I32Store8 {
                memarg: wasmparser::MemArg {
                    align: 0,
                    max_align: 0,
                    offset: offset >> page_size_shift,
                    memory: tracking_mem_idx,
                },
            },
            // Put original params on the stack
            LocalGet {
                local_index: addr_arg_idx,
            },
            LocalGet {
                local_index: val_arg_idx,
            },
        ]
    } else {
        vec![
            LocalSet {
                local_index: val_arg_idx,
            }, // value
            LocalTee {
                local_index: addr_arg_idx,
            }, // address
            I32Const {
                value: offset as i32,
            },
            I32Add,
            I32Const {
                value: page_size_shift,
            },
            I32ShrU,
            I32Const { value: 1 },
            I32Store8 {
                memarg: wasmparser::MemArg {
                    align: 0,
                    max_align: 0,
                    offset: 0,
                    memory: tracking_mem_idx,
                },
            },
            // Put original params on the stack
            LocalGet {
                local_index: addr_arg_idx,
            },
            LocalGet {
                local_index: val_arg_idx,
            },
        ]
    }
}

fn inject_mem_barrier(func_body: &mut ic_wasm_transform::Body, func_type: &FuncType) {
    use Operator::*;
    let mut val_i32_needed = false;
    let mut val_i64_needed = false;
    let mut val_f32_needed = false;
    let mut val_f64_needed = false;

    let mut injection_points: Vec<usize> = Vec::new();
    {
        for (idx, instr) in func_body.instructions.iter().enumerate() {
            match instr {
                I32Store { .. } | I32Store8 { .. } | I32Store16 { .. } => {
                    val_i32_needed = true;
                    injection_points.push(idx)
                }
                I64Store { .. } | I64Store8 { .. } | I64Store16 { .. } | I64Store32 { .. } => {
                    val_i64_needed = true;
                    injection_points.push(idx)
                }
                F32Store { .. } => {
                    val_f32_needed = true;
                    injection_points.push(idx)
                }
                F64Store { .. } => {
                    val_f64_needed = true;
                    injection_points.push(idx)
                }
                _ => (),
            }
        }
    }

    // If we found some injection points, we need to instrument the code.
    if !injection_points.is_empty() {
        // We inject some locals to cache the arguments to `memory.store`.
        // The locals are stored as a vector of (count, ValType), so summing over the first field gives
        // the total number of locals.
        let n_locals: u32 = func_body.locals.iter().map(|x| x.0).sum();
        let mut next_local = func_type.params().len() as u32 + n_locals;
        let arg_i32_addr_idx = next_local;
        next_local += 1;

        // conditionally add following locals
        let arg_i32_val_idx;
        let arg_i64_val_idx;
        let arg_f32_val_idx;
        let arg_f64_val_idx;

        if val_i32_needed {
            arg_i32_val_idx = next_local;
            next_local += 1;
            func_body.locals.push((2, ValType::I32)); // addr and val locals
        } else {
            arg_i32_val_idx = u32::MAX; // not used
            func_body.locals.push((1, ValType::I32)); // only addr local
        }

        if val_i64_needed {
            arg_i64_val_idx = next_local;
            next_local += 1;
            func_body.locals.push((1, ValType::I64));
        } else {
            arg_i64_val_idx = u32::MAX;
        }

        if val_f32_needed {
            arg_f32_val_idx = next_local;
            next_local += 1;
            func_body.locals.push((1, ValType::F32));
        } else {
            arg_f32_val_idx = u32::MAX;
        }

        if val_f64_needed {
            arg_f64_val_idx = next_local;
            // next_local += 1;
            func_body.locals.push((1, ValType::F64));
        } else {
            arg_f64_val_idx = u32::MAX;
        }

        let orig_elems = &func_body.instructions;
        let mut elems: Vec<Operator> = Vec::new();
        let mut last_injection_position = 0;
        for point in injection_points {
            let mem_instr = orig_elems[point].clone();
            elems.extend_from_slice(&orig_elems[last_injection_position..point]);

            match mem_instr {
                I32Store { memarg } | I32Store8 { memarg } | I32Store16 { memarg } => {
                    elems.extend_from_slice(&write_barrier_instructions(
                        memarg.offset,
                        arg_i32_val_idx,
                        arg_i32_addr_idx,
                    ));
                }
                I64Store { memarg }
                | I64Store8 { memarg }
                | I64Store16 { memarg }
                | I64Store32 { memarg } => {
                    elems.extend_from_slice(&write_barrier_instructions(
                        memarg.offset,
                        arg_i64_val_idx,
                        arg_i32_addr_idx,
                    ));
                }
                F32Store { memarg } => {
                    elems.extend_from_slice(&write_barrier_instructions(
                        memarg.offset,
                        arg_f32_val_idx,
                        arg_i32_addr_idx,
                    ));
                }
                F64Store { memarg } => {
                    elems.extend_from_slice(&write_barrier_instructions(
                        memarg.offset,
                        arg_f64_val_idx,
                        arg_i32_addr_idx,
                    ));
                }
                _ => {}
            }
            // add the original store instruction itself
            elems.push(mem_instr);

            last_injection_position = point + 1;
        }
        elems.extend_from_slice(&orig_elems[last_injection_position..]);
        func_body.instructions = elems;
    }
}

// Scans through the function and adds instrumentation after each `memory.grow`
// instruction to make sure that there's enough available memory left to support
// the requested extra memory.
fn inject_try_grow_wasm_memory(
    func_body: &mut ic_wasm_transform::Body,
    func_type: &FuncType,
    mem_type: WasmMemoryType,
) {
    use Operator::*;
    let mut injection_points: Vec<usize> = Vec::new();
    {
        for (idx, instr) in func_body.instructions.iter().enumerate() {
            if let MemoryGrow { .. } = instr {
                injection_points.push(idx);
            }
        }
    }

    // If we found any injection points, we need to instrument the code.
    if !injection_points.is_empty() {
        // We inject a local to cache the argument to `memory.grow`.
        // The locals are stored as a vector of (count, ValType), so summing
        // over the first field gives the total number of locals.
        let n_locals: u32 = func_body.locals.iter().map(|x| x.0).sum();
        let memory_local_ix = func_type.params().len() as u32 + n_locals;
        match mem_type {
            WasmMemoryType::Wasm32 => func_body.locals.push((1, ValType::I32)),
            WasmMemoryType::Wasm64 => func_body.locals.push((1, ValType::I64)),
        };

        let orig_elems = &func_body.instructions;
        let mut elems: Vec<Operator> = Vec::new();
        let mut last_injection_position = 0;
        for point in injection_points {
            let memory_grow_instr = orig_elems[point].clone();
            elems.extend_from_slice(&orig_elems[last_injection_position..point]);
            // At this point we have a memory.grow so the argument to it will be on top of
            // the stack, which we just assign to `memory_local_ix` with a local.tee
            // instruction.
            elems.extend_from_slice(&[
                LocalTee {
                    local_index: memory_local_ix,
                },
                memory_grow_instr,
                LocalGet {
                    local_index: memory_local_ix,
                },
                Call {
                    function_index: InjectedImports::TryGrowWasmMemory as u32,
                },
            ]);
            last_injection_position = point + 1;
        }
        elems.extend_from_slice(&orig_elems[last_injection_position..]);
        func_body.instructions = elems;
    }
}

// This function scans through the Wasm code and creates an injection point
// at the beginning of every basic block (straight-line sequence of instructions
// with no branches) and before each bulk memory instruction. An injection point
// contains a "hint" about the context of every basic block, specifically if
// it's re-entrant or not.
fn injections(code: &[Operator], mem_type: WasmMemoryType) -> Vec<InjectionPoint> {
    let mut res = Vec::new();
    use Operator::*;
    // The function itself is a re-entrant code block.
    // Start with at least one fuel being consumed because even empty
    // functions should consume at least some fuel.
    let mut curr = InjectionPoint::new_static_cost(0, Scope::ReentrantBlockStart, 1);
    for (position, i) in code.iter().enumerate() {
        curr.cost_detail
            .increment_cost(instruction_to_cost(i, mem_type));
        match i {
            // Start of a re-entrant code block.
            Loop { .. } => {
                res.push(curr);
                curr = InjectionPoint::new_static_cost(position + 1, Scope::ReentrantBlockStart, 0);
            }
            // Start of a non re-entrant code block.
            If { .. } => {
                res.push(curr);
                curr =
                    InjectionPoint::new_static_cost(position + 1, Scope::NonReentrantBlockStart, 0);
            }
            // End of a code block but still more code left.
            Else | Br { .. } | BrIf { .. } | BrTable { .. } => {
                res.push(curr);
                curr = InjectionPoint::new_static_cost(position + 1, Scope::BlockEnd, 0);
            }
            End => {
                res.push(curr);
                curr = InjectionPoint::new_static_cost(position + 1, Scope::BlockEnd, 0);
            }
            Return | Unreachable | ReturnCall { .. } | ReturnCallIndirect { .. } => {
                res.push(curr);
                // This injection point will be unreachable itself (most likely empty)
                // but we create it to keep the algorithm uniform
                curr = InjectionPoint::new_static_cost(position + 1, Scope::BlockEnd, 0);
            }
            // Bulk memory instructions require injected metering __before__ the instruction
            // executes so that size arguments can be read from the stack at runtime.
            MemoryFill { .. } | MemoryCopy { .. } | TableCopy { .. } | TableFill { .. } => {
                match mem_type {
                    WasmMemoryType::Wasm32 => {
                        // These ops in Wasm32 will need to extend the i32 to i64.
                        res.push(InjectionPoint::new_dynamic_cost(
                            position,
                            CostOperandOnStack::X32Bit,
                        ));
                    }
                    WasmMemoryType::Wasm64 => {
                        res.push(InjectionPoint::new_dynamic_cost(
                            position,
                            CostOperandOnStack::X64Bit,
                        ));
                    }
                }
            }
            // MemoryInit and TableInit have i32 arguments even in 64-bit mode.
            MemoryInit { .. } | TableInit { .. } => {
                res.push(InjectionPoint::new_dynamic_cost(
                    position,
                    CostOperandOnStack::X32Bit,
                ));
            }
            // Nothing special to be done for other instructions.
            _ => (),
        }
    }

    res.sort_by_key(|k| k.position);
    res
}

// Looks for the active data segments and if present, converts them to a vector of
// tuples (heap offset, bytes). It retains the passive data segments and clears the
// content of the active segments. Active data segments not followed by a passive
// segment can be entirely deleted.
fn get_data(
    data_section: &mut Vec<ic_wasm_transform::DataSegment>,
) -> Result<Segments, WasmInstrumentationError> {
    let res = data_section
        .iter()
        .filter_map(|segment| {
            let offset = match &segment.kind {
                ic_wasm_transform::DataSegmentKind::Active {
                    memory_index: _,
                    offset_expr,
                } => match offset_expr {
                    Operator::I32Const { value } => *value as usize,
                    Operator::I64Const { value } => *value as usize,
                    _ => return Some(Err(WasmInstrumentationError::WasmDeserializeError(WasmError::new(
                        "complex initialization expressions for data segments are not supported!".into()
                    )))),
                },
                ic_wasm_transform::DataSegmentKind::Passive => return None,
            };

            Some(Ok((offset, segment.data.to_vec())))
        })
        .collect::<Result<_,_>>()?;

    // Clear all active data segments, but retain the indices of passive data segments:
    // * Clear the data of active data segments if (directly or indirectly) followed by a passive segment.
    // * Delete all active data segments not followed by any passive data segment.
    let mut ends_with_passive_segment = false;
    for index in (0..data_section.len()).rev() {
        let kind = &data_section[index].kind;
        match kind {
            ic_wasm_transform::DataSegmentKind::Passive => ends_with_passive_segment = true,
            ic_wasm_transform::DataSegmentKind::Active { .. } => {
                if ends_with_passive_segment {
                    data_section[index] = ic_wasm_transform::DataSegment {
                        kind: kind.clone(),
                        data: &[],
                    };
                } else {
                    data_section.remove(index);
                }
            }
        }
    }

    Ok(res)
}

fn export_table(mut module: Module) -> Module {
    let mut table_already_exported = false;
    for export in &mut module.exports {
        if let ExternalKind::Table = export.kind {
            table_already_exported = true;
            export.name = TABLE_STR;
        }
    }

    if !table_already_exported && !module.tables.is_empty() {
        let table_export = Export {
            name: TABLE_STR,
            kind: ExternalKind::Table,
            index: 0,
        };
        module.exports.push(table_export);
    }

    module
}

/// Exports existing memories and injects new memories. Returns the index of an
/// injected stable memory when using wasm-native stable memory. The bytemap for
/// the stable memory will always be inserted directly after the stable memory.
fn update_memories(
    mut module: Module,
    write_barrier: FlagStatus,
    wasm_native_stable_memory: FlagStatus,
    max_wasm_memory_size: NumBytes,
    max_stable_memory_size: NumBytes,
) -> (Module, u32) {
    let mut stable_index = 0;

    if let Some(mem) = module.memories.first_mut() {
        if mem.memory64 {
            let max_wasm_memory_size_in_wasm_pages =
                max_memory_size_in_wasm_pages(max_wasm_memory_size);
            match mem.maximum {
                Some(max) => {
                    // In case the maximum memory size is larger than the maximum allowed, cap it.
                    if max > max_wasm_memory_size_in_wasm_pages {
                        mem.maximum = Some(max_wasm_memory_size_in_wasm_pages);
                    }
                }
                None => {
                    mem.maximum = Some(max_wasm_memory_size_in_wasm_pages);
                }
            }
        }
    }

    let mut memory_already_exported = false;
    for export in &mut module.exports {
        if let ExternalKind::Memory = export.kind {
            memory_already_exported = true;
            export.name = WASM_HEAP_MEMORY_NAME;
        }
    }

    if !memory_already_exported && !module.memories.is_empty() {
        let memory_export = Export {
            name: WASM_HEAP_MEMORY_NAME,
            kind: ExternalKind::Memory,
            index: 0,
        };
        module.exports.push(memory_export);
    }

    let wasm_bytemap_size_in_wasm_pages = bytemap_size_in_wasm_pages(max_wasm_memory_size);
    if write_barrier == FlagStatus::Enabled && !module.memories.is_empty() {
        module.memories.push(MemoryType {
            memory64: false,
            shared: false,
            initial: wasm_bytemap_size_in_wasm_pages,
            maximum: Some(wasm_bytemap_size_in_wasm_pages),
            page_size_log2: None,
        });

        module.exports.push(Export {
            name: WASM_HEAP_BYTEMAP_MEMORY_NAME,
            kind: ExternalKind::Memory,
            index: 1,
        });
    }

    if wasm_native_stable_memory == FlagStatus::Enabled {
        stable_index = module.memories.len() as u32;
        module.memories.push(MemoryType {
            memory64: true,
            shared: false,
            initial: 0,
            maximum: Some(max_memory_size_in_wasm_pages(max_stable_memory_size)),
            page_size_log2: None,
        });

        module.exports.push(Export {
            name: STABLE_MEMORY_NAME,
            kind: ExternalKind::Memory,
            index: stable_index,
        });

        let stable_bytemap_size_in_wasm_pages = bytemap_size_in_wasm_pages(max_stable_memory_size);
        module.memories.push(MemoryType {
            memory64: false,
            shared: false,
            initial: stable_bytemap_size_in_wasm_pages,
            maximum: Some(stable_bytemap_size_in_wasm_pages),
            page_size_log2: None,
        });

        module.exports.push(Export {
            name: STABLE_BYTEMAP_MEMORY_NAME,
            kind: ExternalKind::Memory,
            // Bytemap for a memory needs to be placed at the next index after the memory
            index: stable_index + 1,
        })
    }

    (module, stable_index)
}

// Mutable globals must be exported to be persisted.
fn export_mutable_globals<'a>(
    mut module: Module<'a>,
    extra_data: &'a mut Vec<String>,
) -> Module<'a> {
    let mut mutable_exported: Vec<(bool, bool)> = module
        .globals
        .iter()
        .map(|g| g.ty.mutable)
        .zip(std::iter::repeat(false))
        .collect();

    for export in &module.exports {
        if let ExternalKind::Global = export.kind {
            mutable_exported[export.index as usize].1 = true;
        }
    }

    for (ix, (mutable, exported)) in mutable_exported.iter().enumerate() {
        if *mutable && !exported {
            extra_data.push(format!("__persistent_mutable_global_{}", ix));
        }
    }
    let mut iy = 0;
    for (ix, (mutable, exported)) in mutable_exported.into_iter().enumerate() {
        if mutable && !exported {
            let global_export = Export {
                name: extra_data[iy].as_str(),
                kind: ExternalKind::Global,
                index: ix as u32,
            };
            module.exports.push(global_export);
            iy += 1;
        }
    }

    module
}<|MERGE_RESOLUTION|>--- conflicted
+++ resolved
@@ -138,13 +138,8 @@
 
 const WASM_PAGE_SIZE: u32 = wasmtime_environ::Memory::DEFAULT_PAGE_SIZE;
 
-<<<<<<< HEAD
 #[derive(Clone, Copy, Debug)]
 pub enum WasmMemoryType {
-=======
-#[derive(Copy, Clone, Debug)]
-pub(crate) enum WasmMemoryType {
->>>>>>> afe1a182
     Wasm32,
     Wasm64,
 }
