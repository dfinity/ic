//! Wasm implementations of the "ic0" "stable*" APIs to be injected into the
//! module and replace the imported functions.
//!
//! The functions will generally replace read/write/grow/size operations with
//! memory.copy/memory.grow/memory.size operations on the injected additional
//! stable memory. Additional work is needed to:
//!
//! - properly report errors in a backwards-compatible way
//! - convert between integer types and check for overflows
//! - track accesses and dirty pages
//! - charge for instructions
//!

use crate::{
    wasm_utils::instrumentation::InjectedImports, wasmtime_embedder::system_api_complexity,
    InternalErrorCode,
};
use ic_config::embedders::MeteringType;
use ic_interfaces::execution_environment::StableMemoryApi;
use ic_registry_subnet_type::SubnetType;
use ic_sys::PAGE_SIZE;
use ic_types::NumInstructions;
use ic_wasm_transform::Body;
use wasmparser::{BlockType, FuncType, Operator, ValType};
use wasmtime_environ::WASM_PAGE_SIZE;

<<<<<<< HEAD
use super::{
    instrumentation::{MemoryMode, SpecialIndices},
    wasm_transform::Body,
    SystemApiFunc,
};
=======
use super::{instrumentation::SpecialIndices, SystemApiFunc};
>>>>>>> 91d71f05

use crate::wasmtime_embedder::system_api_complexity::system_api;

const MAX_32_BIT_STABLE_MEMORY_IN_PAGES: i64 = 64 * 1024; // 4GiB

pub(super) fn replacement_functions(
    special_indices: SpecialIndices,
    subnet_type: SubnetType,
    dirty_page_overhead: NumInstructions,
    metering_type: MeteringType,
    main_memory_mode: MemoryMode,
) -> Vec<(SystemApiFunc, (FuncType, Body<'static>))> {
    let count_clean_pages_fn_index = special_indices.count_clean_pages_fn.unwrap();
    let dirty_pages_counter_index = special_indices.dirty_pages_counter_ix.unwrap();
    let accessed_pages_counter_index = special_indices.accessed_pages_counter_ix.unwrap();
    let stable_memory_index = special_indices.stable_memory_index;
    let decr_instruction_counter_fn = special_indices.decr_instruction_counter_fn;

    use Operator::*;
    let page_size_shift = PAGE_SIZE.trailing_zeros() as i32;
    let stable_memory_bytemap_index = stable_memory_index + 1;
    vec![
        (
            SystemApiFunc::StableSize,
            (
                FuncType::new([], [ValType::I32]),
                Body {
                    locals: vec![],
                    instructions: vec![
                        MemorySize {
                            mem: stable_memory_index,
                            mem_byte: 0, // This is ignored when serializing
                        },
                        I64Const {
                            value: MAX_32_BIT_STABLE_MEMORY_IN_PAGES,
                        },
                        I64GtU,
                        If {
                            blockty: BlockType::Empty,
                        },
                        I32Const {
                            value: InternalErrorCode::StableMemoryTooBigFor32Bit as i32,
                        },
                        Call {
                            function_index: InjectedImports::InternalTrap as u32,
                        },
                        End,
                        MemorySize {
                            mem: stable_memory_index,
                            mem_byte: 0, // This is ignored when serializing
                        },
                        I32WrapI64,
                        End,
                    ],
                },
            ),
        ),
        (
            SystemApiFunc::Stable64Size,
            (
                FuncType::new([], [ValType::I64]),
                Body {
                    locals: vec![],
                    instructions: vec![
                        MemorySize {
                            mem: stable_memory_index,
                            mem_byte: 0, // This is ignored when serializing
                        },
                        End,
                    ],
                },
            ),
        ),
        (
            SystemApiFunc::StableGrow,
            (
                FuncType::new([ValType::I32], [ValType::I32]),
                Body {
                    locals: vec![(1, ValType::I64)],
                    instructions: vec![
                        // Call try_grow_stable_memory API.
                        MemorySize {
                            mem: stable_memory_index,
                            mem_byte: 0, // This is ignored when serializing
                        },
                        LocalGet { local_index: 0 },
                        I64ExtendI32U,
                        I32Const {
                            value: StableMemoryApi::Stable32 as i32,
                        },
                        Call {
                            function_index: InjectedImports::TryGrowStableMemory as u32,
                        },
                        // If result is -1, return -1
                        I64Const { value: -1 },
                        I64Eq,
                        If {
                            blockty: BlockType::Empty,
                        },
                        I32Const { value: -1 },
                        Return,
                        End,
                        // If successful, do the actual grow.
                        LocalGet { local_index: 0 },
                        I64ExtendI32U,
                        MemoryGrow {
                            mem: stable_memory_index,
                            mem_byte: 0, // This is ignored when serializing
                        },
                        LocalTee { local_index: 1 },
                        // If result is -1 then grow instruction failed - this
                        // shouldn't happen because the try grow API should have
                        // checked everything.
                        I64Const { value: -1 },
                        I64Eq,
                        If {
                            blockty: BlockType::Empty,
                        },
                        I32Const {
                            value: InternalErrorCode::StableGrowFailed as i32,
                        },
                        Call {
                            function_index: InjectedImports::InternalTrap as u32,
                        },
                        End,
                        // Grow succeeded, return result of memory.grow.
                        LocalGet { local_index: 1 },
                        // We've already checked the resulting size is valid for 32-bit API when calling
                        // the try_grow_stable_memory API.
                        I32WrapI64,
                        End,
                    ],
                },
            ),
        ),
        (
            SystemApiFunc::Stable64Grow,
            (
                FuncType::new([ValType::I64], [ValType::I64]),
                Body {
                    locals: vec![(1, ValType::I64)],
                    instructions: vec![
                        // Call try_grow_stable_memory API.
                        MemorySize {
                            mem: stable_memory_index,
                            mem_byte: 0, // This is ignored when serializing
                        },
                        LocalGet { local_index: 0 },
                        I32Const {
                            value: StableMemoryApi::Stable64 as i32,
                        },
                        Call {
                            function_index: InjectedImports::TryGrowStableMemory as u32,
                        },
                        // If result is -1, return -1
                        I64Const { value: -1 },
                        I64Eq,
                        If {
                            blockty: BlockType::Empty,
                        },
                        I64Const { value: -1 },
                        Return,
                        End, // End try_grow_stable_memory check.
                        // Actually do the grow, store result in local 1.
                        LocalGet { local_index: 0 },
                        MemoryGrow {
                            mem: stable_memory_index,
                            mem_byte: 0, // This is ignored when serializing
                        },
                        LocalTee { local_index: 1 },
                        // If result is -1 then grow instruction failed - this
                        // shouldn't happen because the try grow API should have
                        // checked everything.
                        I64Const { value: -1 },
                        I64Eq,
                        If {
                            blockty: BlockType::Empty,
                        },
                        I32Const {
                            value: InternalErrorCode::StableGrowFailed as i32,
                        },
                        Call {
                            function_index: InjectedImports::InternalTrap as u32,
                        },
                        End,
                        // Return the result of memory.grow.
                        LocalGet { local_index: 1 },
                        End,
                    ],
                },
            ),
        ),
        (
            SystemApiFunc::StableRead,
            (
                FuncType::new([ValType::I32, ValType::I32, ValType::I32], []),
                {
                    const DST: u32 = 0;
                    const SRC: u32 = 1;
                    const LEN: u32 = 2;
                    const BYTEMAP_START: u32 = 3;
                    const BYTEMAP_END: u32 = 4;
                    const ACCESSED_PAGE_COUNT: u32 = 5;
                    const BYTEMAP_ITERATOR: u32 = 6;
                    const SHOULD_CALL_READ_API: u32 = 7;
                    Body {
                        locals: vec![(5, ValType::I32)], // src on bytemap, src + len on bytemap, accessed page cnt, mark bytemap iterator, should call first read api
                        instructions: vec![
                            // Decrement instruction counter by the size of the copy
                            // and fixed overhead.  On system subnets this charge is
                            // skipped.
                            match subnet_type {
                                SubnetType::System => I32Const { value: 0 },
                                SubnetType::Application | SubnetType::VerifiedApplication => {
                                    LocalGet { local_index: LEN }
                                }
                            },
                            I64ExtendI32U,
                            I64Const {
                                value: system_api::complexity_overhead_native!(
                                    STABLE_READ,
                                    metering_type
                                )
                                .get() as i64,
                            },
                            I64Add,
                            Call {
                                function_index: decr_instruction_counter_fn,
                            },
                            Drop,
                            // if size is 0 we return
                            // (correctness of the code that follows depends on the size being > 0)
                            // note that we won't return errors if addresses are out of bounds
                            // in this case
                            LocalGet { local_index: LEN },
                            I32Const { value: 0 },
                            I32Eq,
                            If {
                                blockty: BlockType::Empty,
                            },
                            Return,
                            End,
                            // If memory is too big for 32bit api, we trap
                            MemorySize {
                                mem: stable_memory_index,
                                mem_byte: 0, // This is ignored when serializing
                            },
                            I64Const {
                                value: MAX_32_BIT_STABLE_MEMORY_IN_PAGES,
                            },
                            I64GtU,
                            If {
                                blockty: BlockType::Empty,
                            },
                            I32Const {
                                value: InternalErrorCode::StableMemoryTooBigFor32Bit as i32,
                            },
                            Call {
                                function_index: InjectedImports::InternalTrap as u32,
                            },
                            End,
                            // check bounds on stable memory (fail if src + size > mem_size)
                            LocalGet { local_index: SRC },
                            I64ExtendI32U,
                            LocalGet { local_index: LEN },
                            I64ExtendI32U,
                            I64Add,
                            MemorySize {
                                mem: stable_memory_index,
                                mem_byte: 0, // This is ignored when serializing
                            },
                            I64Const {
                                value: WASM_PAGE_SIZE as i64,
                            },
                            I64Mul,
                            I64GtU,
                            If {
                                blockty: BlockType::Empty,
                            },
                            I32Const {
                                value: InternalErrorCode::StableMemoryOutOfBounds as i32,
                            },
                            Call {
                                function_index: InjectedImports::InternalTrap as u32,
                            },
                            End,
                            // src
                            LocalGet { local_index: SRC },
                            I32Const {
                                value: page_size_shift,
                            },
                            I32ShrU,
                            LocalTee {
                                local_index: BYTEMAP_START,
                            },
                            // bytemap_end
                            LocalGet { local_index: SRC },
                            LocalGet { local_index: LEN },
                            I32Add,
                            I32Const { value: 1 },
                            I32Sub,
                            I32Const {
                                value: page_size_shift,
                            },
                            I32ShrU,
                            I32Const { value: 1 },
                            I32Add,
                            LocalTee {
                                local_index: BYTEMAP_END,
                            },
                            Call {
                                function_index: count_clean_pages_fn_index,
                            },
                            // On top of the stack we have the number of pages
                            // that haven't been accessed in the given range.
                            // We need to call the first read API if this
                            // matches the total range.
                            LocalTee {
                                local_index: ACCESSED_PAGE_COUNT,
                            },
                            LocalGet {
                                local_index: BYTEMAP_END,
                            },
                            LocalGet {
                                local_index: BYTEMAP_START,
                            },
                            I32Sub,
                            I32Eq,
                            LocalSet {
                                local_index: SHOULD_CALL_READ_API,
                            },
                            Drop, // Drop the number of unwritten pages.
                            LocalGet {
                                local_index: ACCESSED_PAGE_COUNT,
                            },
                            // fail if accessed pages limit exhausted
                            I64ExtendI32U,
                            GlobalGet {
                                global_index: accessed_pages_counter_index,
                            },
                            I64GtU,
                            If {
                                blockty: BlockType::Empty,
                            },
                            I32Const {
                                value: InternalErrorCode::MemoryAccessLimitExceeded as i32,
                            },
                            Call {
                                function_index: InjectedImports::InternalTrap as u32,
                            },
                            End,
                            // mark accessed pages if there are any to be marked
                            LocalGet {
                                local_index: ACCESSED_PAGE_COUNT,
                            },
                            I32Const { value: 0 },
                            I32GtU,
                            If {
                                blockty: BlockType::Empty,
                            },
                            LocalGet {
                                local_index: BYTEMAP_START,
                            },
                            LocalSet {
                                local_index: BYTEMAP_ITERATOR,
                            }, // it
                            Loop {
                                blockty: BlockType::Empty,
                            },
                            LocalGet {
                                local_index: BYTEMAP_ITERATOR,
                            }, // it as arg for store
                            LocalGet {
                                local_index: BYTEMAP_ITERATOR,
                            }, // it as arg for load
                            I32Load8U {
                                memarg: wasmparser::MemArg {
                                    align: 0,
                                    max_align: 0,
                                    offset: 0,
                                    // We assume the bytemap for stable memory is always
                                    // inserted directly after the stable memory.
                                    memory: special_indices.stable_memory_index + 1,
                                },
                            },
                            I32Const { value: 2 }, // READ_BIT
                            I32Or,
                            I32Store8 {
                                memarg: wasmparser::MemArg {
                                    align: 0,
                                    max_align: 0,
                                    offset: 0,
                                    // We assume the bytemap for stable memory is always
                                    // inserted directly after the stable memory.
                                    memory: special_indices.stable_memory_index + 1,
                                },
                            },
                            LocalGet {
                                local_index: BYTEMAP_ITERATOR,
                            },
                            I32Const { value: 1 },
                            I32Add,
                            LocalTee {
                                local_index: BYTEMAP_ITERATOR,
                            },
                            LocalGet {
                                local_index: BYTEMAP_END,
                            },
                            I32LtU,
                            BrIf { relative_depth: 0 },
                            End, // end loop
                            End, // end if
                            // perform the copy, calling API if it's the first access.
                            LocalGet {
                                local_index: SHOULD_CALL_READ_API,
                            },
                            If {
                                blockty: BlockType::Empty,
                            },
                            LocalGet { local_index: DST },
                            I64ExtendI32U,
                            LocalGet { local_index: SRC },
                            I64ExtendI32U,
                            LocalGet { local_index: LEN },
                            I64ExtendI32U,
                            Call {
                                function_index: InjectedImports::StableReadFirstAccess as u32,
                            },
                            Else,
                            LocalGet { local_index: DST },
                            LocalGet { local_index: SRC },
                            I64ExtendI32U,
                            LocalGet { local_index: LEN },
                            MemoryCopy {
                                dst_mem: 0,
                                src_mem: stable_memory_index,
                            },
                            End, // End actual copy.
                            GlobalGet {
                                global_index: accessed_pages_counter_index,
                            },
                            LocalGet {
                                local_index: ACCESSED_PAGE_COUNT,
                            },
                            I64ExtendI32U,
                            I64Sub,
                            GlobalSet {
                                global_index: accessed_pages_counter_index,
                            },
                            End,
                        ],
                    }
                },
            ),
        ),
        (
            SystemApiFunc::Stable64Read,
            (
                FuncType::new([ValType::I64, ValType::I64, ValType::I64], []),
                {
                    const DST: u32 = 0;
                    const SRC: u32 = 1;
                    const LEN: u32 = 2;
                    const BYTEMAP_START: u32 = 3;
                    const BYTEMAP_END: u32 = 4;
                    const ACCESSED_PAGE_COUNT: u32 = 5;
                    const BYTEMAP_ITERATOR: u32 = 6;
                    const SHOULD_CALL_READ_API: u32 = 7;
                    Body {
                        locals: vec![(5, ValType::I32)], // src on bytemap, src + len on bytemap, accessed page cnt, mark bytemap iterator, should call first read api
                        instructions: vec![
                            // Decrement instruction counter by the size of the copy
                            // and fixed overhead.  On system subnets this charge is
                            // skipped.
                            match subnet_type {
                                SubnetType::System => I64Const { value: 0 },
                                SubnetType::Application | SubnetType::VerifiedApplication => {
                                    LocalGet { local_index: LEN }
                                }
                            },
                            I64Const {
                                value: system_api::complexity_overhead_native!(
                                    STABLE64_READ,
                                    metering_type
                                )
                                .get() as i64,
                            },
                            I64Add,
                            Call {
                                function_index: decr_instruction_counter_fn,
                            },
                            Drop,
                            // if size is 0 we return
                            // (correctness of the code that follows depends on the size being > 0)
                            // note that we won't return errors if addresses are out of bounds
                            // in this case
                            LocalGet { local_index: LEN },
                            I64Const { value: 0 },
                            I64Eq,
                            If {
                                blockty: BlockType::Empty,
                            },
                            Return,
                            End,
                            // check bounds on stable memory (fail if dst + size > mem_size)
                            LocalGet { local_index: SRC },
                            LocalGet { local_index: LEN },
                            I64Add,
                            LocalGet { local_index: SRC },
                            // overflow (size != 0 because we checked earlier)
                            I64LeU,
                            If {
                                blockty: BlockType::Empty,
                            },
                            I32Const {
                                value: InternalErrorCode::StableMemoryOutOfBounds as i32,
                            },
                            Call {
                                function_index: InjectedImports::InternalTrap as u32,
                            },
                            End,
                            LocalGet { local_index: SRC },
                            LocalGet { local_index: LEN },
                            I64Add,
                            MemorySize {
                                mem: stable_memory_index,
                                mem_byte: 0, // This is ignored when serializing
                            },
                            I64Const {
                                value: WASM_PAGE_SIZE as i64,
                            },
                            I64Mul,
                            I64GtU,
                            If {
                                blockty: BlockType::Empty,
                            },
                            I32Const {
                                value: InternalErrorCode::StableMemoryOutOfBounds as i32,
                            },
                            Call {
                                function_index: InjectedImports::InternalTrap as u32,
                            },
                            End,
                            // check if these i64 hold valid i32 heap addresses
                            // check dst
                            LocalGet { local_index: DST },
                            I64Const {
                                value: u32::MAX as i64,
                            },
                            I64GtU,
                            If {
                                blockty: BlockType::Empty,
                            },
                            I32Const {
                                value: InternalErrorCode::HeapOutOfBounds as i32,
                            },
                            Call {
                                function_index: InjectedImports::InternalTrap as u32,
                            },
                            End,
                            // check len
                            LocalGet { local_index: LEN },
                            I64Const {
                                value: u32::MAX as i64,
                            },
                            I64GtU,
                            If {
                                blockty: BlockType::Empty,
                            },
                            I32Const {
                                value: InternalErrorCode::HeapOutOfBounds as i32,
                            },
                            Call {
                                function_index: InjectedImports::InternalTrap as u32,
                            },
                            End,
                            // src
                            LocalGet { local_index: SRC },
                            I64Const {
                                value: page_size_shift as i64,
                            },
                            I64ShrU,
                            I32WrapI64,
                            LocalTee {
                                local_index: BYTEMAP_START,
                            },
                            // bytemap_end
                            LocalGet { local_index: SRC },
                            LocalGet { local_index: LEN },
                            I64Add,
                            I64Const { value: 1 },
                            I64Sub,
                            I64Const {
                                value: page_size_shift as i64,
                            },
                            I64ShrU,
                            I64Const { value: 1 },
                            I64Add,
                            I32WrapI64,
                            LocalTee {
                                local_index: BYTEMAP_END,
                            },
                            Call {
                                function_index: count_clean_pages_fn_index,
                            },
                            // On top of the stack we have the number of pages
                            // that haven't been accessed in the given range.
                            // We need to call the first read API if this
                            // matches the total range.
                            LocalTee {
                                local_index: ACCESSED_PAGE_COUNT,
                            },
                            LocalGet {
                                local_index: BYTEMAP_END,
                            },
                            LocalGet {
                                local_index: BYTEMAP_START,
                            },
                            I32Sub,
                            I32Eq,
                            LocalSet {
                                local_index: SHOULD_CALL_READ_API,
                            }, // Should use first read API
                            Drop, // Drop the number of unwritten pages.
                            LocalGet {
                                local_index: ACCESSED_PAGE_COUNT,
                            }, // unaccessed pages
                            // fail if accessed pages limit exhausted
                            I64ExtendI32U,
                            GlobalGet {
                                global_index: accessed_pages_counter_index,
                            },
                            I64GtU,
                            If {
                                blockty: BlockType::Empty,
                            },
                            I32Const {
                                value: InternalErrorCode::MemoryAccessLimitExceeded as i32,
                            },
                            Call {
                                function_index: InjectedImports::InternalTrap as u32,
                            },
                            End,
                            // mark accessed pages if there are any to be marked
                            LocalGet {
                                local_index: ACCESSED_PAGE_COUNT,
                            },
                            I32Const { value: 0 },
                            I32GtU,
                            If {
                                blockty: BlockType::Empty,
                            },
                            LocalGet {
                                local_index: BYTEMAP_START,
                            },
                            LocalSet {
                                local_index: BYTEMAP_ITERATOR,
                            }, // it
                            Loop {
                                blockty: BlockType::Empty,
                            },
                            LocalGet {
                                local_index: BYTEMAP_ITERATOR,
                            }, // it as arg for store
                            LocalGet {
                                local_index: BYTEMAP_ITERATOR,
                            }, // it as arg for load
                            I32Load8U {
                                memarg: wasmparser::MemArg {
                                    align: 0,
                                    max_align: 0,
                                    offset: 0,
                                    // We assume the bytemap for stable memory is always
                                    // inserted directly after the stable memory.
                                    memory: special_indices.stable_memory_index + 1,
                                },
                            },
                            I32Const { value: 2 }, // READ_BIT
                            I32Or,
                            I32Store8 {
                                memarg: wasmparser::MemArg {
                                    align: 0,
                                    max_align: 0,
                                    offset: 0,
                                    // We assume the bytemap for stable memory is always
                                    // inserted directly after the stable memory.
                                    memory: special_indices.stable_memory_index + 1,
                                },
                            },
                            LocalGet {
                                local_index: BYTEMAP_ITERATOR,
                            },
                            I32Const { value: 1 },
                            I32Add,
                            LocalTee {
                                local_index: BYTEMAP_ITERATOR,
                            },
                            LocalGet {
                                local_index: BYTEMAP_END,
                            },
                            I32LtU,
                            BrIf { relative_depth: 0 },
                            End, // end loop
                            End, // end if
                            // perform the copy, calling API if it's the first access.
                            LocalGet {
                                local_index: SHOULD_CALL_READ_API,
                            },
                            If {
                                blockty: BlockType::Empty,
                            },
                            LocalGet { local_index: DST },
                            LocalGet { local_index: SRC },
                            LocalGet { local_index: LEN },
                            Call {
                                function_index: InjectedImports::StableReadFirstAccess as u32,
                            },
                            Else,
                            LocalGet { local_index: DST },
                            match main_memory_mode {
                                MemoryMode::Memory32 => I32WrapI64,
                                MemoryMode::Memory64 => Nop,
                            },
                            LocalGet { local_index: SRC },
                            LocalGet { local_index: LEN },
                            match main_memory_mode {
                                MemoryMode::Memory32 => I32WrapI64,
                                MemoryMode::Memory64 => Nop,
                            },
                            MemoryCopy {
                                dst_mem: 0,
                                src_mem: stable_memory_index,
                            },
                            End, // End actual copy.
                            GlobalGet {
                                global_index: accessed_pages_counter_index,
                            },
                            LocalGet {
                                local_index: ACCESSED_PAGE_COUNT,
                            },
                            I64ExtendI32U,
                            I64Sub,
                            GlobalSet {
                                global_index: accessed_pages_counter_index,
                            },
                            End,
                        ],
                    }
                },
            ),
        ),
        (
            SystemApiFunc::StableWrite,
            (
                FuncType::new([ValType::I32, ValType::I32, ValType::I32], []),
                {
                    const DST: u32 = 0;
                    const SRC: u32 = 1;
                    const LEN: u32 = 2;
                    const BYTEMAP_START: u32 = 3;
                    const BYTEMAP_END: u32 = 4;
                    const DIRTY_PAGE_COUNT: u32 = 5;
                    const ACCESSED_PAGE_COUNT: u32 = 6;
                    Body {
                        locals: vec![(4, ValType::I32)], // dst on bytemap, dst + len on bytemap, dirty page cnt, accessed page cnt
                        instructions: vec![
                            // Decrement instruction counter by the size of the copy
                            // and fixed overhead.  On system subnets this charge is
                            // skipped.
                            match subnet_type {
                                SubnetType::System => I32Const { value: 0 },
                                SubnetType::Application | SubnetType::VerifiedApplication => {
                                    LocalGet { local_index: LEN }
                                }
                            },
                            I64ExtendI32U,
                            I64Const {
                                value: system_api::complexity_overhead_native!(
                                    STABLE_WRITE,
                                    metering_type
                                )
                                .get() as i64,
                            },
                            I64Add,
                            Call {
                                function_index: decr_instruction_counter_fn,
                            },
                            Drop,
                            // If memory is too big for 32bit api, we trap
                            MemorySize {
                                mem: stable_memory_index,
                                mem_byte: 0, // This is ignored when serializing
                            },
                            I64Const {
                                value: MAX_32_BIT_STABLE_MEMORY_IN_PAGES,
                            },
                            I64GtU,
                            If {
                                blockty: BlockType::Empty,
                            },
                            I32Const {
                                value: InternalErrorCode::StableMemoryTooBigFor32Bit as i32,
                            },
                            Call {
                                function_index: InjectedImports::InternalTrap as u32,
                            },
                            End,
                            // check bounds on stable memory (fail if dst + size > mem_size)
                            LocalGet { local_index: DST },
                            I64ExtendI32U,
                            LocalGet { local_index: LEN },
                            I64ExtendI32U,
                            I64Add,
                            MemorySize {
                                mem: stable_memory_index,
                                mem_byte: 0, // This is ignored when serializing
                            },
                            I64Const {
                                value: WASM_PAGE_SIZE as i64,
                            },
                            I64Mul,
                            I64GtU,
                            If {
                                blockty: BlockType::Empty,
                            },
                            I32Const {
                                value: InternalErrorCode::StableMemoryOutOfBounds as i32,
                            },
                            Call {
                                function_index: InjectedImports::InternalTrap as u32,
                            },
                            End,
                            // mark writes in the bytemap

                            // if size is 0 we return
                            // (correctness of the code that follows depends on the size being > 0)
                            // note that we won't return error if src address is out of bounds
                            // in this case
                            LocalGet { local_index: LEN },
                            I32Const { value: 0 },
                            I32Eq,
                            If {
                                blockty: BlockType::Empty,
                            },
                            Return,
                            End,
                            LocalGet { local_index: DST },
                            I32Const {
                                value: page_size_shift,
                            },
                            I32ShrU,
                            LocalTee {
                                local_index: BYTEMAP_START,
                            },
                            // bytemap_end
                            LocalGet { local_index: DST },
                            LocalGet { local_index: LEN },
                            I32Add,
                            I32Const { value: 1 },
                            I32Sub,
                            I32Const {
                                value: page_size_shift,
                            },
                            I32ShrU,
                            I32Const { value: 1 },
                            I32Add,
                            LocalTee {
                                local_index: BYTEMAP_END,
                            },
                            // count pages already dirty
                            Call {
                                function_index: count_clean_pages_fn_index,
                            },
                            LocalTee {
                                local_index: ACCESSED_PAGE_COUNT,
                            },
                            // fail if accessed pages limit exhausted
                            I64ExtendI32U,
                            GlobalGet {
                                global_index: accessed_pages_counter_index,
                            },
                            I64GtU,
                            If {
                                blockty: BlockType::Empty,
                            },
                            I32Const {
                                value: InternalErrorCode::MemoryAccessLimitExceeded as i32,
                            },
                            Call {
                                function_index: InjectedImports::InternalTrap as u32,
                            },
                            End,
                            LocalTee {
                                local_index: DIRTY_PAGE_COUNT,
                            },
                            // fail if dirty pages limit exhausted
                            I64ExtendI32U,
                            GlobalGet {
                                global_index: dirty_pages_counter_index,
                            },
                            I64GtU,
                            If {
                                blockty: BlockType::Empty,
                            },
                            I32Const {
                                value: InternalErrorCode::MemoryWriteLimitExceeded as i32,
                            },
                            Call {
                                function_index: InjectedImports::InternalTrap as u32,
                            },
                            End,
                            // Decrement instruction counter to charge for dirty pages
                            LocalGet {
                                local_index: DIRTY_PAGE_COUNT,
                            },
                            I64ExtendI32U,
                            I64Const {
                                value: dirty_page_overhead.get().try_into().unwrap(),
                            },
                            I64Mul,
                            // Bounds check above should guarantee that we don't
                            // overflow as the over head is a small constant.
                            Call {
                                function_index: decr_instruction_counter_fn,
                            },
                            Drop,
                            // perform memory fill
                            LocalGet {
                                local_index: BYTEMAP_START,
                            },
                            // value to fill with
                            I32Const { value: 3 },
                            // calculate bytemap_size
                            // bytemap_end = (dst + size - 1) / PAGE_SIZE + 1
                            // bytemap_len = bytemap_end - bytemap_start
                            LocalGet {
                                local_index: BYTEMAP_END,
                            },
                            LocalGet {
                                local_index: BYTEMAP_START,
                            },
                            // bytemap_end - bytemap_start
                            I32Sub,
                            MemoryFill {
                                mem: stable_memory_bytemap_index,
                            },
                            // copy memory contents
                            LocalGet { local_index: DST },
                            I64ExtendI32U,
                            LocalGet { local_index: SRC },
                            LocalGet { local_index: LEN },
                            MemoryCopy {
                                dst_mem: stable_memory_index,
                                src_mem: 0,
                            },
                            GlobalGet {
                                global_index: dirty_pages_counter_index,
                            },
                            LocalGet {
                                local_index: DIRTY_PAGE_COUNT,
                            },
                            I64ExtendI32U,
                            I64Sub,
                            GlobalSet {
                                global_index: dirty_pages_counter_index,
                            },
                            GlobalGet {
                                global_index: accessed_pages_counter_index,
                            },
                            LocalGet {
                                local_index: ACCESSED_PAGE_COUNT,
                            },
                            I64ExtendI32U,
                            I64Sub,
                            GlobalSet {
                                global_index: accessed_pages_counter_index,
                            },
                            End,
                        ],
                    }
                },
            ),
        ),
        (
            SystemApiFunc::Stable64Write,
            (
                FuncType::new([ValType::I64, ValType::I64, ValType::I64], []),
                {
                    const DST: u32 = 0;
                    const SRC: u32 = 1;
                    const LEN: u32 = 2;
                    const BYTEMAP_START: u32 = 3;
                    const BYTEMAP_END: u32 = 4;
                    const DIRTY_PAGE_COUNT: u32 = 5;
                    const ACCESSED_PAGE_COUNT: u32 = 6;
                    Body {
                        locals: vec![(4, ValType::I32)], // dst on bytemap, dst + len on bytemap, dirty page cnt, accessed page cnt
                        instructions: vec![
                            // Decrement instruction counter by the size of the copy
                            // and fixed overhead.  On system subnets this charge is
                            // skipped.
                            match subnet_type {
                                SubnetType::System => I64Const { value: 0 },
                                SubnetType::Application | SubnetType::VerifiedApplication => {
                                    LocalGet { local_index: LEN }
                                }
                            },
                            I64Const {
                                value: system_api::complexity_overhead_native!(
                                    STABLE64_WRITE,
                                    metering_type
                                )
                                .get() as i64,
                            },
                            I64Add,
                            Call {
                                function_index: decr_instruction_counter_fn,
                            },
                            Drop,
                            // if size is 0 we return
                            // (correctness of the code that follows depends on the size being > 0)
                            // note that we won't return errors if addresses are out of bounds
                            // in this case
                            LocalGet { local_index: LEN },
                            I64Const { value: 0 },
                            I64Eq,
                            If {
                                blockty: BlockType::Empty,
                            },
                            Return,
                            End,
                            // check bounds on stable memory (fail if dst + size > mem_size)
                            LocalGet { local_index: DST },
                            LocalGet { local_index: LEN },
                            I64Add,
                            LocalGet { local_index: DST },
                            // overflow (size != 0 because we checked earlier)
                            I64LeU,
                            If {
                                blockty: BlockType::Empty,
                            },
                            I32Const {
                                value: InternalErrorCode::StableMemoryOutOfBounds as i32,
                            },
                            Call {
                                function_index: InjectedImports::InternalTrap as u32,
                            },
                            End,
                            LocalGet { local_index: DST },
                            LocalGet { local_index: LEN },
                            I64Add,
                            MemorySize {
                                mem: stable_memory_index,
                                mem_byte: 0, // This is ignored when serializing
                            },
                            I64Const {
                                value: WASM_PAGE_SIZE as i64,
                            },
                            I64Mul,
                            I64GtU,
                            If {
                                blockty: BlockType::Empty,
                            },
                            I32Const {
                                value: InternalErrorCode::StableMemoryOutOfBounds as i32,
                            },
                            Call {
                                function_index: InjectedImports::InternalTrap as u32,
                            },
                            End,
                            // check if these i64 hold valid i32 heap addresses
                            // check src
                            LocalGet { local_index: SRC },
                            I64Const {
                                value: u32::MAX as i64,
                            },
                            I64GtU,
                            If {
                                blockty: BlockType::Empty,
                            },
                            I32Const {
                                value: InternalErrorCode::HeapOutOfBounds as i32,
                            },
                            Call {
                                function_index: InjectedImports::InternalTrap as u32,
                            },
                            End,
                            // check len
                            LocalGet { local_index: LEN },
                            I64Const {
                                value: u32::MAX as i64,
                            },
                            I64GtU,
                            If {
                                blockty: BlockType::Empty,
                            },
                            I32Const {
                                value: InternalErrorCode::HeapOutOfBounds as i32,
                            },
                            Call {
                                function_index: InjectedImports::InternalTrap as u32,
                            },
                            End,
                            LocalGet { local_index: DST },
                            I64Const {
                                value: page_size_shift as i64,
                            },
                            I64ShrU,
                            I32WrapI64,
                            LocalTee {
                                local_index: BYTEMAP_START,
                            },
                            // bytemap_end
                            LocalGet { local_index: DST },
                            LocalGet { local_index: LEN },
                            I64Add,
                            I64Const { value: 1 },
                            I64Sub,
                            I64Const {
                                value: page_size_shift as i64,
                            },
                            I64ShrU,
                            I64Const { value: 1 },
                            I64Add,
                            I32WrapI64,
                            LocalTee {
                                local_index: BYTEMAP_END,
                            },
                            Call {
                                function_index: count_clean_pages_fn_index,
                            },
                            LocalTee {
                                local_index: ACCESSED_PAGE_COUNT,
                            },
                            // fail if accessed pages limit exhausted
                            I64ExtendI32U,
                            GlobalGet {
                                global_index: accessed_pages_counter_index,
                            },
                            I64GtU,
                            If {
                                blockty: BlockType::Empty,
                            },
                            I32Const {
                                value: InternalErrorCode::MemoryAccessLimitExceeded as i32,
                            },
                            Call {
                                function_index: InjectedImports::InternalTrap as u32,
                            },
                            End,
                            LocalTee {
                                local_index: DIRTY_PAGE_COUNT,
                            },
                            // fail if dirty pages limit exhausted
                            I64ExtendI32U,
                            GlobalGet {
                                global_index: dirty_pages_counter_index,
                            },
                            I64GtU,
                            If {
                                blockty: BlockType::Empty,
                            },
                            I32Const {
                                value: InternalErrorCode::MemoryWriteLimitExceeded as i32,
                            },
                            Call {
                                function_index: InjectedImports::InternalTrap as u32,
                            },
                            End,
                            // Decrement instruction counter to charge for dirty pages
                            LocalGet {
                                local_index: DIRTY_PAGE_COUNT,
                            },
                            I64ExtendI32U,
                            I64Const {
                                value: dirty_page_overhead.get().try_into().unwrap(),
                            },
                            I64Mul,
                            // Bounds check above should guarantee that we don't
                            // overflow as the over head is a small constant.
                            Call {
                                function_index: decr_instruction_counter_fn,
                            },
                            Drop,
                            // perform memory fill
                            LocalGet {
                                local_index: BYTEMAP_START,
                            },
                            // value to fill with
                            I32Const { value: 3 },
                            // calculate bytemap_size
                            // bytemap_end = (dst + size - 1) / PAGE_SIZE + 1
                            // bytemap_len = bytemap_end - bytemap_start
                            LocalGet {
                                local_index: BYTEMAP_END,
                            },
                            LocalGet {
                                local_index: BYTEMAP_START,
                            },
                            // bytemap_end - bytemap_start
                            I32Sub,
                            MemoryFill {
                                mem: stable_memory_bytemap_index,
                            },
                            // copy memory contents
                            LocalGet { local_index: DST },
                            LocalGet { local_index: SRC },
                            match main_memory_mode {
                                MemoryMode::Memory32 => I32WrapI64,
                                MemoryMode::Memory64 => Nop,
                            },
                            LocalGet { local_index: LEN },
                            match main_memory_mode {
                                MemoryMode::Memory32 => I32WrapI64,
                                MemoryMode::Memory64 => Nop,
                            },
                            MemoryCopy {
                                dst_mem: stable_memory_index,
                                src_mem: 0,
                            },
                            GlobalGet {
                                global_index: dirty_pages_counter_index,
                            },
                            LocalGet {
                                local_index: DIRTY_PAGE_COUNT,
                            },
                            I64ExtendI32U,
                            I64Sub,
                            GlobalSet {
                                global_index: dirty_pages_counter_index,
                            },
                            GlobalGet {
                                global_index: accessed_pages_counter_index,
                            },
                            LocalGet {
                                local_index: ACCESSED_PAGE_COUNT,
                            },
                            I64ExtendI32U,
                            I64Sub,
                            GlobalSet {
                                global_index: accessed_pages_counter_index,
                            },
                            End,
                        ],
                    }
                },
            ),
        ),
    ]
}<|MERGE_RESOLUTION|>--- conflicted
+++ resolved
@@ -24,15 +24,10 @@
 use wasmparser::{BlockType, FuncType, Operator, ValType};
 use wasmtime_environ::WASM_PAGE_SIZE;
 
-<<<<<<< HEAD
 use super::{
     instrumentation::{MemoryMode, SpecialIndices},
-    wasm_transform::Body,
     SystemApiFunc,
 };
-=======
-use super::{instrumentation::SpecialIndices, SystemApiFunc};
->>>>>>> 91d71f05
 
 use crate::wasmtime_embedder::system_api_complexity::system_api;
 
