use ic_base_types::{CanisterId, NumBytes, NumSeconds, SubnetId};
use ic_config::execution_environment::SUBNET_CALLBACK_SOFT_LIMIT;
use ic_config::subnet_config::SchedulerConfig;
use ic_interfaces::execution_environment::SystemApi;
use ic_limits::SMALL_APP_SUBNET_MAX_SIZE;
use ic_logger::replica_logger::no_op_logger;
use ic_management_canister_types::{
    CanisterIdRecord, CanisterSettingsArgs, Payload, UpdateSettingsArgs, IC_00,
};
use ic_nns_constants::CYCLES_MINTING_CANISTER_ID;
use ic_registry_routing_table::CanisterIdRange;
use ic_registry_subnet_type::SubnetType;
use ic_replicated_state::canister_state::system_state::CyclesUseCase;
use ic_replicated_state::testing::SystemStateTesting;
use ic_replicated_state::{NetworkTopology, SystemState};
use ic_system_api::sandbox_safe_system_state::SandboxSafeSystemState;
use ic_test_utilities::cycles_account_manager::CyclesAccountManagerBuilder;
use ic_test_utilities_state::SystemStateBuilder;
use ic_test_utilities_types::{
    ids::{canister_test_id, subnet_test_id, user_test_id},
    messages::{RequestBuilder, ResponseBuilder},
};
use ic_types::nominal_cycles::NominalCycles;
use ic_types::{
    messages::{CanisterMessage, MAX_INTER_CANISTER_PAYLOAD_IN_BYTES},
    time::UNIX_EPOCH,
    ComputeAllocation, Cycles, NumInstructions,
};
use prometheus::IntCounter;
use std::collections::BTreeSet;
use std::convert::From;
use std::sync::Arc;

mod common;
use common::*;

use ic_cycles_account_manager::WasmExecutionMode;

const MAX_NUM_INSTRUCTIONS: NumInstructions = NumInstructions::new(1 << 30);
const INITIAL_CYCLES: Cycles = Cycles::new(5_000_000_000_000);
const WASM_EXECUTION_MODE: WasmExecutionMode = WasmExecutionMode::Wasm32;

#[test]
fn push_output_request_fails_not_enough_cycles_for_request() {
    let request = RequestBuilder::default()
        .sender(canister_test_id(0))
        .build();

    let cycles_account_manager = CyclesAccountManagerBuilder::new()
        .with_max_num_instructions(MAX_NUM_INSTRUCTIONS)
        .build();

    let request_payload_cost = cycles_account_manager
        .xnet_call_bytes_transmitted_fee(request.payload_size_bytes(), SMALL_APP_SUBNET_MAX_SIZE);

    // Set cycles balance low enough that not even the cost for transferring
    // the request is covered.
    let system_state = SystemState::new_running_for_testing(
        canister_test_id(0),
        user_test_id(1).get(),
        request_payload_cost - Cycles::new(10),
        NumSeconds::from(100_000),
    );

    let mut sandbox_safe_system_state = SandboxSafeSystemState::new_for_testing(
        &system_state,
        cycles_account_manager,
        &NetworkTopology::default(),
        SchedulerConfig::application_subnet().dirty_page_overhead,
        ComputeAllocation::default(),
<<<<<<< HEAD
        Default::default(),
=======
        SUBNET_CALLBACK_SOFT_LIMIT as u64,
        RequestMetadata::new(0, UNIX_EPOCH),
>>>>>>> a2aefda0
        Some(request.sender().into()),
        None,
    );

    assert_eq!(
        sandbox_safe_system_state.push_output_request(
            NumBytes::from(0),
            NumBytes::from(0),
            request.clone(),
            Cycles::zero(),
            Cycles::zero(),
        ),
        Err(request)
    );
}

#[test]
fn push_output_request_fails_not_enough_cycles_for_response() {
    let request = RequestBuilder::default()
        .sender(canister_test_id(0))
        .build();

    let cycles_account_manager = CyclesAccountManagerBuilder::new()
        .with_max_num_instructions(MAX_NUM_INSTRUCTIONS)
        .build();

    let xnet_cost = cycles_account_manager.xnet_call_performed_fee(SMALL_APP_SUBNET_MAX_SIZE);
    let request_payload_cost = cycles_account_manager
        .xnet_call_bytes_transmitted_fee(request.payload_size_bytes(), SMALL_APP_SUBNET_MAX_SIZE);
    let prepayment_for_response_execution = cycles_account_manager
        .prepayment_for_response_execution(SMALL_APP_SUBNET_MAX_SIZE, WASM_EXECUTION_MODE);
    let prepayment_for_response_transmission =
        cycles_account_manager.prepayment_for_response_transmission(SMALL_APP_SUBNET_MAX_SIZE);
    let total_cost = xnet_cost
        + request_payload_cost
        + prepayment_for_response_execution
        + prepayment_for_response_transmission;

    // Set cycles balance to a number that is enough to cover for the request
    // transfer but not to cover the cost of processing the expected response.
    let system_state = SystemState::new_running_for_testing(
        canister_test_id(0),
        user_test_id(1).get(),
        total_cost - Cycles::new(10),
        NumSeconds::from(100_000),
    );

    let mut sandbox_safe_system_state = SandboxSafeSystemState::new_for_testing(
        &system_state,
        cycles_account_manager,
        &NetworkTopology::default(),
        SchedulerConfig::application_subnet().dirty_page_overhead,
        ComputeAllocation::default(),
<<<<<<< HEAD
        Default::default(),
=======
        SUBNET_CALLBACK_SOFT_LIMIT as u64,
        RequestMetadata::new(0, UNIX_EPOCH),
>>>>>>> a2aefda0
        Some(request.sender().into()),
        None,
    );

    assert_eq!(
        sandbox_safe_system_state.push_output_request(
            NumBytes::from(0),
            NumBytes::from(0),
            request.clone(),
            prepayment_for_response_execution,
            prepayment_for_response_transmission
        ),
        Err(request)
    );
}

#[test]
fn push_output_request_succeeds_with_enough_cycles() {
    let cycles_account_manager = CyclesAccountManagerBuilder::new()
        .with_max_num_instructions(MAX_NUM_INSTRUCTIONS)
        .build();

    let system_state = SystemState::new_running_for_testing(
        canister_test_id(0),
        user_test_id(1).get(),
        INITIAL_CYCLES,
        NumSeconds::from(100_000),
    );

    let caller = None;
    let mut sandbox_safe_system_state = SandboxSafeSystemState::new_for_testing(
        &system_state,
        cycles_account_manager,
        &NetworkTopology::default(),
        SchedulerConfig::application_subnet().dirty_page_overhead,
        ComputeAllocation::default(),
<<<<<<< HEAD
        Default::default(),
=======
        SUBNET_CALLBACK_SOFT_LIMIT as u64,
        RequestMetadata::new(0, UNIX_EPOCH),
>>>>>>> a2aefda0
        caller,
        None,
    );

    let prepayment_for_response_execution = cycles_account_manager
        .prepayment_for_response_execution(SMALL_APP_SUBNET_MAX_SIZE, WASM_EXECUTION_MODE);
    let prepayment_for_response_transmission =
        cycles_account_manager.prepayment_for_response_transmission(SMALL_APP_SUBNET_MAX_SIZE);

    assert_eq!(
        sandbox_safe_system_state.push_output_request(
            NumBytes::from(0),
            NumBytes::from(0),
            RequestBuilder::default()
                .sender(canister_test_id(0))
                .build(),
            prepayment_for_response_execution,
            prepayment_for_response_transmission,
        ),
        Ok(())
    );
}

#[test]
fn correct_charging_source_canister_for_a_request() {
    let subnet_type = SubnetType::Application;
    let cycles_account_manager = CyclesAccountManagerBuilder::new()
        .with_max_num_instructions(MAX_NUM_INSTRUCTIONS)
        .with_subnet_type(subnet_type)
        .build();
    let mut system_state = SystemState::new_running_for_testing(
        canister_test_id(0),
        user_test_id(1).get(),
        INITIAL_CYCLES,
        NumSeconds::from(100_000),
    );

    let initial_cycles_balance = system_state.balance();

    let request = RequestBuilder::default()
        .sender(canister_test_id(0))
        .receiver(canister_test_id(1))
        .build();

    let mut sandbox_safe_system_state = SandboxSafeSystemState::new_for_testing(
        &system_state,
        cycles_account_manager,
        &NetworkTopology::default(),
        SchedulerConfig::application_subnet().dirty_page_overhead,
        ComputeAllocation::default(),
<<<<<<< HEAD
        Default::default(),
=======
        SUBNET_CALLBACK_SOFT_LIMIT as u64,
        RequestMetadata::new(0, UNIX_EPOCH),
>>>>>>> a2aefda0
        Some(request.sender().into()),
        None,
    );

    let xnet_cost = cycles_account_manager.xnet_call_performed_fee(SMALL_APP_SUBNET_MAX_SIZE);
    let request_payload_cost = cycles_account_manager
        .xnet_call_bytes_transmitted_fee(request.payload_size_bytes(), SMALL_APP_SUBNET_MAX_SIZE);
    let prepayment_for_response_execution = cycles_account_manager
        .prepayment_for_response_execution(SMALL_APP_SUBNET_MAX_SIZE, WASM_EXECUTION_MODE);
    let prepayment_for_response_transmission =
        cycles_account_manager.prepayment_for_response_transmission(SMALL_APP_SUBNET_MAX_SIZE);
    let total_cost = xnet_cost
        + request_payload_cost
        + prepayment_for_response_execution
        + prepayment_for_response_transmission;

    // Enqueue the Request.
    sandbox_safe_system_state
        .push_output_request(
            NumBytes::from(0),
            NumBytes::from(0),
            request,
            prepayment_for_response_execution,
            prepayment_for_response_transmission,
        )
        .unwrap();

    // Assume the destination canister got the message and prepared a response
    let response = ResponseBuilder::default()
        .respondent(canister_test_id(1))
        .originator(canister_test_id(0))
        .build();

    // The response will find its way into the
    // ExecutionEnvironmentImpl::execute_canister_response()
    // => Mock the response_cycles_refund() invocation from the
    // execute_canister_response()
    sandbox_safe_system_state
        .system_state_changes
        .apply_changes(
            UNIX_EPOCH,
            &mut system_state,
            &default_network_topology(),
            subnet_test_id(1),
            &no_op_logger(),
        )
        .unwrap();
    let no_op_counter: IntCounter = IntCounter::new("no_op", "no_op").unwrap();
    let refund_cycles = cycles_account_manager.refund_for_response_transmission(
        &no_op_logger(),
        &no_op_counter,
        &response,
        prepayment_for_response_transmission,
        SMALL_APP_SUBNET_MAX_SIZE,
    );

    system_state.add_cycles(refund_cycles, CyclesUseCase::RequestAndResponseTransmission);

    // MAX_NUM_INSTRUCTIONS also gets partially refunded in the real
    // ExecutionEnvironmentImpl::execute_canister_response()
    assert_eq!(
        initial_cycles_balance - total_cost
            + cycles_account_manager.xnet_call_bytes_transmitted_fee(
                MAX_INTER_CANISTER_PAYLOAD_IN_BYTES - response.payload_size_bytes(),
                SMALL_APP_SUBNET_MAX_SIZE
            ),
        system_state.balance()
    );
}

#[test]
fn mint_all_cycles() {
    let cycles_account_manager = CyclesAccountManagerBuilder::new()
        .with_subnet_type(SubnetType::System)
        .build();

    let api_type = ApiTypeBuilder::build_update_api();
    let mut api = get_system_api(api_type, &get_cmc_system_state(), cycles_account_manager);
    let balance_before = api.ic0_canister_cycle_balance().unwrap();

    let amount = 50;
    assert_eq!(api.ic0_mint_cycles(amount), Ok(amount));
    assert_eq!(
        api.ic0_canister_cycle_balance().unwrap() - balance_before,
        amount
    );
}

#[test]
fn mint_cycles_large_value() {
    let cycles_account_manager = CyclesAccountManagerBuilder::new()
        .with_subnet_type(SubnetType::System)
        .build();
    let mut system_state = SystemStateBuilder::new()
        .canister_id(CYCLES_MINTING_CANISTER_ID)
        .build();

    system_state.add_cycles(
        Cycles::from(1_000_000_000_000_000_u128),
        CyclesUseCase::NonConsumed,
    );

    let api_type = ApiTypeBuilder::build_update_api();
    let mut api = get_system_api(api_type, &system_state, cycles_account_manager);
    let balance_before = api.ic0_canister_cycle_balance().unwrap();

    let amount = 50;
    // Canisters on the System subnet can hold any amount of cycles
    assert_eq!(api.ic0_mint_cycles(amount), Ok(amount));
    assert_eq!(
        api.ic0_canister_cycle_balance().unwrap() - balance_before,
        amount
    );
}

#[test]
fn mint_cycles_fails_caller_not_on_nns() {
    let system_state = SystemStateBuilder::default().build();
    let cycles_account_manager = CyclesAccountManagerBuilder::new().build();
    let mut api = get_system_api(
        ApiTypeBuilder::build_update_api(),
        &system_state,
        cycles_account_manager,
    );

    let balance_before = api.ic0_canister_cycle_balance().unwrap();

    assert!(api.ic0_mint_cycles(50).is_err());
    assert_eq!(
        api.ic0_canister_cycle_balance().unwrap() - balance_before,
        0
    );
}

#[test]
fn is_controller_test() {
    let mut system_state = SystemStateBuilder::default().build();
    system_state.controllers = BTreeSet::from([user_test_id(1).get(), user_test_id(2).get()]);

    let caller = None;
    let sandbox_safe_system_state = SandboxSafeSystemState::new_for_testing(
        &system_state,
        CyclesAccountManagerBuilder::new().build(),
        &NetworkTopology::default(),
        SchedulerConfig::application_subnet().dirty_page_overhead,
        ComputeAllocation::default(),
<<<<<<< HEAD
        Default::default(),
=======
        SUBNET_CALLBACK_SOFT_LIMIT as u64,
        RequestMetadata::new(0, UNIX_EPOCH),
>>>>>>> a2aefda0
        caller,
        None,
    );

    // Users IDs 1 and 2 are controllers, hence is_controller should return true,
    // otherwise, it should return false.
    for i in 1..5 {
        assert_eq!(
            sandbox_safe_system_state.is_controller(&user_test_id(i).get()),
            i <= 2
        );
    }
}

#[test]
fn call_increases_cycles_consumed_metric() {
    let mut system_state = SystemStateBuilder::default().build();
    let cycles_account_manager = CyclesAccountManagerBuilder::new().build();
    let mut api = get_system_api(
        ApiTypeBuilder::build_update_api(),
        &system_state,
        cycles_account_manager,
    );

    api.ic0_call_new(0, 0, 0, 0, 0, 0, 0, 0, &[]).unwrap();
    api.ic0_call_perform().unwrap();

    let system_state_changes = api.into_system_state_changes();
    system_state_changes
        .apply_changes(
            UNIX_EPOCH,
            &mut system_state,
            &default_network_topology(),
            subnet_test_id(1),
            &no_op_logger(),
        )
        .unwrap();
    assert!(system_state.canister_metrics.consumed_cycles.get() > 0);
    assert_ne!(
        *system_state
            .canister_metrics
            .get_consumed_cycles_by_use_cases()
            .get(&CyclesUseCase::RequestAndResponseTransmission)
            .unwrap(),
        NominalCycles::from(0)
    );
}

/// Returns the system state after performing an inter-canister call
/// from sender to recv with given method name and argument.
/// The sender is assumed to be on subnet with given subnet ID
/// as in the provided network topology.
/// The sender's subnet is assumed to be an application subnet.
fn test_inter_canister_call(
    topo: &NetworkTopology,
    subnet_id: SubnetId,
    sender: CanisterId,
    recv: CanisterId,
    method_name: &str,
    arg: Vec<u8>,
) -> SystemState {
    let subnet_type = SubnetType::Application;
    let cycles_account_manager = CyclesAccountManagerBuilder::new()
        .with_max_num_instructions(MAX_NUM_INSTRUCTIONS)
        .with_subnet_type(subnet_type)
        .build();
    let sender_controller = user_test_id(1).get();
    let mut system_state = SystemState::new_running_for_testing(
        sender,
        sender_controller,
        INITIAL_CYCLES,
        NumSeconds::from(100_000),
    );

    let mut sandbox_safe_system_state = SandboxSafeSystemState::new_for_testing(
        &system_state,
        cycles_account_manager,
        topo,
        SchedulerConfig::application_subnet().dirty_page_overhead,
        ComputeAllocation::default(),
<<<<<<< HEAD
        Default::default(),
=======
        SUBNET_CALLBACK_SOFT_LIMIT as u64,
        RequestMetadata::new(0, UNIX_EPOCH),
>>>>>>> a2aefda0
        Some(sender.into()),
        None,
    );

    let request = RequestBuilder::default()
        .sender(sender)
        .receiver(recv)
        .method_name(method_name)
        .method_payload(arg)
        .build();

    let prepayment_for_response_execution = cycles_account_manager
        .prepayment_for_response_execution(SMALL_APP_SUBNET_MAX_SIZE, WASM_EXECUTION_MODE);
    let prepayment_for_response_transmission =
        cycles_account_manager.prepayment_for_response_transmission(SMALL_APP_SUBNET_MAX_SIZE);

    // Enqueue the Request.
    sandbox_safe_system_state
        .push_output_request(
            NumBytes::from(0),
            NumBytes::from(0),
            request,
            prepayment_for_response_execution,
            prepayment_for_response_transmission,
        )
        .unwrap();

    sandbox_safe_system_state
        .system_state_changes
        .apply_changes(
            UNIX_EPOCH,
            &mut system_state,
            topo,
            subnet_id,
            &no_op_logger(),
        )
        .unwrap();

    system_state
}

/// Creates a network topology with NNS subnet and one test subnet,
/// both subnets having a single canister ID in their routing table ranges.
fn two_subnet_topology(
    nns_subnet_id: SubnetId,
    nns_canister_id: CanisterId,
    test_subnet_id: SubnetId,
    test_canister_id: CanisterId,
) -> NetworkTopology {
    let mut topo = NetworkTopology {
        nns_subnet_id,
        ..Default::default()
    };
    topo.subnets.insert(nns_subnet_id, Default::default());
    topo.subnets.insert(test_subnet_id, Default::default());
    let nns_canister_range = CanisterIdRange {
        start: nns_canister_id,
        end: nns_canister_id,
    };
    Arc::make_mut(&mut topo.routing_table)
        .insert(nns_canister_range, nns_subnet_id)
        .unwrap();
    let test_canister_range = CanisterIdRange {
        start: test_canister_id,
        end: test_canister_id,
    };
    Arc::make_mut(&mut topo.routing_table)
        .insert(test_canister_range, test_subnet_id)
        .unwrap();
    topo
}

/// Test successful IC00 call from test subnet to NNS subnet with given method name and argument.
fn correct_mgmt_canister_call_ic00(method_name: &str, arg: Vec<u8>) {
    let nns_subnet_id = subnet_test_id(1);
    let nns_canister_id = canister_test_id(1);
    let test_subnet_id = subnet_test_id(2);
    let test_canister_id = canister_test_id(2);
    let topo = two_subnet_topology(
        nns_subnet_id,
        nns_canister_id,
        test_subnet_id,
        test_canister_id,
    );
    let mut system_state = test_inter_canister_call(
        &topo,
        test_subnet_id,
        test_canister_id,
        IC_00,
        method_name,
        arg,
    );
    assert!(system_state.queues_mut().has_output());
}

/// Test successful management canister call with an explicit subnet ID
/// as the target of the request from NNS subnet (otherwise such a call is not allowed)
/// to test subnet with given method name and argument.
fn correct_mgmt_canister_call_subnet_message(method_name: &str, arg: Vec<u8>) {
    let nns_subnet_id = subnet_test_id(1);
    let nns_canister_id = canister_test_id(1);
    let test_subnet_id = subnet_test_id(2);
    let test_canister_id = canister_test_id(2);
    let topo = two_subnet_topology(
        nns_subnet_id,
        nns_canister_id,
        test_subnet_id,
        test_canister_id,
    );
    let mut system_state = test_inter_canister_call(
        &topo,
        nns_subnet_id,
        nns_canister_id,
        test_subnet_id.into(),
        method_name,
        arg,
    );
    assert!(system_state.queues_mut().has_output());
}

/// Test that the system state has a reject input response
/// for a call from originator to respondent with an expected reject message
/// and pops that input response from the system state.
fn assert_failed_call(
    system_state: &mut SystemState,
    originator: CanisterId,
    respondent: CanisterId,
    expected_message: String,
) {
    match system_state.pop_input().unwrap() {
        CanisterMessage::Response(resp) => {
            assert_eq!(resp.originator, originator);
            assert_eq!(resp.respondent, respondent);
            match &resp.response_payload {
                ic_types::messages::Payload::Reject(ctxt) => {
                    assert_eq!(ctxt.message(), &expected_message)
                }
                _ => panic!("input response should be a reject"),
            }
        }
        _ => panic!("input message should be a response"),
    };
}

/// Test failing IC00 call from test subnet to NNS subnet with given method name and argument.
fn failing_mgmt_canister_call_ic00(method_name: &str, arg: Vec<u8>, expected_message: String) {
    let nns_subnet_id = subnet_test_id(1);
    let nns_canister_id = canister_test_id(1);
    let test_subnet_id = subnet_test_id(2);
    let test_canister_id = canister_test_id(2);
    let topo = two_subnet_topology(
        nns_subnet_id,
        nns_canister_id,
        test_subnet_id,
        test_canister_id,
    );
    let mut system_state = test_inter_canister_call(
        &topo,
        test_subnet_id,
        test_canister_id,
        IC_00,
        method_name,
        arg,
    );
    assert_failed_call(&mut system_state, test_canister_id, IC_00, expected_message);
}

/// Test failing management canister call with an explicit subnet ID
/// as the target of the request from NNS subnet (otherwise such a call is not allowed)
/// to test subnet with given method name and argument.
fn failing_mgmt_canister_call_subnet_message(
    method_name: &str,
    arg: Vec<u8>,
    expected_message: String,
) {
    let nns_subnet_id = subnet_test_id(1);
    let nns_canister_id = canister_test_id(1);
    let test_subnet_id = subnet_test_id(2);
    let test_canister_id = canister_test_id(2);
    let topo = two_subnet_topology(
        nns_subnet_id,
        nns_canister_id,
        test_subnet_id,
        test_canister_id,
    );
    let mut system_state = test_inter_canister_call(
        &topo,
        nns_subnet_id,
        nns_canister_id,
        test_subnet_id.into(),
        method_name,
        arg,
    );
    assert_failed_call(
        &mut system_state,
        nns_canister_id,
        test_subnet_id.into(),
        expected_message,
    );
}

#[test]
fn no_sender_canister_version_update_settings_ic00() {
    let settings = CanisterSettingsArgs::default();
    let arg = UpdateSettingsArgs {
        canister_id: canister_test_id(1).into(),
        settings,
        sender_canister_version: None,
    };
    correct_mgmt_canister_call_ic00("update_settings", arg.encode());
}

#[test]
fn no_sender_canister_version_update_settings_subnet_message() {
    let settings = CanisterSettingsArgs::default();
    let arg = UpdateSettingsArgs {
        canister_id: canister_test_id(2).into(),
        settings,
        sender_canister_version: None,
    };
    correct_mgmt_canister_call_subnet_message("update_settings", arg.encode());
}

#[test]
fn correct_sender_canister_version_update_settings_ic00() {
    let settings = CanisterSettingsArgs::default();
    let arg = UpdateSettingsArgs {
        canister_id: canister_test_id(1).into(),
        settings,
        sender_canister_version: Some(0),
    };
    correct_mgmt_canister_call_ic00("update_settings", arg.encode());
}

#[test]
fn correct_sender_canister_version_update_settings_subnet_message() {
    let settings = CanisterSettingsArgs::default();
    let arg = UpdateSettingsArgs {
        canister_id: canister_test_id(2).into(),
        settings,
        sender_canister_version: Some(0),
    };
    correct_mgmt_canister_call_subnet_message("update_settings", arg.encode());
}

#[test]
fn wrong_sender_canister_version_update_settings_ic00() {
    let settings = CanisterSettingsArgs::default();
    let arg = UpdateSettingsArgs {
        canister_id: canister_test_id(1).into(),
        settings,
        sender_canister_version: Some(666),
    };
    failing_mgmt_canister_call_ic00("update_settings", arg.encode(), format!("IC0504: Management canister call payload includes sender canister version {:?} that does not match the actual sender canister version {}.", 666, 0));
}

#[test]
fn wrong_sender_canister_version_update_settings_subnet_message() {
    let settings = CanisterSettingsArgs::default();
    let arg = UpdateSettingsArgs {
        canister_id: canister_test_id(2).into(),
        settings,
        sender_canister_version: Some(666),
    };
    failing_mgmt_canister_call_subnet_message("update_settings", arg.encode(), format!("IC0504: Management canister call payload includes sender canister version {:?} that does not match the actual sender canister version {}.", 666, 0));
}

#[test]
fn correct_start_canister_ic00() {
    let arg: CanisterIdRecord = canister_test_id(1).into();
    correct_mgmt_canister_call_ic00("start_canister", arg.encode());
}

#[test]
fn correct_start_canister_subnet_message() {
    let arg: CanisterIdRecord = canister_test_id(2).into();
    correct_mgmt_canister_call_subnet_message("start_canister", arg.encode());
}

#[test]
fn wrong_method_name_ic00() {
    let arg: CanisterIdRecord = canister_test_id(1).into();
    failing_mgmt_canister_call_ic00(
        "start",
        arg.encode(),
        "IC0536: Management canister has no method 'start'".to_string(),
    );
}

#[test]
fn wrong_method_name_subnet_message() {
    let arg: CanisterIdRecord = canister_test_id(2).into();
    failing_mgmt_canister_call_subnet_message(
        "start",
        arg.encode(),
        "IC0536: Management canister has no method 'start'".to_string(),
    );
}<|MERGE_RESOLUTION|>--- conflicted
+++ resolved
@@ -68,12 +68,8 @@
         &NetworkTopology::default(),
         SchedulerConfig::application_subnet().dirty_page_overhead,
         ComputeAllocation::default(),
-<<<<<<< HEAD
+        SUBNET_CALLBACK_SOFT_LIMIT as u64,
         Default::default(),
-=======
-        SUBNET_CALLBACK_SOFT_LIMIT as u64,
-        RequestMetadata::new(0, UNIX_EPOCH),
->>>>>>> a2aefda0
         Some(request.sender().into()),
         None,
     );
@@ -127,12 +123,8 @@
         &NetworkTopology::default(),
         SchedulerConfig::application_subnet().dirty_page_overhead,
         ComputeAllocation::default(),
-<<<<<<< HEAD
+        SUBNET_CALLBACK_SOFT_LIMIT as u64,
         Default::default(),
-=======
-        SUBNET_CALLBACK_SOFT_LIMIT as u64,
-        RequestMetadata::new(0, UNIX_EPOCH),
->>>>>>> a2aefda0
         Some(request.sender().into()),
         None,
     );
@@ -169,12 +161,8 @@
         &NetworkTopology::default(),
         SchedulerConfig::application_subnet().dirty_page_overhead,
         ComputeAllocation::default(),
-<<<<<<< HEAD
+        SUBNET_CALLBACK_SOFT_LIMIT as u64,
         Default::default(),
-=======
-        SUBNET_CALLBACK_SOFT_LIMIT as u64,
-        RequestMetadata::new(0, UNIX_EPOCH),
->>>>>>> a2aefda0
         caller,
         None,
     );
@@ -225,12 +213,8 @@
         &NetworkTopology::default(),
         SchedulerConfig::application_subnet().dirty_page_overhead,
         ComputeAllocation::default(),
-<<<<<<< HEAD
+        SUBNET_CALLBACK_SOFT_LIMIT as u64,
         Default::default(),
-=======
-        SUBNET_CALLBACK_SOFT_LIMIT as u64,
-        RequestMetadata::new(0, UNIX_EPOCH),
->>>>>>> a2aefda0
         Some(request.sender().into()),
         None,
     );
@@ -377,12 +361,8 @@
         &NetworkTopology::default(),
         SchedulerConfig::application_subnet().dirty_page_overhead,
         ComputeAllocation::default(),
-<<<<<<< HEAD
+        SUBNET_CALLBACK_SOFT_LIMIT as u64,
         Default::default(),
-=======
-        SUBNET_CALLBACK_SOFT_LIMIT as u64,
-        RequestMetadata::new(0, UNIX_EPOCH),
->>>>>>> a2aefda0
         caller,
         None,
     );
@@ -463,12 +443,8 @@
         topo,
         SchedulerConfig::application_subnet().dirty_page_overhead,
         ComputeAllocation::default(),
-<<<<<<< HEAD
+        SUBNET_CALLBACK_SOFT_LIMIT as u64,
         Default::default(),
-=======
-        SUBNET_CALLBACK_SOFT_LIMIT as u64,
-        RequestMetadata::new(0, UNIX_EPOCH),
->>>>>>> a2aefda0
         Some(sender.into()),
         None,
     );
