--- conflicted
+++ resolved
@@ -1352,11 +1352,7 @@
         EmbeddersConfig::default().feature_flags.canister_backtrace,
         EmbeddersConfig::default().max_sum_exported_function_name_lengths,
         Memory::new_for_testing(),
-<<<<<<< HEAD
-        Memory::new_for_testing().size,
-=======
         NumWasmPages::from(0),
->>>>>>> 7f4cfdf6
         Rc::new(DefaultOutOfInstructionsHandler::default()),
         no_op_logger(),
     );
@@ -1396,11 +1392,7 @@
     let mut state_builder = SystemStateBuilder::default()
         .wasm_memory_threshold(wasm_memory_threshold)
         .wasm_memory_limit(wasm_memory_limit)
-<<<<<<< HEAD
-        .on_low_wasm_memory_hook_status(start_status.clone())
-=======
         .on_low_wasm_memory_hook_status(start_status)
->>>>>>> 7f4cfdf6
         .initial_cycles(Cycles::from(10_000_000_000_000_000u128));
 
     if let Some(memory_allocation) = memory_allocation {
@@ -1438,11 +1430,7 @@
         EmbeddersConfig::default().feature_flags.canister_backtrace,
         EmbeddersConfig::default().max_sum_exported_function_name_lengths,
         Memory::new_for_testing(),
-<<<<<<< HEAD
-        Memory::new_for_testing().size,
-=======
         NumWasmPages::from(0),
->>>>>>> 7f4cfdf6
         Rc::new(DefaultOutOfInstructionsHandler::default()),
         no_op_logger(),
     );
@@ -1468,11 +1456,7 @@
         .unwrap();
 
     assert_eq!(
-<<<<<<< HEAD
-        *system_state.get_on_low_wasm_memory_hook_status(),
-=======
         system_state.get_on_low_wasm_memory_hook_status(),
->>>>>>> 7f4cfdf6
         expected_status
     );
 }
@@ -1683,11 +1667,7 @@
         EmbeddersConfig::default().feature_flags.canister_backtrace,
         EmbeddersConfig::default().max_sum_exported_function_name_lengths,
         Memory::new_for_testing(),
-<<<<<<< HEAD
-        Memory::new_for_testing().size,
-=======
         NumWasmPages::from(0),
->>>>>>> 7f4cfdf6
         Rc::new(DefaultOutOfInstructionsHandler::default()),
         no_op_logger(),
     );
@@ -1800,11 +1780,7 @@
         EmbeddersConfig::default().feature_flags.canister_backtrace,
         EmbeddersConfig::default().max_sum_exported_function_name_lengths,
         Memory::new_for_testing(),
-<<<<<<< HEAD
-        Memory::new_for_testing().size,
-=======
         NumWasmPages::from(0),
->>>>>>> 7f4cfdf6
         Rc::new(DefaultOutOfInstructionsHandler::default()),
         no_op_logger(),
     );
