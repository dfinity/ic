use ic_base_types::{NumBytes, NumSeconds, PrincipalIdBlobParseError};
use ic_config::{
    embedders::Config as EmbeddersConfig, flag_status::FlagStatus, subnet_config::SchedulerConfig,
};
use ic_cycles_account_manager::CyclesAccountManager;
use ic_error_types::RejectCode;
use ic_interfaces::execution_environment::{
    CanisterOutOfCyclesError, ExecutionMode, HypervisorError, HypervisorResult,
    PerformanceCounterType, StableMemoryApi, SubnetAvailableMemory, SystemApi, SystemApiCallId,
    TrapCode,
};
use ic_limits::SMALL_APP_SUBNET_MAX_SIZE;
use ic_logger::replica_logger::no_op_logger;
use ic_registry_subnet_type::SubnetType;
use ic_replicated_state::NumWasmPages;
use ic_replicated_state::{
    canister_state::system_state::OnLowWasmMemoryHookStatus, testing::CanisterQueuesTesting,
    CallOrigin, Memory, NetworkTopology, SystemState,
};
use ic_system_api::{
    sandbox_safe_system_state::SandboxSafeSystemState, ApiType, DefaultOutOfInstructionsHandler,
    SystemApiImpl,
};
use ic_test_utilities::cycles_account_manager::CyclesAccountManagerBuilder;
use ic_test_utilities_state::SystemStateBuilder;
use ic_test_utilities_types::{
    ids::{call_context_test_id, canister_test_id, subnet_test_id, user_test_id},
    messages::RequestBuilder,
};
use ic_types::{
    messages::{CallbackId, RejectContext, MAX_RESPONSE_COUNT_BYTES, NO_DEADLINE},
    methods::{Callback, WasmClosure},
    time,
    time::UNIX_EPOCH,
    CanisterTimer, CountBytes, Cycles, NumInstructions, PrincipalId, Time,
    MAX_ALLOWED_CANISTER_LOG_BUFFER_SIZE,
};
use maplit::btreemap;
use more_asserts::assert_le;
use std::{
    collections::BTreeSet,
    convert::From,
    panic::{catch_unwind, UnwindSafe},
    rc::Rc,
};
use strum::IntoEnumIterator;

mod common;
use common::*;

const INITIAL_CYCLES: Cycles = Cycles::new(1 << 40);

fn get_system_state_with_cycles(cycles_amount: Cycles) -> SystemState {
    SystemState::new_running_for_testing(
        canister_test_id(42),
        user_test_id(24).get(),
        cycles_amount,
        NumSeconds::from(100_000),
    )
}

fn assert_api_supported<T>(res: HypervisorResult<T>) {
    res.unwrap();
}

fn assert_trap_supported<T>(res: HypervisorResult<T>) {
    match res {
        Err(HypervisorError::CalledTrap { .. }) => (),
        _ => panic!("Expected HypervisorError::CalledTrap"),
    }
}

fn assert_api_not_supported<T>(res: HypervisorResult<T>) {
    match res {
        Err(HypervisorError::UserContractViolation { error, .. }) => {
            assert!(error.contains("cannot be executed"), "{}", error)
        }
        Err(HypervisorError::ToolchainContractViolation { error }) => {
            assert!(error.contains("cannot be executed"), "{}", error)
        }
        _ => unreachable!("Expected api to be unsupported."),
    }
}

fn assert_api_availability<T, F>(
    f: F,
    api_type: ApiType,
    system_state: &SystemState,
    cycles_account_manager: CyclesAccountManager,
    api_type_enum: SystemApiCallId,
    context: &str,
) where
    F: Fn(SystemApiImpl) -> HypervisorResult<T>,
{
    #[allow(unused_mut)]
    let mut api = get_system_api(api_type, system_state, cycles_account_manager);
    let res = f(api);
    if is_supported(api_type_enum, context) {
        assert_api_supported(res)
    } else {
        assert_api_not_supported(res)
    }
}

/// This struct is used in the following tests to move a `&mut SystemApiImpl`
/// into a closure executed in `catch_unwind` so that we can assert certain
/// system APIs panic. `SystemApiImpl` may not actually be `UnwindSafe`, but all
/// the panicking APIs should panic immediately without modifying or reading any
/// mutable state of the `SystemApiImpl`. So it's fine to pretend it's
/// `UnwindSafe` for the purposes of this test.
struct ForcedUnwindSafe<T>(T);
impl<T> ForcedUnwindSafe<T> {
    fn inner(&mut self) -> &mut T {
        &mut self.0
    }
}
impl<T> UnwindSafe for ForcedUnwindSafe<T> {}

fn assert_stable_apis_panic(mut api: SystemApiImpl) {
    let mut unwind_api = ForcedUnwindSafe(&mut api);
    catch_unwind(move || unwind_api.inner().ic0_stable_size())
        .expect_err("Stable API should panic");
    let mut unwind_api = ForcedUnwindSafe(&mut api);
    catch_unwind(move || unwind_api.inner().ic0_stable_grow(1))
        .expect_err("Stable API should panic");
    let mut unwind_api = ForcedUnwindSafe(&mut api);
    catch_unwind(move || unwind_api.inner().ic0_stable_read(0, 0, 0, &mut []))
        .expect_err("Stable API should panic");
    let mut unwind_api = ForcedUnwindSafe(&mut api);
    catch_unwind(move || unwind_api.inner().ic0_stable_write(0, 0, 0, &[]))
        .expect_err("Stable API should panic");
    let mut unwind_api = ForcedUnwindSafe(&mut api);
    catch_unwind(move || unwind_api.inner().ic0_stable64_size())
        .expect_err("Stable API should panic");
    let mut unwind_api = ForcedUnwindSafe(&mut api);
    catch_unwind(move || unwind_api.inner().ic0_stable64_grow(1))
        .expect_err("Stable API should panic");
    let mut unwind_api = ForcedUnwindSafe(&mut api);
    catch_unwind(move || unwind_api.inner().ic0_stable64_read(0, 0, 0, &mut []))
        .expect_err("Stable API should panic");
    let mut unwind_api = ForcedUnwindSafe(&mut api);
    catch_unwind(move || unwind_api.inner().ic0_stable64_write(0, 0, 0, &[]))
        .expect_err("Stable API should panic");
}

fn check_stable_apis_support(mut api: SystemApiImpl) {
    match EmbeddersConfig::default()
        .feature_flags
        .wasm_native_stable_memory
    {
        FlagStatus::Enabled => assert_stable_apis_panic(api),
        FlagStatus::Disabled => {
            assert_api_supported(api.ic0_stable_size());
            assert_api_supported(api.ic0_stable_grow(1));
            assert_api_supported(api.ic0_stable_read(0, 0, 0, &mut []));
            assert_api_supported(api.ic0_stable_write(0, 0, 0, &[]));
            assert_api_supported(api.ic0_stable64_size());
            assert_api_supported(api.ic0_stable64_grow(1));
            assert_api_supported(api.ic0_stable64_read(0, 0, 0, &mut []));
            assert_api_supported(api.ic0_stable64_write(0, 0, 0, &[]));
        }
    }
}

fn init_api() -> ApiType {
    ApiType::init(UNIX_EPOCH, vec![], user_test_id(1).get())
}

fn update_api() -> ApiType {
    ApiTypeBuilder::build_update_api()
}

fn replicated_query_api() -> ApiType {
    ApiType::replicated_query(
        UNIX_EPOCH,
        vec![],
        user_test_id(1).get(),
        call_context_test_id(1),
    )
}

fn non_replicated_query_api() -> ApiType {
    ApiTypeBuilder::build_non_replicated_query_api()
}

fn composite_query_api() -> ApiType {
    ApiTypeBuilder::build_composite_query_api()
}

fn reply_api() -> ApiType {
    ApiTypeBuilder::build_reply_api(Cycles::zero())
}

fn composite_reply_api() -> ApiType {
    ApiTypeBuilder::build_composite_reply_api(Cycles::zero())
}

fn reject_api() -> ApiType {
    ApiTypeBuilder::build_reject_api(RejectContext::new(RejectCode::CanisterReject, "error"))
}

fn composite_reject_api() -> ApiType {
    ApiTypeBuilder::build_composite_reject_api(RejectContext::new(
        RejectCode::CanisterReject,
        "error",
    ))
}

fn pre_upgrade_api() -> ApiType {
    ApiType::pre_upgrade(UNIX_EPOCH, user_test_id(1).get())
}

fn start_api() -> ApiType {
    ApiType::start(UNIX_EPOCH)
}

fn cleanup_api() -> ApiType {
    ApiType::Cleanup {
        caller: PrincipalId::new_anonymous(),
        time: UNIX_EPOCH,
        execution_mode: ExecutionMode::Replicated,
        call_context_instructions_executed: 0.into(),
    }
}

fn composite_cleanup_api() -> ApiType {
    ApiType::Cleanup {
        caller: PrincipalId::new_anonymous(),
        time: UNIX_EPOCH,
        execution_mode: ExecutionMode::NonReplicated,
        call_context_instructions_executed: 0.into(),
    }
}

fn inspect_message_api() -> ApiType {
    ApiType::inspect_message(user_test_id(1).get(), "".to_string(), vec![], UNIX_EPOCH)
}

fn system_task_api() -> ApiType {
    ApiTypeBuilder::build_system_task_api()
}

fn is_supported(api_type: SystemApiCallId, context: &str) -> bool {
    // the following matrix follows the Interface Spec:
    // https://internetcomputer.org/docs/current/references/ic-interface-spec#system-api-imports
    // ic0.mint_cycles is not specified there as it is only available for CMC
    let matrix = btreemap! {
        SystemApiCallId::MsgArgDataSize => vec!["I", "U", "RQ", "NRQ", "CQ", "Ry", "CRy", "F"],
        SystemApiCallId::MsgArgDataCopy => vec!["I", "U", "RQ", "NRQ", "CQ", "Ry", "CRy", "F"],
        SystemApiCallId::MsgCallerSize => vec!["*"],
        SystemApiCallId::MsgCallerCopy => vec!["*"],
        SystemApiCallId::MsgRejectCode => vec!["Ry", "Rt", "CRy", "CRt"],
        SystemApiCallId::MsgRejectMsgSize => vec!["Rt", "CRt"],
        SystemApiCallId::MsgRejectMsgCopy => vec!["Rt", "CRt"],
        SystemApiCallId::MsgReplyDataAppend => vec!["U", "RQ", "NRQ", "CQ", "Ry", "Rt", "CRy", "CRt"],
        SystemApiCallId::MsgReply => vec!["U", "RQ", "NRQ", "CQ", "Ry", "Rt", "CRy", "CRt"],
        SystemApiCallId::MsgReject => vec!["U", "RQ", "NRQ", "CQ", "Ry", "Rt", "CRy", "CRt"],
        SystemApiCallId::MsgDeadline => vec!["U", "RQ", "NRQ", "CQ", "Ry", "Rt", "CRy", "CRt"],
        SystemApiCallId::MsgCyclesAvailable => vec!["U", "RQ", "Rt", "Ry"],
        SystemApiCallId::MsgCyclesAvailable128 => vec!["U", "RQ",  "Rt", "Ry"],
        SystemApiCallId::MsgCyclesRefunded => vec!["Rt", "Ry"],
        SystemApiCallId::MsgCyclesRefunded128 => vec!["Rt", "Ry"],
        SystemApiCallId::MsgCyclesAccept => vec!["U", "RQ", "Rt", "Ry"],
        SystemApiCallId::MsgCyclesAccept128 => vec!["U", "RQ", "Rt", "Ry"],
        SystemApiCallId::CyclesBurn128 => vec!["I", "G", "U", "RQ", "Ry", "Rt", "C", "T"],
        SystemApiCallId::CanisterSelfSize => vec!["*"],
        SystemApiCallId::CanisterSelfCopy => vec!["*"],
        SystemApiCallId::CanisterCycleBalance => vec!["*"],
        SystemApiCallId::CanisterCycleBalance128 => vec!["*"],
        SystemApiCallId::CanisterStatus => vec!["*"],
        SystemApiCallId::CanisterVersion => vec!["*"],
        SystemApiCallId::MsgMethodNameSize => vec!["F"],
        SystemApiCallId::MsgMethodNameCopy => vec!["F"],
        SystemApiCallId::AcceptMessage => vec!["F"],
        SystemApiCallId::CallNew => vec!["U", "CQ", "Ry", "Rt", "CRy", "CRt", "T"],
        SystemApiCallId::CallOnCleanup => vec!["U", "CQ", "Ry", "Rt", "CRy", "CRt", "T"],
        SystemApiCallId::CallDataAppend => vec!["U", "CQ", "Ry", "Rt", "CRy", "CRt", "T"],
        SystemApiCallId::CallCyclesAdd => vec!["U", "Ry", "Rt", "T"],
        SystemApiCallId::CallCyclesAdd128 => vec!["U", "Ry", "Rt", "T"],
        SystemApiCallId::CallPerform => vec!["U", "CQ", "Ry", "Rt", "CRy", "CRt", "T"],
        SystemApiCallId::CallWithBestEffortResponse => vec!["U", "CQ", "Ry", "Rt", "CRy", "CRt", "T"],
        SystemApiCallId::StableSize => vec!["*", "s"],
        SystemApiCallId::StableGrow => vec!["*", "s"],
        SystemApiCallId::StableWrite => vec!["*", "s"],
        SystemApiCallId::StableRead => vec!["*", "s"],
        SystemApiCallId::Stable64Size => vec!["*", "s"],
        SystemApiCallId::Stable64Grow => vec!["*", "s"],
        SystemApiCallId::Stable64Write => vec!["*", "s"],
        SystemApiCallId::Stable64Read => vec!["*", "s"],
        SystemApiCallId::CertifiedDataSet => vec!["I", "G", "U", "Ry", "Rt", "T"],
        SystemApiCallId::DataCertificatePresent => vec!["*"],
        SystemApiCallId::DataCertificateSize => vec!["NRQ", "CQ"],
        SystemApiCallId::DataCertificateCopy => vec!["NRQ", "CQ"],
        SystemApiCallId::Time => vec!["*"],
        SystemApiCallId::GlobalTimerSet => vec!["I", "G", "U", "Ry", "Rt", "C", "T"],
        SystemApiCallId::PerformanceCounter => vec!["*", "s"],
        SystemApiCallId::IsController => vec!["*", "s"],
        SystemApiCallId::InReplicatedExecution => vec!["*", "s"],
        SystemApiCallId::CostCall => vec!["*", "s"],
        SystemApiCallId::CostCreateCanister => vec!["*", "s"],
        SystemApiCallId::CostEcdsa=> vec!["*", "s"],
        SystemApiCallId::CostHttpRequest=> vec!["*", "s"],
        SystemApiCallId::CostSchnorr=> vec!["*", "s"],
        SystemApiCallId::CostVetkey => vec!["*", "s"],
        SystemApiCallId::ReplicationFactor => vec!["*", "s"],
        SystemApiCallId::DebugPrint => vec!["*", "s"],
        SystemApiCallId::Trap => vec!["*", "s"],
        SystemApiCallId::MintCycles => vec!["U", "Ry", "Rt", "T"],
        SystemApiCallId::MintCycles128 => vec!["U", "Ry", "Rt", "T"],
        SystemApiCallId::SubnetSelfSize => vec!["*"],
        SystemApiCallId::SubnetSelfCopy => vec!["*"],
    };
    // the semantics of "*" is to cover all modes except for "s"
    matrix.get(&api_type).unwrap().contains(&context)
        || (context != "s" && matrix.get(&api_type).unwrap().contains(&"*"))
}

fn api_availability_test(
    api_type: ApiType,
    cycles_account_manager: CyclesAccountManager,
    api_type_enum: SystemApiCallId,
    context: &str,
) {
    let system_state = get_system_state();
    match api_type_enum {
        SystemApiCallId::MsgCallerSize => {
            assert_api_availability(
                |api| api.ic0_msg_caller_size(),
                api_type,
                &system_state,
                cycles_account_manager,
                api_type_enum,
                context,
            );
        }
        SystemApiCallId::MsgCallerCopy => {
            assert_api_availability(
                |api| api.ic0_msg_caller_copy(0, 0, 0, &mut [42; 128]),
                api_type,
                &system_state,
                cycles_account_manager,
                api_type_enum,
                context,
            );
        }
        SystemApiCallId::MsgArgDataSize => {
            assert_api_availability(
                |api| api.ic0_msg_arg_data_size(),
                api_type,
                &system_state,
                cycles_account_manager,
                api_type_enum,
                context,
            );
        }
        SystemApiCallId::MsgArgDataCopy => {
            assert_api_availability(
                |api| api.ic0_msg_arg_data_copy(0, 0, 0, &mut [42; 128]),
                api_type,
                &system_state,
                cycles_account_manager,
                api_type_enum,
                context,
            );
        }
        SystemApiCallId::MsgMethodNameSize => {
            assert_api_availability(
                |api| api.ic0_msg_method_name_size(),
                api_type,
                &system_state,
                cycles_account_manager,
                api_type_enum,
                context,
            );
        }
        SystemApiCallId::MsgMethodNameCopy => {
            assert_api_availability(
                |api| api.ic0_msg_method_name_copy(0, 0, 0, &mut [42; 128]),
                api_type,
                &system_state,
                cycles_account_manager,
                api_type_enum,
                context,
            );
        }
        SystemApiCallId::AcceptMessage => {
            assert_api_availability(
                |mut api| api.ic0_accept_message(),
                api_type,
                &system_state,
                cycles_account_manager,
                api_type_enum,
                context,
            );
        }
        SystemApiCallId::MsgReply => {
            assert_api_availability(
                |mut api| api.ic0_msg_reply(),
                api_type,
                &system_state,
                cycles_account_manager,
                api_type_enum,
                context,
            );
        }
        SystemApiCallId::MsgReplyDataAppend => {
            assert_api_availability(
                |mut api| api.ic0_msg_reply_data_append(0, 0, &[42; 128]),
                api_type,
                &system_state,
                cycles_account_manager,
                api_type_enum,
                context,
            );
        }
        SystemApiCallId::MsgDeadline => {
            assert_api_availability(
                |api| api.ic0_msg_deadline(),
                api_type,
                &system_state,
                cycles_account_manager,
                api_type_enum,
                context,
            );
        }
        SystemApiCallId::MsgReject => {
            assert_api_availability(
                |mut api| api.ic0_msg_reject(0, 0, &[42; 128]),
                api_type,
                &system_state,
                cycles_account_manager,
                api_type_enum,
                context,
            );
        }
        SystemApiCallId::MsgRejectCode => {
            assert_api_availability(
                |api| api.ic0_msg_reject_code(),
                api_type,
                &system_state,
                cycles_account_manager,
                api_type_enum,
                context,
            );
        }
        SystemApiCallId::MsgRejectMsgSize => {
            assert_api_availability(
                |api| api.ic0_msg_reject_msg_size(),
                api_type,
                &system_state,
                cycles_account_manager,
                api_type_enum,
                context,
            );
        }
        SystemApiCallId::MsgRejectMsgCopy => {
            assert_api_availability(
                |api| api.ic0_msg_reject_msg_copy(0, 0, 0, &mut [42; 128]),
                api_type,
                &system_state,
                cycles_account_manager,
                api_type_enum,
                context,
            );
        }
        SystemApiCallId::CanisterSelfSize => {
            assert_api_availability(
                |api| api.ic0_canister_self_size(),
                api_type,
                &system_state,
                cycles_account_manager,
                api_type_enum,
                context,
            );
        }
        SystemApiCallId::CanisterSelfCopy => {
            assert_api_availability(
                |mut api| api.ic0_canister_self_copy(0, 0, 0, &mut [42; 128]),
                api_type,
                &system_state,
                cycles_account_manager,
                api_type_enum,
                context,
            );
        }
        SystemApiCallId::DebugPrint => {
            assert_api_availability(
                |api| api.ic0_debug_print(0, 0, &[42; 128]),
                api_type,
                &system_state,
                cycles_account_manager,
                api_type_enum,
                context,
            );
        }
        SystemApiCallId::Trap => {
            let api = get_system_api(api_type, &system_state, cycles_account_manager);
            assert_trap_supported(api.ic0_trap(0, 0, &[42; 128]));
        }
        SystemApiCallId::CallNew => {
            assert_api_availability(
                |mut api| api.ic0_call_new(0, 0, 0, 0, 0, 0, 0, 0, &[42; 128]),
                api_type,
                &system_state,
                cycles_account_manager,
                api_type_enum,
                context,
            );
        }
        SystemApiCallId::CallDataAppend => {
            assert_api_availability(
                |mut api| {
                    let _ = api.ic0_call_new(0, 0, 0, 0, 0, 0, 0, 0, &[42; 128]);
                    api.ic0_call_data_append(0, 0, &[42; 128])
                },
                api_type,
                &system_state,
                cycles_account_manager,
                api_type_enum,
                context,
            );
        }
        SystemApiCallId::CallWithBestEffortResponse => {
            assert_api_availability(
                |mut api| {
                    let _ = api.ic0_call_new(0, 0, 0, 0, 0, 0, 0, 0, &[42; 128]);
                    api.ic0_call_with_best_effort_response(0)
                },
                api_type,
                &system_state,
                cycles_account_manager,
                api_type_enum,
                context,
            );
        }
        SystemApiCallId::CallOnCleanup => {
            assert_api_availability(
                |mut api| {
                    let _ = api.ic0_call_new(0, 0, 0, 0, 0, 0, 0, 0, &[42; 128]);
                    api.ic0_call_on_cleanup(0, 0)
                },
                api_type,
                &system_state,
                cycles_account_manager,
                api_type_enum,
                context,
            );
        }
        SystemApiCallId::CallCyclesAdd => {
            assert_api_availability(
                |mut api| {
                    let _ = api.ic0_call_new(0, 0, 0, 0, 0, 0, 0, 0, &[42; 128]);
                    api.ic0_call_cycles_add(0)
                },
                api_type,
                &system_state,
                cycles_account_manager,
                api_type_enum,
                context,
            );
        }
        SystemApiCallId::CallCyclesAdd128 => {
            assert_api_availability(
                |mut api| {
                    let _ = api.ic0_call_new(0, 0, 0, 0, 0, 0, 0, 0, &[42; 128]);
                    api.ic0_call_cycles_add128(Cycles::new(0))
                },
                api_type,
                &system_state,
                cycles_account_manager,
                api_type_enum,
                context,
            );
        }
        SystemApiCallId::CallPerform => {
            assert_api_availability(
                |mut api| {
                    let _ = api.ic0_call_new(0, 0, 0, 0, 0, 0, 0, 0, &[42; 128]);
                    api.ic0_call_perform()
                },
                api_type,
                &system_state,
                cycles_account_manager,
                api_type_enum,
                context,
            );
        }
        SystemApiCallId::Time => {
            assert_api_availability(
                |mut api| api.ic0_time(),
                api_type,
                &system_state,
                cycles_account_manager,
                api_type_enum,
                context,
            );
        }
        SystemApiCallId::CanisterVersion => {
            assert_api_availability(
                |api| api.ic0_canister_version(),
                api_type,
                &system_state,
                cycles_account_manager,
                api_type_enum,
                context,
            );
        }
        SystemApiCallId::GlobalTimerSet => {
            assert_api_availability(
                |mut api| api.ic0_global_timer_set(time::UNIX_EPOCH),
                api_type,
                &system_state,
                cycles_account_manager,
                api_type_enum,
                context,
            );
        }
        SystemApiCallId::PerformanceCounter => {
            assert_api_availability(
                |api| api.ic0_performance_counter(PerformanceCounterType::Instructions(0.into())),
                api_type,
                &system_state,
                cycles_account_manager,
                api_type_enum,
                context,
            );
        }
        SystemApiCallId::CanisterCycleBalance => {
            assert_api_availability(
                |mut api| api.ic0_canister_cycle_balance(),
                api_type,
                &system_state,
                cycles_account_manager,
                api_type_enum,
                context,
            );
        }
        SystemApiCallId::CanisterCycleBalance128 => {
            assert_api_availability(
                |mut api| api.ic0_canister_cycle_balance128(0, &mut [42; 128]),
                api_type,
                &system_state,
                cycles_account_manager,
                api_type_enum,
                context,
            );
        }
        SystemApiCallId::MsgCyclesAvailable => {
            assert_api_availability(
                |api| api.ic0_msg_cycles_available(),
                api_type,
                &system_state,
                cycles_account_manager,
                api_type_enum,
                context,
            );
        }
        SystemApiCallId::MsgCyclesAvailable128 => {
            assert_api_availability(
                |api| api.ic0_msg_cycles_available128(0, &mut [42; 128]),
                api_type,
                &system_state,
                cycles_account_manager,
                api_type_enum,
                context,
            );
        }
        SystemApiCallId::MsgCyclesRefunded => {
            assert_api_availability(
                |api| api.ic0_msg_cycles_refunded(),
                api_type,
                &system_state,
                cycles_account_manager,
                api_type_enum,
                context,
            );
        }
        SystemApiCallId::MsgCyclesRefunded128 => {
            assert_api_availability(
                |api| api.ic0_msg_cycles_refunded128(0, &mut [42; 128]),
                api_type,
                &system_state,
                cycles_account_manager,
                api_type_enum,
                context,
            );
        }
        SystemApiCallId::MsgCyclesAccept => {
            assert_api_availability(
                |mut api| api.ic0_msg_cycles_accept(0),
                api_type,
                &system_state,
                cycles_account_manager,
                api_type_enum,
                context,
            );
        }
        SystemApiCallId::MsgCyclesAccept128 => {
            assert_api_availability(
                |mut api| api.ic0_msg_cycles_accept128(Cycles::zero(), 0, &mut [42; 128]),
                api_type,
                &system_state,
                cycles_account_manager,
                api_type_enum,
                context,
            );
        }
        SystemApiCallId::DataCertificatePresent => {
            assert_api_availability(
                |api| api.ic0_data_certificate_present(),
                api_type,
                &system_state,
                cycles_account_manager,
                api_type_enum,
                context,
            );
        }
        SystemApiCallId::DataCertificateSize => {
            assert_api_availability(
                |api| api.ic0_data_certificate_size(),
                api_type,
                &system_state,
                cycles_account_manager,
                api_type_enum,
                context,
            );
        }
        SystemApiCallId::DataCertificateCopy => {
            assert_api_availability(
                |mut api| api.ic0_data_certificate_copy(0, 0, 0, &mut [42; 128]),
                api_type,
                &system_state,
                cycles_account_manager,
                api_type_enum,
                context,
            );
        }
        SystemApiCallId::CertifiedDataSet => {
            assert_api_availability(
                |mut api| api.ic0_certified_data_set(0, 0, &[42; 128]),
                api_type,
                &system_state,
                cycles_account_manager,
                api_type_enum,
                context,
            );
        }
        SystemApiCallId::CanisterStatus => {
            assert_api_availability(
                |api| api.ic0_canister_status(),
                api_type,
                &system_state,
                cycles_account_manager,
                api_type_enum,
                context,
            );
        }
        SystemApiCallId::MintCycles => {
            // ic0.mint_cycles is only supported for CMC which is tested separately
            let mut api = get_system_api(api_type, &system_state, cycles_account_manager);
            assert_api_not_supported(api.ic0_mint_cycles(0));
        }
        SystemApiCallId::MintCycles128 => {
            // ic0.mint_cycles128 is only supported for CMC which is tested separately
            let mut api = get_system_api(api_type, &system_state, cycles_account_manager);
            assert_api_not_supported(api.ic0_mint_cycles128(Cycles::zero(), 0, &mut [0u8; 16]));
        }
        SystemApiCallId::IsController => {
            assert_api_availability(
                |api| api.ic0_is_controller(0, 0, &[42; 128]),
                api_type,
                &system_state,
                cycles_account_manager,
                api_type_enum,
                context,
            );
        }
        SystemApiCallId::InReplicatedExecution => {
            assert_api_availability(
                |api| api.ic0_in_replicated_execution(),
                api_type,
                &system_state,
                cycles_account_manager,
                api_type_enum,
                context,
            );
        }
        SystemApiCallId::CyclesBurn128 => {
            assert_api_availability(
                |mut api| api.ic0_cycles_burn128(Cycles::zero(), 0, &mut [42; 128]),
                api_type,
                &system_state,
                cycles_account_manager,
                api_type_enum,
                context,
            );
        }
<<<<<<< HEAD
        SystemApiCallId::CostCall => {
            assert_api_availability(
                |api| api.ic0_cost_call(0, 0, 0, &mut [42; 128]),
=======
        SystemApiCallId::SubnetSelfSize => {
            assert_api_availability(
                |api| api.ic0_subnet_self_size(),
>>>>>>> a213b00e
                api_type,
                &system_state,
                cycles_account_manager,
                api_type_enum,
                context,
            );
        }
<<<<<<< HEAD
        SystemApiCallId::CostCreateCanister => {
            assert_api_availability(
                |api| api.ic0_cost_create_canister(0, &mut [42; 128]),
                api_type,
                &system_state,
                cycles_account_manager,
                api_type_enum,
                context,
            );
        }
        SystemApiCallId::CostEcdsa => {
            assert_api_availability(
                |api| api.ic0_cost_ecdsa(0, 0, 0, &mut [42; 128]),
                api_type,
                &system_state,
                cycles_account_manager,
                api_type_enum,
                context,
            );
        }
        SystemApiCallId::CostHttpRequest => {
            assert_api_availability(
                |api| api.ic0_cost_http_request(0, 0, 0, &mut [42; 128]),
                api_type,
                &system_state,
                cycles_account_manager,
                api_type_enum,
                context,
            );
        }
        SystemApiCallId::CostSchnorr => {
            assert_api_availability(
                |api| api.ic0_cost_schnorr(0, 0, 0, &mut [42; 128]),
                api_type,
                &system_state,
                cycles_account_manager,
                api_type_enum,
                context,
            );
        }
        SystemApiCallId::CostVetkey => {
            assert_api_availability(
                |api| api.ic0_cost_vetkey(0, 0, 0, &mut [42; 128]),
                api_type,
                &system_state,
                cycles_account_manager,
                api_type_enum,
                context,
            );
        }
        SystemApiCallId::ReplicationFactor => {
            assert_api_availability(
                |api| api.ic0_replication_factor(0, 0, &[42; 128]),
=======
        SystemApiCallId::SubnetSelfCopy => {
            assert_api_availability(
                |api| api.ic0_subnet_self_copy(0, 0, 0, &mut [42; 128]),
>>>>>>> a213b00e
                api_type,
                &system_state,
                cycles_account_manager,
                api_type_enum,
                context,
            );
        }
        // stable API is tested separately
        SystemApiCallId::StableGrow
        | SystemApiCallId::StableRead
        | SystemApiCallId::StableSize
        | SystemApiCallId::StableWrite
        | SystemApiCallId::Stable64Grow
        | SystemApiCallId::Stable64Read
        | SystemApiCallId::Stable64Size
        | SystemApiCallId::Stable64Write => {}
        // OutOfInstructions and TryGrowWasmMemory are private
        SystemApiCallId::OutOfInstructions => {}
        SystemApiCallId::TryGrowWasmMemory => {}
    }
}

#[test]
fn system_api_availability() {
    for subnet_type in [
        SubnetType::System,
        SubnetType::Application,
        SubnetType::VerifiedApplication,
    ] {
        for (context, api_type) in [
            ("I", init_api()),
            ("U", update_api()),
            ("RQ", replicated_query_api()),
            ("NRQ", non_replicated_query_api()),
            ("CQ", composite_query_api()),
            ("Ry", reply_api()),
            ("CRy", composite_reply_api()),
            ("Rt", reject_api()),
            ("CRt", composite_reject_api()),
            ("G", pre_upgrade_api()),
            ("s", start_api()),
            ("C", cleanup_api()),
            ("CC", composite_cleanup_api()),
            ("F", inspect_message_api()),
            ("T", system_task_api()),
        ] {
            // check stable API availability
            let system_state = get_system_state();
            let cycles_account_manager = CyclesAccountManagerBuilder::new()
                .with_subnet_type(subnet_type)
                .build();
            let api = get_system_api(api_type.clone(), &system_state, cycles_account_manager);
            check_stable_apis_support(api);

            // check ic0.mint_cycles, ic0.mint_cycles128 API availability for CMC
            let cmc_system_state = get_cmc_system_state();
            assert_api_availability(
                |mut api| api.ic0_mint_cycles(0),
                api_type.clone(),
                &cmc_system_state,
                cycles_account_manager,
                SystemApiCallId::MintCycles,
                context,
            );
            assert_api_availability(
                |mut api| api.ic0_mint_cycles128(Cycles::zero(), 0, &mut [0u8; 16]),
                api_type.clone(),
                &cmc_system_state,
                cycles_account_manager,
                SystemApiCallId::MintCycles128,
                context,
            );

            // now check all other API availability for non-CMC
            for api_type_enum in SystemApiCallId::iter() {
                api_availability_test(
                    api_type.clone(),
                    cycles_account_manager,
                    api_type_enum,
                    context,
                );
            }
        }
    }
}

#[test]
fn test_discard_cycles_charge_by_new_call() {
    let cycles_amount = Cycles::from(1_000_000_000_000u128);
    let max_num_instructions = NumInstructions::from(1 << 30);
    let cycles_account_manager = CyclesAccountManagerBuilder::new()
        .with_max_num_instructions(max_num_instructions)
        .build();
    let mut api = get_system_api(
        ApiTypeBuilder::build_update_api(),
        &get_system_state_with_cycles(cycles_amount),
        cycles_account_manager,
    );

    // Check ic0_canister_cycle_balance after first ic0_call_new.
    assert_eq!(api.ic0_call_new(0, 0, 0, 0, 0, 0, 0, 0, &[]), Ok(()));
    // Check cycles balance.
    assert_eq!(
        Cycles::from(api.ic0_canister_cycle_balance().unwrap()),
        cycles_amount
    );

    // Add cycles to call.
    let amount = Cycles::new(49);
    assert_eq!(api.ic0_call_cycles_add128(amount), Ok(()));
    // Check cycles balance after call_add_cycles.
    assert_eq!(
        Cycles::from(api.ic0_canister_cycle_balance().unwrap()),
        cycles_amount - amount
    );

    // Discard the previous call
    assert_eq!(api.ic0_call_new(0, 0, 0, 0, 0, 0, 0, 0, &[]), Ok(()));
    // Check cycles balance -> should be the same as the original as the call was
    // discarded.
    assert_eq!(
        Cycles::from(api.ic0_canister_cycle_balance().unwrap()),
        cycles_amount
    );
}

#[test]
fn test_fail_add_cycles_when_not_enough_balance() {
    let cycles_amount = Cycles::from(1_000_000_000_000u128);
    let max_num_instructions = NumInstructions::from(1 << 30);
    let cycles_account_manager = CyclesAccountManagerBuilder::new()
        .with_max_num_instructions(max_num_instructions)
        .build();
    let system_state = get_system_state_with_cycles(cycles_amount);
    let canister_id = system_state.canister_id();
    let mut api = get_system_api(
        ApiTypeBuilder::build_update_api(),
        &system_state,
        cycles_account_manager,
    );

    // Check ic0_canister_cycle_balance after first ic0_call_new.
    assert_eq!(api.ic0_call_new(0, 0, 0, 0, 0, 0, 0, 0, &[]), Ok(()));
    // Check cycles balance.
    assert_eq!(
        Cycles::from(api.ic0_canister_cycle_balance().unwrap()),
        cycles_amount
    );

    // Add cycles to call.
    let amount = cycles_amount + Cycles::new(1);
    assert_eq!(
        api.ic0_call_cycles_add128(amount).unwrap_err(),
        HypervisorError::InsufficientCyclesBalance(CanisterOutOfCyclesError {
            canister_id,
            available: cycles_amount,
            threshold: Cycles::zero(),
            requested: amount,
            reveal_top_up: false,
        })
    );
    //Check cycles balance after call_add_cycles.
    assert_eq!(
        Cycles::from(api.ic0_canister_cycle_balance().unwrap()),
        cycles_amount
    );
}

#[test]
fn test_fail_adding_more_cycles_when_not_enough_balance() {
    let cycles_amount = 1_000_000_000_000;
    let max_num_instructions = NumInstructions::from(1 << 30);
    let cycles_account_manager = CyclesAccountManagerBuilder::new()
        .with_max_num_instructions(max_num_instructions)
        .build();
    let system_state = get_system_state_with_cycles(Cycles::from(cycles_amount));
    let canister_id = system_state.canister_id();
    let mut api = get_system_api(
        ApiTypeBuilder::build_update_api(),
        &system_state,
        cycles_account_manager,
    );

    // Check ic0_canister_cycle_balance after first ic0_call_new.
    assert_eq!(api.ic0_call_new(0, 0, 0, 0, 0, 0, 0, 0, &[]), Ok(()));
    // Check cycles balance.
    assert_eq!(
        api.ic0_canister_cycle_balance().unwrap() as u128,
        cycles_amount
    );

    // Add cycles to call.
    let amount = cycles_amount / 2 + 1;
    assert_eq!(api.ic0_call_cycles_add128(amount.into()), Ok(()));
    // Check cycles balance after call_add_cycles.
    assert_eq!(
        api.ic0_canister_cycle_balance().unwrap() as u128,
        cycles_amount - amount
    );

    // Adding more cycles fails because not enough balance left.
    assert_eq!(
        api.ic0_call_cycles_add128(amount.into()).unwrap_err(),
        HypervisorError::InsufficientCyclesBalance(CanisterOutOfCyclesError {
            canister_id,
            available: Cycles::from(cycles_amount - amount),
            threshold: Cycles::zero(),
            requested: Cycles::from(amount),
            reveal_top_up: false,
        })
    );
    // Balance unchanged after the second call_add_cycles.
    assert_eq!(
        api.ic0_canister_cycle_balance().unwrap() as u128,
        cycles_amount - amount
    );
}

#[test]
fn test_canister_balance() {
    let cycles_amount = 100;
    let max_num_instructions = NumInstructions::from(1 << 30);
    let cycles_account_manager = CyclesAccountManagerBuilder::new()
        .with_max_num_instructions(max_num_instructions)
        .build();
    let mut system_state = get_system_state_with_cycles(Cycles::from(cycles_amount));

    system_state
        .new_call_context(
            CallOrigin::CanisterUpdate(canister_test_id(33), CallbackId::from(5), NO_DEADLINE),
            Cycles::new(50),
            Time::from_nanos_since_unix_epoch(0),
            Default::default(),
        )
        .unwrap();

    let mut api = get_system_api(
        ApiTypeBuilder::build_update_api(),
        &system_state,
        cycles_account_manager,
    );

    // Check cycles balance.
    assert_eq!(api.ic0_canister_cycle_balance().unwrap(), cycles_amount);
}

#[test]
fn test_canister_cycle_balance() {
    let cycles_amount = Cycles::from(123456789012345678901234567890u128);
    let max_num_instructions = NumInstructions::from(1 << 30);
    let cycles_account_manager = CyclesAccountManagerBuilder::new()
        .with_max_num_instructions(max_num_instructions)
        .build();
    let mut system_state = get_system_state_with_cycles(cycles_amount);

    system_state
        .new_call_context(
            CallOrigin::CanisterUpdate(canister_test_id(33), CallbackId::from(5), NO_DEADLINE),
            Cycles::new(50),
            Time::from_nanos_since_unix_epoch(0),
            Default::default(),
        )
        .unwrap();

    let mut api = get_system_api(
        ApiTypeBuilder::build_update_api(),
        &system_state,
        cycles_account_manager,
    );

    // Check ic0_canister_cycle_balance.
    assert_eq!(
        api.ic0_canister_cycle_balance(),
        Err(HypervisorError::Trapped {
            trap_code: TrapCode::CyclesAmountTooBigFor64Bit,
            backtrace: None
        })
    );

    let mut heap = vec![0; 16];
    api.ic0_canister_cycle_balance128(0, &mut heap).unwrap();
    assert_eq!(heap, cycles_amount.get().to_le_bytes());
}

#[test]
fn test_msg_cycles_available_traps() {
    let cycles_amount = Cycles::from(123456789012345678901234567890u128);
    let available_cycles = Cycles::from(789012345678901234567890u128);
    let mut system_state = get_system_state_with_cycles(cycles_amount);
    let cycles_account_manager = CyclesAccountManagerBuilder::new().build();
    system_state
        .new_call_context(
            CallOrigin::CanisterUpdate(canister_test_id(33), CallbackId::from(5), NO_DEADLINE),
            available_cycles,
            Time::from_nanos_since_unix_epoch(0),
            Default::default(),
        )
        .unwrap();

    let api = get_system_api(
        ApiTypeBuilder::build_update_api(),
        &system_state,
        cycles_account_manager,
    );

    assert_eq!(
        api.ic0_msg_cycles_available(),
        Err(HypervisorError::Trapped {
            trap_code: TrapCode::CyclesAmountTooBigFor64Bit,
            backtrace: None,
        })
    );

    let mut heap = vec![0; 16];
    api.ic0_msg_cycles_available128(0, &mut heap).unwrap();
    assert_eq!(heap, available_cycles.get().to_le_bytes());
}

#[test]
fn test_msg_cycles_refunded_traps() {
    let incoming_cycles = Cycles::from(789012345678901234567890u128);
    let cycles_amount = Cycles::from(123456789012345678901234567890u128);
    let system_state = get_system_state_with_cycles(cycles_amount);
    let cycles_account_manager = CyclesAccountManagerBuilder::new().build();
    let api = get_system_api(
        ApiTypeBuilder::build_reply_api(incoming_cycles),
        &system_state,
        cycles_account_manager,
    );

    assert_eq!(
        api.ic0_msg_cycles_refunded(),
        Err(HypervisorError::Trapped {
            trap_code: TrapCode::CyclesAmountTooBigFor64Bit,
            backtrace: None,
        })
    );

    let mut heap = vec![0; 16];
    api.ic0_msg_cycles_refunded128(0, &mut heap).unwrap();
    assert_eq!(heap, incoming_cycles.get().to_le_bytes());
}

#[test]
fn certified_data_set() {
    let cycles_account_manager = CyclesAccountManagerBuilder::new().build();
    let mut system_state = SystemStateBuilder::default().build();
    let mut api = get_system_api(
        ApiTypeBuilder::build_update_api(),
        &system_state,
        cycles_account_manager,
    );
    let heap = vec![10; 33];

    // Setting more than 32 bytes fails.
    assert!(api.ic0_certified_data_set(0, 33, &heap).is_err());

    // Setting out of bounds size fails.
    assert!(api.ic0_certified_data_set(30, 10, &heap).is_err());

    // Copy the certified data into the system state.
    api.ic0_certified_data_set(0, 32, &heap).unwrap();

    let system_state_modifications = api.take_system_state_modifications();
    system_state_modifications
        .apply_changes(
            UNIX_EPOCH,
            &mut system_state,
            &default_network_topology(),
            subnet_test_id(1),
            &no_op_logger(),
        )
        .unwrap();
    assert_eq!(system_state.certified_data, vec![10; 32])
}

#[test]
fn data_certificate_copy() {
    let cycles_account_manager = CyclesAccountManagerBuilder::new().build();
    let system_state = SystemStateBuilder::default().build();
    let mut api = get_system_api(
        ApiType::non_replicated_query(
            UNIX_EPOCH,
            user_test_id(1).get(),
            subnet_test_id(1),
            vec![],
            Some(vec![1, 2, 3, 4, 5, 6]),
            ic_system_api::NonReplicatedQueryKind::Pure,
        ),
        &system_state,
        cycles_account_manager,
    );
    let mut heap = vec![0; 10];

    // Copying with out of bounds offset + size fails.
    assert!(api.ic0_data_certificate_copy(0, 0, 10, &mut heap).is_err());
    assert!(api.ic0_data_certificate_copy(0, 10, 1, &mut heap).is_err());

    // Copying with out of bounds dst + size fails.
    assert!(api.ic0_data_certificate_copy(10, 1, 1, &mut heap).is_err());
    assert!(api.ic0_data_certificate_copy(0, 1, 11, &mut heap).is_err());

    // Copying all the data certificate.
    api.ic0_data_certificate_copy(0, 0, 6, &mut heap).unwrap();
    assert_eq!(heap, vec![1, 2, 3, 4, 5, 6, 0, 0, 0, 0]);

    // Copying part of the data certificate.
    api.ic0_data_certificate_copy(6, 2, 4, &mut heap).unwrap();
    assert_eq!(heap, vec![1, 2, 3, 4, 5, 6, 3, 4, 5, 6]);
}

#[test]
fn canister_status() {
    let cycles_account_manager = CyclesAccountManagerBuilder::new().build();

    let api = get_system_api(
        ApiTypeBuilder::build_update_api(),
        &get_system_state_with_cycles(INITIAL_CYCLES),
        cycles_account_manager,
    );
    assert_eq!(api.ic0_canister_status(), Ok(1));

    let stopping_system_state = SystemState::new_stopping_for_testing(
        canister_test_id(42),
        user_test_id(24).get(),
        INITIAL_CYCLES,
        NumSeconds::from(100_000),
    );
    let api = get_system_api(
        ApiTypeBuilder::build_update_api(),
        &stopping_system_state,
        cycles_account_manager,
    );
    assert_eq!(api.ic0_canister_status(), Ok(2));

    let stopped_system_state = SystemState::new_stopped_for_testing(
        canister_test_id(42),
        user_test_id(24).get(),
        INITIAL_CYCLES,
        NumSeconds::from(100_000),
    );
    let api = get_system_api(
        ApiTypeBuilder::build_update_api(),
        &stopped_system_state,
        cycles_account_manager,
    );
    assert_eq!(api.ic0_canister_status(), Ok(3));
}

/// msg_cycles_accept() can accept all cycles in call context
#[test]
fn msg_cycles_accept_all_cycles_in_call_context() {
    let amount = 50;
    let cycles_account_manager = CyclesAccountManagerBuilder::new().build();
    let mut system_state = SystemStateBuilder::default().build();
    system_state
        .new_call_context(
            CallOrigin::CanisterUpdate(canister_test_id(33), CallbackId::from(5), NO_DEADLINE),
            Cycles::from(amount),
            Time::from_nanos_since_unix_epoch(0),
            Default::default(),
        )
        .unwrap();
    let mut api = get_system_api(
        ApiTypeBuilder::build_update_api(),
        &system_state,
        cycles_account_manager,
    );

    assert_eq!(api.ic0_msg_cycles_accept(amount), Ok(amount));
}

/// msg_cycles_accept() can accept all cycles in call context when more
/// asked for
#[test]
fn msg_cycles_accept_all_cycles_in_call_context_when_more_asked() {
    let cycles_account_manager = CyclesAccountManagerBuilder::new().build();
    let mut system_state = SystemStateBuilder::default().build();
    system_state
        .new_call_context(
            CallOrigin::CanisterUpdate(canister_test_id(33), CallbackId::from(5), NO_DEADLINE),
            Cycles::new(40),
            Time::from_nanos_since_unix_epoch(0),
            Default::default(),
        )
        .unwrap();
    let mut api = get_system_api(
        ApiTypeBuilder::build_update_api(),
        &system_state,
        cycles_account_manager,
    );

    assert_eq!(api.ic0_msg_cycles_accept(50), Ok(40));
}

/// If call call_perform() fails because canister does not have enough
/// cycles to send the message, then it does not trap, but returns
/// a transient error reject code.
#[test]
fn call_perform_not_enough_cycles_does_not_trap() {
    let cycles_account_manager = CyclesAccountManagerBuilder::new()
        .with_subnet_type(SubnetType::Application)
        .build();
    // Set initial cycles small enough so that it does not have enough
    // cycles to send xnet messages.
    let initial_cycles = cycles_account_manager.xnet_call_performed_fee(SMALL_APP_SUBNET_MAX_SIZE)
        - Cycles::from(10u128);
    let mut system_state = SystemStateBuilder::new()
        .initial_cycles(initial_cycles)
        .build();
    system_state
        .new_call_context(
            CallOrigin::CanisterUpdate(canister_test_id(33), CallbackId::from(5), NO_DEADLINE),
            Cycles::new(40),
            Time::from_nanos_since_unix_epoch(0),
            Default::default(),
        )
        .unwrap();
    let mut api = get_system_api(
        ApiTypeBuilder::build_update_api(),
        &system_state,
        cycles_account_manager,
    );
    api.ic0_call_new(0, 10, 0, 10, 0, 0, 0, 0, &[0; 1024])
        .unwrap();
    api.ic0_call_cycles_add128(Cycles::new(100)).unwrap();
    let res = api.ic0_call_perform();
    match res {
        Ok(code) => {
            assert_eq!(code, RejectCode::SysTransient as i32);
        }
        _ => panic!(
            "expected to get an InsufficientCyclesInMessageMemoryGrow error, got {:?}",
            res
        ),
    }
    let system_state_modifications = api.take_system_state_modifications();
    system_state_modifications
        .apply_changes(
            UNIX_EPOCH,
            &mut system_state,
            &default_network_topology(),
            subnet_test_id(1),
            &no_op_logger(),
        )
        .unwrap();
    assert_eq!(system_state.balance(), initial_cycles);
    let call_context_manager = system_state.call_context_manager().unwrap();
    assert_eq!(call_context_manager.call_contexts().len(), 1);
    assert_eq!(call_context_manager.callbacks().len(), 0);
}

#[test]
fn growing_wasm_memory_updates_subnet_available_memory() {
    let wasm_page_size = 64 << 10;
    let subnet_available_memory_bytes = 2 * wasm_page_size;
    let subnet_available_memory = SubnetAvailableMemory::new(subnet_available_memory_bytes, 0, 0);
    let wasm_custom_sections_available_memory_before =
        subnet_available_memory.get_wasm_custom_sections_memory();
    let system_state = SystemStateBuilder::default().build();
    let cycles_account_manager = CyclesAccountManagerBuilder::new().build();
    let api_type = ApiTypeBuilder::build_update_api();
    let execution_mode = api_type.execution_mode();
    let sandbox_safe_system_state = SandboxSafeSystemState::new_for_testing(
        &system_state,
        cycles_account_manager,
        &NetworkTopology::default(),
        SchedulerConfig::application_subnet().dirty_page_overhead,
        execution_parameters(execution_mode.clone()).compute_allocation,
        execution_parameters(execution_mode.clone()).canister_guaranteed_callback_quota,
        Default::default(),
        api_type.caller(),
        api_type.call_context_id(),
    );
    let mut api = SystemApiImpl::new(
        api_type,
        sandbox_safe_system_state,
        CANISTER_CURRENT_MEMORY_USAGE,
        CANISTER_CURRENT_MESSAGE_MEMORY_USAGE,
        execution_parameters(execution_mode),
        subnet_available_memory,
        EmbeddersConfig::default()
            .feature_flags
            .wasm_native_stable_memory,
        EmbeddersConfig::default().feature_flags.canister_backtrace,
        EmbeddersConfig::default().max_sum_exported_function_name_lengths,
        Memory::new_for_testing(),
        NumWasmPages::from(0),
        Rc::new(DefaultOutOfInstructionsHandler::default()),
        no_op_logger(),
    );

    api.try_grow_wasm_memory(0, 1).unwrap();
    assert_eq!(api.get_allocated_bytes().get() as i64, wasm_page_size);
    assert_eq!(api.get_allocated_message_bytes().get() as i64, 0);
    assert_eq!(
        subnet_available_memory.get_wasm_custom_sections_memory(),
        wasm_custom_sections_available_memory_before
    );

    api.try_grow_wasm_memory(0, 10).unwrap_err();
    assert_eq!(api.get_allocated_bytes().get() as i64, wasm_page_size);
    assert_eq!(api.get_allocated_message_bytes().get() as i64, 0);
    assert_eq!(
        subnet_available_memory.get_wasm_custom_sections_memory(),
        wasm_custom_sections_available_memory_before
    );
}

const GIB: i64 = 1 << 30;

fn helper_test_on_low_wasm_memory(
    wasm_memory_threshold: NumBytes,
    wasm_memory_limit: Option<NumBytes>,
    memory_allocation: Option<NumBytes>,
    grow_memory_size: i64,
    grow_wasm_memory: bool,
    start_status: OnLowWasmMemoryHookStatus,
    expected_status: OnLowWasmMemoryHookStatus,
) {
    let wasm_page_size = 64 << 10;
    let subnet_available_memory_bytes = 20 * GIB;
    let subnet_available_memory = SubnetAvailableMemory::new(subnet_available_memory_bytes, 0, 0);

    let mut state_builder = SystemStateBuilder::default()
        .wasm_memory_threshold(wasm_memory_threshold)
        .wasm_memory_limit(wasm_memory_limit)
        .on_low_wasm_memory_hook_status(start_status)
        .initial_cycles(Cycles::from(10_000_000_000_000_000u128));

    if let Some(memory_allocation) = memory_allocation {
        state_builder = state_builder.memory_allocation(memory_allocation);
    };

    let mut system_state = state_builder.build();

    let api_type = ApiTypeBuilder::build_update_api();
    let mut execution_parameters = execution_parameters(api_type.execution_mode());
    execution_parameters.memory_allocation = system_state.memory_allocation;
    execution_parameters.wasm_memory_limit = system_state.wasm_memory_limit;

    let sandbox_safe_system_state = SandboxSafeSystemState::new_for_testing(
        &system_state,
        CyclesAccountManagerBuilder::new().build(),
        &NetworkTopology::default(),
        SchedulerConfig::application_subnet().dirty_page_overhead,
        execution_parameters.compute_allocation,
        execution_parameters.canister_guaranteed_callback_quota,
        Default::default(),
        api_type.caller(),
        api_type.call_context_id(),
    );

    let mut api = SystemApiImpl::new(
        api_type,
        sandbox_safe_system_state,
        CANISTER_CURRENT_MEMORY_USAGE,
        CANISTER_CURRENT_MESSAGE_MEMORY_USAGE,
        execution_parameters,
        subnet_available_memory,
        EmbeddersConfig::default()
            .feature_flags
            .wasm_native_stable_memory,
        EmbeddersConfig::default().feature_flags.canister_backtrace,
        EmbeddersConfig::default().max_sum_exported_function_name_lengths,
        Memory::new_for_testing(),
        NumWasmPages::from(0),
        Rc::new(DefaultOutOfInstructionsHandler::default()),
        no_op_logger(),
    );

    let additional_wasm_pages = (grow_memory_size as u64).div_ceil(wasm_page_size as u64);

    if grow_wasm_memory {
        api.try_grow_wasm_memory(0, additional_wasm_pages).unwrap();
    } else {
        api.try_grow_stable_memory(0, additional_wasm_pages, StableMemoryApi::Stable64)
            .unwrap();
    }

    let system_state_modifications = api.take_system_state_modifications();
    system_state_modifications
        .apply_changes(
            UNIX_EPOCH,
            &mut system_state,
            &default_network_topology(),
            subnet_test_id(1),
            &no_op_logger(),
        )
        .unwrap();

    assert_eq!(system_state.task_queue.peek_hook_status(), expected_status);
}

#[test]
fn test_on_low_wasm_memory_grow_wasm_memory_all_status_changes() {
    let wasm_memory_threshold = NumBytes::new(GIB as u64);
    let wasm_memory_limit = Some(NumBytes::new(3 * GIB as u64));
    let memory_allocation = None;
    // `max_allowed_wasm_memory` = `wasm_memory_limit` - `wasm_memory_threshold`
    let max_allowed_wasm_memory = 2 * GIB;
    let grow_wasm_memory = true;

    // Hook condition is not satisfied.
    helper_test_on_low_wasm_memory(
        wasm_memory_threshold,
        wasm_memory_limit,
        memory_allocation,
        max_allowed_wasm_memory,
        grow_wasm_memory,
        OnLowWasmMemoryHookStatus::ConditionNotSatisfied,
        OnLowWasmMemoryHookStatus::ConditionNotSatisfied,
    );

    // Hook condition is satisfied.
    helper_test_on_low_wasm_memory(
        wasm_memory_threshold,
        wasm_memory_limit,
        memory_allocation,
        max_allowed_wasm_memory + 1,
        grow_wasm_memory,
        OnLowWasmMemoryHookStatus::ConditionNotSatisfied,
        OnLowWasmMemoryHookStatus::Ready,
    );

    // Hook condition is not satisfied.
    helper_test_on_low_wasm_memory(
        wasm_memory_threshold,
        wasm_memory_limit,
        memory_allocation,
        max_allowed_wasm_memory,
        grow_wasm_memory,
        OnLowWasmMemoryHookStatus::Ready,
        OnLowWasmMemoryHookStatus::ConditionNotSatisfied,
    );

    // Hook condition is satisfied.
    helper_test_on_low_wasm_memory(
        wasm_memory_threshold,
        wasm_memory_limit,
        memory_allocation,
        max_allowed_wasm_memory + 1,
        grow_wasm_memory,
        OnLowWasmMemoryHookStatus::Ready,
        OnLowWasmMemoryHookStatus::Ready,
    );

    // Hook condition is not satisfied.
    helper_test_on_low_wasm_memory(
        wasm_memory_threshold,
        wasm_memory_limit,
        memory_allocation,
        max_allowed_wasm_memory,
        grow_wasm_memory,
        OnLowWasmMemoryHookStatus::Executed,
        OnLowWasmMemoryHookStatus::ConditionNotSatisfied,
    );

    // Hook condition is satisfied.
    helper_test_on_low_wasm_memory(
        wasm_memory_threshold,
        wasm_memory_limit,
        memory_allocation,
        max_allowed_wasm_memory + 1,
        grow_wasm_memory,
        OnLowWasmMemoryHookStatus::Executed,
        OnLowWasmMemoryHookStatus::Executed,
    );
}

#[test]
fn test_on_low_wasm_memory_grow_stable_memory() {
    // When memory_allocation is provided, hook condition can be triggered if:
    // memory_allocation - used_stable_memory - used_wasm_memory < wasm_memory_threshold
    // Hence growing stable memory can trigger hook condition.
    let wasm_memory_threshold = NumBytes::new(GIB as u64);
    let wasm_memory_limit = None;
    let memory_allocation = Some(NumBytes::new(3 * GIB as u64));
    let max_allowed_memory_size = 2 * GIB;
    let grow_wasm_memory = false;

    // Hook condition is not satisfied.
    helper_test_on_low_wasm_memory(
        wasm_memory_threshold,
        wasm_memory_limit,
        memory_allocation,
        max_allowed_memory_size,
        grow_wasm_memory,
        OnLowWasmMemoryHookStatus::ConditionNotSatisfied,
        OnLowWasmMemoryHookStatus::ConditionNotSatisfied,
    );

    // Hook condition is satisfied.
    helper_test_on_low_wasm_memory(
        wasm_memory_threshold,
        wasm_memory_limit,
        memory_allocation,
        max_allowed_memory_size + 1,
        grow_wasm_memory,
        OnLowWasmMemoryHookStatus::ConditionNotSatisfied,
        OnLowWasmMemoryHookStatus::Ready,
    );

    // Without `memory_allocation`, hook condition is not satisfied.
    helper_test_on_low_wasm_memory(
        wasm_memory_threshold,
        wasm_memory_limit,
        None,
        max_allowed_memory_size + 1,
        grow_wasm_memory,
        OnLowWasmMemoryHookStatus::ConditionNotSatisfied,
        OnLowWasmMemoryHookStatus::ConditionNotSatisfied,
    );
}

#[test]
fn test_on_low_wasm_memory_without_memory_limitn() {
    // When memory limit is not set, the default Wasm memory limit is 4 GIB.
    let wasm_memory_threshold = NumBytes::new(GIB as u64);
    // `max_allowed_wasm_memory` = `wasm_memory_limit` - `wasm_memory_threshold`
    let max_allowed_wasm_memory = 3 * GIB;
    let wasm_memory_limit = None;
    let memory_allocation = None;
    let grow_wasm_memory = true;

    // Hook condition is not satisfied.
    helper_test_on_low_wasm_memory(
        wasm_memory_threshold,
        wasm_memory_limit,
        memory_allocation,
        max_allowed_wasm_memory,
        grow_wasm_memory,
        OnLowWasmMemoryHookStatus::ConditionNotSatisfied,
        OnLowWasmMemoryHookStatus::ConditionNotSatisfied,
    );

    // Hook condition is satisfied.
    helper_test_on_low_wasm_memory(
        wasm_memory_threshold,
        wasm_memory_limit,
        memory_allocation,
        max_allowed_wasm_memory + 1,
        grow_wasm_memory,
        OnLowWasmMemoryHookStatus::ConditionNotSatisfied,
        OnLowWasmMemoryHookStatus::Ready,
    );
}

#[test]
fn push_output_request_respects_memory_limits() {
    let subnet_available_memory_bytes = 1 << 30;
    let subnet_available_message_memory_bytes = MAX_RESPONSE_COUNT_BYTES as i64 + 13;

    let subnet_available_memory = SubnetAvailableMemory::new(
        subnet_available_memory_bytes,
        subnet_available_message_memory_bytes,
        0,
    );
    let mut system_state = SystemStateBuilder::default().build();
    let cycles_account_manager = CyclesAccountManagerBuilder::new().build();
    let api_type = ApiTypeBuilder::build_update_api();
    let execution_mode = api_type.execution_mode();
    let mut sandbox_safe_system_state = SandboxSafeSystemState::new_for_testing(
        &system_state,
        cycles_account_manager,
        &NetworkTopology::default(),
        SchedulerConfig::application_subnet().dirty_page_overhead,
        execution_parameters(execution_mode.clone()).compute_allocation,
        execution_parameters(execution_mode.clone()).canister_guaranteed_callback_quota,
        Default::default(),
        api_type.caller(),
        api_type.call_context_id(),
    );
    let own_canister_id = system_state.canister_id;
    let callback_id = sandbox_safe_system_state
        .register_callback(Callback::new(
            call_context_test_id(0),
            own_canister_id,
            canister_test_id(0),
            Cycles::zero(),
            Cycles::zero(),
            Cycles::zero(),
            WasmClosure::new(0, 0),
            WasmClosure::new(0, 0),
            None,
            NO_DEADLINE,
        ))
        .unwrap();
    let mut api = SystemApiImpl::new(
        api_type,
        sandbox_safe_system_state,
        CANISTER_CURRENT_MEMORY_USAGE,
        CANISTER_CURRENT_MESSAGE_MEMORY_USAGE,
        execution_parameters(execution_mode),
        subnet_available_memory,
        EmbeddersConfig::default()
            .feature_flags
            .wasm_native_stable_memory,
        EmbeddersConfig::default().feature_flags.canister_backtrace,
        EmbeddersConfig::default().max_sum_exported_function_name_lengths,
        Memory::new_for_testing(),
        NumWasmPages::from(0),
        Rc::new(DefaultOutOfInstructionsHandler::default()),
        no_op_logger(),
    );

    let req = RequestBuilder::default()
        .sender(own_canister_id)
        .sender_reply_callback(callback_id)
        .build();

    // First push succeeds with or without message memory usage accounting, as the
    // initial subnet available memory is `MAX_RESPONSE_COUNT_BYTES + 13`.
    assert_eq!(
        0,
        api.push_output_request(req.clone(), Cycles::zero(), Cycles::zero())
            .unwrap()
    );

    // Nothing is consumed for execution memory.
    assert_eq!(api.get_allocated_bytes().get(), 0);
    // `MAX_RESPONSE_COUNT_BYTES` are consumed for message memory.
    assert_eq!(
        api.get_allocated_message_bytes().get(),
        MAX_RESPONSE_COUNT_BYTES as u64
    );
    assert_eq!(
        CANISTER_CURRENT_MEMORY_USAGE,
        api.get_current_memory_usage()
    );

    // And the second push fails.
    assert_eq!(
        RejectCode::SysTransient as i32,
        api.push_output_request(req, Cycles::zero(), Cycles::zero())
            .unwrap()
    );
    // Without altering memory usage.
    assert_eq!(api.get_allocated_bytes().get(), 0,);
    assert_eq!(
        api.get_allocated_message_bytes().get(),
        MAX_RESPONSE_COUNT_BYTES as u64
    );
    assert_eq!(
        CANISTER_CURRENT_MEMORY_USAGE,
        api.get_current_memory_usage()
    );

    // Ensure that exactly one output request was pushed.
    let system_state_modifications = api.take_system_state_modifications();
    system_state_modifications
        .apply_changes(
            UNIX_EPOCH,
            &mut system_state,
            &default_network_topology(),
            subnet_test_id(1),
            &no_op_logger(),
        )
        .unwrap();
    assert_eq!(1, system_state.queues().output_queues_len());
}

#[test]
fn push_output_request_oversized_request_memory_limits() {
    let subnet_available_memory_bytes = 1 << 30;
    let subnet_available_message_memory_bytes = 3 * MAX_RESPONSE_COUNT_BYTES as i64;

    let subnet_available_memory = SubnetAvailableMemory::new(
        subnet_available_memory_bytes,
        subnet_available_message_memory_bytes,
        0,
    );
    let mut system_state = SystemStateBuilder::default().build();
    let cycles_account_manager = CyclesAccountManagerBuilder::new().build();
    let api_type = ApiTypeBuilder::build_update_api();
    let execution_mode = api_type.execution_mode();
    let mut sandbox_safe_system_state = SandboxSafeSystemState::new_for_testing(
        &system_state,
        cycles_account_manager,
        &NetworkTopology::default(),
        SchedulerConfig::application_subnet().dirty_page_overhead,
        execution_parameters(execution_mode.clone()).compute_allocation,
        execution_parameters(execution_mode.clone()).canister_guaranteed_callback_quota,
        Default::default(),
        api_type.caller(),
        api_type.call_context_id(),
    );
    let own_canister_id = system_state.canister_id;
    let callback_id = sandbox_safe_system_state
        .register_callback(Callback::new(
            call_context_test_id(0),
            own_canister_id,
            canister_test_id(0),
            Cycles::zero(),
            Cycles::zero(),
            Cycles::zero(),
            WasmClosure::new(0, 0),
            WasmClosure::new(0, 0),
            None,
            NO_DEADLINE,
        ))
        .unwrap();
    let mut api = SystemApiImpl::new(
        api_type,
        sandbox_safe_system_state,
        CANISTER_CURRENT_MEMORY_USAGE,
        CANISTER_CURRENT_MESSAGE_MEMORY_USAGE,
        execution_parameters(execution_mode),
        subnet_available_memory,
        EmbeddersConfig::default()
            .feature_flags
            .wasm_native_stable_memory,
        EmbeddersConfig::default().feature_flags.canister_backtrace,
        EmbeddersConfig::default().max_sum_exported_function_name_lengths,
        Memory::new_for_testing(),
        NumWasmPages::from(0),
        Rc::new(DefaultOutOfInstructionsHandler::default()),
        no_op_logger(),
    );

    // Oversized payload larger than available memory.
    let req = RequestBuilder::default()
        .sender(own_canister_id)
        .sender_reply_callback(callback_id)
        .method_payload(vec![13; 4 * MAX_RESPONSE_COUNT_BYTES])
        .build();

    // Not enough memory to push the request.
    assert_eq!(
        RejectCode::SysTransient as i32,
        api.push_output_request(req, Cycles::zero(), Cycles::zero())
            .unwrap()
    );

    // Memory usage unchanged.
    assert_eq!(0, api.get_allocated_bytes().get());
    assert_eq!(0, api.get_allocated_message_bytes().get());

    // Slightly smaller, still oversized request.
    let req = RequestBuilder::default()
        .sender(own_canister_id)
        .method_payload(vec![13; 2 * MAX_RESPONSE_COUNT_BYTES])
        .build();
    let req_size_bytes = req.count_bytes();
    assert!(req_size_bytes > MAX_RESPONSE_COUNT_BYTES);

    // Pushing succeeds.
    assert_eq!(
        0,
        api.push_output_request(req, Cycles::zero(), Cycles::zero())
            .unwrap()
    );

    // `req_size_bytes` are consumed.
    assert_eq!(0, api.get_allocated_bytes().get());
    assert_eq!(
        req_size_bytes as u64,
        api.get_allocated_message_bytes().get()
    );
    assert_eq!(
        CANISTER_CURRENT_MEMORY_USAGE,
        api.get_current_memory_usage()
    );

    // Ensure that exactly one output request was pushed.
    let system_state_modifications = api.take_system_state_modifications();
    system_state_modifications
        .apply_changes(
            UNIX_EPOCH,
            &mut system_state,
            &default_network_topology(),
            subnet_test_id(1),
            &no_op_logger(),
        )
        .unwrap();
    assert_eq!(1, system_state.queues().output_queues_len());
}

#[test]
fn ic0_global_timer_set_is_propagated_from_sandbox() {
    let cycles_account_manager = CyclesAccountManagerBuilder::new().build();
    let mut system_state = SystemStateBuilder::default().build();
    let mut api = get_system_api(
        ApiTypeBuilder::build_update_api(),
        &system_state,
        cycles_account_manager,
    );

    assert_eq!(
        api.ic0_global_timer_set(Time::from_nanos_since_unix_epoch(1))
            .unwrap(),
        time::UNIX_EPOCH
    );
    assert_eq!(
        api.ic0_global_timer_set(Time::from_nanos_since_unix_epoch(2))
            .unwrap(),
        Time::from_nanos_since_unix_epoch(1)
    );

    // Propagate system state changes
    assert_eq!(system_state.global_timer, CanisterTimer::Inactive);
    let system_state_modifications = api.take_system_state_modifications();
    system_state_modifications
        .apply_changes(
            UNIX_EPOCH,
            &mut system_state,
            &default_network_topology(),
            subnet_test_id(1),
            &no_op_logger(),
        )
        .unwrap();
    assert_eq!(
        system_state.global_timer,
        CanisterTimer::Active(Time::from_nanos_since_unix_epoch(2))
    );
}

#[test]
fn ic0_is_controller_test() {
    let mut system_state = SystemStateBuilder::default().build();
    system_state.controllers = BTreeSet::from([user_test_id(1).get(), user_test_id(2).get()]);
    let api = get_system_api(
        ApiTypeBuilder::build_update_api(),
        &system_state,
        CyclesAccountManagerBuilder::new().build(),
    );
    // Users IDs 1 and 2 are controllers, hence ic0_is_controller should return 1,
    // otherwise, it should return 0.
    for i in 1..5 {
        let controller = user_test_id(i).get();
        assert_eq!(
            api.ic0_is_controller(0, controller.as_slice().len(), controller.as_slice())
                .unwrap(),
            (i <= 2) as u32
        );
    }
}

#[test]
fn ic0_is_controller_invalid_principal_id() {
    let api = get_system_api(
        ApiTypeBuilder::build_update_api(),
        &SystemStateBuilder::default().build(),
        CyclesAccountManagerBuilder::new().build(),
    );
    let controller = [0u8; 70];
    assert!(matches!(
        api.ic0_is_controller(0, controller.len(), &controller),
        Err(HypervisorError::InvalidPrincipalId(
            PrincipalIdBlobParseError(..)
        ))
    ));
}

#[test]
fn test_ic0_cycles_burn() {
    let initial_cycles = Cycles::new(5_000_000_000_000);
    let system_state = SystemStateBuilder::default()
        .initial_cycles(initial_cycles)
        .build();

    let mut api = get_system_api(
        ApiTypeBuilder::build_update_api(),
        &system_state,
        CyclesAccountManagerBuilder::new().build(),
    );

    let removed = Cycles::new(2_000_000_000_000);

    for _ in 0..2 {
        let mut heap = vec![0; 16];
        api.ic0_cycles_burn128(removed, 0, &mut heap).unwrap();
        assert_eq!(removed, Cycles::from(&heap));
    }

    let mut heap = vec![0; 16];
    api.ic0_cycles_burn128(removed, 0, &mut heap).unwrap();
    // The remaining balance is lower than the amount requested to be burned,
    // hence the system will remove as many cycles as it can.
    assert_eq!(Cycles::new(1_000_000_000_000), Cycles::from(&heap));

    let mut heap = vec![0; 16];
    api.ic0_cycles_burn128(removed, 0, &mut heap).unwrap();
    // There are no more cycles that can be burned.
    assert_eq!(Cycles::new(0), Cycles::from(&heap));
}

#[test]
fn test_save_log_message_adds_canister_log_records() {
    let messages: Vec<Vec<_>> = vec![
        b"message #1".to_vec(),
        b"message #2".to_vec(),
        b"message #3".to_vec(),
        vec![1, 2, 3],
        vec![],
    ];
    let mut api = get_system_api(
        ApiTypeBuilder::build_update_api(),
        &SystemStateBuilder::default().build(),
        CyclesAccountManagerBuilder::new().build(),
    );
    let initial_records_number = api.canister_log().records().len();
    // Save several log messages.
    for message in &messages {
        api.save_log_message(0, message.len(), message);
    }
    let records = api.canister_log().records();
    // Expect increased number of log records and the content to match the messages.
    assert_eq!(records.len(), initial_records_number + messages.len());
    for (i, message) in messages.into_iter().enumerate() {
        let record = records[initial_records_number + i].clone();
        assert_eq!(record.content, message);
    }
}

#[test]
fn test_save_log_message_invalid_message_size() {
    let message = b"Hello, world!";
    let invalid_size = message.len() + 1;
    let mut api = get_system_api(
        ApiTypeBuilder::build_update_api(),
        &SystemStateBuilder::default().build(),
        CyclesAccountManagerBuilder::new().build(),
    );
    let initial_records_number = api.canister_log().records().len();
    // Save a log message.
    api.save_log_message(0, invalid_size, message);
    // Expect added log record with an error message.
    let records = api.canister_log().records();
    assert_eq!(records.len(), initial_records_number + 1);
    assert_eq!(
        String::from_utf8(records.back().unwrap().content.clone()).unwrap(),
        "(debug_print message out of memory bounds)"
    );
}

#[test]
fn test_save_log_message_invalid_message_offset() {
    let message = b"Hello, world!";
    let invalid_src = 1;
    let mut api = get_system_api(
        ApiTypeBuilder::build_update_api(),
        &SystemStateBuilder::default().build(),
        CyclesAccountManagerBuilder::new().build(),
    );
    let initial_records_number = api.canister_log().records().len();
    // Save a log message.
    api.save_log_message(invalid_src, message.len(), message);
    // Expect added log record with an error message.
    let records = api.canister_log().records();
    assert_eq!(records.len(), initial_records_number + 1);
    assert_eq!(
        String::from_utf8(records.back().unwrap().content.clone()).unwrap(),
        "(debug_print message out of memory bounds)"
    );
}

#[test]
fn test_save_log_message_trims_long_message() {
    let long_message_size = 2 * MAX_ALLOWED_CANISTER_LOG_BUFFER_SIZE;
    let mut api = get_system_api(
        ApiTypeBuilder::build_update_api(),
        &SystemStateBuilder::default().build(),
        CyclesAccountManagerBuilder::new().build(),
    );
    let initial_records_number = api.canister_log().records().len();
    // Save a long log message.
    let bytes = vec![b'x'; long_message_size];
    api.save_log_message(0, bytes.len(), &bytes);
    // Expect added log record with the content trimmed to the allowed size.
    let records = api.canister_log().records();
    assert_eq!(records.len(), initial_records_number + 1);
    assert!(records.back().unwrap().content.len() <= MAX_ALLOWED_CANISTER_LOG_BUFFER_SIZE);
}

#[test]
fn test_save_log_message_keeps_total_log_size_limited() {
    let messages_number = 10;
    let long_message_size = 2 * MAX_ALLOWED_CANISTER_LOG_BUFFER_SIZE;
    let mut api = get_system_api(
        ApiTypeBuilder::build_update_api(),
        &SystemStateBuilder::default().build(),
        CyclesAccountManagerBuilder::new().build(),
    );
    let initial_records_number = api.canister_log().records().len();
    // Save several long messages.
    for _ in 0..messages_number {
        let bytes = vec![b'x'; long_message_size];
        api.save_log_message(0, bytes.len(), &bytes);
    }
    // Expect only one log record to be kept, staying within the size limit.
    let log = api.canister_log();
    assert_eq!(log.records().len(), initial_records_number + 1);
    assert_le!(log.used_space(), MAX_ALLOWED_CANISTER_LOG_BUFFER_SIZE);
}

#[test]
fn in_replicated_execution_works_correctly() {
    // The following should execute in replicated mode.
    for api_type in &[
        ApiTypeBuilder::build_update_api(),
        ApiTypeBuilder::build_system_task_api(),
        ApiTypeBuilder::build_start_api(),
        ApiTypeBuilder::build_init_api(),
        ApiTypeBuilder::build_pre_upgrade_api(),
        ApiTypeBuilder::build_replicated_query_api(),
        ApiTypeBuilder::build_reply_api(Cycles::new(0)),
        ApiTypeBuilder::build_reject_api(RejectContext::new(RejectCode::CanisterReject, "error")),
    ] {
        let cycles_account_manager = CyclesAccountManagerBuilder::new().build();
        let system_state = SystemStateBuilder::default().build();
        let api = get_system_api(api_type.clone(), &system_state, cycles_account_manager);
        assert_eq!(api.ic0_in_replicated_execution(), Ok(1));
    }

    // The following should execute in non-replicated mode.
    for api_type in &[
        ApiTypeBuilder::build_non_replicated_query_api(),
        ApiTypeBuilder::build_composite_query_api(),
        ApiTypeBuilder::build_composite_reply_api(Cycles::new(0)),
        ApiTypeBuilder::build_composite_reject_api(RejectContext::new(
            RejectCode::CanisterReject,
            "error",
        )),
        ApiTypeBuilder::build_inspect_message_api(),
    ] {
        let cycles_account_manager = CyclesAccountManagerBuilder::new().build();
        let system_state = SystemStateBuilder::default().build();
        let api = get_system_api(api_type.clone(), &system_state, cycles_account_manager);
        assert_eq!(api.ic0_in_replicated_execution(), Ok(0));
    }
}<|MERGE_RESOLUTION|>--- conflicted
+++ resolved
@@ -795,23 +795,36 @@
                 context,
             );
         }
-<<<<<<< HEAD
+        SystemApiCallId::SubnetSelfSize => {
+            assert_api_availability(
+                |api| api.ic0_subnet_self_size(),
+                api_type,
+                &system_state,
+                cycles_account_manager,
+                api_type_enum,
+                context,
+            );
+        }
+        SystemApiCallId::SubnetSelfCopy => {
+            assert_api_availability(
+                |api| api.ic0_subnet_self_copy(0, 0, 0, &mut [42; 128]),
+                api_type,
+                &system_state,
+                cycles_account_manager,
+                api_type_enum,
+                context,
+            );
+        }
         SystemApiCallId::CostCall => {
             assert_api_availability(
                 |api| api.ic0_cost_call(0, 0, 0, &mut [42; 128]),
-=======
-        SystemApiCallId::SubnetSelfSize => {
-            assert_api_availability(
-                |api| api.ic0_subnet_self_size(),
->>>>>>> a213b00e
-                api_type,
-                &system_state,
-                cycles_account_manager,
-                api_type_enum,
-                context,
-            );
-        }
-<<<<<<< HEAD
+                api_type,
+                &system_state,
+                cycles_account_manager,
+                api_type_enum,
+                context,
+            );
+        }
         SystemApiCallId::CostCreateCanister => {
             assert_api_availability(
                 |api| api.ic0_cost_create_canister(0, &mut [42; 128]),
@@ -865,11 +878,6 @@
         SystemApiCallId::ReplicationFactor => {
             assert_api_availability(
                 |api| api.ic0_replication_factor(0, 0, &[42; 128]),
-=======
-        SystemApiCallId::SubnetSelfCopy => {
-            assert_api_availability(
-                |api| api.ic0_subnet_self_copy(0, 0, 0, &mut [42; 128]),
->>>>>>> a213b00e
                 api_type,
                 &system_state,
                 cycles_account_manager,
