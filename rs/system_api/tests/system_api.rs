use ic_base_types::{NumBytes, NumSeconds, PrincipalIdBlobParseError};
use ic_config::{
    embedders::Config as EmbeddersConfig, flag_status::FlagStatus, subnet_config::SchedulerConfig,
};
use ic_cycles_account_manager::CyclesAccountManager;
use ic_error_types::RejectCode;
use ic_interfaces::execution_environment::{
    CanisterOutOfCyclesError, ExecutionMode, HypervisorError, HypervisorResult,
    PerformanceCounterType, StableMemoryApi, SubnetAvailableMemory, SystemApi, SystemApiCallId,
    TrapCode,
};
use ic_limits::SMALL_APP_SUBNET_MAX_SIZE;
use ic_logger::replica_logger::no_op_logger;
use ic_registry_subnet_type::SubnetType;
use ic_replicated_state::NumWasmPages;
use ic_replicated_state::{
    canister_state::system_state::OnLowWasmMemoryHookStatus, testing::CanisterQueuesTesting,
    CallOrigin, Memory, NetworkTopology, SystemState,
};
use ic_system_api::{
    sandbox_safe_system_state::SandboxSafeSystemState, ApiType, DefaultOutOfInstructionsHandler,
    SystemApiImpl,
};
use ic_test_utilities::cycles_account_manager::CyclesAccountManagerBuilder;
use ic_test_utilities_state::SystemStateBuilder;
use ic_test_utilities_types::{
    ids::{call_context_test_id, canister_test_id, subnet_test_id, user_test_id},
    messages::RequestBuilder,
};
use ic_types::{
    messages::{CallbackId, RejectContext, MAX_RESPONSE_COUNT_BYTES, NO_DEADLINE},
    methods::{Callback, WasmClosure},
    time,
    time::UNIX_EPOCH,
    CanisterTimer, CountBytes, Cycles, NumInstructions, PrincipalId, Time,
    MAX_ALLOWED_CANISTER_LOG_BUFFER_SIZE,
};
use maplit::btreemap;
use more_asserts::assert_le;
use std::{
    collections::BTreeSet,
    convert::From,
    panic::{catch_unwind, UnwindSafe},
    rc::Rc,
};
use strum::IntoEnumIterator;

mod common;
use common::*;

const INITIAL_CYCLES: Cycles = Cycles::new(1 << 40);

fn get_system_state_with_cycles(cycles_amount: Cycles) -> SystemState {
    SystemState::new_running_for_testing(
        canister_test_id(42),
        user_test_id(24).get(),
        cycles_amount,
        NumSeconds::from(100_000),
    )
}

fn assert_api_supported<T>(res: HypervisorResult<T>) {
    res.unwrap();
}

fn assert_trap_supported<T>(res: HypervisorResult<T>) {
    match res {
        Err(HypervisorError::CalledTrap { .. }) => (),
        _ => panic!("Expected HypervisorError::CalledTrap"),
    }
}

fn assert_api_not_supported<T>(res: HypervisorResult<T>) {
    match res {
        Err(HypervisorError::UserContractViolation { error, .. }) => {
            assert!(error.contains("cannot be executed"), "{}", error)
        }
        Err(HypervisorError::ToolchainContractViolation { error }) => {
            assert!(error.contains("cannot be executed"), "{}", error)
        }
        _ => unreachable!("Expected api to be unsupported."),
    }
}

fn assert_api_availability<T, F>(
    f: F,
    api_type: ApiType,
    system_state: &SystemState,
    cycles_account_manager: CyclesAccountManager,
    api_type_enum: SystemApiCallId,
    context: &str,
) where
    F: Fn(SystemApiImpl) -> HypervisorResult<T>,
{
    #[allow(unused_mut)]
    let mut api = get_system_api(api_type, system_state, cycles_account_manager);
    let res = f(api);
    if is_supported(api_type_enum, context) {
        assert_api_supported(res)
    } else {
        assert_api_not_supported(res)
    }
}

/// This struct is used in the following tests to move a `&mut SystemApiImpl`
/// into a closure executed in `catch_unwind` so that we can assert certain
/// system APIs panic. `SystemApiImpl` may not actually be `UnwindSafe`, but all
/// the panicking APIs should panic immediately without modifying or reading any
/// mutable state of the `SystemApiImpl`. So it's fine to pretend it's
/// `UnwindSafe` for the purposes of this test.
struct ForcedUnwindSafe<T>(T);
impl<T> ForcedUnwindSafe<T> {
    fn inner(&mut self) -> &mut T {
        &mut self.0
    }
}
impl<T> UnwindSafe for ForcedUnwindSafe<T> {}

fn assert_stable_apis_panic(mut api: SystemApiImpl) {
    let mut unwind_api = ForcedUnwindSafe(&mut api);
    catch_unwind(move || unwind_api.inner().ic0_stable_size())
        .expect_err("Stable API should panic");
    let mut unwind_api = ForcedUnwindSafe(&mut api);
    catch_unwind(move || unwind_api.inner().ic0_stable_grow(1))
        .expect_err("Stable API should panic");
    let mut unwind_api = ForcedUnwindSafe(&mut api);
    catch_unwind(move || unwind_api.inner().ic0_stable_read(0, 0, 0, &mut []))
        .expect_err("Stable API should panic");
    let mut unwind_api = ForcedUnwindSafe(&mut api);
    catch_unwind(move || unwind_api.inner().ic0_stable_write(0, 0, 0, &[]))
        .expect_err("Stable API should panic");
    let mut unwind_api = ForcedUnwindSafe(&mut api);
    catch_unwind(move || unwind_api.inner().ic0_stable64_size())
        .expect_err("Stable API should panic");
    let mut unwind_api = ForcedUnwindSafe(&mut api);
    catch_unwind(move || unwind_api.inner().ic0_stable64_grow(1))
        .expect_err("Stable API should panic");
    let mut unwind_api = ForcedUnwindSafe(&mut api);
    catch_unwind(move || unwind_api.inner().ic0_stable64_read(0, 0, 0, &mut []))
        .expect_err("Stable API should panic");
    let mut unwind_api = ForcedUnwindSafe(&mut api);
    catch_unwind(move || unwind_api.inner().ic0_stable64_write(0, 0, 0, &[]))
        .expect_err("Stable API should panic");
}

fn check_stable_apis_support(mut api: SystemApiImpl) {
    match EmbeddersConfig::default()
        .feature_flags
        .wasm_native_stable_memory
    {
        FlagStatus::Enabled => assert_stable_apis_panic(api),
        FlagStatus::Disabled => {
            assert_api_supported(api.ic0_stable_size());
            assert_api_supported(api.ic0_stable_grow(1));
            assert_api_supported(api.ic0_stable_read(0, 0, 0, &mut []));
            assert_api_supported(api.ic0_stable_write(0, 0, 0, &[]));
            assert_api_supported(api.ic0_stable64_size());
            assert_api_supported(api.ic0_stable64_grow(1));
            assert_api_supported(api.ic0_stable64_read(0, 0, 0, &mut []));
            assert_api_supported(api.ic0_stable64_write(0, 0, 0, &[]));
        }
    }
}

fn init_api() -> ApiType {
    ApiType::init(UNIX_EPOCH, vec![], user_test_id(1).get())
}

fn update_api() -> ApiType {
    ApiTypeBuilder::build_update_api()
}

fn replicated_query_api() -> ApiType {
    ApiType::replicated_query(UNIX_EPOCH, vec![], user_test_id(1).get())
}

fn non_replicated_query_api() -> ApiType {
    ApiTypeBuilder::build_non_replicated_query_api()
}

fn composite_query_api() -> ApiType {
    ApiTypeBuilder::build_composite_query_api()
}

fn reply_api() -> ApiType {
    ApiTypeBuilder::build_reply_api(Cycles::zero())
}

fn composite_reply_api() -> ApiType {
    ApiTypeBuilder::build_composite_reply_api(Cycles::zero())
}

fn reject_api() -> ApiType {
    ApiTypeBuilder::build_reject_api(RejectContext::new(RejectCode::CanisterReject, "error"))
}

fn composite_reject_api() -> ApiType {
    ApiTypeBuilder::build_composite_reject_api(RejectContext::new(
        RejectCode::CanisterReject,
        "error",
    ))
}

fn pre_upgrade_api() -> ApiType {
    ApiType::pre_upgrade(UNIX_EPOCH, user_test_id(1).get())
}

fn start_api() -> ApiType {
    ApiType::start(UNIX_EPOCH)
}

fn cleanup_api() -> ApiType {
    ApiType::Cleanup {
        caller: PrincipalId::new_anonymous(),
        time: UNIX_EPOCH,
        execution_mode: ExecutionMode::Replicated,
        call_context_instructions_executed: 0.into(),
    }
}

fn composite_cleanup_api() -> ApiType {
    ApiType::Cleanup {
        caller: PrincipalId::new_anonymous(),
        time: UNIX_EPOCH,
        execution_mode: ExecutionMode::NonReplicated,
        call_context_instructions_executed: 0.into(),
    }
}

fn inspect_message_api() -> ApiType {
    ApiType::inspect_message(user_test_id(1).get(), "".to_string(), vec![], UNIX_EPOCH)
}

fn system_task_api() -> ApiType {
    ApiTypeBuilder::build_system_task_api()
}

fn is_supported(api_type: SystemApiCallId, context: &str) -> bool {
    // the following matrix follows the Interface Spec:
    // https://internetcomputer.org/docs/current/references/ic-interface-spec#system-api-imports
    // ic0.mint_cycles is not specified there as it is only available for CMC
    let matrix = btreemap! {
        SystemApiCallId::MsgArgDataSize => vec!["I", "U", "RQ", "NRQ", "CQ", "Ry", "CRy", "F"],
        SystemApiCallId::MsgArgDataCopy => vec!["I", "U", "RQ", "NRQ", "CQ", "Ry", "CRy", "F"],
        SystemApiCallId::MsgCallerSize => vec!["*"],
        SystemApiCallId::MsgCallerCopy => vec!["*"],
        SystemApiCallId::MsgRejectCode => vec!["Ry", "Rt", "CRy", "CRt"],
        SystemApiCallId::MsgRejectMsgSize => vec!["Rt", "CRt"],
        SystemApiCallId::MsgRejectMsgCopy => vec!["Rt", "CRt"],
        SystemApiCallId::MsgReplyDataAppend => vec!["U", "RQ", "NRQ", "CQ", "Ry", "Rt", "CRy", "CRt"],
        SystemApiCallId::MsgReply => vec!["U", "RQ", "NRQ", "CQ", "Ry", "Rt", "CRy", "CRt"],
        SystemApiCallId::MsgReject => vec!["U", "RQ", "NRQ", "CQ", "Ry", "Rt", "CRy", "CRt"],
        SystemApiCallId::MsgDeadline => vec!["U", "RQ", "NRQ", "CQ", "Ry", "Rt", "CRy", "CRt"],
        SystemApiCallId::MsgCyclesAvailable => vec!["U", "Rt", "Ry"],
        SystemApiCallId::MsgCyclesAvailable128 => vec!["U", "Rt", "Ry"],
        SystemApiCallId::MsgCyclesRefunded => vec!["Rt", "Ry"],
        SystemApiCallId::MsgCyclesRefunded128 => vec!["Rt", "Ry"],
        SystemApiCallId::MsgCyclesAccept => vec!["U", "Rt", "Ry"],
        SystemApiCallId::MsgCyclesAccept128 => vec!["U", "Rt", "Ry"],
        SystemApiCallId::CyclesBurn128 => vec!["I", "G", "U", "Ry", "Rt", "C", "T"],
        SystemApiCallId::CanisterSelfSize => vec!["*"],
        SystemApiCallId::CanisterSelfCopy => vec!["*"],
        SystemApiCallId::CanisterCycleBalance => vec!["*"],
        SystemApiCallId::CanisterCycleBalance128 => vec!["*"],
        SystemApiCallId::CanisterStatus => vec!["*"],
        SystemApiCallId::CanisterVersion => vec!["*"],
        SystemApiCallId::MsgMethodNameSize => vec!["F"],
        SystemApiCallId::MsgMethodNameCopy => vec!["F"],
        SystemApiCallId::AcceptMessage => vec!["F"],
        SystemApiCallId::CallNew => vec!["U", "CQ", "Ry", "Rt", "CRy", "CRt", "T"],
        SystemApiCallId::CallOnCleanup => vec!["U", "CQ", "Ry", "Rt", "CRy", "CRt", "T"],
        SystemApiCallId::CallDataAppend => vec!["U", "CQ", "Ry", "Rt", "CRy", "CRt", "T"],
        SystemApiCallId::CallCyclesAdd => vec!["U", "Ry", "Rt", "T"],
        SystemApiCallId::CallCyclesAdd128 => vec!["U", "Ry", "Rt", "T"],
        SystemApiCallId::CallPerform => vec!["U", "CQ", "Ry", "Rt", "CRy", "CRt", "T"],
        SystemApiCallId::CallWithBestEffortResponse => vec!["U", "CQ", "Ry", "Rt", "CRy", "CRt", "T"],
        SystemApiCallId::StableSize => vec!["*", "s"],
        SystemApiCallId::StableGrow => vec!["*", "s"],
        SystemApiCallId::StableWrite => vec!["*", "s"],
        SystemApiCallId::StableRead => vec!["*", "s"],
        SystemApiCallId::Stable64Size => vec!["*", "s"],
        SystemApiCallId::Stable64Grow => vec!["*", "s"],
        SystemApiCallId::Stable64Write => vec!["*", "s"],
        SystemApiCallId::Stable64Read => vec!["*", "s"],
        SystemApiCallId::CertifiedDataSet => vec!["I", "G", "U", "Ry", "Rt", "T"],
        SystemApiCallId::DataCertificatePresent => vec!["*"],
        SystemApiCallId::DataCertificateSize => vec!["NRQ", "CQ"],
        SystemApiCallId::DataCertificateCopy => vec!["NRQ", "CQ"],
        SystemApiCallId::Time => vec!["*"],
        SystemApiCallId::GlobalTimerSet => vec!["I", "G", "U", "Ry", "Rt", "C", "T"],
        SystemApiCallId::PerformanceCounter => vec!["*", "s"],
        SystemApiCallId::IsController => vec!["*", "s"],
        SystemApiCallId::InReplicatedExecution => vec!["*", "s"],
        SystemApiCallId::DebugPrint => vec!["*", "s"],
        SystemApiCallId::Trap => vec!["*", "s"],
        SystemApiCallId::MintCycles => vec!["U", "Ry", "Rt", "T"]
    };
    // the semantics of "*" is to cover all modes except for "s"
    matrix.get(&api_type).unwrap().contains(&context)
        || (context != "s" && matrix.get(&api_type).unwrap().contains(&"*"))
}

fn api_availability_test(
    api_type: ApiType,
    cycles_account_manager: CyclesAccountManager,
    api_type_enum: SystemApiCallId,
    context: &str,
) {
    let system_state = get_system_state();
    match api_type_enum {
        SystemApiCallId::MsgCallerSize => {
            assert_api_availability(
                |api| api.ic0_msg_caller_size(),
                api_type,
                &system_state,
                cycles_account_manager,
                api_type_enum,
                context,
            );
        }
        SystemApiCallId::MsgCallerCopy => {
            assert_api_availability(
                |api| api.ic0_msg_caller_copy(0, 0, 0, &mut [42; 128]),
                api_type,
                &system_state,
                cycles_account_manager,
                api_type_enum,
                context,
            );
        }
        SystemApiCallId::MsgArgDataSize => {
            assert_api_availability(
                |api| api.ic0_msg_arg_data_size(),
                api_type,
                &system_state,
                cycles_account_manager,
                api_type_enum,
                context,
            );
        }
        SystemApiCallId::MsgArgDataCopy => {
            assert_api_availability(
                |api| api.ic0_msg_arg_data_copy(0, 0, 0, &mut [42; 128]),
                api_type,
                &system_state,
                cycles_account_manager,
                api_type_enum,
                context,
            );
        }
        SystemApiCallId::MsgMethodNameSize => {
            assert_api_availability(
                |api| api.ic0_msg_method_name_size(),
                api_type,
                &system_state,
                cycles_account_manager,
                api_type_enum,
                context,
            );
        }
        SystemApiCallId::MsgMethodNameCopy => {
            assert_api_availability(
                |api| api.ic0_msg_method_name_copy(0, 0, 0, &mut [42; 128]),
                api_type,
                &system_state,
                cycles_account_manager,
                api_type_enum,
                context,
            );
        }
        SystemApiCallId::AcceptMessage => {
            assert_api_availability(
                |mut api| api.ic0_accept_message(),
                api_type,
                &system_state,
                cycles_account_manager,
                api_type_enum,
                context,
            );
        }
        SystemApiCallId::MsgReply => {
            assert_api_availability(
                |mut api| api.ic0_msg_reply(),
                api_type,
                &system_state,
                cycles_account_manager,
                api_type_enum,
                context,
            );
        }
        SystemApiCallId::MsgReplyDataAppend => {
            assert_api_availability(
                |mut api| api.ic0_msg_reply_data_append(0, 0, &[42; 128]),
                api_type,
                &system_state,
                cycles_account_manager,
                api_type_enum,
                context,
            );
        }
        SystemApiCallId::MsgDeadline => {
            assert_api_availability(
                |api| api.ic0_msg_deadline(),
                api_type,
                &system_state,
                cycles_account_manager,
                api_type_enum,
                context,
            );
        }
        SystemApiCallId::MsgReject => {
            assert_api_availability(
                |mut api| api.ic0_msg_reject(0, 0, &[42; 128]),
                api_type,
                &system_state,
                cycles_account_manager,
                api_type_enum,
                context,
            );
        }
        SystemApiCallId::MsgRejectCode => {
            assert_api_availability(
                |api| api.ic0_msg_reject_code(),
                api_type,
                &system_state,
                cycles_account_manager,
                api_type_enum,
                context,
            );
        }
        SystemApiCallId::MsgRejectMsgSize => {
            assert_api_availability(
                |api| api.ic0_msg_reject_msg_size(),
                api_type,
                &system_state,
                cycles_account_manager,
                api_type_enum,
                context,
            );
        }
        SystemApiCallId::MsgRejectMsgCopy => {
            assert_api_availability(
                |api| api.ic0_msg_reject_msg_copy(0, 0, 0, &mut [42; 128]),
                api_type,
                &system_state,
                cycles_account_manager,
                api_type_enum,
                context,
            );
        }
        SystemApiCallId::CanisterSelfSize => {
            assert_api_availability(
                |api| api.ic0_canister_self_size(),
                api_type,
                &system_state,
                cycles_account_manager,
                api_type_enum,
                context,
            );
        }
        SystemApiCallId::CanisterSelfCopy => {
            assert_api_availability(
                |mut api| api.ic0_canister_self_copy(0, 0, 0, &mut [42; 128]),
                api_type,
                &system_state,
                cycles_account_manager,
                api_type_enum,
                context,
            );
        }
        SystemApiCallId::DebugPrint => {
            assert_api_availability(
                |api| api.ic0_debug_print(0, 0, &[42; 128]),
                api_type,
                &system_state,
                cycles_account_manager,
                api_type_enum,
                context,
            );
        }
        SystemApiCallId::Trap => {
            let api = get_system_api(api_type, &system_state, cycles_account_manager);
            assert_trap_supported(api.ic0_trap(0, 0, &[42; 128]));
        }
        SystemApiCallId::CallNew => {
            assert_api_availability(
                |mut api| api.ic0_call_new(0, 0, 0, 0, 0, 0, 0, 0, &[42; 128]),
                api_type,
                &system_state,
                cycles_account_manager,
                api_type_enum,
                context,
            );
        }
        SystemApiCallId::CallDataAppend => {
            assert_api_availability(
                |mut api| {
                    let _ = api.ic0_call_new(0, 0, 0, 0, 0, 0, 0, 0, &[42; 128]);
                    api.ic0_call_data_append(0, 0, &[42; 128])
                },
                api_type,
                &system_state,
                cycles_account_manager,
                api_type_enum,
                context,
            );
        }
        SystemApiCallId::CallWithBestEffortResponse => {
            assert_api_availability(
                |mut api| {
                    let _ = api.ic0_call_new(0, 0, 0, 0, 0, 0, 0, 0, &[42; 128]);
                    api.ic0_call_with_best_effort_response(0)
                },
                api_type,
                &system_state,
                cycles_account_manager,
                api_type_enum,
                context,
            );
        }
        SystemApiCallId::CallOnCleanup => {
            assert_api_availability(
                |mut api| {
                    let _ = api.ic0_call_new(0, 0, 0, 0, 0, 0, 0, 0, &[42; 128]);
                    api.ic0_call_on_cleanup(0, 0)
                },
                api_type,
                &system_state,
                cycles_account_manager,
                api_type_enum,
                context,
            );
        }
        SystemApiCallId::CallCyclesAdd => {
            assert_api_availability(
                |mut api| {
                    let _ = api.ic0_call_new(0, 0, 0, 0, 0, 0, 0, 0, &[42; 128]);
                    api.ic0_call_cycles_add(0)
                },
                api_type,
                &system_state,
                cycles_account_manager,
                api_type_enum,
                context,
            );
        }
        SystemApiCallId::CallCyclesAdd128 => {
            assert_api_availability(
                |mut api| {
                    let _ = api.ic0_call_new(0, 0, 0, 0, 0, 0, 0, 0, &[42; 128]);
                    api.ic0_call_cycles_add128(Cycles::new(0))
                },
                api_type,
                &system_state,
                cycles_account_manager,
                api_type_enum,
                context,
            );
        }
        SystemApiCallId::CallPerform => {
            assert_api_availability(
                |mut api| {
                    let _ = api.ic0_call_new(0, 0, 0, 0, 0, 0, 0, 0, &[42; 128]);
                    api.ic0_call_perform()
                },
                api_type,
                &system_state,
                cycles_account_manager,
                api_type_enum,
                context,
            );
        }
        SystemApiCallId::Time => {
            assert_api_availability(
                |mut api| api.ic0_time(),
                api_type,
                &system_state,
                cycles_account_manager,
                api_type_enum,
                context,
            );
        }
        SystemApiCallId::CanisterVersion => {
            assert_api_availability(
                |api| api.ic0_canister_version(),
                api_type,
                &system_state,
                cycles_account_manager,
                api_type_enum,
                context,
            );
        }
        SystemApiCallId::GlobalTimerSet => {
            assert_api_availability(
                |mut api| api.ic0_global_timer_set(time::UNIX_EPOCH),
                api_type,
                &system_state,
                cycles_account_manager,
                api_type_enum,
                context,
            );
        }
        SystemApiCallId::PerformanceCounter => {
            assert_api_availability(
                |api| api.ic0_performance_counter(PerformanceCounterType::Instructions(0.into())),
                api_type,
                &system_state,
                cycles_account_manager,
                api_type_enum,
                context,
            );
        }
        SystemApiCallId::CanisterCycleBalance => {
            assert_api_availability(
                |mut api| api.ic0_canister_cycle_balance(),
                api_type,
                &system_state,
                cycles_account_manager,
                api_type_enum,
                context,
            );
        }
        SystemApiCallId::CanisterCycleBalance128 => {
            assert_api_availability(
                |mut api| api.ic0_canister_cycle_balance128(0, &mut [42; 128]),
                api_type,
                &system_state,
                cycles_account_manager,
                api_type_enum,
                context,
            );
        }
        SystemApiCallId::MsgCyclesAvailable => {
            assert_api_availability(
                |api| api.ic0_msg_cycles_available(),
                api_type,
                &system_state,
                cycles_account_manager,
                api_type_enum,
                context,
            );
        }
        SystemApiCallId::MsgCyclesAvailable128 => {
            assert_api_availability(
                |api| api.ic0_msg_cycles_available128(0, &mut [42; 128]),
                api_type,
                &system_state,
                cycles_account_manager,
                api_type_enum,
                context,
            );
        }
        SystemApiCallId::MsgCyclesRefunded => {
            assert_api_availability(
                |api| api.ic0_msg_cycles_refunded(),
                api_type,
                &system_state,
                cycles_account_manager,
                api_type_enum,
                context,
            );
        }
        SystemApiCallId::MsgCyclesRefunded128 => {
            assert_api_availability(
                |api| api.ic0_msg_cycles_refunded128(0, &mut [42; 128]),
                api_type,
                &system_state,
                cycles_account_manager,
                api_type_enum,
                context,
            );
        }
        SystemApiCallId::MsgCyclesAccept => {
            assert_api_availability(
                |mut api| api.ic0_msg_cycles_accept(0),
                api_type,
                &system_state,
                cycles_account_manager,
                api_type_enum,
                context,
            );
        }
        SystemApiCallId::MsgCyclesAccept128 => {
            assert_api_availability(
                |mut api| api.ic0_msg_cycles_accept128(Cycles::zero(), 0, &mut [42; 128]),
                api_type,
                &system_state,
                cycles_account_manager,
                api_type_enum,
                context,
            );
        }
        SystemApiCallId::DataCertificatePresent => {
            assert_api_availability(
                |api| api.ic0_data_certificate_present(),
                api_type,
                &system_state,
                cycles_account_manager,
                api_type_enum,
                context,
            );
        }
        SystemApiCallId::DataCertificateSize => {
            assert_api_availability(
                |api| api.ic0_data_certificate_size(),
                api_type,
                &system_state,
                cycles_account_manager,
                api_type_enum,
                context,
            );
        }
        SystemApiCallId::DataCertificateCopy => {
            assert_api_availability(
                |mut api| api.ic0_data_certificate_copy(0, 0, 0, &mut [42; 128]),
                api_type,
                &system_state,
                cycles_account_manager,
                api_type_enum,
                context,
            );
        }
        SystemApiCallId::CertifiedDataSet => {
            assert_api_availability(
                |mut api| api.ic0_certified_data_set(0, 0, &[42; 128]),
                api_type,
                &system_state,
                cycles_account_manager,
                api_type_enum,
                context,
            );
        }
        SystemApiCallId::CanisterStatus => {
            assert_api_availability(
                |api| api.ic0_canister_status(),
                api_type,
                &system_state,
                cycles_account_manager,
                api_type_enum,
                context,
            );
        }
        SystemApiCallId::MintCycles => {
            // ic0.mint_cycles is only supported for CMC which is tested separately
            let mut api = get_system_api(api_type, &system_state, cycles_account_manager);
            assert_api_not_supported(api.ic0_mint_cycles(0));
        }
        SystemApiCallId::IsController => {
            assert_api_availability(
                |api| api.ic0_is_controller(0, 0, &[42; 128]),
                api_type,
                &system_state,
                cycles_account_manager,
                api_type_enum,
                context,
            );
        }
        SystemApiCallId::InReplicatedExecution => {
            assert_api_availability(
                |api| api.ic0_in_replicated_execution(),
                api_type,
                &system_state,
                cycles_account_manager,
                api_type_enum,
                context,
            );
        }
        SystemApiCallId::CyclesBurn128 => {
            assert_api_availability(
                |mut api| api.ic0_cycles_burn128(Cycles::zero(), 0, &mut [42; 128]),
                api_type,
                &system_state,
                cycles_account_manager,
                api_type_enum,
                context,
            );
        }
        // stable API is tested separately
        SystemApiCallId::StableGrow
        | SystemApiCallId::StableRead
        | SystemApiCallId::StableSize
        | SystemApiCallId::StableWrite
        | SystemApiCallId::Stable64Grow
        | SystemApiCallId::Stable64Read
        | SystemApiCallId::Stable64Size
        | SystemApiCallId::Stable64Write => {}
        // OutOfInstructions and TryGrowWasmMemory are private
        SystemApiCallId::OutOfInstructions => {}
        SystemApiCallId::TryGrowWasmMemory => {}
    }
}

#[test]
fn system_api_availability() {
    for subnet_type in [
        SubnetType::System,
        SubnetType::Application,
        SubnetType::VerifiedApplication,
    ] {
        for (context, api_type) in [
            ("I", init_api()),
            ("U", update_api()),
            ("RQ", replicated_query_api()),
            ("NRQ", non_replicated_query_api()),
            ("CQ", composite_query_api()),
            ("Ry", reply_api()),
            ("CRy", composite_reply_api()),
            ("Rt", reject_api()),
            ("CRt", composite_reject_api()),
            ("G", pre_upgrade_api()),
            ("s", start_api()),
            ("C", cleanup_api()),
            ("CC", composite_cleanup_api()),
            ("F", inspect_message_api()),
            ("T", system_task_api()),
        ] {
            // check stable API availability
            let system_state = get_system_state();
            let cycles_account_manager = CyclesAccountManagerBuilder::new()
                .with_subnet_type(subnet_type)
                .build();
            let api = get_system_api(api_type.clone(), &system_state, cycles_account_manager);
            check_stable_apis_support(api);

            // check ic0.mint_cycles API availability for CMC
            let cmc_system_state = get_cmc_system_state();
            assert_api_availability(
                |mut api| api.ic0_mint_cycles(0),
                api_type.clone(),
                &cmc_system_state,
                cycles_account_manager,
                SystemApiCallId::MintCycles,
                context,
            );

            // now check all other API availability for non-CMC
            for api_type_enum in SystemApiCallId::iter() {
                api_availability_test(
                    api_type.clone(),
                    cycles_account_manager,
                    api_type_enum,
                    context,
                );
            }
        }
    }
}

#[test]
fn test_discard_cycles_charge_by_new_call() {
    let cycles_amount = Cycles::from(1_000_000_000_000u128);
    let max_num_instructions = NumInstructions::from(1 << 30);
    let cycles_account_manager = CyclesAccountManagerBuilder::new()
        .with_max_num_instructions(max_num_instructions)
        .build();
    let mut api = get_system_api(
        ApiTypeBuilder::build_update_api(),
        &get_system_state_with_cycles(cycles_amount),
        cycles_account_manager,
    );

    // Check ic0_canister_cycle_balance after first ic0_call_new.
    assert_eq!(api.ic0_call_new(0, 0, 0, 0, 0, 0, 0, 0, &[]), Ok(()));
    // Check cycles balance.
    assert_eq!(
        Cycles::from(api.ic0_canister_cycle_balance().unwrap()),
        cycles_amount
    );

    // Add cycles to call.
    let amount = Cycles::new(49);
    assert_eq!(api.ic0_call_cycles_add128(amount), Ok(()));
    // Check cycles balance after call_add_cycles.
    assert_eq!(
        Cycles::from(api.ic0_canister_cycle_balance().unwrap()),
        cycles_amount - amount
    );

    // Discard the previous call
    assert_eq!(api.ic0_call_new(0, 0, 0, 0, 0, 0, 0, 0, &[]), Ok(()));
    // Check cycles balance -> should be the same as the original as the call was
    // discarded.
    assert_eq!(
        Cycles::from(api.ic0_canister_cycle_balance().unwrap()),
        cycles_amount
    );
}

#[test]
fn test_fail_add_cycles_when_not_enough_balance() {
    let cycles_amount = Cycles::from(1_000_000_000_000u128);
    let max_num_instructions = NumInstructions::from(1 << 30);
    let cycles_account_manager = CyclesAccountManagerBuilder::new()
        .with_max_num_instructions(max_num_instructions)
        .build();
    let system_state = get_system_state_with_cycles(cycles_amount);
    let canister_id = system_state.canister_id();
    let mut api = get_system_api(
        ApiTypeBuilder::build_update_api(),
        &system_state,
        cycles_account_manager,
    );

    // Check ic0_canister_cycle_balance after first ic0_call_new.
    assert_eq!(api.ic0_call_new(0, 0, 0, 0, 0, 0, 0, 0, &[]), Ok(()));
    // Check cycles balance.
    assert_eq!(
        Cycles::from(api.ic0_canister_cycle_balance().unwrap()),
        cycles_amount
    );

    // Add cycles to call.
    let amount = cycles_amount + Cycles::new(1);
    assert_eq!(
        api.ic0_call_cycles_add128(amount).unwrap_err(),
        HypervisorError::InsufficientCyclesBalance(CanisterOutOfCyclesError {
            canister_id,
            available: cycles_amount,
            threshold: Cycles::zero(),
            requested: amount,
            reveal_top_up: false,
        })
    );
    //Check cycles balance after call_add_cycles.
    assert_eq!(
        Cycles::from(api.ic0_canister_cycle_balance().unwrap()),
        cycles_amount
    );
}

#[test]
fn test_fail_adding_more_cycles_when_not_enough_balance() {
    let cycles_amount = 1_000_000_000_000;
    let max_num_instructions = NumInstructions::from(1 << 30);
    let cycles_account_manager = CyclesAccountManagerBuilder::new()
        .with_max_num_instructions(max_num_instructions)
        .build();
    let system_state = get_system_state_with_cycles(Cycles::from(cycles_amount));
    let canister_id = system_state.canister_id();
    let mut api = get_system_api(
        ApiTypeBuilder::build_update_api(),
        &system_state,
        cycles_account_manager,
    );

    // Check ic0_canister_cycle_balance after first ic0_call_new.
    assert_eq!(api.ic0_call_new(0, 0, 0, 0, 0, 0, 0, 0, &[]), Ok(()));
    // Check cycles balance.
    assert_eq!(
        api.ic0_canister_cycle_balance().unwrap() as u128,
        cycles_amount
    );

    // Add cycles to call.
    let amount = cycles_amount / 2 + 1;
    assert_eq!(api.ic0_call_cycles_add128(amount.into()), Ok(()));
    // Check cycles balance after call_add_cycles.
    assert_eq!(
        api.ic0_canister_cycle_balance().unwrap() as u128,
        cycles_amount - amount
    );

    // Adding more cycles fails because not enough balance left.
    assert_eq!(
        api.ic0_call_cycles_add128(amount.into()).unwrap_err(),
        HypervisorError::InsufficientCyclesBalance(CanisterOutOfCyclesError {
            canister_id,
            available: Cycles::from(cycles_amount - amount),
            threshold: Cycles::zero(),
            requested: Cycles::from(amount),
            reveal_top_up: false,
        })
    );
    // Balance unchanged after the second call_add_cycles.
    assert_eq!(
        api.ic0_canister_cycle_balance().unwrap() as u128,
        cycles_amount - amount
    );
}

#[test]
fn test_canister_balance() {
    let cycles_amount = 100;
    let max_num_instructions = NumInstructions::from(1 << 30);
    let cycles_account_manager = CyclesAccountManagerBuilder::new()
        .with_max_num_instructions(max_num_instructions)
        .build();
    let mut system_state = get_system_state_with_cycles(Cycles::from(cycles_amount));

    system_state
        .new_call_context(
            CallOrigin::CanisterUpdate(canister_test_id(33), CallbackId::from(5), NO_DEADLINE),
            Cycles::new(50),
            Time::from_nanos_since_unix_epoch(0),
            Default::default(),
        )
        .unwrap();

    let mut api = get_system_api(
        ApiTypeBuilder::build_update_api(),
        &system_state,
        cycles_account_manager,
    );

    // Check cycles balance.
    assert_eq!(api.ic0_canister_cycle_balance().unwrap(), cycles_amount);
}

#[test]
fn test_canister_cycle_balance() {
    let cycles_amount = Cycles::from(123456789012345678901234567890u128);
    let max_num_instructions = NumInstructions::from(1 << 30);
    let cycles_account_manager = CyclesAccountManagerBuilder::new()
        .with_max_num_instructions(max_num_instructions)
        .build();
    let mut system_state = get_system_state_with_cycles(cycles_amount);

    system_state
        .new_call_context(
            CallOrigin::CanisterUpdate(canister_test_id(33), CallbackId::from(5), NO_DEADLINE),
            Cycles::new(50),
            Time::from_nanos_since_unix_epoch(0),
            Default::default(),
        )
        .unwrap();

    let mut api = get_system_api(
        ApiTypeBuilder::build_update_api(),
        &system_state,
        cycles_account_manager,
    );

    // Check ic0_canister_cycle_balance.
    assert_eq!(
        api.ic0_canister_cycle_balance(),
        Err(HypervisorError::Trapped {
            trap_code: TrapCode::CyclesAmountTooBigFor64Bit,
            backtrace: None
        })
    );

    let mut heap = vec![0; 16];
    api.ic0_canister_cycle_balance128(0, &mut heap).unwrap();
    assert_eq!(heap, cycles_amount.get().to_le_bytes());
}

#[test]
fn test_msg_cycles_available_traps() {
    let cycles_amount = Cycles::from(123456789012345678901234567890u128);
    let available_cycles = Cycles::from(789012345678901234567890u128);
    let mut system_state = get_system_state_with_cycles(cycles_amount);
    let cycles_account_manager = CyclesAccountManagerBuilder::new().build();
    system_state
        .new_call_context(
            CallOrigin::CanisterUpdate(canister_test_id(33), CallbackId::from(5), NO_DEADLINE),
            available_cycles,
            Time::from_nanos_since_unix_epoch(0),
            Default::default(),
        )
        .unwrap();

    let api = get_system_api(
        ApiTypeBuilder::build_update_api(),
        &system_state,
        cycles_account_manager,
    );

    assert_eq!(
        api.ic0_msg_cycles_available(),
        Err(HypervisorError::Trapped {
            trap_code: TrapCode::CyclesAmountTooBigFor64Bit,
            backtrace: None,
        })
    );

    let mut heap = vec![0; 16];
    api.ic0_msg_cycles_available128(0, &mut heap).unwrap();
    assert_eq!(heap, available_cycles.get().to_le_bytes());
}

#[test]
fn test_msg_cycles_refunded_traps() {
    let incoming_cycles = Cycles::from(789012345678901234567890u128);
    let cycles_amount = Cycles::from(123456789012345678901234567890u128);
    let system_state = get_system_state_with_cycles(cycles_amount);
    let cycles_account_manager = CyclesAccountManagerBuilder::new().build();
    let api = get_system_api(
        ApiTypeBuilder::build_reply_api(incoming_cycles),
        &system_state,
        cycles_account_manager,
    );

    assert_eq!(
        api.ic0_msg_cycles_refunded(),
        Err(HypervisorError::Trapped {
            trap_code: TrapCode::CyclesAmountTooBigFor64Bit,
            backtrace: None,
        })
    );

    let mut heap = vec![0; 16];
    api.ic0_msg_cycles_refunded128(0, &mut heap).unwrap();
    assert_eq!(heap, incoming_cycles.get().to_le_bytes());
}

#[test]
fn certified_data_set() {
    let cycles_account_manager = CyclesAccountManagerBuilder::new().build();
    let mut system_state = SystemStateBuilder::default().build();
    let mut api = get_system_api(
        ApiTypeBuilder::build_update_api(),
        &system_state,
        cycles_account_manager,
    );
    let heap = vec![10; 33];

    // Setting more than 32 bytes fails.
    assert!(api.ic0_certified_data_set(0, 33, &heap).is_err());

    // Setting out of bounds size fails.
    assert!(api.ic0_certified_data_set(30, 10, &heap).is_err());

    // Copy the certified data into the system state.
    api.ic0_certified_data_set(0, 32, &heap).unwrap();

    let system_state_changes = api.into_system_state_changes();
    system_state_changes
        .apply_changes(
            UNIX_EPOCH,
            &mut system_state,
            &default_network_topology(),
            subnet_test_id(1),
            &no_op_logger(),
        )
        .unwrap();
    assert_eq!(system_state.certified_data, vec![10; 32])
}

#[test]
fn data_certificate_copy() {
    let cycles_account_manager = CyclesAccountManagerBuilder::new().build();
    let system_state = SystemStateBuilder::default().build();
    let mut api = get_system_api(
        ApiType::non_replicated_query(
            UNIX_EPOCH,
            user_test_id(1).get(),
            subnet_test_id(1),
            vec![],
            Some(vec![1, 2, 3, 4, 5, 6]),
            ic_system_api::NonReplicatedQueryKind::Pure,
        ),
        &system_state,
        cycles_account_manager,
    );
    let mut heap = vec![0; 10];

    // Copying with out of bounds offset + size fails.
    assert!(api.ic0_data_certificate_copy(0, 0, 10, &mut heap).is_err());
    assert!(api.ic0_data_certificate_copy(0, 10, 1, &mut heap).is_err());

    // Copying with out of bounds dst + size fails.
    assert!(api.ic0_data_certificate_copy(10, 1, 1, &mut heap).is_err());
    assert!(api.ic0_data_certificate_copy(0, 1, 11, &mut heap).is_err());

    // Copying all the data certificate.
    api.ic0_data_certificate_copy(0, 0, 6, &mut heap).unwrap();
    assert_eq!(heap, vec![1, 2, 3, 4, 5, 6, 0, 0, 0, 0]);

    // Copying part of the data certificate.
    api.ic0_data_certificate_copy(6, 2, 4, &mut heap).unwrap();
    assert_eq!(heap, vec![1, 2, 3, 4, 5, 6, 3, 4, 5, 6]);
}

#[test]
fn canister_status() {
    let cycles_account_manager = CyclesAccountManagerBuilder::new().build();

    let api = get_system_api(
        ApiTypeBuilder::build_update_api(),
        &get_system_state_with_cycles(INITIAL_CYCLES),
        cycles_account_manager,
    );
    assert_eq!(api.ic0_canister_status(), Ok(1));

    let stopping_system_state = SystemState::new_stopping_for_testing(
        canister_test_id(42),
        user_test_id(24).get(),
        INITIAL_CYCLES,
        NumSeconds::from(100_000),
    );
    let api = get_system_api(
        ApiTypeBuilder::build_update_api(),
        &stopping_system_state,
        cycles_account_manager,
    );
    assert_eq!(api.ic0_canister_status(), Ok(2));

    let stopped_system_state = SystemState::new_stopped_for_testing(
        canister_test_id(42),
        user_test_id(24).get(),
        INITIAL_CYCLES,
        NumSeconds::from(100_000),
    );
    let api = get_system_api(
        ApiTypeBuilder::build_update_api(),
        &stopped_system_state,
        cycles_account_manager,
    );
    assert_eq!(api.ic0_canister_status(), Ok(3));
}

/// msg_cycles_accept() can accept all cycles in call context
#[test]
fn msg_cycles_accept_all_cycles_in_call_context() {
    let amount = 50;
    let cycles_account_manager = CyclesAccountManagerBuilder::new().build();
    let mut system_state = SystemStateBuilder::default().build();
    system_state
        .new_call_context(
            CallOrigin::CanisterUpdate(canister_test_id(33), CallbackId::from(5), NO_DEADLINE),
            Cycles::from(amount),
            Time::from_nanos_since_unix_epoch(0),
            Default::default(),
        )
        .unwrap();
    let mut api = get_system_api(
        ApiTypeBuilder::build_update_api(),
        &system_state,
        cycles_account_manager,
    );

    assert_eq!(api.ic0_msg_cycles_accept(amount), Ok(amount));
}

/// msg_cycles_accept() can accept all cycles in call context when more
/// asked for
#[test]
fn msg_cycles_accept_all_cycles_in_call_context_when_more_asked() {
    let cycles_account_manager = CyclesAccountManagerBuilder::new().build();
    let mut system_state = SystemStateBuilder::default().build();
    system_state
        .new_call_context(
            CallOrigin::CanisterUpdate(canister_test_id(33), CallbackId::from(5), NO_DEADLINE),
            Cycles::new(40),
            Time::from_nanos_since_unix_epoch(0),
            Default::default(),
        )
        .unwrap();
    let mut api = get_system_api(
        ApiTypeBuilder::build_update_api(),
        &system_state,
        cycles_account_manager,
    );

    assert_eq!(api.ic0_msg_cycles_accept(50), Ok(40));
}

/// If call call_perform() fails because canister does not have enough
/// cycles to send the message, then it does not trap, but returns
/// a transient error reject code.
#[test]
fn call_perform_not_enough_cycles_does_not_trap() {
    let cycles_account_manager = CyclesAccountManagerBuilder::new()
        .with_subnet_type(SubnetType::Application)
        .build();
    // Set initial cycles small enough so that it does not have enough
    // cycles to send xnet messages.
    let initial_cycles = cycles_account_manager.xnet_call_performed_fee(SMALL_APP_SUBNET_MAX_SIZE)
        - Cycles::from(10u128);
    let mut system_state = SystemStateBuilder::new()
        .initial_cycles(initial_cycles)
        .build();
    system_state
        .new_call_context(
            CallOrigin::CanisterUpdate(canister_test_id(33), CallbackId::from(5), NO_DEADLINE),
            Cycles::new(40),
            Time::from_nanos_since_unix_epoch(0),
            Default::default(),
        )
        .unwrap();
    let mut api = get_system_api(
        ApiTypeBuilder::build_update_api(),
        &system_state,
        cycles_account_manager,
    );
    api.ic0_call_new(0, 10, 0, 10, 0, 0, 0, 0, &[0; 1024])
        .unwrap();
    api.ic0_call_cycles_add128(Cycles::new(100)).unwrap();
    let res = api.ic0_call_perform();
    match res {
        Ok(code) => {
            assert_eq!(code, RejectCode::SysTransient as i32);
        }
        _ => panic!(
            "expected to get an InsufficientCyclesInMessageMemoryGrow error, got {:?}",
            res
        ),
    }
    let system_state_changes = api.into_system_state_changes();
    system_state_changes
        .apply_changes(
            UNIX_EPOCH,
            &mut system_state,
            &default_network_topology(),
            subnet_test_id(1),
            &no_op_logger(),
        )
        .unwrap();
    assert_eq!(system_state.balance(), initial_cycles);
    let call_context_manager = system_state.call_context_manager().unwrap();
    assert_eq!(call_context_manager.call_contexts().len(), 1);
    assert_eq!(call_context_manager.callbacks().len(), 0);
}

#[test]
fn growing_wasm_memory_updates_subnet_available_memory() {
    let wasm_page_size = 64 << 10;
    let subnet_available_memory_bytes = 2 * wasm_page_size;
    let subnet_available_memory = SubnetAvailableMemory::new(subnet_available_memory_bytes, 0, 0);
    let wasm_custom_sections_available_memory_before =
        subnet_available_memory.get_wasm_custom_sections_memory();
    let system_state = SystemStateBuilder::default().build();
    let cycles_account_manager = CyclesAccountManagerBuilder::new().build();
    let api_type = ApiTypeBuilder::build_update_api();
    let execution_mode = api_type.execution_mode();
    let sandbox_safe_system_state = SandboxSafeSystemState::new_for_testing(
        &system_state,
        cycles_account_manager,
        &NetworkTopology::default(),
        SchedulerConfig::application_subnet().dirty_page_overhead,
        execution_parameters(execution_mode.clone()).compute_allocation,
<<<<<<< HEAD
        Default::default(),
=======
        execution_parameters(execution_mode.clone()).canister_guaranteed_callback_quota,
        RequestMetadata::new(0, UNIX_EPOCH),
>>>>>>> a2aefda0
        api_type.caller(),
        api_type.call_context_id(),
    );
    let mut api = SystemApiImpl::new(
        api_type,
        sandbox_safe_system_state,
        CANISTER_CURRENT_MEMORY_USAGE,
        CANISTER_CURRENT_MESSAGE_MEMORY_USAGE,
        execution_parameters(execution_mode),
        subnet_available_memory,
        EmbeddersConfig::default()
            .feature_flags
            .wasm_native_stable_memory,
        EmbeddersConfig::default().feature_flags.canister_backtrace,
        EmbeddersConfig::default().max_sum_exported_function_name_lengths,
        Memory::new_for_testing(),
        NumWasmPages::from(0),
        Rc::new(DefaultOutOfInstructionsHandler::default()),
        no_op_logger(),
    );

    api.try_grow_wasm_memory(0, 1).unwrap();
    assert_eq!(api.get_allocated_bytes().get() as i64, wasm_page_size);
    assert_eq!(api.get_allocated_message_bytes().get() as i64, 0);
    assert_eq!(
        subnet_available_memory.get_wasm_custom_sections_memory(),
        wasm_custom_sections_available_memory_before
    );

    api.try_grow_wasm_memory(0, 10).unwrap_err();
    assert_eq!(api.get_allocated_bytes().get() as i64, wasm_page_size);
    assert_eq!(api.get_allocated_message_bytes().get() as i64, 0);
    assert_eq!(
        subnet_available_memory.get_wasm_custom_sections_memory(),
        wasm_custom_sections_available_memory_before
    );
}

const GIB: i64 = 1 << 30;

fn helper_test_on_low_wasm_memory(
    wasm_memory_threshold: NumBytes,
    wasm_memory_limit: Option<NumBytes>,
    memory_allocation: Option<NumBytes>,
    grow_memory_size: i64,
    grow_wasm_memory: bool,
    start_status: OnLowWasmMemoryHookStatus,
    expected_status: OnLowWasmMemoryHookStatus,
) {
    let wasm_page_size = 64 << 10;
    let subnet_available_memory_bytes = 20 * GIB;
    let subnet_available_memory = SubnetAvailableMemory::new(subnet_available_memory_bytes, 0, 0);

    let mut state_builder = SystemStateBuilder::default()
        .wasm_memory_threshold(wasm_memory_threshold)
        .wasm_memory_limit(wasm_memory_limit)
        .on_low_wasm_memory_hook_status(start_status)
        .initial_cycles(Cycles::from(10_000_000_000_000_000u128));

    if let Some(memory_allocation) = memory_allocation {
        state_builder = state_builder.memory_allocation(memory_allocation);
    };

    let mut system_state = state_builder.build();

    let api_type = ApiTypeBuilder::build_update_api();
    let mut execution_parameters = execution_parameters(api_type.execution_mode());
    execution_parameters.memory_allocation = system_state.memory_allocation;
    execution_parameters.wasm_memory_limit = system_state.wasm_memory_limit;

    let sandbox_safe_system_state = SandboxSafeSystemState::new_for_testing(
        &system_state,
        CyclesAccountManagerBuilder::new().build(),
        &NetworkTopology::default(),
        SchedulerConfig::application_subnet().dirty_page_overhead,
        execution_parameters.compute_allocation,
<<<<<<< HEAD
        Default::default(),
=======
        execution_parameters.canister_guaranteed_callback_quota,
        RequestMetadata::new(0, UNIX_EPOCH),
>>>>>>> a2aefda0
        api_type.caller(),
        api_type.call_context_id(),
    );

    let mut api = SystemApiImpl::new(
        api_type,
        sandbox_safe_system_state,
        CANISTER_CURRENT_MEMORY_USAGE,
        CANISTER_CURRENT_MESSAGE_MEMORY_USAGE,
        execution_parameters,
        subnet_available_memory,
        EmbeddersConfig::default()
            .feature_flags
            .wasm_native_stable_memory,
        EmbeddersConfig::default().feature_flags.canister_backtrace,
        EmbeddersConfig::default().max_sum_exported_function_name_lengths,
        Memory::new_for_testing(),
        NumWasmPages::from(0),
        Rc::new(DefaultOutOfInstructionsHandler::default()),
        no_op_logger(),
    );

    let additional_wasm_pages = (grow_memory_size as u64).div_ceil(wasm_page_size as u64);

    if grow_wasm_memory {
        api.try_grow_wasm_memory(0, additional_wasm_pages).unwrap();
    } else {
        api.try_grow_stable_memory(0, additional_wasm_pages, StableMemoryApi::Stable64)
            .unwrap();
    }

    let system_state_changes = api.into_system_state_changes();
    system_state_changes
        .apply_changes(
            UNIX_EPOCH,
            &mut system_state,
            &default_network_topology(),
            subnet_test_id(1),
            &no_op_logger(),
        )
        .unwrap();

    assert_eq!(system_state.task_queue.peek_hook_status(), expected_status);
}

#[test]
fn test_on_low_wasm_memory_grow_wasm_memory_all_status_changes() {
    let wasm_memory_threshold = NumBytes::new(GIB as u64);
    let wasm_memory_limit = Some(NumBytes::new(3 * GIB as u64));
    let memory_allocation = None;
    // `max_allowed_wasm_memory` = `wasm_memory_limit` - `wasm_memory_threshold`
    let max_allowed_wasm_memory = 2 * GIB;
    let grow_wasm_memory = true;

    // Hook condition is not satisfied.
    helper_test_on_low_wasm_memory(
        wasm_memory_threshold,
        wasm_memory_limit,
        memory_allocation,
        max_allowed_wasm_memory,
        grow_wasm_memory,
        OnLowWasmMemoryHookStatus::ConditionNotSatisfied,
        OnLowWasmMemoryHookStatus::ConditionNotSatisfied,
    );

    // Hook condition is satisfied.
    helper_test_on_low_wasm_memory(
        wasm_memory_threshold,
        wasm_memory_limit,
        memory_allocation,
        max_allowed_wasm_memory + 1,
        grow_wasm_memory,
        OnLowWasmMemoryHookStatus::ConditionNotSatisfied,
        OnLowWasmMemoryHookStatus::Ready,
    );

    // Hook condition is not satisfied.
    helper_test_on_low_wasm_memory(
        wasm_memory_threshold,
        wasm_memory_limit,
        memory_allocation,
        max_allowed_wasm_memory,
        grow_wasm_memory,
        OnLowWasmMemoryHookStatus::Ready,
        OnLowWasmMemoryHookStatus::ConditionNotSatisfied,
    );

    // Hook condition is satisfied.
    helper_test_on_low_wasm_memory(
        wasm_memory_threshold,
        wasm_memory_limit,
        memory_allocation,
        max_allowed_wasm_memory + 1,
        grow_wasm_memory,
        OnLowWasmMemoryHookStatus::Ready,
        OnLowWasmMemoryHookStatus::Ready,
    );

    // Hook condition is not satisfied.
    helper_test_on_low_wasm_memory(
        wasm_memory_threshold,
        wasm_memory_limit,
        memory_allocation,
        max_allowed_wasm_memory,
        grow_wasm_memory,
        OnLowWasmMemoryHookStatus::Executed,
        OnLowWasmMemoryHookStatus::ConditionNotSatisfied,
    );

    // Hook condition is satisfied.
    helper_test_on_low_wasm_memory(
        wasm_memory_threshold,
        wasm_memory_limit,
        memory_allocation,
        max_allowed_wasm_memory + 1,
        grow_wasm_memory,
        OnLowWasmMemoryHookStatus::Executed,
        OnLowWasmMemoryHookStatus::Executed,
    );
}

#[test]
fn test_on_low_wasm_memory_grow_stable_memory() {
    // When memory_allocation is provided, hook condition can be triggered if:
    // memory_allocation - used_stable_memory - used_wasm_memory < wasm_memory_threshold
    // Hence growing stable memory can trigger hook condition.
    let wasm_memory_threshold = NumBytes::new(GIB as u64);
    let wasm_memory_limit = None;
    let memory_allocation = Some(NumBytes::new(3 * GIB as u64));
    let max_allowed_memory_size = 2 * GIB;
    let grow_wasm_memory = false;

    // Hook condition is not satisfied.
    helper_test_on_low_wasm_memory(
        wasm_memory_threshold,
        wasm_memory_limit,
        memory_allocation,
        max_allowed_memory_size,
        grow_wasm_memory,
        OnLowWasmMemoryHookStatus::ConditionNotSatisfied,
        OnLowWasmMemoryHookStatus::ConditionNotSatisfied,
    );

    // Hook condition is satisfied.
    helper_test_on_low_wasm_memory(
        wasm_memory_threshold,
        wasm_memory_limit,
        memory_allocation,
        max_allowed_memory_size + 1,
        grow_wasm_memory,
        OnLowWasmMemoryHookStatus::ConditionNotSatisfied,
        OnLowWasmMemoryHookStatus::Ready,
    );

    // Without `memory_allocation`, hook condition is not satisfied.
    helper_test_on_low_wasm_memory(
        wasm_memory_threshold,
        wasm_memory_limit,
        None,
        max_allowed_memory_size + 1,
        grow_wasm_memory,
        OnLowWasmMemoryHookStatus::ConditionNotSatisfied,
        OnLowWasmMemoryHookStatus::ConditionNotSatisfied,
    );
}

#[test]
fn test_on_low_wasm_memory_without_memory_limitn() {
    // When memory limit is not set, the default Wasm memory limit is 4 GIB.
    let wasm_memory_threshold = NumBytes::new(GIB as u64);
    // `max_allowed_wasm_memory` = `wasm_memory_limit` - `wasm_memory_threshold`
    let max_allowed_wasm_memory = 3 * GIB;
    let wasm_memory_limit = None;
    let memory_allocation = None;
    let grow_wasm_memory = true;

    // Hook condition is not satisfied.
    helper_test_on_low_wasm_memory(
        wasm_memory_threshold,
        wasm_memory_limit,
        memory_allocation,
        max_allowed_wasm_memory,
        grow_wasm_memory,
        OnLowWasmMemoryHookStatus::ConditionNotSatisfied,
        OnLowWasmMemoryHookStatus::ConditionNotSatisfied,
    );

    // Hook condition is satisfied.
    helper_test_on_low_wasm_memory(
        wasm_memory_threshold,
        wasm_memory_limit,
        memory_allocation,
        max_allowed_wasm_memory + 1,
        grow_wasm_memory,
        OnLowWasmMemoryHookStatus::ConditionNotSatisfied,
        OnLowWasmMemoryHookStatus::Ready,
    );
}

#[test]
fn push_output_request_respects_memory_limits() {
    let subnet_available_memory_bytes = 1 << 30;
    let subnet_available_message_memory_bytes = MAX_RESPONSE_COUNT_BYTES as i64 + 13;

    let subnet_available_memory = SubnetAvailableMemory::new(
        subnet_available_memory_bytes,
        subnet_available_message_memory_bytes,
        0,
    );
    let mut system_state = SystemStateBuilder::default().build();
    let cycles_account_manager = CyclesAccountManagerBuilder::new().build();
    let api_type = ApiTypeBuilder::build_update_api();
    let execution_mode = api_type.execution_mode();
    let mut sandbox_safe_system_state = SandboxSafeSystemState::new_for_testing(
        &system_state,
        cycles_account_manager,
        &NetworkTopology::default(),
        SchedulerConfig::application_subnet().dirty_page_overhead,
        execution_parameters(execution_mode.clone()).compute_allocation,
<<<<<<< HEAD
        Default::default(),
=======
        execution_parameters(execution_mode.clone()).canister_guaranteed_callback_quota,
        RequestMetadata::new(0, UNIX_EPOCH),
>>>>>>> a2aefda0
        api_type.caller(),
        api_type.call_context_id(),
    );
    let own_canister_id = system_state.canister_id;
    let callback_id = sandbox_safe_system_state
        .register_callback(Callback::new(
            call_context_test_id(0),
            own_canister_id,
            canister_test_id(0),
            Cycles::zero(),
            Cycles::zero(),
            Cycles::zero(),
            WasmClosure::new(0, 0),
            WasmClosure::new(0, 0),
            None,
            NO_DEADLINE,
        ))
        .unwrap();
    let mut api = SystemApiImpl::new(
        api_type,
        sandbox_safe_system_state,
        CANISTER_CURRENT_MEMORY_USAGE,
        CANISTER_CURRENT_MESSAGE_MEMORY_USAGE,
        execution_parameters(execution_mode),
        subnet_available_memory,
        EmbeddersConfig::default()
            .feature_flags
            .wasm_native_stable_memory,
        EmbeddersConfig::default().feature_flags.canister_backtrace,
        EmbeddersConfig::default().max_sum_exported_function_name_lengths,
        Memory::new_for_testing(),
        NumWasmPages::from(0),
        Rc::new(DefaultOutOfInstructionsHandler::default()),
        no_op_logger(),
    );

    let req = RequestBuilder::default()
        .sender(own_canister_id)
        .sender_reply_callback(callback_id)
        .build();

    // First push succeeds with or without message memory usage accounting, as the
    // initial subnet available memory is `MAX_RESPONSE_COUNT_BYTES + 13`.
    assert_eq!(
        0,
        api.push_output_request(req.clone(), Cycles::zero(), Cycles::zero())
            .unwrap()
    );

    // Nothing is consumed for execution memory.
    assert_eq!(api.get_allocated_bytes().get(), 0);
    // `MAX_RESPONSE_COUNT_BYTES` are consumed for message memory.
    assert_eq!(
        api.get_allocated_message_bytes().get(),
        MAX_RESPONSE_COUNT_BYTES as u64
    );
    assert_eq!(
        CANISTER_CURRENT_MEMORY_USAGE,
        api.get_current_memory_usage()
    );

    // And the second push fails.
    assert_eq!(
        RejectCode::SysTransient as i32,
        api.push_output_request(req, Cycles::zero(), Cycles::zero())
            .unwrap()
    );
    // Without altering memory usage.
    assert_eq!(api.get_allocated_bytes().get(), 0,);
    assert_eq!(
        api.get_allocated_message_bytes().get(),
        MAX_RESPONSE_COUNT_BYTES as u64
    );
    assert_eq!(
        CANISTER_CURRENT_MEMORY_USAGE,
        api.get_current_memory_usage()
    );

    // Ensure that exactly one output request was pushed.
    let system_state_changes = api.into_system_state_changes();
    system_state_changes
        .apply_changes(
            UNIX_EPOCH,
            &mut system_state,
            &default_network_topology(),
            subnet_test_id(1),
            &no_op_logger(),
        )
        .unwrap();
    assert_eq!(1, system_state.queues().output_queues_len());
}

#[test]
fn push_output_request_oversized_request_memory_limits() {
    let subnet_available_memory_bytes = 1 << 30;
    let subnet_available_message_memory_bytes = 3 * MAX_RESPONSE_COUNT_BYTES as i64;

    let subnet_available_memory = SubnetAvailableMemory::new(
        subnet_available_memory_bytes,
        subnet_available_message_memory_bytes,
        0,
    );
    let mut system_state = SystemStateBuilder::default().build();
    let cycles_account_manager = CyclesAccountManagerBuilder::new().build();
    let api_type = ApiTypeBuilder::build_update_api();
    let execution_mode = api_type.execution_mode();
    let mut sandbox_safe_system_state = SandboxSafeSystemState::new_for_testing(
        &system_state,
        cycles_account_manager,
        &NetworkTopology::default(),
        SchedulerConfig::application_subnet().dirty_page_overhead,
        execution_parameters(execution_mode.clone()).compute_allocation,
<<<<<<< HEAD
        Default::default(),
=======
        execution_parameters(execution_mode.clone()).canister_guaranteed_callback_quota,
        RequestMetadata::new(0, UNIX_EPOCH),
>>>>>>> a2aefda0
        api_type.caller(),
        api_type.call_context_id(),
    );
    let own_canister_id = system_state.canister_id;
    let callback_id = sandbox_safe_system_state
        .register_callback(Callback::new(
            call_context_test_id(0),
            own_canister_id,
            canister_test_id(0),
            Cycles::zero(),
            Cycles::zero(),
            Cycles::zero(),
            WasmClosure::new(0, 0),
            WasmClosure::new(0, 0),
            None,
            NO_DEADLINE,
        ))
        .unwrap();
    let mut api = SystemApiImpl::new(
        api_type,
        sandbox_safe_system_state,
        CANISTER_CURRENT_MEMORY_USAGE,
        CANISTER_CURRENT_MESSAGE_MEMORY_USAGE,
        execution_parameters(execution_mode),
        subnet_available_memory,
        EmbeddersConfig::default()
            .feature_flags
            .wasm_native_stable_memory,
        EmbeddersConfig::default().feature_flags.canister_backtrace,
        EmbeddersConfig::default().max_sum_exported_function_name_lengths,
        Memory::new_for_testing(),
        NumWasmPages::from(0),
        Rc::new(DefaultOutOfInstructionsHandler::default()),
        no_op_logger(),
    );

    // Oversized payload larger than available memory.
    let req = RequestBuilder::default()
        .sender(own_canister_id)
        .sender_reply_callback(callback_id)
        .method_payload(vec![13; 4 * MAX_RESPONSE_COUNT_BYTES])
        .build();

    // Not enough memory to push the request.
    assert_eq!(
        RejectCode::SysTransient as i32,
        api.push_output_request(req, Cycles::zero(), Cycles::zero())
            .unwrap()
    );

    // Memory usage unchanged.
    assert_eq!(0, api.get_allocated_bytes().get());
    assert_eq!(0, api.get_allocated_message_bytes().get());

    // Slightly smaller, still oversized request.
    let req = RequestBuilder::default()
        .sender(own_canister_id)
        .method_payload(vec![13; 2 * MAX_RESPONSE_COUNT_BYTES])
        .build();
    let req_size_bytes = req.count_bytes();
    assert!(req_size_bytes > MAX_RESPONSE_COUNT_BYTES);

    // Pushing succeeds.
    assert_eq!(
        0,
        api.push_output_request(req, Cycles::zero(), Cycles::zero())
            .unwrap()
    );

    // `req_size_bytes` are consumed.
    assert_eq!(0, api.get_allocated_bytes().get());
    assert_eq!(
        req_size_bytes as u64,
        api.get_allocated_message_bytes().get()
    );
    assert_eq!(
        CANISTER_CURRENT_MEMORY_USAGE,
        api.get_current_memory_usage()
    );

    // Ensure that exactly one output request was pushed.
    let system_state_changes = api.into_system_state_changes();
    system_state_changes
        .apply_changes(
            UNIX_EPOCH,
            &mut system_state,
            &default_network_topology(),
            subnet_test_id(1),
            &no_op_logger(),
        )
        .unwrap();
    assert_eq!(1, system_state.queues().output_queues_len());
}

#[test]
fn ic0_global_timer_set_is_propagated_from_sandbox() {
    let cycles_account_manager = CyclesAccountManagerBuilder::new().build();
    let mut system_state = SystemStateBuilder::default().build();
    let mut api = get_system_api(
        ApiTypeBuilder::build_update_api(),
        &system_state,
        cycles_account_manager,
    );

    assert_eq!(
        api.ic0_global_timer_set(Time::from_nanos_since_unix_epoch(1))
            .unwrap(),
        time::UNIX_EPOCH
    );
    assert_eq!(
        api.ic0_global_timer_set(Time::from_nanos_since_unix_epoch(2))
            .unwrap(),
        Time::from_nanos_since_unix_epoch(1)
    );

    // Propagate system state changes
    assert_eq!(system_state.global_timer, CanisterTimer::Inactive);
    let system_state_changes = api.into_system_state_changes();
    system_state_changes
        .apply_changes(
            UNIX_EPOCH,
            &mut system_state,
            &default_network_topology(),
            subnet_test_id(1),
            &no_op_logger(),
        )
        .unwrap();
    assert_eq!(
        system_state.global_timer,
        CanisterTimer::Active(Time::from_nanos_since_unix_epoch(2))
    );
}

#[test]
fn ic0_is_controller_test() {
    let mut system_state = SystemStateBuilder::default().build();
    system_state.controllers = BTreeSet::from([user_test_id(1).get(), user_test_id(2).get()]);
    let api = get_system_api(
        ApiTypeBuilder::build_update_api(),
        &system_state,
        CyclesAccountManagerBuilder::new().build(),
    );
    // Users IDs 1 and 2 are controllers, hence ic0_is_controller should return 1,
    // otherwise, it should return 0.
    for i in 1..5 {
        let controller = user_test_id(i).get();
        assert_eq!(
            api.ic0_is_controller(0, controller.as_slice().len(), controller.as_slice())
                .unwrap(),
            (i <= 2) as u32
        );
    }
}

#[test]
fn ic0_is_controller_invalid_principal_id() {
    let api = get_system_api(
        ApiTypeBuilder::build_update_api(),
        &SystemStateBuilder::default().build(),
        CyclesAccountManagerBuilder::new().build(),
    );
    let controller = [0u8; 70];
    assert!(matches!(
        api.ic0_is_controller(0, controller.len(), &controller),
        Err(HypervisorError::InvalidPrincipalId(
            PrincipalIdBlobParseError(..)
        ))
    ));
}

#[test]
fn test_ic0_cycles_burn() {
    let initial_cycles = Cycles::new(5_000_000_000_000);
    let system_state = SystemStateBuilder::default()
        .initial_cycles(initial_cycles)
        .build();

    let mut api = get_system_api(
        ApiTypeBuilder::build_update_api(),
        &system_state,
        CyclesAccountManagerBuilder::new().build(),
    );

    let removed = Cycles::new(2_000_000_000_000);

    for _ in 0..2 {
        let mut heap = vec![0; 16];
        api.ic0_cycles_burn128(removed, 0, &mut heap).unwrap();
        assert_eq!(removed, Cycles::from(&heap));
    }

    let mut heap = vec![0; 16];
    api.ic0_cycles_burn128(removed, 0, &mut heap).unwrap();
    // The remaining balance is lower than the amount requested to be burned,
    // hence the system will remove as many cycles as it can.
    assert_eq!(Cycles::new(1_000_000_000_000), Cycles::from(&heap));

    let mut heap = vec![0; 16];
    api.ic0_cycles_burn128(removed, 0, &mut heap).unwrap();
    // There are no more cycles that can be burned.
    assert_eq!(Cycles::new(0), Cycles::from(&heap));
}

#[test]
fn test_save_log_message_adds_canister_log_records() {
    let messages: Vec<Vec<_>> = vec![
        b"message #1".to_vec(),
        b"message #2".to_vec(),
        b"message #3".to_vec(),
        vec![1, 2, 3],
        vec![],
    ];
    let mut api = get_system_api(
        ApiTypeBuilder::build_update_api(),
        &SystemStateBuilder::default().build(),
        CyclesAccountManagerBuilder::new().build(),
    );
    let initial_records_number = api.canister_log().records().len();
    // Save several log messages.
    for message in &messages {
        api.save_log_message(0, message.len(), message);
    }
    let records = api.canister_log().records();
    // Expect increased number of log records and the content to match the messages.
    assert_eq!(records.len(), initial_records_number + messages.len());
    for (i, message) in messages.into_iter().enumerate() {
        let record = records[initial_records_number + i].clone();
        assert_eq!(record.content, message);
    }
}

#[test]
fn test_save_log_message_invalid_message_size() {
    let message = b"Hello, world!";
    let invalid_size = message.len() + 1;
    let mut api = get_system_api(
        ApiTypeBuilder::build_update_api(),
        &SystemStateBuilder::default().build(),
        CyclesAccountManagerBuilder::new().build(),
    );
    let initial_records_number = api.canister_log().records().len();
    // Save a log message.
    api.save_log_message(0, invalid_size, message);
    // Expect added log record with an error message.
    let records = api.canister_log().records();
    assert_eq!(records.len(), initial_records_number + 1);
    assert_eq!(
        String::from_utf8(records.back().unwrap().content.clone()).unwrap(),
        "(debug_print message out of memory bounds)"
    );
}

#[test]
fn test_save_log_message_invalid_message_offset() {
    let message = b"Hello, world!";
    let invalid_src = 1;
    let mut api = get_system_api(
        ApiTypeBuilder::build_update_api(),
        &SystemStateBuilder::default().build(),
        CyclesAccountManagerBuilder::new().build(),
    );
    let initial_records_number = api.canister_log().records().len();
    // Save a log message.
    api.save_log_message(invalid_src, message.len(), message);
    // Expect added log record with an error message.
    let records = api.canister_log().records();
    assert_eq!(records.len(), initial_records_number + 1);
    assert_eq!(
        String::from_utf8(records.back().unwrap().content.clone()).unwrap(),
        "(debug_print message out of memory bounds)"
    );
}

#[test]
fn test_save_log_message_trims_long_message() {
    let long_message_size = 2 * MAX_ALLOWED_CANISTER_LOG_BUFFER_SIZE;
    let mut api = get_system_api(
        ApiTypeBuilder::build_update_api(),
        &SystemStateBuilder::default().build(),
        CyclesAccountManagerBuilder::new().build(),
    );
    let initial_records_number = api.canister_log().records().len();
    // Save a long log message.
    let bytes = vec![b'x'; long_message_size];
    api.save_log_message(0, bytes.len(), &bytes);
    // Expect added log record with the content trimmed to the allowed size.
    let records = api.canister_log().records();
    assert_eq!(records.len(), initial_records_number + 1);
    assert!(records.back().unwrap().content.len() <= MAX_ALLOWED_CANISTER_LOG_BUFFER_SIZE);
}

#[test]
fn test_save_log_message_keeps_total_log_size_limited() {
    let messages_number = 10;
    let long_message_size = 2 * MAX_ALLOWED_CANISTER_LOG_BUFFER_SIZE;
    let mut api = get_system_api(
        ApiTypeBuilder::build_update_api(),
        &SystemStateBuilder::default().build(),
        CyclesAccountManagerBuilder::new().build(),
    );
    let initial_records_number = api.canister_log().records().len();
    // Save several long messages.
    for _ in 0..messages_number {
        let bytes = vec![b'x'; long_message_size];
        api.save_log_message(0, bytes.len(), &bytes);
    }
    // Expect only one log record to be kept, staying within the size limit.
    let log = api.canister_log();
    assert_eq!(log.records().len(), initial_records_number + 1);
    assert_le!(log.used_space(), MAX_ALLOWED_CANISTER_LOG_BUFFER_SIZE);
}<|MERGE_RESOLUTION|>--- conflicted
+++ resolved
@@ -1329,12 +1329,8 @@
         &NetworkTopology::default(),
         SchedulerConfig::application_subnet().dirty_page_overhead,
         execution_parameters(execution_mode.clone()).compute_allocation,
-<<<<<<< HEAD
+        execution_parameters(execution_mode.clone()).canister_guaranteed_callback_quota,
         Default::default(),
-=======
-        execution_parameters(execution_mode.clone()).canister_guaranteed_callback_quota,
-        RequestMetadata::new(0, UNIX_EPOCH),
->>>>>>> a2aefda0
         api_type.caller(),
         api_type.call_context_id(),
     );
@@ -1411,12 +1407,8 @@
         &NetworkTopology::default(),
         SchedulerConfig::application_subnet().dirty_page_overhead,
         execution_parameters.compute_allocation,
-<<<<<<< HEAD
+        execution_parameters.canister_guaranteed_callback_quota,
         Default::default(),
-=======
-        execution_parameters.canister_guaranteed_callback_quota,
-        RequestMetadata::new(0, UNIX_EPOCH),
->>>>>>> a2aefda0
         api_type.caller(),
         api_type.call_context_id(),
     );
@@ -1636,12 +1628,8 @@
         &NetworkTopology::default(),
         SchedulerConfig::application_subnet().dirty_page_overhead,
         execution_parameters(execution_mode.clone()).compute_allocation,
-<<<<<<< HEAD
+        execution_parameters(execution_mode.clone()).canister_guaranteed_callback_quota,
         Default::default(),
-=======
-        execution_parameters(execution_mode.clone()).canister_guaranteed_callback_quota,
-        RequestMetadata::new(0, UNIX_EPOCH),
->>>>>>> a2aefda0
         api_type.caller(),
         api_type.call_context_id(),
     );
@@ -1754,12 +1742,8 @@
         &NetworkTopology::default(),
         SchedulerConfig::application_subnet().dirty_page_overhead,
         execution_parameters(execution_mode.clone()).compute_allocation,
-<<<<<<< HEAD
+        execution_parameters(execution_mode.clone()).canister_guaranteed_callback_quota,
         Default::default(),
-=======
-        execution_parameters(execution_mode.clone()).canister_guaranteed_callback_quota,
-        RequestMetadata::new(0, UNIX_EPOCH),
->>>>>>> a2aefda0
         api_type.caller(),
         api_type.call_context_id(),
     );
