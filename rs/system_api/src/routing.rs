--- conflicted
+++ resolved
@@ -215,15 +215,6 @@
                 ChainKeySubnetKind::OnlyHoldsKey,
             )
         }
-        Ok(Ic00Method::ReshareChainKey) => {
-            let args = ReshareChainKeyArgs::decode(payload)?;
-            route_idkg_message(
-                &args.key_id,
-                network_topology,
-                &Some(args.subnet_id),
-                IDkgSubnetKind::OnlyHoldsKey,
-            )
-        }
         Ok(Ic00Method::SchnorrPublicKey) => {
             let args = SchnorrPublicKeyArgs::decode(payload)?;
             route_chain_key_message(
@@ -258,24 +249,6 @@
                 network_topology,
                 &None,
                 ChainKeySubnetKind::HoldsAndSignWithKey,
-            )
-        }
-        Ok(Ic00Method::VetKdPublicKey) => {
-            let args = VetKdPublicKeyArgs::decode(payload)?;
-            route_idkg_message(
-                &MasterPublicKeyId::VetKd(args.key_id),
-                network_topology,
-                &None,
-                IDkgSubnetKind::OnlyHoldsKey,
-            )
-        }
-        Ok(Ic00Method::VetKdDeriveEncryptedKey) => {
-            let args = VetKdDeriveEncryptedKeyArgs::decode(payload)?;
-            route_idkg_message(
-                &MasterPublicKeyId::VetKd(args.key_id),
-                network_topology,
-                &None,
-                IDkgSubnetKind::HoldsAndSignWithKey,
             )
         }
         Ok(Ic00Method::UploadChunk) => {
@@ -335,18 +308,11 @@
     }
 }
 
-<<<<<<< HEAD
 enum ChainKeySubnetKind {
-=======
-/// TODO(CRP-2614): Rename to include VetKD
-enum IDkgSubnetKind {
->>>>>>> f3bb4025
     OnlyHoldsKey,
     HoldsAndSignWithKey,
 }
 
-/// TODO(CRP-2614): Rename to include VetKD
-/// TODO(CRP-2615): Unit tests for VetKD routing
 /// Routes to the `requested_subnet` if it holds the key (and fails if that
 /// subnet doesn't hold the key).  If a `requested_subnet` is not provided,
 /// route to the first subnet enabled to sign with the given key.
@@ -590,7 +556,7 @@
     fn vetkd_derive_encrypted_key_request(key_id: VetKdKeyId) -> Vec<u8> {
         let args = VetKdDeriveEncryptedKeyArgs {
             key_id,
-            public_key_derivation_path: DerivationPath::new(vec![ByteBuf::from(vec![0; 10])]),
+            derivation_path: DerivationPath::new(vec![ByteBuf::from(vec![0; 10])]),
             derivation_id: vec![1; 32],
             encryption_public_key: vec![1; 32],
         };
