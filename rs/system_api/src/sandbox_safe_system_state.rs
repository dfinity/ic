--- conflicted
+++ resolved
@@ -17,16 +17,11 @@
 use ic_nns_constants::CYCLES_MINTING_CANISTER_ID;
 use ic_registry_subnet_type::SubnetType;
 use ic_replicated_state::{
-<<<<<<< HEAD
-    canister_state::{system_state::CyclesUseCase, DEFAULT_QUEUE_CAPACITY},
-    CallOrigin, NetworkTopology, SystemState,
-=======
     canister_state::{
         system_state::{CyclesUseCase, OnLowWasmMemoryHookStatus},
         DEFAULT_QUEUE_CAPACITY,
     },
-    CallOrigin, CanisterStatus, NetworkTopology, SystemState,
->>>>>>> db5901a6
+    CallOrigin, NetworkTopology, SystemState,
 };
 use ic_types::{
     messages::{CallContextId, CallbackId, RejectContext, Request, RequestMetadata, NO_DEADLINE},
