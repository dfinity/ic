--- conflicted
+++ resolved
@@ -277,14 +277,10 @@
             | Ok(Ic00Method::TakeCanisterSnapshot)
             | Ok(Ic00Method::ListCanisterSnapshots)
             | Ok(Ic00Method::DeleteCanisterSnapshot)
-<<<<<<< HEAD
             | Ok(Ic00Method::ReadCanisterSnapshotMetadata)
             | Ok(Ic00Method::ReadCanisterSnapshotData)
             | Ok(Ic00Method::UploadCanisterSnapshotMetadata)
             | Ok(Ic00Method::UploadCanisterSnapshotData) => Ok(None),
-=======
-            | Ok(Ic00Method::ReadCanisterSnapshotMetadata) => Ok(None),
->>>>>>> ec7834c4
             Err(_) => Err(UserError::new(
                 ErrorCode::CanisterMethodNotFound,
                 format!("Management canister has no method '{}'", msg.method_name),
