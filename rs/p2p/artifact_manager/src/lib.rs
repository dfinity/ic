use futures::stream::Stream;
use ic_consensus_manager::AbortableBroadcastChannel;
use ic_interfaces::{
    p2p::{
        artifact_manager::JoinGuard,
        consensus::{
            ArtifactTransmit, ArtifactTransmits, ArtifactWithOpt, MutablePool,
            PoolMutationsProducer, UnvalidatedArtifact, ValidatedPoolReader,
        },
    },
    time_source::TimeSource,
};
use ic_metrics::MetricsRegistry;
use ic_types::{artifact::*, messages::SignedIngress};
use prometheus::{histogram_opts, labels, Histogram};
use std::{
    pin::Pin,
    sync::{
        atomic::{AtomicBool, Ordering::SeqCst},
        Arc, RwLock,
    },
    task::Poll,
    thread::{Builder as ThreadBuilder, JoinHandle},
    time::Duration,
};
use tokio::{
<<<<<<< HEAD
    sync::mpsc::{channel, Receiver, Sender},
=======
    sync::mpsc::{Sender, UnboundedReceiver},
>>>>>>> a4e13acb
    time::timeout,
};
use tokio_stream::StreamExt;
use tracing::instrument;

<<<<<<< HEAD
type ArtifactEventSender<Artifact> = Sender<UnvalidatedArtifactMutation<Artifact>>;

=======
>>>>>>> a4e13acb
/// Metrics for a client artifact processor.
struct ArtifactProcessorMetrics {
    /// The processing time histogram.
    processing_time: Histogram,
    /// The processing interval histogram.
    processing_interval: Histogram,
    /// The last update time.
    last_update: std::time::Instant,
}

impl ArtifactProcessorMetrics {
    /// The constructor creates a `ArtifactProcessorMetrics` instance.
    fn new(metrics_registry: MetricsRegistry, client: String) -> Self {
        let const_labels = labels! {"client".to_string() => client.to_string()};
        let processing_time = metrics_registry.register(
            Histogram::with_opts(histogram_opts!(
                "artifact_manager_client_processing_time_seconds",
                "Artifact manager client processing time, in seconds",
                vec![
                    0.0, 0.1, 0.2, 0.3, 0.4, 0.5, 0.6, 0.8, 1.0, 1.2, 1.5, 2.0, 2.2, 2.5, 5.0, 8.0,
                    10.0, 15.0, 20.0, 50.0,
                ],
                const_labels.clone()
            ))
            .unwrap(),
        );
        let processing_interval = metrics_registry.register(
            Histogram::with_opts(histogram_opts!(
                "artifact_manager_client_processing_interval_seconds",
                "Duration between Artifact manager client processing, in seconds",
                vec![
                    0.0, 0.1, 0.2, 0.3, 0.4, 0.5, 0.6, 0.8, 1.0, 1.2, 1.5, 2.0, 2.2, 2.5, 5.0, 8.0,
                    10.0, 15.0, 20.0, 50.0,
                ],
                const_labels.clone()
            ))
            .unwrap(),
        );

        Self {
            processing_time,
            processing_interval,
            last_update: std::time::Instant::now(),
        }
    }

    fn with_metrics<T, F: FnOnce() -> T>(&mut self, run: F) -> T {
        self.processing_interval
            .observe((std::time::Instant::now() - self.last_update).as_secs_f64());
        let _timer = self.processing_time.start_timer();
        let result = run();
        self.last_update = std::time::Instant::now();
        result
    }
}

// TODO: make it private, it is used only for tests outside of this crate
pub trait ArtifactProcessor<A: IdentifiableArtifact>: Send {
    /// Process changes to the client's state, which includes but not
    /// limited to:
    ///   - newly arrived artifacts (passed as input parameters)
    ///   - changes in dependencies
    ///   - changes in time
    ///
    /// As part of the processing, it may also modify its own state
    /// including both unvalidated and validated pools. The return
    /// result includes a list of adverts for P2P to disseminate to
    /// peers, deleted artifact,  as well as a result flag indicating
    /// if there are more changes to be processed so that the caller
    /// can decide whether this function should be called again
    /// immediately, or after certain period of time.
    fn process_changes(
        &self,
        time_source: &dyn TimeSource,
        new_artifact_events: Vec<UnvalidatedArtifactMutation<A>>,
    ) -> ArtifactTransmits<A>;
}

// TODO: remove in favour of the Shutdown struct instead
pub struct ArtifactProcessorJoinGuard {
    handle: Option<JoinHandle<()>>,
    shutdown: Arc<AtomicBool>,
}

impl JoinGuard for ArtifactProcessorJoinGuard {}

impl ArtifactProcessorJoinGuard {
    pub fn new(handle: JoinHandle<()>, shutdown: Arc<AtomicBool>) -> Self {
        Self {
            handle: Some(handle),
            shutdown,
        }
    }
}

impl Drop for ArtifactProcessorJoinGuard {
    fn drop(&mut self) {
        if let Some(handle) = self.handle.take() {
            self.shutdown.store(true, SeqCst);
            handle.join().unwrap();
        }
    }
}

// TODO: make it private, it is used only for tests outside of this crate
pub fn run_artifact_processor<
    Artifact: IdentifiableArtifact,
    I: Stream<Item = UnvalidatedArtifactMutation<Artifact>> + Send + Unpin + 'static,
>(
    time_source: Arc<dyn TimeSource>,
    metrics_registry: MetricsRegistry,
    client: Box<dyn ArtifactProcessor<Artifact>>,
    outbound_tx: Sender<ArtifactTransmit<Artifact>>,
    inbound_rx_stream: I,
    initial_artifacts: Vec<Artifact>,
<<<<<<< HEAD
) -> (Box<dyn JoinGuard>, ArtifactEventSender<Artifact>) {
    // We picked fairly big value here so effectively the channel is unbounded so no wakers run.
    // The number should be the same order of magnitute as the max number of validated artifacts (e.g. the max slot table size)
    let (sender, receiver) = channel(50000);
=======
) -> Box<dyn JoinGuard> {
>>>>>>> a4e13acb
    let shutdown = Arc::new(AtomicBool::new(false));
    // Spawn the processor thread
    let shutdown_cl = shutdown.clone();
    let handle = ThreadBuilder::new()
        .name(format!("{}_Processor", Artifact::NAME))
        .spawn(move || {
            for artifact in initial_artifacts {
                let _ = outbound_tx.blocking_send(ArtifactTransmit::Deliver(ArtifactWithOpt {
                    artifact,
                    is_latency_sensitive: false,
                }));
            }
            process_messages(
                time_source,
                client,
                outbound_tx,
                inbound_rx_stream,
                ArtifactProcessorMetrics::new(metrics_registry, Artifact::NAME.to_string()),
                shutdown_cl,
            );
        })
        .unwrap();
    Box::new(ArtifactProcessorJoinGuard::new(handle, shutdown))
}

enum StreamState<T> {
    Value(T),
    NoNewValueAvailable,
    EndOfStream,
}

async fn read_batch<T, S: Stream<Item = T> + Send + Unpin + 'static>(
    mut stream: Pin<&mut S>,
    recv_timeout: Duration,
) -> Option<Vec<T>> {
    let mut stream = std::pin::Pin::new(&mut stream);
    match timeout(recv_timeout, stream.next()).await {
        Ok(Some(first_value)) => {
            let mut res = vec![first_value];
            // We ignore the end of stream and empty value states.
            while let StreamState::Value(value) =
                std::future::poll_fn(|cx| match stream.as_mut().poll_next(cx) {
                    Poll::Pending => Poll::Ready(StreamState::NoNewValueAvailable),
                    Poll::Ready(Some(v)) => Poll::Ready(StreamState::Value(v)),
                    // Stream has finished because the abortable broadcast/p2p has stopped.
                    // This is infallible.
                    Poll::Ready(None) => Poll::Ready(StreamState::EndOfStream),
                })
                .await
            {
                res.push(value)
            }
            Some(res)
        }
        // Stream has finished because the abortable broadcast/p2p has stopped.
        // This is infallible.
        Ok(None) => None,
        // First value didn't arrive on time
        Err(_) => Some(vec![]),
    }
}

// The artifact processor thread loop
fn process_messages<
    Artifact: IdentifiableArtifact + 'static,
    I: Stream<Item = UnvalidatedArtifactMutation<Artifact>> + Send + Unpin + 'static,
>(
    time_source: Arc<dyn TimeSource>,
    client: Box<dyn ArtifactProcessor<Artifact>>,
    send_advert: Sender<ArtifactTransmit<Artifact>>,
<<<<<<< HEAD
    mut receiver: Receiver<UnvalidatedArtifactMutation<Artifact>>,
=======
    mut inbound_stream: I,
>>>>>>> a4e13acb
    mut metrics: ArtifactProcessorMetrics,
    shutdown: Arc<AtomicBool>,
) {
    let current_thread_rt = tokio::runtime::Builder::new_current_thread()
        .thread_name("ArtifactProcessor_Thread".to_string())
        .enable_time()
        .build()
        .unwrap();
    let mut last_on_state_change_result = false;
    while !shutdown.load(SeqCst) {
        // TODO: assess impact of continued processing in same
        // iteration if StateChanged
        let recv_timeout = if last_on_state_change_result {
            Duration::from_millis(0)
        } else {
            Duration::from_millis(ARTIFACT_MANAGER_TIMER_DURATION_MSEC)
        };

        let batched_artifact_events = current_thread_rt.block_on(async {
            let inbound_stream = std::pin::Pin::new(&mut inbound_stream);
            read_batch(inbound_stream, recv_timeout).await
        });
        let batched_artifact_events = match batched_artifact_events {
            Some(v) => v,
            None => {
                return;
            }
        };
        let ArtifactTransmits {
            transmits,
            poll_immediately,
        } = metrics
            .with_metrics(|| client.process_changes(time_source.as_ref(), batched_artifact_events));

        // We must first send the addition to the replication manager because in theory in one batch we can have both an addition and removal of the same artifact.
        for mutation in transmits {
            let _ = send_advert.blocking_send(mutation);
        }
        last_on_state_change_result = poll_immediately;
    }
}

/// Periodic duration of `PollEvent` in milliseconds.
const ARTIFACT_MANAGER_TIMER_DURATION_MSEC: u64 = 200;

pub fn create_ingress_handlers<
    PoolIngress: MutablePool<SignedIngress> + Send + Sync + ValidatedPoolReader<SignedIngress> + 'static,
>(
    channel: AbortableBroadcastChannel<SignedIngress>,
    user_ingress_rx: UnboundedReceiver<UnvalidatedArtifactMutation<SignedIngress>>,
    time_source: Arc<dyn TimeSource>,
    ingress_pool: Arc<RwLock<PoolIngress>>,
    ingress_handler: Arc<
        dyn PoolMutationsProducer<
                PoolIngress,
                Mutations = <PoolIngress as MutablePool<SignedIngress>>::Mutations,
            > + Send
            + Sync,
    >,
    metrics_registry: MetricsRegistry,
<<<<<<< HEAD
) -> (
    Sender<UnvalidatedArtifactMutation<SignedIngress>>,
    Box<dyn JoinGuard>,
) {
=======
) -> Box<dyn JoinGuard> {
>>>>>>> a4e13acb
    let client = IngressProcessor::new(ingress_pool.clone(), ingress_handler);
    let inbound_rx_stream =
        tokio_stream::wrappers::UnboundedReceiverStream::new(channel.inbound_rx);
    let user_ingress_rx_stream =
        tokio_stream::wrappers::UnboundedReceiverStream::new(user_ingress_rx);
    run_artifact_processor(
        time_source.clone(),
        metrics_registry,
        Box::new(client),
        channel.outbound_tx,
        inbound_rx_stream.merge(user_ingress_rx_stream),
        vec![],
    )
}

/// Starts the event loop that polls consensus for updates on what needs to be replicated.
pub fn create_artifact_handler<
    Artifact: IdentifiableArtifact + Send + Sync + 'static,
    Pool: MutablePool<Artifact> + Send + Sync + ValidatedPoolReader<Artifact> + 'static,
    C: PoolMutationsProducer<Pool, Mutations = <Pool as MutablePool<Artifact>>::Mutations> + 'static,
>(
    channel: AbortableBroadcastChannel<Artifact>,
    change_set_producer: C,
    time_source: Arc<dyn TimeSource>,
    pool: Arc<RwLock<Pool>>,
    metrics_registry: MetricsRegistry,
<<<<<<< HEAD
) -> (
    Sender<UnvalidatedArtifactMutation<Artifact>>,
    Box<dyn JoinGuard>,
) {
=======
) -> Box<dyn JoinGuard> {
>>>>>>> a4e13acb
    let inital_artifacts: Vec<_> = pool.read().unwrap().get_all_for_broadcast().collect();
    let client = Processor::new(pool, change_set_producer);
    let inbound_rx_stream =
        tokio_stream::wrappers::UnboundedReceiverStream::new(channel.inbound_rx);
    run_artifact_processor(
        time_source.clone(),
        metrics_registry,
        Box::new(client),
        channel.outbound_tx,
        inbound_rx_stream,
        inital_artifacts,
    )
}

// TODO: make it private, it is used only for tests outside of this crate
pub struct Processor<A: IdentifiableArtifact + Send, P: MutablePool<A>, C> {
    pool: Arc<RwLock<P>>,
    change_set_producer: C,
    unused: std::marker::PhantomData<A>,
}

impl<
        A: IdentifiableArtifact + Send,
        P: MutablePool<A>,
        C: PoolMutationsProducer<P, Mutations = <P as MutablePool<A>>::Mutations>,
    > Processor<A, P, C>
{
    pub fn new(pool: Arc<RwLock<P>>, change_set_producer: C) -> Self {
        Self {
            pool,
            change_set_producer,
            unused: std::marker::PhantomData,
        }
    }
}

impl<
        A: IdentifiableArtifact + Send,
        P: MutablePool<A> + Send + Sync + 'static,
        C: PoolMutationsProducer<P, Mutations = <P as MutablePool<A>>::Mutations>,
    > ArtifactProcessor<A> for Processor<A, P, C>
{
    #[instrument(skip_all)]
    fn process_changes(
        &self,
        time_source: &dyn TimeSource,
        artifact_events: Vec<UnvalidatedArtifactMutation<A>>,
    ) -> ArtifactTransmits<A> {
        {
            let mut pool = self.pool.write().unwrap();
            for artifact_event in artifact_events {
                match artifact_event {
                    UnvalidatedArtifactMutation::Insert((message, peer_id)) => {
                        let unvalidated_artifact = UnvalidatedArtifact {
                            message,
                            peer_id,
                            timestamp: time_source.get_relative_time(),
                        };
                        pool.insert(unvalidated_artifact);
                    }
                    UnvalidatedArtifactMutation::Remove(id) => pool.remove(&id),
                }
            }
        }
        let change_set = self
            .change_set_producer
            .on_state_change(&self.pool.read().unwrap());
        self.pool.write().unwrap().apply(change_set)
    }
}

/// The ingress `OnStateChange` client.
pub(crate) struct IngressProcessor<P: MutablePool<SignedIngress>> {
    /// The ingress pool, protected by a read-write lock and automatic reference
    /// counting.
    ingress_pool: Arc<RwLock<P>>,
    /// The ingress handler.
    client: Arc<
        dyn PoolMutationsProducer<P, Mutations = <P as MutablePool<SignedIngress>>::Mutations>
            + Send
            + Sync,
    >,
}

impl<P: MutablePool<SignedIngress>> IngressProcessor<P> {
    pub fn new(
        ingress_pool: Arc<RwLock<P>>,
        client: Arc<
            dyn PoolMutationsProducer<P, Mutations = <P as MutablePool<SignedIngress>>::Mutations>
                + Send
                + Sync,
        >,
    ) -> Self {
        Self {
            ingress_pool,
            client,
        }
    }
}

impl<P: MutablePool<SignedIngress> + Send + Sync + 'static> ArtifactProcessor<SignedIngress>
    for IngressProcessor<P>
{
    /// The method processes changes in the ingress pool.
    #[instrument(skip_all)]
    fn process_changes(
        &self,
        time_source: &dyn TimeSource,
        artifact_events: Vec<UnvalidatedArtifactMutation<SignedIngress>>,
    ) -> ArtifactTransmits<SignedIngress> {
        {
            let mut ingress_pool = self.ingress_pool.write().unwrap();
            for artifact_event in artifact_events {
                match artifact_event {
                    UnvalidatedArtifactMutation::Insert((message, peer_id)) => {
                        let unvalidated_artifact = UnvalidatedArtifact {
                            message,
                            peer_id,
                            timestamp: time_source.get_relative_time(),
                        };
                        ingress_pool.insert(unvalidated_artifact);
                    }
                    UnvalidatedArtifactMutation::Remove(id) => ingress_pool.remove(&id),
                }
            }
        }
        let change_set = self
            .client
            .on_state_change(&self.ingress_pool.read().unwrap());
        self.ingress_pool.write().unwrap().apply(change_set)
    }
}
#[cfg(test)]
mod tests {
    use super::*;

    use ic_interfaces::time_source::SysTimeSource;
    use ic_metrics::MetricsRegistry;
    use ic_types::artifact::UnvalidatedArtifactMutation;
    use std::{convert::Infallible, sync::Arc};
    use tokio::sync::mpsc::channel;
    use tokio_stream::wrappers::{ReceiverStream, UnboundedReceiverStream};

    use crate::{run_artifact_processor, ArtifactProcessor};

    #[tokio::test]
    async fn test_read_batch_with_closing_channel_after_consuming_all() {
        let (tx, rx) = channel(100);
        let mut rx_stream = ReceiverStream::new(rx);
        let recv_timeout = Duration::from_secs(100);
        tx.send(1).await.unwrap();
        let pinned_rx_stream_1 = std::pin::Pin::new(&mut rx_stream);
        assert_eq!(
            read_batch(pinned_rx_stream_1, recv_timeout).await,
            Some(vec![1])
        );
        tx.send(2).await.unwrap();
        tx.send(3).await.unwrap();
        let pinned_rx_stream_2 = std::pin::Pin::new(&mut rx_stream);
        assert_eq!(
            read_batch(pinned_rx_stream_2, recv_timeout).await,
            Some(vec![2, 3])
        );
        std::mem::drop(tx);
        let pinned_rx_stream_3 = std::pin::Pin::new(&mut rx_stream);
        assert_eq!(read_batch(pinned_rx_stream_3, recv_timeout).await, None);
    }

    #[tokio::test]
    async fn test_read_batch_with_closing_channel_before_consuming_all() {
        let (tx, rx) = channel(100);
        let mut rx_stream = ReceiverStream::new(rx);
        let recv_timeout = Duration::from_secs(100);
        tx.send(1).await.unwrap();
        tx.send(2).await.unwrap();
        std::mem::drop(tx);
        let pinned_rx_stream = std::pin::Pin::new(&mut rx_stream);
        assert_eq!(
            read_batch(pinned_rx_stream, recv_timeout).await,
            Some(vec![1, 2])
        );
    }

    #[test]
    fn send_initial_artifacts() {
        #[derive(Eq, PartialEq, Debug)]
        struct DummyArtifact(u64);

        impl From<u64> for DummyArtifact {
            fn from(value: u64) -> Self {
                Self(value)
            }
        }

        impl From<DummyArtifact> for u64 {
            fn from(value: DummyArtifact) -> Self {
                value.0
            }
        }

        impl IdentifiableArtifact for DummyArtifact {
            const NAME: &'static str = "dummy";
            type Id = ();
            fn id(&self) -> Self::Id {}
        }

        impl PbArtifact for DummyArtifact {
            type PbId = ();
            type PbIdError = Infallible;
            type PbMessage = u64;
            type PbMessageError = Infallible;
        }

        struct DummyProcessor;
        impl ArtifactProcessor<DummyArtifact> for DummyProcessor {
            fn process_changes(
                &self,
                _: &dyn TimeSource,
                _: Vec<UnvalidatedArtifactMutation<DummyArtifact>>,
            ) -> ArtifactTransmits<DummyArtifact> {
                ArtifactTransmits {
                    transmits: vec![],
                    poll_immediately: false,
                }
            }
        }

        let time_source = Arc::new(SysTimeSource::new());
        let (send_tx, mut send_rx) = tokio::sync::mpsc::channel(100);
        #[allow(clippy::disallowed_methods)]
        let (_, inbound_rx) = tokio::sync::mpsc::unbounded_channel();
        run_artifact_processor::<
            DummyArtifact,
            UnboundedReceiverStream<UnvalidatedArtifactMutation<DummyArtifact>>,
        >(
            time_source,
            MetricsRegistry::default(),
            Box::new(DummyProcessor),
            send_tx,
            inbound_rx.into(),
            (0..10).map(Into::into).collect(),
        );

        for i in 0..10 {
            match send_rx.blocking_recv().unwrap() {
                ArtifactTransmit::Deliver(a) => {
                    assert_eq!(a.artifact.0, i);
                }
                _ => panic!("initial events are not purge"),
            }
        }
    }
}<|MERGE_RESOLUTION|>--- conflicted
+++ resolved
@@ -24,21 +24,12 @@
     time::Duration,
 };
 use tokio::{
-<<<<<<< HEAD
-    sync::mpsc::{channel, Receiver, Sender},
-=======
     sync::mpsc::{Sender, UnboundedReceiver},
->>>>>>> a4e13acb
     time::timeout,
 };
 use tokio_stream::StreamExt;
 use tracing::instrument;
 
-<<<<<<< HEAD
-type ArtifactEventSender<Artifact> = Sender<UnvalidatedArtifactMutation<Artifact>>;
-
-=======
->>>>>>> a4e13acb
 /// Metrics for a client artifact processor.
 struct ArtifactProcessorMetrics {
     /// The processing time histogram.
@@ -154,14 +145,7 @@
     outbound_tx: Sender<ArtifactTransmit<Artifact>>,
     inbound_rx_stream: I,
     initial_artifacts: Vec<Artifact>,
-<<<<<<< HEAD
-) -> (Box<dyn JoinGuard>, ArtifactEventSender<Artifact>) {
-    // We picked fairly big value here so effectively the channel is unbounded so no wakers run.
-    // The number should be the same order of magnitute as the max number of validated artifacts (e.g. the max slot table size)
-    let (sender, receiver) = channel(50000);
-=======
 ) -> Box<dyn JoinGuard> {
->>>>>>> a4e13acb
     let shutdown = Arc::new(AtomicBool::new(false));
     // Spawn the processor thread
     let shutdown_cl = shutdown.clone();
@@ -232,11 +216,7 @@
     time_source: Arc<dyn TimeSource>,
     client: Box<dyn ArtifactProcessor<Artifact>>,
     send_advert: Sender<ArtifactTransmit<Artifact>>,
-<<<<<<< HEAD
-    mut receiver: Receiver<UnvalidatedArtifactMutation<Artifact>>,
-=======
     mut inbound_stream: I,
->>>>>>> a4e13acb
     mut metrics: ArtifactProcessorMetrics,
     shutdown: Arc<AtomicBool>,
 ) {
@@ -297,17 +277,9 @@
             + Sync,
     >,
     metrics_registry: MetricsRegistry,
-<<<<<<< HEAD
-) -> (
-    Sender<UnvalidatedArtifactMutation<SignedIngress>>,
-    Box<dyn JoinGuard>,
-) {
-=======
 ) -> Box<dyn JoinGuard> {
->>>>>>> a4e13acb
     let client = IngressProcessor::new(ingress_pool.clone(), ingress_handler);
-    let inbound_rx_stream =
-        tokio_stream::wrappers::UnboundedReceiverStream::new(channel.inbound_rx);
+    let inbound_rx_stream = tokio_stream::wrappers::ReceiverStream::new(channel.inbound_rx);
     let user_ingress_rx_stream =
         tokio_stream::wrappers::UnboundedReceiverStream::new(user_ingress_rx);
     run_artifact_processor(
@@ -331,18 +303,10 @@
     time_source: Arc<dyn TimeSource>,
     pool: Arc<RwLock<Pool>>,
     metrics_registry: MetricsRegistry,
-<<<<<<< HEAD
-) -> (
-    Sender<UnvalidatedArtifactMutation<Artifact>>,
-    Box<dyn JoinGuard>,
-) {
-=======
 ) -> Box<dyn JoinGuard> {
->>>>>>> a4e13acb
     let inital_artifacts: Vec<_> = pool.read().unwrap().get_all_for_broadcast().collect();
     let client = Processor::new(pool, change_set_producer);
-    let inbound_rx_stream =
-        tokio_stream::wrappers::UnboundedReceiverStream::new(channel.inbound_rx);
+    let inbound_rx_stream = tokio_stream::wrappers::ReceiverStream::new(channel.inbound_rx);
     run_artifact_processor(
         time_source.clone(),
         metrics_registry,
@@ -480,7 +444,7 @@
     use ic_types::artifact::UnvalidatedArtifactMutation;
     use std::{convert::Infallible, sync::Arc};
     use tokio::sync::mpsc::channel;
-    use tokio_stream::wrappers::{ReceiverStream, UnboundedReceiverStream};
+    use tokio_stream::wrappers::ReceiverStream;
 
     use crate::{run_artifact_processor, ArtifactProcessor};
 
@@ -568,11 +532,10 @@
 
         let time_source = Arc::new(SysTimeSource::new());
         let (send_tx, mut send_rx) = tokio::sync::mpsc::channel(100);
-        #[allow(clippy::disallowed_methods)]
-        let (_, inbound_rx) = tokio::sync::mpsc::unbounded_channel();
+        let (_, inbound_rx) = tokio::sync::mpsc::channel(100);
         run_artifact_processor::<
             DummyArtifact,
-            UnboundedReceiverStream<UnvalidatedArtifactMutation<DummyArtifact>>,
+            ReceiverStream<UnvalidatedArtifactMutation<DummyArtifact>>,
         >(
             time_source,
             MetricsRegistry::default(),
