use std::{
    sync::{Arc, RwLock},
    time::Duration,
};

use axum::{
    Router,
    extract::{DefaultBodyLimit, State},
    http::{Request, StatusCode},
    routing::any,
};
use backoff::{ExponentialBackoffBuilder, backoff::Backoff};
use bytes::Bytes;
use ic_interfaces::p2p::consensus::{Peers, ValidatedPoolReader};
use ic_logger::{ReplicaLogger, warn};
use ic_protobuf::{proxy::ProtoProxy, types::v1 as pb};
use ic_quic_transport::Transport;
use ic_types::{
    NodeId, NodeIndex,
    artifact::ConsensusMessageId,
    consensus::{
        BlockPayload, ConsensusMessage,
        idkg::{IDkgArtifactId, IDkgMessage, IDkgObject},
    },
    crypto::canister_threshold_sig::idkg::{IDkgTranscriptId, SignedIDkgDealing},
    messages::{SignedIngress, SignedRequestBytes},
};
use rand::{SeedableRng, rngs::SmallRng, seq::IteratorRandom};
use tokio::time::{Instant, sleep_until, timeout_at};

use crate::fetch_stripped_artifact::types::{
    StrippedMessage, StrippedMessageId, StrippedMessageType,
    rpc::{GetIDkgDealingInBlockRequest, GetIDkgDealingInBlockResponse},
};

use super::{
    metrics::{FetchStrippedConsensusArtifactMetrics, StrippedMessageSenderMetrics},
    types::{
        SignedIngressId,
        rpc::{GetIngressMessageInBlockRequest, GetIngressMessageInBlockResponse},
    },
};

type ValidatedPoolReaderRef<T> = Arc<RwLock<dyn ValidatedPoolReader<T> + Send + Sync>>;

const INGRESS_URI: &str = "/block/ingress/rpc";
const IDKG_DEALING_URI: &str = "/block/idkg_dealing/rpc";
const MIN_ARTIFACT_RPC_TIMEOUT: Duration = Duration::from_secs(5);
const MAX_ARTIFACT_RPC_TIMEOUT: Duration = Duration::from_secs(120);

#[derive(Clone)]
pub(super) struct Pools {
    pub(super) consensus_pool: ValidatedPoolReaderRef<ConsensusMessage>,
    pub(super) ingress_pool: ValidatedPoolReaderRef<SignedIngress>,
    pub(super) idkg_pool: ValidatedPoolReaderRef<IDkgMessage>,
    pub(super) metrics: StrippedMessageSenderMetrics,
}

#[derive(Debug)]
enum IngressPoolAccessError {
    /// The consensus pool doesn't have a block proposal with the given [`ConsensusMessageId`].
    BlockNotFound,
    /// Neither ingress pool nor consensus pool has the requested ingress message.
    IngressMessageNotFound,
    /// The consensus artifact with the given [`ConsensusMessageId`] is not a block proposal.
    NotABlockProposal,
    /// The requested block proposal is a summary block. Summary blocks do not contain ingresses.
    SummaryBlock,
}

#[derive(Debug)]
enum IDkgPoolAccessError {
    /// The consensus pool doesn't have a block proposal with the given [`ConsensusMessageId`].
    BlockNotFound,
    /// Neither IDkg pool nor consensus pool has the requested IDkg dealing.
    DealingNotFound,
    /// The specified proposal doesn't contain the given transcript.
    TranscriptNotFound,
    /// The specified proposal doesn't contain an IDKG payload.
    IDkgPayloadNotFound,
    /// The consensus artifact with the given [`ConsensusMessageId`] is not a block proposal.
    NotABlockProposal,
    /// The IDkg artifact with the given [`IDkgArtifactId`] is not a dealing.
    NotADealing,
}

impl Pools {
    /// Retrieves the request [`SignedIngress`] from either of the pools.
    fn get_ingress(
        &self,
        signed_ingress_id: &SignedIngressId,
        block_proposal_id: &ConsensusMessageId,
    ) -> Result<SignedRequestBytes, IngressPoolAccessError> {
        let message_type = StrippedMessageType::Ingress;
        let ingress_message_id = &signed_ingress_id.ingress_message_id;

        // First check if the requested ingress message exists in the Ingress Pool.
        if let Some(ingress_message) = self.ingress_pool.read().unwrap().get(ingress_message_id) {
            // Make sure that this is the correct ingress message. [`IngressMessageId`] does _not_
            // uniquely identify ingress messages, we thus need to perform an extra check.
            if SignedIngressId::from(&ingress_message) == *signed_ingress_id {
                self.metrics.report_stripped_message_in_pool(message_type);
                return Ok(ingress_message.into());
            }
        }

        // Otherwise find the block which should contain the ingress message.
        let Some(consensus_artifact) = self.consensus_pool.read().unwrap().get(block_proposal_id)
        else {
            self.metrics.report_stripped_message_not_found(message_type);
            return Err(IngressPoolAccessError::BlockNotFound);
        };

        // Double check it is indeed a Block Proposal
        let ConsensusMessage::BlockProposal(block_proposal) = consensus_artifact else {
            return Err(IngressPoolAccessError::NotABlockProposal);
        };

        let BlockPayload::Data(data_payload) = block_proposal.as_ref().payload.as_ref() else {
            return Err(IngressPoolAccessError::SummaryBlock);
        };

        match data_payload
            .batch
            .ingress
            .get_serialized_by_id(ingress_message_id)
        {
            Some(bytes)
            // Make sure that this is the correct ingress message. [`IngressMessageId`]
            // does _not_ uniquely identify ingress messages, we thus need to perform
            // an extra check.
                if SignedIngressId::new(ingress_message_id.clone(), bytes)
                    == *signed_ingress_id =>
            {
                self.metrics.report_stripped_message_in_block(message_type);
                Ok(bytes.clone())
            }
            _ => {
                self.metrics.report_stripped_message_not_found(message_type);
                Err(IngressPoolAccessError::IngressMessageNotFound)
            }
        }
    }

    fn get_idkg_dealing(
        &self,
        node_index: NodeIndex,
        dealing_id: &IDkgArtifactId,
        block_proposal_id: &ConsensusMessageId,
    ) -> Result<SignedIDkgDealing, IDkgPoolAccessError> {
        let message_type = StrippedMessageType::IDkgDealing;
        // First check if the requested dealing exists in the IDkg Pool.
        if let Some(IDkgMessage::Dealing(signed_dealing)) =
            self.idkg_pool.read().unwrap().get(dealing_id)
        {
            self.metrics.report_stripped_message_in_pool(message_type);
            return Ok(signed_dealing);
        }

        // Otherwise find the block which should contain the dealing.
        let Some(consensus_artifact) = self.consensus_pool.read().unwrap().get(block_proposal_id)
        else {
            self.metrics.report_stripped_message_not_found(message_type);
            return Err(IDkgPoolAccessError::BlockNotFound);
        };

        // Double check it is indeed a Block Proposal
        let ConsensusMessage::BlockProposal(block_proposal) = consensus_artifact else {
            return Err(IDkgPoolAccessError::NotABlockProposal);
        };

        let Some(idkg) = block_proposal.as_ref().payload.as_ref().as_idkg() else {
            self.metrics.report_stripped_message_not_found(message_type);
            return Err(IDkgPoolAccessError::IDkgPayloadNotFound);
        };

        let IDkgArtifactId::Dealing(prefix, data) = &dealing_id else {
            return Err(IDkgPoolAccessError::NotADealing);
        };

        let transcript_id = IDkgTranscriptId::new(
            data.get_ref().subnet_id,
            prefix.get_ref().group_tag(),
            data.get_ref().height,
        );
        let Some(transcript) = idkg.idkg_transcripts.get(&transcript_id) else {
            self.metrics.report_stripped_message_not_found(message_type);
            return Err(IDkgPoolAccessError::TranscriptNotFound);
        };

        let Some(batch_signed_dealing) = transcript
            .verified_dealings
            .get(&node_index)
            .filter(|v| v.content.message_id() == *dealing_id)
        else {
            self.metrics.report_stripped_message_not_found(message_type);
            return Err(IDkgPoolAccessError::DealingNotFound);
        };

        self.metrics.report_stripped_message_in_block(message_type);
        Ok(batch_signed_dealing.content.clone())
    }
}

pub(super) fn build_axum_router(pools: Pools) -> Router {
    Router::new()
        .route(INGRESS_URI, any(ingress_rpc_handler))
        .route(IDKG_DEALING_URI, any(idkg_dealing_rpc_handler))
        .with_state(pools)
        // Disable request size limit since consensus might push artifacts larger than limit.
        .layer(DefaultBodyLimit::disable())
}

async fn ingress_rpc_handler(
    State(pools): State<Pools>,
    payload: Bytes,
) -> Result<Bytes, StatusCode> {
    let join_handle = tokio::task::spawn_blocking(move || {
        let request_proto: pb::GetIngressMessageInBlockRequest =
            pb::GetIngressMessageInBlockRequest::proxy_decode(&payload)
                .map_err(|_| StatusCode::BAD_REQUEST)?;
        let request = GetIngressMessageInBlockRequest::try_from(request_proto)
            .map_err(|_| StatusCode::BAD_REQUEST)?;

        match pools.get_ingress(&request.signed_ingress_id, &request.block_proposal_id) {
            Ok(serialized_ingress_message) => Ok::<_, StatusCode>(Bytes::from(
                pb::GetIngressMessageInBlockResponse::proxy_encode(
                    GetIngressMessageInBlockResponse {
                        serialized_ingress_message,
                    },
                ),
            )),
            Err(
                IngressPoolAccessError::IngressMessageNotFound
                | IngressPoolAccessError::BlockNotFound,
            ) => Err(StatusCode::NOT_FOUND),
            Err(
                IngressPoolAccessError::NotABlockProposal | IngressPoolAccessError::SummaryBlock,
            ) => Err(StatusCode::BAD_REQUEST),
        }
    });

    let bytes = join_handle
        .await
        .map_err(|_| StatusCode::INTERNAL_SERVER_ERROR)??;

    Ok(bytes)
}

async fn idkg_dealing_rpc_handler(
    State(pools): State<Pools>,
    payload: Bytes,
) -> Result<Bytes, StatusCode> {
    let join_handle = tokio::task::spawn_blocking(move || {
        let request_proto: pb::GetIDkgDealingInBlockRequest =
            pb::GetIDkgDealingInBlockRequest::proxy_decode(&payload)
                .map_err(|_| StatusCode::BAD_REQUEST)?;
        let request = GetIDkgDealingInBlockRequest::try_from(request_proto)
            .map_err(|_| StatusCode::BAD_REQUEST)?;

        match pools.get_idkg_dealing(
            request.node_index,
            &request.dealing_id,
            &request.block_proposal_id,
        ) {
            Ok(signed_dealing) => Ok::<_, StatusCode>(Bytes::from(
                pb::GetIDkgDealingInBlockResponse::proxy_encode(GetIDkgDealingInBlockResponse {
                    signed_dealing,
                }),
            )),
            Err(
                IDkgPoolAccessError::IDkgPayloadNotFound
                | IDkgPoolAccessError::BlockNotFound
                | IDkgPoolAccessError::TranscriptNotFound
                | IDkgPoolAccessError::DealingNotFound,
            ) => Err(StatusCode::NOT_FOUND),
            Err(IDkgPoolAccessError::NotABlockProposal | IDkgPoolAccessError::NotADealing) => {
                Err(StatusCode::BAD_REQUEST)
            }
        }
    });

    let bytes = join_handle
        .await
        .map_err(|_| StatusCode::INTERNAL_SERVER_ERROR)??;

    Ok(bytes)
}

<<<<<<< HEAD
/// Downloads the missing ingress messages from a random peer.
=======
/// Downloads the missing messages from a random peer.
>>>>>>> cb8544e0
pub(crate) async fn download_stripped_message<P: Peers>(
    transport: Arc<dyn Transport>,
    stripped_message_id: StrippedMessageId,
    block_proposal_id: ConsensusMessageId,
    log: &ReplicaLogger,
    metrics: &FetchStrippedConsensusArtifactMetrics,
    peer_rx: P,
) -> (StrippedMessage, NodeId) {
<<<<<<< HEAD
    metrics.report_started_stripped_message_download((&stripped_message_id).into());
=======
    let message_type = StrippedMessageType::from(&stripped_message_id);
    metrics.report_started_stripped_message_download(message_type);
>>>>>>> cb8544e0
    let mut artifact_download_timeout = ExponentialBackoffBuilder::new()
        .with_initial_interval(MIN_ARTIFACT_RPC_TIMEOUT)
        .with_max_interval(MAX_ARTIFACT_RPC_TIMEOUT)
        .with_max_elapsed_time(None)
        .build();

    let mut rng = SmallRng::from_entropy();

    let request = match &stripped_message_id {
        StrippedMessageId::Ingress(signed_ingress_id) => {
            let request = GetIngressMessageInBlockRequest {
                signed_ingress_id: signed_ingress_id.clone(),
                block_proposal_id,
            };
            let bytes = Bytes::from(pb::GetIngressMessageInBlockRequest::proxy_encode(request));
            Request::builder().uri(INGRESS_URI).body(bytes).unwrap()
        }
        StrippedMessageId::IDkgDealing(dealing_id, node_index) => {
            let request = GetIDkgDealingInBlockRequest {
                node_index: *node_index,
                dealing_id: dealing_id.clone(),
                block_proposal_id,
            };
            let bytes = Bytes::from(pb::GetIDkgDealingInBlockRequest::proxy_encode(request));
            Request::builder()
                .uri(IDKG_DEALING_URI)
                .body(bytes)
                .unwrap()
        }
    };

    loop {
        let next_request_at = Instant::now()
            + artifact_download_timeout
                .next_backoff()
                .unwrap_or(MAX_ARTIFACT_RPC_TIMEOUT);
        if let Some(peer) = { peer_rx.peers().into_iter().choose(&mut rng) } {
            let message_type = StrippedMessageType::from(&stripped_message_id);
            match timeout_at(next_request_at, transport.rpc(&peer, request.clone())).await {
                Ok(Ok(response)) if response.status() == StatusCode::OK => {
<<<<<<< HEAD
                    match &stripped_message_id {
                        StrippedMessageId::Ingress(signed_ingress_id) => {
                            if let Some(ingress_message) =
                                parse_ingress_response(response.into_body(), metrics)
                            {
                                let derived_ingress_id = SignedIngressId::from(&ingress_message);
                                if derived_ingress_id == *signed_ingress_id {
                                    metrics.report_finished_stripped_message_download(message_type);
                                    return (
                                        StrippedMessage::Ingress(
                                            derived_ingress_id,
                                            ingress_message,
                                        ),
                                        peer,
                                    );
                                } else {
                                    metrics.report_download_error(
                                        "mismatched_signed_ingress_id",
                                        message_type,
                                    );
                                    warn!(
                                        log,
                                        "Peer {} responded with wrong ingress for advert", peer
                                    );
                                }
                            }
                        }
                        StrippedMessageId::IDkgDealing(dealing_id, node_index) => {
                            if let Some(dealing) =
                                parse_dealing_response(response.into_body(), metrics)
                            {
                                let id = dealing.message_id();
                                if id == *dealing_id {
                                    metrics.report_finished_stripped_message_download(message_type);
                                    return (
                                        StrippedMessage::IDkgDealing(id, *node_index, dealing),
                                        peer,
                                    );
                                } else {
                                    metrics.report_download_error(
                                        "mismatched_idkg_dealing_id",
                                        message_type,
                                    );
                                    warn!(
                                        log,
                                        "Peer {} responded with wrong idkg dealing for advert",
                                        peer
                                    );
                                }
                            }
=======
                    match parse_response(&stripped_message_id, response.into_body()) {
                        Ok(stripped_message) => {
                            metrics.report_finished_stripped_message_download(message_type);
                            return (stripped_message, peer);
                        }
                        Err(ParseResponseError::MessageIdMismatch) => {
                            metrics.report_download_error(
                                "mismatched_stripped_message_id",
                                message_type,
                            );
                            warn!(
                                log,
                                "Peer {} responded with wrong {} message for advert",
                                peer,
                                message_type.as_str(),
                            );
>>>>>>> cb8544e0
                        }
                        Err(ParseResponseError::ParsingError(reason)) => {
                            metrics.report_download_error(reason, message_type);
                        }
                    };
                }
                Ok(Ok(_response)) => {
                    metrics.report_download_error("status_not_ok", message_type);
                }
                Ok(Err(_rpc_error)) => {
                    metrics.report_download_error("rpc_error", message_type);
                }
                Err(_timeout) => {
                    metrics.report_download_error("timeout", message_type);
                }
            }
        }

        sleep_until(next_request_at).await;
    }
}

<<<<<<< HEAD
fn parse_ingress_response(
=======
enum ParseResponseError {
    MessageIdMismatch,
    ParsingError(&'static str),
}

fn parse_response(
    message_id: &StrippedMessageId,
>>>>>>> cb8544e0
    body: Bytes,
) -> Result<StrippedMessage, ParseResponseError> {
    match &message_id {
        StrippedMessageId::Ingress(ingress_id) => {
            let ingress = parse_ingress_response(body)?;
            let derived_ingress_id = SignedIngressId::from(&ingress);
            if derived_ingress_id == *ingress_id {
                return Ok(StrippedMessage::Ingress(derived_ingress_id, ingress));
            }
        }
        StrippedMessageId::IDkgDealing(dealing_id, node_index) => {
            let dealing = parse_dealing_response(body)?;
            let derived_dealing_id = dealing.message_id();
            if derived_dealing_id == *dealing_id {
                return Ok(StrippedMessage::IDkgDealing(
                    derived_dealing_id,
                    *node_index,
                    dealing,
                ));
            }
        }
    }
    Err(ParseResponseError::MessageIdMismatch)
}

fn parse_ingress_response(body: Bytes) -> Result<SignedIngress, ParseResponseError> {
    let response = pb::GetIngressMessageInBlockResponse::proxy_decode(&body)
        .and_then(|proto: pb::GetIngressMessageInBlockResponse| {
            GetIngressMessageInBlockResponse::try_from(proto)
<<<<<<< HEAD
        },
    ) else {
        metrics.report_download_error(
            "ingress_response_decoding_failed",
            StrippedMessageType::Ingress,
        );
        return None;
    };

    let Ok(ingress) = SignedIngress::try_from(response.serialized_ingress_message) else {
        metrics.report_download_error(
            "ingress_deserialization_failed",
            StrippedMessageType::Ingress,
        );
        return None;
    };
=======
        })
        .map_err(|_| ParseResponseError::ParsingError("ingress_response_decoding_failed"))?;

    SignedIngress::try_from(response.serialized_ingress_message)
        .map_err(|_| ParseResponseError::ParsingError("ingress_deserialization_failed"))
}
>>>>>>> cb8544e0

fn parse_dealing_response(body: Bytes) -> Result<SignedIDkgDealing, ParseResponseError> {
    let response = pb::GetIDkgDealingInBlockResponse::proxy_decode(&body)
        .and_then(|proto: pb::GetIDkgDealingInBlockResponse| {
            GetIDkgDealingInBlockResponse::try_from(proto)
        })
        .map_err(|_| ParseResponseError::ParsingError("idkg_dealing_response_decoding_failed"))?;

    Ok(response.signed_dealing)
}

fn parse_dealing_response(
    body: Bytes,
    metrics: &FetchStrippedConsensusArtifactMetrics,
) -> Option<SignedIDkgDealing> {
    let Ok(response) = pb::GetIDkgDealingInBlockResponse::proxy_decode(&body).and_then(
        |proto: pb::GetIDkgDealingInBlockResponse| GetIDkgDealingInBlockResponse::try_from(proto),
    ) else {
        metrics.report_download_error(
            "idkg_dealing_response_decoding_failed",
            StrippedMessageType::IDkgDealing,
        );
        return None;
    };

    Some(response.signed_dealing)
}

#[cfg(test)]
mod tests {
    use crate::fetch_stripped_artifact::test_utils::{
        fake_block_proposal_with_ingresses, fake_block_proposal_with_ingresses_and_idkg,
        fake_idkg_payload_with_dealing, fake_summary_block_proposal,
    };

    use super::*;

    use http_body_util::Full;
    use ic_canister_client_sender::Sender;
    use ic_crypto_test_utils_canister_threshold_sigs::dummy_values::dummy_idkg_dealing_for_tests;
    use ic_logger::no_op_logger;
    use ic_metrics::MetricsRegistry;
    use ic_p2p_test_utils::mocks::{MockPeers, MockTransport, MockValidatedPoolReader};
    use ic_test_utilities_consensus::fake::{FakeContent, FakeContentSigner};
    use ic_test_utilities_types::messages::SignedIngressBuilder;
    use ic_types::{
        Height,
        artifact::IngressMessageId,
        consensus::{
            Finalization, FinalizationContent,
            idkg::{IDkgArtifactIdDataOf, IDkgPrefixOf},
        },
        crypto::{CryptoHash, CryptoHashOf},
        time::UNIX_EPOCH,
    };
<<<<<<< HEAD
    use ic_types_test_utils::ids::NODE_1;
=======
    use ic_types_test_utils::ids::{NODE_1, NODE_2};
>>>>>>> cb8544e0
    use tower::ServiceExt;

    enum PoolMessage {
        /// We expect an access attempt to the ingress pool, with an optional message being returned.
        Ingress(Option<SignedIngress>),
        /// We expect an access attempt to the IDKG pool, with an optional message being returned.
        IDkgDealing(Option<SignedIDkgDealing>),
        /// We don't expect any access to the pools.
        None,
    }

    #[derive(Clone, Debug, PartialEq)]
    enum GetStrippedMessageRequest {
        Ingress(GetIngressMessageInBlockRequest),
        IDkgDealing(GetIDkgDealingInBlockRequest),
    }

    #[derive(Debug, PartialEq)]
    enum GetStrippedMessageResponse {
        Ingress(GetIngressMessageInBlockResponse),
        IDkgDealing(GetIDkgDealingInBlockResponse),
    }

    impl GetStrippedMessageResponse {
        fn unwrap_ingress(self) -> GetIngressMessageInBlockResponse {
            match self {
                GetStrippedMessageResponse::Ingress(response) => response,
                _ => panic!("Expected Ingress response"),
            }
        }

        fn unwrap_idkg_dealing(self) -> GetIDkgDealingInBlockResponse {
            match self {
                GetStrippedMessageResponse::IDkgDealing(response) => response,
                _ => panic!("Expected IDkgDealing response"),
            }
        }
    }

    fn mock_pools(
        stripped_message: PoolMessage,
        consensus_message: Option<ConsensusMessage>,
        expect_consensus_pool_access: bool,
    ) -> Pools {
        let mut ingress_pool = MockValidatedPoolReader::<SignedIngress>::default();
        let mut idkg_pool = MockValidatedPoolReader::<IDkgMessage>::default();

        match stripped_message {
            PoolMessage::Ingress(maybe_ingress) => {
                idkg_pool.expect_get().never();
                if let Some(ingress_message) = maybe_ingress {
                    ingress_pool
                        .expect_get()
                        .with(mockall::predicate::eq(IngressMessageId::from(
                            &ingress_message,
                        )))
                        .once()
                        .return_const(ingress_message.clone());
                } else {
                    ingress_pool.expect_get().once().return_const(None);
                }
            }
            PoolMessage::IDkgDealing(maybe_dealing) => {
                ingress_pool.expect_get().never();
                if let Some(dealing) = maybe_dealing {
                    idkg_pool
                        .expect_get()
                        .with(mockall::predicate::eq(dealing.message_id()))
                        .once()
                        .return_const(IDkgMessage::Dealing(dealing));
                } else {
                    idkg_pool.expect_get().once().return_const(None);
                }
            }
            PoolMessage::None => {
                ingress_pool.expect_get().never();
                idkg_pool.expect_get().never();
            }
        }

        let mut consensus_pool = MockValidatedPoolReader::<ConsensusMessage>::default();
        if let Some(consensus_message) = consensus_message {
            consensus_pool
                .expect_get()
                .with(mockall::predicate::eq(ConsensusMessageId::from(
                    &consensus_message,
                )))
                .once()
                .return_const(consensus_message.clone());
        } else if expect_consensus_pool_access {
            consensus_pool.expect_get().once().return_const(None);
        } else {
            consensus_pool.expect_get().never();
        }

        Pools {
            consensus_pool: Arc::new(RwLock::new(consensus_pool)),
            ingress_pool: Arc::new(RwLock::new(ingress_pool)),
            idkg_pool: Arc::new(RwLock::new(idkg_pool)),
            metrics: StrippedMessageSenderMetrics::new(&MetricsRegistry::new()),
        }
    }

    async fn send_request(
        router: Router,
        request: GetStrippedMessageRequest,
    ) -> Result<GetStrippedMessageResponse, StatusCode> {
        let (bytes, uri) = match request.clone() {
            GetStrippedMessageRequest::Ingress(req) => (
                Bytes::from(pb::GetIngressMessageInBlockRequest::proxy_encode(req)),
                INGRESS_URI,
            ),
            GetStrippedMessageRequest::IDkgDealing(req) => (
                Bytes::from(pb::GetIDkgDealingInBlockRequest::proxy_encode(req)),
                IDKG_DEALING_URI,
            ),
        };

        let request_bytes = Request::builder().uri(uri).body(Full::new(bytes)).unwrap();
        let rpc_response = router
            .oneshot(request_bytes)
            .await
            .expect("Should successfully handler the request");
        let (parts, body) = rpc_response.into_parts();
        if parts.status != StatusCode::OK {
            return Err(parts.status);
        }

        let bytes = axum::body::to_bytes(body, usize::MAX).await.unwrap();
        match request {
            GetStrippedMessageRequest::Ingress(_) => {
                let response = pb::GetIngressMessageInBlockResponse::proxy_decode(&bytes)
                    .and_then(|proto: pb::GetIngressMessageInBlockResponse| {
                        GetIngressMessageInBlockResponse::try_from(proto)
                    })
                    .expect("Should return a valid proto");
                Ok(GetStrippedMessageResponse::Ingress(response))
            }
            GetStrippedMessageRequest::IDkgDealing(_) => {
                let response = pb::GetIDkgDealingInBlockResponse::proxy_decode(&bytes)
                    .and_then(|proto: pb::GetIDkgDealingInBlockResponse| {
                        GetIDkgDealingInBlockResponse::try_from(proto)
                    })
                    .expect("Should return a valid proto");
                Ok(GetStrippedMessageResponse::IDkgDealing(response))
            }
        }
    }

    #[tokio::test]
    async fn rpc_get_from_ingress_pool_test() {
        let ingress_message = SignedIngressBuilder::new().nonce(1).build();
        let block = fake_block_proposal(vec![]);
        let pools = mock_pools(
            PoolMessage::Ingress(Some(ingress_message.clone())),
            None,
            /*expect_consensus_pool_access=*/ false,
        );
        let router = build_axum_router(pools);

        let response = send_request(
            router,
            ingress_request(
                ConsensusMessageId::from(&block),
                SignedIngressId::from(&ingress_message),
            ),
        )
        .await
        .expect("Should return a valid response")
        .unwrap_ingress();

        assert_eq!(
            &response.serialized_ingress_message,
            ingress_message.binary()
        );
    }

    #[tokio::test]
    async fn rpc_get_from_idkg_pool_test() {
        let dealing = SignedIDkgDealing::fake(dummy_idkg_dealing_for_tests(), NODE_1);
        let block = fake_block_proposal(vec![]);
        let pools = mock_pools(
            PoolMessage::IDkgDealing(Some(dealing.clone())),
            None,
            /*expect_consensus_pool_access=*/ false,
        );
        let router = build_axum_router(pools);

        let response = send_request(
            router,
            idkg_dealing_request(ConsensusMessageId::from(&block), dealing.message_id(), 1),
        )
        .await
        .expect("Should return a valid response")
        .unwrap_idkg_dealing();

        assert_eq!(response.signed_dealing, dealing);
    }

    #[tokio::test]
    async fn rpc_get_ingress_from_consensus_pool_test() {
        let ingress_message = SignedIngressBuilder::new().nonce(1).build();
        let block = fake_block_proposal(vec![ingress_message.clone()]);
        let pools = mock_pools(
            PoolMessage::Ingress(None),
            Some(block.clone()),
            /*expect_consensus_pool_access=*/ true,
        );
        let router = build_axum_router(pools);

        let response = send_request(
            router,
            ingress_request(
                ConsensusMessageId::from(&block),
                SignedIngressId::from(&ingress_message),
            ),
        )
        .await
        .expect("Should return a valid response")
        .unwrap_ingress();

        assert_eq!(
            &response.serialized_ingress_message,
            ingress_message.binary()
        );
    }

    #[tokio::test]
    async fn rpc_get_idkg_dealing_from_consensus_pool_test() {
        let node_index = 1;
        let dealing = SignedIDkgDealing::fake(dummy_idkg_dealing_for_tests(), NODE_1);
        let data_block = fake_block_proposal_with_idkg_dealing(dealing.clone(), node_index, false);
        let summary_block =
            fake_block_proposal_with_idkg_dealing(dealing.clone(), node_index, true);
        for block in [data_block, summary_block] {
            let pools = mock_pools(
                PoolMessage::IDkgDealing(None),
                Some(block.clone()),
                /*expect_consensus_pool_access=*/ true,
            );
            let router = build_axum_router(pools);

            let response = send_request(
                router,
                idkg_dealing_request(
                    ConsensusMessageId::from(&block),
                    dealing.message_id(),
                    node_index,
                ),
            )
            .await
            .expect("Should return a valid response")
            .unwrap_idkg_dealing();

            assert_eq!(response.signed_dealing, dealing);
        }
    }

    #[tokio::test]
    async fn rpc_get_ingress_not_found_test() {
        let ingress_message = SignedIngressBuilder::new().nonce(1).build();
        let block = fake_block_proposal(vec![]);
        let pools = mock_pools(
            PoolMessage::Ingress(None),
            None,
            /*expect_consensus_pool_access=*/ true,
        );
        let router = build_axum_router(pools);

        let response = send_request(
            router,
            ingress_request(
                ConsensusMessageId::from(&block),
                SignedIngressId::from(&ingress_message),
            ),
        )
        .await;

        assert_eq!(response, Err(StatusCode::NOT_FOUND));
    }

    #[tokio::test]
    async fn rpc_get_idkg_dealing_from_consensus_pool_block_not_found_test() {
        let node_index = 1;
        let dealing = SignedIDkgDealing::fake(dummy_idkg_dealing_for_tests(), NODE_1);
        let block = fake_block_proposal_with_idkg_dealing(dealing.clone(), node_index, false);
        let pools = mock_pools(
            PoolMessage::IDkgDealing(None),
            None,
            /*expect_consensus_pool_access=*/ true,
        );
        let router = build_axum_router(pools);

        let response = send_request(
            router,
            idkg_dealing_request(
                ConsensusMessageId::from(&block),
                dealing.message_id(),
                node_index,
            ),
        )
        .await;

        assert_eq!(response, Err(StatusCode::NOT_FOUND));
    }

    #[tokio::test]
    async fn rpc_get_idkg_dealing_from_consensus_pool_wrong_consensus_id_test() {
        let node_index = 1;
        let dealing = SignedIDkgDealing::fake(dummy_idkg_dealing_for_tests(), NODE_1);
        let finalization = ConsensusMessage::Finalization(Finalization::fake(
            FinalizationContent::new(Height::new(100), CryptoHashOf::from(CryptoHash(vec![]))),
        ));
        let pools = mock_pools(
            PoolMessage::None,
            None,
            /*expect_consensus_pool_access=*/ false,
        );
        let router = build_axum_router(pools);

        let response = send_request(
            router,
            idkg_dealing_request(
                ConsensusMessageId::from(&finalization),
                dealing.message_id(),
                node_index,
            ),
        )
        .await;

        assert_eq!(response, Err(StatusCode::BAD_REQUEST));
    }

    #[tokio::test]
    async fn rpc_get_idkg_dealing_from_consensus_no_idkg_payload_test() {
        let node_index = 1;
        let dealing = SignedIDkgDealing::fake(dummy_idkg_dealing_for_tests(), NODE_1);
        let block = fake_block_proposal(vec![]);
        let pools = mock_pools(
            PoolMessage::IDkgDealing(None),
            Some(block.clone()),
            /*expect_consensus_pool_access=*/ true,
        );
        let router = build_axum_router(pools);

        let response = send_request(
            router,
            idkg_dealing_request(
                ConsensusMessageId::from(&block),
                dealing.message_id(),
                node_index,
            ),
        )
        .await;

        assert_eq!(response, Err(StatusCode::NOT_FOUND));
    }

    #[tokio::test]
    async fn rpc_get_idkg_dealing_from_consensus_pool_wrong_idkg_artifact_id_test() {
        let node_index = 1;
        let dealing = SignedIDkgDealing::fake(dummy_idkg_dealing_for_tests(), NODE_1);
        let block = fake_block_proposal_with_idkg_dealing(dealing.clone(), node_index, false);
        let pools = mock_pools(
            PoolMessage::None,
            None,
            /*expect_consensus_pool_access=*/ false,
        );
        let router = build_axum_router(pools);

        let IDkgArtifactId::Dealing(prefix, data) = dealing.message_id() else {
            panic!("Expected dealing artifact id");
        };
        let response = send_request(
            router,
            idkg_dealing_request(
                ConsensusMessageId::from(&block),
                IDkgArtifactId::DealingSupport(
                    IDkgPrefixOf::from(prefix.get()),
                    IDkgArtifactIdDataOf::from(data.get()),
                ),
                node_index,
            ),
        )
        .await;

        assert_eq!(response, Err(StatusCode::BAD_REQUEST));
    }

    #[tokio::test]
    async fn rpc_get_idkg_dealing_from_consensus_pool_node_index_not_found_test() {
        let node_index_in_block = 1;
        let node_index_in_request = 2;
        let dealing = SignedIDkgDealing::fake(dummy_idkg_dealing_for_tests(), NODE_1);
        let block =
            fake_block_proposal_with_idkg_dealing(dealing.clone(), node_index_in_block, false);
        let pools = mock_pools(
            PoolMessage::IDkgDealing(None),
            Some(block.clone()),
            /*expect_consensus_pool_access=*/ true,
        );
        let router = build_axum_router(pools);

        let response = send_request(
            router,
            idkg_dealing_request(
                ConsensusMessageId::from(&block),
                dealing.message_id(),
                node_index_in_request,
            ),
        )
        .await;

        assert_eq!(response, Err(StatusCode::NOT_FOUND));
    }

    #[tokio::test]
<<<<<<< HEAD
=======
    async fn rpc_get_idkg_dealing_not_found_mismatched_hash_test() {
        let node_index = 1;
        let dealing_in_block = SignedIDkgDealing::fake(dummy_idkg_dealing_for_tests(), NODE_1);
        let dealing_in_request = SignedIDkgDealing::fake(dummy_idkg_dealing_for_tests(), NODE_2);
        let block =
            fake_block_proposal_with_idkg_dealing(dealing_in_block.clone(), node_index, false);
        let pools = mock_pools(
            PoolMessage::IDkgDealing(None),
            Some(block.clone()),
            /*expect_consensus_pool_access=*/ true,
        );
        let router = build_axum_router(pools);

        let response = send_request(
            router,
            idkg_dealing_request(
                ConsensusMessageId::from(&block),
                dealing_in_request.message_id(),
                node_index,
            ),
        )
        .await;

        assert_eq!(response, Err(StatusCode::NOT_FOUND));
    }

    #[tokio::test]
>>>>>>> cb8544e0
    async fn rpc_get_ingress_not_found_mismatched_hash_test() {
        let ingress_message = |signature: Vec<u8>| {
            SignedIngressBuilder::new()
                .nonce(1)
                .expiry_time(UNIX_EPOCH)
                .sign_for_sender(&Sender::Node {
                    pub_key: vec![0, 1, 2, 3],
                    sign: Arc::new(move |_| Ok(signature.clone())),
                })
                .build()
        };

        let ingress_message_1 = ingress_message(vec![1, 1, 1]);
        let ingress_message_2 = ingress_message(vec![2, 2, 2]);
        let ingress_message_3 = ingress_message(vec![3, 3, 3]);

        assert_eq!(
            IngressMessageId::from(&ingress_message_1),
            IngressMessageId::from(&ingress_message_2)
        );
        assert_eq!(
            IngressMessageId::from(&ingress_message_2),
            IngressMessageId::from(&ingress_message_3)
        );

        let block = fake_block_proposal(vec![ingress_message_2.clone()]);
        let pools = mock_pools(
            PoolMessage::Ingress(Some(ingress_message_1.clone())),
            Some(block.clone()),
            /*expect_consensus_pool_access=*/ true,
        );
        let router = build_axum_router(pools);

        let response = send_request(
            router,
            ingress_request(
                ConsensusMessageId::from(&block),
                SignedIngressId::from(&ingress_message_3),
            ),
        )
        .await;

        assert_eq!(response, Err(StatusCode::NOT_FOUND));
    }

    #[tokio::test]
    async fn rpc_get_ingress_summary_block_returns_bad_request_test() {
        let ingress_message = SignedIngressBuilder::new().nonce(1).build();
        let block = fake_summary_block_proposal();
        let pools = mock_pools(
            PoolMessage::Ingress(None),
            Some(block.clone()),
            /*expect_consensus_pool_access=*/ true,
        );
        let router = build_axum_router(pools);

        let response = send_request(
            router,
            ingress_request(
                ConsensusMessageId::from(&block),
                SignedIngressId::from(&ingress_message),
            ),
        )
        .await;

        assert_eq!(response, Err(StatusCode::BAD_REQUEST));
    }

    #[tokio::test]
    async fn download_works() {
        let block = fake_block_proposal(vec![]);
        let ingress_message = SignedIngressBuilder::new().nonce(1).build();
        let node_index = 1;
        let idkg_dealing = SignedIDkgDealing::fake(dummy_idkg_dealing_for_tests(), NODE_1);
        for stripped_message in [
            StrippedMessage::Ingress(SignedIngressId::from(&ingress_message), ingress_message),
            StrippedMessage::IDkgDealing(idkg_dealing.message_id(), node_index, idkg_dealing),
        ] {
            let mut mock_transport = MockTransport::new();
            let mut mock_peers = MockPeers::default();
            let stripped_message_clone = stripped_message.clone();
            mock_peers.expect_peers().return_const(vec![NODE_1]);
            mock_transport
                .expect_rpc()
                .returning(move |_, _| Ok(response(stripped_message_clone.clone())));
            let response = download_stripped_message(
                Arc::new(mock_transport),
                stripped_message.id(),
                ConsensusMessageId::from(&block),
                &no_op_logger(),
                &FetchStrippedConsensusArtifactMetrics::new(&MetricsRegistry::new()),
                mock_peers,
            )
            .await;

            assert_eq!(response, (stripped_message, NODE_1));
        }
    }

    // Utility functions below
    fn fake_block_proposal(ingress_messages: Vec<SignedIngress>) -> ConsensusMessage {
        let block_proposal = fake_block_proposal_with_ingresses(ingress_messages);

        ConsensusMessage::BlockProposal(block_proposal)
    }

    fn fake_block_proposal_with_idkg_dealing(
        dealing: SignedIDkgDealing,
        node_index: NodeIndex,
        is_summary: bool,
    ) -> ConsensusMessage {
        ConsensusMessage::BlockProposal(fake_block_proposal_with_ingresses_and_idkg(
            vec![],
            Some(fake_idkg_payload_with_dealing(dealing, node_index)),
            is_summary,
        ))
    }

    fn ingress_request(
        consensus_message_id: ConsensusMessageId,
        signed_ingress_id: SignedIngressId,
    ) -> GetStrippedMessageRequest {
        GetStrippedMessageRequest::Ingress(GetIngressMessageInBlockRequest {
            signed_ingress_id,
            block_proposal_id: consensus_message_id,
        })
    }

    fn idkg_dealing_request(
        consensus_message_id: ConsensusMessageId,
        dealing_id: IDkgArtifactId,
        node_index: NodeIndex,
    ) -> GetStrippedMessageRequest {
        GetStrippedMessageRequest::IDkgDealing(GetIDkgDealingInBlockRequest {
            block_proposal_id: consensus_message_id,
            node_index,
            dealing_id,
        })
    }

    fn response(stripped_message: StrippedMessage) -> axum::response::Response<Bytes> {
        axum::response::Response::builder()
            .body(Bytes::from(match stripped_message {
                StrippedMessage::Ingress(_, ingress_message) => {
                    pb::GetIngressMessageInBlockResponse::proxy_encode(
                        GetIngressMessageInBlockResponse {
                            serialized_ingress_message: ingress_message.binary().clone(),
                        },
                    )
                }
                StrippedMessage::IDkgDealing(_, _, dealing) => {
                    pb::GetIDkgDealingInBlockResponse::proxy_encode(GetIDkgDealingInBlockResponse {
                        signed_dealing: dealing,
                    })
                }
            }))
            .unwrap()
    }
}<|MERGE_RESOLUTION|>--- conflicted
+++ resolved
@@ -287,11 +287,7 @@
     Ok(bytes)
 }
 
-<<<<<<< HEAD
-/// Downloads the missing ingress messages from a random peer.
-=======
 /// Downloads the missing messages from a random peer.
->>>>>>> cb8544e0
 pub(crate) async fn download_stripped_message<P: Peers>(
     transport: Arc<dyn Transport>,
     stripped_message_id: StrippedMessageId,
@@ -300,12 +296,8 @@
     metrics: &FetchStrippedConsensusArtifactMetrics,
     peer_rx: P,
 ) -> (StrippedMessage, NodeId) {
-<<<<<<< HEAD
-    metrics.report_started_stripped_message_download((&stripped_message_id).into());
-=======
     let message_type = StrippedMessageType::from(&stripped_message_id);
     metrics.report_started_stripped_message_download(message_type);
->>>>>>> cb8544e0
     let mut artifact_download_timeout = ExponentialBackoffBuilder::new()
         .with_initial_interval(MIN_ARTIFACT_RPC_TIMEOUT)
         .with_max_interval(MAX_ARTIFACT_RPC_TIMEOUT)
@@ -346,58 +338,6 @@
             let message_type = StrippedMessageType::from(&stripped_message_id);
             match timeout_at(next_request_at, transport.rpc(&peer, request.clone())).await {
                 Ok(Ok(response)) if response.status() == StatusCode::OK => {
-<<<<<<< HEAD
-                    match &stripped_message_id {
-                        StrippedMessageId::Ingress(signed_ingress_id) => {
-                            if let Some(ingress_message) =
-                                parse_ingress_response(response.into_body(), metrics)
-                            {
-                                let derived_ingress_id = SignedIngressId::from(&ingress_message);
-                                if derived_ingress_id == *signed_ingress_id {
-                                    metrics.report_finished_stripped_message_download(message_type);
-                                    return (
-                                        StrippedMessage::Ingress(
-                                            derived_ingress_id,
-                                            ingress_message,
-                                        ),
-                                        peer,
-                                    );
-                                } else {
-                                    metrics.report_download_error(
-                                        "mismatched_signed_ingress_id",
-                                        message_type,
-                                    );
-                                    warn!(
-                                        log,
-                                        "Peer {} responded with wrong ingress for advert", peer
-                                    );
-                                }
-                            }
-                        }
-                        StrippedMessageId::IDkgDealing(dealing_id, node_index) => {
-                            if let Some(dealing) =
-                                parse_dealing_response(response.into_body(), metrics)
-                            {
-                                let id = dealing.message_id();
-                                if id == *dealing_id {
-                                    metrics.report_finished_stripped_message_download(message_type);
-                                    return (
-                                        StrippedMessage::IDkgDealing(id, *node_index, dealing),
-                                        peer,
-                                    );
-                                } else {
-                                    metrics.report_download_error(
-                                        "mismatched_idkg_dealing_id",
-                                        message_type,
-                                    );
-                                    warn!(
-                                        log,
-                                        "Peer {} responded with wrong idkg dealing for advert",
-                                        peer
-                                    );
-                                }
-                            }
-=======
                     match parse_response(&stripped_message_id, response.into_body()) {
                         Ok(stripped_message) => {
                             metrics.report_finished_stripped_message_download(message_type);
@@ -414,7 +354,6 @@
                                 peer,
                                 message_type.as_str(),
                             );
->>>>>>> cb8544e0
                         }
                         Err(ParseResponseError::ParsingError(reason)) => {
                             metrics.report_download_error(reason, message_type);
@@ -437,9 +376,6 @@
     }
 }
 
-<<<<<<< HEAD
-fn parse_ingress_response(
-=======
 enum ParseResponseError {
     MessageIdMismatch,
     ParsingError(&'static str),
@@ -447,7 +383,6 @@
 
 fn parse_response(
     message_id: &StrippedMessageId,
->>>>>>> cb8544e0
     body: Bytes,
 ) -> Result<StrippedMessage, ParseResponseError> {
     match &message_id {
@@ -477,31 +412,12 @@
     let response = pb::GetIngressMessageInBlockResponse::proxy_decode(&body)
         .and_then(|proto: pb::GetIngressMessageInBlockResponse| {
             GetIngressMessageInBlockResponse::try_from(proto)
-<<<<<<< HEAD
-        },
-    ) else {
-        metrics.report_download_error(
-            "ingress_response_decoding_failed",
-            StrippedMessageType::Ingress,
-        );
-        return None;
-    };
-
-    let Ok(ingress) = SignedIngress::try_from(response.serialized_ingress_message) else {
-        metrics.report_download_error(
-            "ingress_deserialization_failed",
-            StrippedMessageType::Ingress,
-        );
-        return None;
-    };
-=======
         })
         .map_err(|_| ParseResponseError::ParsingError("ingress_response_decoding_failed"))?;
 
     SignedIngress::try_from(response.serialized_ingress_message)
         .map_err(|_| ParseResponseError::ParsingError("ingress_deserialization_failed"))
 }
->>>>>>> cb8544e0
 
 fn parse_dealing_response(body: Bytes) -> Result<SignedIDkgDealing, ParseResponseError> {
     let response = pb::GetIDkgDealingInBlockResponse::proxy_decode(&body)
@@ -511,23 +427,6 @@
         .map_err(|_| ParseResponseError::ParsingError("idkg_dealing_response_decoding_failed"))?;
 
     Ok(response.signed_dealing)
-}
-
-fn parse_dealing_response(
-    body: Bytes,
-    metrics: &FetchStrippedConsensusArtifactMetrics,
-) -> Option<SignedIDkgDealing> {
-    let Ok(response) = pb::GetIDkgDealingInBlockResponse::proxy_decode(&body).and_then(
-        |proto: pb::GetIDkgDealingInBlockResponse| GetIDkgDealingInBlockResponse::try_from(proto),
-    ) else {
-        metrics.report_download_error(
-            "idkg_dealing_response_decoding_failed",
-            StrippedMessageType::IDkgDealing,
-        );
-        return None;
-    };
-
-    Some(response.signed_dealing)
 }
 
 #[cfg(test)]
@@ -557,11 +456,7 @@
         crypto::{CryptoHash, CryptoHashOf},
         time::UNIX_EPOCH,
     };
-<<<<<<< HEAD
-    use ic_types_test_utils::ids::NODE_1;
-=======
     use ic_types_test_utils::ids::{NODE_1, NODE_2};
->>>>>>> cb8544e0
     use tower::ServiceExt;
 
     enum PoolMessage {
@@ -979,8 +874,6 @@
     }
 
     #[tokio::test]
-<<<<<<< HEAD
-=======
     async fn rpc_get_idkg_dealing_not_found_mismatched_hash_test() {
         let node_index = 1;
         let dealing_in_block = SignedIDkgDealing::fake(dummy_idkg_dealing_for_tests(), NODE_1);
@@ -1008,7 +901,6 @@
     }
 
     #[tokio::test]
->>>>>>> cb8544e0
     async fn rpc_get_ingress_not_found_mismatched_hash_test() {
         let ingress_message = |signature: Vec<u8>| {
             SignedIngressBuilder::new()
