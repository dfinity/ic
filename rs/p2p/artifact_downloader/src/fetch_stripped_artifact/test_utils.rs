use std::{
    collections::{BTreeMap, BTreeSet},
    sync::Arc,
};

use ic_crypto_test_utils_canister_threshold_sigs::dummy_values::dummy_idkg_dealing_for_tests;
use ic_protobuf::types::v1 as pb;
use ic_test_utilities_consensus::{
    fake::{Fake, FakeContentSigner},
    make_genesis,
};
use ic_types::{
    Height, NodeId, NodeIndex, RegistryVersion,
    artifact::ConsensusMessageId,
    batch::{BatchPayload, IngressPayload},
    consensus::{
        Block, BlockPayload, BlockProposal, ConsensusMessage, ConsensusMessageHash, DataPayload,
        Payload, Rank, SummaryPayload,
        dkg::{DkgDataPayload, DkgSummary},
<<<<<<< HEAD
        idkg::{
            IDkgArtifactId, IDkgArtifactIdData, IDkgArtifactIdDataOf, IDkgObject, IDkgPayload,
            dealing_support_prefix,
        },
    },
    crypto::{
        AlgorithmId, CryptoHash, CryptoHashOf, Signed,
        canister_threshold_sig::idkg::{
            IDkgReceivers, IDkgTranscript, IDkgTranscriptId, IDkgTranscriptType,
            IDkgUnmaskedTranscriptOrigin, SignedIDkgDealing,
        },
=======
        idkg::IDkgPayload,
>>>>>>> de1ac380
    },
    messages::{Blob, HttpCallContent, HttpCanisterUpdate, HttpRequestEnvelope, SignedIngress},
    signature::BasicSignatureBatch,
    time::UNIX_EPOCH,
};
use ic_types_test_utils::ids::{NODE_1, NODE_2, SUBNET_0, node_test_id};

use crate::fetch_stripped_artifact::types::{
    StrippedMessage, StrippedMessageId, stripped::StrippedIDkgDealings,
};

use super::types::{
    SignedIngressId,
    stripped::{StrippedBlockProposal, StrippedIngressPayload},
};

impl StrippedMessage {
    pub(crate) fn id(&self) -> StrippedMessageId {
        match self {
            StrippedMessage::Ingress(id, _) => StrippedMessageId::Ingress(id.clone()),
            StrippedMessage::IDkgDealing(id, node_index, _) => {
                StrippedMessageId::IDkgDealing(id.clone(), *node_index)
            }
        }
    }
}

pub(crate) fn fake_ingress_message(method_name: &str) -> StrippedMessage {
    let (ingress, id) = fake_ingress_message_with_arg_size_and_sig(method_name, 0, vec![1; 32]);
    StrippedMessage::Ingress(id, ingress)
}

pub(crate) fn fake_ingress_message_with_sig(
    method_name: &str,
    sig: Vec<u8>,
) -> (SignedIngress, SignedIngressId) {
    fake_ingress_message_with_arg_size_and_sig(method_name, 0, sig)
}

pub(crate) fn fake_ingress_message_with_arg_size(
    method_name: &str,
    arg_size: usize,
) -> (SignedIngress, SignedIngressId) {
    fake_ingress_message_with_arg_size_and_sig(method_name, arg_size, vec![1; 32])
}

pub(crate) fn fake_ingress_message_with_arg_size_and_sig(
    method_name: &str,
    arg_size: usize,
    sig: Vec<u8>,
) -> (SignedIngress, SignedIngressId) {
    let ingress_expiry = UNIX_EPOCH;
    let content = HttpCallContent::Call {
        update: HttpCanisterUpdate {
            canister_id: Blob(vec![42; 8]),
            method_name: method_name.to_string(),
            arg: Blob(vec![0; arg_size]),
            sender: Blob(vec![0x05]),
            nonce: Some(Blob(vec![1, 2, 3, 4])),
            ingress_expiry: ingress_expiry.as_nanos_since_unix_epoch(),
        },
    };
    let ingress: SignedIngress = HttpRequestEnvelope::<HttpCallContent> {
        content,
        sender_pubkey: Some(Blob(vec![2; 32])),
        sender_sig: Some(Blob(sig)),
        sender_delegation: None,
    }
    .try_into()
    .unwrap();

    let signed_ingress_id = SignedIngressId::from(&ingress);

    (ingress, signed_ingress_id)
}

pub(crate) fn fake_block_proposal_with_ingresses(
    ingress_messages: Vec<SignedIngress>,
) -> BlockProposal {
    fake_block_proposal_with_ingresses_and_idkg(ingress_messages, None, false)
}

<<<<<<< HEAD
pub(crate) fn fake_idkg_dealing(dealer: NodeId, node_index: NodeIndex) -> StrippedMessage {
    let dealing = SignedIDkgDealing::fake(dummy_idkg_dealing_for_tests(), dealer);
    StrippedMessage::IDkgDealing(dealing.message_id(), node_index, dealing)
}

=======
>>>>>>> de1ac380
pub(crate) fn fake_block_proposal_with_ingresses_and_idkg(
    ingress_messages: Vec<SignedIngress>,
    idkg_payload: Option<IDkgPayload>,
    is_summary: bool,
) -> BlockProposal {
    let parent = make_genesis(DkgSummary::fake()).content.block;
    let payload = if is_summary {
        BlockPayload::Summary(SummaryPayload {
            dkg: DkgSummary::fake(),
            idkg: idkg_payload,
        })
    } else {
        BlockPayload::Data(DataPayload {
            batch: BatchPayload {
                ingress: IngressPayload::from(ingress_messages),
                ..BatchPayload::default()
            },
            dkg: DkgDataPayload::new_empty(Height::from(0)),
            idkg: idkg_payload,
        })
    };
    let block = Block::new(
        ic_types::crypto::crypto_hash(parent.as_ref()),
        Payload::new(ic_types::crypto::crypto_hash, payload),
        parent.as_ref().height.increment(),
        Rank(0),
        parent.as_ref().context.clone(),
    );
    BlockProposal::fake(block, node_test_id(0))
}

pub(crate) fn fake_stripped_block_proposal_with_messages(
    stripped_messages: Vec<StrippedMessageId>,
) -> StrippedBlockProposal {
    let ingress_messages = stripped_messages
        .iter()
        .filter_map(|msg_id| {
            if let StrippedMessageId::Ingress(ingress_id) = msg_id {
                Some(ingress_id.clone())
            } else {
                None
            }
        })
        .collect::<Vec<_>>();
    let stripped_dealings = stripped_messages
        .iter()
        .filter_map(|msg_id| {
            if let StrippedMessageId::IDkgDealing(dealing_id, node_index) = msg_id {
                Some((*node_index, dealing_id.clone()))
            } else {
                None
            }
        })
        .collect::<Vec<_>>();
    StrippedBlockProposal {
        block_proposal_without_ingresses_proto: pb::BlockProposal::default(),
        stripped_ingress_payload: StrippedIngressPayload { ingress_messages },
        unstripped_consensus_message_id: fake_consensus_message_id(),
        stripped_idkg_dealings: StrippedIDkgDealings { stripped_dealings },
    }
}

pub(crate) fn fake_summary_block_proposal() -> ConsensusMessage {
    let block = make_genesis(DkgSummary::fake()).content.block.into_inner();

    ConsensusMessage::BlockProposal(BlockProposal::fake(block, node_test_id(0)))
}

fn fake_consensus_message_id() -> ConsensusMessageId {
    ConsensusMessageId {
        hash: ConsensusMessageHash::BlockProposal(CryptoHashOf::new(CryptoHash(vec![]))),
        height: Height::new(42),
    }
}

pub(crate) fn fake_finalization_consensus_message_id() -> ConsensusMessageId {
    ConsensusMessageId {
        hash: ConsensusMessageHash::Finalization(CryptoHashOf::from(CryptoHash(Vec::new()))),
        height: Height::new(101),
    }
}

pub(crate) fn fake_idkg_dealing_support_artifact_id() -> IDkgArtifactId {
    let transcript_id = IDkgTranscriptId::new(SUBNET_0, 1, Height::new(101));
    IDkgArtifactId::DealingSupport(
        dealing_support_prefix(&transcript_id, &NODE_1, &NODE_2),
        IDkgArtifactIdDataOf::new(IDkgArtifactIdData {
            height: Height::new(101),
            hash: CryptoHash(Vec::new()),
            subnet_id: SUBNET_0,
        }),
    )
}

pub(crate) fn fake_idkg_payload_with_dealing(
    dealing: SignedIDkgDealing,
    node_index: NodeIndex,
) -> IDkgPayload {
    let IDkgArtifactId::Dealing(prefix, data) = dealing.message_id() else {
        panic!("Expected dealing artifact id");
    };

    let transcript_id = IDkgTranscriptId::new(
        data.get_ref().subnet_id,
        prefix.get_ref().group_tag(),
        data.get_ref().height,
    );

    let mut verified_dealings = BTreeMap::new();
    verified_dealings.insert(
        node_index,
        Signed {
            content: dealing,
            signature: BasicSignatureBatch {
                signatures_map: BTreeMap::new(),
            },
        },
    );

    let transcript = IDkgTranscript {
        transcript_id,
        receivers: IDkgReceivers::new(BTreeSet::from_iter([NODE_1])).unwrap(),
        registry_version: RegistryVersion::from(1),
        verified_dealings: Arc::new(verified_dealings),
        transcript_type: IDkgTranscriptType::Unmasked(IDkgUnmaskedTranscriptOrigin::Random),
        algorithm_id: AlgorithmId::ThresholdEcdsaSecp256k1,
        internal_transcript_raw: vec![],
    };

    let mut idkg_transcripts = BTreeMap::new();
    idkg_transcripts.insert(transcript_id, transcript);

    let mut idkg_payload = IDkgPayload::empty(Height::new(100), SUBNET_0, vec![]);
    idkg_payload.idkg_transcripts = idkg_transcripts;

    idkg_payload
}<|MERGE_RESOLUTION|>--- conflicted
+++ resolved
@@ -17,7 +17,6 @@
         Block, BlockPayload, BlockProposal, ConsensusMessage, ConsensusMessageHash, DataPayload,
         Payload, Rank, SummaryPayload,
         dkg::{DkgDataPayload, DkgSummary},
-<<<<<<< HEAD
         idkg::{
             IDkgArtifactId, IDkgArtifactIdData, IDkgArtifactIdDataOf, IDkgObject, IDkgPayload,
             dealing_support_prefix,
@@ -29,9 +28,6 @@
             IDkgReceivers, IDkgTranscript, IDkgTranscriptId, IDkgTranscriptType,
             IDkgUnmaskedTranscriptOrigin, SignedIDkgDealing,
         },
-=======
-        idkg::IDkgPayload,
->>>>>>> de1ac380
     },
     messages::{Blob, HttpCallContent, HttpCanisterUpdate, HttpRequestEnvelope, SignedIngress},
     signature::BasicSignatureBatch,
@@ -114,14 +110,11 @@
     fake_block_proposal_with_ingresses_and_idkg(ingress_messages, None, false)
 }
 
-<<<<<<< HEAD
 pub(crate) fn fake_idkg_dealing(dealer: NodeId, node_index: NodeIndex) -> StrippedMessage {
     let dealing = SignedIDkgDealing::fake(dummy_idkg_dealing_for_tests(), dealer);
     StrippedMessage::IDkgDealing(dealing.message_id(), node_index, dealing)
 }
 
-=======
->>>>>>> de1ac380
 pub(crate) fn fake_block_proposal_with_ingresses_and_idkg(
     ingress_messages: Vec<SignedIngress>,
     idkg_payload: Option<IDkgPayload>,
@@ -220,16 +213,7 @@
     dealing: SignedIDkgDealing,
     node_index: NodeIndex,
 ) -> IDkgPayload {
-    let IDkgArtifactId::Dealing(prefix, data) = dealing.message_id() else {
-        panic!("Expected dealing artifact id");
-    };
-
-    let transcript_id = IDkgTranscriptId::new(
-        data.get_ref().subnet_id,
-        prefix.get_ref().group_tag(),
-        data.get_ref().height,
-    );
-
+    let transcript_id = dealing.idkg_dealing().transcript_id;
     let mut verified_dealings = BTreeMap::new();
     verified_dealings.insert(
         node_index,
