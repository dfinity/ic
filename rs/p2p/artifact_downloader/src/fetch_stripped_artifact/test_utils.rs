use std::{
    collections::{BTreeMap, BTreeSet},
    sync::Arc,
};

use ic_crypto_test_utils_canister_threshold_sigs::dummy_values::dummy_idkg_dealing_for_tests;
use ic_protobuf::types::v1 as pb;
use ic_test_utilities_consensus::{
    fake::{Fake, FakeContentSigner},
    make_genesis,
};
use ic_types::{
    Height, NodeId, NodeIndex, RegistryVersion,
    artifact::ConsensusMessageId,
    batch::{BatchPayload, IngressPayload},
    consensus::{
        Block, BlockPayload, BlockProposal, ConsensusMessage, ConsensusMessageHash, DataPayload,
        Payload, Rank, SummaryPayload,
        dkg::{DkgDataPayload, DkgSummary},
        idkg::{
            IDkgArtifactId, IDkgArtifactIdData, IDkgArtifactIdDataOf, IDkgObject, IDkgPayload,
            dealing_support_prefix,
        },
    },
    crypto::{
        AlgorithmId, CryptoHash, CryptoHashOf, Signed,
        canister_threshold_sig::idkg::{
            IDkgReceivers, IDkgTranscript, IDkgTranscriptId, IDkgTranscriptType,
            IDkgUnmaskedTranscriptOrigin, SignedIDkgDealing,
        },
    },
    messages::{Blob, HttpCallContent, HttpCanisterUpdate, HttpRequestEnvelope, SignedIngress},
    signature::BasicSignatureBatch,
    time::UNIX_EPOCH,
};
use ic_types_test_utils::ids::{NODE_1, NODE_2, SUBNET_0, node_test_id};

use crate::fetch_stripped_artifact::types::{
    StrippedMessage, StrippedMessageId, stripped::StrippedIDkgDealings,
};

use super::types::{
    SignedIngressId,
    stripped::{StrippedBlockProposal, StrippedIngressPayload},
};

impl StrippedMessage {
    pub(crate) fn id(&self) -> StrippedMessageId {
        match self {
            StrippedMessage::Ingress(id, _) => StrippedMessageId::Ingress(id.clone()),
            StrippedMessage::IDkgDealing(id, node_index, _) => {
                StrippedMessageId::IDkgDealing(id.clone(), *node_index)
            }
        }
    }
}

pub(crate) fn fake_ingress_message(method_name: &str) -> StrippedMessage {
    let (ingress, id) = fake_ingress_message_with_arg_size_and_sig(method_name, 0, vec![1; 32]);
    StrippedMessage::Ingress(id, ingress)
}

pub(crate) fn fake_ingress_message_with_sig(
    method_name: &str,
    sig: Vec<u8>,
) -> (SignedIngress, SignedIngressId) {
    fake_ingress_message_with_arg_size_and_sig(method_name, 0, sig)
}

pub(crate) fn fake_ingress_message_with_arg_size(
    method_name: &str,
    arg_size: usize,
) -> (SignedIngress, SignedIngressId) {
    fake_ingress_message_with_arg_size_and_sig(method_name, arg_size, vec![1; 32])
}

pub(crate) fn fake_ingress_message_with_arg_size_and_sig(
    method_name: &str,
    arg_size: usize,
    sig: Vec<u8>,
) -> (SignedIngress, SignedIngressId) {
    let ingress_expiry = UNIX_EPOCH;
    let content = HttpCallContent::Call {
        update: HttpCanisterUpdate {
            canister_id: Blob(vec![42; 8]),
            method_name: method_name.to_string(),
            arg: Blob(vec![0; arg_size]),
            sender: Blob(vec![0x05]),
            nonce: Some(Blob(vec![1, 2, 3, 4])),
            ingress_expiry: ingress_expiry.as_nanos_since_unix_epoch(),
        },
    };
    let ingress: SignedIngress = HttpRequestEnvelope::<HttpCallContent> {
        content,
        sender_pubkey: Some(Blob(vec![2; 32])),
        sender_sig: Some(Blob(sig)),
        sender_delegation: None,
    }
    .try_into()
    .unwrap();

    let signed_ingress_id = SignedIngressId::from(&ingress);

    (ingress, signed_ingress_id)
}

pub(crate) fn fake_block_proposal_with_ingresses(
    ingress_messages: Vec<SignedIngress>,
) -> BlockProposal {
    fake_block_proposal_with_ingresses_and_idkg(ingress_messages, None, false)
}

pub(crate) fn fake_idkg_dealing(dealer: NodeId, node_index: NodeIndex) -> StrippedMessage {
    let dealing = SignedIDkgDealing::fake(dummy_idkg_dealing_for_tests(), dealer);
    StrippedMessage::IDkgDealing(dealing.message_id(), node_index, dealing)
}

pub(crate) fn fake_block_proposal_with_ingresses_and_idkg(
    ingress_messages: Vec<SignedIngress>,
    idkg_payload: Option<IDkgPayload>,
    is_summary: bool,
) -> BlockProposal {
    let parent = make_genesis(DkgSummary::fake()).content.block;
    let payload = if is_summary {
        BlockPayload::Summary(SummaryPayload {
            dkg: DkgSummary::fake(),
            idkg: idkg_payload,
        })
    } else {
        BlockPayload::Data(DataPayload {
            batch: BatchPayload {
                ingress: IngressPayload::from(ingress_messages),
                ..BatchPayload::default()
            },
            dkg: DkgDataPayload::new_empty(Height::from(0)),
            idkg: idkg_payload,
        })
    };
    let block = Block::new(
        ic_types::crypto::crypto_hash(parent.as_ref()),
        Payload::new(ic_types::crypto::crypto_hash, payload),
        parent.as_ref().height.increment(),
        Rank(0),
        parent.as_ref().context.clone(),
    );
    BlockProposal::fake(block, node_test_id(0))
}

pub(crate) fn fake_stripped_block_proposal_with_messages(
    stripped_messages: Vec<StrippedMessageId>,
) -> StrippedBlockProposal {
    let ingress_messages = stripped_messages
        .iter()
        .filter_map(|msg_id| {
            if let StrippedMessageId::Ingress(ingress_id) = msg_id {
                Some(ingress_id.clone())
            } else {
                None
            }
        })
        .collect::<Vec<_>>();
    let stripped_dealings = stripped_messages
        .iter()
        .filter_map(|msg_id| {
            if let StrippedMessageId::IDkgDealing(dealing_id, node_index) = msg_id {
                Some((*node_index, dealing_id.clone()))
            } else {
                None
            }
        })
        .collect::<Vec<_>>();
    StrippedBlockProposal {
        pruned_block_proposal_proto: pb::BlockProposal::default(),
        stripped_ingress_payload: StrippedIngressPayload { ingress_messages },
        unstripped_consensus_message_id: fake_consensus_message_id(),
        stripped_idkg_dealings: StrippedIDkgDealings { stripped_dealings },
    }
}

pub(crate) fn fake_summary_block_proposal() -> ConsensusMessage {
    let block = make_genesis(DkgSummary::fake()).content.block.into_inner();

    ConsensusMessage::BlockProposal(BlockProposal::fake(block, node_test_id(0)))
}

fn fake_consensus_message_id() -> ConsensusMessageId {
    ConsensusMessageId {
        hash: ConsensusMessageHash::BlockProposal(CryptoHashOf::new(CryptoHash(vec![]))),
        height: Height::new(42),
    }
}

pub(crate) fn fake_finalization_consensus_message_id() -> ConsensusMessageId {
    ConsensusMessageId {
        hash: ConsensusMessageHash::Finalization(CryptoHashOf::from(CryptoHash(Vec::new()))),
        height: Height::new(101),
    }
}

pub(crate) fn fake_idkg_dealing_support_artifact_id() -> IDkgArtifactId {
    let transcript_id = IDkgTranscriptId::new(SUBNET_0, 1, Height::new(101));
    IDkgArtifactId::DealingSupport(
        dealing_support_prefix(&transcript_id, &NODE_1, &NODE_2),
        IDkgArtifactIdDataOf::new(IDkgArtifactIdData {
            height: Height::new(101),
            hash: CryptoHash(Vec::new()),
            subnet_id: SUBNET_0,
        }),
    )
}

<<<<<<< HEAD
pub(crate) fn fake_idkg_payload_with_dealings(
    dealings: Vec<(SignedIDkgDealing, NodeIndex)>,
) -> IDkgPayload {
    let mut idkg_transcripts = BTreeMap::new();
    for (dealing, node_index) in dealings {
        let transcript_id = dealing.idkg_dealing().transcript_id;
        let transcript = idkg_transcripts
            .entry(transcript_id)
            .or_insert_with(|| IDkgTranscript {
                transcript_id,
                receivers: IDkgReceivers::new(BTreeSet::from_iter([NODE_1])).unwrap(),
                registry_version: RegistryVersion::from(1),
                verified_dealings: Arc::new(BTreeMap::new()),
                transcript_type: IDkgTranscriptType::Unmasked(IDkgUnmaskedTranscriptOrigin::Random),
                algorithm_id: AlgorithmId::ThresholdEcdsaSecp256k1,
                internal_transcript_raw: vec![],
            });

        let dealings = Arc::get_mut(&mut transcript.verified_dealings).unwrap();
        dealings.insert(
            node_index,
            Signed {
                content: dealing,
                signature: BasicSignatureBatch {
                    signatures_map: BTreeMap::new(),
                },
            },
        );
    }
=======
pub(crate) fn fake_idkg_payload_with_dealing(
    dealing: SignedIDkgDealing,
    node_index: NodeIndex,
) -> IDkgPayload {
    let transcript_id = dealing.idkg_dealing().transcript_id;
    let mut verified_dealings = BTreeMap::new();
    verified_dealings.insert(
        node_index,
        Signed {
            content: dealing,
            signature: BasicSignatureBatch {
                signatures_map: BTreeMap::new(),
            },
        },
    );

    let transcript = IDkgTranscript {
        transcript_id,
        receivers: IDkgReceivers::new(BTreeSet::from_iter([NODE_1])).unwrap(),
        registry_version: RegistryVersion::from(1),
        verified_dealings: Arc::new(verified_dealings),
        transcript_type: IDkgTranscriptType::Unmasked(IDkgUnmaskedTranscriptOrigin::Random),
        algorithm_id: AlgorithmId::ThresholdEcdsaSecp256k1,
        internal_transcript_raw: vec![],
    };

    let mut idkg_transcripts = BTreeMap::new();
    idkg_transcripts.insert(transcript_id, transcript);
>>>>>>> cb8544e0

    let mut idkg_payload = IDkgPayload::empty(Height::new(100), SUBNET_0, vec![]);
    idkg_payload.idkg_transcripts = idkg_transcripts;

    idkg_payload
<<<<<<< HEAD
}

pub(crate) fn fake_idkg_payload_with_dealing(
    dealing: SignedIDkgDealing,
    node_index: NodeIndex,
) -> IDkgPayload {
    fake_idkg_payload_with_dealings(vec![(dealing, node_index)])
=======
>>>>>>> cb8544e0
}<|MERGE_RESOLUTION|>--- conflicted
+++ resolved
@@ -209,7 +209,6 @@
     )
 }
 
-<<<<<<< HEAD
 pub(crate) fn fake_idkg_payload_with_dealings(
     dealings: Vec<(SignedIDkgDealing, NodeIndex)>,
 ) -> IDkgPayload {
@@ -239,42 +238,11 @@
             },
         );
     }
-=======
-pub(crate) fn fake_idkg_payload_with_dealing(
-    dealing: SignedIDkgDealing,
-    node_index: NodeIndex,
-) -> IDkgPayload {
-    let transcript_id = dealing.idkg_dealing().transcript_id;
-    let mut verified_dealings = BTreeMap::new();
-    verified_dealings.insert(
-        node_index,
-        Signed {
-            content: dealing,
-            signature: BasicSignatureBatch {
-                signatures_map: BTreeMap::new(),
-            },
-        },
-    );
-
-    let transcript = IDkgTranscript {
-        transcript_id,
-        receivers: IDkgReceivers::new(BTreeSet::from_iter([NODE_1])).unwrap(),
-        registry_version: RegistryVersion::from(1),
-        verified_dealings: Arc::new(verified_dealings),
-        transcript_type: IDkgTranscriptType::Unmasked(IDkgUnmaskedTranscriptOrigin::Random),
-        algorithm_id: AlgorithmId::ThresholdEcdsaSecp256k1,
-        internal_transcript_raw: vec![],
-    };
-
-    let mut idkg_transcripts = BTreeMap::new();
-    idkg_transcripts.insert(transcript_id, transcript);
->>>>>>> cb8544e0
 
     let mut idkg_payload = IDkgPayload::empty(Height::new(100), SUBNET_0, vec![]);
     idkg_payload.idkg_transcripts = idkg_transcripts;
 
     idkg_payload
-<<<<<<< HEAD
 }
 
 pub(crate) fn fake_idkg_payload_with_dealing(
@@ -282,6 +250,4 @@
     node_index: NodeIndex,
 ) -> IDkgPayload {
     fake_idkg_payload_with_dealings(vec![(dealing, node_index)])
-=======
->>>>>>> cb8544e0
 }