[package]
name = "ic-artifact-downloader"
version = "0.1.0"
edition = "2021"

# See more keys and their definitions at https://doc.rust-lang.org/cargo/reference/manifest.html

[dependencies]
axum = { workspace = true }
backoff = { workspace = true }
bytes = { workspace = true }
ic-base-types = { path = "../../types/base_types" }
ic-consensus-manager = { path = "../consensus_manager" }
ic-interfaces = { path = "../../interfaces" }
ic-logger = { path = "../../monitoring/logger" }
ic-metrics = { path = "../../monitoring/metrics" }
ic-protobuf = { path = "../../protobuf" }
ic-quic-transport = { path = "../quic_transport" }
ic-types = { path = "../../types/types" }
phantom_newtype = { path = "../../phantom_newtype" }
prometheus = { workspace = true }
prost = { workspace = true }
rand = { workspace = true }
slog = { workspace = true }
tokio = { workspace = true }
tracing = { workspace = true }

[dev-dependencies]
anyhow = { workspace = true }
futures = { workspace = true }
ic-p2p-test-utils = { path = "../test_utils" }
ic-test-utilities-consensus = { path = "../../test_utilities/consensus" }
ic-test-utilities-logger = { path = "../../test_utilities/logger" }
<<<<<<< HEAD
ic-test-utilities-types = { path = "../../test_utilities/types" }
ic-types-test-utils = { path = "../../types/types_test_utils" }
=======
ic-types-test-utils = { path = "../../types/types_test_utils" }
mockall = { workspace = true }
>>>>>>> a63138ab
<|MERGE_RESOLUTION|>--- conflicted
+++ resolved
@@ -31,10 +31,6 @@
 ic-p2p-test-utils = { path = "../test_utils" }
 ic-test-utilities-consensus = { path = "../../test_utilities/consensus" }
 ic-test-utilities-logger = { path = "../../test_utilities/logger" }
-<<<<<<< HEAD
 ic-test-utilities-types = { path = "../../test_utilities/types" }
 ic-types-test-utils = { path = "../../types/types_test_utils" }
-=======
-ic-types-test-utils = { path = "../../types/types_test_utils" }
-mockall = { workspace = true }
->>>>>>> a63138ab
+mockall = { workspace = true }