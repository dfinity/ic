--- conflicted
+++ resolved
@@ -36,7 +36,7 @@
     select,
     sync::{mpsc, oneshot, watch, Notify},
 };
-use tokio_stream::wrappers::UnboundedReceiverStream;
+use tokio_stream::wrappers::ReceiverStream;
 use turmoil::Sim;
 
 pub struct CustomUdp {
@@ -443,25 +443,13 @@
 #[allow(clippy::type_complexity)]
 pub fn start_test_processor(
     outbound_tx: mpsc::Sender<ArtifactTransmit<U64Artifact>>,
-    inbound_rx: mpsc::UnboundedReceiver<UnvalidatedArtifactMutation<U64Artifact>>,
+    inbound_rx: mpsc::Receiver<UnvalidatedArtifactMutation<U64Artifact>>,
     pool: Arc<RwLock<TestConsensus<U64Artifact>>>,
     change_set_producer: TestConsensus<U64Artifact>,
-<<<<<<< HEAD
-) -> (
-    Box<dyn JoinGuard>,
-    mpsc::Receiver<ArtifactTransmit<U64Artifact>>,
-    mpsc::Sender<UnvalidatedArtifactMutation<U64Artifact>>,
-) {
-    let (tx, rx) = tokio::sync::mpsc::channel(1000);
-=======
 ) -> Box<dyn JoinGuard> {
->>>>>>> a4e13acb
     let time_source = Arc::new(SysTimeSource::new());
     let client = ic_artifact_manager::Processor::new(pool, change_set_producer);
-    run_artifact_processor::<
-        U64Artifact,
-        UnboundedReceiverStream<UnvalidatedArtifactMutation<U64Artifact>>,
-    >(
+    run_artifact_processor::<U64Artifact, ReceiverStream<UnvalidatedArtifactMutation<U64Artifact>>>(
         time_source,
         MetricsRegistry::default(),
         Box::new(client),
