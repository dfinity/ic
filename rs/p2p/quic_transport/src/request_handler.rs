--- conflicted
+++ resolved
@@ -40,12 +40,8 @@
     router: Router,
 ) {
     let mut inflight_requests = tokio::task::JoinSet::new();
-<<<<<<< HEAD
     let mut inflight_cmds = tokio::task::JoinSet::new();
-
-=======
     let mut quic_metrics_scrape = tokio::time::interval(QUIC_METRIC_SCRAPE_INTERVAL);
->>>>>>> 1daa209e
     loop {
         tokio::select! {
              _ = quic_metrics_scrape.tick() => {
