//! Quic Transport connection manager.
//!
//! Responsible for managing the peer connections according to the subnet topology.
//! The active connections (PeerMap) are shared with the Transport object and
//! updated to newest connection by this component.
//!
//! Connection manager is an eventloop with the following events:
//!     - Periodic heartbeat. During which we collect metrics, adjust the toplogy
//!       and check for dead connection.
//!     - Accept incoming connections.
//!     - Process negotiated connections. If a connection setup successfully completes
//!       we add it to shared PeerMap.
//!
//! Authentication:
//!     - The endpoints tls configuration gets updated (periodically) to match
//!       the subnet topology. -> Only accept connections from peers in topology.
//!     - When dialing a peer TLS is configured to only accept a specific peer.
//!     - Only if all these steps successfully complete do we add the connection to the active set.
//!
//! Connection reconciliation:
//!     - Since transport guarantees eventual connectivity to peers in the topology
//!       it needs to repair broken connections.
//!     - Currently there is a periodic check that checks the status of the connection
//!       and reconnects if necessary.
use std::{
    collections::{BTreeSet, HashMap},
    net::SocketAddr,
    sync::{Arc, RwLock},
    time::Duration,
};

use axum::{
    body::Body, body::HttpBody, extract::Request, extract::State, middleware::from_fn_with_state,
    middleware::Next, Router,
};
use futures::StreamExt;
use ic_async_utils::JoinMap;
use ic_base_types::NodeId;
use ic_crypto_tls_interfaces::{SomeOrAllNodes, TlsConfig};
use ic_crypto_utils_tls::node_id_from_certificate_der;
use ic_interfaces_registry::RegistryClient;
use ic_logger::{error, info, ReplicaLogger};
use ic_metrics::MetricsRegistry;
use quinn::{
    crypto::rustls::{QuicClientConfig, QuicServerConfig},
    AsyncUdpSocket, ConnectError, Connection, ConnectionError, Endpoint, EndpointConfig, Incoming,
    Runtime, TokioRuntime, VarInt,
};
use rustls::pki_types::CertificateDer;
use socket2::{Domain, Protocol, SockAddr, Socket, Type};
use thiserror::Error;
use tokio::{runtime::Handle, select, task::JoinSet};
use tokio_util::{sync::CancellationToken, time::DelayQueue};

use crate::{
    connection_handle::ConnectionHandle,
    metrics::{CONNECTION_RESULT_FAILED_LABEL, CONNECTION_RESULT_SUCCESS_LABEL},
    Shutdown, SubnetTopology,
};
use crate::{metrics::QuicTransportMetrics, request_handler::start_stream_acceptor};

/// The value of 25MB is chosen from experiments and the BDP product shown below to support
/// around 2Gb/s.
/// Bandwidth-Delay Product
/// 2Gb/s * 100ms ≈ 200M bits = 25MB
/// To this only on to avoid unnecessary error in dfx on MacOS
#[cfg(target_os = "linux")]
const UDP_BUFFER_SIZE: usize = 25_000_000; // 25MB

const RECEIVE_WINDOW: VarInt = VarInt::from_u32(200_000_000);
const SEND_WINDOW: u64 = 100_000_000;
const STREAM_RECEIVE_WINDOW: VarInt = VarInt::from_u32(4_000_000);
const MAX_CONCURRENT_BIDI_STREAMS: VarInt = VarInt::from_u32(1_000);
const MAX_CONCURRENT_UNI_STREAMS: VarInt = VarInt::from_u32(1_000);

/// Interval of quic heartbeats. They are only sent if the connection is idle for more than 1sec.
const KEEP_ALIVE_INTERVAL: Duration = Duration::from_secs(1);
/// Timeout after which quic marks connections as broken. This timeout is used to detect connections
/// that were not explicitly closed. I.e replica crash
const IDLE_TIMEOUT: Duration = Duration::from_secs(5);
const CONNECT_TIMEOUT: Duration = Duration::from_secs(10);
const CONNECT_RETRY_BACKOFF: Duration = Duration::from_secs(3);

/// Connection manager is responsible for making sure that
/// there always exists a healthy connection to each peer
/// currently in the subnet topology.
struct ConnectionManager {
    log: ReplicaLogger,
    node_id: NodeId,
    rt: Handle,
    metrics: QuicTransportMetrics,

    /// Current topology
    topology: SubnetTopology,
    /// All outgoing connection requests should go through this queue.
    /// It is ok to add the same node multiple times here since we only dial
    /// if we don't have an outstanding dial.
    /// If we want to immediately connect add to this queue with Duration 0.
    connect_queue: DelayQueue<NodeId>,

    // Authentication
    tls_config: Arc<dyn TlsConfig + Send + Sync>,

    // Shared state
    watcher: tokio::sync::watch::Receiver<SubnetTopology>,
    peer_map: Arc<RwLock<HashMap<NodeId, ConnectionHandle>>>,

    // Local state.
    /// Task joinmap that holds stores a connecting tasks keys by peer id.
    outbound_connecting: JoinMap<NodeId, Result<ConnectionWithPeerId, ConnectionEstablishError>>,
    /// Task joinset on which incoming connection requests are spawned. This is not a JoinMap
    /// because the peerId is not available until the TLS handshake succeeded.
    inbound_connecting: JoinSet<Result<ConnectionWithPeerId, ConnectionEstablishError>>,
    /// JoinMap that stores active connection handlers keyed by peer id.
    active_connections: JoinMap<NodeId, ()>,

    /// Endpoint config
    endpoint: Endpoint,
    transport_config: Arc<quinn::TransportConfig>,
    router: Router,
}

#[derive(Debug, Error)]
enum ConnectionEstablishError {
    #[error(
        "Timeout during connection establishment. Took longer than {:?} to establish a connection",
        CONNECT_TIMEOUT
    )]
    Timeout,
    #[error("Incoming connection failed. {cause:?}")]
    ConnectionError {
        peer_id: Option<NodeId>,
        cause: ConnectionError,
    },
    // The following errors should be infallible/internal.
    #[error("Failed to establish outbound connection to peer {peer_id:?} due to errors in the parameters being used. {cause:?}")]
    BadConnectParameters {
        peer_id: NodeId,
        cause: ConnectError,
    },
    #[error("Authentication failed: {0}")]
    AuthenticationFailed(String),
    #[error("Incoming connection from {client:?}, which is > than {server:?}")]
    InvalidIncomingPeerId { client: NodeId, server: NodeId },
}

struct ConnectionWithPeerId {
    peer_id: NodeId,
    connection: Connection,
}

pub fn create_udp_socket(rt: &Handle, addr: SocketAddr) -> Arc<dyn AsyncUdpSocket> {
    let _guard = rt.enter();
    let socket2 = Socket::new(Domain::for_address(addr), Type::DGRAM, Some(Protocol::UDP))
        .expect("Failed to create udp socket");

    // Set socket send/recv buffer size. Setting these explicitly makes sure that a
    // sufficiently large value is used. Increasing these buffers can help with high packet loss.
    #[cfg(target_os = "linux")]
    let _ = socket2.set_recv_buffer_size(UDP_BUFFER_SIZE);
    #[cfg(target_os = "linux")]
    let _ = socket2.set_send_buffer_size(UDP_BUFFER_SIZE);

    socket2
        .bind(&SockAddr::from(addr))
        .expect("Failed to bind to UDP socket");

    TokioRuntime::wrap_udp_socket(&TokioRuntime, socket2.into()).unwrap()
}

pub(crate) fn start_connection_manager(
    log: &ReplicaLogger,
    metrics_registry: &MetricsRegistry,
    rt: &Handle,
    tls_config: Arc<dyn TlsConfig + Send + Sync>,
    registry_client: Arc<dyn RegistryClient>,
    node_id: NodeId,
    peer_map: Arc<RwLock<HashMap<NodeId, ConnectionHandle>>>,
    watcher: tokio::sync::watch::Receiver<SubnetTopology>,
    socket: Arc<dyn AsyncUdpSocket>,
    router: Router,
) -> Shutdown {
    let topology = watcher.borrow().clone();

    let metrics = QuicTransportMetrics::new(metrics_registry);

    let router = router.route_layer(from_fn_with_state(metrics.clone(), collect_metrics));

    // We use a random reset key here. The downside of this is that
    // during a crash and restart the peer will not recognize our
    // CONNECTION_RESETS.Not recognizing the reset might lead
    // the other side to keep sending data. To solve this we would
    // need to persist our reset key or derive it from the secret key.
    // In our case the other side will reset the connection after a few
    // seconds because we are not able to respond to keep-alives.
    // Maybe in the future we could derive a key from our tls key.
    let endpoint_config = EndpointConfig::default();
    let rustls_server_config = tls_config
        .server_config(
            SomeOrAllNodes::Some(BTreeSet::new()),
            registry_client.get_latest_version(),
        )
        .expect(
            "The rustls server config must be locally available, otherwise transport can't start.",
        );

    let mut transport_config = quinn::TransportConfig::default();

    transport_config
        .max_idle_timeout(Some(IDLE_TIMEOUT.try_into().unwrap()))
        .keep_alive_interval(Some(KEEP_ALIVE_INTERVAL))
        .send_window(SEND_WINDOW)
        .receive_window(RECEIVE_WINDOW)
        .stream_receive_window(STREAM_RECEIVE_WINDOW)
        .max_concurrent_bidi_streams(MAX_CONCURRENT_BIDI_STREAMS)
        .max_concurrent_uni_streams(MAX_CONCURRENT_UNI_STREAMS);

    let transport_config = Arc::new(transport_config);
    let quinn_server_config = QuicServerConfig::try_from(rustls_server_config).expect("Conversion from RustTls config to Quinn config must succeed as long as this library and quinn use the same RustTls versions.");
    let mut server_config = quinn::ServerConfig::with_crypto(Arc::new(quinn_server_config));
    server_config.transport_config(transport_config.clone());

    let endpoint = {
        let _guard = rt.enter();
        Endpoint::new_with_abstract_socket(
            endpoint_config,
            Some(server_config),
            socket,
            Arc::new(quinn::TokioRuntime),
        )
        .expect("Failed to create endpoint")
    };
    let manager = ConnectionManager {
        log: log.clone(),
        rt: rt.clone(),
        tls_config,
        metrics,
        node_id,
        topology,
        connect_queue: DelayQueue::new(),
        peer_map,
        watcher,
        endpoint,
        transport_config,
        outbound_connecting: JoinMap::new(),
        inbound_connecting: JoinSet::new(),
        active_connections: JoinMap::new(),
        router,
    };
    Shutdown::spawn_on_with_cancellation(
        |cancellation: CancellationToken| manager.run(cancellation),
        rt,
    )
}

impl ConnectionManager {
    fn am_i_dialer(&self, dst: &NodeId) -> bool {
        self.node_id < *dst
    }

<<<<<<< HEAD
    /// Conditions under which the node can start outbound connecting attempt
    /// - the node is a designated dialer
    /// - peer is in the subnet
    /// - this node is not part of the subnet (can happen when a node is removed from the subnet)
    /// - there is no connect attemped
    /// - there is no established connections
=======
    // Conditions under which the node can start outbound connecting attempt
    // - the node is a designated dialer
    // - peer is in the subnet
    // - this node is not part of the subnet (can happen when a node is removed from the subnet)
    // - there is no connect attemped
    // - there is no established connection
>>>>>>> 59a964ba
    fn can_i_dial_to(&self, dst: &NodeId) -> bool {
        let dialer = self.am_i_dialer(dst);
        let peer_in_subnet = self.topology.is_member(dst);
        let node_in_subnet = self.topology.is_member(&self.node_id);
        let no_active_connection_attempt = !self.outbound_connecting.contains(dst);
        let no_active_connection = !self.active_connections.contains(dst);
        no_active_connection_attempt
            && no_active_connection
            && dialer
            && node_in_subnet
            && peer_in_subnet
    }

    pub async fn run(mut self, cancellation: CancellationToken) {
        loop {
            select! {
                () = cancellation.cancelled() => {
                    break;
                },
                Some(reconnect) = self.connect_queue.next() => {
                    self.handle_outbound_conn_attemp(reconnect.into_inner())
                },
                // Ignore the case if the sender is dropped. It is not transport's responsibility to make
                // sure topology senders are up and running.
                Ok(()) = self.watcher.changed() => {
                    self.handle_topology_change();
                },
                incoming = self.endpoint.accept() => {
                    if let Some(incoming) = incoming {
                        self.handle_inbound_conn_attemp(incoming);
                    } else {
                        error!(self.log, "Quic endpoint closed. Stopping transport.");
                        // Endpoint is closed. This indicates NOT graceful shutdown.
                        break;
                    }
                },
                Some(conn_res) = self.outbound_connecting.join_next() => {
                    match conn_res {
                        Ok((conn_out, peer_id)) => self.handle_connecting_result(conn_out, Some(peer_id)),
                        Err(err) => {
                            // Cancelling tasks is ok. Panicking tasks are not.
                            if err.is_panic() {
                                std::panic::resume_unwind(err.into_panic());
                            }
                        }
                    }
                },
                Some(conn_res) = self.inbound_connecting.join_next() => {
                    match conn_res {
                        Ok(conn_out) => self.handle_connecting_result(conn_out, None),
                        Err(err) => {
                            // Cancelling tasks is ok. Panicking tasks are not.
                            if err.is_panic() {
                                std::panic::resume_unwind(err.into_panic());
                            }
                        }
                    }
                },
                Some(active_result) = self.active_connections.join_next() => {
                    match active_result {
                        Ok((_, peer_id)) => self.handled_closed_conn(peer_id),
                        Err(err) => {
                            // Cancelling tasks is ok. Panicking tasks are not.
                            if err.is_panic() {
                                std::panic::resume_unwind(err.into_panic());
                            }
                        }
                    }
                },
            }
            // Collect metrics
            self.metrics
                .active_connections
                .set(self.active_connections.len() as i64);
            self.metrics
                .connecting_connections
                .set(self.inbound_connecting.len() as i64 + self.outbound_connecting.len() as i64);
            self.metrics
                .delay_queue_size
                .set(self.connect_queue.len() as i64);
        }
        self.reset().await;
    }

    // TODO: maybe unbind the port so we can start another transport on the same port after shutdown.
    async fn reset(mut self) {
        self.peer_map.write().unwrap().clear();
        self.endpoint
            .close(VarInt::from_u32(0), b"graceful shutdown of endpoint");
        self.connect_queue.clear();
        self.inbound_connecting.shutdown().await;
        self.outbound_connecting.shutdown().await;
        self.active_connections.shutdown().await;
        self.endpoint.wait_idle().await;
    }

    /// Removes connection and sets peer status to disconnected
    fn handled_closed_conn(&mut self, peer_id: NodeId) {
        self.peer_map.write().unwrap().remove(&peer_id);
        self.connect_queue.insert(peer_id, Duration::from_secs(0));
        self.metrics.peer_map_size.dec();
        self.metrics.closed_request_handlers_total.inc();
    }

    fn handle_topology_change(&mut self) {
        self.metrics.topology_changes_total.inc();
        self.topology = self.watcher.borrow_and_update().clone();

        let subnet_node_set = self.topology.get_subnet_nodes();
        self.metrics.topology_size.set(subnet_node_set.len() as i64);
        let subnet_nodes = SomeOrAllNodes::Some(subnet_node_set);

        // Set new server config to only accept connections from the current set.
        match self
            .tls_config
            .server_config(subnet_nodes, self.topology.latest_registry_version())
        {
            Ok(rustls_server_config) => {
                let quic_server_config = QuicServerConfig::try_from(rustls_server_config).expect("Conversion from RustTls config to Quinn config must succeed as long as this library and quinn use the same RustTls versions.");
                let mut server_config =
                    quinn::ServerConfig::with_crypto(Arc::new(quic_server_config));
                server_config.transport_config(self.transport_config.clone());
                self.endpoint.set_server_config(Some(server_config));
            }
            Err(e) => {
                error!(self.log, "Failed to get certificate from crypto {:?}", e)
            }
        }

        // Connect/Disconnect from peers according to new topology
        for (peer_id, _) in self.topology.iter() {
            if self.can_i_dial_to(peer_id) {
                self.connect_queue.insert(*peer_id, Duration::from_secs(0));
            }
        }

        // Remove peer connections that are not part of subnet anymore.
        // Also remove peer connections that have closed connections.
        let mut peer_map = self.peer_map.write().unwrap();
        peer_map.retain(|peer_id, conn_handle| {
            let peer_left_topology = !self.topology.is_member(peer_id);
            let node_left_topology = !self.topology.is_member(&self.node_id);
            // If peer is not member anymore or this node not part of subnet close connection.
            let should_close_connection = peer_left_topology || node_left_topology;

            if should_close_connection {
                self.metrics.peers_removed_total.inc();
                conn_handle
                    .conn()
                    .close(VarInt::from_u32(0), b"node not part of subnet anymore");
                false
            } else {
                true
            }
        });
        self.metrics.peer_map_size.set(peer_map.len() as i64);
    }

    /// Inserts a task into `outbound_connecting`` that handles an outbound connection attempt. (The function can also be called `handle_outbound`).
    fn handle_outbound_conn_attemp(&mut self, peer_id: NodeId) {
        if !self.can_i_dial_to(&peer_id) {
            return;
        }

        info!(self.log, "Connecting to node {:?}", peer_id);
        self.metrics.outbound_connection_total.inc();
        let addr = self
            .topology
            .get_addr(&peer_id)
            .expect("Just checked this conditions.");
        let endpoint = self.endpoint.clone();
        let rustls_client_config = self
            .tls_config
            .client_config(peer_id, self.topology.latest_registry_version())
            .expect("The rustls client config must be locally available, otherwise transport can't start.");
        let transport_config = self.transport_config.clone();
        let quinn_client_config = QuicClientConfig::try_from(rustls_client_config).expect("Conversion from RustTls config to Quinn config must succeed as long as this library and quinn use the same RustTls versions.");
        let mut client_config = quinn::ClientConfig::new(Arc::new(quinn_client_config));
        client_config.transport_config(transport_config);
        let conn_fut = async move {
            // 'connect_with' is placed inside the async block so the event loop retries on failure.
            let connecting = endpoint
                .connect_with(client_config, addr, "irrelevant")
                .map_err(|cause| ConnectionEstablishError::BadConnectParameters {
                    peer_id,
                    cause,
                })?;
            let established =
                connecting
                    .await
                    .map_err(|cause| ConnectionEstablishError::ConnectionError {
                        peer_id: Some(peer_id),
                        cause,
                    })?;

            Ok::<_, ConnectionEstablishError>(ConnectionWithPeerId {
                peer_id,
                connection: established,
            })
        };

        let timeout_conn_fut = async move {
            tokio::time::timeout(CONNECT_TIMEOUT, conn_fut)
                .await
                .map_err(|_| ConnectionEstablishError::Timeout)
                .and_then(|x| x)
        };

        self.outbound_connecting
            .spawn_on(peer_id, timeout_conn_fut, &self.rt);
    }

    /// Process connection attempt result. If successful connection is
    /// added to peer map. If unsuccessful and this node is dialer the
    /// connection will be retried. `peer` is `Some` if this node was
    /// the dialer. I.e lower node id.
    fn handle_connecting_result(
        &mut self,
        conn_res: Result<ConnectionWithPeerId, ConnectionEstablishError>,
        peer_id: Option<NodeId>,
    ) {
        match conn_res {
            Ok(ConnectionWithPeerId {
                peer_id,
                connection,
            }) => {
                self.metrics
                    .connection_results_total
                    .with_label_values(&[CONNECTION_RESULT_SUCCESS_LABEL])
                    .inc();
                let mut peer_map_mut = self.peer_map.write().unwrap();
                // Increase the connection ID for the newly connected peer.
                // This should be done while holding a write lock to the peer map
                // such that the next read call sees the new id.

                let connection_handle = ConnectionHandle::new(connection, self.metrics.clone());

                // dropping the old connection will result in closing it
                if let Some(old_conn) = peer_map_mut.insert(peer_id, connection_handle.clone()) {
                    old_conn
                        .conn()
                        .close(VarInt::from_u32(0), b"using newer connection");
                    info!(
                        self.log,
                        "Replacing old connection to {:?} with newer", peer_id
                    );
                } else {
                    self.metrics.peer_map_size.inc();
                }

                info!(
                    self.log,
                    "Spawning request handler for peer : {:?}", peer_id
                );
                self.active_connections.spawn_on(
                    peer_id,
                    start_stream_acceptor(
                        self.log.clone(),
                        peer_id,
                        connection_handle,
                        self.metrics.clone(),
                        self.router.clone(),
                    ),
                    &self.rt,
                );
            }
            Err(err) => {
                self.metrics
                    .connection_results_total
                    .with_label_values(&[CONNECTION_RESULT_FAILED_LABEL])
                    .inc();
                // The peer is only present in connections that this node initiated. This node should therefore retry connecting to the peer.
                if let Some(peer_id) = peer_id {
                    self.connect_queue.insert(peer_id, CONNECT_RETRY_BACKOFF);
                }
                info!(self.log, "Failed to connect {:?}", err);
            }
        };
    }

    /// Inserts a task into 'inbound_connecting' that handles an inbound connection attempt.
    fn handle_inbound_conn_attemp(&mut self, incoming: Incoming) {
        self.metrics.inbound_connection_total.inc();
        let node_id = self.node_id;
        let conn_fut = async move {
            let established =
                incoming
                    .await
                    .map_err(|cause| ConnectionEstablishError::ConnectionError {
                        peer_id: None,
                        cause,
                    })?;

            let rustls_certs = established
                .peer_identity()
                .ok_or(ConnectionEstablishError::AuthenticationFailed(
                    "missing peer identity".to_string(),
                ))?
                .downcast::<Vec<CertificateDer>>()
                .unwrap();
            let rustls_cert =
                rustls_certs
                    .first()
                    .ok_or(ConnectionEstablishError::AuthenticationFailed(
                        "a single cert must be present".to_string(),
                    ))?;
            let peer_id = node_id_from_certificate_der(rustls_cert.as_ref())
                .map_err(|err| ConnectionEstablishError::AuthenticationFailed(err.to_string()))?;

            // Lower ID is dialer. So we reject if this nodes id is higher.
            if peer_id > node_id {
                return Err(ConnectionEstablishError::InvalidIncomingPeerId {
                    client: peer_id,
                    server: node_id,
                });
            }

            Ok::<_, ConnectionEstablishError>(ConnectionWithPeerId {
                peer_id,
                connection: established,
            })
        };

        let timeout_conn_fut = async move {
            match tokio::time::timeout(CONNECT_TIMEOUT, conn_fut).await {
                Ok(connection_res) => connection_res,
                Err(_) => Err(ConnectionEstablishError::Timeout),
            }
        };

        self.inbound_connecting.spawn(timeout_conn_fut);
    }
}

/// Axum middleware to collect metrics
async fn collect_metrics(
    State(state): State<QuicTransportMetrics>,
    request: Request<Body>,
    next: Next,
) -> axum::response::Response {
    state
        .request_handle_bytes_received_total
        .with_label_values(&[request.uri().path()])
        .inc_by(request.body().size_hint().lower());
    let _timer = state
        .request_handle_duration_seconds
        .with_label_values(&[request.uri().path()])
        .start_timer();
    let out_counter = state
        .request_handle_bytes_sent_total
        .with_label_values(&[request.uri().path()]);
    let response = next.run(request).await;
    out_counter.inc_by(response.body().size_hint().lower());
    response
}<|MERGE_RESOLUTION|>--- conflicted
+++ resolved
@@ -258,21 +258,12 @@
         self.node_id < *dst
     }
 
-<<<<<<< HEAD
     /// Conditions under which the node can start outbound connecting attempt
     /// - the node is a designated dialer
     /// - peer is in the subnet
     /// - this node is not part of the subnet (can happen when a node is removed from the subnet)
     /// - there is no connect attemped
-    /// - there is no established connections
-=======
-    // Conditions under which the node can start outbound connecting attempt
-    // - the node is a designated dialer
-    // - peer is in the subnet
-    // - this node is not part of the subnet (can happen when a node is removed from the subnet)
-    // - there is no connect attemped
-    // - there is no established connection
->>>>>>> 59a964ba
+    /// - there is no established connection
     fn can_i_dial_to(&self, dst: &NodeId) -> bool {
         let dialer = self.am_i_dialer(dst);
         let peer_in_subnet = self.topology.is_member(dst);
