--- conflicted
+++ resolved
@@ -260,7 +260,6 @@
         );
 
         let mut futures = vec![];
-<<<<<<< HEAD
         // Unreliable broadcast of adverts to all current peers.
         for (peer_id, _) in transport.peers() {
             for state_id in &available_states {
@@ -282,23 +281,6 @@
                     Some(partial_state.clone()),
                     cancellation.clone(),
                 ));
-=======
-        for state_id in available_states {
-            // Unreliable broadcast of adverts to all current peers.
-            for (peer_id, _) in transport.peers() {
-                let request = build_advert_handler_request(state_id.clone());
-                let transport_c = transport.clone();
-                let cancellation_c = cancellation.clone();
-                futures.push(async move {
-                    select! {
-                        () = cancellation_c.cancelled() => {}
-                        _ = tokio::time::timeout(
-                            ADVERT_BROADCAST_TIMEOUT,
-                            // TODO: NET-1748
-                            transport_c.rpc(&peer_id, request)) => {}
-                    }
-                });
->>>>>>> 9f2392f9
             }
         }
 
