#![allow(clippy::disallowed_methods)]

use std::collections::{hash_map::Entry, HashMap, HashSet};

use crate::{
    metrics::{
        ConsensusManagerMetrics, ASSEMBLE_TASK_RESULT_ALL_PEERS_DELETED,
        ASSEMBLE_TASK_RESULT_COMPLETED, ASSEMBLE_TASK_RESULT_DROP,
    },
    uri_prefix, CommitId, SlotNumber, SlotUpdate, Update,
};
use axum::{
    extract::{DefaultBodyLimit, State},
    http::StatusCode,
    response::IntoResponse,
    routing::any,
    Extension, Router,
};
use bytes::Bytes;
use ic_base_types::NodeId;
use ic_interfaces::p2p::consensus::{Aborted, ArtifactAssembler, Peers};
use ic_logger::{error, warn, ReplicaLogger};
use ic_protobuf::p2p::v1 as pb;
use ic_quic_transport::{ConnId, SubnetTopology};
use ic_types::artifact::{IdentifiableArtifact, PbArtifact, UnvalidatedArtifactMutation};
use prost::{DecodeError, Message};
use tokio::{
    runtime::Handle,
    select,
    sync::{
        mpsc::{Receiver, Sender, UnboundedSender},
        watch,
    },
    task::JoinSet,
};
use tracing::instrument;

<<<<<<< HEAD
const MIN_ARTIFACT_RPC_TIMEOUT: Duration = Duration::from_secs(3600);
const MAX_ARTIFACT_RPC_TIMEOUT: Duration = Duration::from_secs(3600 * 2);
const PRIORITY_FUNCTION_UPDATE_INTERVAL: Duration = Duration::from_secs(3);

type ValidatedPoolReaderRef<T> = Arc<RwLock<dyn ValidatedPoolReader<T> + Send + Sync>>;
type ReceivedAdvertSender<A> = Sender<(AdvertUpdate<A>, NodeId, ConnId)>;
=======
type ReceivedAdvertSender<A> = Sender<(SlotUpdate<A>, NodeId, ConnId)>;
>>>>>>> 545a018d

#[allow(unused)]
pub fn build_axum_router<Artifact: PbArtifact>(
    log: ReplicaLogger,
) -> (Router, Receiver<(SlotUpdate<Artifact>, NodeId, ConnId)>) {
    let (update_tx, update_rx) = tokio::sync::mpsc::channel(100);
    let router = Router::new()
        .route(
            &format!("/{}/update", uri_prefix::<Artifact>()),
            any(update_handler),
        )
<<<<<<< HEAD
        .layer(axum::extract::DefaultBodyLimit::disable())
        .with_state((log, update_tx));
=======
        .with_state((log, update_tx))
        // Disable request size limit since consensus might push artifacts larger than limit.
        .layer(DefaultBodyLimit::disable());
>>>>>>> 545a018d

    (router, update_rx)
}

enum UpdateHandlerError<Artifact: PbArtifact> {
    SlotUpdateDecoding(DecodeError),
    IdDecoding(DecodeError),
    IdPbConversion(Artifact::PbIdError),
    AttrDecoding(DecodeError),
    AttrPbConversion(Artifact::PbAttributeError),
    MessageDecoding(DecodeError),
    MessagePbConversion(Artifact::PbMessageError),
    MissingUpdate,
}

impl<Artifact: PbArtifact> IntoResponse for UpdateHandlerError<Artifact> {
    fn into_response(self) -> axum::response::Response {
        let r = match self {
            Self::SlotUpdateDecoding(e) => (StatusCode::BAD_REQUEST, e.to_string()),
            Self::IdDecoding(e) => (StatusCode::BAD_REQUEST, e.to_string()),
            Self::IdPbConversion(e) => (StatusCode::BAD_REQUEST, e.to_string()),
            Self::AttrDecoding(e) => (StatusCode::BAD_REQUEST, e.to_string()),
            Self::AttrPbConversion(e) => (StatusCode::BAD_REQUEST, e.to_string()),
            Self::MessageDecoding(e) => (StatusCode::BAD_REQUEST, e.to_string()),
            Self::MessagePbConversion(e) => (StatusCode::BAD_REQUEST, e.to_string()),
            Self::MissingUpdate => (StatusCode::BAD_REQUEST, "Missing update field".to_string()),
        };
        r.into_response()
    }
}

async fn update_handler<Artifact: PbArtifact>(
    State((log, sender)): State<(ReplicaLogger, ReceivedAdvertSender<Artifact>)>,
    Extension(peer): Extension<NodeId>,
    Extension(conn_id): Extension<ConnId>,
    payload: Bytes,
<<<<<<< HEAD
) -> Result<(), StatusCode> {
    let update = tokio::task::spawn_blocking(move || {
        let update: AdvertUpdate<Artifact> = pb::AdvertUpdate::proxy_decode(&payload).unwrap();
        update
    })
    .await
    .unwrap();
=======
) -> Result<(), UpdateHandlerError<Artifact>> {
    let pb_slot_update = pb::SlotUpdate::decode(payload)
        .map_err(|e| UpdateHandlerError::SlotUpdateDecoding::<Artifact>(e))?;

    let update = SlotUpdate {
        commit_id: CommitId::from(pb_slot_update.commit_id),
        slot_number: SlotNumber::from(pb_slot_update.slot_id),
        update: match pb_slot_update.update {
            Some(pb::slot_update::Update::Advert(advert)) => {
                let id: Artifact::Id = Artifact::PbId::decode(advert.id.as_slice())
                    .map_err(|e| UpdateHandlerError::IdDecoding(e))
                    .and_then(|pb_id| {
                        pb_id
                            .try_into()
                            .map_err(|e| UpdateHandlerError::IdPbConversion(e))
                    })?;
                let attr: Artifact::Attribute =
                    Artifact::PbAttribute::decode(advert.attribute.as_slice())
                        .map_err(|e| UpdateHandlerError::AttrDecoding(e))
                        .and_then(|pb_attr| {
                            pb_attr
                                .try_into()
                                .map_err(|e| UpdateHandlerError::AttrPbConversion(e))
                        })?;
                Update::Advert((id, attr))
            }
            Some(pb::slot_update::Update::Artifact(artifact)) => {
                let message: Artifact = Artifact::PbMessage::decode(artifact.as_slice())
                    .map_err(|e| UpdateHandlerError::MessageDecoding(e))
                    .and_then(|pb_msg| {
                        pb_msg
                            .try_into()
                            .map_err(|e| UpdateHandlerError::MessagePbConversion(e))
                    })?;
                Update::Artifact(message)
            }
            None => return Err(UpdateHandlerError::MissingUpdate),
        },
    };
>>>>>>> 545a018d

    if sender.send((update, peer, conn_id)).await.is_err() {
        error!(
            log,
            "Failed to send advert update from handler to event loop"
        )
    }

    Ok(())
}

#[derive(Debug)]
pub struct PeerCounter(HashMap<NodeId, u32>);

impl PeerCounter {
    pub(crate) fn new() -> Self {
        Self(HashMap::new())
    }

    pub(crate) fn is_empty(&self) -> bool {
        self.0.is_empty()
    }

    pub fn peers(&self) -> impl Iterator<Item = &NodeId> {
        self.0.keys()
    }

    /// Returns true if value is newly inserted
    pub(crate) fn insert(&mut self, node: NodeId) -> bool {
        match self.0.entry(node) {
            Entry::Occupied(mut entry) => {
                *entry.get_mut() += 1;
                false
            }
            Entry::Vacant(entry) => {
                entry.insert(1);
                true
            }
        }
    }

    /// Returns true if removed key was present and counter got to zero
    pub(crate) fn remove(&mut self, node: NodeId) -> bool {
        match self.0.entry(node) {
            Entry::Occupied(mut entry) => {
                assert!(*entry.get() != 0);

                if *entry.get() == 1 {
                    entry.remove();
                    true
                } else {
                    *entry.get_mut() -= 1;
                    false
                }
            }
            Entry::Vacant(_) => false,
        }
    }
}

#[allow(unused)]
pub(crate) struct ConsensusManagerReceiver<
    Artifact: IdentifiableArtifact,
    WireArtifact: IdentifiableArtifact,
    Assembler,
    ReceivedAdvert,
> {
    log: ReplicaLogger,
    metrics: ConsensusManagerMetrics,
    rt_handle: Handle,

    // Receive side:
    adverts_received: Receiver<ReceivedAdvert>,
    sender: UnboundedSender<UnvalidatedArtifactMutation<Artifact>>,
    artifact_assembler: Assembler,

    slot_table: HashMap<NodeId, HashMap<SlotNumber, SlotEntry<WireArtifact::Id>>>,
    active_assembles: HashMap<WireArtifact::Id, watch::Sender<PeerCounter>>,

    #[allow(clippy::type_complexity)]
    artifact_processor_tasks: JoinSet<(
        watch::Receiver<PeerCounter>,
        WireArtifact::Id,
        WireArtifact::Attribute,
    )>,

    topology_watcher: watch::Receiver<SubnetTopology>,
}

#[allow(unused)]
impl<Artifact, WireArtifact, Assembler>
    ConsensusManagerReceiver<
        Artifact,
        WireArtifact,
        Assembler,
        (SlotUpdate<WireArtifact>, NodeId, ConnId),
    >
where
    Artifact: IdentifiableArtifact,
    WireArtifact: PbArtifact,
    Assembler: ArtifactAssembler<Artifact, WireArtifact>,
{
    pub(crate) fn run(
        log: ReplicaLogger,
        metrics: ConsensusManagerMetrics,
        rt_handle: Handle,
        adverts_received: Receiver<(SlotUpdate<WireArtifact>, NodeId, ConnId)>,
        artifact_assembler: Assembler,
        sender: UnboundedSender<UnvalidatedArtifactMutation<Artifact>>,
        topology_watcher: watch::Receiver<SubnetTopology>,
    ) {
        let receive_manager = Self {
            log,
            metrics,
            rt_handle: rt_handle.clone(),
            adverts_received,
            artifact_assembler,
            sender,
            active_assembles: HashMap::new(),
            slot_table: HashMap::new(),
            artifact_processor_tasks: JoinSet::new(),
            topology_watcher,
        };

        rt_handle.spawn(receive_manager.start_event_loop());
    }

    /// Event loop that processes advert updates and artifact assembles.
    /// The event loop preserves the invariants checked with `debug_assert`.
    async fn start_event_loop(mut self) {
        loop {
            select! {
                Some((advert_update, peer_id, conn_id)) = self.adverts_received.recv() => {
                    self.handle_advert_receive(advert_update, peer_id, conn_id);
                }
                Some(result) = self.artifact_processor_tasks.join_next() => {
                    match result {
                        Ok((receiver, id, attr)) => {
                            self.handle_artifact_processor_joined(receiver, id, attr);

                        }
                        Err(err) => {
                            // If the task panics we propagate the panic. But we allow tasks to be canceled.
                            // Task can be cancelled if someone calls .abort()
                            if err.is_panic() {
                                error!(self.log, "Artifact processor task panicked: {:?},", err);
                                std::panic::resume_unwind(err.into_panic());
                            }
                        }
                    }
                }
                Ok(()) = self.topology_watcher.changed() => {
                    self.handle_topology_update();
                }
            }
<<<<<<< HEAD
            // debug_assert_eq!(
            //     self.active_downloads.len(),
            //     self.artifact_processor_tasks.len(),
            //     "Number of artifact processing tasks differs from the available number of channels that communicate with the processing tasks"
            // );
            // debug_assert!(
            //     self.artifact_processor_tasks.len()
            //         >= HashSet::<Artifact::Id>::from_iter(
            //             self.slot_table
            //                 .iter()
            //                 .flat_map(|(k, v)| v.iter())
            //                 .map(|(_, s)| s.id.clone())
            //         )
            //         .len(),
            //     "Number of download tasks should always be the same or exceed the number of distinct ids stored."
            // );
            // debug_assert!(
            //     self.active_downloads
            //         .iter()
            //         .all(|(k, v)| { v.receiver_count() == 1 }),
            //     "Some download task has two node receivers or it was dropped."
            // );
=======
            debug_assert_eq!(
                self.active_assembles.len(),
                self.artifact_processor_tasks.len(),
                "Number of artifact processing tasks differs from the available number of channels that communicate with the processing tasks"
            );
            debug_assert!(
                self.artifact_processor_tasks.len()
                    >= HashSet::<WireArtifact::Id>::from_iter(
                        self.slot_table
                            .iter()
                            .flat_map(|(k, v)| v.iter())
                            .map(|(_, s)| s.id.clone())
                    )
                    .len(),
                "Number of assemble tasks should always be the same or exceed the number of distinct ids stored."
            );
>>>>>>> 545a018d
        }
    }

    pub(crate) fn handle_artifact_processor_joined(
        &mut self,
        peer_rx: watch::Receiver<PeerCounter>,
        id: WireArtifact::Id,
        attr: WireArtifact::Attribute,
    ) {
        self.metrics.assemble_task_finished_total.inc();
        // Invariant: Peer sender should only be dropped in this task..
        debug_assert!(peer_rx.has_changed().is_ok());

        // peer advertised after task finished.
        if !peer_rx.borrow().is_empty() {
            self.metrics.assemble_task_restart_after_join_total.inc();
            self.metrics.assemble_task_started_total.inc();
            self.artifact_processor_tasks.spawn_on(
                Self::process_advert(
                    self.log.clone(),
                    id,
                    attr,
                    None,
                    peer_rx,
                    self.sender.clone(),
                    self.artifact_assembler.clone(),
                    self.metrics.clone(),
                ),
                &self.rt_handle,
            );
        } else {
            self.active_assembles.remove(&id);
        }
<<<<<<< HEAD
        // debug_assert!(
        //     self.slot_table
        //         .iter()
        //         .flat_map(|(k, v)| v.iter())
        //         .all(|(k, v)| self.active_downloads.contains_key(&v.id)),
        //     "Every entry in the slot table should have an active download task."
        // );
=======
        debug_assert!(
            self.slot_table
                .iter()
                .flat_map(|(k, v)| v.iter())
                .all(|(k, v)| self.active_assembles.contains_key(&v.id)),
            "Every entry in the slot table should have an active assemble task."
        );
>>>>>>> 545a018d
    }

    #[instrument(skip_all)]
    pub(crate) fn handle_advert_receive(
        &mut self,
        advert_update: SlotUpdate<WireArtifact>,
        peer_id: NodeId,
        connection_id: ConnId,
    ) {
        self.metrics.slot_table_updates_total.inc();
        let SlotUpdate {
            slot_number,
            commit_id,
            update,
        } = advert_update;

        let (id, attribute, artifact) = match update {
            Update::Artifact(artifact) => (artifact.id(), artifact.attribute(), Some(artifact)),
            Update::Advert((id, attribute)) => (id, attribute, None),
        };

        if artifact.is_some() {
            self.metrics.slot_table_updates_with_artifact_total.inc();
        }

        let new_slot_entry: SlotEntry<WireArtifact::Id> = SlotEntry {
            commit_id,
            conn_id: connection_id,
            id: id.clone(),
        };

        let (to_add, to_remove) = match self
            .slot_table
            .entry(peer_id)
            .or_default()
            .entry(slot_number)
        {
            Entry::Occupied(mut slot_entry_mut) => {
                if slot_entry_mut.get().should_be_replaced(&new_slot_entry) {
                    self.metrics.slot_table_overwrite_total.inc();
                    let to_remove = slot_entry_mut.insert(new_slot_entry).id;
                    (true, Some(to_remove))
                } else {
                    self.metrics.slot_table_stale_total.inc();
                    (false, None)
                }
            }
            Entry::Vacant(empty_slot) => {
                empty_slot.insert(new_slot_entry);
                self.metrics
                    .slot_table_new_entry_total
                    .with_label_values(&[peer_id.to_string().as_str()])
                    .inc();
                (true, None)
            }
        };

        if to_add {
            match self.active_assembles.get(&id) {
                Some(sender) => {
                    self.metrics.slot_table_seen_id_total.inc();
                    sender.send_if_modified(|h| h.insert(peer_id));
                }
                None => {
                    self.metrics.assemble_task_started_total.inc();

                    let mut peer_counter = PeerCounter::new();
                    let (tx, rx) = watch::channel(peer_counter);
                    tx.send_if_modified(|h| h.insert(peer_id));
                    self.active_assembles.insert(id.clone(), tx);

                    self.artifact_processor_tasks.spawn_on(
                        Self::process_advert(
                            self.log.clone(),
                            id.clone(),
                            attribute,
                            artifact.map(|a| (a, peer_id)),
                            rx,
                            self.sender.clone(),
                            self.artifact_assembler.clone(),
                            self.metrics.clone(),
                        ),
                        &self.rt_handle,
                    );
                }
            }
        }

        if let Some(to_remove) = to_remove {
            match self.active_assembles.get_mut(&to_remove) {
                Some(sender) => {
                    sender.send_if_modified(|h| h.remove(peer_id));
                    self.metrics.slot_table_removals_total.inc();
                }
                None => {
<<<<<<< HEAD
                    // error!(
                    //     self.log,
                    //     "Slot table contains an artifact ID that is not present in the `active_downloads`. This should never happen."
                    // );
=======
                    error!(
                        self.log,
                        "Slot table contains an artifact ID that is not present in the `active_assembles`. This should never happen."
                    );
>>>>>>> 545a018d
                    if cfg!(debug_assertions) {
                        panic!("Invariant violated");
                    }
                }
            };
        }
    }

    /// Tries to assemble the given artifact, and insert it into the unvalidated pool.
    ///
    /// This future waits for all peers that advertise the artifact to delete it.
    /// The artifact is deleted from the unvalidated pool upon completion.
    #[instrument(skip_all)]
    async fn process_advert(
        log: ReplicaLogger,
        id: WireArtifact::Id,
        attr: WireArtifact::Attribute,
        // Only first peer for specific artifact ID is considered for push
        mut artifact: Option<(WireArtifact, NodeId)>,
        mut peer_rx: watch::Receiver<PeerCounter>,
        sender: UnboundedSender<UnvalidatedArtifactMutation<Artifact>>,
        mut artifact_assembler: Assembler,
        metrics: ConsensusManagerMetrics,
    ) -> (
        watch::Receiver<PeerCounter>,
        WireArtifact::Id,
        WireArtifact::Attribute,
    ) {
        let _timer = metrics.assemble_task_duration.start_timer();

        let mut peer_rx_clone = peer_rx.clone();
        let all_peers_deleted_artifact = async move {
            loop {
                match peer_rx_clone.changed().await {
                    Err(_) => break,
                    Ok(x) if peer_rx_clone.borrow().is_empty() => break,
                    _ => {}
                }
            }
        };

        let mut peer_rx_c = peer_rx.clone();
        let id_c = id.clone();
        let attr_c = attr.clone();
        let assemble_artifact = async move {
            artifact_assembler
                .assemble_message(id, attr, artifact, PeerWatcher::new(peer_rx_c))
                .await
        };

        select! {
            assemble_result = assemble_artifact => {
                match assemble_result {
                    Ok((artifact, peer_id)) => {
                        let id = artifact.id();
                        // Send artifact to pool
                        sender.send(UnvalidatedArtifactMutation::Insert((artifact, peer_id)));

                        // wait for deletion from peers
                        peer_rx.wait_for(|p| p.is_empty()).await;

                        // Purge from the unvalidated pool
                        sender.send(UnvalidatedArtifactMutation::Remove(id));
                        metrics
                            .assemble_task_result_total
                            .with_label_values(&[ASSEMBLE_TASK_RESULT_COMPLETED])
                            .inc();
                    }
                    Err(Aborted) => {
                        // wait for deletion from peers
                        peer_rx.wait_for(|p| p.is_empty()).await;
                        metrics
                            .assemble_task_result_total
                            .with_label_values(&[ASSEMBLE_TASK_RESULT_DROP])
                            .inc();

                    },
                }
            }
            _ = all_peers_deleted_artifact => {
                metrics
                    .assemble_task_result_total
                    .with_label_values(&[ASSEMBLE_TASK_RESULT_ALL_PEERS_DELETED])
                    .inc();
            },
        };

        (peer_rx, id_c, attr_c)
    }

    /// Notifies all running tasks about the topology update.
    fn handle_topology_update(&mut self) {
        self.metrics.topology_updates_total.inc();
        let new_topology = self.topology_watcher.borrow().clone();
        let mut nodes_leaving_topology = HashSet::new();

        self.slot_table.retain(|node_id, _| {
            if !new_topology.is_member(node_id) {
                nodes_leaving_topology.insert(*node_id);
                self.metrics
                    .slot_table_new_entry_total
                    .remove_label_values(&[node_id.to_string().as_str()]);
                false
            } else {
                true
            }
        });

        for peers_sender in self.active_assembles.values() {
            peers_sender.send_if_modified(|set| {
                nodes_leaving_topology
                    .iter()
                    .map(|n| set.remove(*n))
                    .any(|r| r)
            });
        }
        debug_assert!(
            self.slot_table.len() <= self.topology_watcher.borrow().iter().count(),
            "Slot table contains more nodes than nodes in subnet after pruning"
        );
    }
}

struct PeerWatcher(watch::Receiver<PeerCounter>);

impl PeerWatcher {
    pub fn new(w: watch::Receiver<PeerCounter>) -> Self {
        Self(w)
    }
}

impl Peers for PeerWatcher {
    fn peers(&self) -> Vec<NodeId> {
        self.0.borrow().peers().cloned().collect()
    }
}

#[derive(PartialEq, Eq, Debug)]
struct SlotEntry<T> {
    conn_id: ConnId,
    commit_id: CommitId,
    id: T,
}

impl<T> SlotEntry<T> {
    fn should_be_replaced(&self, other: &SlotEntry<T>) -> bool {
        if other.conn_id != self.conn_id {
            return other.conn_id > self.conn_id;
        }
        // connection ids are the same
        other.commit_id > self.commit_id
    }
}

#[cfg(test)]
mod tests {
    use std::{backtrace::Backtrace, convert::Infallible, time::Duration};

    use axum::{body::Body, http::Request};
    use ic_logger::replica_logger::no_op_logger;
    use ic_metrics::MetricsRegistry;
    use ic_p2p_test_utils::{consensus::U64Artifact, mocks::MockArtifactAssembler};
    use ic_test_utilities_logger::with_test_replica_logger;
    use ic_types::{artifact::IdentifiableArtifact, RegistryVersion};
    use ic_types_test_utils::ids::{NODE_1, NODE_2};
    use tokio::{sync::mpsc::UnboundedReceiver, time::timeout};
    use tower::util::ServiceExt;

    use super::*;

    const PROCESS_ARTIFACT_TIMEOUT: Duration = Duration::from_millis(1000);

    struct ReceiverManagerBuilder {
        // Adverts received from peers
        adverts_received: Receiver<(SlotUpdate<U64Artifact>, NodeId, ConnId)>,
        sender: UnboundedSender<UnvalidatedArtifactMutation<U64Artifact>>,
        artifact_assembler: MockArtifactAssembler,
        topology_watcher: watch::Receiver<SubnetTopology>,

        channels: Channels,
    }

    type ConsensusManagerReceiverForTest = ConsensusManagerReceiver<
        U64Artifact,
        U64Artifact,
        MockArtifactAssembler,
        (SlotUpdate<U64Artifact>, NodeId, ConnId),
    >;

    struct Channels {
        unvalidated_artifact_receiver: UnboundedReceiver<UnvalidatedArtifactMutation<U64Artifact>>,
    }

    impl ReceiverManagerBuilder {
        fn make_mock_artifact_assembler_with_clone(
            make_mock: fn() -> MockArtifactAssembler,
        ) -> MockArtifactAssembler {
            let mut assembler = make_mock();
            assembler
                .expect_clone()
                .returning(move || Self::make_mock_artifact_assembler_with_clone(make_mock));
            assembler
        }

        fn new() -> Self {
            let (_, adverts_received) = tokio::sync::mpsc::channel(100);
            let (sender, unvalidated_artifact_receiver) = tokio::sync::mpsc::unbounded_channel();
            let (_, topology_watcher) = watch::channel(SubnetTopology::default());
            let artifact_assembler =
                Self::make_mock_artifact_assembler_with_clone(MockArtifactAssembler::default);

            Self {
                adverts_received,
                sender,
                topology_watcher,
                artifact_assembler,
                channels: Channels {
                    unvalidated_artifact_receiver,
                },
            }
        }

        fn with_topology_watcher(
            mut self,
            topology_watcher: watch::Receiver<SubnetTopology>,
        ) -> Self {
            self.topology_watcher = topology_watcher;
            self
        }

        fn with_artifact_assembler_maker(
            mut self,
            make_mock: fn() -> MockArtifactAssembler,
        ) -> Self {
            self.artifact_assembler = Self::make_mock_artifact_assembler_with_clone(make_mock);
            self
        }

        fn build(self) -> (ConsensusManagerReceiverForTest, Channels) {
            let consensus_manager_receiver =
                with_test_replica_logger(|log| ConsensusManagerReceiver {
                    log,
                    metrics: ConsensusManagerMetrics::new::<U64Artifact>(
                        &MetricsRegistry::default(),
                    ),
                    rt_handle: Handle::current(),
                    adverts_received: self.adverts_received,
                    sender: self.sender,
                    artifact_assembler: self.artifact_assembler,
                    topology_watcher: self.topology_watcher,
                    active_assembles: HashMap::new(),
                    slot_table: HashMap::new(),
                    artifact_processor_tasks: JoinSet::new(),
                });

            (consensus_manager_receiver, self.channels)
        }
    }

    /// Check that all variants of stale adverts to not get added to the slot table.
    #[tokio::test]
    async fn receiving_stale_advert_updates() {
        // Abort process if a thread panics. This catches detached tokio tasks that panic.
        // https://github.com/tokio-rs/tokio/issues/4516
        std::panic::set_hook(Box::new(|info| {
            let stacktrace = Backtrace::force_capture();
            println!("Got panic. @info:{}\n@stackTrace:{}", info, stacktrace);
            std::process::abort();
        }));

        let (mut mgr, _channels) = ReceiverManagerBuilder::new().build();

        mgr.handle_advert_receive(
            SlotUpdate {
                slot_number: SlotNumber::from(1),
                commit_id: CommitId::from(1),
                update: Update::Advert((0, ())),
            },
            NODE_1,
            ConnId::from(1),
        );
        assert_eq!(
            mgr.slot_table
                .get(&NODE_1)
                .unwrap()
                .get(&SlotNumber::from(1))
                .unwrap(),
            &SlotEntry {
                conn_id: ConnId::from(1),
                commit_id: CommitId::from(1),
                id: 0,
            }
        );
        assert_eq!(mgr.slot_table.len(), 1);
        assert_eq!(mgr.slot_table.get(&NODE_1).unwrap().len(), 1);
        assert_eq!(mgr.active_assembles.len(), 1);
        assert_eq!(mgr.artifact_processor_tasks.len(), 1);
        // Send stale advert with lower commit id.
        mgr.handle_advert_receive(
            SlotUpdate {
                slot_number: SlotNumber::from(1),
                commit_id: CommitId::from(0),
                update: Update::Advert((0, ())),
            },
            NODE_1,
            ConnId::from(1),
        );
        // Check that slot table did not get updated.
        assert_eq!(
            mgr.slot_table
                .get(&NODE_1)
                .unwrap()
                .get(&SlotNumber::from(1))
                .unwrap(),
            &SlotEntry {
                conn_id: ConnId::from(1),
                commit_id: CommitId::from(1),
                id: 0,
            }
        );
        // Send stale advert with lower conn id
        mgr.handle_advert_receive(
            SlotUpdate {
                slot_number: SlotNumber::from(1),
                commit_id: CommitId::from(0),
                update: Update::Advert((0, ())),
            },
            NODE_1,
            ConnId::from(0),
        );
        // Check that slot table did not get updated.
        assert_eq!(
            mgr.slot_table
                .get(&NODE_1)
                .unwrap()
                .get(&SlotNumber::from(1))
                .unwrap(),
            &SlotEntry {
                conn_id: ConnId::from(1),
                commit_id: CommitId::from(1),
                id: 0,
            }
        );
        // Send stale advert with lower conn id but higher commit id
        mgr.handle_advert_receive(
            SlotUpdate {
                slot_number: SlotNumber::from(1),
                commit_id: CommitId::from(10),
                update: Update::Advert((0, ())),
            },
            NODE_1,
            ConnId::from(0),
        );
        // Check that slot table did not get updated.
        assert_eq!(
            mgr.slot_table
                .get(&NODE_1)
                .unwrap()
                .get(&SlotNumber::from(1))
                .unwrap(),
            &SlotEntry {
                conn_id: ConnId::from(1),
                commit_id: CommitId::from(1),
                id: 0,
            }
        );
        // Send stale advert with lower conn id and lower commit id
        mgr.handle_advert_receive(
            SlotUpdate {
                slot_number: SlotNumber::from(1),
                commit_id: CommitId::from(0),
                update: Update::Advert((0, ())),
            },
            NODE_1,
            ConnId::from(0),
        );
        // Check that slot table did not get updated.
        assert_eq!(
            mgr.slot_table
                .get(&NODE_1)
                .unwrap()
                .get(&SlotNumber::from(1))
                .unwrap(),
            &SlotEntry {
                conn_id: ConnId::from(1),
                commit_id: CommitId::from(1),
                id: 0,
            }
        );
        assert_eq!(mgr.slot_table.len(), 1);
        assert_eq!(mgr.slot_table.get(&NODE_1).unwrap().len(), 1);
        assert_eq!(mgr.active_assembles.len(), 1);
        assert_eq!(mgr.artifact_processor_tasks.len(), 1);
    }

    /// Check that adverts updates with higher connection ids take precedence.
    #[tokio::test]
    async fn overwrite_slot1() {
        // Abort process if a thread panics. This catches detached tokio tasks that panic.
        // https://github.com/tokio-rs/tokio/issues/4516
        std::panic::set_hook(Box::new(|info| {
            let stacktrace = Backtrace::force_capture();
            println!("Got panic. @info:{}\n@stackTrace:{}", info, stacktrace);
            std::process::abort();
        }));

        fn make_artifact_assembler() -> MockArtifactAssembler {
            let mut artifact_assembler = MockArtifactAssembler::default();
            artifact_assembler
                .expect_assemble_message()
                .returning(|id, _, _, _: PeerWatcher| {
                    Box::pin(async move { Ok((U64Artifact::id_to_msg(id, 100), NODE_1)) })
                });
            artifact_assembler
        }
        let (mut mgr, _channels) = ReceiverManagerBuilder::new()
            .with_artifact_assembler_maker(make_artifact_assembler)
            .build();

        mgr.handle_advert_receive(
            SlotUpdate {
                slot_number: SlotNumber::from(1),
                commit_id: CommitId::from(1),
                update: Update::Advert((0, ())),
            },
            NODE_1,
            ConnId::from(1),
        );
        // Verify that advert is correctly inserted into slot table.
        assert_eq!(
            mgr.slot_table
                .get(&NODE_1)
                .unwrap()
                .get(&SlotNumber::from(1))
                .unwrap(),
            &SlotEntry {
                conn_id: ConnId::from(1),
                commit_id: CommitId::from(1),
                id: 0,
            }
        );
        assert_eq!(mgr.slot_table.len(), 1);
        assert_eq!(mgr.slot_table.get(&NODE_1).unwrap().len(), 1);
        assert_eq!(mgr.active_assembles.len(), 1);
        assert_eq!(mgr.artifact_processor_tasks.len(), 1);
        // Send advert with higher conn id.
        mgr.handle_advert_receive(
            SlotUpdate {
                slot_number: SlotNumber::from(1),
                commit_id: CommitId::from(0),
                update: Update::Advert((1, ())),
            },
            NODE_1,
            ConnId::from(2),
        );
        // Verify that slot table now only contains newer entry.
        assert_eq!(
            mgr.slot_table
                .get(&NODE_1)
                .unwrap()
                .get(&SlotNumber::from(1))
                .unwrap(),
            &SlotEntry {
                conn_id: ConnId::from(2),
                commit_id: CommitId::from(0),
                id: 1,
            }
        );
        assert_eq!(mgr.slot_table.len(), 1);
        assert_eq!(mgr.slot_table.get(&NODE_1).unwrap().len(), 1);

        let joined_artifact_processor = mgr.artifact_processor_tasks.join_next().await;

        let result = joined_artifact_processor
            .expect("Joining artifact processor task failed")
            .expect("Artifact processor task panicked");

        // Check that assemble task for first advert closes.
        assert_eq!(result.1, 0);
    }

    /// Check that adverts updates with higher connection ids take precedence.
    #[tokio::test]
    async fn overwrite_slot_send_remove() {
        // Abort process if a thread panics. This catches detached tokio tasks that panic.
        // https://github.com/tokio-rs/tokio/issues/4516
        std::panic::set_hook(Box::new(|info| {
            let stacktrace = Backtrace::force_capture();
            println!("Got panic. @info:{}\n@stackTrace:{}", info, stacktrace);
            std::process::abort();
        }));

        fn make_artifact_assembler() -> MockArtifactAssembler {
            let mut artifact_assembler = MockArtifactAssembler::default();
            artifact_assembler
                .expect_assemble_message()
                .returning(|id, _, _, _: PeerWatcher| {
                    Box::pin(async move { Ok((U64Artifact::id_to_msg(id, 100), NODE_1)) })
                });
            artifact_assembler
        }
        let (mut mgr, mut channels) = ReceiverManagerBuilder::new()
            .with_artifact_assembler_maker(make_artifact_assembler)
            .build();

        mgr.handle_advert_receive(
            SlotUpdate {
                slot_number: SlotNumber::from(1),
                commit_id: CommitId::from(1),
                update: Update::Advert((0, ())),
            },
            NODE_1,
            ConnId::from(1),
        );
        // Verify that advert is correctly inserted into slot table.
        assert_eq!(
            mgr.slot_table
                .get(&NODE_1)
                .unwrap()
                .get(&SlotNumber::from(1))
                .unwrap(),
            &SlotEntry {
                conn_id: ConnId::from(1),
                commit_id: CommitId::from(1),
                id: 0,
            }
        );
        assert_eq!(mgr.slot_table.len(), 1);
        assert_eq!(mgr.slot_table.get(&NODE_1).unwrap().len(), 1);
        assert_eq!(mgr.active_assembles.len(), 1);
        assert_eq!(mgr.artifact_processor_tasks.len(), 1);
        assert_eq!(
            channels.unvalidated_artifact_receiver.recv().await.unwrap(),
            UnvalidatedArtifactMutation::Insert((U64Artifact::id_to_msg(0, 100), NODE_1))
        );

        // Send advert with higher conn id.
        mgr.handle_advert_receive(
            SlotUpdate {
                slot_number: SlotNumber::from(1),
                commit_id: CommitId::from(0),
                update: Update::Advert((1, ())),
            },
            NODE_1,
            ConnId::from(2),
        );
        // Verify that slot table now only contains newer entry.
        assert_eq!(
            mgr.slot_table
                .get(&NODE_1)
                .unwrap()
                .get(&SlotNumber::from(1))
                .unwrap(),
            &SlotEntry {
                conn_id: ConnId::from(2),
                commit_id: CommitId::from(0),
                id: 1,
            }
        );
        assert_eq!(mgr.slot_table.len(), 1);
        assert_eq!(mgr.slot_table.get(&NODE_1).unwrap().len(), 1);

        let joined_artifact_processor = mgr.artifact_processor_tasks.join_next().await;
        let result = joined_artifact_processor
            .expect("Joining artifact processor task failed")
            .expect("Artifact processor task panicked");
        let receiver_unvalidated_1 = channels.unvalidated_artifact_receiver.recv().await.unwrap();
        let receiver_unvalidated_2 = channels.unvalidated_artifact_receiver.recv().await.unwrap();
        assert!(
            (receiver_unvalidated_1
                == UnvalidatedArtifactMutation::Insert((U64Artifact::id_to_msg(1, 100), NODE_1))
                && receiver_unvalidated_2 == UnvalidatedArtifactMutation::Remove(0))
                || (receiver_unvalidated_2
                    == UnvalidatedArtifactMutation::Insert((
                        U64Artifact::id_to_msg(1, 100),
                        NODE_1
                    ))
                    && receiver_unvalidated_1 == UnvalidatedArtifactMutation::Remove(0))
        );

        // Check that assemble task for first advert closes.
        assert_eq!(result.1, 0);
    }

    /// Verify that if two peers advertise the same advert it will get added to the same assemble task.
    #[tokio::test]
    async fn two_peers_advertise_same_advert() {
        // Abort process if a thread panics. This catches detached tokio tasks that panic.
        // https://github.com/tokio-rs/tokio/issues/4516
        std::panic::set_hook(Box::new(|info| {
            let stacktrace = Backtrace::force_capture();
            println!("Got panic. @info:{}\n@stackTrace:{}", info, stacktrace);
            std::process::abort();
        }));

        let (mut mgr, _channels) = ReceiverManagerBuilder::new().build();

        mgr.handle_advert_receive(
            SlotUpdate {
                slot_number: SlotNumber::from(1),
                commit_id: CommitId::from(1),
                update: Update::Advert((0, ())),
            },
            NODE_1,
            ConnId::from(1),
        );
        // Second advert for advert 0.
        mgr.handle_advert_receive(
            SlotUpdate {
                slot_number: SlotNumber::from(1),
                commit_id: CommitId::from(1),
                update: Update::Advert((0, ())),
            },
            NODE_2,
            ConnId::from(1),
        );
        // Verify that we only have one assemble task.
        assert_eq!(mgr.slot_table.len(), 2);
        assert_eq!(mgr.slot_table.get(&NODE_1).unwrap().len(), 1);
        assert_eq!(mgr.slot_table.get(&NODE_2).unwrap().len(), 1);
        assert_eq!(mgr.active_assembles.len(), 1);
    }

    /// Verify that a new assemble task is started if we receive a new update for an already finished assemble.
    #[tokio::test]
    async fn new_advert_while_assemble_finished() {
        // Abort process if a thread panics. This catches detached tokio tasks that panic.
        // https://github.com/tokio-rs/tokio/issues/4516
        std::panic::set_hook(Box::new(|info| {
            let stacktrace = Backtrace::force_capture();
            println!("Got panic. @info:{}\n@stackTrace:{}", info, stacktrace);
            std::process::abort();
        }));

        fn make_artifact_assembler() -> MockArtifactAssembler {
            let mut artifact_assembler = MockArtifactAssembler::default();
            artifact_assembler
                .expect_assemble_message()
                .returning(|id, _, _, _: PeerWatcher| {
                    Box::pin(async move { Ok((U64Artifact::id_to_msg(id, 100), NODE_1)) })
                });
            artifact_assembler
        }
        let (mut mgr, _channels) = ReceiverManagerBuilder::new()
            .with_artifact_assembler_maker(make_artifact_assembler)
            .build();

        mgr.handle_advert_receive(
            SlotUpdate {
                slot_number: SlotNumber::from(1),
                commit_id: CommitId::from(1),
                update: Update::Advert((0, ())),
            },
            NODE_1,
            ConnId::from(1),
        );
        // Overwrite advert to close the assemble task.
        mgr.handle_advert_receive(
            SlotUpdate {
                slot_number: SlotNumber::from(1),
                commit_id: CommitId::from(2),
                update: Update::Advert((1, ())),
            },
            NODE_1,
            ConnId::from(1),
        );
        // Check that the assemble task is closed.
        let (peer_rx, id, attr) = mgr
            .artifact_processor_tasks
            .join_next()
            .await
            .unwrap()
            .unwrap();
        // Simulate that a new peer was added for this advert while closing.
        mgr.handle_advert_receive(
            SlotUpdate {
                slot_number: SlotNumber::from(1),
                commit_id: CommitId::from(3),
                update: Update::Advert((0, ())),
            },
            NODE_2,
            ConnId::from(1),
        );
        assert_eq!(mgr.active_assembles.len(), 2);
        // Verify that we reopened the assemble task for advert 0.
        mgr.handle_artifact_processor_joined(peer_rx, id, attr);
        assert_eq!(mgr.active_assembles.len(), 2);
    }

    /// Verify that slot table is pruned if node leaves subnet.
    #[tokio::test]
    async fn topology_update() {
        // Abort process if a thread panics. This catches detached tokio tasks that panic.
        // https://github.com/tokio-rs/tokio/issues/4516
        std::panic::set_hook(Box::new(|info| {
            let stacktrace = Backtrace::force_capture();
            println!("Got panic. @info:{}\n@stackTrace:{}", info, stacktrace);
            std::process::abort();
        }));

        let (pfn_tx, pfn_rx) = watch::channel(SubnetTopology::default());
        let (mut mgr, _channels) = ReceiverManagerBuilder::new()
            .with_topology_watcher(pfn_rx)
            .build();

        mgr.handle_advert_receive(
            SlotUpdate {
                slot_number: SlotNumber::from(1),
                commit_id: CommitId::from(1),
                update: Update::Advert((0, ())),
            },
            NODE_1,
            ConnId::from(1),
        );
        mgr.handle_advert_receive(
            SlotUpdate {
                slot_number: SlotNumber::from(1),
                commit_id: CommitId::from(1),
                update: Update::Advert((0, ())),
            },
            NODE_2,
            ConnId::from(1),
        );
        let addr = "127.0.0.1:8080".parse().unwrap();
        // Send current topology of two nodes.
        pfn_tx
            .send(SubnetTopology::new(
                vec![(NODE_1, addr), (NODE_2, addr)],
                RegistryVersion::from(1),
                RegistryVersion::from(1),
            ))
            .unwrap();
        mgr.handle_topology_update();
        assert_eq!(mgr.slot_table.len(), 2);
        assert_eq!(mgr.slot_table.get(&NODE_1).unwrap().len(), 1);
        assert_eq!(mgr.slot_table.get(&NODE_2).unwrap().len(), 1);
        // Remove one node from topology.
        pfn_tx
            .send(SubnetTopology::new(
                vec![(NODE_1, addr)],
                RegistryVersion::from(1),
                RegistryVersion::from(1),
            ))
            .unwrap();
        mgr.handle_topology_update();
        assert_eq!(mgr.slot_table.len(), 1);
        assert_eq!(mgr.slot_table.get(&NODE_1).unwrap().len(), 1);
        assert!(!mgr.slot_table.contains_key(&NODE_2));
        // Remove all nodes.
        pfn_tx
            .send(SubnetTopology::new(
                vec![],
                RegistryVersion::from(1),
                RegistryVersion::from(1),
            ))
            .unwrap();
        mgr.handle_topology_update();
        assert_eq!(mgr.slot_table.len(), 0);
        assert!(!mgr.slot_table.contains_key(&NODE_1));
        assert!(!mgr.slot_table.contains_key(&NODE_2));
    }

    /// Verify that if node leaves subnet all assemble tasks are informed.
    #[tokio::test]
    async fn topology_update_finish_assemble() {
        // Abort process if a thread panics. This catches detached tokio tasks that panic.
        // https://github.com/tokio-rs/tokio/issues/4516
        std::panic::set_hook(Box::new(|info| {
            let stacktrace = Backtrace::force_capture();
            println!("Got panic. @info:{}\n@stackTrace:{}", info, stacktrace);
            std::process::abort();
        }));

        let (pfn_tx, pfn_rx) = watch::channel(SubnetTopology::default());

        fn make_artifact_assembler() -> MockArtifactAssembler {
            let mut artifact_assembler = MockArtifactAssembler::default();
            artifact_assembler
                .expect_assemble_message()
                .returning(|id, _, _, _: PeerWatcher| {
                    Box::pin(async move { Ok((U64Artifact::id_to_msg(id, 100), NODE_1)) })
                });
            artifact_assembler
        }
        let (mut mgr, _channels) = ReceiverManagerBuilder::new()
            .with_artifact_assembler_maker(make_artifact_assembler)
            .with_topology_watcher(pfn_rx)
            .build();

        mgr.handle_advert_receive(
            SlotUpdate {
                slot_number: SlotNumber::from(1),
                commit_id: CommitId::from(1),
                update: Update::Advert((0, ())),
            },
            NODE_1,
            ConnId::from(1),
        );
        assert_eq!(mgr.active_assembles.len(), 1);
        assert_eq!(mgr.artifact_processor_tasks.len(), 1);
        // Remove node with active assemble from topology.
        pfn_tx
            .send(SubnetTopology::new(
                vec![],
                RegistryVersion::from(1),
                RegistryVersion::from(1),
            ))
            .unwrap();
        mgr.handle_topology_update();
        assert_eq!(
            mgr.artifact_processor_tasks
                .join_next()
                .await
                .unwrap()
                .unwrap()
                .1,
            0
        );
    }

    #[tokio::test]
    /// Advertise same id on different slots and overwrite both slots with new ids.
    async fn duplicate_advert_on_different_slots() {
        // Abort process if a thread panics. This catches detached tokio tasks that panic.
        // https://github.com/tokio-rs/tokio/issues/4516
        std::panic::set_hook(Box::new(|info| {
            let stacktrace = Backtrace::force_capture();
            println!("Got panic. @info:{}\n@stackTrace:{}", info, stacktrace);
            std::process::abort();
        }));

        fn make_artifact_assembler() -> MockArtifactAssembler {
            let mut artifact_assembler = MockArtifactAssembler::default();
            artifact_assembler
                .expect_assemble_message()
                .returning(|id, _, _, _: PeerWatcher| {
                    Box::pin(async move { Ok((U64Artifact::id_to_msg(id, 100), NODE_1)) })
                });
            artifact_assembler
        }
        let (mut mgr, _channels) = ReceiverManagerBuilder::new()
            .with_artifact_assembler_maker(make_artifact_assembler)
            .build();

        // Add id 0 on slot 1.
        mgr.handle_advert_receive(
            SlotUpdate {
                slot_number: SlotNumber::from(1),
                commit_id: CommitId::from(1),
                update: Update::Advert((0, ())),
            },
            NODE_1,
            ConnId::from(1),
        );
        // Add id 0 on slot 2.
        mgr.handle_advert_receive(
            SlotUpdate {
                slot_number: SlotNumber::from(2),
                commit_id: CommitId::from(2),
                update: Update::Advert((0, ())),
            },
            NODE_1,
            ConnId::from(1),
        );
        // Overwrite id 0 on slot 1.
        mgr.handle_advert_receive(
            SlotUpdate {
                slot_number: SlotNumber::from(1),
                commit_id: CommitId::from(3),
                update: Update::Advert((1, ())),
            },
            NODE_1,
            ConnId::from(1),
        );

        // Make sure no assemble task closes since we still have slot entries for 0 and 1.
        tokio::time::timeout(
            PROCESS_ARTIFACT_TIMEOUT,
            mgr.artifact_processor_tasks.join_next(),
        )
        .await
        .unwrap_err();

        assert_eq!(mgr.artifact_processor_tasks.len(), 2);
        // Overwrite remaining id 0 at slot 2.
        mgr.handle_advert_receive(
            SlotUpdate {
                slot_number: SlotNumber::from(2),
                commit_id: CommitId::from(4),
                update: Update::Advert((1, ())),
            },
            NODE_1,
            ConnId::from(1),
        );

        // Make sure the assemble task for 0 closes since both entries got overwritten.
        let joined_artifact_processor = mgr.artifact_processor_tasks.join_next().await;

        let result = joined_artifact_processor
            .expect("Joining artifact processor task failed")
            .expect("Artifact processor task panicked");

        assert_eq!(
            result.1, 0,
            "Expected artifact processor task for id 0 to closed"
        );
        assert_eq!(mgr.artifact_processor_tasks.len(), 1);
    }

    #[tokio::test]
    /// Advertise same id on different slots where one slot is occupied.
    async fn same_id_different_occupied_slot() {
        // Abort process if a thread panics. This catches detached tokio tasks that panic.
        // https://github.com/tokio-rs/tokio/issues/4516
        std::panic::set_hook(Box::new(|info| {
            let stacktrace = Backtrace::force_capture();
            println!("Got panic. @info:{}\n@stackTrace:{}", info, stacktrace);
            std::process::abort();
        }));

        fn make_artifact_assembler() -> MockArtifactAssembler {
            let mut artifact_assembler = MockArtifactAssembler::default();
            artifact_assembler
                .expect_assemble_message()
                .returning(|id, _, _, _: PeerWatcher| {
                    Box::pin(async move { Ok((U64Artifact::id_to_msg(id, 100), NODE_1)) })
                });
            artifact_assembler
        }
        let (mut mgr, _channels) = ReceiverManagerBuilder::new()
            .with_artifact_assembler_maker(make_artifact_assembler)
            .build();

        mgr.handle_advert_receive(
            SlotUpdate {
                slot_number: SlotNumber::from(1),
                commit_id: CommitId::from(1),
                update: Update::Advert((0, ())),
            },
            NODE_1,
            ConnId::from(1),
        );
        mgr.handle_advert_receive(
            SlotUpdate {
                slot_number: SlotNumber::from(2),
                commit_id: CommitId::from(2),
                update: Update::Advert((1, ())),
            },
            NODE_1,
            ConnId::from(1),
        );
        assert_eq!(mgr.artifact_processor_tasks.len(), 2);

        // Make sure no assemble task closes since we still have slot entries for 0 and 1.
        tokio::time::timeout(
            Duration::from_millis(100),
            mgr.artifact_processor_tasks.join_next(),
        )
        .await
        .unwrap_err();

        // Overwrite id 1 with id 0.
        mgr.handle_advert_receive(
            SlotUpdate {
                slot_number: SlotNumber::from(2),
                commit_id: CommitId::from(3),
                update: Update::Advert((0, ())),
            },
            NODE_1,
            ConnId::from(1),
        );
        // Only assemble task 1 closes because it got overwritten.
        tokio::time::timeout(Duration::from_millis(100), async {
            while let Some(id) = mgr.artifact_processor_tasks.join_next().await {
                assert_eq!(id.unwrap().1, 1);
            }
        })
        .await
        .unwrap_err();

        assert_eq!(mgr.artifact_processor_tasks.len(), 1);
    }

    #[tokio::test]
    /// Advertise same id on same slots. This should be a noop where only the commit id and connection id get updated.
    async fn same_id_same_slot() {
        // Abort process if a thread panics. This catches detached tokio tasks that panic.
        // https://github.com/tokio-rs/tokio/issues/4516
        std::panic::set_hook(Box::new(|info| {
            let stacktrace = Backtrace::force_capture();
            println!("Got panic. @info:{}\n@stackTrace:{}", info, stacktrace);
            std::process::abort();
        }));

        fn make_artifact_assembler() -> MockArtifactAssembler {
            let mut artifact_assembler = MockArtifactAssembler::default();
            artifact_assembler
                .expect_assemble_message()
                .returning(|id, _, _, _: PeerWatcher| {
                    Box::pin(async move { Ok((U64Artifact::id_to_msg(id, 100), NODE_1)) })
                });
            artifact_assembler
        }
        let (mut mgr, _channels) = ReceiverManagerBuilder::new()
            .with_artifact_assembler_maker(make_artifact_assembler)
            .build();

        mgr.handle_advert_receive(
            SlotUpdate {
                slot_number: SlotNumber::from(1),
                commit_id: CommitId::from(1),
                update: Update::Advert((0, ())),
            },
            NODE_1,
            ConnId::from(1),
        );
        assert_eq!(
            mgr.slot_table
                .get(&NODE_1)
                .unwrap()
                .get(&SlotNumber::from(1))
                .unwrap(),
            &SlotEntry {
                conn_id: ConnId::from(1),
                commit_id: CommitId::from(1),
                id: 0,
            }
        );
        // Advertise id 0 again on same slot.
        mgr.handle_advert_receive(
            SlotUpdate {
                slot_number: SlotNumber::from(1),
                commit_id: CommitId::from(2),
                update: Update::Advert((0, ())),
            },
            NODE_1,
            ConnId::from(1),
        );

        // Make sure no assemble task closes since we still have entry for 0.
        let joined_artifact_processor = timeout(
            PROCESS_ARTIFACT_TIMEOUT,
            mgr.artifact_processor_tasks.join_next(),
        )
        .await;

        assert!(
            joined_artifact_processor.is_err(),
            "Artifact task should not close when overwriting with same artifact id."
        );
        assert_eq!(mgr.artifact_processor_tasks.len(), 1);

        // Check that newer commit id is stored.
        assert_eq!(mgr.slot_table.len(), 1);
        assert_eq!(mgr.slot_table.get(&NODE_1).unwrap().len(), 1);
        assert_eq!(
            mgr.slot_table
                .get(&NODE_1)
                .unwrap()
                .get(&1.into())
                .unwrap()
                .commit_id,
            2.into()
        );
        assert_eq!(mgr.artifact_processor_tasks.len(), 1);

        // Overwrite id 0.
        mgr.handle_advert_receive(
            SlotUpdate {
                slot_number: SlotNumber::from(1),
                commit_id: CommitId::from(3),
                update: Update::Advert((2, ())),
            },
            NODE_1,
            ConnId::from(1),
        );

        // Make sure the assemble task for 0 closes.
        let joined_artifact_processor = timeout(
            PROCESS_ARTIFACT_TIMEOUT,
            mgr.artifact_processor_tasks.join_next(),
        )
        .await;

        let result = joined_artifact_processor
            .expect("Joining artifact processor join-set timed out")
            .expect("Joining artifact processor task failed")
            .expect("Artifact processor task panicked");

        assert_eq!(
            result.1, 0,
            "Expected artifact processor task for id 0 to closed"
        );
        assert_eq!(mgr.artifact_processor_tasks.len(), 1);
    }

    #[tokio::test]
    async fn large_artifact() {
        use ic_protobuf::p2p::v1 as pb;

        #[derive(PartialEq, Eq, Debug, Clone)]
        pub struct BigArtifact(Vec<u8>);
        impl IdentifiableArtifact for BigArtifact {
            const NAME: &'static str = "big";
            type Id = ();
            type Attribute = ();
            fn id(&self) -> Self::Id {}
            fn attribute(&self) -> Self::Attribute {}
        }
        impl From<BigArtifact> for Vec<u8> {
            fn from(value: BigArtifact) -> Self {
                value.0
            }
        }
        impl From<Vec<u8>> for BigArtifact {
            fn from(value: Vec<u8>) -> Self {
                Self(value)
            }
        }

        impl PbArtifact for BigArtifact {
            type PbMessage = Vec<u8>;
            type PbIdError = Infallible;
            type PbMessageError = Infallible;
            type PbAttributeError = Infallible;
            type PbId = ();
            type PbAttribute = ();
        }

        let (router, mut update_rx) = build_axum_router::<BigArtifact>(no_op_logger());

        let req_pb = pb::SlotUpdate {
            commit_id: 0,
            slot_id: 0,
            update: Some(pb::slot_update::Update::Artifact(
                vec![0; 100_000_000].encode_to_vec(),
            )),
        }
        .encode_to_vec();

        let resp = router
            .oneshot(
                Request::builder()
                    .uri(format!("/{}/update", uri_prefix::<BigArtifact>()))
                    .extension(NODE_1)
                    .extension(ConnId::from(1))
                    .body(Body::from(req_pb))
                    .unwrap(),
            )
            .await
            .unwrap();

        assert_eq!(resp.status(), StatusCode::OK);
        update_rx.recv().await.unwrap();
    }
}<|MERGE_RESOLUTION|>--- conflicted
+++ resolved
@@ -35,16 +35,7 @@
 };
 use tracing::instrument;
 
-<<<<<<< HEAD
-const MIN_ARTIFACT_RPC_TIMEOUT: Duration = Duration::from_secs(3600);
-const MAX_ARTIFACT_RPC_TIMEOUT: Duration = Duration::from_secs(3600 * 2);
-const PRIORITY_FUNCTION_UPDATE_INTERVAL: Duration = Duration::from_secs(3);
-
-type ValidatedPoolReaderRef<T> = Arc<RwLock<dyn ValidatedPoolReader<T> + Send + Sync>>;
-type ReceivedAdvertSender<A> = Sender<(AdvertUpdate<A>, NodeId, ConnId)>;
-=======
 type ReceivedAdvertSender<A> = Sender<(SlotUpdate<A>, NodeId, ConnId)>;
->>>>>>> 545a018d
 
 #[allow(unused)]
 pub fn build_axum_router<Artifact: PbArtifact>(
@@ -56,14 +47,9 @@
             &format!("/{}/update", uri_prefix::<Artifact>()),
             any(update_handler),
         )
-<<<<<<< HEAD
-        .layer(axum::extract::DefaultBodyLimit::disable())
-        .with_state((log, update_tx));
-=======
         .with_state((log, update_tx))
         // Disable request size limit since consensus might push artifacts larger than limit.
         .layer(DefaultBodyLimit::disable());
->>>>>>> 545a018d
 
     (router, update_rx)
 }
@@ -100,15 +86,6 @@
     Extension(peer): Extension<NodeId>,
     Extension(conn_id): Extension<ConnId>,
     payload: Bytes,
-<<<<<<< HEAD
-) -> Result<(), StatusCode> {
-    let update = tokio::task::spawn_blocking(move || {
-        let update: AdvertUpdate<Artifact> = pb::AdvertUpdate::proxy_decode(&payload).unwrap();
-        update
-    })
-    .await
-    .unwrap();
-=======
 ) -> Result<(), UpdateHandlerError<Artifact>> {
     let pb_slot_update = pb::SlotUpdate::decode(payload)
         .map_err(|e| UpdateHandlerError::SlotUpdateDecoding::<Artifact>(e))?;
@@ -148,7 +125,6 @@
             None => return Err(UpdateHandlerError::MissingUpdate),
         },
     };
->>>>>>> 545a018d
 
     if sender.send((update, peer, conn_id)).await.is_err() {
         error!(
@@ -294,7 +270,6 @@
                             // If the task panics we propagate the panic. But we allow tasks to be canceled.
                             // Task can be cancelled if someone calls .abort()
                             if err.is_panic() {
-                                error!(self.log, "Artifact processor task panicked: {:?},", err);
                                 std::panic::resume_unwind(err.into_panic());
                             }
                         }
@@ -304,47 +279,22 @@
                     self.handle_topology_update();
                 }
             }
-<<<<<<< HEAD
             // debug_assert_eq!(
-            //     self.active_downloads.len(),
+            //     self.active_assembles.len(),
             //     self.artifact_processor_tasks.len(),
             //     "Number of artifact processing tasks differs from the available number of channels that communicate with the processing tasks"
             // );
             // debug_assert!(
             //     self.artifact_processor_tasks.len()
-            //         >= HashSet::<Artifact::Id>::from_iter(
+            //         >= HashSet::<WireArtifact::Id>::from_iter(
             //             self.slot_table
             //                 .iter()
             //                 .flat_map(|(k, v)| v.iter())
             //                 .map(|(_, s)| s.id.clone())
             //         )
             //         .len(),
-            //     "Number of download tasks should always be the same or exceed the number of distinct ids stored."
+            //     "Number of assemble tasks should always be the same or exceed the number of distinct ids stored."
             // );
-            // debug_assert!(
-            //     self.active_downloads
-            //         .iter()
-            //         .all(|(k, v)| { v.receiver_count() == 1 }),
-            //     "Some download task has two node receivers or it was dropped."
-            // );
-=======
-            debug_assert_eq!(
-                self.active_assembles.len(),
-                self.artifact_processor_tasks.len(),
-                "Number of artifact processing tasks differs from the available number of channels that communicate with the processing tasks"
-            );
-            debug_assert!(
-                self.artifact_processor_tasks.len()
-                    >= HashSet::<WireArtifact::Id>::from_iter(
-                        self.slot_table
-                            .iter()
-                            .flat_map(|(k, v)| v.iter())
-                            .map(|(_, s)| s.id.clone())
-                    )
-                    .len(),
-                "Number of assemble tasks should always be the same or exceed the number of distinct ids stored."
-            );
->>>>>>> 545a018d
         }
     }
 
@@ -378,15 +328,6 @@
         } else {
             self.active_assembles.remove(&id);
         }
-<<<<<<< HEAD
-        // debug_assert!(
-        //     self.slot_table
-        //         .iter()
-        //         .flat_map(|(k, v)| v.iter())
-        //         .all(|(k, v)| self.active_downloads.contains_key(&v.id)),
-        //     "Every entry in the slot table should have an active download task."
-        // );
-=======
         debug_assert!(
             self.slot_table
                 .iter()
@@ -394,7 +335,6 @@
                 .all(|(k, v)| self.active_assembles.contains_key(&v.id)),
             "Every entry in the slot table should have an active assemble task."
         );
->>>>>>> 545a018d
     }
 
     #[instrument(skip_all)]
@@ -490,17 +430,10 @@
                     self.metrics.slot_table_removals_total.inc();
                 }
                 None => {
-<<<<<<< HEAD
-                    // error!(
-                    //     self.log,
-                    //     "Slot table contains an artifact ID that is not present in the `active_downloads`. This should never happen."
-                    // );
-=======
                     error!(
                         self.log,
                         "Slot table contains an artifact ID that is not present in the `active_assembles`. This should never happen."
                     );
->>>>>>> 545a018d
                     if cfg!(debug_assertions) {
                         panic!("Invariant violated");
                     }
@@ -617,10 +550,10 @@
                     .any(|r| r)
             });
         }
-        debug_assert!(
-            self.slot_table.len() <= self.topology_watcher.borrow().iter().count(),
-            "Slot table contains more nodes than nodes in subnet after pruning"
-        );
+        // debug_assert!(
+        //     self.slot_table.len() <= self.topology_watcher.borrow().iter().count(),
+        //     "Slot table contains more nodes than nodes in subnet after pruning"
+        // );
     }
 }
 
