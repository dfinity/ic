--- conflicted
+++ resolved
@@ -646,12 +646,7 @@
 
         fn new() -> Self {
             let (_, adverts_received) = tokio::sync::mpsc::channel(100);
-<<<<<<< HEAD
             let (sender, unvalidated_artifact_receiver) = tokio::sync::mpsc::channel(1000);
-=======
-            #[allow(clippy::disallowed_methods)]
-            let (sender, unvalidated_artifact_receiver) = tokio::sync::mpsc::unbounded_channel();
->>>>>>> a4e13acb
             let (_, topology_watcher) = watch::channel(SubnetTopology::default());
             let artifact_assembler =
                 Self::make_mock_artifact_assembler_with_clone(MockArtifactAssembler::default);
