#![allow(clippy::disallowed_methods)]

use std::{
    collections::{hash_map::Entry, HashMap},
    marker::PhantomData,
    panic,
    sync::Arc,
    time::Duration,
};

use axum::http::Request;
use backoff::{backoff::Backoff, ExponentialBackoffBuilder};
use bytes::Bytes;
use ic_base_types::NodeId;
use ic_interfaces::p2p::{
    artifact_manager::ArtifactProcessorEvent,
    consensus::{ArtifactAssembler, ArtifactWithOpt},
};
use ic_logger::{error, warn, ReplicaLogger};
use ic_protobuf::{p2p::v1 as pb, proxy::ProtoProxy};
use ic_quic_transport::{ConnId, Shutdown, Transport};
use ic_types::artifact::{IdentifiableArtifact, PbArtifact};
use prost::Message;
use tokio::{
    runtime::Handle,
    select,
    sync::mpsc::Receiver,
    task::{JoinError, JoinSet},
    time,
};
use tokio_util::sync::CancellationToken;
use tracing::instrument;

use crate::{metrics::ConsensusManagerMetrics, uri_prefix, CommitId, SlotNumber};

use self::available_slot_set::{AvailableSlot, AvailableSlotSet};

/// The size threshold for an artifact to be pushed. Artifacts smaller than this constant
/// in size are pushed.
pub(crate) const ARTIFACT_PUSH_THRESHOLD_BYTES: usize = 1024; // 1KB

const MIN_BACKOFF_INTERVAL: Duration = Duration::from_millis(250);
const MAX_BACKOFF_INTERVAL: Duration = Duration::from_secs(60);
const BACKOFF_MULTIPLIER: f64 = 2.0;

// Used to log warnings if the slot table grows beyond the threshold.
const SLOT_TABLE_THRESHOLD: u64 = 30_000;

// Convenience function to check for join errors and panic on them.
fn panic_on_join_err<T>(result: Result<T, JoinError>) -> T {
    match result {
        Ok(value) => value,
        Err(err) => {
            if err.is_panic() {
                panic::resume_unwind(err.into_panic());
            } else {
                panic!("Join error: {:?}", err);
            }
        }
    }
}

pub(crate) struct ConsensusManagerSender<Artifact: IdentifiableArtifact, WireArtifact, Assembler> {
    log: ReplicaLogger,
    metrics: ConsensusManagerMetrics,
    rt_handle: Handle,
    transport: Arc<dyn Transport>,
    adverts_to_send: Receiver<ArtifactProcessorEvent<Artifact>>,
    slot_manager: AvailableSlotSet,
    current_commit_id: CommitId,
    active_adverts: HashMap<Artifact::Id, (CancellationToken, AvailableSlot)>,
    join_set: JoinSet<()>,
    assembler: Assembler,
    marker: PhantomData<WireArtifact>,
}

impl<
        Artifact: IdentifiableArtifact,
        WireArtifact: PbArtifact,
        Assembler: ArtifactAssembler<Artifact, WireArtifact>,
    > ConsensusManagerSender<Artifact, WireArtifact, Assembler>
{
    pub(crate) fn run(
        log: ReplicaLogger,
        metrics: ConsensusManagerMetrics,
        rt_handle: Handle,
        transport: Arc<dyn Transport>,
        adverts_to_send: Receiver<ArtifactProcessorEvent<Artifact>>,
        assembler: Assembler,
    ) -> Shutdown {
        let slot_manager = AvailableSlotSet::new(log.clone(), metrics.clone(), WireArtifact::NAME);

        let manager = Self {
            log,
            metrics,
            rt_handle: rt_handle.clone(),
            transport,
            adverts_to_send,
            slot_manager,
            current_commit_id: CommitId::from(0),
            active_adverts: HashMap::new(),
            join_set: JoinSet::new(),
            assembler,
            marker: PhantomData,
        };

        Shutdown::spawn_on_with_cancellation(
            |cancellation: CancellationToken| manager.start_event_loop(cancellation),
            &rt_handle,
        )
    }

    async fn start_event_loop(mut self, cancellation_token: CancellationToken) {
        loop {
            select! {
                _ = cancellation_token.cancelled() => {
                    error!(
                        self.log,
                        "Sender event loop for the P2P client `{:?}` terminated. No more adverts will be sent for this client.",
                        uri_prefix::<WireArtifact>()
                    );
                    break;
                }
                Some(advert) = self.adverts_to_send.recv() => {
                    match advert {
                        ArtifactProcessorEvent::Artifact(new_artifact) => self.handle_send_advert(new_artifact, cancellation_token.clone()),
                        ArtifactProcessorEvent::Purge(id) => self.handle_purge_advert(&id),
                    }

                    self.current_commit_id.inc_assign();
                }

                Some(result) = self.join_set.join_next() => {
                    panic_on_join_err(result);
                }
            }

            #[cfg(debug_assertions)]
            {
                if self.join_set.len() < self.active_adverts.len() {
                    // This invariant can be violated if the root cancellation token is cancelled.
                    // It can be violated because the active_adverts HashMap is only cleared
                    // when purging artifacts, and not when the tasks join due to a cancellation
                    // not triggered by the manager.
                    let is_not_cancelled =
                        time::timeout(Duration::from_secs(5), cancellation_token.cancelled())
                            .await
                            .is_err();

                    if is_not_cancelled {
                        panic!(
                            "Invariant violated: join_set.len() {:?} >= active_adverts.len() {:?}.",
                            self.join_set.len(),
                            self.active_adverts.len()
                        );
                    }
                }
            }
        }

        while let Some(result) = self.join_set.join_next().await {
            panic_on_join_err(result);
        }
    }

    fn handle_purge_advert(&mut self, id: &Artifact::Id) {
        if let Some((cancellation_token, free_slot)) = self.active_adverts.remove(id) {
            self.metrics.send_view_consensus_purge_active_total.inc();
            cancellation_token.cancel();
            self.slot_manager.push(free_slot);
        } else {
            self.metrics.send_view_consensus_dup_purge_total.inc();
        }
    }

    #[instrument(skip_all)]
    fn handle_send_advert(
        &mut self,
        new_artifact: ArtifactWithOpt<Artifact>,
        cancellation_token: CancellationToken,
    ) {
        let id = new_artifact.artifact.id();
<<<<<<< HEAD
=======
        let wire_artifact = self.assembler.disassemble_message(new_artifact.artifact);
        let wire_artifact_id = wire_artifact.id();
        let wire_artifact_attribute = wire_artifact.attribute();
>>>>>>> 6f444bdf
        let entry = self.active_adverts.entry(id.clone());

        if let Entry::Vacant(entry) = entry {
            self.metrics.send_view_consensus_new_adverts_total.inc();

            let used_slot = self.slot_manager.pop();

            let child_token = cancellation_token.child_token();
            let child_token_clone = child_token.clone();
            let send_future = Self::send_advert_to_all_peers(
                self.rt_handle.clone(),
                self.metrics.clone(),
                self.transport.clone(),
                self.current_commit_id,
                used_slot.slot_number(),
<<<<<<< HEAD
                new_artifact,
                id,
=======
                ArtifactWithOpt {
                    artifact: wire_artifact,
                    is_latency_sensitive: new_artifact.is_latency_sensitive,
                },
                wire_artifact_id,
                wire_artifact_attribute,
>>>>>>> 6f444bdf
                child_token_clone,
            );

            self.join_set.spawn_on(send_future, &self.rt_handle);
            entry.insert((child_token, used_slot));
        } else {
            self.metrics.send_view_consensus_dup_adverts_total.inc();
        }
    }

    /// Sends an advert to all peers.
    #[instrument(skip_all)]
    async fn send_advert_to_all_peers(
        rt_handle: Handle,
        metrics: ConsensusManagerMetrics,
        transport: Arc<dyn Transport>,
        commit_id: CommitId,
        slot_number: SlotNumber,
        ArtifactWithOpt {
            artifact,
            is_latency_sensitive,
<<<<<<< HEAD
        }: ArtifactWithOpt<Artifact>,
        id: Artifact::Id,
=======
        }: ArtifactWithOpt<WireArtifact>,
        id: WireArtifact::Id,
        attribute: WireArtifact::Attribute,
>>>>>>> 6f444bdf
        cancellation_token: CancellationToken,
    ) {
        let pb_slot_update = pb::SlotUpdate {
            commit_id: commit_id.get(),
            slot_id: slot_number.get(),
            update: Some({
                let pb_artifact: WireArtifact::PbMessage = artifact.into();
                // Try to push artifact if size below threshold or it is latency sensitive.
                if pb_artifact.encoded_len() < ARTIFACT_PUSH_THRESHOLD_BYTES || is_latency_sensitive
                {
                    pb::slot_update::Update::Artifact(pb_artifact.encode_to_vec())
                } else {
                    pb::slot_update::Update::Advert(pb::Advert {
<<<<<<< HEAD
                        id: Artifact::PbId::proxy_encode(id),
=======
                        id: WireArtifact::PbId::proxy_encode(id),
                        attribute: WireArtifact::PbAttribute::proxy_encode(attribute),
>>>>>>> 6f444bdf
                    })
                }
            }),
        };

        let body = Bytes::from(pb_slot_update.encode_to_vec());

        let mut in_progress_transmissions = JoinSet::new();
        // Stores the connection ID and the [`CancellationToken`] of the last successful transmission task to a peer.
        let mut initiated_transmissions: HashMap<NodeId, (ConnId, CancellationToken)> =
            HashMap::new();
        let mut periodic_check_interval = time::interval(Duration::from_secs(5));
        loop {
            select! {
                _ = periodic_check_interval.tick() => {
                    // check for new peers/connection IDs
                    // spawn task for peers with higher conn id or not in completed transmissions.
                    // add task to join map
                    for (peer, connection_id) in transport.peers() {
                        let is_initiated = initiated_transmissions.get(&peer).is_some_and(|(id, token)| {
                            if *id == connection_id {
                                true
                            } else {
                                token.cancel();
                                metrics.send_view_resend_reconnect_total.inc();
                                false
                            }
                        });


                        if !is_initiated {
                            let child_token = cancellation_token.child_token();
                            let child_token_clone = child_token.clone();
                            metrics.send_view_send_to_peer_total.inc();

                            let transport = transport.clone();
                            let body = body.clone();

                            let send_future = async move {
                                select! {
                                    _ = send_advert_to_peer(transport, body, peer, uri_prefix::<WireArtifact>()) => {},
                                    _ = child_token.cancelled() => {},
                                }
                            };

                            in_progress_transmissions.spawn_on(send_future, &rt_handle);
                            initiated_transmissions.insert(peer, (connection_id, child_token_clone));
                        }
                    }
                }
                Some(result) = in_progress_transmissions.join_next() => {
                    panic_on_join_err(result);
                    metrics.send_view_send_to_peer_delivered_total.inc();
                }
                _ = cancellation_token.cancelled() => {
                    while let Some(result) = in_progress_transmissions.join_next().await {
                        metrics.send_view_send_to_peer_cancelled_total.inc();
                        panic_on_join_err(result);
                    }
                    break;
                }
            }
        }
    }
}

/// Sends a serialized advert or artifact message to a peer.
/// If the peer is not reachable, it will retry with an exponential backoff.
#[instrument(skip(transport, message))]
async fn send_advert_to_peer(
    transport: Arc<dyn Transport>,
    message: Bytes,
    peer: NodeId,
    uri_prefix: String,
) {
    let mut backoff = ExponentialBackoffBuilder::new()
        .with_initial_interval(MIN_BACKOFF_INTERVAL)
        .with_max_interval(MAX_BACKOFF_INTERVAL)
        .with_multiplier(BACKOFF_MULTIPLIER)
        .with_max_elapsed_time(None)
        .build();

    loop {
        let request = Request::builder()
            .uri(format!("/{}/update", uri_prefix))
            .body(message.clone())
            .expect("Building from typed values");

        if let Ok(()) = transport.push(&peer, request).await {
            return;
        }

        let backoff_duration = backoff.next_backoff().unwrap_or(MAX_BACKOFF_INTERVAL);
        time::sleep(backoff_duration).await;
    }
}

mod available_slot_set {
    use super::*;

    pub struct AvailableSlot(u64);

    impl AvailableSlot {
        pub fn slot_number(&self) -> SlotNumber {
            self.0.into()
        }
    }

    pub struct AvailableSlotSet {
        next_free_slot: u64,
        free_slots: Vec<AvailableSlot>,
        log: ReplicaLogger,
        metrics: ConsensusManagerMetrics,
        service_name: &'static str,
    }

    impl AvailableSlotSet {
        pub fn new(
            log: ReplicaLogger,
            metrics: ConsensusManagerMetrics,
            service_name: &'static str,
        ) -> Self {
            Self {
                next_free_slot: 0,
                free_slots: vec![],
                log,
                metrics,
                service_name,
            }
        }

        pub fn push(&mut self, slot: AvailableSlot) {
            self.free_slots.push(slot);
            self.metrics.slot_set_in_use_slots.dec();
        }

        /// Returns available slot.
        pub fn pop(&mut self) -> AvailableSlot {
            self.metrics.slot_set_in_use_slots.inc();
            match self.free_slots.pop() {
                Some(slot) => slot,
                None => {
                    if self.next_free_slot > SLOT_TABLE_THRESHOLD {
                        warn!(
                            self.log,
                            "Slot table threshold exceeded for service {}. Slots in use = {}.",
                            self.service_name,
                            self.next_free_slot
                        );
                    }

                    let new_slot = AvailableSlot(self.next_free_slot);
                    self.next_free_slot += 1;

                    self.metrics.slot_set_allocated_slots_total.inc();

                    new_slot
                }
            }
        }
    }
}

#[cfg(test)]
mod tests {
    use anyhow::anyhow;
    use ic_logger::replica_logger::no_op_logger;
    use ic_metrics::MetricsRegistry;
    use ic_p2p_test_utils::{consensus::U64Artifact, mocks::MockTransport};
    use ic_test_utilities_logger::with_test_replica_logger;
    use ic_types_test_utils::ids::{NODE_1, NODE_2};
    use mockall::Sequence;
    use tokio::{runtime::Handle, time::timeout};

    use ic_interfaces::p2p::consensus::{Aborted, Peers};

    use super::*;

    #[derive(Clone)]
    struct IdentityAssembler;

    impl ArtifactAssembler<U64Artifact, U64Artifact> for IdentityAssembler {
        fn disassemble_message(&self, msg: U64Artifact) -> U64Artifact {
            msg
        }
        async fn assemble_message<P: Peers + Send + 'static>(
            &self,
            _id: <U64Artifact as IdentifiableArtifact>::Id,
            _attr: <U64Artifact as IdentifiableArtifact>::Attribute,
            _artifact: Option<(U64Artifact, NodeId)>,
            _peers: P,
        ) -> Result<(U64Artifact, NodeId), Aborted> {
            todo!()
        }
    }

    /// Verify that advert is sent to multiple peers.
    #[tokio::test]
    async fn send_advert_to_all_peers() {
        with_test_replica_logger(|log| async {
            let (push_tx, mut push_rx) = tokio::sync::mpsc::unbounded_channel();
            let (tx, rx) = tokio::sync::mpsc::channel(100);

            let mut mock_transport = MockTransport::new();
            mock_transport
                .expect_peers()
                .return_const(vec![(NODE_1, ConnId::from(1)), (NODE_2, ConnId::from(2))]);
            mock_transport
                .expect_push()
                .times(2)
                .returning(move |n, _| {
                    push_tx.send(*n).unwrap();
                    Ok(())
                });

            let shutdown = ConsensusManagerSender::<U64Artifact, U64Artifact, _>::run(
                log,
                ConsensusManagerMetrics::new::<U64Artifact>(&MetricsRegistry::default()),
                Handle::current(),
                Arc::new(mock_transport),
                rx,
                IdentityAssembler,
            );

            tx.send(ArtifactProcessorEvent::Artifact(ArtifactWithOpt {
                artifact: U64Artifact::id_to_msg(1, 1024),
                is_latency_sensitive: false,
            }))
            .await
            .unwrap();

            let first_push_node = push_rx.recv().await.unwrap();
            let second_push_node: phantom_newtype::Id<
                ic_base_types::NodeTag,
                ic_base_types::PrincipalId,
            > = push_rx.recv().await.unwrap();
            assert!(
                first_push_node == NODE_1 && second_push_node == NODE_2
                    || first_push_node == NODE_2 && second_push_node == NODE_1
            );

            timeout(Duration::from_secs(5), shutdown.shutdown())
                .await
                .expect("ConsensusManagerSender did not terminate in time.")
        })
        .await
    }

    /// Verify that increasing connection id causes advert to be resent.
    #[tokio::test]
    async fn resend_advert_to_reconnected_peer() {
        with_test_replica_logger(|log| async {
            let (push_tx, mut push_rx) = tokio::sync::mpsc::unbounded_channel();
            let (tx, rx) = tokio::sync::mpsc::channel(100);

            let mut mock_transport = MockTransport::new();
            let mut seq = Sequence::new();

            mock_transport
                .expect_peers()
                .times(1)
                .return_once(|| vec![(NODE_1, ConnId::from(1)), (NODE_2, ConnId::from(2))])
                .in_sequence(&mut seq);
            mock_transport
                .expect_peers()
                .times(1)
                .returning(|| vec![(NODE_1, ConnId::from(3)), (NODE_2, ConnId::from(2))])
                .in_sequence(&mut seq);
            mock_transport.expect_peers().return_const(vec![]);
            mock_transport
                .expect_push()
                .times(3)
                .returning(move |n, _| {
                    push_tx.send(*n).unwrap();
                    Ok(())
                });

            let shutdown = ConsensusManagerSender::<U64Artifact, U64Artifact, _>::run(
                log,
                ConsensusManagerMetrics::new::<U64Artifact>(&MetricsRegistry::default()),
                Handle::current(),
                Arc::new(mock_transport),
                rx,
                IdentityAssembler,
            );

            tx.send(ArtifactProcessorEvent::Artifact(ArtifactWithOpt {
                artifact: U64Artifact::id_to_msg(1, 1024),
                is_latency_sensitive: false,
            }))
            .await
            .unwrap();

            // Received two messages from NODE_1 because of reconnection.
            let pushes = [
                push_rx.recv().await.unwrap(),
                push_rx.recv().await.unwrap(),
                push_rx.recv().await.unwrap(),
            ];
            assert_eq!(pushes.iter().filter(|&&n| n == NODE_1).count(), 2);
            assert_eq!(pushes.iter().filter(|&&n| n == NODE_2).count(), 1);

            timeout(Duration::from_secs(5), shutdown.shutdown())
                .await
                .expect("ConsensusManagerSender did not terminate in time.")
        })
        .await
    }

    /// Verify failed send is retried.
    #[tokio::test]
    async fn retry_peer_error() {
        with_test_replica_logger(|log| async {
            let (push_tx, mut push_rx) = tokio::sync::mpsc::unbounded_channel();
            let (tx, rx) = tokio::sync::mpsc::channel(100);

            let mut mock_transport = MockTransport::new();
            let mut seq = Sequence::new();

            mock_transport
                .expect_peers()
                .return_const(vec![(NODE_1, ConnId::from(1))]);
            // Let transport push fail a few times.
            mock_transport
                .expect_push()
                .times(5)
                .returning(move |_, _| Err(anyhow!("")))
                .in_sequence(&mut seq);
            mock_transport
                .expect_push()
                .times(1)
                .returning(move |n, _| {
                    push_tx.send(*n).unwrap();
                    Ok(())
                });

            let shutdown = ConsensusManagerSender::<U64Artifact, U64Artifact, _>::run(
                log,
                ConsensusManagerMetrics::new::<U64Artifact>(&MetricsRegistry::default()),
                Handle::current(),
                Arc::new(mock_transport),
                rx,
                IdentityAssembler,
            );

            tx.send(ArtifactProcessorEvent::Artifact(ArtifactWithOpt {
                artifact: U64Artifact::id_to_msg(1, 1024),
                is_latency_sensitive: false,
            }))
            .await
            .unwrap();
            // Verify that we successfully retried.
            assert_eq!(push_rx.recv().await.unwrap(), NODE_1);

            timeout(Duration::from_secs(5), shutdown.shutdown())
                .await
                .expect("ConsensusManagerSender did not terminate in time.")
        })
        .await
    }

    /// Verify commit id increases with new adverts/purge events.
    #[tokio::test]
    async fn increasing_commit_id() {
        with_test_replica_logger(|log| async {
            let (commit_id_tx, mut commit_id_rx) = tokio::sync::mpsc::unbounded_channel();
            let (tx, rx) = tokio::sync::mpsc::channel(100);

            let mut mock_transport = MockTransport::new();

            mock_transport
                .expect_peers()
                .return_const(vec![(NODE_1, ConnId::from(1))]);
            mock_transport
                .expect_push()
                .times(3)
                .returning(move |_, r| {
                    let pb_slot = pb::SlotUpdate::decode(&mut r.into_body()).unwrap();
                    commit_id_tx.send(pb_slot.commit_id).unwrap();
                    Ok(())
                });

            let shutdown = ConsensusManagerSender::<U64Artifact, U64Artifact, _>::run(
                log,
                ConsensusManagerMetrics::new::<U64Artifact>(&MetricsRegistry::default()),
                Handle::current(),
                Arc::new(mock_transport),
                rx,
                IdentityAssembler,
            );
            // Send advert and verify commit it.
            tx.send(ArtifactProcessorEvent::Artifact(ArtifactWithOpt {
                artifact: U64Artifact::id_to_msg(1, 1024),
                is_latency_sensitive: false,
            }))
            .await
            .unwrap();
            assert_eq!(commit_id_rx.recv().await.unwrap(), 0);

            // Send second advert and observe commit id bump.
            tx.send(ArtifactProcessorEvent::Artifact(ArtifactWithOpt {
                artifact: U64Artifact::id_to_msg(2, 1024),
                is_latency_sensitive: false,
            }))
            .await
            .unwrap();
            assert_eq!(commit_id_rx.recv().await.unwrap(), 1);
            // Send purge and new advert and observe commit id increase by 2.
            tx.send(ArtifactProcessorEvent::Purge(2)).await.unwrap();
            tx.send(ArtifactProcessorEvent::Artifact(ArtifactWithOpt {
                artifact: U64Artifact::id_to_msg(3, 1024),
                is_latency_sensitive: false,
            }))
            .await
            .unwrap();

            assert_eq!(commit_id_rx.recv().await.unwrap(), 3);
            timeout(Duration::from_secs(5), shutdown.shutdown())
                .await
                .expect("ConsensusManagerSender did not terminate in time.")
        })
        .await
    }

    /// Verify that duplicate Advert event does not cause sending twice.
    #[tokio::test]
    async fn send_same_advert_twice() {
        with_test_replica_logger(|log| async {
            let (commit_id_tx, mut commit_id_rx) = tokio::sync::mpsc::unbounded_channel();
            let (tx, rx) = tokio::sync::mpsc::channel(100);

            let mut mock_transport = MockTransport::new();

            mock_transport
                .expect_peers()
                .return_const(vec![(NODE_1, ConnId::from(1))]);
            mock_transport
                .expect_push()
                .times(2)
                .returning(move |_, r| {
                    let pb_slot = pb::SlotUpdate::decode(&mut r.into_body()).unwrap();
                    commit_id_tx.send(pb_slot.commit_id).unwrap();
                    Ok(())
                });

            let shutdown = ConsensusManagerSender::<U64Artifact, U64Artifact, _>::run(
                log,
                ConsensusManagerMetrics::new::<U64Artifact>(&MetricsRegistry::default()),
                Handle::current(),
                Arc::new(mock_transport),
                rx,
                IdentityAssembler,
            );

            // Send advert and verify commit id.
            tx.send(ArtifactProcessorEvent::Artifact(ArtifactWithOpt {
                artifact: U64Artifact::id_to_msg(1, 1024),
                is_latency_sensitive: false,
            }))
            .await
            .unwrap();
            assert_eq!(commit_id_rx.recv().await.unwrap(), 0);

            // Send same advert again. This should be noop.
            tx.send(ArtifactProcessorEvent::Artifact(ArtifactWithOpt {
                artifact: U64Artifact::id_to_msg(1, 1024),
                is_latency_sensitive: false,
            }))
            .await
            .unwrap();

            // Check that new advert is advertised with correct commit id.
            tx.send(ArtifactProcessorEvent::Artifact(ArtifactWithOpt {
                artifact: U64Artifact::id_to_msg(2, 1024),
                is_latency_sensitive: false,
            }))
            .await
            .unwrap();

            assert_eq!(commit_id_rx.recv().await.unwrap(), 2);

            timeout(Duration::from_secs(5), shutdown.shutdown())
                .await
                .expect("ConsensusManagerSender did not terminate in time.")
        })
        .await
    }

    /// Verify that a panic happening in one of the tasks spawned by the ConsensusManagerSender
    /// is propagated when awaiting on [`ConsensusManagerSender::run`].
    ///
    // This test is ignored because the panic is caught in the panic hook set in /consensus_manager/receiver.rs
    #[ignore]
    #[tokio::test]
    async fn panic_in_task_is_propagated() {
        with_test_replica_logger(|log| async {
        let (tx, rx) = tokio::sync::mpsc::channel(100);

            let mut mock_transport = MockTransport::new();

            mock_transport
                .expect_peers()
                .return_const(vec![(NODE_1, ConnId::from(1))]);

            // We don't create an expectation for `push` here, so that we can trigger a panic
            mock_transport
                .expect_push()
                .times(2)
                .returning(move |_, _| {
                    panic!("Panic in mock transport expectation.");
                });

            let shutdown = ConsensusManagerSender::<U64Artifact, U64Artifact, _>::run(
                log,
                ConsensusManagerMetrics::new::<U64Artifact>(&MetricsRegistry::default()),
                Handle::current(),
                Arc::new(mock_transport),
                rx,
                IdentityAssembler,
            );

        tx.send(ArtifactProcessorEvent::Artifact(ArtifactWithOpt {
            artifact: U64Artifact::id_to_msg(1, 1024),
            is_latency_sensitive: false,
        }))
        .await
        .unwrap();

        timeout(Duration::from_secs(5), shutdown.shutdown())
            .await
            .expect("ConsensusManagerSender should terminate since the downstream service `transport` panicked.");

        //assert!(join_error.is_panic(), "The join error should be a panic.");
    }).await
    }

    /// Test that we can take more slots than SLOT_TABLE_THRESHOLD
    #[test]
    fn slot_manager_unrestricted() {
        let mut sm = AvailableSlotSet::new(
            no_op_logger(),
            ConsensusManagerMetrics::new::<U64Artifact>(&MetricsRegistry::default()),
            "test",
        );

        // Take more than SLOT_TABLE_THRESHOLD number of slots
        let mut used_slots = Vec::new();
        for i in 0..(SLOT_TABLE_THRESHOLD * 5) {
            let new_slot = sm.pop();
            assert_eq!(new_slot.slot_number(), SlotNumber::from(i));
            used_slots.push(new_slot);
        }
        // Give back all the slots.
        for slot in used_slots {
            sm.push(slot);
        }
        // Check that we get the slot that was returned last
        assert_eq!(
            sm.pop().slot_number(),
            SlotNumber::from(SLOT_TABLE_THRESHOLD * 5 - 1)
        );
    }
}<|MERGE_RESOLUTION|>--- conflicted
+++ resolved
@@ -180,12 +180,8 @@
         cancellation_token: CancellationToken,
     ) {
         let id = new_artifact.artifact.id();
-<<<<<<< HEAD
-=======
         let wire_artifact = self.assembler.disassemble_message(new_artifact.artifact);
         let wire_artifact_id = wire_artifact.id();
-        let wire_artifact_attribute = wire_artifact.attribute();
->>>>>>> 6f444bdf
         let entry = self.active_adverts.entry(id.clone());
 
         if let Entry::Vacant(entry) = entry {
@@ -201,17 +197,11 @@
                 self.transport.clone(),
                 self.current_commit_id,
                 used_slot.slot_number(),
-<<<<<<< HEAD
-                new_artifact,
-                id,
-=======
                 ArtifactWithOpt {
                     artifact: wire_artifact,
                     is_latency_sensitive: new_artifact.is_latency_sensitive,
                 },
                 wire_artifact_id,
-                wire_artifact_attribute,
->>>>>>> 6f444bdf
                 child_token_clone,
             );
 
@@ -233,14 +223,8 @@
         ArtifactWithOpt {
             artifact,
             is_latency_sensitive,
-<<<<<<< HEAD
-        }: ArtifactWithOpt<Artifact>,
-        id: Artifact::Id,
-=======
         }: ArtifactWithOpt<WireArtifact>,
         id: WireArtifact::Id,
-        attribute: WireArtifact::Attribute,
->>>>>>> 6f444bdf
         cancellation_token: CancellationToken,
     ) {
         let pb_slot_update = pb::SlotUpdate {
@@ -254,12 +238,7 @@
                     pb::slot_update::Update::Artifact(pb_artifact.encode_to_vec())
                 } else {
                     pb::slot_update::Update::Advert(pb::Advert {
-<<<<<<< HEAD
-                        id: Artifact::PbId::proxy_encode(id),
-=======
                         id: WireArtifact::PbId::proxy_encode(id),
-                        attribute: WireArtifact::PbAttribute::proxy_encode(attribute),
->>>>>>> 6f444bdf
                     })
                 }
             }),
