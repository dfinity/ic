use std::sync::Arc;

use crate::{
    metrics::ConsensusManagerMetrics,
    receiver::{build_axum_router, ConsensusManagerReceiver},
    sender::ConsensusManagerSender,
};
use axum::Router;
use ic_base_types::NodeId;
use ic_interfaces::p2p::consensus::{ArtifactAssembler, ArtifactTransmit};
use ic_logger::ReplicaLogger;
use ic_metrics::MetricsRegistry;
use ic_quic_transport::{ConnId, Shutdown, SubnetTopology, Transport};
use ic_types::artifact::{IdentifiableArtifact, PbArtifact, UnvalidatedArtifactMutation};
use phantom_newtype::AmountOf;
use tokio::{
    runtime::Handle,
    sync::{
<<<<<<< HEAD
        mpsc::{Receiver, Sender},
=======
        mpsc::{Receiver, Sender, UnboundedReceiver, UnboundedSender},
>>>>>>> a4e13acb
        watch,
    },
};

mod metrics;
mod receiver;
mod sender;

type StartConsensusManagerFn =
    Box<dyn FnOnce(Arc<dyn Transport>, watch::Receiver<SubnetTopology>) -> Vec<Shutdown>>;

/// Same order of magnitude as the number of active artifacts.
const MAX_OUTBOUND_CHANNEL_SIZE: usize = 100_000;

pub type AbortableBroadcastSender<T> = Sender<ArtifactTransmit<T>>;
pub type AbortableBroadcastReceiver<T> = UnboundedReceiver<UnvalidatedArtifactMutation<T>>;

pub struct AbortableBroadcastChannel<T: IdentifiableArtifact> {
    pub outbound_tx: AbortableBroadcastSender<T>,
    pub inbound_rx: AbortableBroadcastReceiver<T>,
}

pub struct AbortableBroadcastChannelBuilder {
    log: ReplicaLogger,
    metrics_registry: MetricsRegistry,
    rt_handle: Handle,
    managers: Vec<StartConsensusManagerFn>,
    router: Option<Router>,
}

impl AbortableBroadcastChannelBuilder {
    pub fn new(log: ReplicaLogger, rt_handle: Handle, metrics_registry: MetricsRegistry) -> Self {
        Self {
            log,
            metrics_registry,
            rt_handle,
            managers: Vec::new(),
            router: None,
        }
    }

    /// Creates a channel for the corresponding artifact. The channel is used to broadcast artifacts within the subnet.
    pub fn abortable_broadcast_channel<
        Artifact: IdentifiableArtifact,
        WireArtifact: PbArtifact,
        F: FnOnce(Arc<dyn Transport>) -> D + 'static,
        D: ArtifactAssembler<Artifact, WireArtifact>,
    >(
        &mut self,
<<<<<<< HEAD
        outbound_artifacts_rx: Receiver<ArtifactTransmit<Artifact>>,
        inbound_artifacts_tx: Sender<UnvalidatedArtifactMutation<Artifact>>,
=======
>>>>>>> a4e13acb
        (assembler, assembler_router): (F, Router),
        slot_limit: usize,
    ) -> AbortableBroadcastChannel<Artifact> {
        let (outbound_tx, outbound_rx) = tokio::sync::mpsc::channel(MAX_OUTBOUND_CHANNEL_SIZE);
        // Making this channel bounded can be problematic since we don't have true multiplexing
        // of P2P messages.
        // Possible scenario is - adverts+chunks arrive on the same channel, slow consensus
        // will result on slow consuption of chunks. Slow consumption of chunks will in turn
        // result in slower consumptions of adverts. Ideally adverts are consumed at rate
        // independent of consensus.
        #[allow(clippy::disallowed_methods)]
        let (inbound_tx, inbound_rx) = tokio::sync::mpsc::unbounded_channel();

        assert!(uri_prefix::<WireArtifact>()
            .chars()
            .all(char::is_alphabetic));
        let (router, adverts_from_peers_rx) = build_axum_router(self.log.clone());

        let log = self.log.clone();
        let rt_handle = self.rt_handle.clone();
        let metrics_registry = self.metrics_registry.clone();

        let builder = move |transport: Arc<dyn Transport>, topology_watcher| {
            start_consensus_manager(
                log,
                &metrics_registry,
                rt_handle,
                outbound_rx,
                adverts_from_peers_rx,
                inbound_tx,
                assembler(transport.clone()),
                transport,
                topology_watcher,
                slot_limit,
            )
        };

        self.router = Some(
            self.router
                .take()
                .unwrap_or_default()
                .merge(router)
                .merge(assembler_router),
        );

        self.managers.push(Box::new(builder));
        AbortableBroadcastChannel {
            outbound_tx,
            inbound_rx,
        }
    }

    pub fn router(&self) -> Router {
        self.router.clone().unwrap_or_default()
    }

    pub fn start(
        self,
        transport: Arc<dyn Transport>,
        topology_watcher: watch::Receiver<SubnetTopology>,
    ) -> Vec<Shutdown> {
        let mut ret = vec![];
        for m in self.managers {
            ret.append(&mut m(transport.clone(), topology_watcher.clone()));
        }
        ret
    }
}

fn start_consensus_manager<Artifact, WireArtifact, Assembler>(
    log: ReplicaLogger,
    metrics_registry: &MetricsRegistry,
    rt_handle: Handle,
    // Locally produced adverts to send to the node's peers.
    outbound_transmits: Receiver<ArtifactTransmit<Artifact>>,
    // Adverts received from peers
    adverts_received: Receiver<(SlotUpdate<WireArtifact>, NodeId, ConnId)>,
    sender: Sender<UnvalidatedArtifactMutation<Artifact>>,
    assembler: Assembler,
    transport: Arc<dyn Transport>,
    topology_watcher: watch::Receiver<SubnetTopology>,
    slot_limit: usize,
) -> Vec<Shutdown>
where
    Artifact: IdentifiableArtifact,
    WireArtifact: PbArtifact,
    Assembler: ArtifactAssembler<Artifact, WireArtifact>,
{
    let metrics = ConsensusManagerMetrics::new::<WireArtifact>(metrics_registry);

    let shutdown_send_side = ConsensusManagerSender::<Artifact, WireArtifact, _>::run(
        log.clone(),
        metrics.clone(),
        rt_handle.clone(),
        transport.clone(),
        outbound_transmits,
        assembler.clone(),
    );

    let shutdown_receive_side = ConsensusManagerReceiver::run(
        log,
        metrics,
        rt_handle,
        adverts_received,
        assembler,
        sender,
        topology_watcher,
        slot_limit,
    );
    vec![shutdown_send_side, shutdown_receive_side]
}

struct SlotUpdate<Artifact: PbArtifact> {
    slot_number: SlotNumber,
    commit_id: CommitId,
    update: Update<Artifact>,
}

enum Update<Artifact: PbArtifact> {
    Artifact(Artifact),
    Id(Artifact::Id),
}

fn uri_prefix<Artifact: PbArtifact>() -> String {
    Artifact::NAME.to_lowercase()
}

struct SlotNumberTag;
type SlotNumber = AmountOf<SlotNumberTag, u64>;

struct CommitIdTag;
type CommitId = AmountOf<CommitIdTag, u64>;<|MERGE_RESOLUTION|>--- conflicted
+++ resolved
@@ -16,11 +16,7 @@
 use tokio::{
     runtime::Handle,
     sync::{
-<<<<<<< HEAD
         mpsc::{Receiver, Sender},
-=======
-        mpsc::{Receiver, Sender, UnboundedReceiver, UnboundedSender},
->>>>>>> a4e13acb
         watch,
     },
 };
@@ -36,7 +32,7 @@
 const MAX_OUTBOUND_CHANNEL_SIZE: usize = 100_000;
 
 pub type AbortableBroadcastSender<T> = Sender<ArtifactTransmit<T>>;
-pub type AbortableBroadcastReceiver<T> = UnboundedReceiver<UnvalidatedArtifactMutation<T>>;
+pub type AbortableBroadcastReceiver<T> = Receiver<UnvalidatedArtifactMutation<T>>;
 
 pub struct AbortableBroadcastChannel<T: IdentifiableArtifact> {
     pub outbound_tx: AbortableBroadcastSender<T>,
@@ -70,11 +66,6 @@
         D: ArtifactAssembler<Artifact, WireArtifact>,
     >(
         &mut self,
-<<<<<<< HEAD
-        outbound_artifacts_rx: Receiver<ArtifactTransmit<Artifact>>,
-        inbound_artifacts_tx: Sender<UnvalidatedArtifactMutation<Artifact>>,
-=======
->>>>>>> a4e13acb
         (assembler, assembler_router): (F, Router),
         slot_limit: usize,
     ) -> AbortableBroadcastChannel<Artifact> {
@@ -86,7 +77,7 @@
         // result in slower consumptions of adverts. Ideally adverts are consumed at rate
         // independent of consensus.
         #[allow(clippy::disallowed_methods)]
-        let (inbound_tx, inbound_rx) = tokio::sync::mpsc::unbounded_channel();
+        let (inbound_tx, inbound_rx) = tokio::sync::mpsc::channel(10000);
 
         assert!(uri_prefix::<WireArtifact>()
             .chars()
