use std::sync::Arc;

use crate::{
    metrics::ConsensusManagerMetrics,
    receiver::{build_axum_router, ConsensusManagerReceiver},
    sender::ConsensusManagerSender,
};
use axum::Router;
use ic_base_types::NodeId;
use ic_interfaces::p2p::consensus::{ArtifactAssembler, ArtifactTransmit};
use ic_logger::ReplicaLogger;
use ic_metrics::MetricsRegistry;
use ic_quic_transport::{ConnId, Shutdown, SubnetTopology, Transport};
use ic_types::artifact::{IdentifiableArtifact, PbArtifact, UnvalidatedArtifactMutation};
use phantom_newtype::AmountOf;
use tokio::{
    runtime::Handle,
    sync::{
        mpsc::{Receiver, Sender},
        watch,
    },
};

mod metrics;
mod receiver;
mod sender;

type StartConsensusManagerFn =
    Box<dyn FnOnce(Arc<dyn Transport>, watch::Receiver<SubnetTopology>) -> Vec<Shutdown>>;

/// Same order of magnitude as the number of active artifacts.
const MAX_IO_CHANNEL_SIZE: usize = 100_000;

pub type AbortableBroadcastSender<T> = Sender<ArtifactTransmit<T>>;
pub type AbortableBroadcastReceiver<T> = Receiver<UnvalidatedArtifactMutation<T>>;

pub struct AbortableBroadcastChannel<T: IdentifiableArtifact> {
    pub outbound_tx: AbortableBroadcastSender<T>,
    pub inbound_rx: AbortableBroadcastReceiver<T>,
}

pub struct AbortableBroadcastChannelBuilder {
    log: ReplicaLogger,
    metrics_registry: MetricsRegistry,
    rt_handle: Handle,
    managers: Vec<StartConsensusManagerFn>,
    router: Option<Router>,
}

impl AbortableBroadcastChannelBuilder {
    pub fn new(log: ReplicaLogger, rt_handle: Handle, metrics_registry: MetricsRegistry) -> Self {
        Self {
            log,
            metrics_registry,
            rt_handle,
            managers: Vec::new(),
            router: None,
        }
    }

    /// Creates a channel for the corresponding artifact. The channel is used to broadcast artifacts within the subnet.
    pub fn abortable_broadcast_channel<
        Artifact: IdentifiableArtifact,
        WireArtifact: PbArtifact,
        F: FnOnce(Arc<dyn Transport>) -> D + 'static,
        D: ArtifactAssembler<Artifact, WireArtifact>,
    >(
        &mut self,
        (assembler, assembler_router): (F, Router),
        slot_limit: usize,
    ) -> AbortableBroadcastChannel<Artifact> {
        let (outbound_tx, outbound_rx) = tokio::sync::mpsc::channel(MAX_IO_CHANNEL_SIZE);
        let (inbound_tx, inbound_rx) = tokio::sync::mpsc::channel(MAX_IO_CHANNEL_SIZE);

        assert!(uri_prefix::<WireArtifact>()
            .chars()
            .all(char::is_alphabetic));
        let (router, adverts_from_peers_rx) = build_axum_router(self.log.clone());

        let log = self.log.clone();
        let rt_handle = self.rt_handle.clone();
        let metrics_registry = self.metrics_registry.clone();

        let builder = move |transport: Arc<dyn Transport>, topology_watcher| {
            start_consensus_manager(
                log,
                &metrics_registry,
                rt_handle,
                outbound_rx,
                adverts_from_peers_rx,
                inbound_tx,
                assembler(transport.clone()),
                transport,
                topology_watcher,
                slot_limit,
            )
        };

        self.router = Some(
            self.router
                .take()
                .unwrap_or_default()
                .merge(router)
                .merge(assembler_router),
        );

        self.managers.push(Box::new(builder));
        AbortableBroadcastChannel {
            outbound_tx,
            inbound_rx,
        }
    }

    pub fn router(&self) -> Router {
        self.router.clone().unwrap_or_default()
    }

    pub fn start(
        self,
        transport: Arc<dyn Transport>,
        topology_watcher: watch::Receiver<SubnetTopology>,
    ) -> Vec<Shutdown> {
        let mut ret = vec![];
        for m in self.managers {
            ret.append(&mut m(transport.clone(), topology_watcher.clone()));
        }
        ret
    }
}

fn start_consensus_manager<Artifact, WireArtifact, Assembler>(
    log: ReplicaLogger,
    metrics_registry: &MetricsRegistry,
    rt_handle: Handle,
    // Locally produced adverts to send to the node's peers.
    outbound_transmits: Receiver<ArtifactTransmit<Artifact>>,
<<<<<<< HEAD
    // Adverts received from peers
    adverts_received: Receiver<(SlotUpdate<WireArtifact>, NodeId, ConnId)>,
    sender: Sender<UnvalidatedArtifactMutation<Artifact>>,
=======
    // Slot updates received from peers
    slot_updates_rx: Receiver<(SlotUpdate<WireArtifact>, NodeId, ConnId)>,
    sender: UnboundedSender<UnvalidatedArtifactMutation<Artifact>>,
>>>>>>> 8f754dd5
    assembler: Assembler,
    transport: Arc<dyn Transport>,
    topology_watcher: watch::Receiver<SubnetTopology>,
    slot_limit: usize,
) -> Vec<Shutdown>
where
    Artifact: IdentifiableArtifact,
    WireArtifact: PbArtifact,
    Assembler: ArtifactAssembler<Artifact, WireArtifact>,
{
    let metrics = ConsensusManagerMetrics::new::<WireArtifact>(metrics_registry);

    let shutdown_send_side = ConsensusManagerSender::<Artifact, WireArtifact, _>::run(
        log.clone(),
        metrics.clone(),
        rt_handle.clone(),
        transport.clone(),
        outbound_transmits,
        assembler.clone(),
    );

    let shutdown_receive_side = ConsensusManagerReceiver::run(
        log,
        metrics,
        rt_handle,
        slot_updates_rx,
        assembler,
        sender,
        topology_watcher,
        slot_limit,
    );
    vec![shutdown_send_side, shutdown_receive_side]
}

struct SlotUpdate<Artifact: PbArtifact> {
    slot_number: SlotNumber,
    commit_id: CommitId,
    update: Update<Artifact>,
}

enum Update<Artifact: PbArtifact> {
    Artifact(Artifact),
    Id(Artifact::Id),
}

fn uri_prefix<Artifact: PbArtifact>() -> String {
    Artifact::NAME.to_lowercase()
}

struct SlotNumberTag;
type SlotNumber = AmountOf<SlotNumberTag, u64>;

struct CommitIdTag;
type CommitId = AmountOf<CommitIdTag, u64>;<|MERGE_RESOLUTION|>--- conflicted
+++ resolved
@@ -134,15 +134,9 @@
     rt_handle: Handle,
     // Locally produced adverts to send to the node's peers.
     outbound_transmits: Receiver<ArtifactTransmit<Artifact>>,
-<<<<<<< HEAD
-    // Adverts received from peers
-    adverts_received: Receiver<(SlotUpdate<WireArtifact>, NodeId, ConnId)>,
-    sender: Sender<UnvalidatedArtifactMutation<Artifact>>,
-=======
     // Slot updates received from peers
     slot_updates_rx: Receiver<(SlotUpdate<WireArtifact>, NodeId, ConnId)>,
-    sender: UnboundedSender<UnvalidatedArtifactMutation<Artifact>>,
->>>>>>> 8f754dd5
+    sender: Sender<UnvalidatedArtifactMutation<Artifact>>,
     assembler: Assembler,
     transport: Arc<dyn Transport>,
     topology_watcher: watch::Receiver<SubnetTopology>,
