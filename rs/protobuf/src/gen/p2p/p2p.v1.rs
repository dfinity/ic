#[allow(clippy::derive_partial_eq_without_eq)]
#[derive(Clone, PartialEq, ::prost::Message)]
pub struct StateSyncId {
    #[prost(uint64, tag = "1")]
    pub height: u64,
    #[prost(bytes = "vec", tag = "2")]
    pub hash: ::prost::alloc::vec::Vec<u8>,
}
#[allow(clippy::derive_partial_eq_without_eq)]
#[derive(Clone, PartialEq, ::prost::Message)]
pub struct StateSyncChunkRequest {
    #[prost(message, optional, tag = "1")]
    pub id: ::core::option::Option<StateSyncId>,
    #[prost(uint32, tag = "2")]
    pub chunk_id: u32,
}
#[allow(clippy::derive_partial_eq_without_eq)]
#[derive(Clone, PartialEq, ::prost::Message)]
pub struct StateSyncChunkResponse {
    #[prost(bytes = "vec", tag = "1")]
    pub data: ::prost::alloc::vec::Vec<u8>,
}
#[allow(clippy::derive_partial_eq_without_eq)]
#[derive(Clone, PartialEq, ::prost::Message)]
pub struct SlotUpdate {
    #[prost(uint64, tag = "1")]
    pub commit_id: u64,
    #[prost(uint64, tag = "2")]
    pub slot_id: u64,
    #[prost(oneof = "slot_update::Update", tags = "3, 5")]
    pub update: ::core::option::Option<slot_update::Update>,
}
/// Nested message and enum types in `SlotUpdate`.
pub mod slot_update {
    #[allow(clippy::derive_partial_eq_without_eq)]
    #[derive(Clone, PartialEq, ::prost::Oneof)]
    pub enum Update {
        #[prost(bytes, tag = "3")]
        Artifact(::prost::alloc::vec::Vec<u8>),
        /// ID of the artifact the sending peer has.
        /// The ID can be used to explicitly fetch the artifact.
        #[prost(bytes, tag = "5")]
        Id(::prost::alloc::vec::Vec<u8>),
    }
<<<<<<< HEAD
=======
}
#[allow(clippy::derive_partial_eq_without_eq)]
#[derive(Clone, PartialEq, ::prost::Message)]
pub struct Advert {
    #[prost(bytes = "vec", tag = "1")]
    pub id: ::prost::alloc::vec::Vec<u8>,
>>>>>>> 2998e00d
}<|MERGE_RESOLUTION|>--- conflicted
+++ resolved
@@ -42,13 +42,4 @@
         #[prost(bytes, tag = "5")]
         Id(::prost::alloc::vec::Vec<u8>),
     }
-<<<<<<< HEAD
-=======
-}
-#[allow(clippy::derive_partial_eq_without_eq)]
-#[derive(Clone, PartialEq, ::prost::Message)]
-pub struct Advert {
-    #[prost(bytes = "vec", tag = "1")]
-    pub id: ::prost::alloc::vec::Vec<u8>,
->>>>>>> 2998e00d
 }