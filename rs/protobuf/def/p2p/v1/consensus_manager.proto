--- conflicted
+++ resolved
@@ -11,13 +11,5 @@
     // The ID can be used to explicitly fetch the artifact.
     bytes id = 5;
   }
-<<<<<<< HEAD
   reserved 4;
-=======
-}
-
-message Advert {
-  bytes id = 1;
-  reserved 2;
->>>>>>> 2998e00d
 }