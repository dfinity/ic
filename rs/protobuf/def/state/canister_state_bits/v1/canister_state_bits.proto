--- conflicted
+++ resolved
@@ -274,7 +274,15 @@
   bytes snapshot_id = 3;
 }
 
-<<<<<<< HEAD
+message CanisterControllers {
+  repeated types.v1.PrincipalId controllers = 1;
+}
+
+message CanisterSettingsChange {
+  optional CanisterControllers controllers = 1;
+  optional bytes environment_variables_hash = 2;
+}
+
 message CanisterRename {
   types.v1.PrincipalId canister_id = 1;
   uint64 total_num_changes = 2;
@@ -285,15 +293,6 @@
   types.v1.PrincipalId canister_id = 1;
   uint64 version = 2;
   uint64 total_num_changes = 3;
-=======
-message CanisterControllers {
-  repeated types.v1.PrincipalId controllers = 1;
-}
-
-message CanisterSettingsChange {
-  optional CanisterControllers controllers = 1;
-  optional bytes environment_variables_hash = 2;
->>>>>>> 6e91324f
 }
 
 message CanisterChange {
@@ -309,11 +308,8 @@
     CanisterCodeDeployment canister_code_deployment = 7;
     CanisterControllersChange canister_controllers_change = 8;
     CanisterLoadSnapshot canister_load_snapshot = 9;
-<<<<<<< HEAD
-    CanisterRename canister_rename = 10;
-=======
     CanisterSettingsChange canister_settings_change = 10;
->>>>>>> 6e91324f
+    CanisterRename canister_rename = 11;
   }
 }
 
