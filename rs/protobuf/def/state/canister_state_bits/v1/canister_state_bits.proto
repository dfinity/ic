syntax = "proto3";
package state.canister_state_bits.v1;

import "google/protobuf/wrappers.proto";
import "state/ingress/v1/ingress.proto";
import "state/queues/v1/queues.proto";
import "state/v1/metadata.proto";
import "types/v1/management_canister_types.proto";
import "types/v1/types.proto";

message CallContext {
  message Ingress {
    types.v1.UserId user_id = 1;
    bytes message_id = 2;
  }
  message CanisterUpdateOrQuery {
    types.v1.CanisterId canister_id = 1;
    uint64 callback_id = 2;
    // If non-zero, this originates from a best-effort canister update call.
    uint32 deadline_seconds = 3;
  }
  // System task is either a Heartbeat or a GlobalTimer.
  message SystemTask {}

  oneof call_origin {
    Ingress ingress = 1;
    CanisterUpdateOrQuery canister_update = 2;
    types.v1.UserId query = 3;
    CanisterUpdateOrQuery canister_query = 4;
    SystemTask system_task = 7;
  }
  bool responded = 5;
  state.queues.v1.Funds available_funds = 6;
  bool deleted = 8;
  uint64 time_nanos = 9;
  uint64 instructions_executed = 10;
  state.queues.v1.RequestMetadata metadata = 11;
}

message CallContextEntry {
  uint64 call_context_id = 1;
  CallContext call_context = 2;
}

message WasmClosure {
  // The number of functions will never exceed 2^32.
  uint32 func_idx = 1;
  uint64 env = 2;
}

message Callback {
  uint64 call_context_id = 1;
  WasmClosure on_reply = 2;
  WasmClosure on_reject = 3;
  WasmClosure on_cleanup = 4;
  state.queues.v1.Cycles cycles_sent = 5;
  types.v1.CanisterId originator = 6;
  types.v1.CanisterId respondent = 7;
  state.queues.v1.Cycles prepayment_for_response_execution = 8;
  state.queues.v1.Cycles prepayment_for_response_transmission = 9;
  // If non-zero, this is a best-effort call.
  uint32 deadline_seconds = 10;
}

message CallbackEntry {
  uint64 callback_id = 1;
  Callback callback = 2;
}

message CallContextManager {
  uint64 next_call_context_id = 1;
  uint64 next_callback_id = 2;
  repeated CallContextEntry call_contexts = 3;
  repeated CallbackEntry callbacks = 4;
  repeated uint64 unexpired_callbacks = 5;
}

message CyclesAccount {
  // Cycle balance is stored as u128::to_bytes_le()
  bytes cycles_balance = 1;
  reserved 2;
  reserved "max_exec_cycles";
}

message Global {
  oneof global {
    int32 i32 = 1;
    int64 i64 = 2;
    float f32 = 3;
    double f64 = 4;
    bytes v128 = 5;
  }
}

message WasmMethod {
  enum SystemMethod {
    SYSTEM_METHOD_UNSPECIFIED = 0;
    SYSTEM_METHOD_CANISTER_START = 1;
    SYSTEM_METHOD_CANISTER_INIT = 2;
    SYSTEM_METHOD_CANISTER_PRE_UPGRADE = 3;
    SYSTEM_METHOD_CANISTER_POST_UPGRADE = 4;
    SYSTEM_METHOD_CANISTER_INSPECT_MESSAGE = 5;
    SYSTEM_METHOD_CANISTER_HEARTBEAT = 6;
    reserved 7; // deprecated SYSTEM_METHOD_EMPTY
    SYSTEM_METHOD_CANISTER_GLOBAL_TIMER = 8;
    SYSTEM_METHOD_CANISTER_ON_LOW_WASM_MEMORY = 9;
  }
  oneof wasm_method {
    string update = 1;
    string query = 2;
    SystemMethod system = 3;
    string composite_query = 4;
  }
}

enum CustomSectionType {
  CUSTOM_SECTION_TYPE_UNSPECIFIED = 0;
  CUSTOM_SECTION_TYPE_PUBLIC = 1;
  CUSTOM_SECTION_TYPE_PRIVATE = 2;
}

message WasmCustomSection {
  CustomSectionType visibility = 1;
  bytes content = 2;
  optional bytes hash = 3;
}

message WasmMetadata {
  map<string, WasmCustomSection> custom_sections = 1;
}

enum NextScheduledMethod {
  NEXT_SCHEDULED_METHOD_UNSPECIFIED = 0;
  NEXT_SCHEDULED_METHOD_GLOBAL_TIMER = 1;
  NEXT_SCHEDULED_METHOD_HEARTBEAT = 2;
  NEXT_SCHEDULED_METHOD_MESSAGE = 3;
}

message ExecutionStateBits {
  repeated Global exported_globals = 1;
  uint32 heap_size = 2;
  repeated WasmMethod exports = 3;
  uint64 last_executed_round = 4;
  WasmMetadata metadata = 5;
  bytes binary_hash = 6;
  optional NextScheduledMethod next_scheduled_method = 7;
  bool is_wasm64 = 8;
}

message StopCanisterContext {
  message Ingress {
    types.v1.UserId sender = 1;
    bytes message_id = 2;
    optional uint64 call_id = 5;
  }

  message Canister {
    types.v1.CanisterId sender = 1;
    uint64 reply_callback = 2;
    state.queues.v1.Funds funds = 3;
    state.queues.v1.Cycles cycles = 4;
    optional uint64 call_id = 5;
    // If non-zero, this is a best-effort canister update call.
    uint32 deadline_seconds = 6;
  }

  oneof context {
    Ingress ingress = 1;
    Canister canister = 2;
  }
}

message CanisterStatusRunning {
  CallContextManager call_context_manager = 1;
}

message CanisterStatusStopping {
  CallContextManager call_context_manager = 1;
  repeated StopCanisterContext stop_contexts = 2;
}

message CanisterStatusStopped {}

message ExecutionTask {
  enum CanisterTask {
    CANISTER_TASK_UNSPECIFIED = 0;
    CANISTER_TASK_HEARTBEAT = 1;
    CANISTER_TASK_TIMER = 2;
    CANISTER_TASK_ON_LOW_WASM_MEMORY = 3;
  }

  message AbortedExecution {
    oneof input {
      state.queues.v1.Request request = 1;
      state.queues.v1.Response response = 2;
      ingress.v1.Ingress ingress = 3;
      CanisterTask task = 5;
    }
    // The execution cost that has already been charged from the canister.
    // Retried execution does not have to pay for it again.
    state.queues.v1.Cycles prepaid_execution_cycles = 4;
  }

  message AbortedInstallCode {
    oneof message {
      state.queues.v1.Request request = 1;
      ingress.v1.Ingress ingress = 2;
    }
    // The execution cost that has already been charged from the canister.
    // Retried execution does not have to pay for it again.
    state.queues.v1.Cycles prepaid_execution_cycles = 3;
    reserved "request_id";
    optional uint64 call_id = 4;
  }

  oneof task {
    AbortedExecution aborted_execution = 1;
    AbortedInstallCode aborted_install_code = 2;
  }
}

enum CyclesUseCase {
  CYCLES_USE_CASE_UNSPECIFIED = 0;
  CYCLES_USE_CASE_MEMORY = 1;
  CYCLES_USE_CASE_COMPUTE_ALLOCATION = 2;
  CYCLES_USE_CASE_INGRESS_INDUCTION = 3;
  CYCLES_USE_CASE_INSTRUCTIONS = 4;
  CYCLES_USE_CASE_REQUEST_AND_RESPONSE_TRANSMISSION = 5;
  CYCLES_USE_CASE_UNINSTALL = 6;
  CYCLES_USE_CASE_CANISTER_CREATION = 7;
  CYCLES_USE_CASE_ECDSA_OUTCALLS = 8;
  CYCLES_USE_CASE_HTTP_OUTCALLS = 9;
  CYCLES_USE_CASE_DELETED_CANISTERS = 10;
  CYCLES_USE_CASE_NON_CONSUMED = 11;
  CYCLES_USE_CASE_BURNED_CYCLES = 12;
  CYCLES_USE_CASE_SCHNORR_OUTCALLS = 13;
  CYCLES_USE_CASE_VET_KD = 14;
  CYCLES_USE_CASE_DROPPED_MESSAGES = 15;
}

message ConsumedCyclesByUseCase {
  CyclesUseCase use_case = 1;
  types.v1.NominalCycles cycles = 2;
}

message CanisterChangeFromUser {
  types.v1.PrincipalId user_id = 1;
}

message CanisterChangeFromCanister {
  types.v1.PrincipalId canister_id = 1;
  optional uint64 canister_version = 2;
}

message CanisterCreation {
  repeated types.v1.PrincipalId controllers = 1;
  optional bytes environment_variables_hash = 2;
}

message CanisterCodeUninstall {}

message CanisterCodeDeployment {
  types.v1.CanisterInstallMode mode = 1;
  bytes module_hash = 2;
}

message CanisterControllersChange {
  repeated types.v1.PrincipalId controllers = 1;
}

message CanisterLoadSnapshot {
  uint64 canister_version = 1;
  uint64 taken_at_timestamp = 2;
  bytes snapshot_id = 3;
}

<<<<<<< HEAD
message CanisterSettingsChange {
  repeated types.v1.PrincipalId controllers = 1;
=======
message CanisterControllers {
  repeated types.v1.PrincipalId controllers = 1;
}

message CanisterSettingsChange {
  optional CanisterControllers controllers = 1;
>>>>>>> 9bdaa01a
  optional bytes environment_variables_hash = 2;
}

message CanisterChange {
  uint64 timestamp_nanos = 1;
  uint64 canister_version = 2;
  oneof change_origin {
    CanisterChangeFromUser canister_change_from_user = 3;
    CanisterChangeFromCanister canister_change_from_canister = 4;
  }
  oneof change_details {
    CanisterCreation canister_creation = 5;
    CanisterCodeUninstall canister_code_uninstall = 6;
    CanisterCodeDeployment canister_code_deployment = 7;
    CanisterControllersChange canister_controllers_change = 8;
    CanisterLoadSnapshot canister_load_snapshot = 9;
    CanisterSettingsChange canister_settings_change = 10;
  }
}

message CanisterHistory {
  repeated CanisterChange changes = 1;
  uint64 total_num_changes = 2;
}

message Unsigned128 {
  bytes raw = 1;
}

message TotalQueryStats {
  Unsigned128 num_calls = 1;
  Unsigned128 num_instructions = 2;
  Unsigned128 ingress_payload_size = 3;
  Unsigned128 egress_payload_size = 4;
}

message WasmChunkData {
  bytes hash = 1;
  uint64 index = 2;
  uint64 length = 3;
}

message WasmChunkStoreMetadata {
  repeated WasmChunkData chunks = 1;
  uint64 size = 2;
}

message LogVisibilityAllowedViewers {
  repeated types.v1.PrincipalId principals = 1;
}

message LogVisibilityV2 {
  oneof log_visibility_v2 {
    int32 controllers = 1;
    int32 public = 2;
    LogVisibilityAllowedViewers allowed_viewers = 3;
  }
}

message CanisterLogRecord {
  uint64 idx = 1;
  uint64 timestamp_nanos = 2;
  bytes content = 3;
}

message SnapshotId {
  bytes content = 1;
}

enum LongExecutionMode {
  LONG_EXECUTION_MODE_UNSPECIFIED = 0;
  LONG_EXECUTION_MODE_OPPORTUNISTIC = 1;
  LONG_EXECUTION_MODE_PRIORITIZED = 2;
}

enum OnLowWasmMemoryHookStatus {
  ON_LOW_WASM_MEMORY_HOOK_STATUS_UNSPECIFIED = 0;
  ON_LOW_WASM_MEMORY_HOOK_STATUS_CONDITION_NOT_SATISFIED = 1;
  ON_LOW_WASM_MEMORY_HOOK_STATUS_READY = 2;
  ON_LOW_WASM_MEMORY_HOOK_STATUS_EXECUTED = 3;
}

message TaskQueue {
  // Keeps `PausedExecution`, or `PausedInstallCode`, or `AbortedExecution`,
  // or `AbortedInstallCode` task if there is one.
  optional ExecutionTask paused_or_aborted_task = 1;
  // Status of on_low_wasm_memory hook execution.
  OnLowWasmMemoryHookStatus on_low_wasm_memory_hook_status = 2;
  // Queue of `Heartbeat` and `GlobalTimer` tasks.
  repeated ExecutionTask queue = 3;
}

message CanisterStateBits {
  reserved 1;
  reserved "controller";
  uint64 last_full_execution_round = 2;
  CallContextManager call_context_manager = 3;
  uint64 compute_allocation = 4;
  int64 accumulated_priority = 5;
  reserved 6;
  reserved "query_allocation";
  ExecutionStateBits execution_state_bits = 7;
  uint64 memory_allocation = 8;
  reserved 9;
  reserved "cycles_account";
  reserved 10;
  reserved "icp_balance";
  oneof canister_status {
    CanisterStatusRunning running = 11;
    CanisterStatusStopping stopping = 12;
    CanisterStatusStopped stopped = 13;
  }
  reserved 14;
  reserved "scheduled_to_run";
  uint64 scheduled_as_first = 15;
  reserved 16;
  reserved "skipped_round_due_to_low_cycles";
  uint64 skipped_round_due_to_no_messages = 17;
  // In how many rounds a canister is executed.
  uint64 executed = 18;
  reserved 19;
  reserved "executed_and_exhausted_its_messages";
  bytes certified_data = 20;
  uint64 interrupted_during_execution = 21;
  types.v1.NominalCycles consumed_cycles = 22;
  uint64 freeze_threshold = 23;
  reserved 24;
  reserved "stable_memory_size";
  repeated types.v1.PrincipalId controllers = 25;
  state.queues.v1.Cycles cycles_balance = 26;
  // The size of the canister's stable memory in bytes.
  uint64 stable_memory_size64 = 27;
  // The memory delta debit of this canister. This is tracked for the purposes
  // of rate limiting the amount of memory delta generated per round.
  uint64 heap_delta_debit = 28;
  // The instruction debit for install_code messages of this canister. This is
  // tracked for the purposes of rate limiting the install_code messages.
  uint64 install_code_debit = 29;
  // Contains tasks that need to be executed before processing any input of the
  // canister.
  reserved 30;
  // Time of last charge for resource allocations.
  google.protobuf.UInt64Value time_of_last_allocation_charge_nanos = 31;
  // Postponed charges that are not applied to `cycles_balance` yet.
  state.queues.v1.Cycles cycles_debit = 32;
  // Canister global timer, in nanoseconds since Unix epoch.
  optional uint64 global_timer_nanos = 33;
  // Canister version.
  uint64 canister_version = 34;
  reserved 35;
  repeated ConsumedCyclesByUseCase consumed_cycles_by_use_cases = 36;
  CanisterHistory canister_history = 37;
  // Resource reservation cycles.
  state.queues.v1.Cycles reserved_balance = 38;
  // The user-specified upper limit on `reserved_balance`.
  state.queues.v1.Cycles reserved_balance_limit = 39;
  // Maps tracking chunks in the Wasm chunk store.
  WasmChunkStoreMetadata wasm_chunk_store_metadata = 40;
  // Statistics on query execution for entire lifetime of canister.
  TotalQueryStats total_query_stats = 41;
  reserved 42;
  reserved "log_visibility";
  // Log visibility for the canister.
  LogVisibilityV2 log_visibility_v2 = 51;
  // Log records of the canister.
  repeated CanisterLogRecord canister_log_records = 43;
  // The index of the next log record to be created.
  uint64 next_canister_log_record_idx = 44;
  // The Wasm memory limit. This is a field in developer-visible canister
  // settings that allows the developer to limit the usage of the Wasm memory
  // by the canister to leave some room in 4GiB for upgrade calls.
  // See the interface specification for more information.
  optional uint64 wasm_memory_limit = 45;
  // The next local snapshot ID.
  uint64 next_snapshot_id = 46;
  // Captures the memory usage of all snapshots associated with a canister.
  uint64 snapshots_memory_usage = 52;
  reserved 47;
  int64 priority_credit = 48;
  LongExecutionMode long_execution_mode = 49;
  optional uint64 wasm_memory_threshold = 50;
  reserved 53;
  // Contains tasks that need to be executed before processing any input of the
  // canister.
  TaskQueue tasks = 54;
  // A map of environment variable names to their values
  map<string, string> environment_variables = 55;
}<|MERGE_RESOLUTION|>--- conflicted
+++ resolved
@@ -274,17 +274,12 @@
   bytes snapshot_id = 3;
 }
 
-<<<<<<< HEAD
-message CanisterSettingsChange {
-  repeated types.v1.PrincipalId controllers = 1;
-=======
 message CanisterControllers {
   repeated types.v1.PrincipalId controllers = 1;
 }
 
 message CanisterSettingsChange {
   optional CanisterControllers controllers = 1;
->>>>>>> 9bdaa01a
   optional bytes environment_variables_hash = 2;
 }
 
