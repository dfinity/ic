use super::{
    get_certificate_and_create_response, make_service_unavailable_response, parse_principal_id,
    verify_principal_ids, DeprecatedCanisterRangesFilter,
};
use crate::{
<<<<<<< HEAD
    common::{build_validator, validation_error_to_http_error, Cbor, WithTimeout},
=======
>>>>>>> 143ab585
    HttpError, ReplicaHealthStatus,
    common::{Cbor, WithTimeout, build_validator, into_cbor, validation_error_to_http_error},
};

use axum::{
    Router,
    body::Body,
    extract::{DefaultBodyLimit, State},
    response::{IntoResponse, Response},
};
use crossbeam::atomic::AtomicCell;
use http::Request;
use hyper::StatusCode;
use ic_crypto_interfaces_sig_verification::IngressSigVerifier;
<<<<<<< HEAD
use ic_crypto_tree_hash::Path;
=======
use ic_crypto_tree_hash::{Label, Path, TooLongPathError, sparse_labeled_tree_from_paths};
>>>>>>> 143ab585
use ic_interfaces::time_source::{SysTimeSource, TimeSource};
use ic_interfaces_registry::RegistryClient;
use ic_interfaces_state_manager::StateReader;
use ic_logger::ReplicaLogger;
use ic_nns_delegation_manager::{CanisterRangesFilter, NNSDelegationReader};
use ic_registry_client_helpers::crypto::root_of_trust::RegistryRootOfTrustProvider;
use ic_replicated_state::{ReplicatedState, canister_state::execution_state::CustomSectionType};
use ic_types::{
    CanisterId, PrincipalId, UserId,
    malicious_flags::MaliciousFlags,
    messages::{
<<<<<<< HEAD
        HttpReadStateContent, HttpRequest, HttpRequestEnvelope, MessageId, ReadState,
        EXPECTED_MESSAGE_ID_LENGTH,
    },
    CanisterId, PrincipalId, SubnetId, UserId,
=======
        Blob, Certificate, EXPECTED_MESSAGE_ID_LENGTH, HttpReadStateContent, HttpReadStateResponse,
        HttpRequest, HttpRequestEnvelope, MessageId, ReadState,
    },
>>>>>>> 143ab585
};
use ic_validator::{CanisterIdSet, HttpRequestVerifier};
use std::{
    convert::{Infallible, TryFrom},
    sync::Arc,
};
use tower::{ServiceBuilder, util::BoxCloneService};

#[derive(Copy, Clone, Debug, Eq, PartialEq)]
pub enum Version {
    /// Endpoint with the NNS delegation using the flat format of the canister ranges.
    /// /subnet/<subnet_id>/canister_ranges path is allowed
    V2,
    /// Endpoint with the NNS delegation using the tree format of the canister ranges.
    /// Explicitly requesting /subnet/<subnet_id>/canister_ranges path is NOT allowed
    /// except when subnet_id == nns_subnet_id. Moreover, all paths of the form
    /// /subnet/<subnet_id>/canister_ranges, where subnet_id != nns_subnet_id, are
    /// pruned from the returned certifcate.
    V3,
}

#[derive(Clone)]
pub struct CanisterReadStateService {
    log: ReplicaLogger,
    health_status: Arc<AtomicCell<ReplicaHealthStatus>>,
    nns_delegation_reader: NNSDelegationReader,
    state_reader: Arc<dyn StateReader<State = ReplicatedState>>,
    time_source: Arc<dyn TimeSource>,
    validator: Arc<dyn HttpRequestVerifier<ReadState, RegistryRootOfTrustProvider>>,
    registry_client: Arc<dyn RegistryClient>,
    nns_subnet_id: SubnetId,
    version: Version,
}

pub struct CanisterReadStateServiceBuilder {
    log: ReplicaLogger,
    health_status: Option<Arc<AtomicCell<ReplicaHealthStatus>>>,
    malicious_flags: Option<MaliciousFlags>,
    nns_delegation_reader: NNSDelegationReader,
    state_reader: Arc<dyn StateReader<State = ReplicatedState>>,
    time_source: Option<Arc<dyn TimeSource>>,
    ingress_verifier: Arc<dyn IngressSigVerifier + Send + Sync>,
    registry_client: Arc<dyn RegistryClient>,
    nns_subnet_id: SubnetId,
    version: Version,
}

impl CanisterReadStateService {
    pub(crate) fn route(version: Version) -> &'static str {
        match version {
            Version::V2 => "/api/v2/canister/{effective_canister_id}/read_state",
            Version::V3 => "/api/v3/canister/{effective_canister_id}/read_state",
        }
    }
}

impl CanisterReadStateServiceBuilder {
    pub fn builder(
        log: ReplicaLogger,
        state_reader: Arc<dyn StateReader<State = ReplicatedState>>,
        registry_client: Arc<dyn RegistryClient>,
        ingress_verifier: Arc<dyn IngressSigVerifier + Send + Sync>,
        nns_delegation_reader: NNSDelegationReader,
        nns_subnet_id: SubnetId,
        version: Version,
    ) -> Self {
        Self {
            log,
            health_status: None,
            malicious_flags: None,
            nns_delegation_reader,
            state_reader,
            time_source: None,
            ingress_verifier,
            registry_client,
            nns_subnet_id,
            version,
        }
    }

    pub(crate) fn with_malicious_flags(mut self, malicious_flags: MaliciousFlags) -> Self {
        self.malicious_flags = Some(malicious_flags);
        self
    }

    pub fn with_time_source(mut self, time_source: Arc<dyn TimeSource>) -> Self {
        self.time_source = Some(time_source);
        self
    }

    pub fn with_health_status(
        mut self,
        health_status: Arc<AtomicCell<ReplicaHealthStatus>>,
    ) -> Self {
        self.health_status = Some(health_status);
        self
    }

    pub(crate) fn build_router(self) -> Router {
        let state = CanisterReadStateService {
            log: self.log,
            health_status: self
                .health_status
                .unwrap_or_else(|| Arc::new(AtomicCell::new(ReplicaHealthStatus::Healthy))),
            nns_delegation_reader: self.nns_delegation_reader,
            state_reader: self.state_reader,
            time_source: self.time_source.unwrap_or(Arc::new(SysTimeSource::new())),
            validator: build_validator(self.ingress_verifier, self.malicious_flags),
            registry_client: self.registry_client,
            nns_subnet_id: self.nns_subnet_id,
            version: self.version,
        };
        Router::new().route(
            CanisterReadStateService::route(self.version),
            axum::routing::post(canister_read_state)
                .with_state(state)
                .layer(ServiceBuilder::new().layer(DefaultBodyLimit::disable())),
        )
    }

    pub fn build_service(self) -> BoxCloneService<Request<Body>, Response, Infallible> {
        let router = self.build_router();
        BoxCloneService::new(router.into_service())
    }
}

pub(crate) async fn canister_read_state(
    axum::extract::Path(effective_canister_id): axum::extract::Path<CanisterId>,
    State(CanisterReadStateService {
        log,
        health_status,
        nns_delegation_reader,
        state_reader,
        time_source,
        validator,
        registry_client,
        nns_subnet_id,
        version,
    }): State<CanisterReadStateService>,
    WithTimeout(Cbor(request)): WithTimeout<Cbor<HttpRequestEnvelope<HttpReadStateContent>>>,
) -> impl IntoResponse {
    if health_status.load() != ReplicaHealthStatus::Healthy {
        let status = StatusCode::SERVICE_UNAVAILABLE;
        let text = format!(
            "Replica is unhealthy: {:?}. Check the /api/v2/status for more information.",
            health_status.load(),
        );
        return (status, text).into_response();
    }

    // Convert the message to a strongly-typed struct.
    let request = match HttpRequest::<ReadState>::try_from(request) {
        Ok(request) => request,
        Err(e) => {
            let status = StatusCode::BAD_REQUEST;
            let text = format!("Malformed request: {e:?}");
            return (status, text).into_response();
        }
    };
    let read_state = request.content().clone();
    let registry_version = registry_client.get_latest_version();

    let root_of_trust_provider =
        RegistryRootOfTrustProvider::new(Arc::clone(&registry_client), registry_version);
    // Since spawn blocking requires 'static we can't use any references
    let request_c = request.clone();

    let response = tokio::task::spawn_blocking(move || {
        let targets = match validator.validate_request(
            &request_c,
            time_source.get_relative_time(),
            &root_of_trust_provider,
        ) {
            Ok(targets) => targets,
            Err(err) => {
                let http_err = validation_error_to_http_error(&request, err, &log);
                return (http_err.status, http_err.message).into_response();
            }
        };

        let Some(certified_state_reader) = state_reader.get_certified_state_snapshot() else {
            return make_service_unavailable_response();
        };

        // Verify authorization for requested paths.
        if let Err(HttpError { status, message }) = verify_paths(
            version,
            certified_state_reader.get_state(),
            &read_state.source,
            &read_state.paths,
            &targets,
            effective_canister_id.into(),
            nns_subnet_id,
        ) {
            return (status, message).into_response();
        }

        let delegation_from_nns = match version {
            Version::V2 => nns_delegation_reader.get_delegation(CanisterRangesFilter::Flat),
            Version::V3 => nns_delegation_reader
                .get_delegation(CanisterRangesFilter::Tree(effective_canister_id)),
        };

        let maybe_nns_subnet_filter = match version {
            Version::V2 => DeprecatedCanisterRangesFilter::KeepAll,
            Version::V3 => DeprecatedCanisterRangesFilter::KeepOnly(nns_subnet_id),
        };

        get_certificate_and_create_response(
            read_state.paths,
            delegation_from_nns,
            certified_state_reader.as_ref(),
            maybe_nns_subnet_filter,
            &log,
        )
    })
    .await;

    match response {
        Ok(res) => res,
        Err(_) => StatusCode::INTERNAL_SERVER_ERROR.into_response(),
    }
}

// Verifies that the `user` is authorized to retrieve the `paths` requested.
fn verify_paths(
    version: Version,
    state: &ReplicatedState,
    user: &UserId,
    paths: &[Path],
    targets: &CanisterIdSet,
    effective_principal_id: PrincipalId,
    nns_subnet_id: SubnetId,
) -> Result<(), HttpError> {
    let mut last_request_status_id: Option<MessageId> = None;

    // Convert the paths to slices to make it easier to match below.
    let paths: Vec<Vec<&[u8]>> = paths
        .iter()
        .map(|path| path.iter().map(|label| label.as_bytes()).collect())
        .collect();

    for path in paths {
        match path.as_slice() {
            [b"time"] => {}
            [b"canister", canister_id, b"controllers" | b"module_hash"] => {
                let canister_id = parse_principal_id(canister_id)?;
                verify_principal_ids(&canister_id, &effective_principal_id)?;
            }
            [b"canister", canister_id, b"metadata", name] => {
                let name = String::from_utf8(Vec::from(*name)).map_err(|err| HttpError {
                    status: StatusCode::BAD_REQUEST,
                    message: format!("Could not parse the custom section name: {err}."),
                })?;

                // Get principal id from byte slice.
                let principal_id = parse_principal_id(canister_id)?;
                // Verify that canister id and effective canister id match.
                verify_principal_ids(&principal_id, &effective_principal_id)?;
                can_read_canister_metadata(
                    user,
                    &CanisterId::unchecked_from_principal(principal_id),
                    &name,
                    state,
                )?
            }
            [b"api_boundary_nodes"] => {}
            [b"api_boundary_nodes", _node_id]
            | [
                b"api_boundary_nodes",
                _node_id,
                b"domain" | b"ipv4_address" | b"ipv6_address",
            ] => {}
            [b"subnet"] => {}
<<<<<<< HEAD
            [b"subnet", _subnet_id] | [b"subnet", _subnet_id, b"public_key" | b"node"] => {}
            // `/subnet/<subnet_id>/canister_ranges` is only allowed
            // on the /api/v2 endpoint except when subnet_id == nns_subnet_id
            [b"subnet", _subnet_id, b"canister_ranges"] if version == Version::V2 => {}
            [b"subnet", subnet_id, b"canister_ranges"]
                if version == Version::V3
                    && parse_principal_id(subnet_id)? == nns_subnet_id.get() => {}
=======
            [b"subnet", _subnet_id]
            | [
                b"subnet",
                _subnet_id,
                b"public_key" | b"canister_ranges" | b"node",
            ] => {}
>>>>>>> 143ab585
            [b"subnet", _subnet_id, b"node", _node_id]
            | [b"subnet", _subnet_id, b"node", _node_id, b"public_key"] => {}
            [b"request_status", request_id]
            | [
                b"request_status",
                request_id,
                b"status" | b"reply" | b"reject_code" | b"reject_message" | b"error_code",
            ] => {
                let message_id = MessageId::try_from(*request_id).map_err(|_| HttpError {
                    status: StatusCode::BAD_REQUEST,
                    message: format!("Invalid request id in paths. Maybe the request ID is not of {EXPECTED_MESSAGE_ID_LENGTH} bytes in length?!")
                })?;

                if let Some(x) = last_request_status_id {
                    if x != message_id {
                        return Err(HttpError {
                            status: StatusCode::BAD_REQUEST,
                            message: format!(
                                "More than one non-unique request ID exists in request_status paths: {x} and {message_id}."
                            ),
                        });
                    }
                }
                last_request_status_id = Some(message_id.clone());

                // Verify that the request was signed by the same user.
                let ingress_status = state.get_ingress_status(&message_id);
                if let Some(ingress_user_id) = ingress_status.user_id() {
                    if ingress_user_id != *user {
                        return Err(HttpError {
                            status: StatusCode::FORBIDDEN,
                            message:
                                "The user tries to access Request ID not signed by the caller."
                                    .to_string(),
                        });
                    }
                }

                if let Some(receiver) = ingress_status.receiver() {
                    if !targets.contains(&receiver) {
                        return Err(HttpError {
                                    status: StatusCode::FORBIDDEN,
                                    message:
                                        "The user tries to access request IDs for canisters not belonging to sender delegation targets."
                                            .to_string(),
                                });
                    }
                }
            }
            _ => {
                // All other paths are unsupported.
                return Err(HttpError {
                    status: StatusCode::NOT_FOUND,
                    message: "Invalid path requested.".to_string(),
                });
            }
        }
    }

    Ok(())
}

fn can_read_canister_metadata(
    user: &UserId,
    canister_id: &CanisterId,
    custom_section_name: &str,
    state: &ReplicatedState,
) -> Result<(), HttpError> {
    let canister = match state.canister_states.get(canister_id) {
        Some(canister) => canister,
        None => return Ok(()),
    };

    match &canister.execution_state {
        Some(execution_state) => {
            let custom_section = match execution_state
                .metadata
                .get_custom_section(custom_section_name)
            {
                Some(section) => section,
                None => return Ok(()),
            };

            // Only the controller can request this custom section.
            if custom_section.visibility() == CustomSectionType::Private
                && !canister.system_state.controllers.contains(&user.get())
            {
                return Err(HttpError {
                    status: StatusCode::FORBIDDEN,
                    message: format!(
                        "Custom section {custom_section_name:.100} can only be requested by the controllers of the canister."
                    ),
                });
            }

            Ok(())
        }
        None => Ok(()),
    }
}

#[cfg(test)]
mod test {
    use super::*;
    use crate::{
        HttpError,
        common::test::{array, assert_cbor_ser_equal, bytes, int},
    };
    use hyper::StatusCode;
    use ic_crypto_tree_hash::{Digest, Label, MixedHashTree, Path};
    use ic_registry_subnet_type::SubnetType;
    use ic_replicated_state::{
        CanisterQueues, ReplicatedState, SystemMetadata, canister_snapshots::CanisterSnapshots,
    };
    use ic_test_utilities_state::insert_dummy_canister;
    use ic_test_utilities_types::ids::{canister_test_id, user_test_id, SUBNET_0, SUBNET_1};
    use ic_types::{batch::RawQueryStats, time::UNIX_EPOCH};
    use ic_validator::CanisterIdSet;
    use rstest::rstest;
    use std::collections::BTreeMap;

    const NNS_SUBNET_ID: SubnetId = SUBNET_0;
    const APP_SUBNET_ID: SubnetId = SUBNET_1;

    #[test]
    fn encoding_read_state_tree_empty() {
        let tree = MixedHashTree::Empty;
        assert_cbor_ser_equal(&tree, array(vec![int(0)]));
    }

    #[test]
    fn encoding_read_state_tree_leaf() {
        let tree = MixedHashTree::Leaf(vec![1, 2, 3]);
        assert_cbor_ser_equal(&tree, array(vec![int(3), bytes(&[1, 2, 3])]));
    }

    #[test]
    fn encoding_read_state_tree_pruned() {
        let tree = MixedHashTree::Pruned(Digest([1; 32]));
        assert_cbor_ser_equal(&tree, array(vec![int(4), bytes(&[1; 32])]));
    }

    #[test]
    fn encoding_read_state_tree_fork() {
        let tree = MixedHashTree::Fork(Box::new((
            MixedHashTree::Leaf(vec![1, 2, 3]),
            MixedHashTree::Leaf(vec![4, 5, 6]),
        )));
        assert_cbor_ser_equal(
            &tree,
            array(vec![
                int(1),
                array(vec![int(3), bytes(&[1, 2, 3])]),
                array(vec![int(3), bytes(&[4, 5, 6])]),
            ]),
        );
    }

    #[test]
    fn encoding_read_state_tree_mixed() {
        let tree = MixedHashTree::Fork(Box::new((
            MixedHashTree::Labeled(
                Label::from(vec![1, 2, 3]),
                Box::new(MixedHashTree::Pruned(Digest([2; 32]))),
            ),
            MixedHashTree::Leaf(vec![4, 5, 6]),
        )));
        assert_cbor_ser_equal(
            &tree,
            array(vec![
                int(1),
                array(vec![
                    int(2),
                    bytes(&[1, 2, 3]),
                    array(vec![int(4), bytes(&[2; 32])]),
                ]),
                array(vec![int(3), bytes(&[4, 5, 6])]),
            ]),
        );
    }

    #[test]
    fn user_can_read_canister_metadata() {
        let canister_id = canister_test_id(100);
        let controller = user_test_id(24);
        let non_controller = user_test_id(20);

        let mut state = ReplicatedState::new(APP_SUBNET_ID, SubnetType::Application);
        insert_dummy_canister(&mut state, canister_id, controller.get());

        let public_name = "dummy";
        // Controller can read the public custom section
        assert!(can_read_canister_metadata(&controller, &canister_id, public_name, &state).is_ok());

        // Non-controller can read public custom section
        assert!(
            can_read_canister_metadata(&non_controller, &canister_id, public_name, &state).is_ok()
        );

        let private_name = "candid";
        // Controller can read private custom section
        assert!(
            can_read_canister_metadata(&controller, &canister_id, private_name, &state).is_ok()
        );
    }

    #[test]
    fn user_cannot_read_canister_metadata() {
        let canister_id = canister_test_id(100);
        let controller = user_test_id(24);
        let non_controller = user_test_id(20);

        let mut state = ReplicatedState::new(APP_SUBNET_ID, SubnetType::Application);
        insert_dummy_canister(&mut state, canister_id, controller.get());

        // Non-controller cannot read private custom section named `candid`.
        assert_eq!(
            can_read_canister_metadata(&non_controller, &canister_id, "candid", &state),
            Err(HttpError {
                status: StatusCode::FORBIDDEN,
                message: "Custom section candid can only be requested by the controllers of the canister."
                    .to_string()
            })
        );

        // Non existent public custom section.
        assert_eq!(
            can_read_canister_metadata(&non_controller, &canister_id, "unknown-name", &state),
            Ok(())
        );
    }

    fn fake_replicated_state() -> ReplicatedState {
        let mut metadata = SystemMetadata::new(APP_SUBNET_ID, SubnetType::Application);
        metadata.batch_time = UNIX_EPOCH;
        ReplicatedState::new_from_checkpoint(
            BTreeMap::new(),
            metadata,
            CanisterQueues::default(),
            RawQueryStats::default(),
            CanisterSnapshots::default(),
        )
    }

    #[rstest]
    fn test_canister_ranges_are_not_allowed(#[values(Version::V2, Version::V3)] version: Version) {
        let state = fake_replicated_state();

        let error = verify_paths(
            version,
            &state,
            &user_test_id(1),
            &[Path::new(vec![
                Label::from("canister_ranges"),
                [0; 32].into(),
            ])],
            &CanisterIdSet::all(),
            canister_test_id(1).get(),
            NNS_SUBNET_ID,
        )
        .expect_err("Should fail because canister_ranges are not allowed");

        assert_eq!(error.status, StatusCode::NOT_FOUND)
    }

    #[rstest]
    fn test_verify_path(#[values(Version::V2, Version::V3)] version: Version) {
        let state = fake_replicated_state();
        assert_eq!(
            verify_paths(
                version,
                &state,
                &user_test_id(1),
                &[Path::from(Label::from("time"))],
                &CanisterIdSet::all(),
                canister_test_id(1).get(),
                NNS_SUBNET_ID,
            ),
            Ok(())
        );
        assert_eq!(
            verify_paths(
                version,
                &state,
                &user_test_id(1),
                &[
                    Path::new(vec![
                        Label::from("request_status"),
                        [0; 32].into(),
                        Label::from("status")
                    ]),
                    Path::new(vec![
                        Label::from("request_status"),
                        [0; 32].into(),
                        Label::from("reply")
                    ]),
                ],
                &CanisterIdSet::all(),
                canister_test_id(1).get(),
                NNS_SUBNET_ID,
            ),
            Ok(())
        );
<<<<<<< HEAD
        assert!(verify_paths(
            version,
            &state,
            &user_test_id(1),
            &[
                Path::new(vec![Label::from("request_status"), [0; 32].into()]),
                Path::new(vec![Label::from("request_status"), [1; 32].into()])
            ],
            &CanisterIdSet::all(),
            canister_test_id(1).get(),
            NNS_SUBNET_ID,
        )
        .is_err());
    }

    #[test]
    fn deprecated_canister_ranges_path_is_not_allowed_on_the_v3_endpoint_except_for_the_nns_subnet()
    {
        let state = fake_replicated_state();
        assert!(verify_paths(
            Version::V3,
            &state,
            &user_test_id(1),
            &[Path::new(vec![
                Label::from("subnet"),
                APP_SUBNET_ID.get().to_vec().into(),
                Label::from("canister_ranges"),
            ])],
            &CanisterIdSet::all(),
            canister_test_id(1).get(),
            NNS_SUBNET_ID,
        )
        .is_err());

        assert!(verify_paths(
            Version::V3,
            &state,
            &user_test_id(1),
            &[Path::new(vec![
                Label::from("subnet"),
                NNS_SUBNET_ID.get().to_vec().into(),
                Label::from("canister_ranges"),
            ])],
            &CanisterIdSet::all(),
            canister_test_id(1).get(),
            NNS_SUBNET_ID,
        )
        .is_ok());
    }

    #[test]
    fn deprecated_canister_ranges_path_is_allowed_on_the_v2_endpoint() {
        let state = fake_replicated_state();
        assert!(verify_paths(
            Version::V2,
            &state,
            &user_test_id(1),
            &[Path::new(vec![
                Label::from("subnet"),
                APP_SUBNET_ID.get().to_vec().into(),
                Label::from("canister_ranges"),
            ])],
            &CanisterIdSet::all(),
            canister_test_id(1).get(),
            NNS_SUBNET_ID,
        )
        .is_ok());
=======
        assert!(
            verify_paths(
                &state,
                &user_test_id(1),
                &[
                    Path::new(vec![Label::from("request_status"), [0; 32].into()]),
                    Path::new(vec![Label::from("request_status"), [1; 32].into()])
                ],
                &CanisterIdSet::all(),
                canister_test_id(1).get(),
            )
            .is_err()
        );
>>>>>>> 143ab585
    }
}<|MERGE_RESOLUTION|>--- conflicted
+++ resolved
@@ -1,14 +1,10 @@
 use super::{
-    get_certificate_and_create_response, make_service_unavailable_response, parse_principal_id,
-    verify_principal_ids, DeprecatedCanisterRangesFilter,
+    DeprecatedCanisterRangesFilter, get_certificate_and_create_response,
+    make_service_unavailable_response, parse_principal_id, verify_principal_ids,
 };
 use crate::{
-<<<<<<< HEAD
-    common::{build_validator, validation_error_to_http_error, Cbor, WithTimeout},
-=======
->>>>>>> 143ab585
     HttpError, ReplicaHealthStatus,
-    common::{Cbor, WithTimeout, build_validator, into_cbor, validation_error_to_http_error},
+    common::{Cbor, WithTimeout, build_validator, validation_error_to_http_error},
 };
 
 use axum::{
@@ -21,11 +17,7 @@
 use http::Request;
 use hyper::StatusCode;
 use ic_crypto_interfaces_sig_verification::IngressSigVerifier;
-<<<<<<< HEAD
 use ic_crypto_tree_hash::Path;
-=======
-use ic_crypto_tree_hash::{Label, Path, TooLongPathError, sparse_labeled_tree_from_paths};
->>>>>>> 143ab585
 use ic_interfaces::time_source::{SysTimeSource, TimeSource};
 use ic_interfaces_registry::RegistryClient;
 use ic_interfaces_state_manager::StateReader;
@@ -34,19 +26,12 @@
 use ic_registry_client_helpers::crypto::root_of_trust::RegistryRootOfTrustProvider;
 use ic_replicated_state::{ReplicatedState, canister_state::execution_state::CustomSectionType};
 use ic_types::{
-    CanisterId, PrincipalId, UserId,
+    CanisterId, PrincipalId, SubnetId, UserId,
     malicious_flags::MaliciousFlags,
     messages::{
-<<<<<<< HEAD
-        HttpReadStateContent, HttpRequest, HttpRequestEnvelope, MessageId, ReadState,
-        EXPECTED_MESSAGE_ID_LENGTH,
+        EXPECTED_MESSAGE_ID_LENGTH, HttpReadStateContent, HttpRequest, HttpRequestEnvelope,
+        MessageId, ReadState,
     },
-    CanisterId, PrincipalId, SubnetId, UserId,
-=======
-        Blob, Certificate, EXPECTED_MESSAGE_ID_LENGTH, HttpReadStateContent, HttpReadStateResponse,
-        HttpRequest, HttpRequestEnvelope, MessageId, ReadState,
-    },
->>>>>>> 143ab585
 };
 use ic_validator::{CanisterIdSet, HttpRequestVerifier};
 use std::{
@@ -321,7 +306,6 @@
                 b"domain" | b"ipv4_address" | b"ipv6_address",
             ] => {}
             [b"subnet"] => {}
-<<<<<<< HEAD
             [b"subnet", _subnet_id] | [b"subnet", _subnet_id, b"public_key" | b"node"] => {}
             // `/subnet/<subnet_id>/canister_ranges` is only allowed
             // on the /api/v2 endpoint except when subnet_id == nns_subnet_id
@@ -329,14 +313,6 @@
             [b"subnet", subnet_id, b"canister_ranges"]
                 if version == Version::V3
                     && parse_principal_id(subnet_id)? == nns_subnet_id.get() => {}
-=======
-            [b"subnet", _subnet_id]
-            | [
-                b"subnet",
-                _subnet_id,
-                b"public_key" | b"canister_ranges" | b"node",
-            ] => {}
->>>>>>> 143ab585
             [b"subnet", _subnet_id, b"node", _node_id]
             | [b"subnet", _subnet_id, b"node", _node_id, b"public_key"] => {}
             [b"request_status", request_id]
@@ -452,7 +428,7 @@
         CanisterQueues, ReplicatedState, SystemMetadata, canister_snapshots::CanisterSnapshots,
     };
     use ic_test_utilities_state::insert_dummy_canister;
-    use ic_test_utilities_types::ids::{canister_test_id, user_test_id, SUBNET_0, SUBNET_1};
+    use ic_test_utilities_types::ids::{SUBNET_0, SUBNET_1, canister_test_id, user_test_id};
     use ic_types::{batch::RawQueryStats, time::UNIX_EPOCH};
     use ic_validator::CanisterIdSet;
     use rstest::rstest;
@@ -640,77 +616,9 @@
             ),
             Ok(())
         );
-<<<<<<< HEAD
-        assert!(verify_paths(
-            version,
-            &state,
-            &user_test_id(1),
-            &[
-                Path::new(vec![Label::from("request_status"), [0; 32].into()]),
-                Path::new(vec![Label::from("request_status"), [1; 32].into()])
-            ],
-            &CanisterIdSet::all(),
-            canister_test_id(1).get(),
-            NNS_SUBNET_ID,
-        )
-        .is_err());
-    }
-
-    #[test]
-    fn deprecated_canister_ranges_path_is_not_allowed_on_the_v3_endpoint_except_for_the_nns_subnet()
-    {
-        let state = fake_replicated_state();
-        assert!(verify_paths(
-            Version::V3,
-            &state,
-            &user_test_id(1),
-            &[Path::new(vec![
-                Label::from("subnet"),
-                APP_SUBNET_ID.get().to_vec().into(),
-                Label::from("canister_ranges"),
-            ])],
-            &CanisterIdSet::all(),
-            canister_test_id(1).get(),
-            NNS_SUBNET_ID,
-        )
-        .is_err());
-
-        assert!(verify_paths(
-            Version::V3,
-            &state,
-            &user_test_id(1),
-            &[Path::new(vec![
-                Label::from("subnet"),
-                NNS_SUBNET_ID.get().to_vec().into(),
-                Label::from("canister_ranges"),
-            ])],
-            &CanisterIdSet::all(),
-            canister_test_id(1).get(),
-            NNS_SUBNET_ID,
-        )
-        .is_ok());
-    }
-
-    #[test]
-    fn deprecated_canister_ranges_path_is_allowed_on_the_v2_endpoint() {
-        let state = fake_replicated_state();
-        assert!(verify_paths(
-            Version::V2,
-            &state,
-            &user_test_id(1),
-            &[Path::new(vec![
-                Label::from("subnet"),
-                APP_SUBNET_ID.get().to_vec().into(),
-                Label::from("canister_ranges"),
-            ])],
-            &CanisterIdSet::all(),
-            canister_test_id(1).get(),
-            NNS_SUBNET_ID,
-        )
-        .is_ok());
-=======
         assert!(
             verify_paths(
+                version,
                 &state,
                 &user_test_id(1),
                 &[
@@ -719,9 +627,69 @@
                 ],
                 &CanisterIdSet::all(),
                 canister_test_id(1).get(),
+                NNS_SUBNET_ID,
             )
             .is_err()
         );
->>>>>>> 143ab585
+    }
+
+    #[test]
+    fn deprecated_canister_ranges_path_is_not_allowed_on_the_v3_endpoint_except_for_the_nns_subnet()
+    {
+        let state = fake_replicated_state();
+        assert!(
+            verify_paths(
+                Version::V3,
+                &state,
+                &user_test_id(1),
+                &[Path::new(vec![
+                    Label::from("subnet"),
+                    APP_SUBNET_ID.get().to_vec().into(),
+                    Label::from("canister_ranges"),
+                ])],
+                &CanisterIdSet::all(),
+                canister_test_id(1).get(),
+                NNS_SUBNET_ID,
+            )
+            .is_err()
+        );
+
+        assert!(
+            verify_paths(
+                Version::V3,
+                &state,
+                &user_test_id(1),
+                &[Path::new(vec![
+                    Label::from("subnet"),
+                    NNS_SUBNET_ID.get().to_vec().into(),
+                    Label::from("canister_ranges"),
+                ])],
+                &CanisterIdSet::all(),
+                canister_test_id(1).get(),
+                NNS_SUBNET_ID,
+            )
+            .is_ok()
+        );
+    }
+
+    #[test]
+    fn deprecated_canister_ranges_path_is_allowed_on_the_v2_endpoint() {
+        let state = fake_replicated_state();
+        assert!(
+            verify_paths(
+                Version::V2,
+                &state,
+                &user_test_id(1),
+                &[Path::new(vec![
+                    Label::from("subnet"),
+                    APP_SUBNET_ID.get().to_vec().into(),
+                    Label::from("canister_ranges"),
+                ])],
+                &CanisterIdSet::all(),
+                canister_test_id(1).get(),
+                NNS_SUBNET_ID,
+            )
+            .is_ok()
+        );
     }
 }