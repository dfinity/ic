--- conflicted
+++ resolved
@@ -24,9 +24,7 @@
     }
 }
 
-pub use call::{
-    CallServiceV2, CallServiceV3, IngressValidatorBuilder, IngressWatcher, IngressWatcherHandle,
-};
+pub use call::{call_v2, call_v3, IngressValidatorBuilder, IngressWatcher, IngressWatcherHandle};
 pub use common::cors_layer;
 pub use query::QueryServiceBuilder;
 pub use read_state::canister::{CanisterReadStateService, CanisterReadStateServiceBuilder};
@@ -145,7 +143,7 @@
 #[derive(Clone)]
 struct HttpHandler {
     call_router: Router,
-    call_v3_router: Option<Router>,
+    call_v3_router: Router,
     query_router: Router,
     catchup_router: Router,
     dashboard_router: Router,
@@ -301,7 +299,7 @@
     tracing_handle: ReloadHandles,
     certified_height_watcher: watch::Receiver<Height>,
     completed_execution_messages_rx: Receiver<(MessageId, Height)>,
-    enable_v3_call_handler: bool,
+    enable_synchronous_call_handler_for_v3_endpoint: bool,
 ) {
     let listen_addr = config.listen_addr;
     info!(log, "Starting HTTP server...");
@@ -336,7 +334,6 @@
     .with_malicious_flags(malicious_flags.clone())
     .build();
 
-<<<<<<< HEAD
     let (ingress_watcher_handle, _) = IngressWatcher::start(
         rt_handle.clone(),
         log.clone(),
@@ -347,40 +344,32 @@
     );
 
     let call_router =
-        call::CallServiceV2::new_router(call_handler.clone(), Some(ingress_watcher_handle.clone()));
-
-    let call_v3_router = call::CallServiceV3::new_router(
-        call_handler,
-        ingress_watcher_handle,
-        metrics.clone(),
-        config.ingress_message_certificate_timeout_seconds,
-        delegation_from_nns.clone(),
-        state_reader.clone(),
-    );
-=======
-    let call_router = call::CallServiceV2::new_router(call_handler.clone());
-
-    let call_v3_router = if enable_v3_call_handler {
-        let (ingress_watcher_handle, _) = IngressWatcher::start(
-            rt_handle.clone(),
-            log.clone(),
-            metrics.clone(),
-            certified_height_watcher,
-            completed_execution_messages_rx,
-            CancellationToken::new(),
-        );
-        Some(call::CallServiceV3::new_router(
+        call_v2::new_router(call_handler.clone(), Some(ingress_watcher_handle.clone()));
+
+    let call_v3_router = if enable_synchronous_call_handler_for_v3_endpoint {
+        call_v3::new_router(
             call_handler,
             ingress_watcher_handle,
             metrics.clone(),
             config.ingress_message_certificate_timeout_seconds,
             delegation_from_nns.clone(),
             state_reader.clone(),
-        ))
+        )
     } else {
-        None
+        call_v3::new_asynchronous_call_service_router(
+            call_handler.clone(),
+            Some(ingress_watcher_handle.clone()),
+        )
+        // We only want to enforce the global concurrency limit for the asynchronous call handler.
+        .layer(
+            ServiceBuilder::new()
+                .layer(HandleErrorLayer::new(map_box_error_to_response))
+                .load_shed()
+                .layer(GlobalConcurrencyLimitLayer::new(
+                    config.max_call_concurrent_requests,
+                )),
+        )
     };
->>>>>>> 28136b76
 
     let query_router = QueryServiceBuilder::builder(
         log.clone(),
@@ -641,6 +630,7 @@
                     )),
             ),
         )
+        .merge(http_handler.call_v3_router)
         .merge(
             http_handler.query_router.layer(
                 ServiceBuilder::new()
@@ -725,11 +715,6 @@
                     )),
             ),
         );
-
-    let final_router = match http_handler.call_v3_router {
-        Some(call_v3_router) => final_router.merge(call_v3_router),
-        None => final_router,
-    };
 
     final_router.layer(
         ServiceBuilder::new()
@@ -1154,11 +1139,8 @@
             "success".to_string()
         }
         let http_handler = HttpHandler {
-            call_router: Router::new()
-                .route(call::CallServiceV2::route(), axum::routing::post(dummy)),
-            call_v3_router: Some(
-                Router::new().route(call::CallServiceV3::route(), axum::routing::post(dummy)),
-            ),
+            call_router: Router::new().route(call_v2::route(), axum::routing::post(dummy)),
+            call_v3_router: Router::new().route(call_v3::route(), axum::routing::post(dummy)),
             query_router: Router::new()
                 .route(QueryService::route(), axum::routing::post(dummy_cbor)),
             catchup_router: Router::new().route(
