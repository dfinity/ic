--- conflicted
+++ resolved
@@ -192,32 +192,7 @@
         // Fetch the delegation from the NNS for this subnet to be
         // able to issue certificates.
         health_status.store(ReplicaHealthStatus::WaitingForRootDelegation);
-<<<<<<< HEAD
-=======
-
-        let delegation_timer = metrics.nns_delegation_metrics.update_duration.start_timer();
-        let loaded_delegation = load_root_delegation(
-            &config,
-            &log,
-            rt_handle_clone,
-            subnet_id,
-            nns_subnet_id,
-            registry_client.as_ref(),
-            tls_config.as_ref(),
-        )
-        .await;
-        delegation_timer.observe_duration();
-
-        if let Some(delegation) = loaded_delegation {
-            metrics
-                .nns_delegation_metrics
-                .delegation_size
-                .observe(delegation.certificate.len() as f64);
-
-            let _ = delegation_from_nns.set(delegation);
-        }
-
->>>>>>> f577fe34
+
         metrics
             .health_status_transitions_total
             .with_label_values(&[
@@ -1082,7 +1057,7 @@
 }
 
 #[cfg(test)]
-mod tests {
+pub(crate) mod tests {
     use super::*;
 
     use crate::read_state::subnet::SubnetReadStateService;
@@ -1434,8 +1409,8 @@
         assert_eq!(resp.status(), StatusCode::OK);
     }
 
-    const NNS_SUBNET_ID: SubnetId = ic_test_utilities_types::ids::SUBNET_1;
-    const NON_NNS_SUBNET_ID: SubnetId = ic_test_utilities_types::ids::SUBNET_2;
+    pub(crate) const NNS_SUBNET_ID: SubnetId = ic_test_utilities_types::ids::SUBNET_1;
+    pub(crate) const NON_NNS_SUBNET_ID: SubnetId = ic_test_utilities_types::ids::SUBNET_2;
     const NNS_NODE_ID: NodeId = ic_test_utilities_types::ids::NODE_1;
     const NON_NNS_NODE_ID: NodeId = ic_test_utilities_types::ids::NODE_2;
 
@@ -1460,7 +1435,7 @@
     }
 
     /// Sets up all the dependencies.
-    fn set_up_nns_delegation_dependencies(
+    pub(crate) fn set_up_nns_delegation_dependencies(
         rt_handle: tokio::runtime::Handle,
     ) -> (Arc<FakeRegistryClient>, MockTlsConfig) {
         let registry_version = 1;
@@ -1614,7 +1589,7 @@
         let delegation = load_root_delegation(
             &Config::default(),
             &no_op_logger(),
-            rt_handle,
+            &rt_handle,
             NNS_SUBNET_ID,
             NNS_SUBNET_ID,
             registry_client.as_ref(),
@@ -1633,7 +1608,7 @@
         let delegation = load_root_delegation(
             &Config::default(),
             &no_op_logger(),
-            rt_handle,
+            &rt_handle,
             NON_NNS_SUBNET_ID,
             NNS_SUBNET_ID,
             registry_client.as_ref(),
