//! Module that deals with requests to /api/v3/canister/.../call.

use super::{
    call_v2::{self, Accepted, AsynchronousCallHandlerState, CallV2Response},
    ingress_watcher::{IngressWatcherHandle, SubscriptionError},
    IngressError, IngressValidator,
};
use crate::{
    common::{into_cbor, Cbor, WithTimeout},
    metrics::{
        HttpHandlerMetrics, CALL_V3_EARLY_RESPONSE_CERTIFICATION_TIMEOUT,
        CALL_V3_EARLY_RESPONSE_DUPLICATE_SUBSCRIPTION,
        CALL_V3_EARLY_RESPONSE_INGRESS_WATCHER_NOT_RUNNING,
        CALL_V3_EARLY_RESPONSE_SUBSCRIPTION_TIMEOUT,
    },
    HttpError,
};
use axum::{
    body::Body,
    extract::{self, DefaultBodyLimit, State},
    response::{IntoResponse, Response},
    Router,
};
use http::Request;
use hyper::StatusCode;
use ic_crypto_tree_hash::{
    sparse_labeled_tree_from_paths, Label, LookupStatus, MixedHashTree, Path,
};
use ic_error_types::UserError;
use ic_interfaces_state_manager::StateReader;
use ic_logger::{error, warn};
use ic_replicated_state::ReplicatedState;
use ic_types::{
    consensus::certification::Certification,
    messages::{
        Blob, Certificate, CertificateDelegation, HttpCallContent, HttpRequestEnvelope, MessageId,
    },
    CanisterId,
};
use serde_cbor::Value as CBOR;
use std::{collections::BTreeMap, convert::Infallible, sync::Arc, time::Duration};
use tokio::sync::OnceCell;
use tokio_util::time::FutureExt;
use tower::{util::BoxCloneService, ServiceBuilder};

const LOG_EVERY_N_SECONDS: i32 = 10;

/// The timeout duration used when creating a subscriber for the ingres message,
/// by calling [`IngressWatcherHandle::subscribe_for_certification`].
const SUBSCRIPTION_TIMEOUT: Duration = Duration::from_secs(1);

pub(crate) enum CallV3Response {
    Certificate(Certificate),
    Accepted(&'static str),
    UserError(UserError),
    HttpError(HttpError),
}

#[derive(Clone)]

struct SynchronousCallHandlerState {
    ingress_watcher_handle: IngressWatcherHandle,
    delegation_from_nns: Arc<OnceCell<CertificateDelegation>>,
    metrics: HttpHandlerMetrics,
    state_reader: Arc<dyn StateReader<State = ReplicatedState>>,
    ingress_message_certificate_timeout_seconds: u64,
    call_handler: IngressValidator,
}

impl IntoResponse for CallV3Response {
    fn into_response(self) -> Response {
        match self {
            CallV3Response::Certificate(cert) => Cbor(CBOR::Map(BTreeMap::from([
                (
                    CBOR::Text("status".to_string()),
                    CBOR::Text("replied".to_string()),
                ),
                (
                    CBOR::Text("certificate".to_string()),
                    CBOR::Bytes(into_cbor(&cert)),
                ),
            ])))
            .into_response(),

            CallV3Response::UserError(user_err) => Cbor(CBOR::Map(BTreeMap::from([
                (
                    CBOR::Text("status".to_string()),
                    CBOR::Text("non_replicated_rejection".to_string()),
                ),
                (
                    CBOR::Text("error_code".to_string()),
                    CBOR::Text(user_err.code().to_string()),
                ),
                (
                    CBOR::Text("reject_message".to_string()),
                    CBOR::Text(user_err.description().to_string()),
                ),
                (
                    CBOR::Text("reject_code".to_string()),
                    CBOR::Integer(user_err.reject_code() as i128),
                ),
            ])))
            .into_response(),

            CallV3Response::Accepted(reason) => {
                (StatusCode::ACCEPTED, reason.to_string()).into_response()
            }

            CallV3Response::HttpError(HttpError { status, message }) => {
                (status, message).into_response()
            }
        }
    }
}

impl From<IngressError> for CallV3Response {
    fn from(err: IngressError) -> Self {
        match err {
            IngressError::UserError(user_err) => CallV3Response::UserError(user_err),
            IngressError::HttpError(http_err) => CallV3Response::HttpError(http_err),
        }
    }
}

pub(crate) fn route() -> &'static str {
    "/api/v3/canister/:effective_canister_id/call"
}

pub(crate) fn new_router(
    call_handler: IngressValidator,
    ingress_watcher_handle: IngressWatcherHandle,
    metrics: HttpHandlerMetrics,
    ingress_message_certificate_timeout_seconds: u64,
    delegation_from_nns: Arc<OnceCell<CertificateDelegation>>,
    state_reader: Arc<dyn StateReader<State = ReplicatedState>>,
) -> Router {
    let call_service = SynchronousCallHandlerState {
        delegation_from_nns,
        ingress_watcher_handle,
        metrics,
        ingress_message_certificate_timeout_seconds,
        call_handler,
        state_reader,
    };

    Router::new().route_service(
        route(),
        axum::routing::post(call_sync_v3)
            .with_state(call_service)
            .layer(ServiceBuilder::new().layer(DefaultBodyLimit::disable())),
    )
}

pub fn new_service(
    call_handler: IngressValidator,
    ingress_watcher_handle: IngressWatcherHandle,
    metrics: HttpHandlerMetrics,
    ingress_message_certificate_timeout_seconds: u64,
    delegation_from_nns: Arc<OnceCell<CertificateDelegation>>,
    state_reader: Arc<dyn StateReader<State = ReplicatedState>>,
) -> BoxCloneService<Request<Body>, Response, Infallible> {
    let router = new_router(
        call_handler,
        ingress_watcher_handle,
        metrics,
        ingress_message_certificate_timeout_seconds,
        delegation_from_nns,
        state_reader,
    );
    BoxCloneService::new(router.into_service())
}

/// Handles a call to /api/v3/canister/../call
async fn call_sync_v3(
    axum::extract::Path(effective_canister_id): axum::extract::Path<CanisterId>,
    State(SynchronousCallHandlerState {
        call_handler,
        ingress_watcher_handle,
        metrics,
        ingress_message_certificate_timeout_seconds,
        state_reader,
        delegation_from_nns,
    }): State<SynchronousCallHandlerState>,
    WithTimeout(Cbor(request)): WithTimeout<Cbor<HttpRequestEnvelope<HttpCallContent>>>,
) -> CallV3Response {
    let log = call_handler.log.clone();

    let ingress_submitter = match call_handler
        .validate_ingress_message(request, effective_canister_id)
        .await
    {
        Ok(ingress_submitter) => ingress_submitter,
        Err(ingress_error) => return CallV3Response::from(ingress_error),
    };

    let message_id = ingress_submitter.message_id();

    // Check if the message is already known.
    // If it is known, we can return the certificate without re-submitting the message
    // to the ingress pool.
    if let Some((tree, certification)) =
        tree_and_certificate_for_message(state_reader.clone(), message_id.clone()).await
    {
        if let ParsedMessageStatus::Known(_) = parsed_message_status(&tree, &message_id) {
            let delegation_from_nns = delegation_from_nns.read().unwrap().clone();
            let signature = certification.signed.signature.signature.get().0;

            return CallV3Response::Certificate(Certificate {
                tree,
                signature: Blob(signature),
                delegation: delegation_from_nns,
            });
        }
    };

    let certification_subscriber = match ingress_watcher_handle
        .subscribe_for_certification(message_id.clone())
        .timeout(SUBSCRIPTION_TIMEOUT)
        .await
    {
        Ok(Ok(message_subscriber)) => Ok(message_subscriber),
        Ok(Err(SubscriptionError::DuplicateSubscriptionError)) => {
            // TODO: At this point we could return early without submitting the ingress message.
            Err((
                "Duplicate request. Message is already being tracked and executed.",
                CALL_V3_EARLY_RESPONSE_DUPLICATE_SUBSCRIPTION,
            ))
        }
        Ok(Err(SubscriptionError::IngressWatcherNotRunning { error_message })) => {
            // TODO: Send a warning or notification.
            // This probably means that the ingress watcher panicked.
            error!(
                every_n_seconds => LOG_EVERY_N_SECONDS,
                log,
                "Error while waiting for subscriber of ingress message: {}", error_message
            );
            Err((
                "Could not track the ingress message. Please try /read_state for the status.",
                CALL_V3_EARLY_RESPONSE_INGRESS_WATCHER_NOT_RUNNING,
            ))
        }
        Err(_) => {
            warn!(
                every_n_seconds => LOG_EVERY_N_SECONDS,
                log,
                "Timed out while submitting a certification subscription.";
            );
            Err((
                "Could not track the ingress message. Please try /read_state for the status.",
                CALL_V3_EARLY_RESPONSE_SUBSCRIPTION_TIMEOUT,
            ))
        }
    };

    let ingres_submission = ingress_submitter.try_submit();

    if let Err(ingress_submission) = ingres_submission {
        return CallV3Response::HttpError(ingress_submission);
    }
    // The ingress message was submitted successfully.
    // From this point on we only return a certificate or `Accepted 202``.
    let certification_subscriber = match certification_subscriber {
        Ok(certification_subscriber) => certification_subscriber,
        Err((reason, metric_label)) => {
            metrics
                .call_v3_early_response_trigger_total
                .with_label_values(&[metric_label])
                .inc();
            return CallV3Response::Accepted(reason);
        }
    };

    match certification_subscriber
        .wait_for_certification()
        .timeout(Duration::from_secs(
            ingress_message_certificate_timeout_seconds,
        ))
        .await
    {
        Ok(()) => (),
        Err(_) => {
            metrics
                .call_v3_early_response_trigger_total
                .with_label_values(&[CALL_V3_EARLY_RESPONSE_CERTIFICATION_TIMEOUT])
                .inc();
            return CallV3Response::Accepted(
                "Message did not complete execution and certification within the replica defined timeout.",
            );
        }
    }

    let Some((tree, certification)) =
        tree_and_certificate_for_message(state_reader, message_id.clone()).await
    else {
        return CallV3Response::Accepted(
            "Certified state is not available. Please try /read_state.",
        );
    };

    // Log the status of the message.
    let status_label = match parsed_message_status(&tree, &message_id) {
        ParsedMessageStatus::Known(status) => status,
        ParsedMessageStatus::Unknown => "unknown".to_string(),
    };

    metrics
        .call_v3_certificate_status_total
        .with_label_values(&[&status_label])
        .inc();

    let delegation_from_nns = delegation_from_nns.read().unwrap().clone();
    let signature = certification.signed.signature.signature.get().0;

    CallV3Response::Certificate(Certificate {
        tree,
        signature: Blob(signature),
        delegation: delegation_from_nns,
    })
}

enum ParsedMessageStatus {
    Known(String),
    Unknown,
}

fn parsed_message_status(tree: &MixedHashTree, message_id: &MessageId) -> ParsedMessageStatus {
    let status_path = [&b"request_status"[..], message_id.as_ref(), &b"status"[..]];

    match tree.lookup(&status_path) {
        LookupStatus::Found(MixedHashTree::Leaf(status)) => ParsedMessageStatus::Known(
            String::from_utf8(status.clone()).unwrap_or_else(|_| "invalid_utf8_status".to_string()),
        ),
        // This should never happen. Otherwise the tree is not following the spec.
        // TODO: Log as error.
        LookupStatus::Found(_) => ParsedMessageStatus::Known("Status not a leaf".to_string()),
        LookupStatus::Absent | LookupStatus::Unknown => ParsedMessageStatus::Unknown,
    }
}

async fn tree_and_certificate_for_message(
    state_reader: Arc<dyn StateReader<State = ReplicatedState>>,
    message_id: MessageId,
) -> Option<(MixedHashTree, Certification)> {
    let certified_state_reader = match tokio::task::spawn_blocking(move || {
        state_reader.get_certified_state_snapshot()
    })
    .await
    {
        Ok(Some(certified_state_reader)) => Some(certified_state_reader),
        Ok(None) | Err(_) => None,
    }?;

    // We always add time path to comply with the IC spec.
    let time_path = Path::from(Label::from("time"));
    let request_status_path = Path::from(vec![
        Label::from("request_status"),
        Label::from(message_id.clone()),
    ]);

    let tree: ic_crypto_tree_hash::LabeledTree<()> =
        sparse_labeled_tree_from_paths(&[time_path, request_status_path])
            .expect("Path is within length bound.");

<<<<<<< HEAD
    let Some((tree, certification)) = certified_state_reader.read_certified_state(&tree) else {
        return CallV3Response::Accepted(
            "Certified state is not available. Please try /read_state.",
        );
    };

    {
        let status_path = [&b"request_status"[..], message_id.as_ref(), &b"status"[..]];

        let status_label = match tree.lookup(&status_path) {
            LookupStatus::Found(MixedHashTree::Leaf(status)) => String::from_utf8(status.clone())
                .unwrap_or_else(|_| "invalid_utf8_status".to_string()),
            // This should never happen. Otherwise the tree is not following the spec.
            LookupStatus::Found(_) => "Status not a leaf".to_string(),
            LookupStatus::Absent | LookupStatus::Unknown => "unknown".to_string(),
        };

        metrics
            .call_v3_certificate_status_total
            .with_label_values(&[&status_label])
            .inc();
    }

    let delegation_from_nns = delegation_from_nns.get().cloned();
    let signature = certification.signed.signature.signature.get().0;

    CallV3Response::Certificate(Certificate {
        tree,
        signature: Blob(signature),
        delegation: delegation_from_nns,
    })
=======
    certified_state_reader.read_certified_state(&tree)
>>>>>>> d9ae74c7
}

pub(crate) fn new_asynchronous_call_service_router(
    ingress_validator: IngressValidator,
    ingress_watcher_handle: Option<IngressWatcherHandle>,
) -> Router {
    Router::new().route_service(
        route(),
        axum::routing::post(async_v3_handler)
            .with_state(AsynchronousCallHandlerState::new(
                ingress_validator,
                ingress_watcher_handle,
            ))
            .layer(ServiceBuilder::new().layer(DefaultBodyLimit::disable())),
    )
}

/// Temporary wrapper to serve V3 requests with V2 the implementation,
/// while we do a gradual rollout of the V3 implementation.
async fn async_v3_handler(
    effective_canister_id: extract::Path<CanisterId>,
    state: State<AsynchronousCallHandlerState>,
    request: WithTimeout<Cbor<HttpRequestEnvelope<HttpCallContent>>>,
) -> CallV3Response {
    /// Allows us to map the response of the response of a v2 call to a v3 response.
    impl From<CallV2Response> for CallV3Response {
        fn from(v2_response: CallV2Response) -> Self {
            match v2_response {
                Ok(Accepted) => CallV3Response::Accepted(""),
                Err(IngressError::UserError(user_error)) => CallV3Response::UserError(user_error),
                Err(IngressError::HttpError(http_error)) => CallV3Response::HttpError(http_error),
            }
        }
    }
    call_v2::handler(effective_canister_id, state, request)
        .await
        .into()
}<|MERGE_RESOLUTION|>--- conflicted
+++ resolved
@@ -361,41 +361,7 @@
         sparse_labeled_tree_from_paths(&[time_path, request_status_path])
             .expect("Path is within length bound.");
 
-<<<<<<< HEAD
-    let Some((tree, certification)) = certified_state_reader.read_certified_state(&tree) else {
-        return CallV3Response::Accepted(
-            "Certified state is not available. Please try /read_state.",
-        );
-    };
-
-    {
-        let status_path = [&b"request_status"[..], message_id.as_ref(), &b"status"[..]];
-
-        let status_label = match tree.lookup(&status_path) {
-            LookupStatus::Found(MixedHashTree::Leaf(status)) => String::from_utf8(status.clone())
-                .unwrap_or_else(|_| "invalid_utf8_status".to_string()),
-            // This should never happen. Otherwise the tree is not following the spec.
-            LookupStatus::Found(_) => "Status not a leaf".to_string(),
-            LookupStatus::Absent | LookupStatus::Unknown => "unknown".to_string(),
-        };
-
-        metrics
-            .call_v3_certificate_status_total
-            .with_label_values(&[&status_label])
-            .inc();
-    }
-
-    let delegation_from_nns = delegation_from_nns.get().cloned();
-    let signature = certification.signed.signature.signature.get().0;
-
-    CallV3Response::Certificate(Certificate {
-        tree,
-        signature: Blob(signature),
-        delegation: delegation_from_nns,
-    })
-=======
     certified_state_reader.read_certified_state(&tree)
->>>>>>> d9ae74c7
 }
 
 pub(crate) fn new_asynchronous_call_service_router(
