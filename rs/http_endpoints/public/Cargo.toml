[package]
name = "ic-http-endpoints-public"
version.workspace = true
authors.workspace = true
edition.workspace = true
description.workspace = true
documentation.workspace = true

[dependencies]
askama = { workspace = true }
async-trait = { workspace = true }
axum = { workspace = true }
byte-unit = "4.0.14"
bytes = { workspace = true }
cfg-if = "1.0.0"
crossbeam = "0.8.4"
futures = { workspace = true }
futures-util = { workspace = true }
hex = { workspace = true }
http = { workspace = true }
http-body = { workspace = true }
http-body-util = { workspace = true }
hyper = { workspace = true }
hyper-util = { workspace = true }
ic-http-endpoints-async-utils = { path = "../../http_endpoints/async_utils" }
ic-nns-delegation-manager = { path = "../../http_endpoints/nns_delegation_manager" }
ic-config = { path = "../../config" }
ic-crypto-interfaces-sig-verification = { path = "../../crypto/interfaces/sig_verification" }
ic-crypto-tls-interfaces = { path = "../../crypto/tls_interfaces" }
ic-crypto-tree-hash = { path = "../../crypto/tree_hash" }
ic-crypto-utils-threshold-sig-der = { path = "../../crypto/utils/threshold_sig_der" }
ic-error-types = { path = "../../../packages/ic-error-types" }
ic-interfaces = { path = "../../interfaces" }
ic-interfaces-registry = { path = "../../interfaces/registry" }
ic-interfaces-state-manager = { path = "../../interfaces/state_manager" }
ic-limits = { path = "../../limits" }
ic-logger = { path = "../../monitoring/logger" }
ic-metrics = { path = "../../monitoring/metrics" }
ic-pprof = { path = "../../monitoring/pprof" }
ic-registry-client-helpers = { path = "../../registry/helpers" }
ic-registry-provisional-whitelist = { path = "../../registry/provisional_whitelist" }
ic-registry-subnet-type = { path = "../../registry/subnet_type" }
ic-replicated-state = { path = "../../replicated_state" }
ic-tracing = { path = "../../monitoring/tracing" }
ic-types = { path = "../../types/types" }
ic-utils = { path = "../../utils" }
ic-validator = { path = "../../validator" }
inferno = { workspace = true }
prometheus = { workspace = true }
prost = { workspace = true }
rand = { workspace = true }
serde = { workspace = true }
serde_cbor = { workspace = true }
slog = { workspace = true }
tempfile = { workspace = true }
tokio = { workspace = true }
tokio-io-timeout = "1.2.0"
tokio-rustls = { workspace = true }
tokio-util = { workspace = true }
tower = { workspace = true }
tower-http = { workspace = true }
tracing-flame = { workspace = true }
tracing-subscriber = { workspace = true }

[dev-dependencies]
ic-canister-client = { path = "../../canister_client" }
ic-canister-client-sender = { path = "../../canister_client/sender" }
ic-canonical-state = { path = "../../canonical_state" }
ic-certification-test-utils = { path = "../../certification/test-utils" }
ic-crypto-temp-crypto = { path = "../../crypto/temp_crypto" }
ic-crypto-tls-interfaces-mocks = { path = "../../crypto/tls_interfaces/mocks" }
ic-http-endpoints-test-agent = { path = "../test_agent" }
ic-interfaces-mocks = { path = "../../interfaces/mocks" }
ic-interfaces-registry-mocks = { path = "../../interfaces/registry/mocks" }
ic-interfaces-state-manager-mocks = { path = "../../interfaces/state_manager/mocks" }
ic-limits = { path = "../../limits" }
ic-protobuf = { path = "../../protobuf" }
ic-read-state-response-parser = { path = "../../canister_client/read_state_response_parser" }
ic-registry-keys = { path = "../../registry/keys" }
ic-registry-routing-table = { path = "../../registry/routing_table" }
<<<<<<< HEAD
ic-test-utilities-crypto = { path = "../../test_utilities/crypto" }
=======
ic-test-utilities = { path = "../../test_utilities" }
ic-test-utilities-consensus = { path = "../../test_utilities/consensus" }
>>>>>>> 7a9b006a
ic-test-utilities-state = { path = "../../test_utilities/state" }
ic-test-utilities-time = { path = "../../test_utilities/time" }
ic-test-utilities-types = { path = "../../test_utilities/types" }
maplit = "1.0.2"
mockall = { workspace = true }
pretty_assertions = { workspace = true }
proptest = { workspace = true }
reqwest = { workspace = true }
rstest = { workspace = true }
rustls = { workspace = true }
serde_bytes = { workspace = true }
tower-test = "0.4.0"

[features]
fuzzing_code = []<|MERGE_RESOLUTION|>--- conflicted
+++ resolved
@@ -78,12 +78,8 @@
 ic-read-state-response-parser = { path = "../../canister_client/read_state_response_parser" }
 ic-registry-keys = { path = "../../registry/keys" }
 ic-registry-routing-table = { path = "../../registry/routing_table" }
-<<<<<<< HEAD
+ic-test-utilities-consensus = { path = "../../test_utilities/consensus" }
 ic-test-utilities-crypto = { path = "../../test_utilities/crypto" }
-=======
-ic-test-utilities = { path = "../../test_utilities" }
-ic-test-utilities-consensus = { path = "../../test_utilities/consensus" }
->>>>>>> 7a9b006a
 ic-test-utilities-state = { path = "../../test_utilities/state" }
 ic-test-utilities-time = { path = "../../test_utilities/time" }
 ic-test-utilities-types = { path = "../../test_utilities/types" }
