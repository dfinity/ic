use crate::setup::get_subnet_type;
use ic_artifact_pool::{
    consensus_pool::ConsensusPoolImpl, ensure_persistent_pool_replica_version_compatibility,
};
use ic_btc_adapter_client::{setup_bitcoin_adapter_clients, BitcoinAdapterClients};
use ic_btc_consensus::BitcoinPayloadBuilder;
use ic_config::{artifact_pool::ArtifactPoolConfig, subnet_config::SubnetConfig, Config};
use ic_consensus::certification::VerifierImpl;
use ic_crypto::CryptoComponent;
use ic_cycles_account_manager::CyclesAccountManager;
use ic_execution_environment::ExecutionServices;
use ic_http_endpoints_xnet::XNetEndpoint;
use ic_https_outcalls_adapter_client::setup_canister_http_client;
use ic_interfaces::{
    execution_environment::QueryExecutionService, p2p::artifact_manager::JoinGuard,
    time_source::SysTimeSource,
};
use ic_interfaces_certified_stream_store::CertifiedStreamStore;
use ic_interfaces_registry::RegistryClient;
use ic_interfaces_state_manager::StateReader;
use ic_logger::{info, ReplicaLogger};
use ic_messaging::MessageRoutingImpl;
use ic_metrics::MetricsRegistry;
use ic_pprof::Pprof;
use ic_protobuf::types::v1 as pb;
use ic_registry_client_helpers::subnet::SubnetRegistry;
use ic_replica_setup_ic_network::setup_consensus_and_p2p;
use ic_replicated_state::ReplicatedState;
use ic_state_manager::{state_sync::StateSync, StateManagerImpl};
use ic_tracing::ReloadHandles;
use ic_types::{
    artifact::UnvalidatedArtifactMutation,
    consensus::{CatchUpPackage, HasHeight},
    messages::SignedIngress,
    Height, NodeId, SubnetId,
};
use ic_xnet_payload_builder::XNetPayloadBuilderImpl;
use std::sync::{Arc, RwLock};
use tokio::sync::{
    mpsc::{channel, UnboundedSender},
    watch, OnceCell,
};

/// The buffer size for the channel that [`IngressHistoryWriterImpl`] uses to send
/// the message id and height of messages that complete execution.
const COMPLETED_EXECUTION_MESSAGES_BUFFER_SIZE: usize = 10_000;

<<<<<<< HEAD
=======
/// Returns true if the subnet is whitelisted to serve synchronous responses to v3
/// update calls.
fn enable_synchronous_call_handler_for_v3_endpoint(_subnet_id: &SubnetId) -> bool {
    true
}

>>>>>>> b1ffe829
/// Create the consensus pool directory (if none exists)
fn create_consensus_pool_dir(config: &Config) {
    std::fs::create_dir_all(&config.artifact_pool.consensus_pool_path).unwrap_or_else(|err| {
        panic!(
            "Failed to create consensus pool directory {}: {}",
            config.artifact_pool.consensus_pool_path.display(),
            err
        )
    });
}

#[allow(clippy::too_many_arguments, clippy::type_complexity)]
pub fn construct_ic_stack(
    log: &ReplicaLogger,
    metrics_registry: &MetricsRegistry,
    rt_handle_main: &tokio::runtime::Handle,
    rt_handle_p2p: &tokio::runtime::Handle,
    rt_handle_http: &tokio::runtime::Handle,
    rt_handle_xnet: &tokio::runtime::Handle,
    config: Config,
    node_id: NodeId,
    subnet_id: SubnetId,
    registry: Arc<dyn RegistryClient + Send + Sync>,
    crypto: Arc<CryptoComponent>,
    catch_up_package: Option<pb::CatchUpPackage>,
    tracing_handle: ReloadHandles,
) -> std::io::Result<(
    // TODO: remove next three return values since they are used only in tests
    Arc<dyn StateReader<State = ReplicatedState>>,
    QueryExecutionService,
    UnboundedSender<UnvalidatedArtifactMutation<SignedIngress>>,
    Vec<Box<dyn JoinGuard>>,
    XNetEndpoint,
)> {
    // Determine the correct catch-up package.
    let (catch_up_package, catch_up_package_proto) = {
        match catch_up_package {
            // The replica was started on a CUP persisted by the orchestrator.
            Some(cup_proto_from_orchestrator) => {
                // We crash if we fail to deserialize the CUP, as there is no reasonable CUP we
                // could fall back to.
                let cup_from_orchestrator = CatchUpPackage::try_from(&cup_proto_from_orchestrator)
                    .expect("deserializing CUP failed");

                // The CUP passed by the orchestrator can be signed or unsigned. If it's signed, it
                // was created and signed by the subnet. An unsigned CUP was created by the
                // orchestrator from the registry CUP contents and can only happen during a subnet
                // recovery or subnet genesis.
                let signed = cup_from_orchestrator.is_signed();
                info!(
                    log,
                    "Using the {} CUP with height {}",
                    if signed { "signed" } else { "unsigned" },
                    cup_from_orchestrator.height()
                );

                (cup_from_orchestrator, cup_proto_from_orchestrator)
            }
            // This case is only possible if the replica is started without an orchestrator which
            // is currently only possible in the local development mode with `dfx`.
            None => {
                let registry_cup = ic_consensus::dkg::make_registry_cup(&*registry, subnet_id, log)
                    .expect("Couldn't create a registry CUP");

                info!(
                    log,
                    "Using the CUP with height {} generated from the registry",
                    registry_cup.height()
                );

                let registry_cup_proto = pb::CatchUpPackage::from(&registry_cup);
                (registry_cup, registry_cup_proto)
            }
        }
    };

    let root_subnet_id = registry
        .get_root_subnet_id(catch_up_package.content.registry_version())
        .expect("cannot read from registry")
        .expect("cannot find root subnet id");
    let subnet_type = get_subnet_type(
        log,
        subnet_id,
        registry.get_latest_version(),
        registry.as_ref(),
    );

    let delegation_from_nns = Arc::new(OnceCell::new());

    // ---------- THE PERSISTED CONSENSUS ARTIFACT POOL DEPS FOLLOW ----------
    // This is the first object that is required for the creation of the IC stack. Initializing the
    // persistent consensus pool is the only way for retrieving the height of the last CUP and/or
    // certification.
    let artifact_pool_config = ArtifactPoolConfig::from(config.artifact_pool.clone());
    create_consensus_pool_dir(&config);
    ensure_persistent_pool_replica_version_compatibility(
        artifact_pool_config.persistent_pool_db_path(),
    );

    let consensus_pool = Arc::new(RwLock::new(ConsensusPoolImpl::new(
        node_id,
        subnet_id,
        // Note: it's important to pass the original proto which came from the command line (as
        // opposed to, for example, a proto which was first deserialized and then serialized
        // again). Since the proto file could have been produced and signed by nodes running a
        // different replica version, there is a possibility that the format of
        // `pb::CatchUpContent` has changed across the versions, in which case deserializing and
        // serializing the proto could result in a different value of
        // `pb::CatchUpPackage::content` which will make it impossible to validate the signature of
        // the proto.
        catch_up_package_proto,
        artifact_pool_config.clone(),
        metrics_registry.clone(),
        log.clone(),
        // TODO: use a builder pattern and remove the time source implementation from the constructor.
        Arc::new(SysTimeSource::new()),
    )));

    // ---------- REPLICATED STATE DEPS FOLLOW ----------
    let consensus_pool_cache = consensus_pool.read().unwrap().get_cache();
    let verifier = Arc::new(VerifierImpl::new(crypto.clone()));
    let state_manager = Arc::new(StateManagerImpl::new(
        verifier,
        subnet_id,
        subnet_type,
        log.clone(),
        metrics_registry,
        &config.state_manager,
        // In order for the state manager to start, it needs to know the height of the last
        // CUP and/or certification. This information part of the persisted consensus pool.
        // Hence the need of the dependency on consensus here.
        Some(consensus_pool_cache.starting_height()),
        config.malicious_behaviour.malicious_flags.clone(),
    ));
    // ---------- EXECUTION DEPS FOLLOW ----------
    let subnet_config = SubnetConfig::new(subnet_type);
    let cycles_account_manager = Arc::new(CyclesAccountManager::new(
        subnet_config.scheduler_config.max_instructions_per_message,
        subnet_type,
        subnet_id,
        subnet_config.cycles_account_manager_config,
    ));

    let (completed_execution_messages_tx, finalized_ingress_height_rx) =
        channel(COMPLETED_EXECUTION_MESSAGES_BUFFER_SIZE);
    let max_canister_http_requests_in_flight =
        config.hypervisor.max_canister_http_requests_in_flight;

    let execution_services = ExecutionServices::setup_execution(
        log.clone(),
        metrics_registry,
        subnet_id,
        subnet_type,
        subnet_config.scheduler_config,
        config.hypervisor.clone(),
        cycles_account_manager.clone(),
        state_manager.clone(),
        state_manager.get_fd_factory(),
        completed_execution_messages_tx,
    );
    // ---------- MESSAGE ROUTING DEPS FOLLOW ----------
    let certified_stream_store: Arc<dyn CertifiedStreamStore> =
        Arc::clone(&state_manager) as Arc<_>;
    let message_router = if config
        .malicious_behaviour
        .malicious_flags
        .maliciously_disable_execution
    {
        MessageRoutingImpl::new_fake(
            subnet_id,
            Arc::clone(&state_manager) as Arc<_>,
            execution_services.ingress_history_writer,
            metrics_registry,
            log.clone(),
        )
    } else {
        MessageRoutingImpl::new(
            Arc::clone(&state_manager) as Arc<_>,
            Arc::clone(&certified_stream_store) as Arc<_>,
            execution_services.ingress_history_writer,
            execution_services.scheduler,
            config.hypervisor,
            Arc::clone(&cycles_account_manager),
            subnet_id,
            metrics_registry,
            log.clone(),
            registry.clone(),
            config.malicious_behaviour.malicious_flags.clone(),
        )
    };
    let xnet_endpoint = XNetEndpoint::new(
        rt_handle_xnet.clone(),
        Arc::clone(&certified_stream_store),
        Arc::clone(&crypto) as Arc<_>,
        registry.clone(),
        config.message_routing,
        metrics_registry,
        log.clone(),
    );
    // Use XNet runtime to spawn XNet client threads.
    let xnet_payload_builder = Arc::new(XNetPayloadBuilderImpl::new(
        Arc::clone(&state_manager) as Arc<_>,
        Arc::clone(&certified_stream_store) as Arc<_>,
        Arc::clone(&crypto) as Arc<_>,
        registry.clone(),
        rt_handle_xnet.clone(),
        node_id,
        subnet_id,
        metrics_registry,
        log.clone(),
    ));
    // ---------- BITCOIN INTEGRATION DEPS FOLLOW ----------
    let BitcoinAdapterClients {
        btc_testnet_client,
        btc_mainnet_client,
    } = setup_bitcoin_adapter_clients(
        log.clone(),
        metrics_registry,
        rt_handle_main.clone(),
        config.adapters_config.clone(),
    );
    let self_validating_payload_builder = Arc::new(BitcoinPayloadBuilder::new(
        state_manager.clone(),
        metrics_registry,
        btc_mainnet_client,
        btc_testnet_client,
        subnet_id,
        registry.clone(),
        config.bitcoin_payload_builder_config,
        log.clone(),
    ));
    // ---------- HTTPS OUTCALLS DEPS FOLLOW ----------
    let canister_http_adapter_client = setup_canister_http_client(
        rt_handle_main.clone(),
        metrics_registry,
        config.adapters_config,
        execution_services.query_execution_service.clone(),
        max_canister_http_requests_in_flight,
        log.clone(),
        subnet_type,
        delegation_from_nns.clone(),
    );
    // ---------- QUERY STATS DEPS FOLLOW -----------
    let query_stats_payload_builder = execution_services
        .query_stats_payload_builder
        .into_payload_builder(state_manager.clone(), node_id, log.clone());
    // ---------- CONSENSUS AND P2P DEPS FOLLOW ----------
    let state_sync = StateSync::new(state_manager.clone(), log.clone());
    let (max_certified_height_tx, max_certified_height_rx) = watch::channel(Height::from(0));

    let (ingress_throttler, ingress_tx, p2p_runner) = setup_consensus_and_p2p(
        log,
        metrics_registry,
        rt_handle_p2p,
        artifact_pool_config,
        config.transport,
        config.malicious_behaviour.malicious_flags.clone(),
        node_id,
        subnet_id,
        Arc::clone(&crypto) as Arc<_>,
        Arc::clone(&state_manager) as Arc<_>,
        Arc::clone(&state_manager) as Arc<_>,
        consensus_pool,
        catch_up_package,
        Arc::new(state_sync),
        xnet_payload_builder,
        self_validating_payload_builder,
        query_stats_payload_builder,
        Arc::new(message_router),
        // TODO(SCL-213)
        Arc::clone(&crypto) as Arc<_>,
        Arc::clone(&crypto) as Arc<_>,
        Arc::clone(&crypto) as Arc<_>,
        registry.clone(),
        execution_services.ingress_history_reader,
        cycles_account_manager,
        canister_http_adapter_client,
        config.nns_registry_replicator.poll_delay_duration_ms,
        max_certified_height_tx,
    );
    // ---------- PUBLIC ENDPOINT DEPS FOLLOW ----------
    ic_http_endpoints_public::start_server(
        rt_handle_http.clone(),
        metrics_registry,
        config.http_handler.clone(),
        execution_services.ingress_filter,
        execution_services.query_execution_service.clone(),
        ingress_throttler,
        ingress_tx.clone(),
        Arc::clone(&state_manager) as Arc<_>,
        Arc::clone(&crypto) as Arc<_>,
        registry,
        Arc::clone(&crypto) as Arc<_>,
        Arc::clone(&crypto) as Arc<_>,
        node_id,
        subnet_id,
        root_subnet_id,
        log.clone(),
        consensus_pool_cache,
        subnet_type,
        config.malicious_behaviour.malicious_flags,
        delegation_from_nns,
        Arc::new(Pprof),
        tracing_handle,
        max_certified_height_rx,
        finalized_ingress_height_rx,
    );

    Ok((
        state_manager,
        execution_services.query_execution_service,
        ingress_tx,
        p2p_runner,
        xnet_endpoint,
    ))
}<|MERGE_RESOLUTION|>--- conflicted
+++ resolved
@@ -45,15 +45,6 @@
 /// the message id and height of messages that complete execution.
 const COMPLETED_EXECUTION_MESSAGES_BUFFER_SIZE: usize = 10_000;
 
-<<<<<<< HEAD
-=======
-/// Returns true if the subnet is whitelisted to serve synchronous responses to v3
-/// update calls.
-fn enable_synchronous_call_handler_for_v3_endpoint(_subnet_id: &SubnetId) -> bool {
-    true
-}
-
->>>>>>> b1ffe829
 /// Create the consensus pool directory (if none exists)
 fn create_consensus_pool_dir(config: &Config) {
     std::fs::create_dir_all(&config.artifact_pool.consensus_pool_path).unwrap_or_else(|err| {
