--- conflicted
+++ resolved
@@ -16,19 +16,10 @@
     SubnetId,
 };
 use nix::unistd::{setpgid, Pid};
-<<<<<<< HEAD
-use opentelemetry::{trace::TracerProvider, KeyValue};
-use opentelemetry_otlp::{SpanExporter, WithExportConfig};
-use opentelemetry_sdk::{trace, Resource};
-use std::{env, fs, io, path::PathBuf, str::FromStr, sync::Arc, time::Duration};
-use tokio::signal::unix::{signal, SignalKind};
-use tracing_subscriber::{layer::SubscriberExt, Layer, Registry};
-=======
 use std::{env, fs, io, path::PathBuf, str::FromStr, sync::Arc, time::Duration};
 use tokio::signal::unix::{signal, SignalKind};
 use tracing_subscriber::layer::SubscriberExt;
 use tracing_subscriber::Layer;
->>>>>>> 72e16a61
 
 #[cfg(target_os = "linux")]
 mod jemalloc_metrics;
@@ -49,46 +40,6 @@
 #[cfg(feature = "profiler")]
 use std::io::Write;
 
-<<<<<<< HEAD
-fn jaeger_exporter(
-    config: &Config,
-    rt_handle: &tokio::runtime::Handle,
-) -> Result<impl Layer<Registry> + Send + Sync, anyhow::Error> {
-    // TODO: the replica config has empty string instead of a None value for the 'jaeger_addr'. It needs to be fixed.
-    let jager_addr = config
-        .tracing
-        .jaeger_addr
-        .clone()
-        .ok_or(anyhow!("No jaeger addr."))?;
-    if jager_addr.is_empty() {
-        return Err(anyhow!("Empty jaeger addr."));
-    }
-
-    let _rt_enter = rt_handle.enter();
-
-    let span_exporter = SpanExporter::builder()
-        .with_tonic()
-        .with_endpoint(jager_addr)
-        .with_protocol(opentelemetry_otlp::Protocol::Grpc)
-        .build()?;
-
-    let tracer = opentelemetry_sdk::trace::TracerProvider::builder()
-        .with_config(
-            trace::Config::default()
-                .with_sampler(opentelemetry_sdk::trace::Sampler::TraceIdRatioBased(0.01))
-                .with_resource(Resource::new(vec![KeyValue::new(
-                    "service.name",
-                    "replica",
-                )])),
-        )
-        .with_batch_exporter(span_exporter, opentelemetry_sdk::runtime::Tokio)
-        .build();
-
-    Ok(tracing_opentelemetry::OpenTelemetryLayer::new(tracer.tracer("jaeger")).boxed())
-}
-
-=======
->>>>>>> 72e16a61
 /// Determine sha256 hash of the current replica binary
 ///
 /// Returns tuple (path of the replica binary, hex encoded sha256 of binary)
@@ -283,27 +234,21 @@
     //   2. Layers for generating flamegraphs
     //   3. Jeager exporter if enabled
 
-<<<<<<< HEAD
     let (logging_layer, _logging_drop_guard) =
         get_logging_layer(&config.logger, node_id, subnet_id);
 
-    let mut tracing_layers = vec![logging_layer];
-=======
+    let mut tracing_layers = vec![logging_layer];    
+
+    let (reload_layer, reload_handle) = tracing_subscriber::reload::Layer::new(vec![]);
+    let tracing_handle = ReloadHandles::new(reload_handle);
+    tracing_layers.push(reload_layer.boxed());
+
     // TODO: the replica config has empty string instead of a None value for the 'jaeger_addr'. It needs to be fixed.
     if let Some(jaeger_addr) = &config.tracing.jaeger_addr {
         match jaeger_exporter(jaeger_addr, "replica", rt_main.handle()) {
             Ok(layer) => tracing_layers.push(layer.boxed()),
             Err(err) => info!(logger, "{:?}", err),
         }
-    }
->>>>>>> 72e16a61
-
-    let (reload_layer, reload_handle) = tracing_subscriber::reload::Layer::new(vec![]);
-    let tracing_handle = ReloadHandles::new(reload_handle);
-    tracing_layers.push(reload_layer.boxed());
-
-    if let Ok(jager_exporter_layer) = jaeger_exporter(&config, rt_main.handle()) {
-        tracing_layers.push(jager_exporter_layer.boxed());
     }
 
     let subscriber = tracing_subscriber::registry().with(tracing_layers);
