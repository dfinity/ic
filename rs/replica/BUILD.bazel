load("@rules_rust//rust:defs.bzl", "rust_binary", "rust_library", "rust_test", "rust_test_suite")
load("//bazel:defs.bzl", "rust_ic_bench")

package(default_visibility = ["//visibility:public"])

DEPENDENCIES = [
    # Keep sorted.
    "//rs/artifact_pool",
    "//rs/async_utils",
    "//rs/bitcoin/client",
    "//rs/bitcoin/consensus",
    "//rs/config",
    "//rs/crypto",
    "//rs/crypto/sha2",
    "//rs/cycles_account_manager",
    "//rs/execution_environment",
    "//rs/http_endpoints/metrics",
    "//rs/http_endpoints/public",
    "//rs/https_outcalls/client",
    "//rs/interfaces",
    "//rs/interfaces/certified_stream_store",
    "//rs/interfaces/registry",
    "//rs/interfaces/state_manager",
    "//rs/messaging",
    "//rs/monitoring/logger",
    "//rs/monitoring/metrics",
    "//rs/monitoring/pprof",
    "//rs/monitoring/tracing",
    "//rs/protobuf",
    "//rs/registry/client",
    "//rs/registry/helpers",
    "//rs/registry/local_store",
    "//rs/registry/subnet_type",
    "//rs/replicated_state",
    "//rs/state_manager",
    "//rs/sys",
    "//rs/types/types",
    "//rs/xnet/endpoint",
    "//rs/xnet/payload_builder",
    "@crate_index//:clap_3_2_25",
    "@crate_index//:hex",
<<<<<<< HEAD
    "@crate_index//:tikv-jemalloc-ctl",
    "@crate_index//:tikv-jemallocator",
=======
>>>>>>> 29e7b09e
    "@crate_index//:libc",
    "@crate_index//:nix",
    "@crate_index//:num_cpus",
    "@crate_index//:opentelemetry",
    "@crate_index//:opentelemetry-otlp",
    "@crate_index//:opentelemetry_sdk",
    "@crate_index//:pprof",
    "@crate_index//:prometheus",
    "@crate_index//:rand",
    "@crate_index//:regex",
    "@crate_index//:slog",
    "@crate_index//:tempfile",
    "@crate_index//:tikv-jemalloc-ctl",
    "@crate_index//:tikv-jemallocator",
    "@crate_index//:tokio",
    "@crate_index//:tracing",
    "@crate_index//:tracing-flame",
    "@crate_index//:tracing-opentelemetry",
    "@crate_index//:tracing-subscriber",
] + select({
    "@rules_rust//rust/platform:linux": [
        "//rs/monitoring/backtrace",
    ],
    "//conditions:default": [],
})

MACRO_DEPENDENCIES = []

NONMALICIOUS_DEPENDENCIES = [
    # Keep sorted.
    "//rs/consensus:consensus",
    "//rs/replica/setup_ic_network:setup_ic_network",
]

MALICIOUS_DEPENDENCIES = [
    # Keep sorted.
    "//rs/consensus:malicious_consensus",
    "//rs/replica/setup_ic_network:malicious_setup_ic_network",
]

DEV_DEPENDENCIES = [
    # Keep sorted.
    "//rs/interfaces/registry/mocks",
    "//rs/rust_canisters/canister_test",
    "//rs/test_utilities",
    "//rs/types/management_canister_types",
    "@crate_index//:assert_cmd",
    "@crate_index//:criterion",
    "@crate_index//:predicates",
    "@crate_index//:wat",
]

MACRO_DEV_DEPENDENCIES = []

ALIASES = {}

DATA = [
    "//rs/rust_canisters/stable_structures:stable_structures_canister",
]

ENV = {
    "STABLE_STRUCTURES_CANISTER_WASM_PATH": "$(rootpath //rs/rust_canisters/stable_structures:stable_structures_canister)",
}

rust_library(
    name = "replica_lib",
    srcs = glob(["src/**"]),
    aliases = ALIASES,
    crate_name = "ic_replica",
    proc_macro_deps = MACRO_DEPENDENCIES,
    version = "0.9.0",
    deps = DEPENDENCIES + NONMALICIOUS_DEPENDENCIES,
)

rust_library(
    name = "malicious_replica_lib",
    testonly = True,
    srcs = glob(["src/**"]),
    aliases = ALIASES,
    crate_name = "ic_replica",
    proc_macro_deps = MACRO_DEPENDENCIES,
    version = "0.9.0",
    deps = DEPENDENCIES + MALICIOUS_DEPENDENCIES,
)

rust_binary(
    name = "replica",
    srcs = [
        "src/jemalloc_metrics.rs",
        "src/main.rs",
    ],
    aliases = ALIASES,
    proc_macro_deps = MACRO_DEPENDENCIES,
    deps = DEPENDENCIES + NONMALICIOUS_DEPENDENCIES + [":replica_lib"],
)

rust_binary(
    name = "malicious_replica",
    testonly = True,
    srcs = [
        "src/jemalloc_metrics.rs",
        "src/main.rs",
    ],
    aliases = ALIASES,
    crate_features = ["malicious_code"],
    proc_macro_deps = MACRO_DEPENDENCIES,
    deps = DEPENDENCIES + MALICIOUS_DEPENDENCIES + [":malicious_replica_lib"],
)

rust_test(
    name = "replica_test",
    aliases = ALIASES,
    crate = ":replica",
    proc_macro_deps = MACRO_DEPENDENCIES + MACRO_DEV_DEPENDENCIES,
    tags = [
        "test_macos",
    ],
    deps = DEPENDENCIES + DEV_DEPENDENCIES,
)

rust_test_suite(
    name = "replica_integration",
    srcs = glob(["tests/**/*.rs"]),
    aliases = ALIASES,
    data = [":replica"],
    proc_macro_deps = MACRO_DEPENDENCIES + MACRO_DEV_DEPENDENCIES,
    tags = [
        "test_macos",
    ],
    deps = [":replica_lib"] + DEPENDENCIES + DEV_DEPENDENCIES,
)

rust_ic_bench(
    name = "calls_bench",
    testonly = True,
    srcs = ["benches/calls.rs"],
    data = DATA,
    env = ENV,
    deps = [
        # Keep sorted.
        "//rs/rust_canisters/canister_test",
        "@crate_index//:criterion",
    ],
)<|MERGE_RESOLUTION|>--- conflicted
+++ resolved
@@ -39,11 +39,6 @@
     "//rs/xnet/payload_builder",
     "@crate_index//:clap_3_2_25",
     "@crate_index//:hex",
-<<<<<<< HEAD
-    "@crate_index//:tikv-jemalloc-ctl",
-    "@crate_index//:tikv-jemallocator",
-=======
->>>>>>> 29e7b09e
     "@crate_index//:libc",
     "@crate_index//:nix",
     "@crate_index//:num_cpus",
