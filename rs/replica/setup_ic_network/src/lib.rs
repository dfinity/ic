--- conflicted
+++ resolved
@@ -370,17 +370,13 @@
             bouncer,
             metrics_registry.clone(),
         );
-<<<<<<< HEAD
+
         new_p2p_consensus.add_client(
             ingress_rx,
             client.clone(),
             assembler,
             SLOT_TABLE_LIMIT_INGRESS,
         );
-=======
-
-        new_p2p_consensus.add_client(ingress_rx, client.clone(), assembler);
->>>>>>> bfd6fa8f
         client
     };
 
