--- conflicted
+++ resolved
@@ -33,15 +33,11 @@
     consensus_pool::{ConsensusBlockCache, ConsensusPoolCache},
     execution_environment::IngressHistoryReader,
     messaging::{MessageRouting, XNetPayloadBuilder},
-<<<<<<< HEAD
     p2p::{
         artifact_manager::JoinGuard,
         consensus::{ArtifactTransmit, UnvalidatedArtifact},
         state_sync::StateSyncClient,
     },
-=======
-    p2p::{artifact_manager::JoinGuard, state_sync::StateSyncClient},
->>>>>>> f367c148
     self_validating_payload::SelfValidatingPayloadBuilder,
     time_source::{SysTimeSource, TimeSource},
 };
@@ -57,7 +53,9 @@
 use ic_types::{
     artifact::UnvalidatedArtifactMutation,
     canister_http::{CanisterHttpRequest, CanisterHttpResponse},
-    consensus::{certification::CertificationMessage, CatchUpPackage, ConsensusMessage, HasHeight, dkg},
+    consensus::{
+        certification::CertificationMessage, dkg, CatchUpPackage, ConsensusMessage, HasHeight,
+    },
     malicious_flags::MaliciousFlags,
     messages::SignedIngress,
     replica_config::ReplicaConfig,
@@ -152,7 +150,6 @@
     https_outcalls: Arc<CanisterHttpGossipImpl>,
 }
 
-<<<<<<< HEAD
 struct InboundAndOutboundChannels {
     ingress_outbound_tx: AbortableBroadcastSender<SignedIngress>,
     ingress_inbound_rx: AbortableBroadcastReceiver<SignedIngress>,
@@ -164,9 +161,6 @@
     dkg_inbound_rx: AbortableBroadcastReceiver<dkg::Message>,
 }
 
-
-=======
->>>>>>> f367c148
 impl Bouncers {
     fn new(
         log: &ReplicaLogger,
@@ -397,7 +391,6 @@
             metrics_registry.clone(),
         );
 
-<<<<<<< HEAD
     let (consensus_outbound_tx, consensus_inbound_rx) = if HASHES_IN_BLOCKS_FEATURE_ENABLED {
         let assembler = ic_artifact_downloader::FetchStrippedConsensusArtifact::new(
             log.clone(),
@@ -479,8 +472,6 @@
     };
 
     //
-=======
->>>>>>> f367c148
     let consensus_time = consensus_pool.read().unwrap().get_consensus_time();
     let replica_config = ReplicaConfig { node_id, subnet_id };
     let ingress_manager = Arc::new(IngressManager::new(
@@ -542,34 +533,6 @@
             metrics_registry.clone(),
             log.clone(),
         );
-<<<<<<< HEAD
-=======
-
-        let consensus_pool = Arc::clone(&consensus_pool);
-
-        let (outbound_tx, inbound_rx) = if HASHES_IN_BLOCKS_FEATURE_ENABLED {
-            let assembler = ic_artifact_downloader::FetchStrippedConsensusArtifact::new(
-                log.clone(),
-                rt_handle.clone(),
-                consensus_pool.clone(),
-                artifact_pools.ingress_pool.clone(),
-                bouncers.consensus,
-                metrics_registry.clone(),
-                node_id,
-            );
-            new_p2p_consensus.abortable_broadcast_channel(assembler, SLOT_TABLE_NO_LIMIT)
-        } else {
-            let assembler = ic_artifact_downloader::FetchArtifact::new(
-                log.clone(),
-                rt_handle.clone(),
-                consensus_pool.clone(),
-                bouncers.consensus,
-                metrics_registry.clone(),
-            );
-            new_p2p_consensus.abortable_broadcast_channel(assembler, SLOT_TABLE_NO_LIMIT)
-        };
-
->>>>>>> f367c148
         // Create the consensus client.
         join_handles.push(create_artifact_handler(
             consensus_outbound_tx,
@@ -581,21 +544,6 @@
         ));
     };
     let user_ingress_tx = {
-<<<<<<< HEAD
-=======
-        #[allow(clippy::disallowed_methods)]
-        let (user_ingress_tx, user_ingress_rx) = unbounded_channel();
-        let assembler = ic_artifact_downloader::FetchArtifact::new(
-            log.clone(),
-            rt_handle.clone(),
-            artifact_pools.ingress_pool.clone(),
-            bouncers.ingress,
-            metrics_registry.clone(),
-        );
-
-        let (outbound_tx, inbound_rx) =
-            new_p2p_consensus.abortable_broadcast_channel(assembler, SLOT_TABLE_LIMIT_INGRESS);
->>>>>>> f367c148
         // Create the ingress client.
         let (user_ingress_tx, user_ingress_rx) = unbounded_channel();
         join_handles.push(create_ingress_handlers(
@@ -622,26 +570,9 @@
             log.clone(),
             max_certified_height_tx,
         );
-<<<<<<< HEAD
         join_handles.push(create_artifact_handler(
             certifier_outbound_tx,
             certifier_inbound_rx,
-=======
-        let assembler = ic_artifact_downloader::FetchArtifact::new(
-            log.clone(),
-            rt_handle.clone(),
-            artifact_pools.certification_pool.clone(),
-            bouncers.certifier,
-            metrics_registry.clone(),
-        );
-
-        let (outbound_tx, inbound_rx) =
-            new_p2p_consensus.abortable_broadcast_channel(assembler, SLOT_TABLE_NO_LIMIT);
-        // Create the certification client.
-        let jh = create_artifact_handler(
-            outbound_tx,
-            inbound_rx,
->>>>>>> f367c148
             certifier,
             Arc::clone(&time_source) as Arc<_>,
             artifact_pools.certification_pool,
@@ -650,19 +581,6 @@
     };
 
     {
-<<<<<<< HEAD
-=======
-        let assembler = ic_artifact_downloader::FetchArtifact::new(
-            log.clone(),
-            rt_handle.clone(),
-            artifact_pools.dkg_pool.clone(),
-            bouncers.dkg,
-            metrics_registry.clone(),
-        );
-
-        let (outbound_tx, inbound_rx) =
-            new_p2p_consensus.abortable_broadcast_channel(assembler, SLOT_TABLE_NO_LIMIT);
->>>>>>> f367c148
         // Create the DKG client.
         join_handles.push(create_artifact_handler(
             dkg_outbound_tx,
@@ -694,26 +612,9 @@
             finalized.payload.as_ref().is_summary(),
             finalized.payload.as_ref().as_idkg().is_some(),
         );
-<<<<<<< HEAD
         join_handles.push(create_artifact_handler(
             idkg_outbound_tx,
             idkg_inbound_rx,
-=======
-        let assembler = ic_artifact_downloader::FetchArtifact::new(
-            log.clone(),
-            rt_handle.clone(),
-            artifact_pools.idkg_pool.clone(),
-            bouncers.idkg,
-            metrics_registry.clone(),
-        );
-
-        let (outbound_tx, inbound_rx) =
-            new_p2p_consensus.abortable_broadcast_channel(assembler, SLOT_TABLE_NO_LIMIT);
-
-        let jh = create_artifact_handler(
-            outbound_tx,
-            inbound_rx,
->>>>>>> f367c148
             idkg::IDkgImpl::new(
                 node_id,
                 consensus_pool.read().unwrap().get_block_cache(),
@@ -730,26 +631,9 @@
     };
 
     {
-<<<<<<< HEAD
         join_handles.push(create_artifact_handler(
             https_outcalls_outbound_tx,
             https_outcalls_inbound_rx,
-=======
-        let assembler = ic_artifact_downloader::FetchArtifact::new(
-            log.clone(),
-            rt_handle.clone(),
-            artifact_pools.canister_http_pool.clone(),
-            bouncers.https_outcalls,
-            metrics_registry.clone(),
-        );
-
-        let (outbound_tx, inbound_rx) =
-            new_p2p_consensus.abortable_broadcast_channel(assembler, SLOT_TABLE_NO_LIMIT);
-
-        let jh = create_artifact_handler(
-            outbound_tx,
-            inbound_rx,
->>>>>>> f367c148
             CanisterHttpPoolManagerImpl::new(
                 Arc::clone(&state_reader),
                 Arc::new(Mutex::new(canister_http_adapter_client)),
