use super::*;
use crate::{
    checkpoint::make_checkpoint,
    flush_canister_snapshots_and_page_maps,
    state_sync::types::{FileInfo, Manifest},
    tip::spawn_tip_thread,
    CheckpointMetrics, ManifestMetrics, StateManagerMetrics, NUMBER_OF_CHECKPOINT_THREADS,
};
use assert_matches::assert_matches;
use ic_base_types::{subnet_id_try_from_protobuf, CanisterId, NumSeconds, SnapshotId};
use ic_config::{flag_status::FlagStatus, state_manager::lsmt_config_default};
use ic_error_types::{ErrorCode, UserError};
use ic_logger::ReplicaLogger;
use ic_metrics::MetricsRegistry;
use ic_registry_routing_table::CanisterIdRange;
use ic_registry_subnet_type::SubnetType;
use ic_replicated_state::{
    canister_snapshots::CanisterSnapshot, page_map::TestPageAllocatorFileDescriptorImpl,
    CheckpointLoadingMetrics, ReplicatedState, SystemMetadata,
};
use ic_state_layout::{
    ProtoFileWith, StateLayout, CANISTER_FILE, CANISTER_STATES_DIR, CHECKPOINTS_DIR,
    INGRESS_HISTORY_FILE, SPLIT_MARKER_FILE, SUBNET_QUEUES_FILE, SYSTEM_METADATA_FILE,
};
use ic_test_utilities_logger::with_test_replica_logger;
use ic_test_utilities_state::new_canister_state_with_execution;
use ic_test_utilities_tmpdir::tmpdir;
use ic_test_utilities_types::{
    ids::{user_test_id, SUBNET_1, SUBNET_2},
    messages::RequestBuilder,
};
use ic_types::state_sync::CURRENT_STATE_SYNC_VERSION;
use ic_types::{
    ingress::{IngressState, IngressStatus},
    malicious_flags::MaliciousFlags,
    messages::MessageId,
    time::UNIX_EPOCH,
    Cycles, Height,
};
use std::{path::Path, sync::Arc, time::Duration};
use tempfile::TempDir;

/// ID of original subnet A. And of subnet A' after the split.
const SUBNET_A: SubnetId = SUBNET_1;
/// Subnet B ID.
const SUBNET_B: SubnetId = SUBNET_2;

/// Fictitious controller of all other canisters.
const CANISTER_0: CanisterId = CanisterId::from_u64(0);
const CANISTER_1: CanisterId = CanisterId::from_u64(1);
const CANISTER_2: CanisterId = CanisterId::from_u64(2);
const CANISTER_3: CanisterId = CanisterId::from_u64(3);
/// Inexistent canister, but part of the ID ranges to be hosted by subnet B.
const CANISTER_4: CanisterId = CanisterId::from_u64(4);

/// Canister ID ranges to be hosted by subnet A' after the split. Includes
/// canisters 1 and 3.
const SUBNET_A_RANGES: &[CanisterIdRange] = &[
    CanisterIdRange {
        start: CANISTER_1,
        end: CANISTER_1,
    },
    CanisterIdRange {
        start: CANISTER_3,
        end: CANISTER_3,
    },
];

/// Canister ID ranges to be hosted by subnet B after the split. Includes
/// canister 2 and inexistent canister 4.
const SUBNET_B_RANGES: &[CanisterIdRange] = &[
    CanisterIdRange {
        start: CANISTER_2,
        end: CANISTER_2,
    },
    CanisterIdRange {
        start: CANISTER_4,
        end: CANISTER_4,
    },
];

/// Full list of files expected to be listed in the manifest of subnet A.
/// Note that any queue files are missing as they would be empty.
fn subnet_a_files() -> &'static [&'static str] {
    // With lsmt enabled, we do do not write empty files for the wasm chunk store.
    match lsmt_config_default().lsmt_status {
        FlagStatus::Enabled => &[
            "canister_states/00000000000000010101/canister.pbuf",
            "canister_states/00000000000000010101/software.wasm",
            "canister_states/00000000000000020101/canister.pbuf",
            "canister_states/00000000000000020101/software.wasm",
            "canister_states/00000000000000030101/canister.pbuf",
            "canister_states/00000000000000030101/software.wasm",
            INGRESS_HISTORY_FILE,
            "snapshots/00000000000000010101/000000000000000000000000000000010101/snapshot.pbuf",
            "snapshots/00000000000000010101/000000000000000000000000000000010101/software.wasm",
            SUBNET_QUEUES_FILE,
            SYSTEM_METADATA_FILE,
        ],
        FlagStatus::Disabled => &[
            "canister_states/00000000000000010101/canister.pbuf",
            "canister_states/00000000000000010101/software.wasm",
            "canister_states/00000000000000010101/wasm_chunk_store.bin",
            "canister_states/00000000000000020101/canister.pbuf",
            "canister_states/00000000000000020101/software.wasm",
            "canister_states/00000000000000020101/wasm_chunk_store.bin",
            "canister_states/00000000000000030101/canister.pbuf",
            "canister_states/00000000000000030101/software.wasm",
            "canister_states/00000000000000030101/wasm_chunk_store.bin",
            INGRESS_HISTORY_FILE,
            "snapshots/00000000000000010101/000000000000000000000000000000010101/snapshot.pbuf",
            "snapshots/00000000000000010101/000000000000000000000000000000010101/software.wasm",
            SUBNET_QUEUES_FILE,
            SYSTEM_METADATA_FILE,
        ],
    }
}

/// Full list of files expected to be listed in the manifest of subnet A'.
fn subnet_a_prime_files() -> &'static [&'static str] {
    match lsmt_config_default().lsmt_status {
        FlagStatus::Enabled => &[
            "canister_states/00000000000000010101/canister.pbuf",
            "canister_states/00000000000000010101/software.wasm",
            "canister_states/00000000000000030101/canister.pbuf",
            "canister_states/00000000000000030101/software.wasm",
            INGRESS_HISTORY_FILE,
            "snapshots/00000000000000010101/000000000000000000000000000000010101/snapshot.pbuf",
            "snapshots/00000000000000010101/000000000000000000000000000000010101/software.wasm",
            SPLIT_MARKER_FILE,
            SUBNET_QUEUES_FILE,
            SYSTEM_METADATA_FILE,
        ],
        FlagStatus::Disabled => &[
            "canister_states/00000000000000010101/canister.pbuf",
            "canister_states/00000000000000010101/software.wasm",
            "canister_states/00000000000000010101/wasm_chunk_store.bin",
            "canister_states/00000000000000030101/canister.pbuf",
            "canister_states/00000000000000030101/software.wasm",
            "canister_states/00000000000000030101/wasm_chunk_store.bin",
            INGRESS_HISTORY_FILE,
            "snapshots/00000000000000010101/000000000000000000000000000000010101/snapshot.pbuf",
            "snapshots/00000000000000010101/000000000000000000000000000000010101/software.wasm",
            SPLIT_MARKER_FILE,
            SUBNET_QUEUES_FILE,
            SYSTEM_METADATA_FILE,
        ],
    }
}

/// Full list of files expected to be listed in the manifest of subnet B.
fn subnet_b_files() -> &'static [&'static str] {
    match lsmt_config_default().lsmt_status {
        FlagStatus::Enabled => &[
            "canister_states/00000000000000020101/canister.pbuf",
            "canister_states/00000000000000020101/software.wasm",
            INGRESS_HISTORY_FILE,
            SPLIT_MARKER_FILE,
            SYSTEM_METADATA_FILE,
        ],
        FlagStatus::Disabled => &[
            "canister_states/00000000000000020101/canister.pbuf",
            "canister_states/00000000000000020101/software.wasm",
            "canister_states/00000000000000020101/wasm_chunk_store.bin",
            INGRESS_HISTORY_FILE,
            SPLIT_MARKER_FILE,
            SYSTEM_METADATA_FILE,
        ],
    }
}

const HEIGHT: Height = Height::new(42);
const INITIAL_CYCLES: Cycles = Cycles::new(1 << 36);

#[test]
fn read_write_roundtrip() {
    with_test_replica_logger(|log| {
        // Create a new state layout.
        let (tmp, _) = new_state_layout(log.clone());
        let root = tmp.path().to_path_buf();
        let metrics_registry = MetricsRegistry::new();
        let layout = StateLayout::try_new(log.clone(), root.clone(), &metrics_registry).unwrap();
        let mut thread_pool = Pool::new(NUMBER_OF_CHECKPOINT_THREADS);
        // Sanity check: ensure that we have a single checkpoint.
        assert_eq!(1, layout.checkpoint_heights().unwrap().len());

        // Compute the manifest of the original checkpoint.
        let metrics = StateManagerMetrics::new(&metrics_registry, log.clone());
        let manifest_metrics = &metrics.manifest_metrics;
        let (manifest_before, height_before) = compute_manifest(&layout, manifest_metrics, &log);

        // Read the latest checkpoint into a state.
        let fd_factory = Arc::new(TestPageAllocatorFileDescriptorImpl::new());
        let (cp, mut state) =
            read_checkpoint(&layout, &mut thread_pool, fd_factory.clone(), &metrics)
                .expect("failed to read checkpoint");

        // Sanity check: ensure that `split_from` is not set by default.
        assert_eq!(None, state.metadata.split_from);

        // Write back the state as a new checkpoint.
        write_checkpoint(
            &mut state,
            layout.clone(),
            &cp,
            &mut thread_pool,
            fd_factory,
            &Config::new(root),
            &metrics,
            log.clone(),
        )
        .expect("failed to write checkpoint");
        // Sanity check: ensure that we now have exactly two checkpoints.
        assert_eq!(2, layout.checkpoint_heights().unwrap().len());

        // Compute the manifest of the newly written checkpoint.
        let (manifest_after, height_after) = compute_manifest(&layout, manifest_metrics, &log);

        // The two checkpoints' manifests should be identical.
        assert_eq!(manifest_before, manifest_after);
        // And their checkpoint heights should differ by 1.
        assert_eq!(height_before.increment(), height_after);
    })
}

/// Tests splitting subnet A' (to host canisters 1 and 3; same subnet ID) from
/// subnet A (hosting canisters 1, 2, and 3).
#[test]
fn split_subnet_a_prime() {
    with_test_replica_logger(|log| {
        // Create a new state layout.
        let (tmp, _) = new_state_layout(log.clone());
        let root = tmp.path().to_path_buf();

        let (manifest_a, height_a) = compute_manifest_for_root(&root, &log);
        assert_eq!(subnet_a_files(), manifest_files(&manifest_a).as_slice());

        split(
            root.clone(),
            SUBNET_A.get(),
            Vec::from(SUBNET_A_RANGES).try_into().unwrap(),
            None,
            &MetricsRegistry::new(),
            log.clone(),
        )
        .unwrap();

        let (manifest_a_prime, height_a_prime) = compute_manifest_for_root(&root, &log);
        assert_eq!(
            subnet_a_prime_files(),
            manifest_files(&manifest_a_prime).as_slice()
        );

        // Checkpoint heights should differ by 1.
        assert_eq!(height_a.increment(), height_a_prime);

        // Compare the 2 manifests.
        for &file in subnet_a_prime_files() {
            if file == SPLIT_MARKER_FILE {
                assert_eq!(SUBNET_A, deserialize_split_from(&root, height_a_prime));
            } else {
                // All other files should be unmodified.
                assert_eq!(
                    file_info(file, &manifest_a),
                    file_info(file, &manifest_a_prime)
                )
            }
        }
    })
}

/// Tests splitting subnet A' while providing an explicit `batch_time`.
#[test]
fn split_subnet_a_prime_with_batch_time() {
    with_test_replica_logger(|log| {
        // Create a new state layout.
        let (tmp, batch_time) = new_state_layout(log.clone());
        let root = tmp.path().to_path_buf();

        let res = split(
            root,
            SUBNET_A.get(),
            Vec::from(SUBNET_A_RANGES).try_into().unwrap(),
            Some(batch_time),
            &MetricsRegistry::new(),
            log,
        );

        assert_matches!(res, Err(_));
    })
}

/// Common logic for splitting subnet B with or without a provided `batch_time`.
/// Tests splitting subnet B (to host canisters 2 and 4; different subnet ID)
/// from subnet A (hosting canisters 1, 2, and 3; no canister 4).
///
/// `new_subnet_batch_time_delta` is a `Duration` to be added to the
/// `batch_time` of the last checkpoint to produce a `new_subnet_batch_time` to
/// pass to the `split()` function. If `None`, then `None` is previded as the
/// `new_subnet_batch_time`.
fn split_subnet_b_helper(new_subnet_batch_time_delta: Option<Duration>) {
    with_test_replica_logger(|log| {
        // Create a new state layout.
        let (tmp, batch_time) = new_state_layout(log.clone());
        let root = tmp.path().to_path_buf();

        let new_subnet_batch_time = new_subnet_batch_time_delta.map(|delta| batch_time + delta);

        let (manifest_a, height_a) = compute_manifest_for_root(&root, &log);
        assert_eq!(subnet_a_files(), manifest_files(&manifest_a).as_slice());

        split(
            root.clone(),
            SUBNET_B.get(),
            Vec::from(SUBNET_B_RANGES).try_into().unwrap(),
            new_subnet_batch_time,
            &MetricsRegistry::new(),
            log.clone(),
        )
        .unwrap();

        let (manifest_b, height_b) = compute_manifest_for_root(&root, &log);
        assert_eq!(subnet_b_files(), manifest_files(&manifest_b).as_slice());

        // Checkpoint heights should differ by 1.
        assert_eq!(height_a.increment(), height_b);

        // Assuming that both (i) the binary that produces the expected manifest
        // (whether replica or state tool); and (ii) the binary that splits the
        // state; are supposed to be built from the same source code; persisting
        // equal Rust structs should yield identical binary representations.
        //
        // Anything else would mean that either the roundtrip conversion or prost's
        // encoding are non-deterministic.
        //
        // Hence, for files that we expect to be different after the split it is
        // safe to compare the resulding Rust structs for equality.
        for &file in subnet_b_files() {
            if file == SPLIT_MARKER_FILE {
                assert_eq!(SUBNET_A, deserialize_split_from(&root, height_b));
            } else if file == SYSTEM_METADATA_FILE {
                let mut expected = SystemMetadata::new(SUBNET_B, SubnetType::Application);
                // `batch_time` should be the provided `new_subnet_batch_time` (if `Some`); or
                // else the original subnet's `batch_time`.
                expected.batch_time = new_subnet_batch_time.unwrap_or(batch_time);
                assert_eq!(expected, deserialize_system_metadata(&root, height_b, &log))
            } else {
                // All other files should be unmodified (`subnet_queues.pbuf` was never
                // populated in this test, so it happens to be identical).
                assert_eq!(file_info(file, &manifest_a), file_info(file, &manifest_b))
            }
        }
    })
}

/// Test splitting subnet B without an explicit `new_subnet_batch_delta`.
#[test]
fn split_subnet_b() {
    split_subnet_b_helper(None);
}

/// Test splitting subnet B with `new_subnet_batch_delta == batch_delta`.
#[test]
fn split_subnet_b_with_equal_batch_delta() {
    split_subnet_b_helper(Some(Duration::from_nanos(0)));
}

/// Test splitting subnet B with `new_subnet_batch_delta > batch_delta`.
#[test]
fn split_subnet_b_with_greater_batch_delta() {
    split_subnet_b_helper(Some(Duration::from_nanos(13)));
}

/// Creates a state layout under a temporary directory, with 3 canisters:
/// `CANISTER_1`, `CANISTER_2` and `CANISTER_3`.
///
/// Returns a handle to the `TempDir` holding the state layoutl; and the batch
/// time of the last (and only) checkpoint within.
fn new_state_layout(log: ReplicaLogger) -> (TempDir, Time) {
    let tmp = tmpdir("checkpoint");
    let root = tmp.path().to_path_buf();
    let metrics_registry = MetricsRegistry::new();
    let layout = StateLayout::try_new(log.clone(), root.clone(), &metrics_registry).unwrap();
    let tip_handler = layout.capture_tip_handler();
    let state_manager_metrics = StateManagerMetrics::new(&metrics_registry, log.clone());
    let (_tip_thread, tip_channel) = spawn_tip_thread(
        log,
        tip_handler,
        layout.clone(),
        lsmt_config_default(),
        state_manager_metrics.clone(),
        MaliciousFlags::default(),
    );

    let mut state = ReplicatedState::new(SUBNET_A, SubnetType::Application);
    state.put_canister_state(new_canister_state_with_execution(
        CANISTER_1,
        CANISTER_0.get(),
        INITIAL_CYCLES,
        NumSeconds::from(100_000),
    ));
    state.put_canister_state(new_canister_state_with_execution(
        CANISTER_2,
        CANISTER_0.get(),
        INITIAL_CYCLES * 2usize,
        NumSeconds::from(200_000),
    ));
    state.put_canister_state(new_canister_state_with_execution(
        CANISTER_3,
        CANISTER_0.get(),
        INITIAL_CYCLES * 3usize,
        NumSeconds::from(300_000),
    ));
    state.metadata.ingress_history.insert(
        MessageId::from([13; 32]),
        IngressStatus::Known {
            receiver: CANISTER_1.get(),
            user_id: user_test_id(123),
            time: UNIX_EPOCH,
            state: IngressState::Failed(UserError::new(
                ErrorCode::CanisterRejectedMessage,
                "Canister rejected the message",
            )),
        },
        UNIX_EPOCH,
        (1u64 << 30).into(),
    );
    state.metadata.batch_time = Time::from_secs_since_unix_epoch(1234567890).unwrap();

    let snapshot_id = SnapshotId::from((CANISTER_1, 0));
    let snapshot =
        CanisterSnapshot::from_canister(state.canister_state(&CANISTER_1).unwrap(), state.time())
            .unwrap();
    state
        .canister_snapshots
        .push(snapshot_id, Arc::new(snapshot));

    // Make subnet_queues non-empty
    state
        .push_input(
            RequestBuilder::default()
                .receiver(state.metadata.own_subnet_id.into())
                .build()
                .into(),
            &mut (10 << 30),
        )
        .unwrap();

    flush_canister_snapshots_and_page_maps(
        &mut state,
        HEIGHT,
        &tip_channel,
        &state_manager_metrics.checkpoint_metrics,
    );

    let mut thread_pool = thread_pool();
<<<<<<< HEAD
    let (cp_layout, _has_downgrade) = make_checkpoint(
=======
    let (cp_layout, _state, _has_downgrade) = make_checkpoint(
>>>>>>> 3ad26ca7
        &state,
        HEIGHT,
        &tip_channel,
        &state_manager_metrics.checkpoint_metrics,
        &mut thread_pool,
        Arc::new(TestPageAllocatorFileDescriptorImpl::new()),
        lsmt_config_default().lsmt_status,
    )
    .unwrap_or_else(|err| panic!("Expected make_checkpoint to succeed, got {:?}", err));
    validate_checkpoint_and_remove_unverified_marker(&cp_layout, Some(&mut thread_pool)).unwrap();

    // Sanity checks.
    assert_eq!(layout.checkpoint_heights().unwrap(), vec![HEIGHT]);
    let checkpoint = layout.checkpoint_verified(HEIGHT).unwrap();
    assert_eq!(
        checkpoint.canister_ids().unwrap(),
        vec![CANISTER_1, CANISTER_2, CANISTER_3]
    );

    let checkpoint_path = root.join(CHECKPOINTS_DIR).join("000000000000002a");

    let mut expected_paths = vec![
        checkpoint_path.join(INGRESS_HISTORY_FILE),
        checkpoint_path.join(SUBNET_QUEUES_FILE),
        checkpoint_path.join(SYSTEM_METADATA_FILE),
    ];
    for canister in &[CANISTER_1, CANISTER_2] {
        let canister_path = checkpoint_path
            .join(CANISTER_STATES_DIR)
            .join(hex::encode(canister.get_ref().as_slice()));
        expected_paths.push(canister_path.join(CANISTER_FILE));
    }

    for path in expected_paths {
        assert!(path.exists(), "Expected path {} to exist", path.display());
        assert!(
            path.metadata().unwrap().permissions().readonly(),
            "Expected path {} to be readonly",
            path.display()
        );
    }

    (tmp, state.metadata.batch_time)
}

#[test]
fn test_resolve_retain() {
    let retain = make_range(3, 4);
    assert_eq!(
        CanisterIdRanges::try_from(vec![retain]),
        resolve(vec![retain], vec![])
    );
}

#[test]
fn test_resolve_drop() {
    let drop = make_range(3, 4);
    assert_eq!(
        CanisterIdRanges::try_from(vec![make_range(0, 2), make_range(5, u64::MAX)]),
        resolve(vec![], vec![drop])
    );
}

#[test]
fn test_resolve_not_well_formed() {
    let retain = make_range(4, 3);
    resolve(vec![retain], vec![]).unwrap_err();
}

#[test]
#[should_panic]
fn test_resolve_both_non_empty() {
    let range = make_range(3, 4);
    resolve(vec![range], vec![range]).ok();
}

#[test]
#[should_panic]
fn test_resolve_both_empty() {
    resolve(vec![], vec![]).ok();
}

fn make_range(start: u64, end: u64) -> CanisterIdRange {
    CanisterIdRange {
        start: CanisterId::from_u64(start),
        end: CanisterId::from_u64(end),
    }
}

/// Computes the manifest of the last checkpoint under `state_layout`.
fn compute_manifest(
    state_layout: &StateLayout,
    manifest_metrics: &ManifestMetrics,
    log: &ReplicaLogger,
) -> (Manifest, Height) {
    let last_checkpoint_height = state_layout.checkpoint_heights().unwrap().pop().unwrap();
    let last_checkpoint_layout = state_layout
        .checkpoint_verified(last_checkpoint_height)
        .unwrap();
    let manifest = crate::manifest::compute_manifest(
        &mut thread_pool(),
        manifest_metrics,
        log,
        CURRENT_STATE_SYNC_VERSION,
        &last_checkpoint_layout,
        1024,
        None,
    )
    .expect("failed to compute manifest");

    (manifest, last_checkpoint_height)
}

/// Creates a thread pool to be used for checkpointing.
fn thread_pool() -> scoped_threadpool::Pool {
    scoped_threadpool::Pool::new(NUMBER_OF_CHECKPOINT_THREADS)
}

/// Extracts the list of relative file names from the manifest.
fn manifest_files(manifest: &Manifest) -> Vec<String> {
    manifest
        .file_table
        .iter()
        .map(|file_info| {
            file_info
                .relative_path
                .as_os_str()
                .to_string_lossy()
                .to_string()
        })
        .collect()
}

/// Retrieves the `FileInfo` for `file` from `manifest`. Panics if not found.
fn file_info<'a>(file: &str, manifest: &'a Manifest) -> &'a FileInfo {
    for file_info in manifest.file_table.iter() {
        if file_info.relative_path.as_os_str().to_string_lossy() == file {
            return file_info;
        }
    }
    panic!("file '{}' not found in manifest: {:?}", file, manifest)
}

/// Computes the manifest of the latest checkpoint under the state layout at
/// `root`.
fn compute_manifest_for_root(root: &Path, log: &ReplicaLogger) -> (Manifest, Height) {
    let metrics_registry = MetricsRegistry::new();
    let layout = StateLayout::try_new(log.clone(), root.to_path_buf(), &metrics_registry).unwrap();

    // Compute the manifest of the original checkpoint.
    let metrics = StateManagerMetrics::new(&metrics_registry, log.clone());
    let manifest_metrics = &metrics.manifest_metrics;
    compute_manifest(&layout, manifest_metrics, log)
}

fn deserialize_split_from(root: &Path, height: Height) -> SubnetId {
    let split_from: ProtoFileWith<ic_protobuf::state::system_metadata::v1::SplitFrom, ReadOnly> =
        root.join(CHECKPOINTS_DIR)
            .join(StateLayout::checkpoint_name(height))
            .join(SPLIT_MARKER_FILE)
            .into();
    subnet_id_try_from_protobuf(split_from.deserialize().unwrap().subnet_id.unwrap()).unwrap()
}

fn deserialize_system_metadata(root: &Path, height: Height, log: &ReplicaLogger) -> SystemMetadata {
    let system_metadata: ProtoFileWith<
        ic_protobuf::state::system_metadata::v1::SystemMetadata,
        ReadOnly,
    > = root
        .join(CHECKPOINTS_DIR)
        .join(StateLayout::checkpoint_name(height))
        .join(SYSTEM_METADATA_FILE)
        .into();
    (
        system_metadata.deserialize().unwrap(),
        &CheckpointMetrics::new(&MetricsRegistry::new(), log.clone())
            as &dyn CheckpointLoadingMetrics,
    )
        .try_into()
        .unwrap()
}<|MERGE_RESOLUTION|>--- conflicted
+++ resolved
@@ -454,11 +454,7 @@
     );
 
     let mut thread_pool = thread_pool();
-<<<<<<< HEAD
-    let (cp_layout, _has_downgrade) = make_checkpoint(
-=======
     let (cp_layout, _state, _has_downgrade) = make_checkpoint(
->>>>>>> 3ad26ca7
         &state,
         HEIGHT,
         &tip_channel,
