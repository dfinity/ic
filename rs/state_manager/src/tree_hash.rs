use ic_canonical_state::{Control, Visitor};
use ic_crypto_tree_hash::{HashTree, HashTreeBuilder, HashTreeBuilderImpl, Label};
use ic_replicated_state::ReplicatedState;

/// A visitor that constructs a hash tree by traversing a replicated
/// state.
#[derive(Default)]
pub struct HashingVisitor<T> {
    tree_hasher: T,
}

impl<T> Visitor for HashingVisitor<T>
where
    T: HashTreeBuilder,
{
    type Output = T;

    fn start_subtree(&mut self) -> Result<(), Self::Output> {
        self.tree_hasher.start_subtree();
        Ok(())
    }

    fn enter_edge(&mut self, label: &[u8]) -> Result<Control, Self::Output> {
        self.tree_hasher.new_edge(Label::from(label));
        Ok(Control::Continue)
    }

    fn end_subtree(&mut self) -> Result<(), Self::Output> {
        self.tree_hasher.finish_subtree();
        Ok(())
    }

    fn visit_num(&mut self, num: u64) -> Result<(), Self::Output> {
        self.tree_hasher.start_leaf();
        self.tree_hasher.write_leaf(&num.to_le_bytes()[..]);
        self.tree_hasher.finish_leaf();
        Ok(())
    }

    fn visit_blob(&mut self, blob: &[u8]) -> Result<(), Self::Output> {
        self.tree_hasher.start_leaf();
        self.tree_hasher.write_leaf(blob);
        self.tree_hasher.finish_leaf();
        Ok(())
    }

    fn finish(self) -> Self::Output {
        self.tree_hasher
    }
}

/// Compute the hash tree corresponding to the full replicated state.
pub fn hash_state(state: &ReplicatedState) -> HashTree {
    ic_canonical_state::traverse(state, HashingVisitor::<HashTreeBuilderImpl>::default())
        .into_hash_tree()
        .unwrap()
}

#[cfg(test)]
mod tests {
    use super::*;
    use hex::FromHex;
    use ic_base_types::{NumBytes, NumSeconds};
    use ic_canonical_state::{all_supported_versions, CertificationVersion};
    use ic_crypto_tree_hash::Digest;
    use ic_error_types::{ErrorCode, UserError};
    use ic_management_canister_types::{
        EcdsaCurve, EcdsaKeyId, MasterPublicKeyId, SchnorrAlgorithm, SchnorrKeyId,
    };
    use ic_registry_routing_table::{CanisterIdRange, RoutingTable};
    use ic_registry_subnet_type::SubnetType;
    use ic_replicated_state::{
        canister_state::{
            execution_state::{CustomSection, CustomSectionType, WasmBinary, WasmMetadata},
            system_state::CyclesUseCase,
        },
        metadata_state::{ApiBoundaryNodeEntry, Stream, SubnetMetrics},
        page_map::{PageIndex, PAGE_SIZE},
        testing::ReplicatedStateTesting,
        ExecutionState, ExportedFunctions, Global, Memory, NumWasmPages, PageMap, ReplicatedState,
    };
    use ic_test_utilities_state::new_canister_state;
    use ic_test_utilities_types::ids::{
        canister_test_id, message_test_id, node_test_id, subnet_test_id, user_test_id,
    };
    use ic_test_utilities_types::messages::{RequestBuilder, ResponseBuilder};
    use ic_types::{
        crypto::CryptoHash,
        ingress::{IngressState, IngressStatus},
        messages::{RequestMetadata, NO_DEADLINE},
        nominal_cycles::NominalCycles,
        time::CoarseTime,
        xnet::{RejectReason, StreamFlags, StreamIndex, StreamIndexedQueue},
        CryptoHashOfPartialState, Cycles, Time,
    };
    use ic_wasm_types::CanisterModule;
    use maplit::btreemap;
    use std::{
        collections::{BTreeMap, BTreeSet},
        sync::Arc,
    };

    const INITIAL_CYCLES: Cycles = Cycles::new(1 << 36);

    #[test]
    fn partial_hash_reflects_streams() {
        let mut state = ReplicatedState::new(subnet_test_id(1), SubnetType::Application);

        let hash_of_empty_state = hash_state(&state);

        state.modify_streams(|streams| {
            streams.insert(
                subnet_test_id(5),
                Stream::new(
                    StreamIndexedQueue::with_begin(StreamIndex::new(4)),
                    StreamIndex::new(10),
                ),
            );
        });

        let hash_of_state_with_streams = hash_state(&state);

        assert!(
            hash_of_empty_state != hash_of_state_with_streams,
            "Expected the hash tree of the empty state {:?} to different from the hash tree with streams {:?}",
            hash_of_empty_state, hash_of_state_with_streams
        );
    }

    #[test]
    fn partial_hash_detects_changes_in_streams() {
        use ic_replicated_state::metadata_state::Stream;
        use ic_types::xnet::{StreamIndex, StreamIndexedQueue};

        let mut state = ReplicatedState::new(subnet_test_id(1), SubnetType::Application);

        let stream = Stream::new(
            StreamIndexedQueue::with_begin(StreamIndex::from(4)),
            StreamIndex::new(10),
        );

        state.modify_streams(|streams| {
            streams.insert(subnet_test_id(5), stream);
        });

        let hash_of_state_one = hash_state(&state);

        let stream = Stream::new(
            StreamIndexedQueue::with_begin(StreamIndex::from(14)),
            StreamIndex::new(11),
        );
        state.modify_streams(|streams| {
            streams.insert(subnet_test_id(6), stream);
        });

        let hash_of_state_two = hash_state(&state);

        assert!(
            hash_of_state_one != hash_of_state_two,
            "Expected the hash tree of one stream {:?} to different from the hash tree with two streams {:?}",
            hash_of_state_one, hash_of_state_two
        );
    }

    #[test]
    fn test_backward_compatibility() {
        fn state_fixture(certification_version: CertificationVersion) -> ReplicatedState {
            let subnet_id = subnet_test_id(1);
            let mut state = ReplicatedState::new(subnet_id, SubnetType::Application);

            let canister_id = canister_test_id(2);
            let controller = user_test_id(24);
            let mut canister_state = new_canister_state(
                canister_id,
                controller.get(),
                INITIAL_CYCLES,
                NumSeconds::from(100_000),
            );
            let mut wasm_memory = Memory::new(PageMap::new_for_testing(), NumWasmPages::from(2));
            wasm_memory
                .page_map
                .update(&[(PageIndex::from(1), &[0u8; PAGE_SIZE])]);
            let wasm_binary = WasmBinary::new(CanisterModule::new(vec![]));
            let metadata = WasmMetadata::new(btreemap! {
                String::from("dummy1") => CustomSection::new(CustomSectionType::Private, vec![0, 2]),
            });
            let execution_state = ExecutionState::new(
                "NOT_USED".into(),
                wasm_binary,
                ExportedFunctions::new(BTreeSet::new()),
                wasm_memory,
                Memory::new_for_testing(),
                vec![Global::I32(1)],
                metadata,
            );
            canister_state.execution_state = Some(execution_state);

            state.put_canister_state(canister_state);

            let mut stream = Stream::new(
                StreamIndexedQueue::with_begin(StreamIndex::from(4)),
                StreamIndex::new(10),
            );
            let maybe_deadline = |i: u64| {
                if certification_version >= CertificationVersion::V18 && i % 2 != 0 {
                    CoarseTime::from_secs_since_unix_epoch(i as u32)
                } else {
                    NO_DEADLINE
                }
            };
            for i in 1..6 {
                stream.push(
                    ResponseBuilder::new()
                        .deadline(maybe_deadline(i))
                        .build()
                        .into(),
                );
            }
            for i in 1..6 {
                stream.push(
                    RequestBuilder::new()
<<<<<<< HEAD
                        .metadata(RequestMetadata::new(
=======
                        .metadata(Some(RequestMetadata::new(
>>>>>>> 8c245cc3
                            i % 3,
                            Time::from_nanos_since_unix_epoch(i % 2),
                        ))
                        .deadline(maybe_deadline(i))
                        .build()
                        .into(),
                );
            }
            stream.push_reject_signal(RejectReason::CanisterMigrating);
            stream.set_reverse_stream_flags(StreamFlags {
                deprecated_responses_only: true,
            });
            if certification_version >= CertificationVersion::V19 {
                stream.push_reject_signal(RejectReason::CanisterNotFound);
                stream.push_reject_signal(RejectReason::QueueFull);
                stream.push_reject_signal(RejectReason::CanisterStopped);
                stream.push_reject_signal(RejectReason::OutOfMemory);
                stream.push_reject_signal(RejectReason::Unknown);
                stream.push_reject_signal(RejectReason::CanisterStopping);
            }
            state.modify_streams(|streams| {
                streams.insert(subnet_test_id(5), stream);
            });

            for i in 1..6 {
                state.set_ingress_status(
                    message_test_id(i),
                    IngressStatus::Unknown,
                    NumBytes::from(u64::MAX),
                );
            }

            state.set_ingress_status(
                message_test_id(7),
                IngressStatus::Known {
                    state: IngressState::Failed(UserError::new(
                        ErrorCode::CanisterNotFound,
                        "canister not found",
                    )),
                    receiver: canister_id.into(),
                    user_id: user_test_id(1),
                    time: Time::from_nanos_since_unix_epoch(12345),
                },
                NumBytes::from(u64::MAX),
            );

            state.metadata.node_public_keys = btreemap! {
                node_test_id(1) => vec![1; 44],
                node_test_id(2) => vec![2; 44],
            };

            state.metadata.api_boundary_nodes = btreemap! {
                node_test_id(11) => ApiBoundaryNodeEntry {
                    domain: "api-bn11-example.com".to_string(),
                    ipv4_address: Some("127.0.0.1".to_string()),
                    ipv6_address: "2001:0db8:85a3:0000:0000:8a2e:0370:7334".to_string(),
                    pubkey: None,
                },
                node_test_id(12) => ApiBoundaryNodeEntry {
                    domain: "api-bn12-example.com".to_string(),
                    ipv4_address: None,
                    ipv6_address: "2001:0db8:85a3:0000:0000:8a2e:0370:7335".to_string(),
                    pubkey: None,
                },
            };

            let mut routing_table = RoutingTable::new();
            routing_table
                .insert(
                    CanisterIdRange {
                        start: canister_id,
                        end: canister_id,
                    },
                    subnet_id,
                )
                .unwrap();
            state.metadata.network_topology.subnets = btreemap! {
                subnet_id => Default::default(),
            };
            state.metadata.network_topology.routing_table = Arc::new(routing_table);
            state.metadata.prev_state_hash =
                Some(CryptoHashOfPartialState::new(CryptoHash(vec![3, 2, 1])));

            state.metadata.certification_version = certification_version;

            let mut subnet_metrics = SubnetMetrics::default();

            subnet_metrics.consumed_cycles_by_deleted_canisters = NominalCycles::from(0);
            subnet_metrics.consumed_cycles_http_outcalls = NominalCycles::from(50_000_000_000);
            subnet_metrics.consumed_cycles_ecdsa_outcalls = NominalCycles::from(100_000_000_000);
            subnet_metrics.num_canisters = 5;
            subnet_metrics.canister_state_bytes = NumBytes::from(5 * 1024 * 1024);
            subnet_metrics.update_transactions_total = 4200;
            subnet_metrics.observe_consumed_cycles_with_use_case(
                CyclesUseCase::Instructions,
                NominalCycles::from(80_000_000_000),
            );
            subnet_metrics.observe_consumed_cycles_with_use_case(
                CyclesUseCase::RequestAndResponseTransmission,
                NominalCycles::from(20_000_000_000),
            );
            let schnorr_key_id = MasterPublicKeyId::Schnorr(SchnorrKeyId {
                algorithm: SchnorrAlgorithm::Bip340Secp256k1,
                name: "schnorr_key_id".into(),
            });
            let ecdsa_key_id = MasterPublicKeyId::Ecdsa(EcdsaKeyId {
                curve: EcdsaCurve::Secp256k1,
                name: "ecdsa_key_id".into(),
            });
            subnet_metrics.threshold_signature_agreements =
                BTreeMap::from([(schnorr_key_id, 15), (ecdsa_key_id, 16)]);

            state.metadata.subnet_metrics = subnet_metrics;

            state
        }

        fn assert_partial_state_hash_matches(
            certification_version: CertificationVersion,
            expected_hash: &str,
        ) {
            let state = state_fixture(certification_version);

            assert_eq!(
                hash_state(&state).digest(),
                &Digest::from(<[u8; 32]>::from_hex(expected_hash,).unwrap()),
                "Mismatched partial state hash computed according to certification version {:?}. \
                Perhaps you made a change that requires writing backward compatibility code?",
                certification_version
            );
        }

        // WARNING: IF THIS TEST FAILS IT IS LIKELY BECAUSE OF A CHANGE THAT BREAKS
        // BACKWARD COMPATIBILITY OF PARTIAL STATE HASHING. IF THAT IS THE CASE
        // PLEASE INCREMENT THE CERTIFICATION VERSION AND PROVIDE APPROPRIATE
        // BACKWARD COMPATIBILITY CODE FOR OLD CERTIFICATION VERSIONS THAT
        // NEED TO BE SUPPORTED.
        let expected_hashes: [&str; 3] = [
<<<<<<< HEAD
            "310ED438AD6CCECD62D6C235528BC89F8B9662F97FD3090C2E80E65A4E4083EE",
            "25373D2E8849C595A7EBFF030BF36A486C76CEA58883CAFB4A23C962AC946B61",
            "31CDBFADF5F00A816A18C38DD388BB646B7947C71A4509D4494601077D3529DD",
=======
            "0BD567305B9828C7BDE2A03E25871C382742A2598308761A47745BAA9E3495FF",
            "28BCC63FA7C215C8308EE8201CDEBDC06B62AFB2E9F4C2AB31452A4DBBD73B90",
            "4677DFA14CC8B349B1F0D88651CD961FE8DF2E905C3C886B9116972D798B1C1E",
>>>>>>> 8c245cc3
        ];
        assert_eq!(expected_hashes.len(), all_supported_versions().count());

        for (certification_version, expected_hash) in
            all_supported_versions().zip(expected_hashes.iter())
        {
            assert_partial_state_hash_matches(certification_version, expected_hash);
        }
    }
}<|MERGE_RESOLUTION|>--- conflicted
+++ resolved
@@ -219,11 +219,7 @@
             for i in 1..6 {
                 stream.push(
                     RequestBuilder::new()
-<<<<<<< HEAD
                         .metadata(RequestMetadata::new(
-=======
-                        .metadata(Some(RequestMetadata::new(
->>>>>>> 8c245cc3
                             i % 3,
                             Time::from_nanos_since_unix_epoch(i % 2),
                         ))
@@ -362,15 +358,9 @@
         // BACKWARD COMPATIBILITY CODE FOR OLD CERTIFICATION VERSIONS THAT
         // NEED TO BE SUPPORTED.
         let expected_hashes: [&str; 3] = [
-<<<<<<< HEAD
-            "310ED438AD6CCECD62D6C235528BC89F8B9662F97FD3090C2E80E65A4E4083EE",
-            "25373D2E8849C595A7EBFF030BF36A486C76CEA58883CAFB4A23C962AC946B61",
-            "31CDBFADF5F00A816A18C38DD388BB646B7947C71A4509D4494601077D3529DD",
-=======
             "0BD567305B9828C7BDE2A03E25871C382742A2598308761A47745BAA9E3495FF",
             "28BCC63FA7C215C8308EE8201CDEBDC06B62AFB2E9F4C2AB31452A4DBBD73B90",
             "4677DFA14CC8B349B1F0D88651CD961FE8DF2E905C3C886B9116972D798B1C1E",
->>>>>>> 8c245cc3
         ];
         assert_eq!(expected_hashes.len(), all_supported_versions().count());
 
