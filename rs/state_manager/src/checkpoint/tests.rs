use super::*;
use crate::{spawn_tip_thread, StateManagerMetrics, NUMBER_OF_CHECKPOINT_THREADS};
use ic_base_types::NumSeconds;
use ic_config::state_manager::lsmt_config_default;
use ic_logger::ReplicaLogger;
use ic_management_canister_types::CanisterStatusType;
use ic_metrics::MetricsRegistry;
use ic_registry_subnet_type::SubnetType;
use ic_replicated_state::{
    canister_state::execution_state::{WasmBinary, WasmMetadata},
    page_map::{Buffer, TestPageAllocatorFileDescriptorImpl},
    testing::{ReplicatedStateTesting, SystemStateTesting},
    CallContextManager, CanisterStatus, ExecutionState, ExportedFunctions, NumWasmPages, PageIndex,
};
use ic_state_layout::{
    StateLayout, CANISTER_FILE, CANISTER_STATES_DIR, CHECKPOINTS_DIR, SYSTEM_METADATA_FILE,
};
use ic_sys::PAGE_SIZE;
use ic_test_utilities_logger::with_test_replica_logger;
use ic_test_utilities_state::{canister_ids, new_canister_state};
use ic_test_utilities_tmpdir::tmpdir;
use ic_test_utilities_types::{
    ids::{canister_test_id, message_test_id, subnet_test_id, user_test_id},
    messages::IngressBuilder,
};
use ic_types::{
    malicious_flags::MaliciousFlags,
    messages::{StopCanisterCallId, StopCanisterContext},
    CanisterId, Cycles, Height,
};
use ic_wasm_types::CanisterModule;
use std::{collections::BTreeSet, fs::OpenOptions};

const INITIAL_CYCLES: Cycles = Cycles::new(1 << 36);

fn state_manager_metrics(log: &ReplicaLogger) -> StateManagerMetrics {
    let metrics_registry = ic_metrics::MetricsRegistry::new();
    StateManagerMetrics::new(&metrics_registry, log.clone())
}

fn thread_pool() -> scoped_threadpool::Pool {
    scoped_threadpool::Pool::new(NUMBER_OF_CHECKPOINT_THREADS)
}

fn empty_wasm() -> CanisterModule {
    CanisterModule::new(vec![
        0x00, 0x61, 0x73, 0x6d, 0x01, 0x00, 0x00, 0x00, 0x00, 0x08, 0x04, 0x6e, 0x61, 0x6d, 0x65,
        0x02, 0x01, 0x00,
    ])
}

fn one_page_of(byte: u8) -> Memory {
    let contents = [byte; PAGE_SIZE];
    let delta = &[(PageIndex::from(0), &contents)];
    let mut page_map = PageMap::new_for_testing();
    page_map.update(delta);
    Memory::new(page_map, NumWasmPages::from(1))
}

fn mark_readonly(path: &std::path::Path) -> std::io::Result<()> {
    let mut permissions = path.metadata()?.permissions();
    permissions.set_readonly(true);
    std::fs::set_permissions(path, permissions)
}

fn make_checkpoint_and_get_state_impl(
    state: &ReplicatedState,
    height: Height,
    tip_channel: &Sender<TipRequest>,
    log: &ReplicaLogger,
) -> ReplicatedState {
    let mut thread_pool = thread_pool();
<<<<<<< HEAD
    let (cp_layout, _has_downgrade) = make_checkpoint(
=======
    let (cp_layout, state, _has_downgrade) = make_checkpoint(
>>>>>>> 3ad26ca7
        state,
        height,
        tip_channel,
        &state_manager_metrics(log).checkpoint_metrics,
        &mut thread_pool,
        Arc::new(TestPageAllocatorFileDescriptorImpl::new()),
        ic_config::state_manager::lsmt_config_default().lsmt_status,
    )
    .unwrap_or_else(|err| panic!("Expected make_checkpoint to succeed, got {:?}", err));
<<<<<<< HEAD
    load_checkpoint_and_validate_parallel(
        &cp_layout,
        state.metadata.own_subnet_type.into(),
        &state_manager_metrics(log).checkpoint_metrics,
        Arc::new(TestPageAllocatorFileDescriptorImpl::new()),
    )
    .unwrap()
=======
    validate_checkpoint_and_remove_unverified_marker(&cp_layout, Some(&mut thread_pool)).unwrap();
    state
>>>>>>> 3ad26ca7
}

fn make_checkpoint_and_get_state(
    state: &ReplicatedState,
    height: Height,
    tip_channel: &Sender<TipRequest>,
    log: &ReplicaLogger,
) -> ReplicatedState {
    make_checkpoint_and_get_state_impl(state, height, tip_channel, log)
}

#[test]
fn can_make_a_checkpoint() {
    with_test_replica_logger(|log| {
        let tmp = tmpdir("checkpoint");
        let root = tmp.path().to_path_buf();
        let layout =
            StateLayout::try_new(log.clone(), root.clone(), &MetricsRegistry::new()).unwrap();
        let tip_handler = layout.capture_tip_handler();
        let (_tip_thread, tip_channel) = spawn_tip_thread(
            log.clone(),
            tip_handler,
            layout.clone(),
            lsmt_config_default(),
            state_manager_metrics(&log),
            MaliciousFlags::default(),
        );

        const HEIGHT: Height = Height::new(42);
        let canister_id = canister_test_id(10);

        let mut state = ReplicatedState::new(subnet_test_id(1), SubnetType::Application);
        state.put_canister_state(new_canister_state(
            canister_id,
            user_test_id(24).get(),
            INITIAL_CYCLES,
            NumSeconds::from(100_000),
        ));

        let _state = make_checkpoint_and_get_state(&state, HEIGHT, &tip_channel, &log);

        // Ensure that checkpoint data is now available via layout API.
        assert_eq!(layout.checkpoint_heights().unwrap(), vec![HEIGHT]);
        let checkpoint = layout.checkpoint_verified(HEIGHT).unwrap();
        assert_eq!(checkpoint.canister_ids().unwrap(), vec![canister_id]);
        assert!(checkpoint
            .canister(&canister_id)
            .unwrap()
            .queues()
            .deserialize()
            .is_ok());

        // Ensure the expected paths actually exist.
        let checkpoint_path = root.join(CHECKPOINTS_DIR).join("000000000000002a");
        let canister_path = checkpoint_path
            .join(CANISTER_STATES_DIR)
            .join("000000000000000a0101");

        let expected_paths = vec![
            checkpoint_path.join(SYSTEM_METADATA_FILE),
            canister_path.join(CANISTER_FILE),
        ];

        for path in expected_paths {
            assert!(path.exists(), "Expected path {} to exist", path.display());
            assert!(
                path.metadata().unwrap().permissions().readonly(),
                "Expected path {} to be readonly",
                path.display()
            );
        }
    });
}

#[test]
fn scratchpad_dir_is_deleted_if_checkpointing_failed() {
    with_test_replica_logger(|log| {
        let tmp = tmpdir("checkpoint");
        let root = tmp.path().to_path_buf();
        let checkpoints_dir = root.join(CHECKPOINTS_DIR);
        let layout =
            StateLayout::try_new(log.clone(), root.clone(), &MetricsRegistry::new()).unwrap();
        let tip_handler = layout.capture_tip_handler();
        let state_manager_metrics = state_manager_metrics(&log);
        let (_tip_thread, tip_channel) = spawn_tip_thread(
            log,
            tip_handler,
            layout,
            lsmt_config_default(),
            state_manager_metrics.clone(),
            MaliciousFlags::default(),
        );

        const HEIGHT: Height = Height::new(42);
        let canister_id = canister_test_id(10);
        let mut state = ReplicatedState::new(subnet_test_id(1), SubnetType::Application);
        state.put_canister_state(new_canister_state(
            canister_id,
            user_test_id(24).get(),
            INITIAL_CYCLES,
            NumSeconds::from(100_000),
        ));

        mark_readonly(&checkpoints_dir).unwrap();

        // Scratchpad directory is "tmp/scatchpad_{hex(height)}"
        let expected_scratchpad_dir = root.join("tmp").join("scratchpad_000000000000002a");

        let replicated_state = make_checkpoint(
            &state,
            HEIGHT,
            &tip_channel,
            &state_manager_metrics.checkpoint_metrics,
            &mut thread_pool(),
            Arc::new(TestPageAllocatorFileDescriptorImpl::new()),
            ic_config::state_manager::lsmt_config_default().lsmt_status,
        );

        match replicated_state {
            Err(_) => assert!(
                !expected_scratchpad_dir.exists(),
                "Expected incomplete scratchpad to be deleted"
            ),
            Ok(_) => panic!("Expected checkpointing to fail"),
        }
    });
}

#[test]
fn can_recover_from_a_checkpoint() {
    with_test_replica_logger(|log| {
        let tmp = tmpdir("checkpoint");
        let root = tmp.path().to_path_buf();
        let layout = StateLayout::try_new(log.clone(), root, &MetricsRegistry::new()).unwrap();
        let tip_handler = layout.capture_tip_handler();
        let state_manager_metrics = state_manager_metrics(&log);
        let (_tip_thread, tip_channel) = spawn_tip_thread(
            log.clone(),
            tip_handler,
            layout.clone(),
            lsmt_config_default(),
            state_manager_metrics.clone(),
            MaliciousFlags::default(),
        );

        const HEIGHT: Height = Height::new(42);
        let canister_id: CanisterId = canister_test_id(10);

        let wasm = empty_wasm();
        let wasm_memory = one_page_of(1);

        let mut canister_state = new_canister_state(
            canister_id,
            user_test_id(24).get(),
            INITIAL_CYCLES,
            NumSeconds::from(100_000),
        );
        let page_map = PageMap::from(&[1, 2, 3, 4][..]);
        let stable_memory = Memory::new(page_map, NumWasmPages::new(1));
        let execution_state = ExecutionState::new(
            "NOT_USED".into(),
            WasmBinary::new(wasm.clone()),
            ExportedFunctions::new(BTreeSet::new()),
            wasm_memory.clone(),
            stable_memory,
            vec![],
            WasmMetadata::default(),
        );

        canister_state.execution_state = Some(execution_state);

        let own_subnet_type = SubnetType::Application;
        let mut state = ReplicatedState::new(subnet_test_id(1), own_subnet_type);
        state.put_canister_state(canister_state);
        let _state = make_checkpoint_and_get_state(&state, HEIGHT, &tip_channel, &log);

        let recovered_state = load_checkpoint(
            &layout.checkpoint_verified(HEIGHT).unwrap(),
            own_subnet_type,
            &state_manager_metrics.checkpoint_metrics,
            Some(&mut thread_pool()),
            Arc::new(TestPageAllocatorFileDescriptorImpl::new()),
        )
        .unwrap();

        assert_eq!(canister_ids(&recovered_state), vec![canister_id]);

        let canister = recovered_state.canister_state(&canister_id).unwrap();
        assert_eq!(
            canister
                .execution_state
                .as_ref()
                .unwrap()
                .wasm_binary
                .binary
                .as_slice(),
            wasm.as_slice()
        );
        assert_eq!(
            canister.execution_state.as_ref().unwrap().wasm_memory,
            wasm_memory
        );
        assert_eq!(
            canister
                .execution_state
                .as_ref()
                .unwrap()
                .stable_memory
                .size,
            NumWasmPages::new(1)
        );

        // Verify that the deserialized stable memory is correctly retrieved.
        let mut data = vec![0, 0, 0, 0];
        let buf = Buffer::new(
            canister
                .execution_state
                .as_ref()
                .unwrap()
                .stable_memory
                .page_map
                .clone(),
        );
        buf.read(&mut data[..], 0);
        assert_eq!(data, vec![1, 2, 3, 4]);
    });
}

#[test]
fn can_recover_an_empty_state() {
    with_test_replica_logger(|log| {
        let tmp = tmpdir("checkpoint");
        let root = tmp.path().to_path_buf();
        let layout = StateLayout::try_new(log.clone(), root, &MetricsRegistry::new()).unwrap();
        let tip_handler = layout.capture_tip_handler();
        let state_manager_metrics = state_manager_metrics(&log);
        let (_tip_thread, tip_channel) = spawn_tip_thread(
            log.clone(),
            tip_handler,
            layout.clone(),
            lsmt_config_default(),
            state_manager_metrics.clone(),
            MaliciousFlags::default(),
        );

        const HEIGHT: Height = Height::new(42);
        let own_subnet_type = SubnetType::Application;

        let _state = make_checkpoint_and_get_state(
            &ReplicatedState::new(subnet_test_id(1), own_subnet_type),
            HEIGHT,
            &tip_channel,
            &log,
        );

        let recovered_state = load_checkpoint(
            &layout.checkpoint_verified(HEIGHT).unwrap(),
            own_subnet_type,
            &state_manager_metrics.checkpoint_metrics,
            Some(&mut thread_pool()),
            Arc::new(TestPageAllocatorFileDescriptorImpl::new()),
        )
        .unwrap();
        assert!(recovered_state.canisters_iter().next().is_none());
    });
}

#[test]
fn returns_not_found_for_missing_checkpoints() {
    with_test_replica_logger(|log| {
        let tmp = tmpdir("checkpoint");
        let root = tmp.path().to_path_buf();
        let layout = StateLayout::try_new(log.clone(), root, &MetricsRegistry::new()).unwrap();

        const MISSING_HEIGHT: Height = Height::new(42);
        match layout
            .checkpoint_verified(MISSING_HEIGHT)
            .map_err(CheckpointError::from)
            .and_then(|c| {
                load_checkpoint(
                    &c,
                    SubnetType::Application,
                    &state_manager_metrics(&log).checkpoint_metrics,
                    Some(&mut thread_pool()),
                    Arc::new(TestPageAllocatorFileDescriptorImpl::new()),
                )
            }) {
            Err(CheckpointError::NotFound(_)) => (),
            Err(err) => panic!("Expected to get NotFound error, got {:?}", err),
            Ok(_) => panic!("Expected to get an error, got state!"),
        }
    });
}

#[test]
fn reports_an_error_on_misconfiguration() {
    with_test_replica_logger(|log| {
        let tmp = tmpdir("checkpoint_reports_an_error_on_misconfiguration");
        let root = tmp.path().to_path_buf();

        mark_readonly(&root).unwrap();

        let layout = StateLayout::try_new(log, root, &MetricsRegistry::new());

        assert!(layout.is_err());
        let err_msg = layout.err().unwrap().to_string();
        assert!(
            err_msg.contains("Permission denied"),
            "Expected a permission error, got {}",
            err_msg
        );
    });
}

#[test]
fn can_recover_a_stopping_canister() {
    with_test_replica_logger(|log| {
        let tmp = tmpdir("checkpoint");
        let root = tmp.path().to_path_buf();
        let layout = StateLayout::try_new(log.clone(), root, &MetricsRegistry::new()).unwrap();
        let tip_handler = layout.capture_tip_handler();
        let state_manager_metrics = state_manager_metrics(&log);
        let (_tip_thread, tip_channel) = spawn_tip_thread(
            log.clone(),
            tip_handler,
            layout.clone(),
            lsmt_config_default(),
            state_manager_metrics.clone(),
            MaliciousFlags::default(),
        );

        const HEIGHT: Height = Height::new(42);
        let canister_id: CanisterId = canister_test_id(10);
        let controller = user_test_id(24).get();

        let mut canister_state = CanisterState {
            system_state: SystemState::new_stopping_for_testing(
                canister_id,
                controller,
                INITIAL_CYCLES,
                NumSeconds::from(100_000),
            ),
            execution_state: None,
            scheduler_state: Default::default(),
        };

        let stop_context = StopCanisterContext::Ingress {
            sender: user_test_id(0),
            message_id: message_test_id(0),
            call_id: Some(StopCanisterCallId::new(0)),
        };
        canister_state
            .system_state
            .add_stop_context(stop_context.clone());

        let own_subnet_type = SubnetType::Application;
        let mut state = ReplicatedState::new(subnet_test_id(1), own_subnet_type);
        state.put_canister_state(canister_state);
        let _state = make_checkpoint_and_get_state(&state, HEIGHT, &tip_channel, &log);

        let recovered_state = load_checkpoint(
            &layout.checkpoint_verified(HEIGHT).unwrap(),
            own_subnet_type,
            &state_manager_metrics.checkpoint_metrics,
            Some(&mut thread_pool()),
            Arc::new(TestPageAllocatorFileDescriptorImpl::new()),
        )
        .unwrap();

        assert_eq!(canister_ids(&recovered_state), vec![canister_id]);

        let canister = recovered_state.canister_state(&canister_id).unwrap();
        assert_eq!(
            canister.system_state.get_status(),
            &CanisterStatus::Stopping {
                stop_contexts: vec![stop_context],
                call_context_manager: CallContextManager::default(),
            }
        );
    });
}

#[test]
fn can_recover_a_stopped_canister() {
    with_test_replica_logger(|log| {
        let tmp = tmpdir("checkpoint");
        let root = tmp.path().to_path_buf();
        let layout = StateLayout::try_new(log.clone(), root, &MetricsRegistry::new()).unwrap();
        let tip_handler = layout.capture_tip_handler();
        let state_manager_metrics = state_manager_metrics(&log);
        let (_tip_thread, tip_channel) = spawn_tip_thread(
            log.clone(),
            tip_handler,
            layout.clone(),
            lsmt_config_default(),
            state_manager_metrics.clone(),
            MaliciousFlags::default(),
        );

        const HEIGHT: Height = Height::new(42);
        let canister_id: CanisterId = canister_test_id(10);
        let controller = user_test_id(24).get();

        let canister_state = CanisterState {
            system_state: SystemState::new_stopped_for_testing(
                canister_id,
                controller,
                INITIAL_CYCLES,
                NumSeconds::from(100_000),
            ),
            execution_state: None,
            scheduler_state: Default::default(),
        };

        let own_subnet_type = SubnetType::Application;
        let mut state = ReplicatedState::new(subnet_test_id(1), own_subnet_type);
        state.put_canister_state(canister_state);
        let _state = make_checkpoint_and_get_state(&state, HEIGHT, &tip_channel, &log);

        let loaded_state = load_checkpoint(
            &layout.checkpoint_verified(HEIGHT).unwrap(),
            own_subnet_type,
            &state_manager_metrics.checkpoint_metrics,
            Some(&mut thread_pool()),
            Arc::new(TestPageAllocatorFileDescriptorImpl::new()),
        )
        .unwrap();

        assert_eq!(canister_ids(&loaded_state), vec![canister_id]);

        let canister = loaded_state.canister_state(&canister_id).unwrap();
        assert_eq!(canister.status(), CanisterStatusType::Stopped);
    });
}

#[test]
fn can_recover_a_running_canister() {
    with_test_replica_logger(|log| {
        let tmp = tmpdir("checkpoint");
        let root = tmp.path().to_path_buf();
        let layout = StateLayout::try_new(log.clone(), root, &MetricsRegistry::new()).unwrap();
        let tip_handler = layout.capture_tip_handler();
        let state_manager_metrics = state_manager_metrics(&log);
        let (_tip_thread, tip_channel) = spawn_tip_thread(
            log.clone(),
            tip_handler,
            layout.clone(),
            lsmt_config_default(),
            state_manager_metrics.clone(),
            MaliciousFlags::default(),
        );

        const HEIGHT: Height = Height::new(42);
        let canister_id: CanisterId = canister_test_id(10);
        let controller = user_test_id(24).get();

        let canister_state = CanisterState {
            system_state: SystemState::new_running_for_testing(
                canister_id,
                controller,
                INITIAL_CYCLES,
                NumSeconds::from(100_000),
            ),
            execution_state: None,
            scheduler_state: Default::default(),
        };

        let own_subnet_type = SubnetType::Application;
        let mut state = ReplicatedState::new(subnet_test_id(1), own_subnet_type);
        state.put_canister_state(canister_state);
        let _state = make_checkpoint_and_get_state(&state, HEIGHT, &tip_channel, &log);

        let recovered_state = load_checkpoint(
            &layout.checkpoint_verified(HEIGHT).unwrap(),
            own_subnet_type,
            &state_manager_metrics.checkpoint_metrics,
            Some(&mut thread_pool()),
            Arc::new(TestPageAllocatorFileDescriptorImpl::new()),
        )
        .unwrap();

        assert_eq!(canister_ids(&recovered_state), vec![canister_id]);

        let canister = recovered_state.canister_state(&canister_id).unwrap();
        assert_eq!(canister.status(), CanisterStatusType::Running)
    });
}

#[test]
fn can_recover_subnet_queues() {
    with_test_replica_logger(|log| {
        let tmp = tmpdir("checkpoint");
        let root = tmp.path().to_path_buf();
        let layout = StateLayout::try_new(log.clone(), root, &MetricsRegistry::new()).unwrap();
        let tip_handler = layout.capture_tip_handler();
        let state_manager_metrics = state_manager_metrics(&log);
        let (_tip_thread, tip_channel) = spawn_tip_thread(
            log.clone(),
            tip_handler,
            layout.clone(),
            lsmt_config_default(),
            state_manager_metrics.clone(),
            MaliciousFlags::default(),
        );

        const HEIGHT: Height = Height::new(42);

        let own_subnet_type = SubnetType::Application;
        let subnet_id = subnet_test_id(1);
        let subnet_id_as_canister_id = CanisterId::from(subnet_id);
        let mut state = ReplicatedState::new(subnet_id, own_subnet_type);

        // Add an ingress message to the subnet queues to later verify
        // it gets recovered.
        state.subnet_queues_mut().push_ingress(
            IngressBuilder::new()
                .receiver(subnet_id_as_canister_id)
                .build(),
        );

        let original_state = state.clone();
        let _state = make_checkpoint_and_get_state(&state, HEIGHT, &tip_channel, &log);

        let recovered_state = load_checkpoint(
            &layout.checkpoint_verified(HEIGHT).unwrap(),
            own_subnet_type,
            &state_manager_metrics.checkpoint_metrics,
            Some(&mut thread_pool()),
            Arc::new(TestPageAllocatorFileDescriptorImpl::new()),
        )
        .unwrap();

        assert_eq!(
            original_state.subnet_queues(),
            recovered_state.subnet_queues()
        );
    });
}

#[test]
fn empty_protobufs_are_loaded_correctly() {
    with_test_replica_logger(|log| {
        let tmp = tmpdir("checkpoint");
        let root = tmp.path().to_path_buf();
        let layout = StateLayout::try_new(log.clone(), root, &MetricsRegistry::new()).unwrap();
        let tip_handler = layout.capture_tip_handler();
        let state_manager_metrics = state_manager_metrics(&log);
        let (_tip_thread, tip_channel) = spawn_tip_thread(
            log.clone(),
            tip_handler,
            layout.clone(),
            lsmt_config_default(),
            state_manager_metrics.clone(),
            MaliciousFlags::default(),
        );

        const HEIGHT: Height = Height::new(42);
        let canister_id = canister_test_id(1);

        let own_subnet_type = SubnetType::Application;
        let subnet_id = subnet_test_id(1);
        let mut state = ReplicatedState::new(subnet_id, own_subnet_type);
        let canister_state = new_canister_state(
            canister_id,
            user_test_id(24).get(),
            INITIAL_CYCLES,
            NumSeconds::from(100_000),
        );
        state.put_canister_state(canister_state);

        let _state = make_checkpoint_and_get_state(&state, HEIGHT, &tip_channel, &log);

        let recovered_state = load_checkpoint(
            &layout.checkpoint_verified(HEIGHT).unwrap(),
            own_subnet_type,
            &state_manager_metrics.checkpoint_metrics,
            Some(&mut thread_pool()),
            Arc::new(TestPageAllocatorFileDescriptorImpl::new()),
        )
        .unwrap();

        let checkpoint_layout = layout.checkpoint_verified(HEIGHT).unwrap();
        let canister_layout = checkpoint_layout.canister(&canister_id).unwrap();

        let empty_protobufs = vec![
            checkpoint_layout.subnet_queues().raw_path().to_owned(),
            checkpoint_layout.ingress_history().raw_path().to_owned(),
            canister_layout.queues().raw_path().to_owned(),
        ];

        for path in empty_protobufs {
            assert!(!path.exists());
            OpenOptions::new()
                .write(true)
                .create(true)
                .truncate(true)
                .open(&path)
                .unwrap();
            assert!(path.exists());
        }

        let recovered_state_altered = load_checkpoint(
            &layout.checkpoint_verified(HEIGHT).unwrap(),
            own_subnet_type,
            &state_manager_metrics.checkpoint_metrics,
            Some(&mut thread_pool()),
            Arc::new(TestPageAllocatorFileDescriptorImpl::new()),
        )
        .unwrap();

        assert_eq!(recovered_state, recovered_state_altered);
    });
}<|MERGE_RESOLUTION|>--- conflicted
+++ resolved
@@ -70,11 +70,7 @@
     log: &ReplicaLogger,
 ) -> ReplicatedState {
     let mut thread_pool = thread_pool();
-<<<<<<< HEAD
-    let (cp_layout, _has_downgrade) = make_checkpoint(
-=======
     let (cp_layout, state, _has_downgrade) = make_checkpoint(
->>>>>>> 3ad26ca7
         state,
         height,
         tip_channel,
@@ -84,18 +80,8 @@
         ic_config::state_manager::lsmt_config_default().lsmt_status,
     )
     .unwrap_or_else(|err| panic!("Expected make_checkpoint to succeed, got {:?}", err));
-<<<<<<< HEAD
-    load_checkpoint_and_validate_parallel(
-        &cp_layout,
-        state.metadata.own_subnet_type.into(),
-        &state_manager_metrics(log).checkpoint_metrics,
-        Arc::new(TestPageAllocatorFileDescriptorImpl::new()),
-    )
-    .unwrap()
-=======
     validate_checkpoint_and_remove_unverified_marker(&cp_layout, Some(&mut thread_pool)).unwrap();
     state
->>>>>>> 3ad26ca7
 }
 
 fn make_checkpoint_and_get_state(
