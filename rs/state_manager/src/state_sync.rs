--- conflicted
+++ resolved
@@ -111,16 +111,12 @@
         }
     }
 
-<<<<<<< HEAD
-    fn get_from_incomplete_state(&self, msg_id: &StateSyncArtifactId) -> Option<StateSyncMessage> {
-=======
     // Try to get `StateSyncMessage` using IncompleteStateReader.
     fn get_from_incomplete_state(
         &self,
         msg_id: &StateSyncArtifactId,
         chunk_id: ChunkId,
     ) -> Option<StateSyncMessage> {
->>>>>>> e59f92cf
         let path = self
             .state_manager
             .state_layout
@@ -128,13 +124,9 @@
 
         let incomplete_state_readers = self.state_sync_refs.incomplete_state_readers.read();
         let incomplete_state_reader = incomplete_state_readers.get(&msg_id.height)?;
-<<<<<<< HEAD
-        if incomplete_state_reader.root_hash == msg_id.hash.clone().into() {
-=======
         if incomplete_state_reader.root_hash == msg_id.hash.clone().into()
             && incomplete_state_reader.chunks.contains(&chunk_id)
         {
->>>>>>> e59f92cf
             let manifest = incomplete_state_reader.manifest.clone();
             let meta_manifest = Arc::new(incomplete_state_reader.meta_manifest.clone());
             let state_sync_file_group =
@@ -154,15 +146,11 @@
         }
     }
 
-<<<<<<< HEAD
-    pub fn get(&self, msg_id: &StateSyncArtifactId) -> Option<StateSyncMessage> {
-=======
     // Try to get `StateSyncMessage` from complete states (checkpoints).
     pub fn get_from_complete_state(
         &self,
         msg_id: &StateSyncArtifactId,
     ) -> Option<StateSyncMessage> {
->>>>>>> e59f92cf
         let mut file_group_to_populate: Option<Arc<FileGroupChunks>> = None;
 
         let state_sync_message = self
@@ -378,13 +366,9 @@
 
     /// Blocking. Makes synchronous file system calls.
     fn chunk(&self, id: &StateSyncArtifactId, chunk_id: ChunkId) -> Option<Chunk> {
-<<<<<<< HEAD
-        let msg = self.get_from_incomplete_state(id).or(self.get(id))?;
-=======
         let msg = self
             .get_from_incomplete_state(id, chunk_id)
             .or(self.get_from_complete_state(id))?;
->>>>>>> e59f92cf
         msg.get_chunk(chunk_id)
     }
 }