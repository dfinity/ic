use crossbeam_channel::{unbounded, Sender};
use ic_base_types::{subnet_id_try_from_protobuf, CanisterId, SnapshotId};
use ic_logger::error;
use ic_registry_subnet_type::SubnetType;
use ic_replicated_state::canister_snapshots::{
    CanisterSnapshot, CanisterSnapshots, ExecutionStateSnapshot, PageMemory, SnapshotOperation,
};
use ic_replicated_state::canister_state::system_state::wasm_chunk_store::WasmChunkStore;
use ic_replicated_state::page_map::{storage::validate, PageAllocatorFileDescriptor};
use ic_replicated_state::{
    canister_state::execution_state::{SandboxMemory, WasmBinary, WasmExecutionMode},
    page_map::PageMap,
    CanisterMetrics, CanisterState, ExecutionState, ReplicatedState, SchedulerState, SystemState,
};
use ic_replicated_state::{CheckpointLoadingMetrics, Memory};
use ic_state_layout::{
    error::LayoutError, AccessPolicy, CanisterLayout, CanisterSnapshotBits, CanisterStateBits,
    CheckpointLayout, PageMapLayout, ReadOnly, SnapshotLayout,
};
use ic_types::batch::RawQueryStats;
use ic_types::{CanisterTimer, Height, Time};
use ic_utils::thread::maybe_parallel_map;
use ic_validate_eq::ValidateEq;
use std::collections::BTreeMap;
use std::convert::{identity, TryFrom};
use std::sync::Arc;
use std::time::{Duration, Instant};

use crate::{
    CheckpointError, CheckpointMetrics, HasDowngrade, PageMapToFlush, TipRequest,
    CRITICAL_ERROR_CHECKPOINT_SOFT_INVARIANT_BROKEN,
    CRITICAL_ERROR_REPLICATED_STATE_ALTERED_AFTER_CHECKPOINT, NUMBER_OF_CHECKPOINT_THREADS,
};

#[cfg(test)]
mod tests;

impl CheckpointLoadingMetrics for CheckpointMetrics {
    fn observe_broken_soft_invariant(&self, msg: String) {
        self.load_checkpoint_soft_invariant_broken.inc();
        error!(
            self.log,
            "{}: Checkpoint invariant broken: {}",
            CRITICAL_ERROR_CHECKPOINT_SOFT_INVARIANT_BROKEN,
            msg
        );
        debug_assert!(false);
    }
}

/// Creates a checkpoint of the node state using specified directory
/// layout. Returns a layout of the new state that is equivalent to the
/// given one and a result of the operation.
pub(crate) fn make_unvalidated_checkpoint(
    state: &mut ReplicatedState,
    height: Height,
    tip_channel: &Sender<TipRequest>,
    metrics: &CheckpointMetrics,
    fd_factory: Arc<dyn PageAllocatorFileDescriptor>,
) -> Result<(CheckpointLayout<ReadOnly>, HasDowngrade), CheckpointError> {
<<<<<<< HEAD
=======
    {
        let _timer = metrics
            .make_checkpoint_step_duration
            .with_label_values(&["flush_page_map_deltas"])
            .start_timer();
        flush_canister_snapshots_and_page_maps(state, height, tip_channel);
    }
    {
        let _timer = metrics
            .make_checkpoint_step_duration
            .with_label_values(&["strip_page_map_deltas"])
            .start_timer();
        strip_page_map_deltas(state, fd_factory);
    }
    {
        let _timer = metrics
            .make_checkpoint_step_duration
            .with_label_values(&["serialize_to_tip_cloning"])
            .start_timer();
        tip_channel
            .send(TipRequest::SerializeToTip {
                height,
                replicated_state: Box::new(state.clone()),
            })
            .unwrap();
    }

>>>>>>> 6e327863
    tip_channel
        .send(TipRequest::FilterTipCanisters {
            height,
            ids: state.canister_states.keys().copied().collect(),
        })
        .unwrap();

    let (cp, has_downgrade) = {
        let _timer = metrics
            .make_checkpoint_step_duration
            .with_label_values(&["tip_to_checkpoint"])
            .start_timer();
        #[allow(clippy::disallowed_methods)]
        let (send, recv) = unbounded();
        tip_channel
            .send(TipRequest::TipToCheckpoint {
                height,
                sender: send,
            })
            .unwrap();
        let (cp, has_downgrade) = recv.recv().unwrap()?;
        (cp, has_downgrade)
    };

    Ok((cp, has_downgrade))
}

pub(crate) fn validate_and_finalize_checkpoint_and_remove_unverified_marker(
    checkpoint_layout: &CheckpointLayout<ReadOnly>,
    reference_state: Option<&ReplicatedState>,
    own_subnet_type: SubnetType,
    fd_factory: Arc<dyn PageAllocatorFileDescriptor>,
    metrics: &CheckpointMetrics,
    mut thread_pool: Option<&mut scoped_threadpool::Pool>,
) -> Result<(), CheckpointError> {
    maybe_parallel_map(
        &mut thread_pool,
        checkpoint_layout.all_existing_pagemaps()?.into_iter(),
        |pm| validate(pm),
    )
    .into_iter()
    .try_for_each(identity)?;
    if let Some(reference_state) = reference_state {
        validate_eq_checkpoint(
            checkpoint_layout,
            reference_state,
            own_subnet_type,
            &mut thread_pool,
            fd_factory,
            metrics,
        );
    }
    checkpoint_layout
        .finalize_and_remove_unverified_marker(thread_pool)
        .map_err(CheckpointError::from)?;
    Ok(())
}

/// Loads checkpoint and validates correctness of the overlays in parallel, if success removes the
/// unverified checkpoint marker.
/// This combination is useful when marking a checkpoint as verified immediately after a
/// successful loading.
pub fn load_checkpoint_and_validate_parallel(
    checkpoint_layout: &CheckpointLayout<ReadOnly>,
    own_subnet_type: SubnetType,
    metrics: &CheckpointMetrics,
    fd_factory: Arc<dyn PageAllocatorFileDescriptor>,
) -> Result<ReplicatedState, CheckpointError> {
    let mut thread_pool = scoped_threadpool::Pool::new(NUMBER_OF_CHECKPOINT_THREADS);
    let state = load_checkpoint(
        checkpoint_layout,
        own_subnet_type,
        metrics,
        Some(&mut thread_pool),
        Arc::clone(&fd_factory),
    )?;

    validate_and_finalize_checkpoint_and_remove_unverified_marker(
        checkpoint_layout,
        None,
        own_subnet_type,
        fd_factory,
        metrics,
        Some(&mut thread_pool),
    )?;
    Ok(state)
}

/// An enum describing all possible PageMaps in ReplicatedState
/// When adding additional PageMaps, add an appropriate entry here
/// to enable all relevant state manager features, e.g. incremental
/// manifest computations
#[derive(Copy, Clone, Eq, PartialEq, Ord, PartialOrd, Hash, Debug)]
pub(crate) enum PageMapType {
    WasmMemory(CanisterId),
    StableMemory(CanisterId),
    WasmChunkStore(CanisterId),
    SnapshotWasmMemory(SnapshotId),
    SnapshotStableMemory(SnapshotId),
    SnapshotWasmChunkStore(SnapshotId),
}

impl PageMapType {
    /// List all PageMaps contained in `state`, ignoring PageMaps that are in snapshots.
    fn list_all_without_snapshots(state: &ReplicatedState) -> Vec<PageMapType> {
        let mut result = vec![];
        for (id, canister) in &state.canister_states {
            result.push(Self::WasmChunkStore(id.to_owned()));
            if canister.execution_state.is_some() {
                result.push(Self::WasmMemory(id.to_owned()));
                result.push(Self::StableMemory(id.to_owned()));
            }
        }

        result
    }

    /// List all PageMaps contained in `state`, including those in snapshots.
    pub(crate) fn list_all_including_snapshots(state: &ReplicatedState) -> Vec<PageMapType> {
        let mut result = Self::list_all_without_snapshots(state);
        for (id, _snapshot) in state.canister_snapshots.iter() {
            result.push(Self::SnapshotWasmMemory(id.to_owned()));
            result.push(Self::SnapshotStableMemory(id.to_owned()));
            result.push(Self::SnapshotWasmChunkStore(id.to_owned()));
        }

        result
    }

    /// The layout of the files on disk for this PageMap.
    pub(crate) fn layout<Access>(
        &self,
        layout: &CheckpointLayout<Access>,
    ) -> Result<PageMapLayout<Access>, LayoutError>
    where
        Access: AccessPolicy,
    {
        match &self {
            PageMapType::WasmMemory(id) => Ok(layout.canister(id)?.vmemory_0()),
            PageMapType::StableMemory(id) => Ok(layout.canister(id)?.stable_memory()),
            PageMapType::WasmChunkStore(id) => Ok(layout.canister(id)?.wasm_chunk_store()),
            PageMapType::SnapshotWasmMemory(id) => Ok(layout.snapshot(id)?.vmemory_0()),
            PageMapType::SnapshotStableMemory(id) => Ok(layout.snapshot(id)?.stable_memory()),
            PageMapType::SnapshotWasmChunkStore(id) => Ok(layout.snapshot(id)?.wasm_chunk_store()),
        }
    }

    /// Maps a PageMapType to the the `&PageMap` in `state`
    pub(crate) fn get<'a>(&self, state: &'a ReplicatedState) -> Option<&'a PageMap> {
        match &self {
            PageMapType::WasmMemory(id) => state.canister_state(id).and_then(|can| {
                can.execution_state
                    .as_ref()
                    .map(|ex| &ex.wasm_memory.page_map)
            }),
            PageMapType::StableMemory(id) => state.canister_state(id).and_then(|can| {
                can.execution_state
                    .as_ref()
                    .map(|ex| &ex.stable_memory.page_map)
            }),
            PageMapType::WasmChunkStore(id) => state
                .canister_state(id)
                .map(|can| can.system_state.wasm_chunk_store.page_map()),
            PageMapType::SnapshotWasmMemory(id) => state
                .canister_snapshots
                .get(*id)
                .map(|snap| &snap.execution_snapshot().wasm_memory.page_map),
            PageMapType::SnapshotStableMemory(id) => state
                .canister_snapshots
                .get(*id)
                .map(|snap| &snap.execution_snapshot().stable_memory.page_map),
            PageMapType::SnapshotWasmChunkStore(id) => state
                .canister_snapshots
                .get(*id)
                .map(|snap| snap.chunk_store().page_map()),
        }
    }
}

/// Strips away the deltas from all page maps of the replicated state.
/// We execute this procedure before making a checkpoint because we
/// don't want those deltas to be persisted to TIP as we apply deltas
/// incrementally.
fn strip_page_map_deltas(
    state: &mut ReplicatedState,
    fd_factory: Arc<dyn PageAllocatorFileDescriptor>,
) {
    for (_id, canister) in state.canister_states.iter_mut() {
        canister
            .system_state
            .wasm_chunk_store
            .page_map_mut()
            .strip_all_deltas(Arc::clone(&fd_factory));
        if let Some(execution_state) = canister.execution_state.as_mut() {
            execution_state
                .wasm_memory
                .page_map
                .strip_all_deltas(Arc::clone(&fd_factory));
            execution_state
                .stable_memory
                .page_map
                .strip_all_deltas(Arc::clone(&fd_factory));
        }
    }

    for (_id, canister_snapshot) in state.canister_snapshots.iter_mut() {
        let new_snapshot = Arc::make_mut(canister_snapshot);
        new_snapshot
            .chunk_store_mut()
            .page_map_mut()
            .strip_all_deltas(Arc::clone(&fd_factory));
        new_snapshot
            .execution_snapshot_mut()
            .wasm_memory
            .page_map
            .strip_all_deltas(Arc::clone(&fd_factory));
        new_snapshot
            .execution_snapshot_mut()
            .stable_memory
            .page_map
            .strip_all_deltas(Arc::clone(&fd_factory));
    }

    // Reset the sandbox state to force full synchronization on the next execution
    // since the page deltas are out of sync now.
    for canister in state.canisters_iter_mut() {
        if let Some(execution_state) = &mut canister.execution_state {
            execution_state.wasm_memory.sandbox_memory = SandboxMemory::new();
            execution_state.stable_memory.sandbox_memory = SandboxMemory::new();
        }
    }
}

/// Flushes to disk all the canister heap deltas accumulated in memory
/// during execution from the last flush.
pub(crate) fn flush_canister_snapshots_and_page_maps(
    tip_state: &mut ReplicatedState,
    height: Height,
    tip_channel: &Sender<TipRequest>,
) {
    let mut pagemaps = Vec::new();

    let mut add_to_pagemaps_and_strip = |entry, page_map: &mut PageMap| {
        // In cases where a PageMap's data has to be wiped, execution will replace the PageMap with a newly
        // created one. In these cases, we also need to wipe the data from the file on disk.
        // If the PageMap represents a new file, then the base_height will be None, as we set base_height only
        // when loading a PageMap from a checkpoint. Furthermore, we only want to wipe data from the file on
        // disk before applying any unflushed deltas of that PageMap. We detect this case by looking at
        // has_stripped_unflushed_deltas, which will be false at the beginning, but true as soon as we strip unflushed
        // deltas for the first time in the lifetime of the PageMap. As a result, if there is no base_height and
        // we have not persisted unflushed deltas before, then there are no relevant pages beyond the ones in the
        // unlushed delta, and we truncate the file on disk to size 0.
        let truncate = page_map.base_height.is_none() && !page_map.has_stripped_unflushed_deltas();
        let page_map_clone = if !page_map.unflushed_delta_is_empty() {
            Some(page_map.clone())
        } else {
            None
        };
        if truncate || page_map_clone.is_some() {
            pagemaps.push(PageMapToFlush {
                page_map_type: entry,
                truncate,
                page_map: page_map_clone,
            });
        }
        // We strip empty unflushed deltas to keep has_stripped_unflushed_deltas() correct
        page_map.strip_unflushed_delta();
    };

    for (id, canister) in tip_state.canister_states.iter_mut() {
        add_to_pagemaps_and_strip(
            PageMapType::WasmChunkStore(id.to_owned()),
            canister.system_state.wasm_chunk_store.page_map_mut(),
        );
        if let Some(execution_state) = canister.execution_state.as_mut() {
            add_to_pagemaps_and_strip(
                PageMapType::WasmMemory(id.to_owned()),
                &mut execution_state.wasm_memory.page_map,
            );
            add_to_pagemaps_and_strip(
                PageMapType::StableMemory(id.to_owned()),
                &mut execution_state.stable_memory.page_map,
            );
        }
    }

    // Take all snapshot operations that happened since the last flush and clear the list stored in `tip_state`.
    // This way each operation is executed exactly once, independent of how many times `flush_page_maps` is called.
    let snapshot_operations = tip_state.canister_snapshots.take_unflushed_changes();

    for op in &snapshot_operations {
        // Only CanisterSnapshots that are new since the last flush will have PageMaps that need to be flushed. They will
        // have a corresponding Backup in the snapshot operations list.
        if let SnapshotOperation::Backup(_canister_id, snapshot_id) = op {
            // If we can't find the CanisterSnapshot they must have been already deleted again. Nothing to flush in this case.
            if let Some(canister_snapshot) = tip_state.canister_snapshots.get_mut(*snapshot_id) {
                let new_snapshot = Arc::make_mut(canister_snapshot);

                add_to_pagemaps_and_strip(
                    PageMapType::SnapshotWasmChunkStore(*snapshot_id),
                    new_snapshot.chunk_store_mut().page_map_mut(),
                );
                add_to_pagemaps_and_strip(
                    PageMapType::SnapshotWasmMemory(*snapshot_id),
                    &mut new_snapshot.execution_snapshot_mut().wasm_memory.page_map,
                );
                add_to_pagemaps_and_strip(
                    PageMapType::SnapshotStableMemory(*snapshot_id),
                    &mut new_snapshot.execution_snapshot_mut().stable_memory.page_map,
                );
            }
        }
    }

    tip_channel
        .send(TipRequest::FlushPageMapDelta {
            height,
            pagemaps,
            snapshot_operations,
        })
        .unwrap();
}

struct CheckpointLoader {
    checkpoint_layout: CheckpointLayout<ReadOnly>,
    own_subnet_type: SubnetType,
    metrics: CheckpointMetrics,
    fd_factory: Arc<dyn PageAllocatorFileDescriptor>,
}

impl CheckpointLoader {
    fn map_to_checkpoint_error(
        &self,
        field: String,
        err: ic_protobuf::proxy::ProxyDecodeError,
    ) -> CheckpointError {
        CheckpointError::ProtoError {
            path: self.checkpoint_layout.raw_path().into(),
            field,
            proto_err: err.to_string(),
        }
    }

    fn load_system_metadata(&self) -> Result<ic_replicated_state::SystemMetadata, CheckpointError> {
        let _timer = self
            .metrics
            .load_checkpoint_step_duration
            .with_label_values(&["system_metadata"])
            .start_timer();

        let ingress_history_proto = self.checkpoint_layout.ingress_history().deserialize()?;
        let ingress_history =
            ic_replicated_state::IngressHistoryState::try_from(ingress_history_proto)
                .map_err(|err| self.map_to_checkpoint_error("IngressHistoryState".into(), err))?;
        let metadata_proto = self.checkpoint_layout.system_metadata().deserialize()?;
        let mut metadata = ic_replicated_state::SystemMetadata::try_from((
            metadata_proto,
            &self.metrics as &dyn CheckpointLoadingMetrics,
        ))
        .map_err(|err| self.map_to_checkpoint_error("SystemMetadata".into(), err))?;
        metadata.ingress_history = ingress_history;
        metadata.own_subnet_type = self.own_subnet_type;

        if let Some(split_from) = self
            .checkpoint_layout
            .split_marker()
            .deserialize()?
            .subnet_id
        {
            metadata.split_from = Some(
                subnet_id_try_from_protobuf(split_from)
                    .map_err(|err| self.map_to_checkpoint_error("split_from".into(), err))?,
            );
        }

        Ok(metadata)
    }

    fn load_subnet_queues(&self) -> Result<ic_replicated_state::CanisterQueues, CheckpointError> {
        let _timer = self
            .metrics
            .load_checkpoint_step_duration
            .with_label_values(&["subnet_queues"])
            .start_timer();

        ic_replicated_state::CanisterQueues::try_from((
            self.checkpoint_layout.subnet_queues().deserialize()?,
            &self.metrics as &dyn CheckpointLoadingMetrics,
        ))
        .map_err(|err| self.map_to_checkpoint_error("CanisterQueues".into(), err))
    }

    fn load_epoch_query_stats(&self) -> Result<RawQueryStats, CheckpointError> {
        let stats = self.checkpoint_layout.stats().deserialize()?;
        if let Some(query_stats) = stats.query_stats {
            Ok(RawQueryStats::try_from(query_stats)
                .map_err(|err| self.map_to_checkpoint_error("QueryStats".into(), err))?)
        } else {
            Ok(RawQueryStats::default())
        }
    }

    fn load_canister_states(
        &self,
        thread_pool: &mut Option<&mut scoped_threadpool::Pool>,
    ) -> Result<BTreeMap<CanisterId, CanisterState>, CheckpointError> {
        let _timer = self
            .metrics
            .load_checkpoint_step_duration
            .with_label_values(&["canister_states"])
            .start_timer();

        let mut canister_states = BTreeMap::new();
        let canister_ids = self.checkpoint_layout.canister_ids()?;
        let results = maybe_parallel_map(thread_pool, canister_ids.iter(), |canister_id| {
            load_canister_state_from_checkpoint(
                &self.checkpoint_layout,
                canister_id,
                Arc::clone(&self.fd_factory),
                &self.metrics,
            )
        });

        for canister_state in results.into_iter() {
            let (canister_state, durations) = canister_state?;
            canister_states.insert(canister_state.system_state.canister_id(), canister_state);

            durations.apply(&self.metrics);
        }

        Ok(canister_states)
    }

    fn validate_eq_canister_states(
        &self,
        thread_pool: &mut Option<&mut scoped_threadpool::Pool>,
        ref_canister_states: &BTreeMap<CanisterId, CanisterState>,
    ) -> Result<(), String> {
        let on_disk_canister_ids = self
            .checkpoint_layout
            .canister_ids()
            .map_err(|err| format!("Canister Validation: failed to load canister ids: {}", err))?;
        let ref_canister_ids: Vec<_> = ref_canister_states.keys().copied().collect();
        debug_assert!(on_disk_canister_ids.is_sorted());
        debug_assert!(ref_canister_ids.is_sorted());
        if on_disk_canister_ids != ref_canister_ids {
            return Err("Canister ids mismatch".to_string());
        }
        maybe_parallel_map(thread_pool, ref_canister_ids.iter(), |canister_id| {
            load_canister_state_from_checkpoint(
                &self.checkpoint_layout,
                canister_id,
                Arc::clone(&self.fd_factory),
                &self.metrics,
            )
            .map_err(|err| {
                format!(
                    "Failed to load canister state for validation for key #{}: {}",
                    canister_id, err
                )
            })?
            .0
            .validate_eq(
                ref_canister_states
                    .get(canister_id)
                    .expect("Failed to get canister from canister_states"),
            )
        })
        .into_iter()
        .try_for_each(identity)
    }

    fn load_canister_snapshots(
        &self,
        thread_pool: &mut Option<&mut scoped_threadpool::Pool>,
    ) -> Result<CanisterSnapshots, CheckpointError> {
        let _timer = self
            .metrics
            .load_checkpoint_step_duration
            .with_label_values(&["canister_snapshots"])
            .start_timer();

        let mut canister_snapshots = BTreeMap::new();
        let snapshot_ids = self.checkpoint_layout.snapshot_ids()?;
        let results = maybe_parallel_map(thread_pool, snapshot_ids.iter(), |snapshot_id| {
            (
                **snapshot_id,
                load_snapshot_from_checkpoint(
                    &self.checkpoint_layout,
                    snapshot_id,
                    Arc::clone(&self.fd_factory),
                ),
            )
        });

        for (snapshot_id, canister_snapshot) in results.into_iter() {
            let (canister_snapshot, durations) = canister_snapshot?;
            canister_snapshots.insert(snapshot_id, Arc::new(canister_snapshot));

            durations.apply(&self.metrics);
        }

        Ok(CanisterSnapshots::new(canister_snapshots))
    }

    fn validate_eq_canister_snapshots(
        &self,
        thread_pool: &mut Option<&mut scoped_threadpool::Pool>,
        ref_canister_snapshots: &CanisterSnapshots,
    ) -> Result<(), String> {
        let mut on_disk_snapshot_ids = self.checkpoint_layout.snapshot_ids().map_err(|err| {
            format!(
                "Snapshot validation: failed to load list of snapshot ids: {}",
                err
            )
        })?;
        let mut ref_snapshot_ids: Vec<_> = ref_canister_snapshots.iter().map(|x| *x.0).collect();
        on_disk_snapshot_ids.sort();
        ref_snapshot_ids.sort();
        if on_disk_snapshot_ids != ref_snapshot_ids {
            return Err("Snapshot ids mismatch".to_string());
        }
        if !ref_canister_snapshots.is_unflushed_changes_empty() {
            return Err("Snapshots have unflushed changes after checkpoint".to_string());
        }
        maybe_parallel_map(thread_pool, ref_snapshot_ids.iter(), |snapshot_id| {
            load_snapshot_from_checkpoint(
                &self.checkpoint_layout,
                snapshot_id,
                Arc::clone(&self.fd_factory),
            )
            .map_err(|err| {
                format!(
                    "Failed to load canister snapshot {} for validation: {}",
                    snapshot_id, err
                )
            })?
            .0
            .validate_eq(
                ref_canister_snapshots
                    .get(**snapshot_id)
                    .expect("Failed to lookup snapshot in ref state"),
            )
        })
        .into_iter()
        .try_for_each(identity)
    }
}

/// Loads the node state heighted with `height` using the specified
/// directory layout.
pub fn load_checkpoint(
    checkpoint_layout: &CheckpointLayout<ReadOnly>,
    own_subnet_type: SubnetType,
    metrics: &CheckpointMetrics,
    mut thread_pool: Option<&mut scoped_threadpool::Pool>,
    fd_factory: Arc<dyn PageAllocatorFileDescriptor>,
) -> Result<ReplicatedState, CheckpointError> {
    let checkpoint_loader = CheckpointLoader {
        checkpoint_layout: checkpoint_layout.clone(),
        own_subnet_type,
        metrics: metrics.clone(),
        fd_factory,
    };
    Ok(ReplicatedState::new_from_checkpoint(
        checkpoint_loader.load_canister_states(&mut thread_pool)?,
        checkpoint_loader.load_system_metadata()?,
        checkpoint_loader.load_subnet_queues()?,
        checkpoint_loader.load_epoch_query_stats()?,
        checkpoint_loader.load_canister_snapshots(&mut thread_pool)?,
    ))
}

pub fn validate_eq_checkpoint(
    checkpoint_layout: &CheckpointLayout<ReadOnly>,
    reference_state: &ReplicatedState,
    own_subnet_type: SubnetType,
    thread_pool: &mut Option<&mut scoped_threadpool::Pool>,
    fd_factory: Arc<dyn PageAllocatorFileDescriptor>, //
    metrics: &CheckpointMetrics, // Make optional in the loader & don't provide?
) {
    validate_eq_checkpoint_internal(
        checkpoint_layout,
        reference_state,
        own_subnet_type,
        thread_pool,
        fd_factory,
        metrics,
    )
    .unwrap_or_else(|err: String| {
        error!(
            &metrics.log,
            "{}: Replicated state altered: {}",
            CRITICAL_ERROR_REPLICATED_STATE_ALTERED_AFTER_CHECKPOINT,
            err
        );
        metrics.replicated_state_altered_after_checkpoint.inc();
    });
}

fn validate_eq_checkpoint_internal(
    checkpoint_layout: &CheckpointLayout<ReadOnly>,
    reference_state: &ReplicatedState,
    own_subnet_type: SubnetType,
    thread_pool: &mut Option<&mut scoped_threadpool::Pool>,
    fd_factory: Arc<dyn PageAllocatorFileDescriptor>, //
    metrics: &CheckpointMetrics, // Make optional in the loader & don't provide?
) -> Result<(), String> {
    let (
        canister_states,
        metadata,
        subnet_queues,
        consensus_queue,
        epoch_query_stats,
        canister_snapshots,
    ) = reference_state.component_refs();

    let checkpoint_loader = CheckpointLoader {
        checkpoint_layout: checkpoint_layout.clone(),
        own_subnet_type,
        metrics: metrics.clone(),
        fd_factory,
    };

    checkpoint_loader.validate_eq_canister_states(thread_pool, canister_states)?;
    checkpoint_loader
        .load_system_metadata()
        .map_err(|err| format!("Failed to load system metadata: {}", err))?
        .validate_eq(metadata)?;
    checkpoint_loader
        .load_subnet_queues()
        .unwrap()
        .validate_eq(subnet_queues)?;
    if checkpoint_loader.load_epoch_query_stats().unwrap() != *epoch_query_stats {
        return Err("query_stats has diverged.".to_string());
    }
    if !consensus_queue.is_empty() {
        return Err("consensus_queue is not empty".to_string());
    }
    checkpoint_loader.validate_eq_canister_snapshots(thread_pool, canister_snapshots)
}

#[derive(Default)]
pub struct LoadCanisterMetrics {
    durations: BTreeMap<&'static str, Duration>,
}

impl LoadCanisterMetrics {
    pub fn apply(&self, metrics: &CheckpointMetrics) {
        for (key, duration) in &self.durations {
            metrics
                .load_canister_step_duration
                .with_label_values(&[key])
                .observe(duration.as_secs_f64());
        }
    }
}

pub fn load_canister_state(
    canister_layout: &CanisterLayout<ReadOnly>,
    canister_id: &CanisterId,
    height: Height,
    fd_factory: Arc<dyn PageAllocatorFileDescriptor>,
    metrics: &dyn CheckpointLoadingMetrics,
) -> Result<(CanisterState, LoadCanisterMetrics), CheckpointError> {
    let mut durations = BTreeMap::<&str, Duration>::default();

    let into_checkpoint_error =
        |field: String, err: ic_protobuf::proxy::ProxyDecodeError| CheckpointError::ProtoError {
            path: canister_layout.raw_path(),
            field,
            proto_err: err.to_string(),
        };

    let starting_time = Instant::now();
    let canister_state_bits: CanisterStateBits =
        CanisterStateBits::try_from(canister_layout.canister().deserialize()?).map_err(|err| {
            into_checkpoint_error(
                format!("canister_states[{}]::canister_state_bits", canister_id),
                err,
            )
        })?;
    durations.insert("canister_state_bits", starting_time.elapsed());

    let execution_state = match canister_state_bits.execution_state_bits {
        Some(execution_state_bits) => {
            let starting_time = Instant::now();
            let wasm_memory_layout = canister_layout.vmemory_0();
            let wasm_memory = Memory::new(
                PageMap::open(
                    Box::new(wasm_memory_layout),
                    height,
                    Arc::clone(&fd_factory),
                )?,
                execution_state_bits.heap_size,
            );
            durations.insert("wasm_memory", starting_time.elapsed());

            let starting_time = Instant::now();
            let stable_memory_layout = canister_layout.stable_memory();
            let stable_memory = Memory::new(
                PageMap::open(
                    Box::new(stable_memory_layout),
                    height,
                    Arc::clone(&fd_factory),
                )?,
                canister_state_bits.stable_memory_size,
            );
            durations.insert("stable_memory", starting_time.elapsed());

            let starting_time = Instant::now();
            let wasm_binary = WasmBinary::new(
                canister_layout
                    .wasm()
                    .deserialize(execution_state_bits.binary_hash)?,
            );
            durations.insert("wasm_binary", starting_time.elapsed());

            let canister_root =
                CheckpointLayout::<ReadOnly>::new_untracked("NOT_USED".into(), height)?
                    .canister(canister_id)?
                    .raw_path();
            Some(ExecutionState {
                canister_root,
                wasm_binary,
                exports: execution_state_bits.exports,
                wasm_memory,
                stable_memory,
                exported_globals: execution_state_bits.exported_globals,
                metadata: execution_state_bits.metadata,
                last_executed_round: execution_state_bits.last_executed_round,
                next_scheduled_method: execution_state_bits.next_scheduled_method,
                wasm_execution_mode: WasmExecutionMode::from_is_wasm64(
                    execution_state_bits.is_wasm64,
                ),
            })
        }
        None => None,
    };

    let starting_time = Instant::now();
    let queues = ic_replicated_state::CanisterQueues::try_from((
        canister_layout.queues().deserialize()?,
        metrics,
    ))
    .map_err(|err| {
        into_checkpoint_error(
            format!("canister_states[{}]::system_state::queues", canister_id),
            err,
        )
    })?;
    durations.insert("canister_queues", starting_time.elapsed());

    let canister_metrics = CanisterMetrics::new(
        canister_state_bits.scheduled_as_first,
        canister_state_bits.skipped_round_due_to_no_messages,
        canister_state_bits.executed,
        canister_state_bits.interrupted_during_execution,
        canister_state_bits.consumed_cycles,
        canister_state_bits.consumed_cycles_by_use_cases,
    );

    let starting_time = Instant::now();
    let wasm_chunk_store_layout = canister_layout.wasm_chunk_store();
    let wasm_chunk_store_data = PageMap::open(
        Box::new(wasm_chunk_store_layout),
        height,
        Arc::clone(&fd_factory),
    )?;
    durations.insert("wasm_chunk_store", starting_time.elapsed());

    let system_state = SystemState::new_from_checkpoint(
        canister_state_bits.controllers,
        *canister_id,
        queues,
        canister_state_bits.memory_allocation,
        canister_state_bits.wasm_memory_threshold,
        canister_state_bits.freeze_threshold,
        canister_state_bits.status,
        canister_state_bits.certified_data,
        canister_metrics,
        canister_state_bits.cycles_balance,
        canister_state_bits.cycles_debit,
        canister_state_bits.reserved_balance,
        canister_state_bits.reserved_balance_limit,
        canister_state_bits.task_queue.into_iter().collect(),
        CanisterTimer::from_nanos_since_unix_epoch(canister_state_bits.global_timer_nanos),
        canister_state_bits.canister_version,
        canister_state_bits.canister_history,
        wasm_chunk_store_data,
        canister_state_bits.wasm_chunk_store_metadata,
        canister_state_bits.log_visibility,
        canister_state_bits.canister_log,
        canister_state_bits.wasm_memory_limit,
        canister_state_bits.next_snapshot_id,
        canister_state_bits.snapshots_memory_usage,
        metrics,
        canister_state_bits.on_low_wasm_memory_hook_status,
    );

    let canister_state = CanisterState {
        system_state,
        execution_state,
        scheduler_state: SchedulerState {
            last_full_execution_round: canister_state_bits.last_full_execution_round,
            compute_allocation: canister_state_bits.compute_allocation,
            accumulated_priority: canister_state_bits.accumulated_priority,
            priority_credit: canister_state_bits.priority_credit,
            long_execution_mode: canister_state_bits.long_execution_mode,
            heap_delta_debit: canister_state_bits.heap_delta_debit,
            install_code_debit: canister_state_bits.install_code_debit,
            time_of_last_allocation_charge: Time::from_nanos_since_unix_epoch(
                canister_state_bits.time_of_last_allocation_charge_nanos,
            ),
            total_query_stats: canister_state_bits.total_query_stats,
        },
    };

    let metrics = LoadCanisterMetrics { durations };

    Ok((canister_state, metrics))
}

fn load_canister_state_from_checkpoint(
    checkpoint_layout: &CheckpointLayout<ReadOnly>,
    canister_id: &CanisterId,
    fd_factory: Arc<dyn PageAllocatorFileDescriptor>,
    metrics: &CheckpointMetrics,
) -> Result<(CanisterState, LoadCanisterMetrics), CheckpointError> {
    let canister_layout = checkpoint_layout.canister(canister_id)?;
    load_canister_state(
        &canister_layout,
        canister_id,
        checkpoint_layout.height(),
        Arc::clone(&fd_factory),
        metrics,
    )
}

pub fn load_snapshot(
    snapshot_layout: &SnapshotLayout<ReadOnly>,
    snapshot_id: &SnapshotId,
    height: Height,
    fd_factory: Arc<dyn PageAllocatorFileDescriptor>,
) -> Result<(CanisterSnapshot, LoadCanisterMetrics), CheckpointError> {
    let mut durations = BTreeMap::<&str, Duration>::default();

    let into_checkpoint_error =
        |field: String, err: ic_protobuf::proxy::ProxyDecodeError| CheckpointError::ProtoError {
            path: snapshot_layout.raw_path(),
            field,
            proto_err: err.to_string(),
        };

    let starting_time = Instant::now();
    let canister_snapshot_bits: CanisterSnapshotBits = CanisterSnapshotBits::try_from(
        snapshot_layout.snapshot().deserialize()?,
    )
    .map_err(|err| {
        into_checkpoint_error(
            format!("canister_snapshot[{}]::canister_snapshot_bits", snapshot_id),
            err,
        )
    })?;
    durations.insert("canister_snapshot_bits", starting_time.elapsed());

    let execution_snapshot: ExecutionStateSnapshot = {
        let starting_time = Instant::now();
        let wasm_memory_layout = snapshot_layout.vmemory_0();
        let wasm_memory = PageMemory {
            page_map: PageMap::open(
                Box::new(wasm_memory_layout),
                height,
                Arc::clone(&fd_factory),
            )?,
            size: canister_snapshot_bits.wasm_memory_size,
        };
        durations.insert("snapshot_wasm_memory", starting_time.elapsed());

        let starting_time = Instant::now();
        let stable_memory_layout = snapshot_layout.stable_memory();
        let stable_memory = PageMemory {
            page_map: PageMap::open(
                Box::new(stable_memory_layout),
                height,
                Arc::clone(&fd_factory),
            )?,
            size: canister_snapshot_bits.stable_memory_size,
        };
        durations.insert("snapshot_stable_memory", starting_time.elapsed());

        let starting_time = Instant::now();
        let wasm_binary = snapshot_layout
            .wasm()
            .deserialize(canister_snapshot_bits.binary_hash)?;
        durations.insert("snapshot_canister_module", starting_time.elapsed());

        let exported_globals = canister_snapshot_bits.exported_globals.clone();

        ExecutionStateSnapshot {
            wasm_binary,
            exported_globals,
            stable_memory,
            wasm_memory,
        }
    };

    let starting_time = Instant::now();
    let wasm_chunk_store_layout = snapshot_layout.wasm_chunk_store();
    let wasm_chunk_store_data = PageMap::open(
        Box::new(wasm_chunk_store_layout),
        height,
        Arc::clone(&fd_factory),
    )?;
    let wasm_chunk_store = WasmChunkStore::from_checkpoint(
        wasm_chunk_store_data,
        canister_snapshot_bits.wasm_chunk_store_metadata,
    );
    durations.insert("snapshot_wasm_chunk_store", starting_time.elapsed());

    let canister_snapshot = CanisterSnapshot::new(
        canister_snapshot_bits.canister_id,
        canister_snapshot_bits.taken_at_timestamp,
        canister_snapshot_bits.canister_version,
        canister_snapshot_bits.certified_data.clone(),
        wasm_chunk_store,
        execution_snapshot,
        canister_snapshot_bits.total_size,
    );

    let metrics = LoadCanisterMetrics { durations };

    Ok((canister_snapshot, metrics))
}

fn load_snapshot_from_checkpoint(
    checkpoint_layout: &CheckpointLayout<ReadOnly>,
    snapshot_id: &SnapshotId,
    fd_factory: Arc<dyn PageAllocatorFileDescriptor>,
) -> Result<(CanisterSnapshot, LoadCanisterMetrics), CheckpointError> {
    let snapshot_layout = checkpoint_layout.snapshot(snapshot_id)?;
    load_snapshot(
        &snapshot_layout,
        snapshot_id,
        checkpoint_layout.height(),
        Arc::clone(&fd_factory),
    )
}<|MERGE_RESOLUTION|>--- conflicted
+++ resolved
@@ -58,8 +58,6 @@
     metrics: &CheckpointMetrics,
     fd_factory: Arc<dyn PageAllocatorFileDescriptor>,
 ) -> Result<(CheckpointLayout<ReadOnly>, HasDowngrade), CheckpointError> {
-<<<<<<< HEAD
-=======
     {
         let _timer = metrics
             .make_checkpoint_step_duration
@@ -74,20 +72,7 @@
             .start_timer();
         strip_page_map_deltas(state, fd_factory);
     }
-    {
-        let _timer = metrics
-            .make_checkpoint_step_duration
-            .with_label_values(&["serialize_to_tip_cloning"])
-            .start_timer();
-        tip_channel
-            .send(TipRequest::SerializeToTip {
-                height,
-                replicated_state: Box::new(state.clone()),
-            })
-            .unwrap();
-    }
-
->>>>>>> 6e327863
+
     tip_channel
         .send(TipRequest::FilterTipCanisters {
             height,
