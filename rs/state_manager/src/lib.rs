// Needs to be `pub` so that the benchmarking code in `state_benches`
// can access it.
pub mod checkpoint;
pub mod labeled_tree_visitor;
pub mod manifest;
pub mod split;
pub mod state_sync;
pub mod stream_encoding;
pub mod tip;
pub mod tree_diff;
pub mod tree_hash;

use crate::{
    manifest::compute_bundled_manifest,
    state_sync::{
        chunkable::cache::StateSyncCache,
        types::{FileGroupChunks, Manifest, MetaManifest},
    },
    tip::{spawn_tip_thread, HasDowngrade, PageMapToFlush, TipRequest},
};
use crossbeam_channel::{unbounded, Sender};
use ic_canonical_state::lazy_tree_conversion::replicated_state_as_lazy_tree;
use ic_canonical_state_tree_hash::{
    hash_tree::{hash_lazy_tree, HashTree, HashTreeError},
    lazy_tree::materialize::materialize_partial,
};
use ic_config::flag_status::FlagStatus;
use ic_config::state_manager::Config;
use ic_crypto_tree_hash::{recompute_digest, Digest, LabeledTree, MixedHashTree, Witness};
use ic_interfaces::certification::Verifier;
use ic_interfaces_certified_stream_store::{
    CertifiedStreamStore, DecodeStreamError, EncodeStreamError,
};
use ic_interfaces_state_manager::{
    CertificationScope, CertifiedStateSnapshot, Labeled, PermanentStateHashError::*,
    StateHashError, StateManager, StateManagerError, StateManagerResult, StateReader,
    TransientStateHashError::*,
};
use ic_logger::{debug, error, fatal, info, warn, ReplicaLogger};
use ic_metrics::{buckets::decimal_buckets, MetricsRegistry};
use ic_protobuf::proxy::{ProtoProxy, ProxyDecodeError};
use ic_protobuf::{messaging::xnet::v1, state::v1 as pb};
use ic_registry_subnet_type::SubnetType;
use ic_replicated_state::{
    canister_snapshots::SnapshotOperation, page_map::PageAllocatorFileDescriptor,
};
use ic_replicated_state::{
    canister_state::execution_state::SandboxMemory,
    page_map::{PersistenceError, StorageMetrics},
    PageIndex, PageMap, ReplicatedState,
};
use ic_state_layout::{
    error::LayoutError, AccessPolicy, CheckpointLayout, PageMapLayout, ReadOnly, StateLayout,
};
use ic_types::{
    batch::BatchSummary,
    consensus::certification::Certification,
    crypto::CryptoHash,
    malicious_flags::MaliciousFlags,
    state_sync::CURRENT_STATE_SYNC_VERSION,
    xnet::{CertifiedStreamSlice, StreamIndex, StreamSlice},
    CanisterId, CryptoHashOfPartialState, CryptoHashOfState, Height, RegistryVersion, SnapshotId,
    SubnetId,
};
use ic_utils_thread::{deallocation_thread::DeallocatorThread, JoinOnDrop};
use ic_validate_eq::ValidateEq;
use prometheus::{Histogram, HistogramVec, IntCounter, IntCounterVec, IntGauge, IntGaugeVec};
use prost::Message;
use std::convert::{From, TryFrom};
use std::fs::File;
use std::fs::OpenOptions;
use std::ops::Deref;
use std::os::unix::io::RawFd;
use std::os::unix::prelude::IntoRawFd;
use std::path::{Path, PathBuf};
use std::sync::{
    atomic::{AtomicU64, Ordering},
    Arc,
};
use std::time::{Duration, Instant, SystemTime};
use std::{
    collections::{BTreeMap, BTreeSet, VecDeque},
    sync::Mutex,
};
use tempfile::tempfile;
use uuid::Uuid;

/// The number of threads that state manager starts to construct checkpoints.
/// It is exported as public for use in tests and benchmarks.
pub const NUMBER_OF_CHECKPOINT_THREADS: u32 = 16;

/// Critical error tracking mismatches between reused and recomputed chunk
/// hashes during manifest computation.
const CRITICAL_ERROR_REUSED_CHUNK_HASH: &str =
    "state_manager_manifest_reused_chunk_hash_error_count";

/// Critical error tracking unexpectedly corrupted chunks.
const CRITICAL_ERROR_STATE_SYNC_CORRUPTED_CHUNKS: &str = "state_sync_corrupted_chunks";

/// Critical error tracking that chunk ID space usage of any state sync chunk type is nearing the limit.
const CRITICAL_ERROR_CHUNK_ID_USAGE_NEARING_LIMITS: &str =
    "state_sync_chunk_id_usage_nearing_limits";

/// Critical error tracking broken soft invariants encountered upon checkpoint loading.
/// See note [Replicated State Invariants].
pub(crate) const CRITICAL_ERROR_CHECKPOINT_SOFT_INVARIANT_BROKEN: &str =
    "state_manager_checkpoint_soft_invariant_broken";

/// Critical error tracking ReplicatedState altering after checkpoint.
const CRITICAL_ERROR_REPLICATED_STATE_ALTERED_AFTER_CHECKPOINT: &str =
    "state_manager_replicated_state_altered_after_checkpoint";

/// How long to keep archived and diverged states.
const ARCHIVED_DIVERGED_CHECKPOINT_MAX_AGE: Duration = Duration::from_secs(30 * 24 * 60 * 60); // 30 days

/// Write an overlay file this many rounds before each checkpoint.
pub const NUM_ROUNDS_BEFORE_CHECKPOINT_TO_WRITE_OVERLAY: u64 = 50;

/// Labels for manifest metrics
const LABEL_TYPE: &str = "type";
const LABEL_VALUE_HASHED: &str = "hashed";
const LABEL_VALUE_HASHED_AND_COMPARED: &str = "hashed_and_compared";
const LABEL_VALUE_REUSED: &str = "reused";

/// Labels for state sync metrics
const LABEL_FETCH: &str = "fetch";
const LABEL_COPY_FILES: &str = "copy_files";
const LABEL_COPY_CHUNKS: &str = "copy_chunks";
const LABEL_PREALLOCATE: &str = "preallocate";
const LABEL_STATE_SYNC_MAKE_CHECKPOINT: &str = "state_sync_make_checkpoint";
const LABEL_FETCH_META_MANIFEST_CHUNK: &str = "fetch_meta_manifest_chunk";
const LABEL_FETCH_MANIFEST_CHUNK: &str = "fetch_manifest_chunk";
const LABEL_FETCH_STATE_CHUNK: &str = "fetch_state_chunk";

/// Labels for slice validation metrics
const LABEL_VERIFY_SIG: &str = "verify";
const LABEL_CMP_HASH: &str = "compare";
const LABEL_VALUE_SUCCESS: &str = "success";
const LABEL_VALUE_FAILURE: &str = "failure";

#[derive(Clone)]
pub struct StateManagerMetrics {
    state_manager_error_count: IntCounterVec,
    checkpoint_op_duration: HistogramVec,
    api_call_duration: HistogramVec,
    last_diverged_state_timestamp: IntGauge,
    latest_certified_height: IntGauge,
    certification_duration: Histogram,
    max_resident_height: IntGauge,
    min_resident_height: IntGauge,
    last_computed_manifest_height: IntGauge,
    resident_state_count: IntGauge,
    checkpoints_on_disk_count: IntGauge,
    state_sync_metrics: StateSyncMetrics,
    state_size: IntGauge,
    states_metadata_pbuf_size: IntGauge,
    checkpoint_metrics: CheckpointMetrics,
    manifest_metrics: ManifestMetrics,
    tip_handler_queue_length: IntGauge,
    decode_slice_status: IntCounterVec,
    height_update_time_seconds: Histogram,
    storage_metrics: StorageMetrics,
    merge_metrics: MergeMetrics,
    latest_hash_tree_size: IntGauge,
    latest_hash_tree_max_index: IntGauge,
}

#[derive(Clone)]
pub struct ManifestMetrics {
    chunk_bytes: IntCounterVec,
    reused_chunk_hash_error_count: IntCounter,
    manifest_size: IntGauge,
    chunk_table_length: IntGauge,
    file_table_length: IntGauge,
    file_group_chunks: IntGauge,
    sub_manifest_chunks: IntGauge,
    chunk_id_usage_nearing_limits_critical: IntCounter,
}

#[derive(Clone)]
pub struct StateSyncMetrics {
    size: IntCounterVec,
    duration: HistogramVec,
    step_duration: HistogramVec,
    remaining: IntGauge,
    corrupted_chunks_critical: IntCounter,
    corrupted_chunks: IntCounterVec,
}

#[derive(Clone)]
pub struct CheckpointMetrics {
    make_checkpoint_step_duration: HistogramVec,
    load_checkpoint_step_duration: HistogramVec,
    load_canister_step_duration: HistogramVec,
    load_checkpoint_soft_invariant_broken: IntCounter,
    replicated_state_altered_after_checkpoint: IntCounter,
    tip_handler_request_duration: HistogramVec,
    page_map_flushes: IntCounter,
    page_map_flush_skips: IntCounter,
    num_page_maps_by_load_status: IntGaugeVec,
    log: ReplicaLogger,
}

impl CheckpointMetrics {
    pub fn new(metrics_registry: &MetricsRegistry, replica_logger: ReplicaLogger) -> Self {
        let make_checkpoint_step_duration = metrics_registry.histogram_vec(
            "state_manager_checkpoint_steps_duration_seconds",
            "Duration of make_checkpoint steps in seconds.",
            // 1ms, 2ms, 5ms, 10ms, 20ms, 50ms, …, 10s, 20s, 50s
            decimal_buckets(-3, 1),
            &["step"],
        );
        let load_checkpoint_step_duration = metrics_registry.histogram_vec(
            "state_manager_load_checkpoint_steps_duration_seconds",
            "Duration of load_checkpoint steps in seconds.",
            // 1ms, 2ms, 5ms, 10ms, 20ms, 50ms, …, 10s, 20s, 50s
            decimal_buckets(-3, 1),
            &["step"],
        );

        let load_canister_step_duration = metrics_registry.histogram_vec(
            "state_manager_load_canister_steps_duration_seconds",
            "Duration of load_canister_state steps in seconds.",
            // 1ms, 2ms, 5ms, 10ms, 20ms, 50ms, …, 10s, 20s, 50s
            decimal_buckets(-3, 1),
            &["step"],
        );

        let load_checkpoint_soft_invariant_broken =
            metrics_registry.error_counter(CRITICAL_ERROR_CHECKPOINT_SOFT_INVARIANT_BROKEN);

        let replicated_state_altered_after_checkpoint = metrics_registry
            .error_counter(CRITICAL_ERROR_REPLICATED_STATE_ALTERED_AFTER_CHECKPOINT);

        let tip_handler_request_duration = metrics_registry.histogram_vec(
            "state_manager_tip_handler_request_duration_seconds",
            "Duration to execute requests to Tip handling thread in seconds.",
            // 1ms, 2ms, 5ms, 10ms, 20ms, 50ms, …, 10s, 20s, 50s
            decimal_buckets(-3, 1),
            &["request"],
        );

        let page_map_flushes = metrics_registry.int_counter(
            "state_manager_page_map_flushes",
            "Amount of sent FlushPageMap requests.",
        );
        let page_map_flush_skips = metrics_registry.int_counter(
            "state_manager_page_map_flush_skips",
            "Amount of FlushPageMap requests that were skipped.",
        );

        let num_page_maps_by_load_status = metrics_registry.int_gauge_vec(
            "state_manager_num_page_maps_by_load_status",
            "How many PageMaps are loaded or not at the end of checkpoint interval.",
            &["status"],
        );
        Self {
            make_checkpoint_step_duration,
            load_checkpoint_step_duration,
            load_canister_step_duration,
            load_checkpoint_soft_invariant_broken,
            replicated_state_altered_after_checkpoint,
            tip_handler_request_duration,
            page_map_flushes,
            page_map_flush_skips,
            num_page_maps_by_load_status,
            log: replica_logger,
        }
    }
}

#[derive(Clone)]
pub struct MergeMetrics {
    disk_size_bytes: IntGauge,
    memory_size_bytes: IntGauge,
    estimated_storage_savings_bytes: Histogram,
    num_page_maps_merged: HistogramVec,
}

impl MergeMetrics {
    pub fn new(metrics_registry: &MetricsRegistry) -> Self {
        let disk_size_bytes = metrics_registry.int_gauge(
            "state_manager_merge_disk_size_bytes",
            "Number of bytes of on disk for all PageMaps, measured before merging.",
        );

        let memory_size_bytes = metrics_registry.int_gauge(
            "state_manager_merge_memory_size_bytes",
            "Number of bytes of memory for all PageMaps, not counting duplicate data in overlays, measured before merging.",
        );

        let estimated_storage_savings_bytes = metrics_registry.histogram(
            "state_manager_merge_estimated_storage_savings_bytes",
            "Estimated number of bytes saved in disk space across all PageMaps for a merge, estimated by the merge strategy.",
            // 10MB, 20MB, 50MB, 100MB, 200MB, 500MB, …, 100GB, 200GB, 500GB
            decimal_buckets(7, 11),
        );

        let num_page_maps_merged = metrics_registry.histogram_vec(
            "state_manager_num_page_maps_merged",
            "Number of PapeMaps merged separated by which part of the merge strategy triggered the merge.",
            // 1, 2, 5, 10, 20, 50, …, 10k, 20k, 50k
            decimal_buckets(0, 4),
            &["reason"],
        );

        Self {
            disk_size_bytes,
            memory_size_bytes,
            estimated_storage_savings_bytes,
            num_page_maps_merged,
        }
    }
}

// Note [Metrics preallocation]
// ============================
//
// If vectorized metrics are used for events that happen rarely (like state
// sync), it becomes a challenge to visualize them.  As Prometheus doesn't know
// which label values are going to be used in advance, the values are simply
// missing until they are set for the first time.  This leads to
// rate(metric[period]) returning 0 because the value switched from NONE to,
// say, 1, not from 0 to 1.  So only the next update of the metric will result
// in a meaningful rate, which in the case of state sync might never appear.
//
// In order to solve this, we "preallocate" metrics with values of labels we
// expect to see. This makes initial vectorized metric values equal to 0, so the
// very first metric update should be visible to Prometheus.

impl StateManagerMetrics {
    fn new(metrics_registry: &MetricsRegistry, log: ReplicaLogger) -> Self {
        let checkpoint_op_duration = metrics_registry.histogram_vec(
            "state_manager_checkpoint_op_duration_seconds",
            "Duration of checkpoint operations in seconds.",
            // 1ms, 2ms, 5ms, 10ms, 20ms, 50ms, …, 10s, 20s, 50s
            decimal_buckets(-3, 1),
            &["op"],
        );

        for op in &["compute_manifest", "create"] {
            checkpoint_op_duration.with_label_values(&[*op]);
        }

        let api_call_duration = metrics_registry.histogram_vec(
            "state_manager_api_call_duration_seconds",
            "Duration of a StateManager API call in seconds.",
            // 1ms, 2ms, 5ms, 10ms, 20ms, 50ms, …, 10s, 20s, 50s
            decimal_buckets(-3, 1),
            &["op"],
        );

        let state_manager_error_count = metrics_registry.int_counter_vec(
            "state_manager_error_count",
            "Total number of errors encountered in the state manager.",
            &["source"],
        );

        let last_diverged_state_timestamp = metrics_registry.int_gauge(
            "state_manager_last_diverged_state_timestamp_seconds",
            "The (UTC) timestamp of the last diverged state report.",
        );

        let latest_certified_height = metrics_registry.int_gauge(
            "state_manager_latest_certified_height",
            "Height of the latest certified state.",
        );

        let certification_latency = metrics_registry.histogram(
            "state_manager_certification_latency_seconds",
            "Wall time taken to deliver a certification, in seconds.",
            // 1ms, 2ms, 5ms, 10ms, 20ms, 50ms, …, 10s, 20s, 50s
            decimal_buckets(-3, 2),
        );

        let min_resident_height = metrics_registry.int_gauge(
            "state_manager_min_resident_height",
            "Height of the oldest state resident in memory.",
        );

        let max_resident_height = metrics_registry.int_gauge(
            "state_manager_max_resident_height",
            "Height of the latest state resident in memory.",
        );

        let resident_state_count = metrics_registry.int_gauge(
            "state_manager_resident_state_count",
            "Total count of states loaded to memory by the state manager.",
        );

        let checkpoints_on_disk_count = metrics_registry.int_gauge(
            "state_manager_checkpoints_on_disk_count",
            "Number of verified checkpoints on disk, independent of if they are loaded or not.",
        );

        let last_computed_manifest_height = metrics_registry.int_gauge(
            "state_manager_last_computed_manifest_height",
            "Height of the last checkpoint we computed manifest for.",
        );

        let state_size = metrics_registry.int_gauge(
            "state_manager_state_size_bytes",
            "Total size of the state on disk in bytes.",
        );

        let states_metadata_pbuf_size = metrics_registry.int_gauge(
            "state_manager_states_metadata_pbuf_size_bytes",
            "Size of states_metadata.pbuf in bytes.",
        );

        let tip_handler_queue_length = metrics_registry.int_gauge(
            "state_manager_tip_handler_queue_length",
            "Length of TipChannel queue.",
        );

        let decode_slice_status = metrics_registry.int_counter_vec(
            "state_manager_decode_slice",
            "Statuses of slice decoding.",
            &["op", "status"],
        );

        // Initialize all `decode_slice_status` counters with zero, so they are all
        // exported from process start (`IntCounterVec` is really a map).
        for op in &[LABEL_VERIFY_SIG, LABEL_CMP_HASH] {
            for status in &[LABEL_VALUE_SUCCESS, LABEL_VALUE_FAILURE] {
                decode_slice_status.with_label_values(&[op, status]);
            }
        }
        let height_update_time_seconds = metrics_registry.histogram(
            "state_manager_height_update_time_seconds",
            "Time between invocations of commit_and_certify that update height.",
            // 1s, 2s, 5s, 10s, …, 100s, 200s, 500s
            decimal_buckets(0, 2),
        );

        let latest_hash_tree_size = metrics_registry.int_gauge(
            "state_manager_latest_hash_tree_size",
            "Number of digests in the latest hash tree.",
        );

        let latest_hash_tree_max_index = metrics_registry.int_gauge(
            "state_manager_latest_hash_tree_max_index",
            "Largest index in the latest hash tree.",
        );

        Self {
            state_manager_error_count,
            checkpoint_op_duration,
            api_call_duration,
            last_diverged_state_timestamp,
            latest_certified_height,
            certification_duration: certification_latency,
            max_resident_height,
            min_resident_height,
            last_computed_manifest_height,
            resident_state_count,
            checkpoints_on_disk_count,
            state_sync_metrics: StateSyncMetrics::new(metrics_registry),
            state_size,
            states_metadata_pbuf_size,
            checkpoint_metrics: CheckpointMetrics::new(metrics_registry, log),
            manifest_metrics: ManifestMetrics::new(metrics_registry),
            tip_handler_queue_length,
            decode_slice_status,
            height_update_time_seconds,
            storage_metrics: StorageMetrics::new(metrics_registry),
            merge_metrics: MergeMetrics::new(metrics_registry),
            latest_hash_tree_size,
            latest_hash_tree_max_index,
        }
    }

    /// Records a decode slice status for `label`.
    fn observe_decode_slice(&self, operation: &str, success: bool) {
        let status = if success {
            LABEL_VALUE_SUCCESS
        } else {
            LABEL_VALUE_FAILURE
        };
        self.decode_slice_status
            .with_label_values(&[operation, status])
            .inc();
    }

    /// Records a decode slice status for a signature verification.
    fn observe_decode_slice_signature_verification(&self, success: bool) {
        self.observe_decode_slice(LABEL_VERIFY_SIG, success);
    }

    /// Records a decode slice status for a comparison of a tree's root
    /// hash and the hash in the corresponding certification.
    fn observe_decode_slice_hash_comparison(&self, success: bool) {
        self.observe_decode_slice(LABEL_CMP_HASH, success);
    }
}

impl ManifestMetrics {
    pub fn new(metrics_registry: &MetricsRegistry) -> Self {
        let chunk_bytes = metrics_registry.int_counter_vec(
            "state_manager_manifest_chunk_bytes",
            "Size of chunks in manifest by hash type ('reused', 'hashed', 'hashed_and_compared') during all manifest computations in bytes.",
            &[LABEL_TYPE],
        );

        for tp in &[
            LABEL_VALUE_REUSED,
            LABEL_VALUE_HASHED,
            LABEL_VALUE_HASHED_AND_COMPARED,
        ] {
            chunk_bytes.with_label_values(&[*tp]);
        }

        let manifest_size = metrics_registry.int_gauge(
            "state_manager_manifest_state_size_bytes",
            "Size of the encoded manifest in bytes.",
        );

        let chunk_table_length = metrics_registry.int_gauge(
            "state_manager_manifest_chunk_table_length",
            "Number of chunks in the manifest chunk table.",
        );

        let file_table_length = metrics_registry.int_gauge(
            "state_manager_manifest_file_table_length",
            "Number of files in the manifest file table.",
        );

        let file_group_chunks = metrics_registry.int_gauge(
            "state_manager_file_group_chunks",
            "Number of virtual chunks containing the grouped small files.",
        );

        let sub_manifest_chunks = metrics_registry.int_gauge(
            "state_manager_sub_manifest_chunks",
            "Number of chunks of the manifest after it is encoded and split into sub-manifests.",
        );

        Self {
            // Number of bytes that are either reused, hashed, or hashed and compared during the
            // manifest computation
            chunk_bytes,
            // Count of the chunks which have a mismatch between the recomputed hash and the reused
            // one.
            reused_chunk_hash_error_count: metrics_registry
                .error_counter(CRITICAL_ERROR_REUSED_CHUNK_HASH),
            manifest_size,
            chunk_table_length,
            file_table_length,
            file_group_chunks,
            sub_manifest_chunks,
            chunk_id_usage_nearing_limits_critical: metrics_registry
                .error_counter(CRITICAL_ERROR_CHUNK_ID_USAGE_NEARING_LIMITS),
        }
    }
}

impl StateSyncMetrics {
    pub fn new(metrics_registry: &MetricsRegistry) -> Self {
        let size = metrics_registry.int_counter_vec(
            "state_sync_size_bytes_total",
            "Size of chunks synchronized by different operations ('fetch', 'copy_files', 'copy_chunks', 'preallocate') during all the state sync in bytes.",
            &["op"],
        );

        // Note [Metrics preallocation]
        for op in &[
            LABEL_FETCH,
            LABEL_COPY_FILES,
            LABEL_COPY_CHUNKS,
            LABEL_PREALLOCATE,
        ] {
            size.with_label_values(&[*op]);
        }

        let remaining = metrics_registry.int_gauge(
            "state_sync_remaining_chunks",
            "Number of chunks not synchronized yet of all active state syncs",
        );

        let duration = metrics_registry.histogram_vec(
            "state_sync_duration_seconds",
            "Duration of state sync in seconds indexed by status ('ok', 'already_exists', 'unrecoverable', 'io_err', 'aborted', 'aborted_blank').",
            // 1s, 2s, 5s, 10s, 20s, 50s, …, 1000s, 2000s, 5000s
            decimal_buckets(0, 3),
            &["status"],
        );

        // Note [Metrics preallocation]
        for status in &[
            "ok",
            "already_exists",
            "unrecoverable",
            "io_err",
            "aborted",
            "aborted_blank",
        ] {
            duration.with_label_values(&[*status]);
        }

        let step_duration = metrics_registry.histogram_vec(
            "state_sync_step_duration_seconds",
            "Duration of state sync sub-steps in seconds indexed by step ('copy_files', 'copy_chunks', 'fetch', 'state_sync_make_checkpoint')",
            // 0.1s, 0.2s, 0.5s, 1s, 2s, 5s, …, 1000s, 2000s, 5000s
            decimal_buckets(-1, 3),
            &["step"],
        );

        // Note [Metrics preallocation]
        for step in &[
            LABEL_COPY_FILES,
            LABEL_COPY_CHUNKS,
            LABEL_FETCH,
            LABEL_STATE_SYNC_MAKE_CHECKPOINT,
        ] {
            step_duration.with_label_values(&[*step]);
        }

        let corrupted_chunks_critical =
            metrics_registry.error_counter(CRITICAL_ERROR_STATE_SYNC_CORRUPTED_CHUNKS);

        let corrupted_chunks = metrics_registry.int_counter_vec(
            "state_sync_corrupted_chunks",
            "Number of chunks not copied/applied during state sync due to hash mismatch by source ('copy_files', 'copy_chunks', 'fetch_meta_manifest_chunk', 'fetch_manifest_chunk', 'fetch_state_chunk')",
            &["source"],
        );

        // Note [Metrics preallocation]
        for source in &[
            LABEL_COPY_FILES,
            LABEL_COPY_CHUNKS,
            LABEL_FETCH_META_MANIFEST_CHUNK,
            LABEL_FETCH_MANIFEST_CHUNK,
            LABEL_FETCH_STATE_CHUNK,
        ] {
            corrupted_chunks.with_label_values(&[*source]);
        }

        Self {
            size,
            duration,
            step_duration,
            remaining,
            corrupted_chunks_critical,
            corrupted_chunks,
        }
    }
}

type StatesMetadata = BTreeMap<Height, StateMetadata>;

type CertificationsMetadata = BTreeMap<Height, CertificationMetadata>;

/// This struct bundles the root hash, manifest and meta-manifest.
#[derive(Clone, Debug)]
pub(crate) struct BundledManifest {
    root_hash: CryptoHashOfState,
    manifest: Manifest,
    meta_manifest: Arc<MetaManifest>,
}

#[derive(Clone, Debug, Default)]
struct StateMetadata {
    /// We don't persist the checkpoint layout because we re-create it every
    /// time we discover a checkpoint on disk.
    checkpoint_layout: Option<CheckpointLayout<ReadOnly>>,
    /// Manifest and root hash are computed asynchronously, so the bundle is set to
    /// None before the values are computed.
    bundled_manifest: Option<BundledManifest>,
    /// The field is set as `None` until we serve a state sync for the first time.
    state_sync_file_group: Option<Arc<FileGroupChunks>>,
}

impl StateMetadata {
    pub fn root_hash(&self) -> Option<&CryptoHashOfState> {
        self.bundled_manifest
            .as_ref()
            .map(|bundled_manifest| &bundled_manifest.root_hash)
    }
    pub fn manifest(&self) -> Option<&Manifest> {
        self.bundled_manifest
            .as_ref()
            .map(|bundled_manifest| &bundled_manifest.manifest)
    }

    pub fn meta_manifest(&self) -> Option<Arc<MetaManifest>> {
        self.bundled_manifest
            .as_ref()
            .map(|bundled_manifest| bundled_manifest.meta_manifest.clone())
    }
}

impl From<&StateMetadata> for pb::StateMetadata {
    fn from(metadata: &StateMetadata) -> Self {
        Self {
            manifest: metadata.manifest().map(|m| m.clone().into()),
        }
    }
}

impl TryFrom<pb::StateMetadata> for StateMetadata {
    type Error = ProxyDecodeError;

    fn try_from(proto: pb::StateMetadata) -> Result<Self, ProxyDecodeError> {
        match proto.manifest {
            None => Ok(Default::default()),
            Some(manifest) => {
                let manifest = Manifest::try_from(manifest)?;
                let bundled_manifest = compute_bundled_manifest(manifest);

                Ok(Self {
                    checkpoint_layout: None,
                    bundled_manifest: Some(bundled_manifest),
                    state_sync_file_group: None,
                })
            }
        }
    }
}

/// This type holds per-height metadata related to certification.
#[derive(Debug)]
struct CertificationMetadata {
    /// Fully materialized hash tree built from the part of the state that is
    /// certified every round.  Dropped as soon as a higher state is certified.
    hash_tree: Option<Arc<HashTree>>,
    /// Root hash of the tree above. It's stored even if the hash tree is
    /// dropped.
    certified_state_hash: CryptoHash,
    /// Certification of the root hash delivered by consensus via
    /// `deliver_state_certification()`.
    certification: Option<Certification>,
    /// Wall time when certification was requested.
    certification_requested_at: Instant,
}

fn crypto_hash_of_partial_state(d: &Digest) -> CryptoHashOfPartialState {
    CryptoHashOfPartialState::from(CryptoHash(d.0.to_vec()))
}

#[derive(Clone)]
pub struct Snapshot {
    pub height: Height,
    pub state: Arc<ReplicatedState>,
}

/// StateSyncRefs keeps track of the ongoing and aborted state syncs.
#[derive(Clone)]
pub struct StateSyncRefs {
    /// IncompleteState adds the corresponding height to StateSyncRefs when
    /// it's constructed and removes the height from active syncs when it's
    /// dropped.
    /// The priority function for state sync artifacts uses this information on
    /// to prioritize state fetches.
    active: Arc<parking_lot::RwLock<Option<(Height, CryptoHashOfState)>>>,
    /// A cache of chunks from a previously aborted IncompleteState. State syncs
    /// can take chunks from the cache instead of fetching them from other nodes
    /// when possible.
    cache: Arc<parking_lot::RwLock<StateSyncCache>>,
}

impl StateSyncRefs {
    fn new(log: ReplicaLogger) -> Self {
        Self {
            active: Arc::new(parking_lot::RwLock::new(None)),
            cache: Arc::new(parking_lot::RwLock::new(StateSyncCache::new(log))),
        }
    }
}

/// SharedState is mutable state that can be accessed from multiple threads.
struct SharedState {
    /// Certifications metadata kept for all states
    certifications_metadata: CertificationsMetadata,
    /// Metadata for each checkpoint
    states_metadata: StatesMetadata,
    /// A list of states present in the memory.  This list is guaranteed to not be
    /// empty as it should always contain the state at height=0.
    snapshots: VecDeque<Snapshot>,
    /// The last checkpoint that was advertised.
    last_advertised: Height,
    /// The state we are are trying to fetch.
    fetch_state: Option<(Height, CryptoHashOfState, Height)>,
    /// State representing the on disk mutable state
    tip: Option<(Height, ReplicatedState)>,
}

impl SharedState {
    fn disable_state_fetch_below(&mut self, height: Height) {
        if let Some((sync_height, _hash, _cup_interval_length)) = &self.fetch_state {
            if *sync_height <= height {
                self.fetch_state = None
            }
        }
    }
}

/// The number of archived and diverged states to keep before we start deleting the old ones.
const MAX_ARCHIVED_DIVERGED_CHECKPOINTS_TO_KEEP: usize = 1;

/// The number of diverged state markers to keep.
const MAX_DIVERGED_STATE_MARKERS_TO_KEEP: usize = 100;

/// The number of extra checkpoints to keep for state sync.
const EXTRA_CHECKPOINTS_TO_KEEP: usize = 0;

pub struct StateManagerImpl {
    log: ReplicaLogger,
    metrics: StateManagerMetrics,
    state_layout: StateLayout,
    /// The main metadata. Different threads will need to access this field.
    ///
    /// To avoid the risk of deadlocks, this lock should be held as short a time
    /// as possible.
    states: Arc<parking_lot::RwLock<SharedState>>,
    verifier: Arc<dyn Verifier>,
    own_subnet_id: SubnetId,
    own_subnet_type: SubnetType,
    deallocator_thread: DeallocatorThread,
    // Cached latest state height.  We cache it separately because it's
    // requested quite often and this causes high contention on the lock.
    latest_state_height: AtomicU64,
    latest_certified_height: AtomicU64,
    persist_metadata_guard: Arc<Mutex<()>>,
    tip_channel: Sender<TipRequest>,
    _tip_thread_handle: JoinOnDrop<()>,
    fd_factory: Arc<dyn PageAllocatorFileDescriptor>,
    malicious_flags: MaliciousFlags,
    latest_height_update_time: Arc<Mutex<Instant>>,
    lsmt_status: FlagStatus,
}

#[cfg(debug_assertions)]
impl Drop for StateManagerImpl {
    fn drop(&mut self) {
        // Make sure the tip thread didn't panic. Otherwise we may be blind to it in tests.
        // If the tip thread panics after the latest communication with tip_channel the test returns
        // success.
        self.flush_tip_channel();
    }
}

fn load_checkpoint(
    state_layout: &StateLayout,
    height: Height,
    metrics: &StateManagerMetrics,
    own_subnet_type: SubnetType,
    fd_factory: Arc<dyn PageAllocatorFileDescriptor>,
) -> Result<(ReplicatedState, CheckpointLayout<ReadOnly>), CheckpointError> {
    let mut thread_pool = scoped_threadpool::Pool::new(NUMBER_OF_CHECKPOINT_THREADS);

    let cp_layout = state_layout.checkpoint_verified(height)?;
    let _timer = metrics
        .checkpoint_op_duration
        .with_label_values(&["recover"])
        .start_timer();
    let state = checkpoint::load_checkpoint(
        &cp_layout,
        own_subnet_type,
        &metrics.checkpoint_metrics,
        Some(&mut thread_pool),
        Arc::clone(&fd_factory),
    )?;
    Ok((state, cp_layout))
}

#[cfg(debug_assertions)]
fn check_certifications_metadata_snapshots_and_states_metadata_are_consistent(
    states: &SharedState,
) {
    let certification_heights = states
        .certifications_metadata
        .keys()
        .copied()
        .collect::<Vec<_>>();
    let snapshot_heights = states
        .snapshots
        .iter()
        .map(|s| s.height)
        .filter(|h| h.get() != 0)
        .collect::<Vec<_>>();
    debug_assert_eq!(certification_heights, snapshot_heights);
}

fn initialize_tip(
    log: &ReplicaLogger,
    tip_channel: &Sender<TipRequest>,
    snapshot: &Snapshot,
    checkpoint_layout: CheckpointLayout<ReadOnly>,
) -> ReplicatedState {
    debug_assert_eq!(snapshot.height, checkpoint_layout.height());

    // Since we initialize tip from checkpoint states, we expect a clean sandbox slate
    #[cfg(debug_assertions)]
    for canister in snapshot.state.canisters_iter() {
        if let Some(canister_state) = &canister.execution_state {
            if let SandboxMemory::Synced(_) =
                *canister_state.wasm_memory.sandbox_memory.lock().unwrap()
            {
                panic!(
                    "Unexpected sandbox state for canister {}",
                    canister.canister_id()
                );
            }
            if let SandboxMemory::Synced(_) =
                *canister_state.stable_memory.sandbox_memory.lock().unwrap()
            {
                panic!(
                    "Unexpected sandbox state for canister {}",
                    canister.canister_id()
                );
            }
        }
    }

    info!(log, "Recovering checkpoint @{} as tip", snapshot.height);

    tip_channel
        .send(TipRequest::ResetTipAndMerge {
            checkpoint_layout,
            pagemaptypes: PageMapType::list_all_including_snapshots(&snapshot.state),
            is_initializing_tip: true,
        })
        .unwrap();
    ReplicatedState::clone(&snapshot.state)
}

/// Return duration since path creation (or modification, if no creation)
/// Return zero duration and log a warning on failure.
fn path_age(log: &ReplicaLogger, path: &Path) -> Duration {
    let now = SystemTime::now();
    match path.metadata().and_then(|m| m.modified()) {
        Ok(mtime) => {
            if let Ok(duration) = now.duration_since(mtime) {
                duration
            } else {
                // Only happens when created in the future. Return 0 is OK
                Duration::from_secs(0)
            }
        }
        Err(err) => {
            warn!(
                log,
                "Could not determine age for the path {}; error: {:?}",
                path.display(),
                err
            );
            Duration::from_secs(0)
        }
    }
}

/// Deletes obsolete diverged states and state backups, keeping at most
/// MAX_ARCHIVED_DIVERGED_CHECKPOINTS_TO_KEEP archived checkpoints and backups no older than
/// ARCHIVED_DIVERGED_CHECKPOINT_MAX_AGE. The same for diverged checkpoints.
/// On top of that we keep maximum MAX_DIVERGED_STATE_MARKERS_TO_KEEP of diverged markers
/// no older then ARCHIVED_DIVERGED_CHECKPOINT_MAX_AGE
fn cleanup_diverged_states(log: &ReplicaLogger, layout: &StateLayout) {
    let last_checkpoint: Height = match layout.checkpoint_heights() {
        Err(err) => {
            fatal!(log, "Failed to get list of checkpoints: {}", err);
        }
        Ok(v) => v
            .last()
            .copied()
            .unwrap_or(StateManagerImpl::INITIAL_STATE_HEIGHT),
    };
    if let Ok(diverged_heights) = layout.diverged_checkpoint_heights() {
        let to_remove = diverged_heights
            .len()
            .saturating_sub(MAX_ARCHIVED_DIVERGED_CHECKPOINTS_TO_KEEP);
        for (i, h) in diverged_heights.iter().enumerate() {
            if i < to_remove
                || (last_checkpoint > *h
                    && path_age(log, &layout.diverged_checkpoint_path(*h))
                        > ARCHIVED_DIVERGED_CHECKPOINT_MAX_AGE)
            {
                match layout.remove_diverged_checkpoint(*h) {
                    Ok(()) => info!(log, "Successfully removed diverged state {}", *h),
                    Err(err) => info!(log, "{}", err),
                }
            }
        }
    }
    if let Ok(backup_heights) = layout.backup_heights() {
        let to_remove = backup_heights
            .len()
            .saturating_sub(MAX_ARCHIVED_DIVERGED_CHECKPOINTS_TO_KEEP);
        for (i, h) in backup_heights.iter().enumerate() {
            if i < to_remove
                || (last_checkpoint > *h
                    && path_age(log, &layout.backup_checkpoint_path(*h))
                        > ARCHIVED_DIVERGED_CHECKPOINT_MAX_AGE)
            {
                match layout.remove_backup(*h) {
                    Ok(()) => info!(log, "Successfully removed backup {}", *h),
                    Err(err) => info!(log, "Failed to remove backup {}", err),
                }
            }
        }
    }
    if let Ok(state_heights) = layout.diverged_state_heights() {
        let to_remove = state_heights
            .len()
            .saturating_sub(MAX_DIVERGED_STATE_MARKERS_TO_KEEP);
        for (i, h) in state_heights.iter().enumerate() {
            if i < to_remove
                || path_age(log, &layout.diverged_state_marker_path(*h))
                    > ARCHIVED_DIVERGED_CHECKPOINT_MAX_AGE
            {
                match layout.remove_diverged_state_marker(*h) {
                    Ok(()) => info!(log, "Successfully removed diverged state marker {}", h),
                    Err(err) => info!(log, "{}", err),
                }
            }
        }
    }
}

fn report_last_diverged_state(
    log: &ReplicaLogger,
    metrics: &StateManagerMetrics,
    state_layout: &StateLayout,
) {
    let mut diverged_paths = std::vec::Vec::new();
    let mut last_time = SystemTime::UNIX_EPOCH;
    match state_layout.diverged_checkpoint_heights() {
        Err(e) => warn!(log, "failed to enumerate diverged checkpoints: {}", e),
        Ok(heights) => {
            for h in heights {
                diverged_paths.push(state_layout.diverged_checkpoint_path(h));
            }
        }
    }
    match state_layout.diverged_state_heights() {
        Err(e) => warn!(log, "failed to enumerate diverged states: {}", e),
        Ok(heights) => {
            for h in heights {
                diverged_paths.push(state_layout.diverged_state_marker_path(h));
            }
        }
    }
    for p in diverged_paths {
        match p.metadata().and_then(|m| m.modified()) {
            Ok(mtime) => {
                last_time = last_time.max(mtime);
            }
            Err(e) => info!(
                log,
                "Failed to stat diverged checkpoint directory {}: {}",
                p.display(),
                e
            ),
        }
    }
    metrics.last_diverged_state_timestamp.set(
        last_time
            .duration_since(SystemTime::UNIX_EPOCH)
            .unwrap()
            .as_secs() as i64,
    )
}

/// Type for the return value of populate_metadata
#[derive(Default)]
struct PopulatedMetadata {
    certifications_metadata: CertificationsMetadata,
    states_metadata: StatesMetadata,
    checkpoint_layouts_to_compute_manifest: Vec<CheckpointLayout<ReadOnly>>,
    snapshots_with_checkpoint_layouts: Vec<(Snapshot, CheckpointLayout<ReadOnly>)>,
}

/// An enum describing all possible PageMaps in ReplicatedState
/// When adding additional PageMaps, add an appropriate entry here
/// to enable all relevant state manager features, e.g. incremental
/// manifest computations
#[derive(Copy, Clone, Eq, PartialEq, Ord, PartialOrd, Hash, Debug)]
pub enum PageMapType {
    WasmMemory(CanisterId),
    StableMemory(CanisterId),
    WasmChunkStore(CanisterId),
    SnapshotWasmMemory(SnapshotId),
    SnapshotStableMemory(SnapshotId),
    SnapshotWasmChunkStore(SnapshotId),
}

impl PageMapType {
    /// List all PageMaps contained in `state`, ignoring PageMaps that are in snapshots.
    fn list_all_without_snapshots(state: &ReplicatedState) -> Vec<PageMapType> {
        let mut result = vec![];
        for (id, canister) in &state.canister_states {
            result.push(Self::WasmChunkStore(id.to_owned()));
            if canister.execution_state.is_some() {
                result.push(Self::WasmMemory(id.to_owned()));
                result.push(Self::StableMemory(id.to_owned()));
            }
        }

        result
    }

    /// List all PageMaps contained in `state`, including those in snapshots.
    fn list_all_including_snapshots(state: &ReplicatedState) -> Vec<PageMapType> {
        let mut result = Self::list_all_without_snapshots(state);
        for (id, _snapshot) in state.canister_snapshots.iter() {
            result.push(Self::SnapshotWasmMemory(id.to_owned()));
            result.push(Self::SnapshotStableMemory(id.to_owned()));
            result.push(Self::SnapshotWasmChunkStore(id.to_owned()));
        }

        result
    }

    /// The layout of the files on disk for this PageMap.
    fn layout<Access>(
        &self,
        layout: &CheckpointLayout<Access>,
    ) -> Result<PageMapLayout<Access>, LayoutError>
    where
        Access: AccessPolicy,
    {
        match &self {
            PageMapType::WasmMemory(id) => Ok(layout.canister(id)?.vmemory_0()),
            PageMapType::StableMemory(id) => Ok(layout.canister(id)?.stable_memory()),
            PageMapType::WasmChunkStore(id) => Ok(layout.canister(id)?.wasm_chunk_store()),
            PageMapType::SnapshotWasmMemory(id) => Ok(layout.snapshot(id)?.vmemory_0()),
            PageMapType::SnapshotStableMemory(id) => Ok(layout.snapshot(id)?.stable_memory()),
            PageMapType::SnapshotWasmChunkStore(id) => Ok(layout.snapshot(id)?.wasm_chunk_store()),
        }
    }

    /// Maps a PageMapType to the the `&PageMap` in `state`
    fn get<'a>(&self, state: &'a ReplicatedState) -> Option<&'a PageMap> {
        match &self {
            PageMapType::WasmMemory(id) => state.canister_state(id).and_then(|can| {
                can.execution_state
                    .as_ref()
                    .map(|ex| &ex.wasm_memory.page_map)
            }),
            PageMapType::StableMemory(id) => state.canister_state(id).and_then(|can| {
                can.execution_state
                    .as_ref()
                    .map(|ex| &ex.stable_memory.page_map)
            }),
            PageMapType::WasmChunkStore(id) => state
                .canister_state(id)
                .map(|can| can.system_state.wasm_chunk_store.page_map()),
            PageMapType::SnapshotWasmMemory(id) => state
                .canister_snapshots
                .get(*id)
                .map(|snap| &snap.execution_snapshot().wasm_memory.page_map),
            PageMapType::SnapshotStableMemory(id) => state
                .canister_snapshots
                .get(*id)
                .map(|snap| &snap.execution_snapshot().stable_memory.page_map),
            PageMapType::SnapshotWasmChunkStore(id) => state
                .canister_snapshots
                .get(*id)
                .map(|snap| snap.chunk_store().page_map()),
        }
    }
}

#[derive(Clone, Eq, PartialEq, Ord, PartialOrd, Hash, Debug)]
pub struct DirtyPageMap {
    pub height: Height,
    pub page_type: PageMapType,
    pub page_delta_indices: Vec<PageIndex>,
}

pub type DirtyPages = Vec<DirtyPageMap>;

/// Get dirty pages of all PageMaps backed by a checkpoint
/// file.
pub fn get_dirty_pages(state: &ReplicatedState) -> DirtyPages {
    PageMapType::list_all_without_snapshots(state) // Snapshots don't have dirty pages for the manifest computation.
        .into_iter()
        .filter_map(|entry| {
            let page_map = entry.get(state)?;
            let height = page_map.base_height?;
            Some(DirtyPageMap {
                height,
                page_type: entry,
                page_delta_indices: page_map.get_page_delta_indices(),
            })
        })
        .collect()
}

/// Strips away the deltas from all page maps of the replicated state.
/// We execute this procedure before making a checkpoint because we
/// don't want those deltas to be persisted to TIP as we apply deltas
/// incrementally.
fn strip_page_map_deltas(
    state: &mut ReplicatedState,
    fd_factory: Arc<dyn PageAllocatorFileDescriptor>,
) {
    for (_id, canister) in state.canister_states.iter_mut() {
        canister
            .system_state
            .wasm_chunk_store
            .page_map_mut()
            .strip_all_deltas(Arc::clone(&fd_factory));
        if let Some(execution_state) = canister.execution_state.as_mut() {
            execution_state
                .wasm_memory
                .page_map
                .strip_all_deltas(Arc::clone(&fd_factory));
            execution_state
                .stable_memory
                .page_map
                .strip_all_deltas(Arc::clone(&fd_factory));
        }
    }

    for (_id, canister_snapshot) in state.canister_snapshots.iter_mut() {
        let new_snapshot = Arc::make_mut(canister_snapshot);
        new_snapshot
            .chunk_store_mut()
            .page_map_mut()
            .strip_all_deltas(Arc::clone(&fd_factory));
        new_snapshot
            .execution_snapshot_mut()
            .wasm_memory
            .page_map
            .strip_all_deltas(Arc::clone(&fd_factory));
        new_snapshot
            .execution_snapshot_mut()
            .stable_memory
            .page_map
            .strip_all_deltas(Arc::clone(&fd_factory));
    }

    // Reset the sandbox state to force full synchronization on the next execution
    // since the page deltas are out of sync now.
    for canister in state.canisters_iter_mut() {
        if let Some(execution_state) = &mut canister.execution_state {
            execution_state.wasm_memory.sandbox_memory = SandboxMemory::new();
            execution_state.stable_memory.sandbox_memory = SandboxMemory::new();
        }
    }
}

/// Switches `tip` to the most recent checkpoint file provided by `src`.
///
/// Preconditions:
/// 1) `tip` and `src` mut have exactly the same set of canisters.
/// 2) The page deltas must be empty in both states.
/// 3) The memory sizes must match.
fn switch_to_checkpoint(tip: &mut ReplicatedState, src: &ReplicatedState) {
    for ((tip_id, tip_canister), (src_id, src_canister)) in tip
        .canister_states
        .iter_mut()
        .zip(src.canister_states.iter())
    {
        assert_eq!(tip_id, src_id);

        tip_canister
            .system_state
            .wasm_chunk_store
            .page_map_mut()
            .switch_to_checkpoint(src_canister.system_state.wasm_chunk_store.page_map());

        assert_eq!(
            src_canister.execution_state.is_some(),
            tip_canister.execution_state.is_some()
        );

        if let (Some(src_execution), Some(tip_execution)) = (
            src_canister.execution_state.as_ref(),
            tip_canister.execution_state.as_mut(),
        ) {
            tip_execution
                .wasm_memory
                .page_map
                .switch_to_checkpoint(&src_execution.wasm_memory.page_map);
            tip_execution
                .stable_memory
                .page_map
                .switch_to_checkpoint(&src_execution.stable_memory.page_map);
        }
    }

    for ((tip_id, tip_snapshot), (src_id, src_snapshot)) in tip
        .canister_snapshots
        .iter_mut()
        .zip(src.canister_snapshots.iter())
    {
        let new_snapshot = Arc::make_mut(tip_snapshot);

        assert_eq!(tip_id, src_id);

        new_snapshot
            .chunk_store_mut()
            .page_map_mut()
            .switch_to_checkpoint(src_snapshot.chunk_store().page_map());

        new_snapshot
            .execution_snapshot_mut()
            .wasm_memory
            .page_map
            .switch_to_checkpoint(&src_snapshot.execution_snapshot().wasm_memory.page_map);
        new_snapshot
            .execution_snapshot_mut()
            .stable_memory
            .page_map
            .switch_to_checkpoint(&src_snapshot.execution_snapshot().stable_memory.page_map);
    }

    for (tip_canister, src_canister) in tip.canisters_iter_mut().zip(src.canisters_iter()) {
        assert_eq!(
            tip_canister.system_state.canister_id,
            src_canister.system_state.canister_id
        );
        assert_eq!(
            tip_canister.execution_state.is_some(),
            src_canister.execution_state.is_some(),
            "execution state of canister {} unexpectedly (dis)appeared after creating a checkpoint",
            tip_canister.system_state.canister_id
        );
        if let (Some(tip_state), Some(src_state)) = (
            &mut tip_canister.execution_state,
            &src_canister.execution_state,
        ) {
            debug_assert_eq!(
                tip_state.wasm_binary.binary.as_slice(),
                src_state.wasm_binary.binary.as_slice()
            );

            // We can reuse the cache because the Wasm binary has the same
            // contents, only the storage of that binary changed.
            let embedder_cache = Arc::clone(&tip_state.wasm_binary.embedder_cache);
            tip_state.wasm_binary = Arc::new(
                ic_replicated_state::canister_state::execution_state::WasmBinary {
                    binary: src_state.wasm_binary.binary.clone(),
                    embedder_cache,
                },
            );

            assert_eq!(tip_state.wasm_memory.size, src_state.wasm_memory.size);
            // Reset the sandbox state to force full synchronization on the next message
            // execution because the checkpoint file of `tip` has changed.
            tip_state.wasm_memory.sandbox_memory = SandboxMemory::new();
            tip_state.stable_memory.sandbox_memory = SandboxMemory::new();
        }
    }
}

/// Persists metadata after releasing the write lock
///
/// A common pattern is that we modify the metadata in
/// StateManagerImpl.states.states_metadata and then want to persist
/// this change to disk using persist_metadata_or_die.
///
/// In order to modify states_metadata a write lock on states is
/// required. As persisting needs to interact with the disk and hence
/// is slow, we can't afford to hold the write lock for the duration
/// of that step. At the same time, we want to ensure that all changes
/// are persisted, with no race conditions such as reordering of write
/// commands.
///
/// Hence we do the following pattern:
/// 1. Clone the relevant data
/// 2. Grab a lock to be held for the duration of the persist step
/// 3. Release the write lock on states_metadata
/// 4. Persist the cloned data
fn release_lock_and_persist_metadata(
    log: &ReplicaLogger,
    metrics: &StateManagerMetrics,
    state_layout: &StateLayout,
    states: parking_lot::RwLockWriteGuard<SharedState>,
    persist_metadata_lock: &Arc<Mutex<()>>,
) {
    let states_metadata = states.states_metadata.clone();
    // This should be the only place where we lock this mutex
    let _guard = persist_metadata_lock.lock().unwrap();
    drop(states);
    persist_metadata_or_die(log, metrics, state_layout, &states_metadata);
}

/// Persist the metadata of `StateManagerImpl` to disk
///
/// This function is a free function, so that it can easily be called
/// by threads computing manifests.
///
/// An important principle is that any persisted metadata is not
/// necessary for correct behaviour of `StateManager`, and the
/// checkpoints alone are sufficient. The metadata does however
/// improve performance. For example, if the metadata is missing or
/// corrupt, manifests will have to be recomputed for any checkpoints
/// on disk.
fn persist_metadata_or_die(
    log: &ReplicaLogger,
    metrics: &StateManagerMetrics,
    state_layout: &StateLayout,
    metadata: &StatesMetadata,
) {
    use std::io::Write;

    let started_at = Instant::now();
    let tmp = state_layout.tmp().join("tmp_states_metadata.pb");

    ic_sys::fs::write_atomically_using_tmp_file(state_layout.states_metadata(), &tmp, |w| {
        let mut pb_meta = pb::StatesMetadata::default();
        for (h, m) in metadata.iter() {
            pb_meta.by_height.insert(h.get(), m.into());
        }

        let mut buf = vec![];
        pb_meta.encode(&mut buf).unwrap_or_else(|e| {
            fatal!(log, "Failed to encode states metadata to protobuf: {}", e);
        });
        metrics.states_metadata_pbuf_size.set(buf.len() as i64);
        w.write_all(&buf[..])
    })
    .unwrap_or_else(|err| {
        fatal!(
            log,
            "Failed to serialize states metadata to {}: {}",
            tmp.display(),
            err
        )
    });
    let elapsed = started_at.elapsed();
    metrics
        .checkpoint_op_duration
        .with_label_values(&["persist_meta"])
        .observe(elapsed.as_secs_f64());

    debug!(log, "Persisted states metadata in {:?}", elapsed);
}

struct CreateCheckpointResult {
    // ReplicatedState switched to the new checkpoint.
    state: Arc<ReplicatedState>,
    state_metadata: StateMetadata,
    // TipRequest to compute manifest.
    compute_manifest_request: TipRequest,
    // Other TipRequests to perform after the compute manifest.
    tip_requests: Vec<TipRequest>,
}

impl StateManagerImpl {
    pub fn flush_tip_channel(&self) {
        #[allow(clippy::disallowed_methods)]
        let (sender, recv) = unbounded();
        self.tip_channel
            .send(TipRequest::Wait { sender })
            .expect("failed to send TipHandler Wait message");
        recv.recv().expect("failed to wait for TipHandler thread");
    }

    /// Height for the initial default state.
    const INITIAL_STATE_HEIGHT: Height = Height::new(0);

    pub fn new(
        verifier: Arc<dyn Verifier>,
        own_subnet_id: SubnetId,
        own_subnet_type: SubnetType,
        log: ReplicaLogger,
        metrics_registry: &MetricsRegistry,
        config: &Config,
        starting_height: Option<Height>,
        malicious_flags: MaliciousFlags,
    ) -> Self {
        let metrics = StateManagerMetrics::new(metrics_registry, log.clone());
        info!(
            log,
            "Using path '{}' to manage local state",
            config.state_root.display()
        );
        let starting_time = Instant::now();
        let state_layout =
            StateLayout::try_new(log.clone(), config.state_root.clone(), metrics_registry)
                .unwrap_or_else(|err| fatal!(&log, "Failed to init state layout: {:?}", err));
        // Init scripts after upgrade change all files to be read write. This introduces a danger
        // of accidental modification of checkpoint data and also confuses hard-linking logic.
        state_layout
            .mark_checkpoint_files_readonly(&mut Some(scoped_threadpool::Pool::new(
                NUMBER_OF_CHECKPOINT_THREADS,
            )))
            .unwrap_or_else(|err| fatal!(&log, "Failed to mark checkpoints readonly: {:?}", err));
        info!(log, "StateLayout init took {:?}", starting_time.elapsed());

        // Create the file descriptor factory that is used to create files for PageMaps.
        let page_delta_path = state_layout.page_deltas();
        let fd_factory: Arc<dyn PageAllocatorFileDescriptor> =
            Arc::new(PageAllocatorFileDescriptorImpl {
                root: page_delta_path,
                file_backed_memory_allocator: config.file_backed_memory_allocator,
            });

        let (_tip_thread_handle, tip_channel) = spawn_tip_thread(
            log.clone(),
            state_layout.capture_tip_handler(),
            state_layout.clone(),
            config.lsmt_config.clone(),
            metrics.clone(),
            malicious_flags.clone(),
        );

        let starting_time = Instant::now();
        let loaded_states_metadata =
            Self::load_metadata(&log, state_layout.states_metadata().as_path());
        info!(log, "Loading metadata took {:?}", starting_time.elapsed());

        let starting_time = Instant::now();
        // Archive unverified checkpoints.
        let unfiltered_checkpoint_heights = state_layout
            .unfiltered_checkpoint_heights()
            .unwrap_or_else(|err| {
                fatal!(
                    &log,
                    "Failed to retrieve unfiltered checkpoint heights: {:?}",
                    err
                )
            });

        for h in unfiltered_checkpoint_heights {
            match state_layout.checkpoint_verification_status(h) {
                // If the checkpoint is verified, we don't need to do anything.
                Ok(true) => {}
                // If the checkpoint is unverified, we archive it.
                Ok(false) => {
                    info!(log, "Archiving unverified checkpoint {}", h);
                    state_layout
                        .archive_checkpoint(h)
                        .unwrap_or_else(|err| fatal!(&log, "{:?}", err))
                }
                Err(err) => {
                    fatal!(
                        log,
                        "Failed to retrieve the checkpoint status @{} from disk: {}",
                        h,
                        err
                    )
                }
            }
        }

        let mut checkpoint_heights = state_layout
            .checkpoint_heights()
            .unwrap_or_else(|err| fatal!(&log, "Failed to retrieve checkpoint heights: {:?}", err));

        if let Some(starting_height) = starting_height {
            // Note [Starting Height State Recovery]
            // =====================================
            //
            // We "archive" all the checkpoints that are newer than `starting_height` and can
            // prevent us from recomputing states that consensus might still need.
            // If `starting_height` is None, we start from the most recent checkpoint.
            //
            // For example, let's say we have checkpoints @100 and @200, and consensus still
            // needs all states from 150 onwards. If we now recover from checkpoint @200, we'll never
            // recompute states 150 and above.  So we archive checkpoint @200, to make sure it doesn't
            // interfere with normal operation and continue from @100 instead.
            //
            // NB. We do not apply this heuristic if we only have one
            // checkpoint. Rationale:
            //
            //   1. It's unlikely that we'll be able to recompute old states
            //      this way as we'll have to start from the genesis state.
            //
            //   2. It's a common case if we completed a state sync and
            //      restarted, in which case we'll have to sync again.
            //
            //   3. It looks dangerous to remove the only last state.
            //      What if this somehow happens on all the nodes simultaneously?
            while checkpoint_heights.len() > 1
                && checkpoint_heights.last().cloned().unwrap() > starting_height
            {
                let h = checkpoint_heights.pop().unwrap();
                info!(
                    log,
                    "Archiving checkpoint {} (starting height = {})", h, starting_height
                );
                state_layout
                    .archive_checkpoint(h)
                    .unwrap_or_else(|err| fatal!(&log, "{:?}", err));
            }
        }

        info!(
            log,
            "Archiving checkpoints took {:?}",
            starting_time.elapsed()
        );

        let starting_time = Instant::now();
        cleanup_diverged_states(&log, &state_layout);
        info!(
            log,
            "Cleaning up diverged states took {:?}",
            starting_time.elapsed()
        );

        let starting_time = Instant::now();

        let states = checkpoint_heights
            .iter()
            .map(|height| {
                let cp_layout = state_layout
                    .checkpoint_verified(*height)
                    .unwrap_or_else(|err| {
                        fatal!(
                            log,
                            "Failed to create checkpoint layout @{}: {}",
                            height,
                            err
                        )
                    });
                let state = checkpoint::load_checkpoint_and_validate_parallel(
                    &cp_layout,
                    own_subnet_type,
                    &metrics.checkpoint_metrics,
                    Arc::clone(&fd_factory),
                )
                .unwrap_or_else(|err| {
                    fatal!(log, "Failed to load checkpoint @{}: {}", height, err)
                });

                (cp_layout, state)
            })
            .collect();

        info!(
            log,
            "Loading checkpoints took {:?}",
            starting_time.elapsed()
        );

        let starting_time = Instant::now();
        let PopulatedMetadata {
            certifications_metadata,
            states_metadata,
            checkpoint_layouts_to_compute_manifest,
            snapshots_with_checkpoint_layouts,
        } = Self::populate_metadata(&log, &metrics, loaded_states_metadata, states);

        info!(
            log,
            "Populating metadata took {:?}",
            starting_time.elapsed()
        );

        let latest_state_height = AtomicU64::new(0);
        let latest_certified_height = AtomicU64::new(0);

        let initial_snapshot = Snapshot {
            height: Self::INITIAL_STATE_HEIGHT,
            state: Arc::new(initial_state(own_subnet_id, own_subnet_type).take()),
        };

        let tip_height_and_state = match snapshots_with_checkpoint_layouts.last() {
            Some((snapshot, checkpoint_layout)) => {
                // Set latest state height in metadata to be last checkpoint height
                latest_state_height.store(snapshot.height.get(), Ordering::Relaxed);
                let starting_time = Instant::now();

                let tip = initialize_tip(&log, &tip_channel, snapshot, checkpoint_layout.clone());

                info!(log, "Initialize tip took {:?}", starting_time.elapsed());
                (snapshot.height, tip)
            }
            None => (
                Self::INITIAL_STATE_HEIGHT,
                ReplicatedState::new(own_subnet_id, own_subnet_type),
            ),
        };

        let snapshots: VecDeque<Snapshot> = std::iter::once(initial_snapshot)
            .chain(
                snapshots_with_checkpoint_layouts
                    .into_iter()
                    .map(|(snapshot, _)| snapshot),
            )
            .collect();

        // Make sure the snapshots' order is maintained in initialization.
        debug_assert!(snapshots
            .iter()
            .zip(snapshots.iter().skip(1))
            .all(|(s0, s1)| s0.height < s1.height));

        let last_snapshot_height = snapshots.back().map_or(0, |s| s.height.get() as i64);

        metrics.resident_state_count.set(snapshots.len() as i64);

        metrics.min_resident_height.set(last_snapshot_height);
        metrics.max_resident_height.set(last_snapshot_height);

        let states = Arc::new(parking_lot::RwLock::new(SharedState {
            certifications_metadata,
            states_metadata,
            snapshots,
            last_advertised: Self::INITIAL_STATE_HEIGHT,
            fetch_state: None,
            tip: Some(tip_height_and_state),
        }));

        let persist_metadata_guard = Arc::new(Mutex::new(()));

        let deallocator_thread = DeallocatorThread::new("StateDeallocation", 1000);

        for checkpoint_layout in checkpoint_layouts_to_compute_manifest {
            tip_channel
                .send(TipRequest::ComputeManifest {
                    checkpoint_layout,
                    manifest_delta: None,
                    states: states.clone(),
                    persist_metadata_guard: persist_metadata_guard.clone(),
                })
                .expect("failed to send ComputeManifestRequest");
        }

        report_last_diverged_state(&log, &metrics, &state_layout);

        Self {
            log,
            metrics,
            state_layout,
            states,
            verifier,
            own_subnet_id,
            own_subnet_type,
            deallocator_thread,
            latest_state_height,
            latest_certified_height,
            persist_metadata_guard,
            tip_channel,
            _tip_thread_handle,
            fd_factory,
            malicious_flags,
            latest_height_update_time: Arc::new(Mutex::new(Instant::now())),
            lsmt_status: config.lsmt_config.lsmt_status,
        }
    }
    /// Returns the Page Allocator file descriptor factory. This will then be
    /// used down the line in hypervisor and state to pass to the page allocators
    /// that are instantiated by the page maps
    pub fn get_fd_factory(&self) -> Arc<dyn PageAllocatorFileDescriptor> {
        Arc::clone(&self.fd_factory)
    }

    /// Returns `StateLayout` pointing to the directory managed by this
    /// StateManager.
    pub fn state_layout(&self) -> &StateLayout {
        &self.state_layout
    }

    /// Populate `num_page_maps_by_load_status` in the metrics with their actual
    /// values in provided state.
    fn observe_num_loaded_pagemaps(&self, state: &ReplicatedState) {
        let mut loaded = 0;
        let mut not_loaded = 0;
        for entry in PageMapType::list_all_including_snapshots(state) {
            if let Some(page_map) = entry.get(state) {
                if page_map.is_loaded() {
                    loaded += 1;
                } else {
                    not_loaded += 1;
                }
            }
        }
        self.metrics
            .checkpoint_metrics
            .num_page_maps_by_load_status
            .with_label_values(&["loaded"])
            .set(loaded);
        self.metrics
            .checkpoint_metrics
            .num_page_maps_by_load_status
            .with_label_values(&["not_loaded"])
            .set(not_loaded);
    }

    /// Reads states metadata file, returning an empty one if any errors occurs.
    ///
    /// It's OK to miss some (or all) metadata entries as it will be re-computed
    /// as part of the recovery procedure.
    fn load_metadata(log: &ReplicaLogger, path: &Path) -> StatesMetadata {
        use std::io::Read;

        let mut file = match OpenOptions::new().read(true).open(path) {
            Ok(file) => file,
            Err(io_err) if io_err.kind() == std::io::ErrorKind::NotFound => {
                return Default::default();
            }
            Err(io_err) => {
                error!(
                    log,
                    "Failed to open system metadata file {}: {}",
                    path.display(),
                    io_err
                );
                return Default::default();
            }
        };

        let mut buf = vec![];
        if let Err(e) = file.read_to_end(&mut buf) {
            warn!(
                log,
                "Failed to read metadata file {}: {}",
                path.display(),
                e
            );
            return Default::default();
        }

        match pb::StatesMetadata::decode(&buf[..]) {
            Ok(pb_meta) => {
                let mut map = StatesMetadata::new();
                for (h, pb) in pb_meta.by_height {
                    match StateMetadata::try_from(pb) {
                        Ok(meta) => {
                            if let Some(root_hash) = meta.root_hash() {
                                info!(log, "Recomputed root hash {:?} when loading state metadata at height {}", root_hash, h);
                            }
                            map.insert(Height::new(h), meta);
                        }
                        Err(e) => {
                            warn!(log, "Failed to decode metadata for state {}: {}", h, e);
                        }
                    }
                }
                map
            }
            Err(err) => {
                warn!(
                    log,
                    "Failed to deserialize states metadata at {}: {}",
                    path.display(),
                    err
                );
                Default::default()
            }
        }
    }

    fn release_lock_and_persist_metadata(
        &self,
        states: parking_lot::RwLockWriteGuard<SharedState>,
    ) {
        release_lock_and_persist_metadata(
            &self.log,
            &self.metrics,
            &self.state_layout,
            states,
            &self.persist_metadata_guard,
        );
    }

    fn latest_certified_state(
        &self,
    ) -> Option<(Arc<ReplicatedState>, Certification, Arc<HashTree>)> {
        let states = self.states.read();

        let (height, certification, hash_tree) = states
            .certifications_metadata
            .iter()
            .rev()
            .find_map(|(height, metadata)| {
                let hash_tree = metadata.hash_tree.as_ref()?;
                metadata
                    .certification
                    .clone()
                    .map(|certification| (*height, certification, Arc::clone(hash_tree)))
            })
            .or_else(|| {
                warn!(every_n_seconds => 5,
                      self.log,
                      "No state available with certification.");
                None
            })?;
        let state = states
            .snapshots
            .iter()
            .find_map(|snapshot| (snapshot.height == height).then(|| Arc::clone(&snapshot.state)))
            .or_else(|| {
                warn!(
                    self.log,
                    "Certified state at height {} not available.", height
                );
                None
            })?;
        Some((state, certification, hash_tree))
    }

    /// Returns the state hash of the latest state, irrespective of whether that state was
    /// certified or not. Primarily used for testing.
    pub fn latest_state_certification_hash(&self) -> Option<(Height, CryptoHash)> {
        let states = self.states.read();

        states
            .certifications_metadata
            .iter()
            .next_back()
            .map(|(h, m)| (*h, m.certified_state_hash.clone()))
    }

    /// Returns the manifest of the latest checkpoint on disk with its
    /// checkpoint layout.
    fn latest_manifest(&self) -> Option<(Manifest, CheckpointLayout<ReadOnly>)> {
        self.checkpoint_heights()
            .iter()
            .rev()
            .find_map(|checkpointed_height| {
                let states = self.states.read();
                let metadata = states.states_metadata.get(checkpointed_height)?;
                let manifest = metadata.manifest()?.clone();
                let checkpoint_layout = metadata.checkpoint_layout.clone()?;
                Some((manifest, checkpoint_layout))
            })
    }

    fn compute_certification_metadata(
        metrics: &StateManagerMetrics,
        log: &ReplicaLogger,
        state: &ReplicatedState,
    ) -> Result<CertificationMetadata, HashTreeError> {
        let started_hashing_at = Instant::now();
        let hash_tree = hash_lazy_tree(&replicated_state_as_lazy_tree(state))?;
        let elapsed = started_hashing_at.elapsed();
        debug!(log, "Computed hash tree in {:?}", elapsed);

        update_hash_tree_metrics(&hash_tree, metrics);
        metrics
            .checkpoint_op_duration
            .with_label_values(&["hash_tree"])
            .observe(elapsed.as_secs_f64());

        let certified_state_hash = crypto_hash_of_tree(&hash_tree);

        Ok(CertificationMetadata {
            hash_tree: Some(Arc::new(hash_tree)),
            certified_state_hash,
            certification: None,
            certification_requested_at: Instant::now(),
        })
    }

    /// Populates appropriate CertificationsMetadata and StatesMetadata for a StateManager
    /// that contains the heights from `states`. A StateMetadata for that state can also
    /// be provided for a subnet of the heights if available.
    fn populate_metadata(
        log: &ReplicaLogger,
        metrics: &StateManagerMetrics,
        mut metadatas: BTreeMap<Height, StateMetadata>,
        states: Vec<(CheckpointLayout<ReadOnly>, ReplicatedState)>,
    ) -> PopulatedMetadata {
        let mut checkpoint_layouts_to_compute_manifest = Vec::<CheckpointLayout<ReadOnly>>::new();

        let mut certifications_metadata = CertificationsMetadata::default();
        let mut states_metadata = StatesMetadata::default();
        let mut snapshots_with_checkpoint_layouts: Vec<(Snapshot, CheckpointLayout<ReadOnly>)> =
            Default::default();

        for (checkpoint_layout, state) in states {
            let height = checkpoint_layout.height();
            certifications_metadata.insert(
                height,
                Self::compute_certification_metadata(metrics, log, &state)
                    .unwrap_or_else(|err| fatal!(log, "Failed to compute hash tree: {:?}", err)),
            );

            let metadata = metadatas.remove(&height);

            let bundled_manifest = metadata.and_then(|metadata| metadata.bundled_manifest);

            if bundled_manifest.is_some() {
                states_metadata.insert(
                    height,
                    StateMetadata {
                        checkpoint_layout: Some(checkpoint_layout.clone()),
                        bundled_manifest,
                        state_sync_file_group: None,
                    },
                );
            } else {
                // It is possible that the replica did not finish manifest computation before restarting.
                // In this case, we need to send a request of manifest computation for this checkpoint.
                checkpoint_layouts_to_compute_manifest.push(checkpoint_layout.clone());

                states_metadata.insert(
                    height,
                    StateMetadata {
                        checkpoint_layout: Some(checkpoint_layout.clone()),
                        bundled_manifest: None,
                        state_sync_file_group: None,
                    },
                );
            }

            snapshots_with_checkpoint_layouts.push((
                Snapshot {
                    height,
                    state: Arc::new(state),
                },
                checkpoint_layout,
            ));
        }

        PopulatedMetadata {
            certifications_metadata,
            states_metadata,
            checkpoint_layouts_to_compute_manifest,
            snapshots_with_checkpoint_layouts,
        }
    }

    fn populate_extra_metadata(&self, state: &mut ReplicatedState, height: Height) {
        state.metadata.state_sync_version = CURRENT_STATE_SYNC_VERSION;
        state.metadata.certification_version = ic_canonical_state::CURRENT_CERTIFICATION_VERSION;

        if height == Self::INITIAL_STATE_HEIGHT {
            return;
        }
        let prev_height = height - Height::from(1);

        if prev_height == Self::INITIAL_STATE_HEIGHT {
            return;
        }

        let states = self.states.read();
        if let Some(metadata) = states.certifications_metadata.get(&prev_height) {
            assert_eq!(
                state.metadata.prev_state_hash,
                Some(CryptoHashOfPartialState::from(
                    metadata.certified_state_hash.clone(),
                ))
            );
        } else {
            info!(
                self.log,
                "The previous certification metadata at height {} has been removed. This can happen when the replica \
                syncs a newer state concurrently and removes the states below.",
                prev_height,
            );
        }
    }

    /// Flushes to disk all the canister heap deltas accumulated in memory
    /// during execution from the last flush.
    fn flush_canister_snapshots_and_page_maps(
        &self,
        tip_state: &mut ReplicatedState,
        height: Height,
    ) {
        flush_canister_snapshots_and_page_maps(
            tip_state,
            height,
            &self.tip_channel,
            &self.metrics.checkpoint_metrics,
        );
    }

    fn find_checkpoint_by_root_hash(
        &self,
        root_hash: &CryptoHashOfState,
    ) -> Option<(Height, Manifest, Arc<MetaManifest>)> {
        self.states
            .read()
            .states_metadata
            .iter()
            .find_map(|(h, metadata)| {
                let bundled_manifest = metadata.bundled_manifest.clone()?;
                if &bundled_manifest.root_hash == root_hash {
                    Some((
                        *h,
                        bundled_manifest.manifest,
                        bundled_manifest.meta_manifest,
                    ))
                } else {
                    None
                }
            })
    }

    fn on_synced_checkpoint(
        &self,
        state: ReplicatedState,
        cp_layout: CheckpointLayout<ReadOnly>,
        manifest: Manifest,
        meta_manifest: Arc<MetaManifest>,
        root_hash: CryptoHashOfState,
    ) {
        let height = cp_layout.height();
        if self
            .state_layout
            .diverged_checkpoint_heights()
            .unwrap_or_default()
            .contains(&height)
        {
            // We have just fetched a state that was marked as diverged
            // before. We make a backup of the pristine state for future
            // investigation and debugging.
            if let Err(err) = self.state_layout.backup_checkpoint(height) {
                info!(
                    self.log,
                    "Failed to backup a pristine version of diverged state {}: {}", height, err
                );
            }
        }

        let hash_tree = hash_lazy_tree(&replicated_state_as_lazy_tree(&state))
            .unwrap_or_else(|err| fatal!(self.log, "Failed to compute hash tree: {:?}", err));
        update_hash_tree_metrics(&hash_tree, &self.metrics);
        let certification_metadata = CertificationMetadata {
            certified_state_hash: crypto_hash_of_tree(&hash_tree),
            hash_tree: Some(Arc::new(hash_tree)),
            certification: None,
            certification_requested_at: Instant::now(),
        };

        let mut states = self.states.write();
        #[cfg(debug_assertions)]
        check_certifications_metadata_snapshots_and_states_metadata_are_consistent(&states);
        states.disable_state_fetch_below(height);

        let is_snapshot_present = states
            .snapshots
            .iter()
            .any(|snapshot| snapshot.height == height);

        let is_state_metadata_present = states.states_metadata.contains_key(&height);

        // If both the snapshot and the state metadata are present, we can safely skip it.
        if is_snapshot_present && is_state_metadata_present {
            info!(
                self.log,
                "Completed StateSync for state {} that we already have locally", height
            );
            return;
        }

        if !is_snapshot_present {
            states.snapshots.push_back(Snapshot {
                height,
                state: Arc::new(state),
            });
            states
                .snapshots
                .make_contiguous()
                .sort_by_key(|snapshot| snapshot.height);

            self.metrics
                .resident_state_count
                .set(states.snapshots.len() as i64);

            states
                .certifications_metadata
                .insert(height, certification_metadata);
        }

        let state_size_bytes: i64 = manifest
            .file_table
            .iter()
            .map(|f| f.size_bytes as i64)
            .sum();

        if !is_state_metadata_present {
            states.states_metadata.insert(
                height,
                StateMetadata {
                    checkpoint_layout: Some(cp_layout),
                    bundled_manifest: Some(BundledManifest {
                        root_hash,
                        manifest,
                        meta_manifest,
                    }),
                    state_sync_file_group: None,
                },
            );
        }

        let latest_height = update_latest_height(&self.latest_state_height, height);
        if latest_height == height.get() {
            self.metrics.max_resident_height.set(latest_height as i64);
            self.metrics.state_size.set(state_size_bytes);
        }

        self.release_lock_and_persist_metadata(states);

        // Note: it might feel tempting to also set states.tip here.  We should
        // NOT do that.  We might be applying blocks and fetching states in
        // parallel.  Tip is a unique resource that only the state machine
        // should touch.  Instead of pro-actively updating tip here, we let the
        // state machine discover a newer state the next time it calls
        // `take_tip()` and update the tip accordingly.
    }

    /// Wait till deallocation queue is empty.
    pub fn flush_deallocation_channel(&self) {
        self.deallocator_thread.flush_deallocation_channel();
    }

    /// Remove any inmemory state at height h with h < last_height_to_keep
    /// except for any heights provided in `extra_inmemory_heights_to_keep`, and
    /// any checkpoint at height h < last_checkpoint_to_keep
    ///
    /// Shared inner function of the public functions remove_states_below
    /// and remove_inmemory_states_below
    fn remove_states_below_impl(
        &self,
        last_height_to_keep: Height,
        last_checkpoint_to_keep: Height,
        extra_inmemory_heights_to_keep: &BTreeSet<Height>,
    ) {
        debug_assert!(
            last_height_to_keep >= last_checkpoint_to_keep,
            "last_height_to_keep: {}, last_checkpoint_to_keep: {}",
            last_height_to_keep,
            last_checkpoint_to_keep
        );

        // In debug builds we store the latest_state_height here so
        // that we can verify later that this height is retained.
        #[cfg(debug_assertions)]
        let latest_state_height = self.latest_state_height();

        // Practically, Consensus does not ask state manager to keep states which are already removed.
        // However, in debug builds, we filter `extra_inmemory_heights_to_keep` and store `existing_extra_inmemory_heights_to_keep`
        // so that we can verify later that they are all retained.
        #[cfg(debug_assertions)]
        let state_heights = self.list_state_heights(ic_interfaces_state_manager::CERT_ANY);
        #[cfg(debug_assertions)]
        let existing_extra_inmemory_heights_to_keep: Vec<Height> = extra_inmemory_heights_to_keep
            .iter()
            .filter(|h| state_heights.contains(h))
            .copied()
            .collect();

        let heights_to_remove = std::ops::Range {
            start: Height::new(1),
            end: last_height_to_keep,
        };

        let mut states = self.states.write();

        let number_of_checkpoints = states.states_metadata.len();

        // We obtain the latest certified state inside the state mutex to avoid race conditions where new certifications might arrive
        let latest_certified_height = self.latest_certified_height();
        let latest_manifest_height =
            states
                .states_metadata
                .iter()
                .rev()
                .find_map(|(height, state_metadata)| {
                    state_metadata.bundled_manifest.as_ref().map(|_| *height)
                });

        // We keep checkpoints at or above the `last_checkpoint_to_keep` height
        // as well as the one with latest manifest for the purpose of incremental manifest computation and fast state sync.
        let checkpoint_heights_to_keep: BTreeSet<Height> = states
            .states_metadata
            .keys()
            .copied()
            .filter(|height| {
                *height == Self::INITIAL_STATE_HEIGHT || *height >= last_checkpoint_to_keep
            })
            .chain(latest_manifest_height)
            .collect();

<<<<<<< HEAD
=======
        // In addition, we retain the latest certified state and any extra states specified to keep.
        // Note that `checkpoint_heights_to_keep` and `inmemory_heights_to_keep` are separate,
        // as decisions to retain a checkpoint or an in-memory state are made independently.
        let inmemory_heights_to_keep = std::iter::once(latest_certified_height)
            .chain(extra_inmemory_heights_to_keep.iter().copied())
            .collect::<BTreeSet<_>>();

        // Send object to deallocation thread if it has capacity.
        let deallocate = |x| {
            if self.deallocation_sender.len() < DEALLOCATION_BACKLOG_THRESHOLD {
                self.deallocation_sender
                    .send(x)
                    .expect("failed to send object to deallocation thread");
            } else {
                std::mem::drop(x);
            }
        };

>>>>>>> 690721a7
        let (removed, retained) = states.snapshots.drain(0..).partition(|snapshot| {
            heights_to_remove.contains(&snapshot.height)
                && !inmemory_heights_to_keep.contains(&snapshot.height)
        });
        states.snapshots = retained;

        self.metrics
            .resident_state_count
            .set(states.snapshots.len() as i64);

        let latest_height = states
            .snapshots
            .back()
            .map_or(Self::INITIAL_STATE_HEIGHT, |s| s.height);

        self.latest_state_height
            .store(latest_height.get(), Ordering::Relaxed);

        let min_resident_height: Option<Height> = states
            .snapshots
            .iter()
            .map(|s| s.height)
            .filter(|h| h.get() != 0)
            .min();
        if let Some(min_resident_height) = min_resident_height {
            self.metrics
                .min_resident_height
                .set(min_resident_height.get() as i64);
        }

        self.metrics
            .max_resident_height
            .set(latest_height.get() as i64);

        // Send removed snapshot to deallocator thread
        self.deallocator_thread.send(Box::new(removed));

        for (height, metadata) in states.states_metadata.range(heights_to_remove) {
            if checkpoint_heights_to_keep.contains(height) {
                continue;
            }
            if let Some(ref checkpoint_layout) = metadata.checkpoint_layout {
                self.state_layout
                    .remove_checkpoint_when_unused(checkpoint_layout.height());
            }
        }

        let mut certifications_metadata = states
            .certifications_metadata
            .split_off(&last_height_to_keep);

        for h in inmemory_heights_to_keep.iter() {
            if let Some(cert_metadata) = states.certifications_metadata.remove(h) {
                certifications_metadata.insert(*h, cert_metadata);
            }
        }

        std::mem::swap(
            &mut certifications_metadata,
            &mut states.certifications_metadata,
        );

        // Send removed certification metadata to deallocator thread.
        self.deallocator_thread
            .send(Box::new(certifications_metadata));

        let latest_certified_height = states
            .certifications_metadata
            .iter()
            .rev()
            .find_map(|(h, m)| m.certification.as_ref().map(|_| *h))
            .unwrap_or(Self::INITIAL_STATE_HEIGHT);

        self.latest_certified_height
            .store(latest_certified_height.get(), Ordering::Relaxed);

        self.metrics
            .latest_certified_height
            .set(latest_certified_height.get() as i64);

        let mut metadata_to_keep = states.states_metadata.split_off(&last_height_to_keep);

        for h in checkpoint_heights_to_keep.iter() {
            if let Some(metadata) = states.states_metadata.remove(h) {
                metadata_to_keep.insert(*h, metadata);
            }
        }
        std::mem::swap(&mut states.states_metadata, &mut metadata_to_keep);
        if *ic_sys::IS_WSL {
            // We send obsolete metadata to deallocation thread so that they are freed
            // AFTER the in-memory states. We do this because in-memory states might
            // have PageMap objects that are still referencing the checkpoints, and
            // attempting to delete a file that is still open causes errors when
            // running on WSL (even though it's a perfectly valid usage on UNIX systems).
            //
            // NOTE: we rely on deallocations happening sequentially, adding more
            // deallocation threads might break the desired behavior.
            //
            // FIXME: Objects are not necessarily deleted in order: if the backlog is too
            // large, we drop them synchronously.
            self.deallocator_thread.send(Box::new(metadata_to_keep));
        }

        if number_of_checkpoints != states.states_metadata.len() {
            // We removed a checkpoint, so states_metadata needs to be updated on disk
            self.release_lock_and_persist_metadata(states);
        } else {
            drop(states);
        }

        #[cfg(debug_assertions)]
        {
            let unfiltered_checkpoint_heights = self
                .state_layout
                .unfiltered_checkpoint_heights()
                .unwrap_or_else(|err| {
                    fatal!(
                        &self.log,
                        "Failed to retrieve unfiltered checkpoint heights: {:?}",
                        err
                    )
                });

            let state_heights = self.list_state_heights(ic_interfaces_state_manager::CERT_ANY);

            // All checkpoints to keep should exist on disk.
            debug_assert!(checkpoint_heights_to_keep
                .iter()
                .all(|h| unfiltered_checkpoint_heights.contains(h)));

            // If the in-memory states that Consensus ask to keep exist in the beginning, they should be all retained.
            debug_assert!(existing_extra_inmemory_heights_to_keep
                .iter()
                .all(|h| state_heights.contains(h)));

            debug_assert!(state_heights.contains(&latest_state_height));
            debug_assert!(state_heights.contains(&latest_certified_height));
        }
    }

    pub fn checkpoint_heights(&self) -> Vec<Height> {
        let result = self
            .state_layout
            .checkpoint_heights()
            .unwrap_or_else(|err| {
                fatal!(self.log, "Failed to gather checkpoint heights: {:?}", err)
            });

        self.metrics
            .checkpoints_on_disk_count
            .set(result.len() as i64);

        result
    }

    /// Returns the list of heights corresponding to snapshots matching
    /// the mask. E.g. `list_state_heights(CERT_ANY)` will return all snapshots.
    ///
    /// Note that the initial state at height 0 is considered uncertified from
    /// the State Manager point of view.  This is because the protocol requires
    /// each replica to individually obtain the initial state using some
    /// out-of-band mechanism (i.e., not state sync).  Also note that the
    /// authenticity of this initial state will be verified by some protocol
    /// external to this component.
    ///
    /// The list of heights is guaranteed to be
    /// * Non-empty if `cert_mask = CERT_ANY` as it will contain at least height
    ///   0 even if no states were committed yet.
    /// * Sorted in ascending order.
    #[allow(dead_code)]
    pub fn list_state_heights(
        &self,
        cert_mask: ic_interfaces_state_manager::CertificationMask,
    ) -> Vec<Height> {
        let _timer = self
            .metrics
            .api_call_duration
            .with_label_values(&["list_state_heights"])
            .start_timer();

        fn matches(
            cert: Option<&Certification>,
            mask: ic_interfaces_state_manager::CertificationMask,
        ) -> bool {
            match cert {
                Some(_) => mask.is_set(ic_interfaces_state_manager::CERT_CERTIFIED),
                None => mask.is_set(ic_interfaces_state_manager::CERT_UNCERTIFIED),
            }
        }

        let states = self.states.read();

        let heights: BTreeSet<_> = states
            .snapshots
            .iter()
            .map(|snapshot| snapshot.height)
            .filter(|h| {
                matches(
                    states
                        .certifications_metadata
                        .get(h)
                        .and_then(|metadata| metadata.certification.as_ref()),
                    cert_mask,
                )
            })
            .collect();

        // convert the b-tree into a vector
        heights.into_iter().collect()
    }

    // Creates a checkpoint and switches state to it.
    fn create_checkpoint_and_switch(
        &self,
        mut state: ReplicatedState,
        height: Height,
    ) -> CreateCheckpointResult {
        self.observe_num_loaded_pagemaps(&state);
        struct PreviousCheckpointInfo {
            dirty_pages: DirtyPages,
            base_manifest: Manifest,
            base_height: Height,
            checkpoint_layout: CheckpointLayout<ReadOnly>,
        }

        let start = Instant::now();
        {
            let _timer = self
                .metrics
                .checkpoint_metrics
                .make_checkpoint_step_duration
                .with_label_values(&["wait_for_manifest_and_flush"])
                .start_timer();
            // We need the previous manifest computation to complete because:
            //   1) We need it it speed up the next manifest computation using ManifestDelta
            //   2) We don't want to run too much ahead of the latest ready manifest.
            self.flush_tip_channel();
        }

        let previous_checkpoint_info = {
            let _timer = self
                .metrics
                .checkpoint_metrics
                .make_checkpoint_step_duration
                .with_label_values(&["previous_checkpoint_info"])
                .start_timer();
            let states = self.states.read();
            states
                .states_metadata
                .iter()
                .rev()
                .find_map(|(base_height, state_metadata)| {
                    let base_manifest = state_metadata.manifest()?.clone();
                    Some((base_manifest, *base_height))
                })
                .and_then(|(base_manifest, base_height)| {
                    if let Ok(checkpoint_layout) = self.state_layout.checkpoint_verified(base_height) {
                        // If `lsmt_status` is enabled, then `dirty_pages` is not needed, as each file is either completely
                        // new, or identical (same inode) to before.
                        let dirty_pages = match self.lsmt_status {
                            FlagStatus::Enabled => Vec::new(),
                            FlagStatus::Disabled => get_dirty_pages(&state),
                        };
                        Some(PreviousCheckpointInfo {
                            dirty_pages,
                            base_manifest,
                            base_height,
                            checkpoint_layout,
                        })
                    } else {
                        warn!(self.log,
                            "Failed to get base checkpoint layout for height {}. Fallback to full manifest computation",
                            base_height);
                        None
                    }
                })
        };

        {
            // We don't need to persist the deltas to the tip because we
            // flush deltas before calling this method, see flush_page_maps.
            let _timer = self
                .metrics
                .checkpoint_metrics
                .make_checkpoint_step_duration
                .with_label_values(&["strip_page_map_deltas"])
                .start_timer();
            strip_page_map_deltas(&mut state, self.get_fd_factory());
        }
        let result = {
            checkpoint::make_checkpoint(
                &state,
                height,
                &self.tip_channel,
                &self.metrics.checkpoint_metrics,
                &mut scoped_threadpool::Pool::new(NUMBER_OF_CHECKPOINT_THREADS),
                self.get_fd_factory(),
                self.lsmt_status,
            )
        };
        let (cp_layout, checkpointed_state, has_downgrade) = match result {
            Ok(response) => response,
            Err(CheckpointError::AlreadyExists(_)) => {
                warn!(
                    self.log,
                    "Failed to create checkpoint @{} because it already exists, \
                    re-loading the checkpoint from disk",
                    height
                );

                let (cp_verified, checkpointed_state) = self
                    .state_layout
                    .checkpoint_in_verification(height)
                    .map_err(CheckpointError::from)
                    .and_then(|layout| {
                        let _timer = self
                            .metrics
                            .checkpoint_op_duration
                            .with_label_values(&["recover"])
                            .start_timer();
                        let state = checkpoint::load_checkpoint_and_validate_parallel(
                            &layout,
                            self.own_subnet_type,
                            &self.metrics.checkpoint_metrics,
                            self.get_fd_factory(),
                        )?;
                        Ok((layout, state))
                    })
                    .unwrap_or_else(|err| {
                        fatal!(
                            self.log,
                            "Failed to load existing checkpoint @{}: {}",
                            height,
                            err
                        )
                    });
                (
                    cp_verified,
                    checkpointed_state,
                    // HasDowngrade::Yes is the conservative choice, opting for full Manifest computation.
                    HasDowngrade::Yes,
                )
            }
            Err(err) => fatal!(
                self.log,
                "Failed to make a checkpoint @{}: {:?}",
                height,
                err
            ),
        };
        {
            let _timer = self
                .metrics
                .checkpoint_metrics
                .make_checkpoint_step_duration
                .with_label_values(&["defrag_canisters_map"])
                .start_timer();

            // This step is a functional no-op, but results in a cleaner memory layout that is ultimately faster to iterate over.
            let canisters = std::mem::take(&mut state.canister_states);
            state.canister_states = canisters.into_iter().collect();
        }
        {
            let _timer = self
                .metrics
                .checkpoint_metrics
                .make_checkpoint_step_duration
                .with_label_values(&["validate_eq"])
                .start_timer();
            if let Err(err) = checkpointed_state.validate_eq(&state) {
                error!(
                    self.log,
                    "{}: Replicated state altered: {}",
                    CRITICAL_ERROR_REPLICATED_STATE_ALTERED_AFTER_CHECKPOINT,
                    err
                );
                self.metrics
                    .checkpoint_metrics
                    .replicated_state_altered_after_checkpoint
                    .inc();
            }
        }
        {
            let _timer = self
                .metrics
                .checkpoint_metrics
                .make_checkpoint_step_duration
                .with_label_values(&["switch_to_checkpoint"])
                .start_timer();
            switch_to_checkpoint(&mut state, &checkpointed_state);
            self.tip_channel
                .send(TipRequest::ValidateReplicatedState {
                    checkpoint_layout: cp_layout.clone(),
                })
                .expect("Failed to send Validate request");
        }

        // On the NNS subnet we never allow incremental manifest computation
        let is_nns = self.own_subnet_id == state.metadata.network_topology.nns_subnet_id;
        let manifest_delta = if is_nns || has_downgrade == HasDowngrade::Yes {
            None
        } else {
            let _timer = self
                .metrics
                .checkpoint_metrics
                .make_checkpoint_step_duration
                .with_label_values(&["manifest_delta"])
                .start_timer();
            previous_checkpoint_info.map(
                |PreviousCheckpointInfo {
                     dirty_pages,
                     checkpoint_layout,
                     base_manifest,
                     base_height,
                 }| {
                    manifest::ManifestDelta {
                        base_manifest,
                        base_height,
                        target_height: height,
                        dirty_memory_pages: dirty_pages,
                        base_checkpoint: checkpoint_layout,
                        lsmt_status: self.lsmt_status,
                    }
                },
            )
        };

        let result = {
            let _timer = self
                .metrics
                .checkpoint_metrics
                .make_checkpoint_step_duration
                .with_label_values(&["create_checkpoint_result"])
                .start_timer();
            // With lsmt, we do not need the defrag.
            // Without lsmt, the ResetTipAndMerge happens earlier in make_checkpoint.
            let tip_requests = if self.lsmt_status == FlagStatus::Enabled {
                vec![TipRequest::ResetTipAndMerge {
                    checkpoint_layout: cp_layout.clone(),
                    pagemaptypes: PageMapType::list_all_including_snapshots(&state),
                    is_initializing_tip: false,
                }]
            } else {
                vec![TipRequest::DefragTip {
                    height,
                    page_map_types: PageMapType::list_all_without_snapshots(&state),
                }]
            };

            CreateCheckpointResult {
                tip_requests,
                state: Arc::new(state),
                state_metadata: StateMetadata {
                    checkpoint_layout: Some(cp_layout.clone()),
                    bundled_manifest: None,
                    state_sync_file_group: None,
                },
                compute_manifest_request: TipRequest::ComputeManifest {
                    checkpoint_layout: cp_layout,
                    manifest_delta,
                    states: self.states.clone(),
                    persist_metadata_guard: self.persist_metadata_guard.clone(),
                },
            }
        };

        let elapsed = start.elapsed();
        info!(self.log, "Created checkpoint @{} in {:?}", height, elapsed);
        self.metrics
            .checkpoint_op_duration
            .with_label_values(&["create"])
            .observe(elapsed.as_secs_f64());
        result
    }

    pub fn test_only_send_wait_to_tip_channel(&self, sender: Sender<()>) {
        self.tip_channel.send(TipRequest::Wait { sender }).unwrap();
    }

    fn certified_state_reader(&self) -> Option<CertifiedStateSnapshotImpl> {
        let read_certified_state_duration_histogram = self
            .metrics
            .api_call_duration
            .with_label_values(&["read_certified_state"]);

        let (state, certification, hash_tree) = self.latest_certified_state()?;
        Some(CertifiedStateSnapshotImpl {
            read_certified_state_duration_histogram,
            state,
            certification,
            hash_tree,
        })
    }
}

/// Flushes to disk all the canister heap deltas accumulated in memory
/// during execution from the last flush.
fn flush_canister_snapshots_and_page_maps(
    tip_state: &mut ReplicatedState,
    height: Height,
    tip_channel: &Sender<TipRequest>,
    metrics: &CheckpointMetrics,
) {
    metrics.page_map_flushes.inc();
    let mut pagemaps = Vec::new();

    let mut add_to_pagemaps_and_strip = |entry, page_map: &mut PageMap| {
        // In cases where a PageMap's data has to be wiped, execution will replace the PageMap with a newly
        // created one. In these cases, we also need to wipe the data from the file on disk.
        // If the PageMap represents a new file, then the base_height will be None, as we set base_height only
        // when loading a PageMap from a checkpoint. Furthermore, we only want to wipe data from the file on
        // disk before applying any unflushed deltas of that PageMap. We detect this case by looking at
        // has_stripped_unflushed_deltas, which will be false at the beginning, but true as soon as we strip unflushed
        // deltas for the first time in the lifetime of the PageMap. As a result, if there is no base_height and
        // we have not persisted unflushed deltas before, then there are no relevant pages beyond the ones in the
        // unlushed delta, and we truncate the file on disk to size 0.
        let truncate = page_map.base_height.is_none() && !page_map.has_stripped_unflushed_deltas();
        let page_map_clone = if !page_map.unflushed_delta_is_empty() {
            Some(page_map.clone())
        } else {
            None
        };
        if truncate || page_map_clone.is_some() {
            pagemaps.push(PageMapToFlush {
                page_map_type: entry,
                truncate,
                page_map: page_map_clone,
            });
        }
        // We strip empty unflushed deltas to keep has_stripped_unflushed_deltas() correct
        page_map.strip_unflushed_delta();
    };

    for (id, canister) in tip_state.canister_states.iter_mut() {
        add_to_pagemaps_and_strip(
            PageMapType::WasmChunkStore(id.to_owned()),
            canister.system_state.wasm_chunk_store.page_map_mut(),
        );
        if let Some(execution_state) = canister.execution_state.as_mut() {
            add_to_pagemaps_and_strip(
                PageMapType::WasmMemory(id.to_owned()),
                &mut execution_state.wasm_memory.page_map,
            );
            add_to_pagemaps_and_strip(
                PageMapType::StableMemory(id.to_owned()),
                &mut execution_state.stable_memory.page_map,
            );
        }
    }

    // Take all snapshot operations that happened since the last flush and clear the list stored in `tip_state`.
    // This way each operation is executed exactly once, independent of how many times `flush_page_maps` is called.
    let snapshot_operations = tip_state.canister_snapshots.take_unflushed_changes();

    for op in &snapshot_operations {
        // Only CanisterSnapshots that are new since the last flush will have PageMaps that need to be flushed. They will
        // have a corresponding Backup in the snapshot operations list.
        if let SnapshotOperation::Backup(_canister_id, snapshot_id) = op {
            // If we can't find the CanisterSnapshot they must have been already deleted again. Nothing to flush in this case.
            if let Some(canister_snapshot) = tip_state.canister_snapshots.get_mut(*snapshot_id) {
                let new_snapshot = Arc::make_mut(canister_snapshot);

                add_to_pagemaps_and_strip(
                    PageMapType::SnapshotWasmChunkStore(*snapshot_id),
                    new_snapshot.chunk_store_mut().page_map_mut(),
                );
                add_to_pagemaps_and_strip(
                    PageMapType::SnapshotWasmMemory(*snapshot_id),
                    &mut new_snapshot.execution_snapshot_mut().wasm_memory.page_map,
                );
                add_to_pagemaps_and_strip(
                    PageMapType::SnapshotStableMemory(*snapshot_id),
                    &mut new_snapshot.execution_snapshot_mut().stable_memory.page_map,
                );
            }
        }
    }

    if !pagemaps.is_empty() || !snapshot_operations.is_empty() {
        tip_channel
            .send(TipRequest::FlushPageMapDelta {
                height,
                pagemaps,
                snapshot_operations,
            })
            .unwrap();
        // We flush further when the tip_channel queue is not empty. Meaning we're blind
        // to a request being processed, so we send Noop to signal for the busy Tip Thread.
        tip_channel.send(TipRequest::Noop).unwrap();
    }
}

fn initial_state(own_subnet_id: SubnetId, own_subnet_type: SubnetType) -> Labeled<ReplicatedState> {
    Labeled::new(
        StateManagerImpl::INITIAL_STATE_HEIGHT,
        ReplicatedState::new(own_subnet_id, own_subnet_type),
    )
}

fn crypto_hash_of_tree(t: &HashTree) -> CryptoHash {
    CryptoHash(t.root_hash().0.to_vec())
}

fn update_latest_height(cached: &AtomicU64, h: Height) -> u64 {
    let h = h.get();
    cached.fetch_max(h, Ordering::Relaxed).max(h)
}

/// Helper function to set metrics related to hash trees
fn update_hash_tree_metrics(hash_tree: &HashTree, metrics: &StateManagerMetrics) {
    metrics.latest_hash_tree_size.set(hash_tree.size() as i64);
    metrics
        .latest_hash_tree_max_index
        .set(hash_tree.max_index() as i64);
}

impl StateManager for StateManagerImpl {
    /// Note that this function intentionally does not use
    /// `latest_state_height()` to figure out if state at the requested height
    /// has been committed yet or not because `latest_state_height()` consults
    /// the disk to figure out what the latest state is.  So if the state at the
    /// requested height is only available on disk, there is still no snapshot
    /// of the state so the root_hash is not available.
    fn get_state_hash_at(&self, height: Height) -> Result<CryptoHashOfState, StateHashError> {
        let _timer = self
            .metrics
            .api_call_duration
            .with_label_values(&["get_state_hash_at"])
            .start_timer();

        let states = self.states.read();

        states
            .states_metadata
            .get(&height)
            .ok_or_else(|| match states.certifications_metadata.iter().next_back() {
                Some((key, _)) => {
                    if *key < height {
                        StateHashError::Transient(StateNotCommittedYet(height))
                    } else {
                        // If the state is older than the oldest state we still have,
                        // we report it as having been removed
                        let oldest_kept = states
                            .certifications_metadata
                            .iter()
                            .next()
                            .map(|(height, _)| *height)
                            .unwrap(); // certifications_metadata cannot be empty in this branch

                        if height < oldest_kept {
                            // The state might have been not fully certified in addition to
                            // being removed. We don't know anymore.
                            StateHashError::Permanent(StateRemoved(height))
                        } else {
                            StateHashError::Permanent(StateNotFullyCertified(height))
                        }
                    }
                }
                None => StateHashError::Transient(StateNotCommittedYet(height)),
            })
            .map(|metadata| metadata.root_hash().cloned())
            .transpose()
            .unwrap_or(Err(StateHashError::Transient(HashNotComputedYet(height))))
    }

    fn take_tip(&self) -> (Height, ReplicatedState) {
        let _timer = self
            .metrics
            .api_call_duration
            .with_label_values(&["take_tip"])
            .start_timer();

        let hash_at = |tip_height: Height, certifications_metadata: &CertificationsMetadata| {
            if tip_height > Self::INITIAL_STATE_HEIGHT {
                let tip_metadata = certifications_metadata.get(&tip_height).unwrap_or_else(|| {
                    fatal!(self.log, "Bug: missing tip metadata @{}", tip_height)
                });

                // Since the state machine will use this tip to compute the *next* state,
                // we populate the prev_state_hash with the hash of the current tip.
                Some(CryptoHashOfPartialState::from(
                    tip_metadata.certified_state_hash.clone(),
                ))
            } else {
                // This code is executed at most once per subnet, no need to
                // optimize this.
                let hash_tree = hash_lazy_tree(&replicated_state_as_lazy_tree(
                    initial_state(self.own_subnet_id, self.own_subnet_type).get_ref(),
                ))
                .unwrap_or_else(|err| fatal!(self.log, "Failed to compute hash tree: {:?}", err));
                update_hash_tree_metrics(&hash_tree, &self.metrics);
                Some(CryptoHashOfPartialState::from(crypto_hash_of_tree(
                    &hash_tree,
                )))
            }
        };

        let mut states = self.states.write();
        let (tip_height, mut tip) = states.tip.take().expect("failed to get TIP");

        let (target_snapshot, target_hash) = match states.snapshots.back() {
            Some(snapshot) if snapshot.height > tip_height => (
                snapshot.clone(),
                hash_at(snapshot.height, &states.certifications_metadata),
            ),
            _ => {
                tip.metadata.prev_state_hash = hash_at(tip_height, &states.certifications_metadata);
                return (tip_height, tip);
            }
        };

        // The latest checkpoint is newer than tip.
        // This can happen when we replay blocks and sync states concurrently.
        //
        // We release the states write lock here because loading a checkpoint
        // can take a lot of time (many seconds), and we do not want to block
        // state readers (like HTTP handler) for too long.
        //
        // We are keeping a CheckpointLayout for the checkpoint that is becoming
        // the tip, in order to ensure that it does not get deleted.
        //
        // Note that we still will not call initialize_tip()
        // concurrently because only a thread that owns the tip can call
        // this function.
        //
        // This thread has already consumed states.tip, so a concurrent call to
        // take_tip() will fail on states.tip.take().
        //
        // In general, there should always be one thread that calls
        // take_tip() and commit_and_certify() — the state machine thread.

        let checkpoint_layout = states
            .states_metadata
            .get(&target_snapshot.height)
            .unwrap()
            .checkpoint_layout
            .as_ref()
            .unwrap()
            .clone();
        std::mem::drop(states);

        let mut new_tip = initialize_tip(
            &self.log,
            &self.tip_channel,
            &target_snapshot,
            checkpoint_layout,
        );

        new_tip.metadata.prev_state_hash = target_hash;

        // This might still not be the latest version: there might have been
        // another successful state sync while we were updating the tip.
        // That is not a problem: we will handle this case later in commit_and_certify().
        (target_snapshot.height, new_tip)
    }

    fn take_tip_at(&self, height: Height) -> StateManagerResult<ReplicatedState> {
        let _timer = self
            .metrics
            .api_call_duration
            .with_label_values(&["take_tip_at"])
            .start_timer();

        let (tip_height, state) = self.take_tip();

        let mut states = self.states.write();
        assert!(states.tip.is_none());

        if height < tip_height {
            states.tip = Some((tip_height, state));
            return Err(StateManagerError::StateRemoved(height));
        }
        if tip_height < height {
            states.tip = Some((tip_height, state));
            return Err(StateManagerError::StateNotCommittedYet(height));
        }

        Ok(state)
    }

    fn fetch_state(
        &self,
        height: Height,
        root_hash: CryptoHashOfState,
        cup_interval_length: Height,
    ) {
        let _timer = self
            .metrics
            .api_call_duration
            .with_label_values(&["fetch_state"])
            .start_timer();

        match self.get_state_hash_at(height) {
            Ok(hash) => assert_eq!(
                hash, root_hash,
                "The hash of requested state {:?} at height {} doesn't match the locally computed hash {:?}",
                root_hash, height, hash
            ),
            Err(StateHashError::Transient(HashNotComputedYet(_))) => {
                // The state is already available, but we haven't finished
                // computing the hash yet.
            }
            Err(StateHashError::Permanent(StateRemoved(_))) => {
                // No need to fetch an old state, nothing to do.
                info!(
                    self.log,
                    "Requested fetch of an old state @{}, hash = {:?}", height, root_hash
                );
            }
            Err(StateHashError::Permanent(StateNotFullyCertified(_)))=> {
                // This could trigger if we already have a local state at that height, but that height is not a checkpoint. This could possibly be a fatal log.
                error!(
                    self.log,
                    "Requested fetch of a state @{}, which was committed with `CertificationScope::Metadata`, hash = {:?}", height, root_hash
                );
            }
            Err(StateHashError::Transient(StateNotCommittedYet(_))) => {
                // Let's see if we already have this state locally.  This might
                // be the case if we are in subnet recovery mode and
                // re-introducing some old state with a new height.
                if let Some((checkpoint_height, manifest, meta_manifest)) = self.find_checkpoint_by_root_hash(&root_hash) {
                    info!(self.log,
                          "Copying checkpoint {} with root hash {:?} under new height {}",
                          checkpoint_height, root_hash, height);

                    match self.state_layout.checkpoint_verification_status(checkpoint_height) {
                        Ok(true) => {}
                        Ok(false) => {
                            warn!(self.log,
                                "Unverified checkpoint @{} cannot be cloned to a new checkpoint height.",
                                checkpoint_height
                            );
                            return;
                        }
                        Err(err) => {
                            warn!(self.log,
                                "Checkpoint @{} does not exist but it is found in states metadata: {:?}",
                                checkpoint_height,
                                err
                            );
                            return;
                        }
                    }

                    // Clone the checkpoint if it is verified.
                    match self.state_layout.clone_checkpoint(checkpoint_height, height) {
                        Ok(_) => {
                            let (state, cp_layout) = load_checkpoint(&self.state_layout, height, &self.metrics, self.own_subnet_type, Arc::clone(&self.get_fd_factory()))
                                .expect("failed to load checkpoint");
                            self.on_synced_checkpoint(state, cp_layout, manifest, meta_manifest, root_hash);
                            return;
                        }
                        Err(e) => {
                            warn!(self.log,
                                  "Failed to clone checkpoint {} => {}: {}",
                                  checkpoint_height, height, e
                            );
                        }
                    }
                }

                // Normal path: we don't have the state locally, let's fetch it.
                let mut states = self.states.write();
                match &states.fetch_state {
                    None => {
                        info!(
                            self.log,
                            "Setting new target state to fetch: height = {}, hash = {:?}",
                            height,
                            root_hash
                        );
                        states.fetch_state = Some((height, root_hash, cup_interval_length));
                    }
                    Some((prev_height, prev_hash, _prev_cup_interval_length)) => {
                        use std::cmp::Ordering;

                        match prev_height.cmp(&height) {
                            Ordering::Less => {
                                info!(
                                    self.log,
                                    "Updating target state to fetch from {} to {}",
                                    prev_height,
                                    height
                                );
                                states.fetch_state = Some((height, root_hash, cup_interval_length))
                            }
                            Ordering::Equal => {
                                assert_eq!(
                                    *prev_hash, root_hash,
                                    "Requested to fetch the same state {} twice with different hashes: first {:?}, then {:?}",
                                    height, prev_hash, root_hash
                                );
                            }
                            Ordering::Greater => {
                                info!(self.log, "Ignoring request to fetch state {} below current target state {}", height, prev_height);
                            }
                        }
                    }
                }
            }
        }
    }

    fn list_state_hashes_to_certify(&self) -> Vec<(Height, CryptoHashOfPartialState)> {
        let _timer = self
            .metrics
            .api_call_duration
            .with_label_values(&["list_state_hashes_to_certify"])
            .start_timer();

        self.states
            .read()
            .certifications_metadata
            .iter()
            .filter(|(_, metadata)| metadata.certification.is_none())
            .map(|(height, metadata)| {
                (
                    *height,
                    CryptoHashOfPartialState::from(metadata.certified_state_hash.clone()),
                )
            })
            .collect()
    }

    fn deliver_state_certification(&self, certification: Certification) {
        let _timer = self
            .metrics
            .api_call_duration
            .with_label_values(&["deliver_state_certification"])
            .start_timer();
        let certification_height = certification.height;
        let mut states = self.states.write();
        if let Some(metadata) = states
            .certifications_metadata
            .get_mut(&certification.height)
        {
            let hash = metadata.certified_state_hash.clone();
            if certification.signed.content.hash.get_ref() != &hash {
                if let Err(err) = self
                    .state_layout
                    .create_diverged_state_marker(certification_height)
                {
                    error!(
                        self.log,
                        "Failed to mark state @{} diverged: {}", certification_height, err
                    );
                }
                panic!(
                    "delivered certification has invalid hash, expected {:?}, received {:?}",
                    hash, certification.signed.content.hash
                );
            }
            let latest_certified =
                update_latest_height(&self.latest_certified_height, certification.height);

            self.metrics
                .latest_certified_height
                .set(latest_certified as i64);
            self.metrics
                .certification_duration
                .observe(metadata.certification_requested_at.elapsed().as_secs_f64());

            metadata.certification = Some(certification);

            for (_, certification_metadata) in states
                .certifications_metadata
                .range_mut(Self::INITIAL_STATE_HEIGHT..certification_height)
            {
                if let Some(tree) = certification_metadata.hash_tree.take() {
                    self.deallocator_thread.send(Box::new(tree));
                }
            }
        }
    }

    /// This method instructs the state manager that Consensus doesn't need
    /// any states strictly lower than the specified `height`.  The
    /// implementation purges some of these states using the heuristic
    /// described below.
    ///
    /// # Notation
    ///
    ///  * *OCK* stands for "Oldest verified Checkpoint to Keep". This is the height of
    ///    the latest verified checkpoint ≤ H passed to `remove_states_below`.
    ///  * *LSH* stands for "Latest State Height". This is the latest state that
    ///    the state manager has.
    ///  * *LCH* stands for "Latest verified Checkpoint Height". This is the height of
    ///    the latest verified checkpoint that the state manager created.
    ///  * *CHS* stands for "verified CHeckpoint Heights". These are heights of all the
    ///    verified checkpoints available.
    ///
    /// # Heuristic
    ///
    /// We remove all states with heights greater than 0 and smaller than
    /// `min(LSH, H)` while keeping all the checkpoints more recent or equal
    /// to OCK together with the most recent checkpoint.
    ///
    /// ```text
    ///   removed_states(H) := (0, min(LSH, H))
    ///                        \ { ch | ch ∈ CHS ∧ ch >= OCK }
    ///                        \ { max(CHS) }
    ///  ```
    ///
    /// # Rationale
    ///
    /// * We can only remove states strictly lower than LSH because the replica won't
    ///   be able to make progress otherwise. It's quite normal for Consensus to be
    ///   slightly ahead of execution, so we can't blindly remove everything that
    ///   Consensus doesn't need anymore.
    ///
    /// * When state manager restarts, it needs to load the oldest checkpoint to keep,
    ///   see Note [Oldest Required State Recovery]. Therefore, we keep the
    ///   oldest checkpoint to keep and more recent checkpoints.
    ///
    /// * We keep the (EXTRA_CHECKPOINTS_TO_KEEP + 1) most recent checkpoints to increase
    ///   average checkpoint lifetime. The larger the lifetime, the more time other nodes
    ///   have to sync states.
    ///
    /// * We always keep the latest certified state
    fn remove_states_below(&self, requested_height: Height) {
        let _timer = self
            .metrics
            .api_call_duration
            .with_label_values(&["remove_states_below"])
            .start_timer();

        let checkpoint_heights: BTreeSet<Height> = self.checkpoint_heights().into_iter().collect();

        // The latest state must be kept.
        let latest_state_height = self.latest_state_height();
        let oldest_height_to_keep = latest_state_height
            .min(requested_height)
            .max(Height::new(1));

        let oldest_checkpoint_to_keep = if checkpoint_heights.is_empty() {
            Self::INITIAL_STATE_HEIGHT
        } else {
            // The latest checkpoint below or at the requested height will also be kept
            // because the state manager needs to load from it when restarting.
            let oldest_checkpoint_to_keep = checkpoint_heights
                .iter()
                .filter(|x| **x <= requested_height)
                .max()
                .copied()
                .unwrap_or(requested_height);

            // Keep extra checkpoints for state sync.
            checkpoint_heights
                .iter()
                .rev()
                .take(EXTRA_CHECKPOINTS_TO_KEEP + 1)
                .copied()
                .min()
                .unwrap_or(oldest_height_to_keep)
                .min(oldest_height_to_keep)
                .min(oldest_checkpoint_to_keep)
        };

        // The public interface does not protect extra states, so we pass an empty set here.
        self.remove_states_below_impl(
            oldest_height_to_keep,
            oldest_checkpoint_to_keep,
            &BTreeSet::new(),
        );
    }

    /// Variant of `remove_states_below()` that only removes states committed with
    /// partial certification scope.
    ///
    /// The following states are NOT removed:
    /// * Any state with height >= requested_height
    /// * Checkpoint heights
    /// * The latest state
    /// * The latest certified state
    /// * State 0
    /// * Specified extra heights to keep
    fn remove_inmemory_states_below(
        &self,
        requested_height: Height,
        extra_heights_to_keep: &BTreeSet<Height>,
    ) {
        let _timer = self
            .metrics
            .api_call_duration
            .with_label_values(&["remove_inmemory_states_below"])
            .start_timer();

        // The latest state must be kept.
        let latest_state_height = self.latest_state_height();
        let oldest_height_to_keep = latest_state_height
            .min(requested_height)
            .max(Height::new(1));

        // Log how Consensus calls this API when it has some extra states to keep.
        if !extra_heights_to_keep.is_empty() {
            info!(
                self.log,
                "Removing in-memory states below {} except for {:?}",
                requested_height,
                extra_heights_to_keep,
            );

            let states = self.states.read();
            let checkpoint_heights_below_oldest_height_to_keep: BTreeSet<Height> = states
                .snapshots
                .iter()
                .map(|snapshot| snapshot.height)
                .filter(|height| {
                    states.states_metadata.contains_key(height) && *height < oldest_height_to_keep
                })
                .collect();
            drop(states);

            // Memory usage can be saved by removing them if they are not protected by `extra_heights_to_keep`.
            // Log these potential removal candidates and evaluate them against `extra_heights_to_keep` before actual removal in future versions.
            if !checkpoint_heights_below_oldest_height_to_keep.is_empty() {
                info!(
                    self.log,
                    "In-memory states at checkpoint heights {:?} are candidates for removal in future.",
                    checkpoint_heights_below_oldest_height_to_keep,
                );
            }
        }

        self.remove_states_below_impl(
            oldest_height_to_keep,
            Self::INITIAL_STATE_HEIGHT,
            extra_heights_to_keep,
        );
    }

    fn commit_and_certify(
        &self,
        mut state: Self::State,
        height: Height,
        scope: CertificationScope,
        batch_summary: Option<BatchSummary>,
    ) {
        let _timer = self
            .metrics
            .api_call_duration
            .with_label_values(&["commit_and_certify"])
            .start_timer();

        self.metrics
            .tip_handler_queue_length
            .set(self.tip_channel.len() as i64);

        self.populate_extra_metadata(&mut state, height);

        let mut state_metadata_and_compute_manifest_request: Option<(StateMetadata, TipRequest)> =
            None;
        let mut follow_up_tip_requests = Vec::new();

        let state = match scope {
            CertificationScope::Full => {
                self.flush_canister_snapshots_and_page_maps(&mut state, height);
                let CreateCheckpointResult {
                    state,
                    state_metadata,
                    compute_manifest_request,
                    tip_requests,
                } = self.create_checkpoint_and_switch(state, height);
                state_metadata_and_compute_manifest_request =
                    Some((state_metadata, compute_manifest_request));
                follow_up_tip_requests = tip_requests;

                state
            }
            CertificationScope::Metadata => {
                match self.lsmt_status {
                    FlagStatus::Enabled => {
                        // We want to balance writing too many overlay files with having too many unflushed pages at
                        // checkpoint time, when we always flush all remaining pages while blocking. As a compromise,
                        // we flush all pages `NUM_ROUNDS_BEFORE_CHECKPOINT_TO_WRITE_OVERLAY` rounds before each
                        // checkpoint, giving us roughly that many seconds to write these overlay files in the background.
                        if let Some(batch_summary) = batch_summary {
                            if batch_summary
                                .next_checkpoint_height
                                .get()
                                .saturating_sub(height.get())
                                == NUM_ROUNDS_BEFORE_CHECKPOINT_TO_WRITE_OVERLAY
                            {
                                self.flush_canister_snapshots_and_page_maps(&mut state, height);
                            }
                        }
                    }
                    FlagStatus::Disabled => {
                        if self.tip_channel.is_empty() {
                            self.flush_canister_snapshots_and_page_maps(&mut state, height);
                        } else {
                            self.metrics.checkpoint_metrics.page_map_flush_skips.inc();
                        }
                    }
                }

                Arc::new(state)
            }
        };

        let certification_metadata =
            Self::compute_certification_metadata(&self.metrics, &self.log, &state)
                .unwrap_or_else(|err| fatal!(self.log, "Failed to compute hash tree: {:?}", err));

        // This step is expensive, so we do it before the write lock for `states`.
        let next_tip = {
            let _timer = self
                .metrics
                .checkpoint_op_duration
                .with_label_values(&["copy_state"])
                .start_timer();
            Some((height, state.deref().clone()))
        };

        let mut states = self.states.write();
        #[cfg(debug_assertions)]
        check_certifications_metadata_snapshots_and_states_metadata_are_consistent(&states);

        // The following assert validates that we don't have two clients
        // modifying TIP at the same time and that each commit_and_certify()
        // is preceded by a call to take_tip().
        if let Some((tip_height, _)) = &states.tip {
            fatal!(
                self.log,
                "Attempt to commit state not borrowed from this StateManager, height = {}, tip_height = {}",
                height,
                tip_height,
            );
        }

        // It's possible that we already computed this state before.  We
        // validate that hashes agree to spot bugs causing non-determinism as
        // early as possible.
        if let Some(prev_metadata) = states.certifications_metadata.get(&height) {
            let prev_hash = &prev_metadata.certified_state_hash;
            let hash = &certification_metadata.certified_state_hash;
            assert_eq!(
                prev_hash, hash,
                "Committed state @{} twice with different hashes: first with {:?}, then with {:?}",
                height, prev_hash, hash,
            );
        }

        if !states
            .snapshots
            .iter()
            .any(|snapshot| snapshot.height == height)
        {
            states.snapshots.push_back(Snapshot {
                height,
                state: Arc::clone(&state),
            });
            states
                .snapshots
                .make_contiguous()
                .sort_by_key(|snapshot| snapshot.height);

            states
                .certifications_metadata
                .insert(height, certification_metadata);

            let latest_height = update_latest_height(&self.latest_state_height, height);
            self.metrics.max_resident_height.set(latest_height as i64);
            {
                let mut last_height_update_time = self
                    .latest_height_update_time
                    .lock()
                    .expect("Failed to lock last height update time.");
                let now = Instant::now();
                self.metrics
                    .height_update_time_seconds
                    .observe((now - *last_height_update_time).as_secs_f64());
                *last_height_update_time = now;
            }
        }

        if let Some((state_metadata, compute_manifest_request)) =
            state_metadata_and_compute_manifest_request
        {
            let metadata = states
                .states_metadata
                .entry(height)
                .or_insert(state_metadata);
            debug_assert!(self.tip_channel.len() <= 1);
            if metadata.bundled_manifest.is_none() {
                self.tip_channel
                    .send(compute_manifest_request)
                    .expect("failed to send ComputeManifestRequest message");
            }
        } else {
            debug_assert!(scope != CertificationScope::Full);
        }

        self.metrics
            .resident_state_count
            .set(states.snapshots.len() as i64);

        // The next call to take_tip() will take care of updating the
        // tip if needed.
        states.tip = next_tip;

        if scope == CertificationScope::Full {
            self.release_lock_and_persist_metadata(states);
        }
        for req in follow_up_tip_requests {
            self.tip_channel
                .send(req)
                .expect("failed to send tip request");
        }
    }

    fn report_diverged_checkpoint(&self, height: Height) {
        let mut states = self.states.write();
        // Unverified checkpoints should also be considered when removing checkpoints higher than the diverged height.
        let heights = self
            .state_layout
            .unfiltered_checkpoint_heights()
            .unwrap_or_else(|err| {
                fatal!(
                    &self.log,
                    "Failed to retrieve unfiltered checkpoint heights: {:?}",
                    err
                )
            });

        info!(self.log, "Moving diverged checkpoint @{}", height);
        if let Err(err) = self.state_layout.mark_checkpoint_diverged(height) {
            error!(
                self.log,
                "Failed to mark checkpoint @{} diverged: {}", height, err
            );
        }
        // At this point we broke quite few assumptions by removing files outside the
        // Tip thread, so Tip thread may panic if it tries to do some work with the checkpoint
        // files.
        // But the rename is atomic, and all the work past this comment is optional. If we don't
        // remove further diverged checkpoint, we crash again at the next startup but each restart
        // we do progress by removing the diverged checkpoints.
        // The metadata part is for performance.
        for h in heights {
            if h > height {
                info!(self.log, "Removing diverged checkpoint @{}", h);
                if let Err(err) = self.state_layout.force_remove_checkpoint(h) {
                    error!(
                        self.log,
                        "Failed to remove diverged checkpoint @{}: {}", h, err
                    );
                }
            }
        }

        states.states_metadata.split_off(&height);

        self.release_lock_and_persist_metadata(states);

        fatal!(self.log, "Replica diverged at height {}", height)
    }
}

struct CertifiedStateSnapshotImpl {
    certification: Certification,
    state: Arc<ReplicatedState>,
    hash_tree: Arc<HashTree>,
    read_certified_state_duration_histogram: Histogram,
}

impl CertifiedStateSnapshot for CertifiedStateSnapshotImpl {
    type State = ReplicatedState;

    fn get_state(&self) -> &Self::State {
        &self.state
    }

    fn get_height(&self) -> Height {
        self.certification.height
    }

    fn read_certified_state(
        &self,
        paths: &LabeledTree<()>,
    ) -> Option<(MixedHashTree, Certification)> {
        let _timer = self.read_certified_state_duration_histogram.start_timer();

        let mixed_hash_tree = {
            let lazy_tree = replicated_state_as_lazy_tree(self.get_state());
            let partial_tree = materialize_partial(&lazy_tree, paths);
            self.hash_tree.witness::<MixedHashTree>(&partial_tree)
        }
        .ok()?;

        debug_assert_eq!(
            crypto_hash_of_partial_state(&mixed_hash_tree.digest()),
            self.certification.signed.content.hash,
            "produced invalid hash tree {:?} for paths {:?}, full hash tree: {:?}",
            mixed_hash_tree,
            paths,
            self.hash_tree
        );

        Some((mixed_hash_tree, self.certification.clone()))
    }
}

impl StateReader for StateManagerImpl {
    type State = ReplicatedState;

    fn latest_state_height(&self) -> Height {
        Height::new(self.latest_state_height.load(Ordering::Relaxed))
    }

    fn latest_certified_height(&self) -> Height {
        Height::new(self.latest_certified_height.load(Ordering::Relaxed))
    }

    fn get_latest_state(&self) -> Labeled<Arc<Self::State>> {
        let _timer = self
            .metrics
            .api_call_duration
            .with_label_values(&["get_latest_state"])
            .start_timer();

        self.states
            .read()
            .snapshots
            .back()
            .map(|snapshot| Labeled::new(snapshot.height, snapshot.state.clone()))
            .unwrap_or_else(|| {
                Labeled::new(
                    Self::INITIAL_STATE_HEIGHT,
                    Arc::new(initial_state(self.own_subnet_id, self.own_subnet_type).take()),
                )
            })
    }

    fn get_state_at(&self, height: Height) -> StateManagerResult<Labeled<Arc<Self::State>>> {
        let _timer = self
            .metrics
            .api_call_duration
            .with_label_values(&["get_state_at"])
            .start_timer();

        if self.latest_state_height() < height {
            return Err(StateManagerError::StateNotCommittedYet(height));
        }
        match self.states.read().snapshots.iter().find_map(|snapshot| {
            (snapshot.height == height).then(|| Labeled::new(height, snapshot.state.clone()))
        }) {
            Some(state) => Ok(state),
            // In normal operation, getting in-memory states should not fall back to loading checkpoints.
            None => match load_checkpoint(
                &self.state_layout,
                height,
                &self.metrics,
                self.own_subnet_type,
                Arc::clone(&self.get_fd_factory()),
            ) {
                Ok((state, _)) => {
                    self.metrics
                        .state_manager_error_count
                        .with_label_values(&["state_fallback_to_checkpoint"])
                        .inc();
                    warn!(
                        self.log,
                        "State @{} unavailable in memory; fallback to checkpoint succeeded.",
                        height
                    );

                    Ok(Labeled::new(height, Arc::new(state)))
                }
                Err(CheckpointError::NotFound(_)) => Err(StateManagerError::StateRemoved(height)),
                Err(err) => {
                    self.metrics
                        .state_manager_error_count
                        .with_label_values(&["state_fallback_to_checkpoint"])
                        .inc();
                    warn!(
                        self.log,
                        "State @{} unavailable in memory; fallback to checkpoint failed.", height
                    );

                    self.metrics
                        .state_manager_error_count
                        .with_label_values(&["recover_checkpoint"])
                        .inc();
                    error!(self.log, "Failed to recover state @{}: {}", height, err);

                    Err(StateManagerError::StateRemoved(height))
                }
            },
        }
    }

    fn read_certified_state(
        &self,
        paths: &LabeledTree<()>,
    ) -> Option<(Arc<Self::State>, MixedHashTree, Certification)> {
        let reader = self.certified_state_reader()?;
        let (mixed_hash_tree, certification) = reader.read_certified_state(paths)?;

        Some((reader.state, mixed_hash_tree, certification))
    }

    fn get_certified_state_snapshot(
        &self,
    ) -> Option<Box<dyn CertifiedStateSnapshot<State = Self::State> + 'static>> {
        self.certified_state_reader()
            .map(|reader| Box::new(reader) as Box<_>)
    }
}

impl CertifiedStreamStore for StateManagerImpl {
    fn encode_certified_stream_slice(
        &self,
        remote_subnet: SubnetId,
        witness_begin: Option<StreamIndex>,
        msg_begin: Option<StreamIndex>,
        msg_limit: Option<usize>,
        byte_limit: Option<usize>,
    ) -> Result<CertifiedStreamSlice, EncodeStreamError> {
        match (witness_begin, msg_begin) {
            (None, None) => {}
            (Some(witness_begin), Some(msg_begin)) if witness_begin <= msg_begin => {}
            _ => {
                return Err(EncodeStreamError::InvalidSliceIndices {
                    witness_begin,
                    msg_begin,
                })
            }
        }

        let _timer = self
            .metrics
            .api_call_duration
            .with_label_values(&["encode_certified_stream"])
            .start_timer();

        let (state, certification, hash_tree) = self
            .latest_certified_state()
            .ok_or(EncodeStreamError::NoStreamForSubnet(remote_subnet))?;

        let stream = state
            .get_stream(&remote_subnet)
            .ok_or(EncodeStreamError::NoStreamForSubnet(remote_subnet))?;

        let validate_slice_begin = |begin| {
            if begin < stream.messages_begin() || stream.messages_end() < begin {
                return Err(EncodeStreamError::InvalidSliceBegin {
                    slice_begin: begin,
                    stream_begin: stream.messages_begin(),
                    stream_end: stream.messages_end(),
                });
            }
            Ok(())
        };
        let msg_from = msg_begin.unwrap_or_else(|| stream.messages_begin());
        validate_slice_begin(msg_from)?;
        let witness_from = witness_begin.unwrap_or(msg_from);
        validate_slice_begin(witness_from)?;

        let to = msg_limit
            .map(|n| msg_from + StreamIndex::new(n as u64))
            .filter(|end| end <= &stream.messages_end())
            .unwrap_or_else(|| stream.messages_end());

        let (slice_as_tree, to) =
            stream_encoding::encode_stream_slice(&state, remote_subnet, msg_from, to, byte_limit);

        let witness_partial_tree =
            stream_encoding::stream_slice_partial_tree(remote_subnet, witness_from, to);
        let witness = hash_tree
            .witness::<Witness>(&witness_partial_tree)
            .expect("Failed to generate witness.");

        Ok(CertifiedStreamSlice {
            payload: stream_encoding::encode_tree(slice_as_tree),
            merkle_proof: v1::Witness::proxy_encode(witness),
            certification,
        })
    }

    fn decode_certified_stream_slice(
        &self,
        remote_subnet: SubnetId,
        registry_version: RegistryVersion,
        certified_slice: &CertifiedStreamSlice,
    ) -> Result<StreamSlice, DecodeStreamError> {
        let _timer = self
            .metrics
            .api_call_duration
            .with_label_values(&["decode_certified_stream"])
            .start_timer();

        fn verify_recomputed_digest(
            verifier: &Arc<dyn Verifier>,
            remote_subnet: SubnetId,
            certification: &Certification,
            registry_version: RegistryVersion,
            digest: Digest,
            metrics: &StateManagerMetrics,
            #[allow(unused_variables)] log: &ReplicaLogger,
            #[allow(unused_variables)] malicious_flags: &MaliciousFlags,
        ) -> bool {
            #[cfg(feature = "malicious_code")]
            let certification = &maliciously_alter_certified_hash(
                certification.clone(),
                malicious_flags,
                &remote_subnet,
                log,
            );

            let hash_matches = digest.as_bytes() == certification.signed.content.hash.get_ref().0;
            let verification_status =
                verifier.validate(remote_subnet, certification, registry_version);
            let signature_verifies = verification_status.is_ok();

            metrics.observe_decode_slice_hash_comparison(hash_matches);
            metrics.observe_decode_slice_signature_verification(signature_verifies);

            hash_matches && signature_verifies
        }

        let tree = stream_encoding::decode_labeled_tree(&certified_slice.payload)?;

        let witness = v1::Witness::proxy_decode(&certified_slice.merkle_proof).map_err(|e| {
            DecodeStreamError::SerializationError(format!("Failed to deserialize witness: {:?}", e))
        })?;

        let digest = recompute_digest(&tree, &witness).map_err(|e| {
            DecodeStreamError::SerializationError(format!("Failed to recompute digest: {:?}", e))
        })?;

        if !verify_recomputed_digest(
            &self.verifier,
            remote_subnet,
            &certified_slice.certification,
            registry_version,
            digest,
            &self.metrics,
            &self.log,
            &self.malicious_flags,
        ) {
            return Err(DecodeStreamError::InvalidSignature(remote_subnet));
        }

        // `decode_slice_from_tree()` already checks internally whether the
        // slice only contains a stream for a single destination subnet.
        let (subnet_id, slice) = stream_encoding::decode_slice_from_tree(&tree)?;

        if subnet_id != self.own_subnet_id {
            return Err(DecodeStreamError::InvalidDestination {
                sender: remote_subnet,
                receiver: subnet_id,
            });
        }

        Ok(slice)
    }

    fn decode_valid_certified_stream_slice(
        &self,
        certified_slice: &CertifiedStreamSlice,
    ) -> Result<StreamSlice, DecodeStreamError> {
        let (_subnet, slice) = stream_encoding::decode_stream_slice(&certified_slice.payload)?;
        Ok(slice)
    }

    fn subnets_with_certified_streams(&self) -> Vec<SubnetId> {
        self.get_latest_state()
            .get_ref()
            .subnets_with_available_streams()
    }
}

#[cfg(feature = "malicious_code")]
fn maliciously_alter_certified_hash(
    mut certification: Certification,
    malicious_flags: &MaliciousFlags,
    remote_subnet: &SubnetId,
    log: &ReplicaLogger,
) -> Certification {
    if malicious_flags.maliciously_alter_certified_hash {
        info!(
            log,
            "[MALICIOUS] Corrupting root hash of certification at height {} in stream slice from {}",
            certification.height,
            remote_subnet
        );
        certification.signed.content.hash = CryptoHashOfPartialState::from(CryptoHash(vec![0; 32]));
    }
    certification
}

#[derive(Clone, Eq, PartialEq, Hash, Debug)]
pub enum CheckpointError {
    /// Wraps a stringified `std::io::Error`, a message and the path of the
    /// affected file/directory.
    IoError {
        path: PathBuf,
        message: String,
        io_err: String,
    },
    /// The layout of state root on disk is corrupted.
    CorruptedLayout { path: PathBuf, message: String },
    /// Wraps a stringified `ic_protobuf::proxy::ProxyDecodeError`, a field and
    /// the path of the affected file.
    ProtoError {
        path: std::path::PathBuf,
        field: String,
        proto_err: String,
    },
    /// Checkpoint at the specified height already exists.
    AlreadyExists(Height),
    /// Checkpoint for the requested height not found.
    NotFound(Height),
    /// Wraps a PageMap error.
    Persistence(PersistenceError),
    /// Trying to remove the last checkpoint.
    LatestCheckpoint(Height),
    /// Checkpoint for the requested height is unverified.
    CheckpointUnverified(Height),
}

impl std::error::Error for CheckpointError {
    fn source(&self) -> Option<&(dyn std::error::Error + 'static)> {
        match self {
            CheckpointError::Persistence(err) => Some(err),
            _ => None,
        }
    }
}

impl std::fmt::Display for CheckpointError {
    fn fmt(&self, f: &mut std::fmt::Formatter<'_>) -> std::fmt::Result {
        match self {
            CheckpointError::IoError {
                path,
                message,
                io_err,
            } => write!(f, "{}: {}: {}", path.display(), message, io_err),

            CheckpointError::CorruptedLayout { path, message } => {
                write!(f, "{}: {}", path.display(), message)
            }

            CheckpointError::ProtoError {
                path,
                field,
                proto_err,
            } => write!(
                f,
                "{}: failed to deserialize {}: {}",
                path.display(),
                field,
                proto_err
            ),

            CheckpointError::AlreadyExists(height) => write!(
                f,
                "failed to create checkpoint at height {} because it already exists",
                height
            ),

            CheckpointError::NotFound(height) => {
                write!(f, "checkpoint at height {} not found", height)
            }

            CheckpointError::Persistence(err) => write!(f, "persistence error: {}", err),

            CheckpointError::LatestCheckpoint(height) => write!(
                f,
                "Trying to remove the latest checkpoint at height @{}",
                height
            ),
            CheckpointError::CheckpointUnverified(height) => {
                write!(f, "Checkpoint at height @{} is unverified", height)
            }
        }
    }
}

impl From<PersistenceError> for CheckpointError {
    fn from(err: PersistenceError) -> Self {
        CheckpointError::Persistence(err)
    }
}

impl From<LayoutError> for CheckpointError {
    fn from(err: LayoutError) -> Self {
        match err {
            LayoutError::IoError {
                path,
                message,
                io_err,
            } => CheckpointError::IoError {
                path,
                message,
                io_err: io_err.to_string(),
            },
            LayoutError::CorruptedLayout { path, message } => {
                CheckpointError::CorruptedLayout { path, message }
            }
            LayoutError::NotFound(h) => CheckpointError::NotFound(h),
            LayoutError::AlreadyExists(h) => CheckpointError::AlreadyExists(h),
            LayoutError::LatestCheckpoint(h) => CheckpointError::LatestCheckpoint(h),
            LayoutError::CheckpointUnverified(h) => CheckpointError::CheckpointUnverified(h),
        }
    }
}

#[cfg(feature = "malicious_code")]
/// When maliciously_corrupt_own_state_at_heights contains the given height,
/// this function returns a false hash that contains all 0s.
fn maliciously_return_wrong_hash(
    manifest: &Manifest,
    log: &ReplicaLogger,
    malicious_flags: &MaliciousFlags,
    height: Height,
) -> CryptoHashOfState {
    use ic_protobuf::log::malicious_behaviour_log_entry::v1::{
        MaliciousBehaviour, MaliciousBehaviourLogEntry,
    };

    if malicious_flags
        .maliciously_corrupt_own_state_at_heights
        .contains(&height.get())
    {
        ic_logger::info!(
            log,
            "[MALICIOUS] corrupting the hash of the state at height {}",
            height.get();
            malicious_behaviour => MaliciousBehaviourLogEntry { malicious_behaviour: MaliciousBehaviour::CorruptOwnStateAtHeights as i32}
        );
        CryptoHashOfState::from(CryptoHash(vec![0u8; 32]))
    } else {
        CryptoHashOfState::from(CryptoHash(
            crate::manifest::manifest_hash(manifest).to_vec(),
        ))
    }
}

#[derive(Debug)]
pub struct PageAllocatorFileDescriptorImpl {
    root: PathBuf,
    file_backed_memory_allocator: FlagStatus,
}

impl PageAllocatorFileDescriptor for PageAllocatorFileDescriptorImpl {
    fn get_fd(&self) -> RawFd {
        // Only use the file-backed allocator if the feature flag is enabled.
        if self.file_backed_memory_allocator == FlagStatus::Enabled {
            self.get_file_backed_fd()
        } else {
            self.get_memory_backed_fd()
        }
    }
}

impl PageAllocatorFileDescriptorImpl {
    /// Create a file using an unique name to back memory pages
    fn get_file_backed_fd(&self) -> RawFd {
        // create a string uuid
        let uuid_str = Uuid::new_v4().to_string();
        let uuid_str_file = uuid_str + ".mem";
        // first clone the root
        let mut file_path = self.root.clone();
        // add the unique uuid value
        file_path.push(uuid_str_file);
        // open the file and return the fd
        match File::options()
            .create_new(true)
            .read(true)
            .write(true)
            .open(&file_path)
        {
            Err(why) => panic!(
                "MmapPageAllocatorCore failed to create the backing file {}",
                why
            ),
            Ok(file) => {
                let crnt_fd = file.into_raw_fd();
                // In Unix-based systems, when deleting a file while there are still open file
                // descriptors pointing to it, the file still exists and can be used. It will
                // finally be deleted when the last file descriptor pointing to it is closed.
                std::fs::remove_file(file_path.as_path()).expect(
                    "Error when deleting the file backing up the heap delta page allocator",
                );
                crnt_fd
            }
        }
    }

    // A platform-specific function that creates the backing file of the page allocator.
    // On Linux it uses `memfd_create` to create an in-memory file.
    // On MacOS and WSL it uses an ordinary temporary file.
    #[cfg(target_os = "linux")]
    fn get_memory_backed_fd(&self) -> RawFd {
        if *ic_sys::IS_WSL {
            return self.create_backing_file_portable();
        }

        match nix::sys::memfd::memfd_create(
            &std::ffi::CString::default(),
            nix::sys::memfd::MemFdCreateFlag::empty(),
        ) {
            Ok(fd) => fd,
            Err(err) => {
                panic!(
                    "MmapPageAllocatorCore failed to create the memory backing file {}",
                    err
                )
            }
        }
    }

    #[cfg(not(target_os = "linux"))]
    fn get_memory_backed_fd(&self) -> RawFd {
        self.create_backing_file_portable()
    }

    fn create_backing_file_portable(&self) -> RawFd {
        match tempfile() {
            Ok(file) => file.into_raw_fd(),
            Err(err) => {
                panic!(
                    "MmapPageAllocatorCore failed to create the MacOS/WSL backing file {}",
                    err
                )
            }
        }
    }
}<|MERGE_RESOLUTION|>--- conflicted
+++ resolved
@@ -2262,8 +2262,6 @@
             .chain(latest_manifest_height)
             .collect();
 
-<<<<<<< HEAD
-=======
         // In addition, we retain the latest certified state and any extra states specified to keep.
         // Note that `checkpoint_heights_to_keep` and `inmemory_heights_to_keep` are separate,
         // as decisions to retain a checkpoint or an in-memory state are made independently.
@@ -2271,18 +2269,6 @@
             .chain(extra_inmemory_heights_to_keep.iter().copied())
             .collect::<BTreeSet<_>>();
 
-        // Send object to deallocation thread if it has capacity.
-        let deallocate = |x| {
-            if self.deallocation_sender.len() < DEALLOCATION_BACKLOG_THRESHOLD {
-                self.deallocation_sender
-                    .send(x)
-                    .expect("failed to send object to deallocation thread");
-            } else {
-                std::mem::drop(x);
-            }
-        };
-
->>>>>>> 690721a7
         let (removed, retained) = states.snapshots.drain(0..).partition(|snapshot| {
             heights_to_remove.contains(&snapshot.height)
                 && !inmemory_heights_to_keep.contains(&snapshot.height)
