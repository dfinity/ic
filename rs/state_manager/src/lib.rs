--- conflicted
+++ resolved
@@ -2339,18 +2339,6 @@
                 })
         };
 
-<<<<<<< HEAD
-        {
-            // We don't need to persist the deltas to the tip because we
-            // flush deltas before calling this method, see flush_page_maps.
-            let _timer = self
-                .metrics
-                .checkpoint_metrics
-                .make_checkpoint_step_duration
-                .with_label_values(&["strip_page_map_deltas"])
-                .start_timer();
-            strip_page_map_deltas(&mut state, self.get_fd_factory());
-        }
         {
             let _timer = self
                 .metrics
@@ -2365,8 +2353,6 @@
                 })
                 .unwrap();
         }
-=======
->>>>>>> 6e327863
         let result = {
             checkpoint::make_unvalidated_checkpoint(
                 &mut state,
