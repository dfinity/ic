// Needs to be `pub` so that the benchmarking code in `state_benches`
// can access it.
pub mod checkpoint;
pub mod labeled_tree_visitor;
pub mod manifest;
pub mod split;
pub mod state_sync;
pub mod stream_encoding;
pub mod tip;
pub mod tree_diff;
pub mod tree_hash;

use crate::{
    manifest::compute_bundled_manifest,
    state_sync::{
        chunkable::cache::StateSyncCache,
        types::{FileGroupChunks, Manifest, MetaManifest},
    },
    tip::{spawn_tip_thread, HasDowngrade, PageMapToFlush, TipRequest},
};
use crossbeam_channel::{unbounded, Sender};
use ic_canonical_state::lazy_tree_conversion::replicated_state_as_lazy_tree;
use ic_canonical_state_tree_hash::{
    hash_tree::{hash_lazy_tree, HashTree, HashTreeError},
    lazy_tree::materialize::materialize_partial,
};
use ic_config::flag_status::FlagStatus;
use ic_config::state_manager::Config;
use ic_crypto_tree_hash::{recompute_digest, Digest, LabeledTree, MixedHashTree, Witness};
use ic_interfaces::certification::Verifier;
use ic_interfaces_certified_stream_store::{
    CertifiedStreamStore, DecodeStreamError, EncodeStreamError,
};
use ic_interfaces_state_manager::{
    CertificationScope, CertifiedStateSnapshot, Labeled, PermanentStateHashError::*,
    StateHashError, StateManager, StateManagerError, StateManagerResult, StateReader,
    TransientStateHashError::*,
};
use ic_logger::{debug, error, fatal, info, warn, ReplicaLogger};
use ic_metrics::{buckets::decimal_buckets, MetricsRegistry};
use ic_protobuf::proxy::{ProtoProxy, ProxyDecodeError};
use ic_protobuf::{messaging::xnet::v1, state::v1 as pb};
use ic_registry_subnet_type::SubnetType;
use ic_replicated_state::{
    canister_snapshots::SnapshotOperation, page_map::PageAllocatorFileDescriptor,
};
use ic_replicated_state::{
    canister_state::execution_state::SandboxMemory,
    page_map::{PersistenceError, StorageMetrics},
    PageIndex, PageMap, ReplicatedState,
};
use ic_state_layout::{
    error::LayoutError, AccessPolicy, CheckpointLayout, PageMapLayout, ReadOnly, StateLayout,
};
use ic_types::{
    batch::BatchSummary,
    consensus::certification::Certification,
    crypto::CryptoHash,
    malicious_flags::MaliciousFlags,
    state_sync::CURRENT_STATE_SYNC_VERSION,
    xnet::{CertifiedStreamSlice, StreamIndex, StreamSlice},
    CanisterId, CryptoHashOfPartialState, CryptoHashOfState, Height, RegistryVersion, SnapshotId,
    SubnetId,
};
use ic_utils_thread::{deallocator_thread::DeallocatorThread, JoinOnDrop};
use prometheus::{Histogram, HistogramVec, IntCounter, IntCounterVec, IntGauge, IntGaugeVec};
use prost::Message;
use std::convert::{From, TryFrom};
use std::fs::File;
use std::fs::OpenOptions;
use std::ops::Deref;
use std::os::unix::io::RawFd;
use std::os::unix::prelude::IntoRawFd;
use std::path::{Path, PathBuf};
use std::sync::{
    atomic::{AtomicU64, Ordering},
    Arc,
};
use std::time::{Duration, Instant, SystemTime};
use std::{
    collections::{BTreeMap, BTreeSet, VecDeque},
    sync::Mutex,
};
use tempfile::tempfile;
use uuid::Uuid;

/// The number of threads that state manager starts to construct checkpoints.
/// It is exported as public for use in tests and benchmarks.
pub const NUMBER_OF_CHECKPOINT_THREADS: u32 = 16;

/// Critical error tracking mismatches between reused and recomputed chunk
/// hashes during manifest computation.
const CRITICAL_ERROR_REUSED_CHUNK_HASH: &str =
    "state_manager_manifest_reused_chunk_hash_error_count";

/// Critical error tracking unexpectedly corrupted chunks.
const CRITICAL_ERROR_STATE_SYNC_CORRUPTED_CHUNKS: &str = "state_sync_corrupted_chunks";

/// Critical error tracking that chunk ID space usage of any state sync chunk type is nearing the limit.
const CRITICAL_ERROR_CHUNK_ID_USAGE_NEARING_LIMITS: &str =
    "state_sync_chunk_id_usage_nearing_limits";

/// Critical error tracking broken soft invariants encountered upon checkpoint loading.
/// See note [Replicated State Invariants].
pub(crate) const CRITICAL_ERROR_CHECKPOINT_SOFT_INVARIANT_BROKEN: &str =
    "state_manager_checkpoint_soft_invariant_broken";

/// Critical error tracking ReplicatedState altering after checkpoint.
const CRITICAL_ERROR_REPLICATED_STATE_ALTERED_AFTER_CHECKPOINT: &str =
    "state_manager_replicated_state_altered_after_checkpoint";

/// How long to keep archived and diverged states.
const ARCHIVED_DIVERGED_CHECKPOINT_MAX_AGE: Duration = Duration::from_secs(30 * 24 * 60 * 60); // 30 days

/// Write an overlay file this many rounds before each checkpoint.
pub const NUM_ROUNDS_BEFORE_CHECKPOINT_TO_WRITE_OVERLAY: u64 = 50;

/// Labels for manifest metrics
const LABEL_TYPE: &str = "type";
const LABEL_VALUE_HASHED: &str = "hashed";
const LABEL_VALUE_HASHED_AND_COMPARED: &str = "hashed_and_compared";
const LABEL_VALUE_REUSED: &str = "reused";

/// Labels for state sync metrics
const LABEL_FETCH: &str = "fetch";
const LABEL_COPY_FILES: &str = "copy_files";
const LABEL_COPY_CHUNKS: &str = "copy_chunks";
const LABEL_PREALLOCATE: &str = "preallocate";
const LABEL_STATE_SYNC_MAKE_CHECKPOINT: &str = "state_sync_make_checkpoint";
const LABEL_FETCH_META_MANIFEST_CHUNK: &str = "fetch_meta_manifest_chunk";
const LABEL_FETCH_MANIFEST_CHUNK: &str = "fetch_manifest_chunk";
const LABEL_FETCH_STATE_CHUNK: &str = "fetch_state_chunk";

/// Labels for slice validation metrics
const LABEL_VERIFY_SIG: &str = "verify";
const LABEL_CMP_HASH: &str = "compare";
const LABEL_VALUE_SUCCESS: &str = "success";
const LABEL_VALUE_FAILURE: &str = "failure";

#[derive(Clone)]
pub struct StateManagerMetrics {
    state_manager_error_count: IntCounterVec,
    checkpoint_op_duration: HistogramVec,
    api_call_duration: HistogramVec,
    last_diverged_state_timestamp: IntGauge,
    latest_certified_height: IntGauge,
    certification_duration: Histogram,
    max_resident_height: IntGauge,
    min_resident_height: IntGauge,
    last_computed_manifest_height: IntGauge,
    resident_state_count: IntGauge,
    checkpoints_on_disk_count: IntGauge,
    state_sync_metrics: StateSyncMetrics,
    state_size: IntGauge,
    states_metadata_pbuf_size: IntGauge,
    checkpoint_metrics: CheckpointMetrics,
    manifest_metrics: ManifestMetrics,
    tip_handler_queue_length: IntGauge,
    decode_slice_status: IntCounterVec,
    height_update_time_seconds: Histogram,
    storage_metrics: StorageMetrics,
    merge_metrics: MergeMetrics,
    latest_hash_tree_size: IntGauge,
    latest_hash_tree_max_index: IntGauge,
}

#[derive(Clone)]
pub struct ManifestMetrics {
    chunk_bytes: IntCounterVec,
    reused_chunk_hash_error_count: IntCounter,
    manifest_size: IntGauge,
    chunk_table_length: IntGauge,
    file_table_length: IntGauge,
    file_group_chunks: IntGauge,
    sub_manifest_chunks: IntGauge,
    chunk_id_usage_nearing_limits_critical: IntCounter,
}

#[derive(Clone)]
pub struct StateSyncMetrics {
    size: IntCounterVec,
    duration: HistogramVec,
    step_duration: HistogramVec,
    remaining: IntGauge,
    corrupted_chunks_critical: IntCounter,
    corrupted_chunks: IntCounterVec,
}

#[derive(Clone)]
pub struct CheckpointMetrics {
    make_checkpoint_step_duration: HistogramVec,
    load_checkpoint_step_duration: HistogramVec,
    load_canister_step_duration: HistogramVec,
    load_checkpoint_soft_invariant_broken: IntCounter,
    replicated_state_altered_after_checkpoint: IntCounter,
    tip_handler_request_duration: HistogramVec,
    page_map_flushes: IntCounter,
    num_page_maps_by_load_status: IntGaugeVec,
    log: ReplicaLogger,
}

impl CheckpointMetrics {
    pub fn new(metrics_registry: &MetricsRegistry, replica_logger: ReplicaLogger) -> Self {
        let make_checkpoint_step_duration = metrics_registry.histogram_vec(
            "state_manager_checkpoint_steps_duration_seconds",
            "Duration of make_checkpoint steps in seconds.",
            // 1ms, 2ms, 5ms, 10ms, 20ms, 50ms, …, 10s, 20s, 50s
            decimal_buckets(-3, 1),
            &["step"],
        );
        let load_checkpoint_step_duration = metrics_registry.histogram_vec(
            "state_manager_load_checkpoint_steps_duration_seconds",
            "Duration of load_checkpoint steps in seconds.",
            // 1ms, 2ms, 5ms, 10ms, 20ms, 50ms, …, 10s, 20s, 50s
            decimal_buckets(-3, 1),
            &["step"],
        );

        let load_canister_step_duration = metrics_registry.histogram_vec(
            "state_manager_load_canister_steps_duration_seconds",
            "Duration of load_canister_state steps in seconds.",
            // 1ms, 2ms, 5ms, 10ms, 20ms, 50ms, …, 10s, 20s, 50s
            decimal_buckets(-3, 1),
            &["step"],
        );

        let load_checkpoint_soft_invariant_broken =
            metrics_registry.error_counter(CRITICAL_ERROR_CHECKPOINT_SOFT_INVARIANT_BROKEN);

        let replicated_state_altered_after_checkpoint = metrics_registry
            .error_counter(CRITICAL_ERROR_REPLICATED_STATE_ALTERED_AFTER_CHECKPOINT);

        let tip_handler_request_duration = metrics_registry.histogram_vec(
            "state_manager_tip_handler_request_duration_seconds",
            "Duration to execute requests to Tip handling thread in seconds.",
            // 1ms, 2ms, 5ms, 10ms, 20ms, 50ms, …, 10s, 20s, 50s
            decimal_buckets(-3, 1),
            &["request"],
        );

        let page_map_flushes = metrics_registry.int_counter(
            "state_manager_page_map_flushes",
            "Amount of sent FlushPageMap requests.",
        );
        let num_page_maps_by_load_status = metrics_registry.int_gauge_vec(
            "state_manager_num_page_maps_by_load_status",
            "How many PageMaps are loaded or not at the end of checkpoint interval.",
            &["status"],
        );
        Self {
            make_checkpoint_step_duration,
            load_checkpoint_step_duration,
            load_canister_step_duration,
            load_checkpoint_soft_invariant_broken,
            replicated_state_altered_after_checkpoint,
            tip_handler_request_duration,
            page_map_flushes,
            num_page_maps_by_load_status,
            log: replica_logger,
        }
    }
}

#[derive(Clone)]
pub struct MergeMetrics {
    disk_size_bytes: IntGauge,
    memory_size_bytes: IntGauge,
    estimated_storage_savings_bytes: Histogram,
    num_page_maps_merged: HistogramVec,
}

impl MergeMetrics {
    pub fn new(metrics_registry: &MetricsRegistry) -> Self {
        let disk_size_bytes = metrics_registry.int_gauge(
            "state_manager_merge_disk_size_bytes",
            "Number of bytes of on disk for all PageMaps, measured before merging.",
        );

        let memory_size_bytes = metrics_registry.int_gauge(
            "state_manager_merge_memory_size_bytes",
            "Number of bytes of memory for all PageMaps, not counting duplicate data in overlays, measured before merging.",
        );

        let estimated_storage_savings_bytes = metrics_registry.histogram(
            "state_manager_merge_estimated_storage_savings_bytes",
            "Estimated number of bytes saved in disk space across all PageMaps for a merge, estimated by the merge strategy.",
            // 10MB, 20MB, 50MB, 100MB, 200MB, 500MB, …, 100GB, 200GB, 500GB
            decimal_buckets(7, 11),
        );

        let num_page_maps_merged = metrics_registry.histogram_vec(
            "state_manager_num_page_maps_merged",
            "Number of PapeMaps merged separated by which part of the merge strategy triggered the merge.",
            // 1, 2, 5, 10, 20, 50, …, 10k, 20k, 50k
            decimal_buckets(0, 4),
            &["reason"],
        );

        Self {
            disk_size_bytes,
            memory_size_bytes,
            estimated_storage_savings_bytes,
            num_page_maps_merged,
        }
    }
}

// Note [Metrics preallocation]
// ============================
//
// If vectorized metrics are used for events that happen rarely (like state
// sync), it becomes a challenge to visualize them.  As Prometheus doesn't know
// which label values are going to be used in advance, the values are simply
// missing until they are set for the first time.  This leads to
// rate(metric[period]) returning 0 because the value switched from NONE to,
// say, 1, not from 0 to 1.  So only the next update of the metric will result
// in a meaningful rate, which in the case of state sync might never appear.
//
// In order to solve this, we "preallocate" metrics with values of labels we
// expect to see. This makes initial vectorized metric values equal to 0, so the
// very first metric update should be visible to Prometheus.

impl StateManagerMetrics {
    pub fn new(metrics_registry: &MetricsRegistry, log: ReplicaLogger) -> Self {
        let checkpoint_op_duration = metrics_registry.histogram_vec(
            "state_manager_checkpoint_op_duration_seconds",
            "Duration of checkpoint operations in seconds.",
            // 1ms, 2ms, 5ms, 10ms, 20ms, 50ms, …, 10s, 20s, 50s
            decimal_buckets(-3, 1),
            &["op"],
        );

        for op in &["compute_manifest", "create"] {
            checkpoint_op_duration.with_label_values(&[*op]);
        }

        let api_call_duration = metrics_registry.histogram_vec(
            "state_manager_api_call_duration_seconds",
            "Duration of a StateManager API call in seconds.",
            // 1ms, 2ms, 5ms, 10ms, 20ms, 50ms, …, 10s, 20s, 50s
            decimal_buckets(-3, 1),
            &["op"],
        );

        let state_manager_error_count = metrics_registry.int_counter_vec(
            "state_manager_error_count",
            "Total number of errors encountered in the state manager.",
            &["source"],
        );

        let last_diverged_state_timestamp = metrics_registry.int_gauge(
            "state_manager_last_diverged_state_timestamp_seconds",
            "The (UTC) timestamp of the last diverged state report.",
        );

        let latest_certified_height = metrics_registry.int_gauge(
            "state_manager_latest_certified_height",
            "Height of the latest certified state.",
        );

        let certification_latency = metrics_registry.histogram(
            "state_manager_certification_latency_seconds",
            "Wall time taken to deliver a certification, in seconds.",
            // 1ms, 2ms, 5ms, 10ms, 20ms, 50ms, …, 10s, 20s, 50s
            decimal_buckets(-3, 2),
        );

        let min_resident_height = metrics_registry.int_gauge(
            "state_manager_min_resident_height",
            "Height of the oldest state resident in memory.",
        );

        let max_resident_height = metrics_registry.int_gauge(
            "state_manager_max_resident_height",
            "Height of the latest state resident in memory.",
        );

        let resident_state_count = metrics_registry.int_gauge(
            "state_manager_resident_state_count",
            "Total count of states loaded to memory by the state manager.",
        );

        let checkpoints_on_disk_count = metrics_registry.int_gauge(
            "state_manager_checkpoints_on_disk_count",
            "Number of verified checkpoints on disk, independent of if they are loaded or not.",
        );

        let last_computed_manifest_height = metrics_registry.int_gauge(
            "state_manager_last_computed_manifest_height",
            "Height of the last checkpoint we computed manifest for.",
        );

        let state_size = metrics_registry.int_gauge(
            "state_manager_state_size_bytes",
            "Total size of the state on disk in bytes.",
        );

        let states_metadata_pbuf_size = metrics_registry.int_gauge(
            "state_manager_states_metadata_pbuf_size_bytes",
            "Size of states_metadata.pbuf in bytes.",
        );

        let tip_handler_queue_length = metrics_registry.int_gauge(
            "state_manager_tip_handler_queue_length",
            "Length of TipChannel queue.",
        );

        let decode_slice_status = metrics_registry.int_counter_vec(
            "state_manager_decode_slice",
            "Statuses of slice decoding.",
            &["op", "status"],
        );

        // Initialize all `decode_slice_status` counters with zero, so they are all
        // exported from process start (`IntCounterVec` is really a map).
        for op in &[LABEL_VERIFY_SIG, LABEL_CMP_HASH] {
            for status in &[LABEL_VALUE_SUCCESS, LABEL_VALUE_FAILURE] {
                decode_slice_status.with_label_values(&[op, status]);
            }
        }
        let height_update_time_seconds = metrics_registry.histogram(
            "state_manager_height_update_time_seconds",
            "Time between invocations of commit_and_certify that update height.",
            // 1s, 2s, 5s, 10s, …, 100s, 200s, 500s
            decimal_buckets(0, 2),
        );

        let latest_hash_tree_size = metrics_registry.int_gauge(
            "state_manager_latest_hash_tree_size",
            "Number of digests in the latest hash tree.",
        );

        let latest_hash_tree_max_index = metrics_registry.int_gauge(
            "state_manager_latest_hash_tree_max_index",
            "Largest index in the latest hash tree.",
        );

        Self {
            state_manager_error_count,
            checkpoint_op_duration,
            api_call_duration,
            last_diverged_state_timestamp,
            latest_certified_height,
            certification_duration: certification_latency,
            max_resident_height,
            min_resident_height,
            last_computed_manifest_height,
            resident_state_count,
            checkpoints_on_disk_count,
            state_sync_metrics: StateSyncMetrics::new(metrics_registry),
            state_size,
            states_metadata_pbuf_size,
            checkpoint_metrics: CheckpointMetrics::new(metrics_registry, log),
            manifest_metrics: ManifestMetrics::new(metrics_registry),
            tip_handler_queue_length,
            decode_slice_status,
            height_update_time_seconds,
            storage_metrics: StorageMetrics::new(metrics_registry),
            merge_metrics: MergeMetrics::new(metrics_registry),
            latest_hash_tree_size,
            latest_hash_tree_max_index,
        }
    }

    /// Records a decode slice status for `label`.
    fn observe_decode_slice(&self, operation: &str, success: bool) {
        let status = if success {
            LABEL_VALUE_SUCCESS
        } else {
            LABEL_VALUE_FAILURE
        };
        self.decode_slice_status
            .with_label_values(&[operation, status])
            .inc();
    }

    /// Records a decode slice status for a signature verification.
    fn observe_decode_slice_signature_verification(&self, success: bool) {
        self.observe_decode_slice(LABEL_VERIFY_SIG, success);
    }

    /// Records a decode slice status for a comparison of a tree's root
    /// hash and the hash in the corresponding certification.
    fn observe_decode_slice_hash_comparison(&self, success: bool) {
        self.observe_decode_slice(LABEL_CMP_HASH, success);
    }
}

impl ManifestMetrics {
    pub fn new(metrics_registry: &MetricsRegistry) -> Self {
        let chunk_bytes = metrics_registry.int_counter_vec(
            "state_manager_manifest_chunk_bytes",
            "Size of chunks in manifest by hash type ('reused', 'hashed', 'hashed_and_compared') during all manifest computations in bytes.",
            &[LABEL_TYPE],
        );

        for tp in &[
            LABEL_VALUE_REUSED,
            LABEL_VALUE_HASHED,
            LABEL_VALUE_HASHED_AND_COMPARED,
        ] {
            chunk_bytes.with_label_values(&[*tp]);
        }

        let manifest_size = metrics_registry.int_gauge(
            "state_manager_manifest_state_size_bytes",
            "Size of the encoded manifest in bytes.",
        );

        let chunk_table_length = metrics_registry.int_gauge(
            "state_manager_manifest_chunk_table_length",
            "Number of chunks in the manifest chunk table.",
        );

        let file_table_length = metrics_registry.int_gauge(
            "state_manager_manifest_file_table_length",
            "Number of files in the manifest file table.",
        );

        let file_group_chunks = metrics_registry.int_gauge(
            "state_manager_file_group_chunks",
            "Number of virtual chunks containing the grouped small files.",
        );

        let sub_manifest_chunks = metrics_registry.int_gauge(
            "state_manager_sub_manifest_chunks",
            "Number of chunks of the manifest after it is encoded and split into sub-manifests.",
        );

        Self {
            // Number of bytes that are either reused, hashed, or hashed and compared during the
            // manifest computation
            chunk_bytes,
            // Count of the chunks which have a mismatch between the recomputed hash and the reused
            // one.
            reused_chunk_hash_error_count: metrics_registry
                .error_counter(CRITICAL_ERROR_REUSED_CHUNK_HASH),
            manifest_size,
            chunk_table_length,
            file_table_length,
            file_group_chunks,
            sub_manifest_chunks,
            chunk_id_usage_nearing_limits_critical: metrics_registry
                .error_counter(CRITICAL_ERROR_CHUNK_ID_USAGE_NEARING_LIMITS),
        }
    }
}

impl StateSyncMetrics {
    pub fn new(metrics_registry: &MetricsRegistry) -> Self {
        let size = metrics_registry.int_counter_vec(
            "state_sync_size_bytes_total",
            "Size of chunks synchronized by different operations ('fetch', 'copy_files', 'copy_chunks', 'preallocate') during all the state sync in bytes.",
            &["op"],
        );

        // Note [Metrics preallocation]
        for op in &[
            LABEL_FETCH,
            LABEL_COPY_FILES,
            LABEL_COPY_CHUNKS,
            LABEL_PREALLOCATE,
        ] {
            size.with_label_values(&[*op]);
        }

        let remaining = metrics_registry.int_gauge(
            "state_sync_remaining_chunks",
            "Number of chunks not synchronized yet of all active state syncs",
        );

        let duration = metrics_registry.histogram_vec(
            "state_sync_duration_seconds",
            "Duration of state sync in seconds indexed by status ('ok', 'already_exists', 'unrecoverable', 'io_err', 'aborted', 'aborted_blank').",
            // 1s, 2s, 5s, 10s, 20s, 50s, …, 1000s, 2000s, 5000s
            decimal_buckets(0, 3),
            &["status"],
        );

        // Note [Metrics preallocation]
        for status in &[
            "ok",
            "already_exists",
            "unrecoverable",
            "io_err",
            "aborted",
            "aborted_blank",
        ] {
            duration.with_label_values(&[*status]);
        }

        let step_duration = metrics_registry.histogram_vec(
            "state_sync_step_duration_seconds",
            "Duration of state sync sub-steps in seconds indexed by step ('copy_files', 'copy_chunks', 'fetch', 'state_sync_make_checkpoint')",
            // 0.1s, 0.2s, 0.5s, 1s, 2s, 5s, …, 1000s, 2000s, 5000s
            decimal_buckets(-1, 3),
            &["step"],
        );

        // Note [Metrics preallocation]
        for step in &[
            LABEL_COPY_FILES,
            LABEL_COPY_CHUNKS,
            LABEL_FETCH,
            LABEL_STATE_SYNC_MAKE_CHECKPOINT,
        ] {
            step_duration.with_label_values(&[*step]);
        }

        let corrupted_chunks_critical =
            metrics_registry.error_counter(CRITICAL_ERROR_STATE_SYNC_CORRUPTED_CHUNKS);

        let corrupted_chunks = metrics_registry.int_counter_vec(
            "state_sync_corrupted_chunks",
            "Number of chunks not copied/applied during state sync due to hash mismatch by source ('copy_files', 'copy_chunks', 'fetch_meta_manifest_chunk', 'fetch_manifest_chunk', 'fetch_state_chunk')",
            &["source"],
        );

        // Note [Metrics preallocation]
        for source in &[
            LABEL_COPY_FILES,
            LABEL_COPY_CHUNKS,
            LABEL_FETCH_META_MANIFEST_CHUNK,
            LABEL_FETCH_MANIFEST_CHUNK,
            LABEL_FETCH_STATE_CHUNK,
        ] {
            corrupted_chunks.with_label_values(&[*source]);
        }

        Self {
            size,
            duration,
            step_duration,
            remaining,
            corrupted_chunks_critical,
            corrupted_chunks,
        }
    }
}

type StatesMetadata = BTreeMap<Height, StateMetadata>;

type CertificationsMetadata = BTreeMap<Height, CertificationMetadata>;

/// This struct bundles the root hash, manifest and meta-manifest.
#[derive(Clone, Debug)]
pub(crate) struct BundledManifest {
    root_hash: CryptoHashOfState,
    manifest: Manifest,
    meta_manifest: Arc<MetaManifest>,
}

#[derive(Clone, Debug, Default)]
struct StateMetadata {
    /// We don't persist the checkpoint layout because we re-create it every
    /// time we discover a checkpoint on disk.
    checkpoint_layout: Option<CheckpointLayout<ReadOnly>>,
    /// Manifest and root hash are computed asynchronously, so the bundle is set to
    /// None before the values are computed.
    bundled_manifest: Option<BundledManifest>,
    /// The field is set as `None` until we serve a state sync for the first time.
    state_sync_file_group: Option<Arc<FileGroupChunks>>,
}

impl StateMetadata {
    pub fn root_hash(&self) -> Option<&CryptoHashOfState> {
        self.bundled_manifest
            .as_ref()
            .map(|bundled_manifest| &bundled_manifest.root_hash)
    }
    pub fn manifest(&self) -> Option<&Manifest> {
        self.bundled_manifest
            .as_ref()
            .map(|bundled_manifest| &bundled_manifest.manifest)
    }

    pub fn meta_manifest(&self) -> Option<Arc<MetaManifest>> {
        self.bundled_manifest
            .as_ref()
            .map(|bundled_manifest| bundled_manifest.meta_manifest.clone())
    }
}

impl From<&StateMetadata> for pb::StateMetadata {
    fn from(metadata: &StateMetadata) -> Self {
        Self {
            manifest: metadata.manifest().map(|m| m.clone().into()),
        }
    }
}

impl TryFrom<pb::StateMetadata> for StateMetadata {
    type Error = ProxyDecodeError;

    fn try_from(proto: pb::StateMetadata) -> Result<Self, ProxyDecodeError> {
        match proto.manifest {
            None => Ok(Default::default()),
            Some(manifest) => {
                let manifest = Manifest::try_from(manifest)?;
                let bundled_manifest = compute_bundled_manifest(manifest);

                Ok(Self {
                    checkpoint_layout: None,
                    bundled_manifest: Some(bundled_manifest),
                    state_sync_file_group: None,
                })
            }
        }
    }
}

/// This type holds per-height metadata related to certification.
#[derive(Debug)]
struct CertificationMetadata {
    /// Fully materialized hash tree built from the part of the state that is
    /// certified every round.  Dropped as soon as a higher state is certified.
    hash_tree: Option<Arc<HashTree>>,
    /// Root hash of the tree above. It's stored even if the hash tree is
    /// dropped.
    certified_state_hash: CryptoHash,
    /// Certification of the root hash delivered by consensus via
    /// `deliver_state_certification()`.
    certification: Option<Certification>,
    /// Wall time when certification was requested.
    certification_requested_at: Instant,
}

fn crypto_hash_of_partial_state(d: &Digest) -> CryptoHashOfPartialState {
    CryptoHashOfPartialState::from(CryptoHash(d.0.to_vec()))
}

#[derive(Clone)]
pub struct Snapshot {
    pub height: Height,
    pub state: Arc<ReplicatedState>,
}

/// StateSyncRefs keeps track of the ongoing and aborted state syncs.
#[derive(Clone)]
pub struct StateSyncRefs {
    /// IncompleteState adds the corresponding height to StateSyncRefs when
    /// it's constructed and removes the height from active syncs when it's
    /// dropped.
    /// The priority function for state sync artifacts uses this information on
    /// to prioritize state fetches.
    active: Arc<parking_lot::RwLock<Option<(Height, CryptoHashOfState)>>>,
    /// A cache of chunks from a previously aborted IncompleteState. State syncs
    /// can take chunks from the cache instead of fetching them from other nodes
    /// when possible.
    cache: Arc<parking_lot::RwLock<StateSyncCache>>,
}

impl StateSyncRefs {
    fn new(log: ReplicaLogger) -> Self {
        Self {
            active: Arc::new(parking_lot::RwLock::new(None)),
            cache: Arc::new(parking_lot::RwLock::new(StateSyncCache::new(log))),
        }
    }
}

/// SharedState is mutable state that can be accessed from multiple threads.
struct SharedState {
    /// Certifications metadata kept for all states
    certifications_metadata: CertificationsMetadata,
    /// Metadata for each checkpoint
    states_metadata: StatesMetadata,
    /// A list of states present in the memory.  This list is guaranteed to not be
    /// empty as it should always contain the state at height=0.
    snapshots: VecDeque<Snapshot>,
    /// The last checkpoint that was advertised.
    last_advertised: Height,
    /// The state we are are trying to fetch.
    fetch_state: Option<(Height, CryptoHashOfState, Height)>,
    /// State representing the on disk mutable state
    tip: Option<(Height, ReplicatedState)>,
}

impl SharedState {
    fn disable_state_fetch_below(&mut self, height: Height) {
        if let Some((sync_height, _hash, _cup_interval_length)) = &self.fetch_state {
            if *sync_height <= height {
                self.fetch_state = None
            }
        }
    }
}

/// The number of archived and diverged states to keep before we start deleting the old ones.
const MAX_ARCHIVED_DIVERGED_CHECKPOINTS_TO_KEEP: usize = 1;

/// The number of diverged state markers to keep.
const MAX_DIVERGED_STATE_MARKERS_TO_KEEP: usize = 100;

/// The number of extra checkpoints to keep for state sync.
const EXTRA_CHECKPOINTS_TO_KEEP: usize = 0;

pub struct StateManagerImpl {
    log: ReplicaLogger,
    metrics: StateManagerMetrics,
    state_layout: StateLayout,
    /// The main metadata. Different threads will need to access this field.
    ///
    /// To avoid the risk of deadlocks, this lock should be held as short a time
    /// as possible.
    states: Arc<parking_lot::RwLock<SharedState>>,
    verifier: Arc<dyn Verifier>,
    own_subnet_id: SubnetId,
    own_subnet_type: SubnetType,
    deallocator_thread: DeallocatorThread,
    // Cached latest state height.  We cache it separately because it's
    // requested quite often and this causes high contention on the lock.
    latest_state_height: AtomicU64,
    latest_certified_height: AtomicU64,
    persist_metadata_guard: Arc<Mutex<()>>,
    tip_channel: Sender<TipRequest>,
    _tip_thread_handle: JoinOnDrop<()>,
    fd_factory: Arc<dyn PageAllocatorFileDescriptor>,
    malicious_flags: MaliciousFlags,
    latest_height_update_time: Arc<Mutex<Instant>>,
}

#[cfg(debug_assertions)]
impl Drop for StateManagerImpl {
    fn drop(&mut self) {
        // Make sure the tip thread didn't panic. Otherwise we may be blind to it in tests.
        // If the tip thread panics after the latest communication with tip_channel the test returns
        // success.
        self.flush_tip_channel();
    }
}

fn load_checkpoint(
    state_layout: &StateLayout,
    height: Height,
    metrics: &StateManagerMetrics,
    own_subnet_type: SubnetType,
    fd_factory: Arc<dyn PageAllocatorFileDescriptor>,
) -> Result<(ReplicatedState, CheckpointLayout<ReadOnly>), CheckpointError> {
    let mut thread_pool = scoped_threadpool::Pool::new(NUMBER_OF_CHECKPOINT_THREADS);

    let cp_layout = state_layout.checkpoint_verified(height)?;
    let _timer = metrics
        .checkpoint_op_duration
        .with_label_values(&["recover"])
        .start_timer();
    let state = checkpoint::load_checkpoint(
        &cp_layout,
        own_subnet_type,
        &metrics.checkpoint_metrics,
        Some(&mut thread_pool),
        Arc::clone(&fd_factory),
    )?;
    Ok((state, cp_layout))
}

#[cfg(debug_assertions)]
fn check_certifications_metadata_snapshots_and_states_metadata_are_consistent(
    states: &SharedState,
) {
    let certification_heights = states
        .certifications_metadata
        .keys()
        .copied()
        .collect::<Vec<_>>();
    let snapshot_heights = states
        .snapshots
        .iter()
        .map(|s| s.height)
        .filter(|h| h.get() != 0)
        .collect::<Vec<_>>();
    debug_assert_eq!(certification_heights, snapshot_heights);
}

fn initialize_tip(
    log: &ReplicaLogger,
    tip_channel: &Sender<TipRequest>,
    snapshot: &Snapshot,
    checkpoint_layout: CheckpointLayout<ReadOnly>,
) -> ReplicatedState {
    debug_assert_eq!(snapshot.height, checkpoint_layout.height());

    // Since we initialize tip from checkpoint states, we expect a clean sandbox slate
    #[cfg(debug_assertions)]
    for canister in snapshot.state.canisters_iter() {
        if let Some(canister_state) = &canister.execution_state {
            if let SandboxMemory::Synced(_) =
                *canister_state.wasm_memory.sandbox_memory.lock().unwrap()
            {
                panic!(
                    "Unexpected sandbox state for canister {}",
                    canister.canister_id()
                );
            }
            if let SandboxMemory::Synced(_) =
                *canister_state.stable_memory.sandbox_memory.lock().unwrap()
            {
                panic!(
                    "Unexpected sandbox state for canister {}",
                    canister.canister_id()
                );
            }
        }
    }

    info!(log, "Recovering checkpoint @{} as tip", snapshot.height);

    tip_channel
        .send(TipRequest::ResetTipAndMerge {
            checkpoint_layout,
            pagemaptypes: PageMapType::list_all_including_snapshots(&snapshot.state),
        })
        .unwrap();
    ReplicatedState::clone(&snapshot.state)
}

/// Return duration since path creation (or modification, if no creation)
/// Return zero duration and log a warning on failure.
fn path_age(log: &ReplicaLogger, path: &Path) -> Duration {
    let now = SystemTime::now();
    match path.metadata().and_then(|m| m.modified()) {
        Ok(mtime) => {
            if let Ok(duration) = now.duration_since(mtime) {
                duration
            } else {
                // Only happens when created in the future. Return 0 is OK
                Duration::from_secs(0)
            }
        }
        Err(err) => {
            warn!(
                log,
                "Could not determine age for the path {}; error: {:?}",
                path.display(),
                err
            );
            Duration::from_secs(0)
        }
    }
}

/// Deletes obsolete diverged states and state backups, keeping at most
/// MAX_ARCHIVED_DIVERGED_CHECKPOINTS_TO_KEEP archived checkpoints and backups no older than
/// ARCHIVED_DIVERGED_CHECKPOINT_MAX_AGE. The same for diverged checkpoints.
/// On top of that we keep maximum MAX_DIVERGED_STATE_MARKERS_TO_KEEP of diverged markers
/// no older then ARCHIVED_DIVERGED_CHECKPOINT_MAX_AGE
fn cleanup_diverged_states(log: &ReplicaLogger, layout: &StateLayout) {
    let last_checkpoint: Height = match layout.checkpoint_heights() {
        Err(err) => {
            fatal!(log, "Failed to get list of checkpoints: {}", err);
        }
        Ok(v) => v
            .last()
            .copied()
            .unwrap_or(StateManagerImpl::INITIAL_STATE_HEIGHT),
    };
    if let Ok(diverged_heights) = layout.diverged_checkpoint_heights() {
        let to_remove = diverged_heights
            .len()
            .saturating_sub(MAX_ARCHIVED_DIVERGED_CHECKPOINTS_TO_KEEP);
        for (i, h) in diverged_heights.iter().enumerate() {
            if i < to_remove
                || (last_checkpoint > *h
                    && path_age(log, &layout.diverged_checkpoint_path(*h))
                        > ARCHIVED_DIVERGED_CHECKPOINT_MAX_AGE)
            {
                match layout.remove_diverged_checkpoint(*h) {
                    Ok(()) => info!(log, "Successfully removed diverged state {}", *h),
                    Err(err) => info!(log, "{}", err),
                }
            }
        }
    }
    if let Ok(backup_heights) = layout.backup_heights() {
        let to_remove = backup_heights
            .len()
            .saturating_sub(MAX_ARCHIVED_DIVERGED_CHECKPOINTS_TO_KEEP);
        for (i, h) in backup_heights.iter().enumerate() {
            if i < to_remove
                || (last_checkpoint > *h
                    && path_age(log, &layout.backup_checkpoint_path(*h))
                        > ARCHIVED_DIVERGED_CHECKPOINT_MAX_AGE)
            {
                match layout.remove_backup(*h) {
                    Ok(()) => info!(log, "Successfully removed backup {}", *h),
                    Err(err) => info!(log, "Failed to remove backup {}", err),
                }
            }
        }
    }
    if let Ok(state_heights) = layout.diverged_state_heights() {
        let to_remove = state_heights
            .len()
            .saturating_sub(MAX_DIVERGED_STATE_MARKERS_TO_KEEP);
        for (i, h) in state_heights.iter().enumerate() {
            if i < to_remove
                || path_age(log, &layout.diverged_state_marker_path(*h))
                    > ARCHIVED_DIVERGED_CHECKPOINT_MAX_AGE
            {
                match layout.remove_diverged_state_marker(*h) {
                    Ok(()) => info!(log, "Successfully removed diverged state marker {}", h),
                    Err(err) => info!(log, "{}", err),
                }
            }
        }
    }
}

fn report_last_diverged_state(
    log: &ReplicaLogger,
    metrics: &StateManagerMetrics,
    state_layout: &StateLayout,
) {
    let mut diverged_paths = std::vec::Vec::new();
    let mut last_time = SystemTime::UNIX_EPOCH;
    match state_layout.diverged_checkpoint_heights() {
        Err(e) => warn!(log, "failed to enumerate diverged checkpoints: {}", e),
        Ok(heights) => {
            for h in heights {
                diverged_paths.push(state_layout.diverged_checkpoint_path(h));
            }
        }
    }
    match state_layout.diverged_state_heights() {
        Err(e) => warn!(log, "failed to enumerate diverged states: {}", e),
        Ok(heights) => {
            for h in heights {
                diverged_paths.push(state_layout.diverged_state_marker_path(h));
            }
        }
    }
    for p in diverged_paths {
        match p.metadata().and_then(|m| m.modified()) {
            Ok(mtime) => {
                last_time = last_time.max(mtime);
            }
            Err(e) => info!(
                log,
                "Failed to stat diverged checkpoint directory {}: {}",
                p.display(),
                e
            ),
        }
    }
    metrics.last_diverged_state_timestamp.set(
        last_time
            .duration_since(SystemTime::UNIX_EPOCH)
            .unwrap()
            .as_secs() as i64,
    )
}

/// Type for the return value of populate_metadata
#[derive(Default)]
struct PopulatedMetadata {
    certifications_metadata: CertificationsMetadata,
    states_metadata: StatesMetadata,
    checkpoint_layouts_to_compute_manifest: Vec<CheckpointLayout<ReadOnly>>,
    snapshots_with_checkpoint_layouts: Vec<(Snapshot, CheckpointLayout<ReadOnly>)>,
}

/// An enum describing all possible PageMaps in ReplicatedState
/// When adding additional PageMaps, add an appropriate entry here
/// to enable all relevant state manager features, e.g. incremental
/// manifest computations
#[derive(Copy, Clone, Eq, PartialEq, Ord, PartialOrd, Hash, Debug)]
pub enum PageMapType {
    WasmMemory(CanisterId),
    StableMemory(CanisterId),
    WasmChunkStore(CanisterId),
    SnapshotWasmMemory(SnapshotId),
    SnapshotStableMemory(SnapshotId),
    SnapshotWasmChunkStore(SnapshotId),
}

impl PageMapType {
    /// List all PageMaps contained in `state`, ignoring PageMaps that are in snapshots.
    fn list_all_without_snapshots(state: &ReplicatedState) -> Vec<PageMapType> {
        let mut result = vec![];
        for (id, canister) in &state.canister_states {
            result.push(Self::WasmChunkStore(id.to_owned()));
            if canister.execution_state.is_some() {
                result.push(Self::WasmMemory(id.to_owned()));
                result.push(Self::StableMemory(id.to_owned()));
            }
        }

        result
    }

    /// List all PageMaps contained in `state`, including those in snapshots.
    fn list_all_including_snapshots(state: &ReplicatedState) -> Vec<PageMapType> {
        let mut result = Self::list_all_without_snapshots(state);
        for (id, _snapshot) in state.canister_snapshots.iter() {
            result.push(Self::SnapshotWasmMemory(id.to_owned()));
            result.push(Self::SnapshotStableMemory(id.to_owned()));
            result.push(Self::SnapshotWasmChunkStore(id.to_owned()));
        }

        result
    }

    /// The layout of the files on disk for this PageMap.
    fn layout<Access>(
        &self,
        layout: &CheckpointLayout<Access>,
    ) -> Result<PageMapLayout<Access>, LayoutError>
    where
        Access: AccessPolicy,
    {
        match &self {
            PageMapType::WasmMemory(id) => Ok(layout.canister(id)?.vmemory_0()),
            PageMapType::StableMemory(id) => Ok(layout.canister(id)?.stable_memory()),
            PageMapType::WasmChunkStore(id) => Ok(layout.canister(id)?.wasm_chunk_store()),
            PageMapType::SnapshotWasmMemory(id) => Ok(layout.snapshot(id)?.vmemory_0()),
            PageMapType::SnapshotStableMemory(id) => Ok(layout.snapshot(id)?.stable_memory()),
            PageMapType::SnapshotWasmChunkStore(id) => Ok(layout.snapshot(id)?.wasm_chunk_store()),
        }
    }

    /// Maps a PageMapType to the the `&PageMap` in `state`
    fn get<'a>(&self, state: &'a ReplicatedState) -> Option<&'a PageMap> {
        match &self {
            PageMapType::WasmMemory(id) => state.canister_state(id).and_then(|can| {
                can.execution_state
                    .as_ref()
                    .map(|ex| &ex.wasm_memory.page_map)
            }),
            PageMapType::StableMemory(id) => state.canister_state(id).and_then(|can| {
                can.execution_state
                    .as_ref()
                    .map(|ex| &ex.stable_memory.page_map)
            }),
            PageMapType::WasmChunkStore(id) => state
                .canister_state(id)
                .map(|can| can.system_state.wasm_chunk_store.page_map()),
            PageMapType::SnapshotWasmMemory(id) => state
                .canister_snapshots
                .get(*id)
                .map(|snap| &snap.execution_snapshot().wasm_memory.page_map),
            PageMapType::SnapshotStableMemory(id) => state
                .canister_snapshots
                .get(*id)
                .map(|snap| &snap.execution_snapshot().stable_memory.page_map),
            PageMapType::SnapshotWasmChunkStore(id) => state
                .canister_snapshots
                .get(*id)
                .map(|snap| snap.chunk_store().page_map()),
        }
    }
}

#[derive(Clone, Eq, PartialEq, Ord, PartialOrd, Hash, Debug)]
pub struct DirtyPageMap {
    pub height: Height,
    pub page_type: PageMapType,
    pub page_delta_indices: Vec<PageIndex>,
}

pub type DirtyPages = Vec<DirtyPageMap>;

/// Get dirty pages of all PageMaps backed by a checkpoint
/// file.
pub fn get_dirty_pages(state: &ReplicatedState) -> DirtyPages {
    PageMapType::list_all_without_snapshots(state) // Snapshots don't have dirty pages for the manifest computation.
        .into_iter()
        .filter_map(|entry| {
            let page_map = entry.get(state)?;
            let height = page_map.base_height?;
            Some(DirtyPageMap {
                height,
                page_type: entry,
                page_delta_indices: page_map.get_page_delta_indices(),
            })
        })
        .collect()
}

/// Strips away the deltas from all page maps of the replicated state.
/// We execute this procedure before making a checkpoint because we
/// don't want those deltas to be persisted to TIP as we apply deltas
/// incrementally.
fn strip_page_map_deltas(
    state: &mut ReplicatedState,
    fd_factory: Arc<dyn PageAllocatorFileDescriptor>,
) {
    for (_id, canister) in state.canister_states.iter_mut() {
        canister
            .system_state
            .wasm_chunk_store
            .page_map_mut()
            .strip_all_deltas(Arc::clone(&fd_factory));
        if let Some(execution_state) = canister.execution_state.as_mut() {
            execution_state
                .wasm_memory
                .page_map
                .strip_all_deltas(Arc::clone(&fd_factory));
            execution_state
                .stable_memory
                .page_map
                .strip_all_deltas(Arc::clone(&fd_factory));
        }
    }

    for (_id, canister_snapshot) in state.canister_snapshots.iter_mut() {
        let new_snapshot = Arc::make_mut(canister_snapshot);
        new_snapshot
            .chunk_store_mut()
            .page_map_mut()
            .strip_all_deltas(Arc::clone(&fd_factory));
        new_snapshot
            .execution_snapshot_mut()
            .wasm_memory
            .page_map
            .strip_all_deltas(Arc::clone(&fd_factory));
        new_snapshot
            .execution_snapshot_mut()
            .stable_memory
            .page_map
            .strip_all_deltas(Arc::clone(&fd_factory));
    }

    // Reset the sandbox state to force full synchronization on the next execution
    // since the page deltas are out of sync now.
    for canister in state.canisters_iter_mut() {
        if let Some(execution_state) = &mut canister.execution_state {
            execution_state.wasm_memory.sandbox_memory = SandboxMemory::new();
            execution_state.stable_memory.sandbox_memory = SandboxMemory::new();
        }
    }
}

/// Switches `tip` to the most recent checkpoint file provided by `layout`.
///
/// Preconditions:
/// 1) `tip` and `layout` mut have exactly the same set of canisters.
/// 2) The page deltas must be empty in `tip`
/// 3) The memory sizes must match.
fn switch_to_checkpoint(
    tip: &mut ReplicatedState,
    layout: &CheckpointLayout<ReadOnly>,
    fd_factory: &Arc<dyn PageAllocatorFileDescriptor>,
) -> Result<(), Box<dyn std::error::Error>> {
    for (tip_id, tip_canister) in tip.canister_states.iter_mut() {
        let canister_layout = layout.canister(tip_id).unwrap();
        tip_canister
            .system_state
            .wasm_chunk_store
            .page_map_mut()
            .switch_to_checkpoint(&PageMap::open(
                Box::new(canister_layout.wasm_chunk_store()),
                layout.height(),
                Arc::clone(fd_factory),
            )?);

        if let Some(tip_execution) = tip_canister.execution_state.as_mut() {
            tip_execution
                .wasm_memory
                .page_map
                .switch_to_checkpoint(&PageMap::open(
                    Box::new(canister_layout.vmemory_0()),
                    layout.height(),
                    Arc::clone(fd_factory),
                )?);
            tip_execution
                .stable_memory
                .page_map
                .switch_to_checkpoint(&PageMap::open(
                    Box::new(canister_layout.stable_memory()),
                    layout.height(),
                    Arc::clone(fd_factory),
                )?);
        }
    }

    for (tip_id, tip_snapshot) in tip.canister_snapshots.iter_mut() {
        let new_snapshot = Arc::make_mut(tip_snapshot);
        let snapshot_layout = layout.snapshot(tip_id).unwrap();

        new_snapshot
            .chunk_store_mut()
            .page_map_mut()
            .switch_to_checkpoint(&PageMap::open(
                Box::new(snapshot_layout.wasm_chunk_store()),
                layout.height(),
                Arc::clone(fd_factory),
            )?);

        new_snapshot
            .execution_snapshot_mut()
            .wasm_memory
            .page_map
            .switch_to_checkpoint(&PageMap::open(
                Box::new(snapshot_layout.vmemory_0()),
                layout.height(),
                Arc::clone(fd_factory),
            )?);
        new_snapshot
            .execution_snapshot_mut()
            .stable_memory
            .page_map
            .switch_to_checkpoint(&PageMap::open(
                Box::new(snapshot_layout.stable_memory()),
                layout.height(),
                Arc::clone(fd_factory),
            )?);
    }

    for (tip_id, tip_canister) in tip.canister_states.iter_mut() {
        if let Some(tip_state) = &mut tip_canister.execution_state {
            let canister_layout = layout.canister(tip_id).unwrap();

            // We can reuse the cache because the Wasm binary has the same
            // contents, only the storage of that binary changed.
            let embedder_cache = Arc::clone(&tip_state.wasm_binary.embedder_cache);
            let wasm_binary = canister_layout
                .wasm()
                .deserialize(Some(tip_state.wasm_binary.binary.module_hash().into()))?;
            debug_assert_eq!(
                tip_state.wasm_binary.binary.as_slice(),
                wasm_binary.as_slice()
            );
            tip_state.wasm_binary = Arc::new(
                ic_replicated_state::canister_state::execution_state::WasmBinary {
                    binary: wasm_binary,
                    embedder_cache,
                },
            );

            // Reset the sandbox state to force full synchronization on the next message
            // execution because the checkpoint file of `tip` has changed.
            tip_state.wasm_memory.sandbox_memory = SandboxMemory::new();
            tip_state.stable_memory.sandbox_memory = SandboxMemory::new();
        }
    }
    Ok(())
}

/// Persists metadata after releasing the write lock
///
/// A common pattern is that we modify the metadata in
/// StateManagerImpl.states.states_metadata and then want to persist
/// this change to disk using persist_metadata_or_die.
///
/// In order to modify states_metadata a write lock on states is
/// required. As persisting needs to interact with the disk and hence
/// is slow, we can't afford to hold the write lock for the duration
/// of that step. At the same time, we want to ensure that all changes
/// are persisted, with no race conditions such as reordering of write
/// commands.
///
/// Hence we do the following pattern:
/// 1. Clone the relevant data
/// 2. Grab a lock to be held for the duration of the persist step
/// 3. Release the write lock on states_metadata
/// 4. Persist the cloned data
fn release_lock_and_persist_metadata(
    log: &ReplicaLogger,
    metrics: &StateManagerMetrics,
    state_layout: &StateLayout,
    states: parking_lot::RwLockWriteGuard<SharedState>,
    persist_metadata_lock: &Arc<Mutex<()>>,
) {
    let states_metadata = states.states_metadata.clone();
    // This should be the only place where we lock this mutex
    let _guard = persist_metadata_lock.lock().unwrap();
    drop(states);
    persist_metadata_or_die(log, metrics, state_layout, &states_metadata);
}

/// Persist the metadata of `StateManagerImpl` to disk
///
/// This function is a free function, so that it can easily be called
/// by threads computing manifests.
///
/// An important principle is that any persisted metadata is not
/// necessary for correct behaviour of `StateManager`, and the
/// checkpoints alone are sufficient. The metadata does however
/// improve performance. For example, if the metadata is missing or
/// corrupt, manifests will have to be recomputed for any checkpoints
/// on disk.
fn persist_metadata_or_die(
    log: &ReplicaLogger,
    metrics: &StateManagerMetrics,
    state_layout: &StateLayout,
    metadata: &StatesMetadata,
) {
    use std::io::Write;

    let started_at = Instant::now();
    let tmp = state_layout.tmp().join("tmp_states_metadata.pb");

    ic_sys::fs::write_atomically_using_tmp_file(state_layout.states_metadata(), &tmp, |w| {
        let mut pb_meta = pb::StatesMetadata::default();
        for (h, m) in metadata.iter() {
            pb_meta.by_height.insert(h.get(), m.into());
        }

        let mut buf = vec![];
        pb_meta.encode(&mut buf).unwrap_or_else(|e| {
            fatal!(log, "Failed to encode states metadata to protobuf: {}", e);
        });
        metrics.states_metadata_pbuf_size.set(buf.len() as i64);
        w.write_all(&buf[..])
    })
    .unwrap_or_else(|err| {
        fatal!(
            log,
            "Failed to serialize states metadata to {}: {}",
            tmp.display(),
            err
        )
    });
    let elapsed = started_at.elapsed();
    metrics
        .checkpoint_op_duration
        .with_label_values(&["persist_meta"])
        .observe(elapsed.as_secs_f64());

    debug!(log, "Persisted states metadata in {:?}", elapsed);
}

struct CreateCheckpointResult {
    // ReplicatedState switched to the new checkpoint.
    state: Arc<ReplicatedState>,
    state_metadata: StateMetadata,
    // TipRequest to compute manifest.
    compute_manifest_request: TipRequest,
    // Other TipRequests to perform after the compute manifest.
    tip_requests: Vec<TipRequest>,
}

impl StateManagerImpl {
    pub fn flush_tip_channel(&self) {
        #[allow(clippy::disallowed_methods)]
        let (sender, recv) = unbounded();
        self.tip_channel
            .send(TipRequest::Wait { sender })
            .expect("failed to send TipHandler Wait message");
        recv.recv().expect("failed to wait for TipHandler thread");
    }

    /// Height for the initial default state.
    const INITIAL_STATE_HEIGHT: Height = Height::new(0);

    pub fn new(
        verifier: Arc<dyn Verifier>,
        own_subnet_id: SubnetId,
        own_subnet_type: SubnetType,
        log: ReplicaLogger,
        metrics_registry: &MetricsRegistry,
        config: &Config,
        starting_height: Option<Height>,
        malicious_flags: MaliciousFlags,
    ) -> Self {
        let metrics = StateManagerMetrics::new(metrics_registry, log.clone());
        info!(
            log,
            "Using path '{}' to manage local state",
            config.state_root.display()
        );
        let starting_time = Instant::now();
        let state_layout =
            StateLayout::try_new(log.clone(), config.state_root.clone(), metrics_registry)
                .unwrap_or_else(|err| fatal!(&log, "Failed to init state layout: {:?}", err));
        // Init scripts after upgrade change all files to be read write. This introduces a danger
        // of accidental modification of checkpoint data and also confuses hard-linking logic.
        state_layout
            .mark_checkpoint_files_readonly(&mut Some(scoped_threadpool::Pool::new(
                NUMBER_OF_CHECKPOINT_THREADS,
            )))
            .unwrap_or_else(|err| fatal!(&log, "Failed to mark checkpoints readonly: {:?}", err));
        info!(log, "StateLayout init took {:?}", starting_time.elapsed());

        // Create the file descriptor factory that is used to create files for PageMaps.
        let page_delta_path = state_layout.page_deltas();
        let fd_factory: Arc<dyn PageAllocatorFileDescriptor> =
            Arc::new(PageAllocatorFileDescriptorImpl {
                root: page_delta_path,
                file_backed_memory_allocator: config.file_backed_memory_allocator,
            });

        let (_tip_thread_handle, tip_channel) = spawn_tip_thread(
            log.clone(),
            state_layout.capture_tip_handler(),
            state_layout.clone(),
            config.lsmt_config.clone(),
            metrics.clone(),
            malicious_flags.clone(),
        );

        let starting_time = Instant::now();
        let loaded_states_metadata =
            Self::load_metadata(&log, state_layout.states_metadata().as_path());
        info!(log, "Loading metadata took {:?}", starting_time.elapsed());

        let starting_time = Instant::now();
        // Archive unverified checkpoints.
        let unfiltered_checkpoint_heights = state_layout
            .unfiltered_checkpoint_heights()
            .unwrap_or_else(|err| {
                fatal!(
                    &log,
                    "Failed to retrieve unfiltered checkpoint heights: {:?}",
                    err
                )
            });

        for h in unfiltered_checkpoint_heights {
            match state_layout.checkpoint_verification_status(h) {
                // If the checkpoint is verified, we don't need to do anything.
                Ok(true) => {}
                // If the checkpoint is unverified, we archive it.
                Ok(false) => {
                    info!(log, "Archiving unverified checkpoint {}", h);
                    state_layout
                        .archive_checkpoint(h)
                        .unwrap_or_else(|err| fatal!(&log, "{:?}", err))
                }
                Err(err) => {
                    fatal!(
                        log,
                        "Failed to retrieve the checkpoint status @{} from disk: {}",
                        h,
                        err
                    )
                }
            }
        }

        let mut checkpoint_heights = state_layout
            .checkpoint_heights()
            .unwrap_or_else(|err| fatal!(&log, "Failed to retrieve checkpoint heights: {:?}", err));

        if let Some(starting_height) = starting_height {
            // Note [Starting Height State Recovery]
            // =====================================
            //
            // We "archive" all the checkpoints that are newer than `starting_height` and can
            // prevent us from recomputing states that consensus might still need.
            // If `starting_height` is None, we start from the most recent checkpoint.
            //
            // For example, let's say we have checkpoints @100 and @200, and consensus still
            // needs all states from 150 onwards. If we now recover from checkpoint @200, we'll never
            // recompute states 150 and above.  So we archive checkpoint @200, to make sure it doesn't
            // interfere with normal operation and continue from @100 instead.
            //
            // NB. We do not apply this heuristic if we only have one
            // checkpoint. Rationale:
            //
            //   1. It's unlikely that we'll be able to recompute old states
            //      this way as we'll have to start from the genesis state.
            //
            //   2. It's a common case if we completed a state sync and
            //      restarted, in which case we'll have to sync again.
            //
            //   3. It looks dangerous to remove the only last state.
            //      What if this somehow happens on all the nodes simultaneously?
            while checkpoint_heights.len() > 1
                && checkpoint_heights.last().cloned().unwrap() > starting_height
            {
                let h = checkpoint_heights.pop().unwrap();
                info!(
                    log,
                    "Archiving checkpoint {} (starting height = {})", h, starting_height
                );
                state_layout
                    .archive_checkpoint(h)
                    .unwrap_or_else(|err| fatal!(&log, "{:?}", err));
            }
        }

        info!(
            log,
            "Archiving checkpoints took {:?}",
            starting_time.elapsed()
        );

        let starting_time = Instant::now();
        cleanup_diverged_states(&log, &state_layout);
        info!(
            log,
            "Cleaning up diverged states took {:?}",
            starting_time.elapsed()
        );

        let starting_time = Instant::now();

        let states = checkpoint_heights
            .iter()
            .map(|height| {
                let cp_layout = state_layout
                    .checkpoint_verified(*height)
                    .unwrap_or_else(|err| {
                        fatal!(
                            log,
                            "Failed to create checkpoint layout @{}: {}",
                            height,
                            err
                        )
                    });
                let state = checkpoint::load_checkpoint_and_validate_parallel(
                    &cp_layout,
                    own_subnet_type,
                    &metrics.checkpoint_metrics,
                    Arc::clone(&fd_factory),
                )
                .unwrap_or_else(|err| {
                    fatal!(log, "Failed to load checkpoint @{}: {}", height, err)
                });

                (cp_layout, state)
            })
            .collect();

        info!(
            log,
            "Loading checkpoints took {:?}",
            starting_time.elapsed()
        );

        let starting_time = Instant::now();
        let PopulatedMetadata {
            certifications_metadata,
            states_metadata,
            checkpoint_layouts_to_compute_manifest,
            snapshots_with_checkpoint_layouts,
        } = Self::populate_metadata(&log, &metrics, loaded_states_metadata, states);

        info!(
            log,
            "Populating metadata took {:?}",
            starting_time.elapsed()
        );

        let latest_state_height = AtomicU64::new(0);
        let latest_certified_height = AtomicU64::new(0);

        let initial_snapshot = Snapshot {
            height: Self::INITIAL_STATE_HEIGHT,
            state: Arc::new(initial_state(own_subnet_id, own_subnet_type).take()),
        };

        let tip_height_and_state = match snapshots_with_checkpoint_layouts.last() {
            Some((snapshot, checkpoint_layout)) => {
                // Set latest state height in metadata to be last checkpoint height
                latest_state_height.store(snapshot.height.get(), Ordering::Relaxed);
                let starting_time = Instant::now();

                let tip = initialize_tip(&log, &tip_channel, snapshot, checkpoint_layout.clone());

                info!(log, "Initialize tip took {:?}", starting_time.elapsed());
                (snapshot.height, tip)
            }
            None => (
                Self::INITIAL_STATE_HEIGHT,
                ReplicatedState::new(own_subnet_id, own_subnet_type),
            ),
        };

        let snapshots: VecDeque<Snapshot> = std::iter::once(initial_snapshot)
            .chain(
                snapshots_with_checkpoint_layouts
                    .into_iter()
                    .map(|(snapshot, _)| snapshot),
            )
            .collect();

        // Make sure the snapshots' order is maintained in initialization.
        debug_assert!(snapshots
            .iter()
            .zip(snapshots.iter().skip(1))
            .all(|(s0, s1)| s0.height < s1.height));

        let last_snapshot_height = snapshots.back().map_or(0, |s| s.height.get() as i64);

        metrics.resident_state_count.set(snapshots.len() as i64);

        metrics.min_resident_height.set(last_snapshot_height);
        metrics.max_resident_height.set(last_snapshot_height);

        let states = Arc::new(parking_lot::RwLock::new(SharedState {
            certifications_metadata,
            states_metadata,
            snapshots,
            last_advertised: Self::INITIAL_STATE_HEIGHT,
            fetch_state: None,
            tip: Some(tip_height_and_state),
        }));

        let persist_metadata_guard = Arc::new(Mutex::new(()));

        let deallocator_thread =
            DeallocatorThread::new("StateDeallocator", Duration::from_millis(1));

        for checkpoint_layout in checkpoint_layouts_to_compute_manifest {
            tip_channel
                .send(TipRequest::ComputeManifest {
                    checkpoint_layout,
                    manifest_delta: None,
                    states: states.clone(),
                    persist_metadata_guard: persist_metadata_guard.clone(),
                })
                .expect("failed to send ComputeManifestRequest");
        }

        report_last_diverged_state(&log, &metrics, &state_layout);

        Self {
            log,
            metrics,
            state_layout,
            states,
            verifier,
            own_subnet_id,
            own_subnet_type,
            deallocator_thread,
            latest_state_height,
            latest_certified_height,
            persist_metadata_guard,
            tip_channel,
            _tip_thread_handle,
            fd_factory,
            malicious_flags,
            latest_height_update_time: Arc::new(Mutex::new(Instant::now())),
        }
    }
    /// Returns the Page Allocator file descriptor factory. This will then be
    /// used down the line in hypervisor and state to pass to the page allocators
    /// that are instantiated by the page maps
    pub fn get_fd_factory(&self) -> Arc<dyn PageAllocatorFileDescriptor> {
        Arc::clone(&self.fd_factory)
    }

    /// Returns `StateLayout` pointing to the directory managed by this
    /// StateManager.
    pub fn state_layout(&self) -> &StateLayout {
        &self.state_layout
    }

    /// Populate `num_page_maps_by_load_status` in the metrics with their actual
    /// values in provided state.
    fn observe_num_loaded_pagemaps(&self, state: &ReplicatedState) {
        let mut loaded = 0;
        let mut not_loaded = 0;
        for entry in PageMapType::list_all_including_snapshots(state) {
            if let Some(page_map) = entry.get(state) {
                if page_map.is_loaded() {
                    loaded += 1;
                } else {
                    not_loaded += 1;
                }
            }
        }
        self.metrics
            .checkpoint_metrics
            .num_page_maps_by_load_status
            .with_label_values(&["loaded"])
            .set(loaded);
        self.metrics
            .checkpoint_metrics
            .num_page_maps_by_load_status
            .with_label_values(&["not_loaded"])
            .set(not_loaded);
    }

    /// Reads states metadata file, returning an empty one if any errors occurs.
    ///
    /// It's OK to miss some (or all) metadata entries as it will be re-computed
    /// as part of the recovery procedure.
    fn load_metadata(log: &ReplicaLogger, path: &Path) -> StatesMetadata {
        use std::io::Read;

        let mut file = match OpenOptions::new().read(true).open(path) {
            Ok(file) => file,
            Err(io_err) if io_err.kind() == std::io::ErrorKind::NotFound => {
                return Default::default();
            }
            Err(io_err) => {
                error!(
                    log,
                    "Failed to open system metadata file {}: {}",
                    path.display(),
                    io_err
                );
                return Default::default();
            }
        };

        let mut buf = vec![];
        if let Err(e) = file.read_to_end(&mut buf) {
            warn!(
                log,
                "Failed to read metadata file {}: {}",
                path.display(),
                e
            );
            return Default::default();
        }

        match pb::StatesMetadata::decode(&buf[..]) {
            Ok(pb_meta) => {
                let mut map = StatesMetadata::new();
                for (h, pb) in pb_meta.by_height {
                    match StateMetadata::try_from(pb) {
                        Ok(meta) => {
                            if let Some(root_hash) = meta.root_hash() {
                                info!(
                                    log,
                                    "Root hash {:?} when loading state metadata at height {}",
                                    root_hash,
                                    h
                                );
                            }
                            map.insert(Height::new(h), meta);
                        }
                        Err(e) => {
                            warn!(log, "Failed to decode metadata for state {}: {}", h, e);
                        }
                    }
                }
                map
            }
            Err(err) => {
                warn!(
                    log,
                    "Failed to deserialize states metadata at {}: {}",
                    path.display(),
                    err
                );
                Default::default()
            }
        }
    }

    fn release_lock_and_persist_metadata(
        &self,
        states: parking_lot::RwLockWriteGuard<SharedState>,
    ) {
        release_lock_and_persist_metadata(
            &self.log,
            &self.metrics,
            &self.state_layout,
            states,
            &self.persist_metadata_guard,
        );
    }

    fn latest_certified_state(
        &self,
    ) -> Option<(Arc<ReplicatedState>, Certification, Arc<HashTree>)> {
        let states = self.states.read();

        let (height, certification, hash_tree) = states
            .certifications_metadata
            .iter()
            .rev()
            .find_map(|(height, metadata)| {
                let hash_tree = metadata.hash_tree.as_ref()?;
                metadata
                    .certification
                    .clone()
                    .map(|certification| (*height, certification, Arc::clone(hash_tree)))
            })
            .or_else(|| {
                warn!(every_n_seconds => 5,
                      self.log,
                      "No state available with certification.");
                None
            })?;
        let state = states
            .snapshots
            .iter()
            .find_map(|snapshot| (snapshot.height == height).then(|| Arc::clone(&snapshot.state)))
            .or_else(|| {
                warn!(
                    self.log,
                    "Certified state at height {} not available.", height
                );
                None
            })?;
        Some((state, certification, hash_tree))
    }

    /// Returns the state hash of the latest state, irrespective of whether that state was
    /// certified or not. Primarily used for testing.
    pub fn latest_state_certification_hash(&self) -> Option<(Height, CryptoHash)> {
        let states = self.states.read();

        states
            .certifications_metadata
            .iter()
            .next_back()
            .map(|(h, m)| (*h, m.certified_state_hash.clone()))
    }

    /// Returns the manifest of the latest checkpoint on disk with its
    /// checkpoint layout.
    fn latest_manifest(&self) -> Option<(Manifest, CheckpointLayout<ReadOnly>)> {
        self.checkpoint_heights()
            .iter()
            .rev()
            .find_map(|checkpointed_height| {
                let states = self.states.read();
                let metadata = states.states_metadata.get(checkpointed_height)?;
                let manifest = metadata.manifest()?.clone();
                let checkpoint_layout = metadata.checkpoint_layout.clone()?;
                Some((manifest, checkpoint_layout))
            })
    }

    fn compute_certification_metadata(
        metrics: &StateManagerMetrics,
        log: &ReplicaLogger,
        state: &ReplicatedState,
    ) -> Result<CertificationMetadata, HashTreeError> {
        let started_hashing_at = Instant::now();
        let hash_tree = hash_lazy_tree(&replicated_state_as_lazy_tree(state))?;
        let elapsed = started_hashing_at.elapsed();
        debug!(log, "Computed hash tree in {:?}", elapsed);

        update_hash_tree_metrics(&hash_tree, metrics);
        metrics
            .checkpoint_op_duration
            .with_label_values(&["hash_tree"])
            .observe(elapsed.as_secs_f64());

        let certified_state_hash = crypto_hash_of_tree(&hash_tree);

        Ok(CertificationMetadata {
            hash_tree: Some(Arc::new(hash_tree)),
            certified_state_hash,
            certification: None,
            certification_requested_at: Instant::now(),
        })
    }

    /// Populates appropriate CertificationsMetadata and StatesMetadata for a StateManager
    /// that contains the heights from `states`. A StateMetadata for that state can also
    /// be provided for a subnet of the heights if available.
    fn populate_metadata(
        log: &ReplicaLogger,
        metrics: &StateManagerMetrics,
        mut metadatas: BTreeMap<Height, StateMetadata>,
        states: Vec<(CheckpointLayout<ReadOnly>, ReplicatedState)>,
    ) -> PopulatedMetadata {
        let mut checkpoint_layouts_to_compute_manifest = Vec::<CheckpointLayout<ReadOnly>>::new();

        let mut certifications_metadata = CertificationsMetadata::default();
        let mut states_metadata = StatesMetadata::default();
        let mut snapshots_with_checkpoint_layouts: Vec<(Snapshot, CheckpointLayout<ReadOnly>)> =
            Default::default();

        for (checkpoint_layout, state) in states {
            let height = checkpoint_layout.height();
            certifications_metadata.insert(
                height,
                Self::compute_certification_metadata(metrics, log, &state)
                    .unwrap_or_else(|err| fatal!(log, "Failed to compute hash tree: {:?}", err)),
            );

            let metadata = metadatas.remove(&height);

            let bundled_manifest = metadata.and_then(|metadata| metadata.bundled_manifest);

            if bundled_manifest.is_some() {
                states_metadata.insert(
                    height,
                    StateMetadata {
                        checkpoint_layout: Some(checkpoint_layout.clone()),
                        bundled_manifest,
                        state_sync_file_group: None,
                    },
                );
            } else {
                // It is possible that the replica did not finish manifest computation before restarting.
                // In this case, we need to send a request of manifest computation for this checkpoint.
                checkpoint_layouts_to_compute_manifest.push(checkpoint_layout.clone());

                states_metadata.insert(
                    height,
                    StateMetadata {
                        checkpoint_layout: Some(checkpoint_layout.clone()),
                        bundled_manifest: None,
                        state_sync_file_group: None,
                    },
                );
            }

            snapshots_with_checkpoint_layouts.push((
                Snapshot {
                    height,
                    state: Arc::new(state),
                },
                checkpoint_layout,
            ));
        }

        PopulatedMetadata {
            certifications_metadata,
            states_metadata,
            checkpoint_layouts_to_compute_manifest,
            snapshots_with_checkpoint_layouts,
        }
    }

    fn populate_extra_metadata(&self, state: &mut ReplicatedState, height: Height) {
        state.metadata.state_sync_version = CURRENT_STATE_SYNC_VERSION;
        state.metadata.certification_version = ic_canonical_state::CURRENT_CERTIFICATION_VERSION;

        if height == Self::INITIAL_STATE_HEIGHT {
            return;
        }
        let prev_height = height - Height::from(1);

        if prev_height == Self::INITIAL_STATE_HEIGHT {
            return;
        }

        let states = self.states.read();
        if let Some(metadata) = states.certifications_metadata.get(&prev_height) {
            assert_eq!(
                state.metadata.prev_state_hash,
                Some(CryptoHashOfPartialState::from(
                    metadata.certified_state_hash.clone(),
                ))
            );
        } else {
            info!(
                self.log,
                "The previous certification metadata at height {} has been removed. This can happen when the replica \
                syncs a newer state concurrently and removes the states below.",
                prev_height,
            );
        }
    }

    /// Flushes to disk all the canister heap deltas accumulated in memory
    /// during execution from the last flush.
    fn flush_canister_snapshots_and_page_maps(
        &self,
        tip_state: &mut ReplicatedState,
        height: Height,
    ) {
        flush_canister_snapshots_and_page_maps(
            tip_state,
            height,
            &self.tip_channel,
            &self.metrics.checkpoint_metrics,
        );
    }

    fn find_checkpoint_by_root_hash(
        &self,
        root_hash: &CryptoHashOfState,
    ) -> Option<(Height, Manifest, Arc<MetaManifest>)> {
        self.states
            .read()
            .states_metadata
            .iter()
            .find_map(|(h, metadata)| {
                let bundled_manifest = metadata.bundled_manifest.clone()?;
                if &bundled_manifest.root_hash == root_hash {
                    Some((
                        *h,
                        bundled_manifest.manifest,
                        bundled_manifest.meta_manifest,
                    ))
                } else {
                    None
                }
            })
    }

    fn on_synced_checkpoint(
        &self,
        state: ReplicatedState,
        cp_layout: CheckpointLayout<ReadOnly>,
        manifest: Manifest,
        meta_manifest: Arc<MetaManifest>,
        root_hash: CryptoHashOfState,
    ) {
        let height = cp_layout.height();
        if self
            .state_layout
            .diverged_checkpoint_heights()
            .unwrap_or_default()
            .contains(&height)
        {
            // We have just fetched a state that was marked as diverged
            // before. We make a backup of the pristine state for future
            // investigation and debugging.
            if let Err(err) = self.state_layout.backup_checkpoint(height) {
                info!(
                    self.log,
                    "Failed to backup a pristine version of diverged state {}: {}", height, err
                );
            }
        }

        let hash_tree = hash_lazy_tree(&replicated_state_as_lazy_tree(&state))
            .unwrap_or_else(|err| fatal!(self.log, "Failed to compute hash tree: {:?}", err));
        update_hash_tree_metrics(&hash_tree, &self.metrics);
        let certification_metadata = CertificationMetadata {
            certified_state_hash: crypto_hash_of_tree(&hash_tree),
            hash_tree: Some(Arc::new(hash_tree)),
            certification: None,
            certification_requested_at: Instant::now(),
        };

        let mut states = self.states.write();
        #[cfg(debug_assertions)]
        check_certifications_metadata_snapshots_and_states_metadata_are_consistent(&states);
        states.disable_state_fetch_below(height);

        let is_snapshot_present = states
            .snapshots
            .iter()
            .any(|snapshot| snapshot.height == height);

        let is_state_metadata_present = states.states_metadata.contains_key(&height);

        // If both the snapshot and the state metadata are present, we can safely skip it.
        if is_snapshot_present && is_state_metadata_present {
            info!(
                self.log,
                "Completed StateSync for state {} that we already have locally", height
            );
            return;
        }

        if !is_snapshot_present {
            states.snapshots.push_back(Snapshot {
                height,
                state: Arc::new(state),
            });
            states
                .snapshots
                .make_contiguous()
                .sort_by_key(|snapshot| snapshot.height);

            self.metrics
                .resident_state_count
                .set(states.snapshots.len() as i64);

            states
                .certifications_metadata
                .insert(height, certification_metadata);
        }

        let state_size_bytes: i64 = manifest
            .file_table
            .iter()
            .map(|f| f.size_bytes as i64)
            .sum();

        if !is_state_metadata_present {
            states.states_metadata.insert(
                height,
                StateMetadata {
                    checkpoint_layout: Some(cp_layout),
                    bundled_manifest: Some(BundledManifest {
                        root_hash,
                        manifest,
                        meta_manifest,
                    }),
                    state_sync_file_group: None,
                },
            );
        }

        let latest_height = update_latest_height(&self.latest_state_height, height);
        if latest_height == height.get() {
            self.metrics.max_resident_height.set(latest_height as i64);
            self.metrics.state_size.set(state_size_bytes);
        }

        self.release_lock_and_persist_metadata(states);

        // Note: it might feel tempting to also set states.tip here.  We should
        // NOT do that.  We might be applying blocks and fetching states in
        // parallel.  Tip is a unique resource that only the state machine
        // should touch.  Instead of pro-actively updating tip here, we let the
        // state machine discover a newer state the next time it calls
        // `take_tip()` and update the tip accordingly.
    }

    /// Wait till deallocation queue is empty.
    pub fn flush_deallocation_channel(&self) {
        self.deallocator_thread.flush_deallocation_channel();
    }

    /// Remove any inmemory state at height h with h < last_height_to_keep
    /// except for any heights provided in `extra_inmemory_heights_to_keep`, and
    /// any checkpoint at height h < last_checkpoint_to_keep
    ///
    /// Shared inner function of the public functions remove_states_below
    /// and remove_inmemory_states_below
    fn remove_states_below_impl(
        &self,
        last_height_to_keep: Height,
        last_checkpoint_to_keep: Height,
        extra_inmemory_heights_to_keep: &BTreeSet<Height>,
    ) {
        debug_assert!(
            last_height_to_keep >= last_checkpoint_to_keep,
            "last_height_to_keep: {}, last_checkpoint_to_keep: {}",
            last_height_to_keep,
            last_checkpoint_to_keep
        );

        // In debug builds we store the latest_state_height here so
        // that we can verify later that this height is retained.
        #[cfg(debug_assertions)]
        let latest_state_height = self.latest_state_height();

        // Practically, Consensus does not ask state manager to keep states which are already removed.
        // However, in debug builds, we filter `extra_inmemory_heights_to_keep` and store `existing_extra_inmemory_heights_to_keep`
        // so that we can verify later that they are all retained.
        #[cfg(debug_assertions)]
        let state_heights = self.list_state_heights(ic_interfaces_state_manager::CERT_ANY);
        #[cfg(debug_assertions)]
        let existing_extra_inmemory_heights_to_keep: Vec<Height> = extra_inmemory_heights_to_keep
            .iter()
            .filter(|h| state_heights.contains(h))
            .copied()
            .collect();

        let heights_to_remove = std::ops::Range {
            start: Height::new(1),
            end: last_height_to_keep,
        };

        let mut states = self.states.write();

        let number_of_checkpoints = states.states_metadata.len();

        // We obtain the latest certified state inside the state mutex to avoid race conditions where new certifications might arrive
        let latest_certified_height = self.latest_certified_height();
        let latest_manifest_height =
            states
                .states_metadata
                .iter()
                .rev()
                .find_map(|(height, state_metadata)| {
                    state_metadata.bundled_manifest.as_ref().map(|_| *height)
                });

        // We keep checkpoints at or above the `last_checkpoint_to_keep` height
        // as well as the one with latest manifest for the purpose of incremental manifest computation and fast state sync.
        let checkpoint_heights_to_keep: BTreeSet<Height> = states
            .states_metadata
            .keys()
            .copied()
            .filter(|height| {
                *height == Self::INITIAL_STATE_HEIGHT || *height >= last_checkpoint_to_keep
            })
            .chain(latest_manifest_height)
            .collect();

        // In addition, we retain the latest certified state and any extra states specified to keep.
        // Note that `checkpoint_heights_to_keep` and `inmemory_heights_to_keep` are separate,
        // as decisions to retain a checkpoint or an in-memory state are made independently.
        let inmemory_heights_to_keep = std::iter::once(latest_certified_height)
            .chain(extra_inmemory_heights_to_keep.iter().copied())
            .collect::<BTreeSet<_>>();

        let (removed, retained) = states.snapshots.drain(0..).partition(|snapshot| {
            heights_to_remove.contains(&snapshot.height)
                && !inmemory_heights_to_keep.contains(&snapshot.height)
        });
        states.snapshots = retained;

        self.metrics
            .resident_state_count
            .set(states.snapshots.len() as i64);

        let latest_height = states
            .snapshots
            .back()
            .map_or(Self::INITIAL_STATE_HEIGHT, |s| s.height);

        self.latest_state_height
            .store(latest_height.get(), Ordering::Relaxed);

        let min_resident_height: Option<Height> = states
            .snapshots
            .iter()
            .map(|s| s.height)
            .filter(|h| h.get() != 0)
            .min();
        if let Some(min_resident_height) = min_resident_height {
            self.metrics
                .min_resident_height
                .set(min_resident_height.get() as i64);
        }

        self.metrics
            .max_resident_height
            .set(latest_height.get() as i64);

        // Send removed snapshot to deallocator thread
        self.deallocator_thread.send(Box::new(removed));

        for (height, metadata) in states.states_metadata.range(heights_to_remove) {
            if checkpoint_heights_to_keep.contains(height) {
                continue;
            }
            if let Some(ref checkpoint_layout) = metadata.checkpoint_layout {
                self.state_layout
                    .remove_checkpoint_when_unused(checkpoint_layout.height());
            }
        }

        let mut certifications_metadata = states
            .certifications_metadata
            .split_off(&last_height_to_keep);

        for h in inmemory_heights_to_keep.iter() {
            if let Some(cert_metadata) = states.certifications_metadata.remove(h) {
                certifications_metadata.insert(*h, cert_metadata);
            }
        }

        std::mem::swap(
            &mut certifications_metadata,
            &mut states.certifications_metadata,
        );

        // Send removed certification metadata to deallocator thread.
        self.deallocator_thread
            .send(Box::new(certifications_metadata));

        let latest_certified_height = states
            .certifications_metadata
            .iter()
            .rev()
            .find_map(|(h, m)| m.certification.as_ref().map(|_| *h))
            .unwrap_or(Self::INITIAL_STATE_HEIGHT);

        self.latest_certified_height
            .store(latest_certified_height.get(), Ordering::Relaxed);

        self.metrics
            .latest_certified_height
            .set(latest_certified_height.get() as i64);

        let mut metadata_to_keep = states.states_metadata.split_off(&last_height_to_keep);

        for h in checkpoint_heights_to_keep.iter() {
            if let Some(metadata) = states.states_metadata.remove(h) {
                metadata_to_keep.insert(*h, metadata);
            }
        }
        std::mem::swap(&mut states.states_metadata, &mut metadata_to_keep);
        if *ic_sys::IS_WSL {
            // We send obsolete metadata to deallocation thread so that they are freed
            // AFTER the in-memory states. We do this because in-memory states might
            // have PageMap objects that are still referencing the checkpoints, and
            // attempting to delete a file that is still open causes errors when
            // running on WSL (even though it's a perfectly valid usage on UNIX systems).
            //
            // NOTE: we rely on deallocations happening sequentially, adding more
            // deallocation threads might break the desired behavior.
            //
            // FIXME: Objects are not necessarily deleted in order: if the backlog is too
            // large, we drop them synchronously.
            self.deallocator_thread.send(Box::new(metadata_to_keep));
        }

        if number_of_checkpoints != states.states_metadata.len() {
            // We removed a checkpoint, so states_metadata needs to be updated on disk
            self.release_lock_and_persist_metadata(states);
        } else {
            drop(states);
        }

        #[cfg(debug_assertions)]
        {
            let unfiltered_checkpoint_heights = self
                .state_layout
                .unfiltered_checkpoint_heights()
                .unwrap_or_else(|err| {
                    fatal!(
                        &self.log,
                        "Failed to retrieve unfiltered checkpoint heights: {:?}",
                        err
                    )
                });

            let state_heights = self.list_state_heights(ic_interfaces_state_manager::CERT_ANY);

            // All checkpoints to keep should exist on disk.
            debug_assert!(checkpoint_heights_to_keep
                .iter()
                .all(|h| unfiltered_checkpoint_heights.contains(h)));

            // If the in-memory states that Consensus ask to keep exist in the beginning, they should be all retained.
            debug_assert!(existing_extra_inmemory_heights_to_keep
                .iter()
                .all(|h| state_heights.contains(h)));

            debug_assert!(state_heights.contains(&latest_state_height));
            debug_assert!(state_heights.contains(&latest_certified_height));
        }
    }

    pub fn checkpoint_heights(&self) -> Vec<Height> {
        let result = self
            .state_layout
            .checkpoint_heights()
            .unwrap_or_else(|err| {
                fatal!(self.log, "Failed to gather checkpoint heights: {:?}", err)
            });

        self.metrics
            .checkpoints_on_disk_count
            .set(result.len() as i64);

        result
    }

    /// Returns the list of heights corresponding to snapshots matching
    /// the mask. E.g. `list_state_heights(CERT_ANY)` will return all snapshots.
    ///
    /// Note that the initial state at height 0 is considered uncertified from
    /// the State Manager point of view.  This is because the protocol requires
    /// each replica to individually obtain the initial state using some
    /// out-of-band mechanism (i.e., not state sync).  Also note that the
    /// authenticity of this initial state will be verified by some protocol
    /// external to this component.
    ///
    /// The list of heights is guaranteed to be
    /// * Non-empty if `cert_mask = CERT_ANY` as it will contain at least height
    ///   0 even if no states were committed yet.
    /// * Sorted in ascending order.
    #[allow(dead_code)]
    pub fn list_state_heights(
        &self,
        cert_mask: ic_interfaces_state_manager::CertificationMask,
    ) -> Vec<Height> {
        let _timer = self
            .metrics
            .api_call_duration
            .with_label_values(&["list_state_heights"])
            .start_timer();

        fn matches(
            cert: Option<&Certification>,
            mask: ic_interfaces_state_manager::CertificationMask,
        ) -> bool {
            match cert {
                Some(_) => mask.is_set(ic_interfaces_state_manager::CERT_CERTIFIED),
                None => mask.is_set(ic_interfaces_state_manager::CERT_UNCERTIFIED),
            }
        }

        let states = self.states.read();

        let heights: BTreeSet<_> = states
            .snapshots
            .iter()
            .map(|snapshot| snapshot.height)
            .filter(|h| {
                matches(
                    states
                        .certifications_metadata
                        .get(h)
                        .and_then(|metadata| metadata.certification.as_ref()),
                    cert_mask,
                )
            })
            .collect();

        // convert the b-tree into a vector
        heights.into_iter().collect()
    }

    // Creates a checkpoint and switches state to it.
    fn create_checkpoint_and_switch(
        &self,
        mut state: ReplicatedState,
        height: Height,
    ) -> CreateCheckpointResult {
        self.observe_num_loaded_pagemaps(&state);
        struct PreviousCheckpointInfo {
            base_manifest: Manifest,
            base_height: Height,
            checkpoint_layout: CheckpointLayout<ReadOnly>,
        }

        let start = Instant::now();
        {
            let _timer = self
                .metrics
                .checkpoint_metrics
                .make_checkpoint_step_duration
                .with_label_values(&["wait_for_manifest_and_flush"])
                .start_timer();
            // We need the previous manifest computation to complete because:
            //   1) We need it it speed up the next manifest computation using ManifestDelta
            //   2) We don't want to run too much ahead of the latest ready manifest.
            self.flush_tip_channel();
        }

        let previous_checkpoint_info = {
            let _timer = self
                .metrics
                .checkpoint_metrics
                .make_checkpoint_step_duration
                .with_label_values(&["previous_checkpoint_info"])
                .start_timer();
            let states = self.states.read();
            states
                .states_metadata
                .iter()
                .rev()
                .find_map(|(base_height, state_metadata)| {
                    let base_manifest = state_metadata.manifest()?.clone();
                    Some((base_manifest, *base_height))
                })
                .and_then(|(base_manifest, base_height)| {
                    if let Ok(checkpoint_layout) = self.state_layout.checkpoint_verified(base_height) {
                        Some(PreviousCheckpointInfo {
                            base_manifest,
                            base_height,
                            checkpoint_layout,
                        })
                    } else {
                        warn!(self.log,
                            "Failed to get base checkpoint layout for height {}. Fallback to full manifest computation",
                            base_height);
                        None
                    }
                })
        };

        {
            // We don't need to persist the deltas to the tip because we
            // flush deltas before calling this method, see flush_page_maps.
            let _timer = self
                .metrics
                .checkpoint_metrics
                .make_checkpoint_step_duration
                .with_label_values(&["strip_page_map_deltas"])
                .start_timer();
            strip_page_map_deltas(&mut state, self.get_fd_factory());
        }
        let result = {
            checkpoint::make_unvalidated_checkpoint(
                &state,
                height,
                &self.tip_channel,
                &self.metrics.checkpoint_metrics,
            )
        };

        let (cp_layout, has_downgrade) = match result {
            Ok(response) => response,
            Err(CheckpointError::AlreadyExists(_)) => {
                warn!(
                    self.log,
                    "Failed to create checkpoint @{} because it already exists, \
                    re-loading the checkpoint from disk",
                    height
                );

                let cp_layout = self
                    .state_layout
                    .checkpoint_in_verification(height)
                    .unwrap_or_else(|err| {
                        fatal!(
                            self.log,
                            "Failed to open checkpoint layout #{}: {}",
                            height,
                            err
                        );
                    });
                (
                    cp_layout,
                    // HasDowngrade::Yes is the conservative choice, opting for full Manifest computation.
                    HasDowngrade::Yes,
                )
            }
            Err(err) => fatal!(
                self.log,
                "Failed to make a checkpoint @{}: {:?}",
                height,
                err
            ),
        };
        {
            let _timer = self
                .metrics
                .checkpoint_metrics
                .make_checkpoint_step_duration
                .with_label_values(&["defrag_canisters_map"])
                .start_timer();

            // This step is a functional no-op, but results in a cleaner memory layout that is ultimately faster to iterate over.
            let canisters = std::mem::take(&mut state.canister_states);
            state.canister_states = canisters.into_iter().collect();
        }
        {
            let _timer = self
                .metrics
                .checkpoint_metrics
                .make_checkpoint_step_duration
                .with_label_values(&["switch_to_checkpoint"])
                .start_timer();
            switch_to_checkpoint(&mut state, &cp_layout, &self.get_fd_factory()).unwrap_or_else(
                |err| {
                    fatal!(
                        self.log,
                        "Failed to switch to checkpoint for height #{}: {}",
                        height,
                        err
                    );
                },
            );
        }

        let state = Arc::new(state);
        self.tip_channel
            .send(TipRequest::ValidateReplicatedStateAndFinalize {
                checkpoint_layout: cp_layout.clone(),
                reference_state: Arc::clone(&state),
                own_subnet_type: self.own_subnet_type,
                fd_factory: self.fd_factory.clone(),
            })
            .expect("Failed to send Validate request");

        // With lsmt storage, ResetTipAndMerge happens later (after manifest).
        // Without lsmt storage, we need to wait for reset_tip_to so that we don't reflink in parallel with other operations.
        if self.lsmt_status == FlagStatus::Disabled {
            self.tip_channel
                .send(TipRequest::ResetTipAndMerge {
                    checkpoint_layout: cp_layout.clone(),
                    pagemaptypes: PageMapType::list_all_including_snapshots(&state),
                    is_initializing_tip: false,
                })
                .unwrap();

            let _timer = self
                .metrics
                .checkpoint_metrics
                .make_checkpoint_step_duration
                .with_label_values(&["wait_for_reflinking"])
                .start_timer();
            #[allow(clippy::disallowed_methods)]
            let (send, recv) = unbounded();
            self.tip_channel
                .send(TipRequest::Wait { sender: send })
                .unwrap();
            recv.recv().unwrap();
        }

        // On the NNS subnet we never allow incremental manifest computation
        let is_nns = self.own_subnet_id == state.metadata.network_topology.nns_subnet_id;
        let manifest_delta = if is_nns || has_downgrade == HasDowngrade::Yes {
            None
        } else {
            let _timer = self
                .metrics
                .checkpoint_metrics
                .make_checkpoint_step_duration
                .with_label_values(&["manifest_delta"])
                .start_timer();
            previous_checkpoint_info.map(
                |PreviousCheckpointInfo {
                     checkpoint_layout,
                     base_manifest,
                     base_height,
                 }| {
                    manifest::ManifestDelta {
                        base_manifest,
                        base_height,
                        target_height: height,
                        base_checkpoint: checkpoint_layout,
                    }
                },
            )
        };

        let result = {
            let _timer = self
                .metrics
                .checkpoint_metrics
                .make_checkpoint_step_duration
                .with_label_values(&["create_checkpoint_result"])
                .start_timer();
<<<<<<< HEAD
            // With lsmt, we do not need the defrag.
            // Without lsmt, the ResetTipAndMerge happens earlier in a blocking way.
            let tip_requests = if self.lsmt_status == FlagStatus::Enabled {
                vec![TipRequest::ResetTipAndMerge {
                    checkpoint_layout: cp_layout.clone(),
                    pagemaptypes: PageMapType::list_all_including_snapshots(&state),
                    is_initializing_tip: false,
                }]
            } else {
                vec![TipRequest::DefragTip {
                    height,
                    page_map_types: PageMapType::list_all_without_snapshots(&state),
                }]
            };
=======
            let tip_requests = vec![TipRequest::ResetTipAndMerge {
                checkpoint_layout: cp_layout.clone(),
                pagemaptypes: PageMapType::list_all_including_snapshots(&state),
            }];
>>>>>>> 9dd1f0ce

            CreateCheckpointResult {
                tip_requests,
                state,
                state_metadata: StateMetadata {
                    checkpoint_layout: Some(cp_layout.clone()),
                    bundled_manifest: None,
                    state_sync_file_group: None,
                },
                compute_manifest_request: TipRequest::ComputeManifest {
                    checkpoint_layout: cp_layout,
                    manifest_delta,
                    states: self.states.clone(),
                    persist_metadata_guard: self.persist_metadata_guard.clone(),
                },
            }
        };

        let elapsed = start.elapsed();
        info!(self.log, "Created checkpoint @{} in {:?}", height, elapsed);
        self.metrics
            .checkpoint_op_duration
            .with_label_values(&["create"])
            .observe(elapsed.as_secs_f64());
        result
    }

    pub fn test_only_send_wait_to_tip_channel(&self, sender: Sender<()>) {
        self.tip_channel.send(TipRequest::Wait { sender }).unwrap();
    }

    fn certified_state_reader(&self) -> Option<CertifiedStateSnapshotImpl> {
        let read_certified_state_duration_histogram = self
            .metrics
            .api_call_duration
            .with_label_values(&["read_certified_state"]);

        let (state, certification, hash_tree) = self.latest_certified_state()?;
        Some(CertifiedStateSnapshotImpl {
            read_certified_state_duration_histogram,
            state,
            certification,
            hash_tree,
        })
    }
}

/// Flushes to disk all the canister heap deltas accumulated in memory
/// during execution from the last flush.
fn flush_canister_snapshots_and_page_maps(
    tip_state: &mut ReplicatedState,
    height: Height,
    tip_channel: &Sender<TipRequest>,
    metrics: &CheckpointMetrics,
) {
    metrics.page_map_flushes.inc();
    let mut pagemaps = Vec::new();

    let mut add_to_pagemaps_and_strip = |entry, page_map: &mut PageMap| {
        // In cases where a PageMap's data has to be wiped, execution will replace the PageMap with a newly
        // created one. In these cases, we also need to wipe the data from the file on disk.
        // If the PageMap represents a new file, then the base_height will be None, as we set base_height only
        // when loading a PageMap from a checkpoint. Furthermore, we only want to wipe data from the file on
        // disk before applying any unflushed deltas of that PageMap. We detect this case by looking at
        // has_stripped_unflushed_deltas, which will be false at the beginning, but true as soon as we strip unflushed
        // deltas for the first time in the lifetime of the PageMap. As a result, if there is no base_height and
        // we have not persisted unflushed deltas before, then there are no relevant pages beyond the ones in the
        // unlushed delta, and we truncate the file on disk to size 0.
        let truncate = page_map.base_height.is_none() && !page_map.has_stripped_unflushed_deltas();
        let page_map_clone = if !page_map.unflushed_delta_is_empty() {
            Some(page_map.clone())
        } else {
            None
        };
        if truncate || page_map_clone.is_some() {
            pagemaps.push(PageMapToFlush {
                page_map_type: entry,
                truncate,
                page_map: page_map_clone,
            });
        }
        // We strip empty unflushed deltas to keep has_stripped_unflushed_deltas() correct
        page_map.strip_unflushed_delta();
    };

    for (id, canister) in tip_state.canister_states.iter_mut() {
        add_to_pagemaps_and_strip(
            PageMapType::WasmChunkStore(id.to_owned()),
            canister.system_state.wasm_chunk_store.page_map_mut(),
        );
        if let Some(execution_state) = canister.execution_state.as_mut() {
            add_to_pagemaps_and_strip(
                PageMapType::WasmMemory(id.to_owned()),
                &mut execution_state.wasm_memory.page_map,
            );
            add_to_pagemaps_and_strip(
                PageMapType::StableMemory(id.to_owned()),
                &mut execution_state.stable_memory.page_map,
            );
        }
    }

    // Take all snapshot operations that happened since the last flush and clear the list stored in `tip_state`.
    // This way each operation is executed exactly once, independent of how many times `flush_page_maps` is called.
    let snapshot_operations = tip_state.canister_snapshots.take_unflushed_changes();

    for op in &snapshot_operations {
        // Only CanisterSnapshots that are new since the last flush will have PageMaps that need to be flushed. They will
        // have a corresponding Backup in the snapshot operations list.
        if let SnapshotOperation::Backup(_canister_id, snapshot_id) = op {
            // If we can't find the CanisterSnapshot they must have been already deleted again. Nothing to flush in this case.
            if let Some(canister_snapshot) = tip_state.canister_snapshots.get_mut(*snapshot_id) {
                let new_snapshot = Arc::make_mut(canister_snapshot);

                add_to_pagemaps_and_strip(
                    PageMapType::SnapshotWasmChunkStore(*snapshot_id),
                    new_snapshot.chunk_store_mut().page_map_mut(),
                );
                add_to_pagemaps_and_strip(
                    PageMapType::SnapshotWasmMemory(*snapshot_id),
                    &mut new_snapshot.execution_snapshot_mut().wasm_memory.page_map,
                );
                add_to_pagemaps_and_strip(
                    PageMapType::SnapshotStableMemory(*snapshot_id),
                    &mut new_snapshot.execution_snapshot_mut().stable_memory.page_map,
                );
            }
        }
    }

    if !pagemaps.is_empty() || !snapshot_operations.is_empty() {
        tip_channel
            .send(TipRequest::FlushPageMapDelta {
                height,
                pagemaps,
                snapshot_operations,
            })
            .unwrap();
        // We flush further when the tip_channel queue is not empty. Meaning we're blind
        // to a request being processed, so we send Noop to signal for the busy Tip Thread.
        tip_channel.send(TipRequest::Noop).unwrap();
    }
}

fn initial_state(own_subnet_id: SubnetId, own_subnet_type: SubnetType) -> Labeled<ReplicatedState> {
    Labeled::new(
        StateManagerImpl::INITIAL_STATE_HEIGHT,
        ReplicatedState::new(own_subnet_id, own_subnet_type),
    )
}

fn crypto_hash_of_tree(t: &HashTree) -> CryptoHash {
    CryptoHash(t.root_hash().0.to_vec())
}

fn update_latest_height(cached: &AtomicU64, h: Height) -> u64 {
    let h = h.get();
    cached.fetch_max(h, Ordering::Relaxed).max(h)
}

/// Helper function to set metrics related to hash trees
fn update_hash_tree_metrics(hash_tree: &HashTree, metrics: &StateManagerMetrics) {
    metrics.latest_hash_tree_size.set(hash_tree.size() as i64);
    metrics
        .latest_hash_tree_max_index
        .set(hash_tree.max_index() as i64);
}

impl StateManager for StateManagerImpl {
    /// Note that this function intentionally does not use
    /// `latest_state_height()` to figure out if state at the requested height
    /// has been committed yet or not because `latest_state_height()` consults
    /// the disk to figure out what the latest state is.  So if the state at the
    /// requested height is only available on disk, there is still no snapshot
    /// of the state so the root_hash is not available.
    fn get_state_hash_at(&self, height: Height) -> Result<CryptoHashOfState, StateHashError> {
        let _timer = self
            .metrics
            .api_call_duration
            .with_label_values(&["get_state_hash_at"])
            .start_timer();

        let states = self.states.read();

        states
            .states_metadata
            .get(&height)
            .ok_or_else(|| match states.certifications_metadata.iter().next_back() {
                Some((key, _)) => {
                    if *key < height {
                        StateHashError::Transient(StateNotCommittedYet(height))
                    } else {
                        // If the state is older than the oldest state we still have,
                        // we report it as having been removed
                        let oldest_kept = states
                            .certifications_metadata
                            .iter()
                            .next()
                            .map(|(height, _)| *height)
                            .unwrap(); // certifications_metadata cannot be empty in this branch

                        if height < oldest_kept {
                            // The state might have been not fully certified in addition to
                            // being removed. We don't know anymore.
                            StateHashError::Permanent(StateRemoved(height))
                        } else {
                            StateHashError::Permanent(StateNotFullyCertified(height))
                        }
                    }
                }
                None => StateHashError::Transient(StateNotCommittedYet(height)),
            })
            .map(|metadata| metadata.root_hash().cloned())
            .transpose()
            .unwrap_or(Err(StateHashError::Transient(HashNotComputedYet(height))))
    }

    fn take_tip(&self) -> (Height, ReplicatedState) {
        let _timer = self
            .metrics
            .api_call_duration
            .with_label_values(&["take_tip"])
            .start_timer();

        let hash_at = |tip_height: Height, certifications_metadata: &CertificationsMetadata| {
            if tip_height > Self::INITIAL_STATE_HEIGHT {
                let tip_metadata = certifications_metadata.get(&tip_height).unwrap_or_else(|| {
                    fatal!(self.log, "Bug: missing tip metadata @{}", tip_height)
                });

                // Since the state machine will use this tip to compute the *next* state,
                // we populate the prev_state_hash with the hash of the current tip.
                Some(CryptoHashOfPartialState::from(
                    tip_metadata.certified_state_hash.clone(),
                ))
            } else {
                // This code is executed at most once per subnet, no need to
                // optimize this.
                let hash_tree = hash_lazy_tree(&replicated_state_as_lazy_tree(
                    initial_state(self.own_subnet_id, self.own_subnet_type).get_ref(),
                ))
                .unwrap_or_else(|err| fatal!(self.log, "Failed to compute hash tree: {:?}", err));
                update_hash_tree_metrics(&hash_tree, &self.metrics);
                Some(CryptoHashOfPartialState::from(crypto_hash_of_tree(
                    &hash_tree,
                )))
            }
        };

        let mut states = self.states.write();
        let (tip_height, mut tip) = states.tip.take().expect("failed to get TIP");

        let (target_snapshot, target_hash) = match states.snapshots.back() {
            Some(snapshot) if snapshot.height > tip_height => (
                snapshot.clone(),
                hash_at(snapshot.height, &states.certifications_metadata),
            ),
            _ => {
                tip.metadata.prev_state_hash = hash_at(tip_height, &states.certifications_metadata);
                return (tip_height, tip);
            }
        };

        // The latest checkpoint is newer than tip.
        // This can happen when we replay blocks and sync states concurrently.
        //
        // We release the states write lock here because loading a checkpoint
        // can take a lot of time (many seconds), and we do not want to block
        // state readers (like HTTP handler) for too long.
        //
        // We are keeping a CheckpointLayout for the checkpoint that is becoming
        // the tip, in order to ensure that it does not get deleted.
        //
        // Note that we still will not call initialize_tip()
        // concurrently because only a thread that owns the tip can call
        // this function.
        //
        // This thread has already consumed states.tip, so a concurrent call to
        // take_tip() will fail on states.tip.take().
        //
        // In general, there should always be one thread that calls
        // take_tip() and commit_and_certify() — the state machine thread.

        let checkpoint_layout = states
            .states_metadata
            .get(&target_snapshot.height)
            .unwrap()
            .checkpoint_layout
            .as_ref()
            .unwrap()
            .clone();
        std::mem::drop(states);

        let mut new_tip = initialize_tip(
            &self.log,
            &self.tip_channel,
            &target_snapshot,
            checkpoint_layout,
        );

        new_tip.metadata.prev_state_hash = target_hash;

        // This might still not be the latest version: there might have been
        // another successful state sync while we were updating the tip.
        // That is not a problem: we will handle this case later in commit_and_certify().
        (target_snapshot.height, new_tip)
    }

    fn take_tip_at(&self, height: Height) -> StateManagerResult<ReplicatedState> {
        let _timer = self
            .metrics
            .api_call_duration
            .with_label_values(&["take_tip_at"])
            .start_timer();

        let (tip_height, state) = self.take_tip();

        let mut states = self.states.write();
        assert!(states.tip.is_none());

        if height < tip_height {
            states.tip = Some((tip_height, state));
            return Err(StateManagerError::StateRemoved(height));
        }
        if tip_height < height {
            states.tip = Some((tip_height, state));
            return Err(StateManagerError::StateNotCommittedYet(height));
        }

        Ok(state)
    }

    fn fetch_state(
        &self,
        height: Height,
        root_hash: CryptoHashOfState,
        cup_interval_length: Height,
    ) {
        let _timer = self
            .metrics
            .api_call_duration
            .with_label_values(&["fetch_state"])
            .start_timer();

        match self.get_state_hash_at(height) {
            Ok(hash) => assert_eq!(
                hash, root_hash,
                "The hash of requested state {:?} at height {} doesn't match the locally computed hash {:?}",
                root_hash, height, hash
            ),
            Err(StateHashError::Transient(HashNotComputedYet(_))) => {
                // The state is already available, but we haven't finished
                // computing the hash yet.
            }
            Err(StateHashError::Permanent(StateRemoved(_))) => {
                // No need to fetch an old state, nothing to do.
                info!(
                    self.log,
                    "Requested fetch of an old state @{}, hash = {:?}", height, root_hash
                );
            }
            Err(StateHashError::Permanent(StateNotFullyCertified(_)))=> {
                // This could trigger if we already have a local state at that height, but that height is not a checkpoint. This could possibly be a fatal log.
                error!(
                    self.log,
                    "Requested fetch of a state @{}, which was committed with `CertificationScope::Metadata`, hash = {:?}", height, root_hash
                );
            }
            Err(StateHashError::Transient(StateNotCommittedYet(_))) => {
                // Let's see if we already have this state locally.  This might
                // be the case if we are in subnet recovery mode and
                // re-introducing some old state with a new height.
                if let Some((checkpoint_height, manifest, meta_manifest)) = self.find_checkpoint_by_root_hash(&root_hash) {
                    info!(self.log,
                          "Copying checkpoint {} with root hash {:?} under new height {}",
                          checkpoint_height, root_hash, height);

                    match self.state_layout.checkpoint_verification_status(checkpoint_height) {
                        Ok(true) => {}
                        Ok(false) => {
                            warn!(self.log,
                                "Unverified checkpoint @{} cannot be cloned to a new checkpoint height.",
                                checkpoint_height
                            );
                            return;
                        }
                        Err(err) => {
                            warn!(self.log,
                                "Checkpoint @{} does not exist but it is found in states metadata: {:?}",
                                checkpoint_height,
                                err
                            );
                            return;
                        }
                    }

                    // Clone the checkpoint if it is verified.
                    match self.state_layout.clone_checkpoint(checkpoint_height, height) {
                        Ok(_) => {
                            let (state, cp_layout) = load_checkpoint(&self.state_layout, height, &self.metrics, self.own_subnet_type, Arc::clone(&self.get_fd_factory()))
                                .expect("failed to load checkpoint");
                            self.on_synced_checkpoint(state, cp_layout, manifest, meta_manifest, root_hash);
                            return;
                        }
                        Err(e) => {
                            warn!(self.log,
                                  "Failed to clone checkpoint {} => {}: {}",
                                  checkpoint_height, height, e
                            );
                        }
                    }
                }

                // Normal path: we don't have the state locally, let's fetch it.
                let mut states = self.states.write();
                match &states.fetch_state {
                    None => {
                        info!(
                            self.log,
                            "Setting new target state to fetch: height = {}, hash = {:?}",
                            height,
                            root_hash
                        );
                        states.fetch_state = Some((height, root_hash, cup_interval_length));
                    }
                    Some((prev_height, prev_hash, _prev_cup_interval_length)) => {
                        use std::cmp::Ordering;

                        match prev_height.cmp(&height) {
                            Ordering::Less => {
                                info!(
                                    self.log,
                                    "Updating target state to fetch from {} to {}",
                                    prev_height,
                                    height
                                );
                                states.fetch_state = Some((height, root_hash, cup_interval_length))
                            }
                            Ordering::Equal => {
                                assert_eq!(
                                    *prev_hash, root_hash,
                                    "Requested to fetch the same state {} twice with different hashes: first {:?}, then {:?}",
                                    height, prev_hash, root_hash
                                );
                            }
                            Ordering::Greater => {
                                info!(self.log, "Ignoring request to fetch state {} below current target state {}", height, prev_height);
                            }
                        }
                    }
                }
            }
        }
    }

    fn list_state_hashes_to_certify(&self) -> Vec<(Height, CryptoHashOfPartialState)> {
        let _timer = self
            .metrics
            .api_call_duration
            .with_label_values(&["list_state_hashes_to_certify"])
            .start_timer();

        self.states
            .read()
            .certifications_metadata
            .iter()
            .filter(|(_, metadata)| metadata.certification.is_none())
            .map(|(height, metadata)| {
                (
                    *height,
                    CryptoHashOfPartialState::from(metadata.certified_state_hash.clone()),
                )
            })
            .collect()
    }

    fn deliver_state_certification(&self, certification: Certification) {
        let _timer = self
            .metrics
            .api_call_duration
            .with_label_values(&["deliver_state_certification"])
            .start_timer();
        let certification_height = certification.height;
        let mut states = self.states.write();
        if let Some(metadata) = states
            .certifications_metadata
            .get_mut(&certification.height)
        {
            let hash = metadata.certified_state_hash.clone();
            if certification.signed.content.hash.get_ref() != &hash {
                if let Err(err) = self
                    .state_layout
                    .create_diverged_state_marker(certification_height)
                {
                    error!(
                        self.log,
                        "Failed to mark state @{} diverged: {}", certification_height, err
                    );
                }
                panic!(
                    "delivered certification has invalid hash, expected {:?}, received {:?}",
                    hash, certification.signed.content.hash
                );
            }
            let latest_certified =
                update_latest_height(&self.latest_certified_height, certification.height);

            self.metrics
                .latest_certified_height
                .set(latest_certified as i64);
            self.metrics
                .certification_duration
                .observe(metadata.certification_requested_at.elapsed().as_secs_f64());

            metadata.certification = Some(certification);

            for (_, certification_metadata) in states
                .certifications_metadata
                .range_mut(Self::INITIAL_STATE_HEIGHT..certification_height)
            {
                if let Some(tree) = certification_metadata.hash_tree.take() {
                    self.deallocator_thread.send(Box::new(tree));
                }
            }
        }
    }

    /// This method instructs the state manager that Consensus doesn't need
    /// any states strictly lower than the specified `height`.  The
    /// implementation purges some of these states using the heuristic
    /// described below.
    ///
    /// # Notation
    ///
    ///  * *OCK* stands for "Oldest verified Checkpoint to Keep". This is the height of
    ///    the latest verified checkpoint ≤ H passed to `remove_states_below`.
    ///  * *LSH* stands for "Latest State Height". This is the latest state that
    ///    the state manager has.
    ///  * *LCH* stands for "Latest verified Checkpoint Height". This is the height of
    ///    the latest verified checkpoint that the state manager created.
    ///  * *CHS* stands for "verified CHeckpoint Heights". These are heights of all the
    ///    verified checkpoints available.
    ///
    /// # Heuristic
    ///
    /// We remove all states with heights greater than 0 and smaller than
    /// `min(LSH, H)` while keeping all the checkpoints more recent or equal
    /// to OCK together with the most recent checkpoint.
    ///
    /// ```text
    ///   removed_states(H) := (0, min(LSH, H))
    ///                        \ { ch | ch ∈ CHS ∧ ch >= OCK }
    ///                        \ { max(CHS) }
    ///  ```
    ///
    /// # Rationale
    ///
    /// * We can only remove states strictly lower than LSH because the replica won't
    ///   be able to make progress otherwise. It's quite normal for Consensus to be
    ///   slightly ahead of execution, so we can't blindly remove everything that
    ///   Consensus doesn't need anymore.
    ///
    /// * When state manager restarts, it needs to load the oldest checkpoint to keep,
    ///   see Note [Oldest Required State Recovery]. Therefore, we keep the
    ///   oldest checkpoint to keep and more recent checkpoints.
    ///
    /// * We keep the (EXTRA_CHECKPOINTS_TO_KEEP + 1) most recent checkpoints to increase
    ///   average checkpoint lifetime. The larger the lifetime, the more time other nodes
    ///   have to sync states.
    ///
    /// * We always keep the latest certified state
    fn remove_states_below(&self, requested_height: Height) {
        let _timer = self
            .metrics
            .api_call_duration
            .with_label_values(&["remove_states_below"])
            .start_timer();

        let checkpoint_heights: BTreeSet<Height> = self.checkpoint_heights().into_iter().collect();

        // The latest state must be kept.
        let latest_state_height = self.latest_state_height();
        let oldest_height_to_keep = latest_state_height
            .min(requested_height)
            .max(Height::new(1));

        let oldest_checkpoint_to_keep = if checkpoint_heights.is_empty() {
            Self::INITIAL_STATE_HEIGHT
        } else {
            // The latest checkpoint below or at the requested height will also be kept
            // because the state manager needs to load from it when restarting.
            let oldest_checkpoint_to_keep = checkpoint_heights
                .iter()
                .filter(|x| **x <= requested_height)
                .max()
                .copied()
                .unwrap_or(requested_height);

            // Keep extra checkpoints for state sync.
            checkpoint_heights
                .iter()
                .rev()
                .take(EXTRA_CHECKPOINTS_TO_KEEP + 1)
                .copied()
                .min()
                .unwrap_or(oldest_height_to_keep)
                .min(oldest_height_to_keep)
                .min(oldest_checkpoint_to_keep)
        };

        // The public interface does not protect extra states, so we pass an empty set here.
        self.remove_states_below_impl(
            oldest_height_to_keep,
            oldest_checkpoint_to_keep,
            &BTreeSet::new(),
        );
    }

    /// Variant of `remove_states_below()` that only removes states committed with
    /// partial certification scope.
    ///
    /// The following states are NOT removed:
    /// * Any state with height >= requested_height
    /// * Checkpoint heights
    /// * The latest state
    /// * The latest certified state
    /// * State 0
    /// * Specified extra heights to keep
    fn remove_inmemory_states_below(
        &self,
        requested_height: Height,
        extra_heights_to_keep: &BTreeSet<Height>,
    ) {
        let _timer = self
            .metrics
            .api_call_duration
            .with_label_values(&["remove_inmemory_states_below"])
            .start_timer();

        // The latest state must be kept.
        let latest_state_height = self.latest_state_height();
        let oldest_height_to_keep = latest_state_height
            .min(requested_height)
            .max(Height::new(1));

        // Log how Consensus calls this API when it has some extra states to keep.
        if !extra_heights_to_keep.is_empty() {
            info!(
                self.log,
                "Removing in-memory states below {} except for {:?}",
                requested_height,
                extra_heights_to_keep,
            );

            let states = self.states.read();
            let checkpoint_heights_below_oldest_height_to_keep: BTreeSet<Height> = states
                .snapshots
                .iter()
                .map(|snapshot| snapshot.height)
                .filter(|height| {
                    states.states_metadata.contains_key(height) && *height < oldest_height_to_keep
                })
                .collect();
            drop(states);

            // Memory usage can be saved by removing them if they are not protected by `extra_heights_to_keep`.
            // Log these potential removal candidates and evaluate them against `extra_heights_to_keep` before actual removal in future versions.
            if !checkpoint_heights_below_oldest_height_to_keep.is_empty() {
                info!(
                    self.log,
                    "In-memory states at checkpoint heights {:?} are candidates for removal in future.",
                    checkpoint_heights_below_oldest_height_to_keep,
                );
            }
        }

        self.remove_states_below_impl(
            oldest_height_to_keep,
            Self::INITIAL_STATE_HEIGHT,
            extra_heights_to_keep,
        );
    }

    fn commit_and_certify(
        &self,
        mut state: Self::State,
        height: Height,
        scope: CertificationScope,
        batch_summary: Option<BatchSummary>,
    ) {
        let _timer = self
            .metrics
            .api_call_duration
            .with_label_values(&["commit_and_certify"])
            .start_timer();

        self.metrics
            .tip_handler_queue_length
            .set(self.tip_channel.len() as i64);

        self.populate_extra_metadata(&mut state, height);

        let mut state_metadata_and_compute_manifest_request: Option<(StateMetadata, TipRequest)> =
            None;
        let mut follow_up_tip_requests = Vec::new();

        let state = match scope {
            CertificationScope::Full => {
                self.flush_canister_snapshots_and_page_maps(&mut state, height);
                let CreateCheckpointResult {
                    state,
                    state_metadata,
                    compute_manifest_request,
                    tip_requests,
                } = self.create_checkpoint_and_switch(state, height);
                state_metadata_and_compute_manifest_request =
                    Some((state_metadata, compute_manifest_request));
                follow_up_tip_requests = tip_requests;

                state
            }
            CertificationScope::Metadata => {
                // We want to balance writing too many overlay files with having too many unflushed pages at
                // checkpoint time, when we always flush all remaining pages while blocking. As a compromise,
                // we flush all pages `NUM_ROUNDS_BEFORE_CHECKPOINT_TO_WRITE_OVERLAY` rounds before each
                // checkpoint, giving us roughly that many seconds to write these overlay files in the background.
                if let Some(batch_summary) = batch_summary {
                    if batch_summary
                        .next_checkpoint_height
                        .get()
                        .saturating_sub(height.get())
                        == NUM_ROUNDS_BEFORE_CHECKPOINT_TO_WRITE_OVERLAY
                    {
                        self.flush_canister_snapshots_and_page_maps(&mut state, height);
                    }
                }

                Arc::new(state)
            }
        };

        let certification_metadata =
            Self::compute_certification_metadata(&self.metrics, &self.log, &state)
                .unwrap_or_else(|err| fatal!(self.log, "Failed to compute hash tree: {:?}", err));

        // This step is expensive, so we do it before the write lock for `states`.
        let next_tip = {
            let _timer = self
                .metrics
                .checkpoint_op_duration
                .with_label_values(&["copy_state"])
                .start_timer();
            Some((height, state.deref().clone()))
        };

        let mut states = self.states.write();
        #[cfg(debug_assertions)]
        check_certifications_metadata_snapshots_and_states_metadata_are_consistent(&states);

        // The following assert validates that we don't have two clients
        // modifying TIP at the same time and that each commit_and_certify()
        // is preceded by a call to take_tip().
        if let Some((tip_height, _)) = &states.tip {
            fatal!(
                self.log,
                "Attempt to commit state not borrowed from this StateManager, height = {}, tip_height = {}",
                height,
                tip_height,
            );
        }

        // It's possible that we already computed this state before.  We
        // validate that hashes agree to spot bugs causing non-determinism as
        // early as possible.
        if let Some(prev_metadata) = states.certifications_metadata.get(&height) {
            let prev_hash = &prev_metadata.certified_state_hash;
            let hash = &certification_metadata.certified_state_hash;
            assert_eq!(
                prev_hash, hash,
                "Committed state @{} twice with different hashes: first with {:?}, then with {:?}",
                height, prev_hash, hash,
            );
        }

        if !states
            .snapshots
            .iter()
            .any(|snapshot| snapshot.height == height)
        {
            states.snapshots.push_back(Snapshot {
                height,
                state: Arc::clone(&state),
            });
            states
                .snapshots
                .make_contiguous()
                .sort_by_key(|snapshot| snapshot.height);

            states
                .certifications_metadata
                .insert(height, certification_metadata);

            let latest_height = update_latest_height(&self.latest_state_height, height);
            self.metrics.max_resident_height.set(latest_height as i64);
            {
                let mut last_height_update_time = self
                    .latest_height_update_time
                    .lock()
                    .expect("Failed to lock last height update time.");
                let now = Instant::now();
                self.metrics
                    .height_update_time_seconds
                    .observe((now - *last_height_update_time).as_secs_f64());
                *last_height_update_time = now;
            }
        }

        if let Some((state_metadata, compute_manifest_request)) =
            state_metadata_and_compute_manifest_request
        {
            let metadata = states
                .states_metadata
                .entry(height)
                .or_insert(state_metadata);
            debug_assert!(self.tip_channel.len() <= 1);
            if metadata.bundled_manifest.is_none() {
                self.tip_channel
                    .send(compute_manifest_request)
                    .expect("failed to send ComputeManifestRequest message");
            }
        } else {
            debug_assert!(scope != CertificationScope::Full);
        }

        self.metrics
            .resident_state_count
            .set(states.snapshots.len() as i64);

        // The next call to take_tip() will take care of updating the
        // tip if needed.
        states.tip = next_tip;

        if scope == CertificationScope::Full {
            self.release_lock_and_persist_metadata(states);
        }
        for req in follow_up_tip_requests {
            self.tip_channel
                .send(req)
                .expect("failed to send tip request");
        }
    }

    fn report_diverged_checkpoint(&self, height: Height) {
        let mut states = self.states.write();
        // Unverified checkpoints should also be considered when removing checkpoints higher than the diverged height.
        let heights = self
            .state_layout
            .unfiltered_checkpoint_heights()
            .unwrap_or_else(|err| {
                fatal!(
                    &self.log,
                    "Failed to retrieve unfiltered checkpoint heights: {:?}",
                    err
                )
            });

        info!(self.log, "Moving diverged checkpoint @{}", height);
        if let Err(err) = self.state_layout.mark_checkpoint_diverged(height) {
            error!(
                self.log,
                "Failed to mark checkpoint @{} diverged: {}", height, err
            );
        }
        // At this point we broke quite few assumptions by removing files outside the
        // Tip thread, so Tip thread may panic if it tries to do some work with the checkpoint
        // files.
        // But the rename is atomic, and all the work past this comment is optional. If we don't
        // remove further diverged checkpoint, we crash again at the next startup but each restart
        // we do progress by removing the diverged checkpoints.
        // The metadata part is for performance.
        for h in heights {
            if h > height {
                info!(self.log, "Removing diverged checkpoint @{}", h);
                if let Err(err) = self.state_layout.force_remove_checkpoint(h) {
                    error!(
                        self.log,
                        "Failed to remove diverged checkpoint @{}: {}", h, err
                    );
                }
            }
        }

        states.states_metadata.split_off(&height);

        self.release_lock_and_persist_metadata(states);

        fatal!(self.log, "Replica diverged at height {}", height)
    }
}

struct CertifiedStateSnapshotImpl {
    certification: Certification,
    state: Arc<ReplicatedState>,
    hash_tree: Arc<HashTree>,
    read_certified_state_duration_histogram: Histogram,
}

impl CertifiedStateSnapshot for CertifiedStateSnapshotImpl {
    type State = ReplicatedState;

    fn get_state(&self) -> &Self::State {
        &self.state
    }

    fn get_height(&self) -> Height {
        self.certification.height
    }

    fn read_certified_state(
        &self,
        paths: &LabeledTree<()>,
    ) -> Option<(MixedHashTree, Certification)> {
        let _timer = self.read_certified_state_duration_histogram.start_timer();

        let mixed_hash_tree = {
            let lazy_tree = replicated_state_as_lazy_tree(self.get_state());
            let partial_tree = materialize_partial(&lazy_tree, paths);
            self.hash_tree.witness::<MixedHashTree>(&partial_tree)
        }
        .ok()?;

        debug_assert_eq!(
            crypto_hash_of_partial_state(&mixed_hash_tree.digest()),
            self.certification.signed.content.hash,
            "produced invalid hash tree {:?} for paths {:?}, full hash tree: {:?}",
            mixed_hash_tree,
            paths,
            self.hash_tree
        );

        Some((mixed_hash_tree, self.certification.clone()))
    }
}

impl StateReader for StateManagerImpl {
    type State = ReplicatedState;

    fn latest_state_height(&self) -> Height {
        Height::new(self.latest_state_height.load(Ordering::Relaxed))
    }

    fn latest_certified_height(&self) -> Height {
        Height::new(self.latest_certified_height.load(Ordering::Relaxed))
    }

    fn get_latest_state(&self) -> Labeled<Arc<Self::State>> {
        let _timer = self
            .metrics
            .api_call_duration
            .with_label_values(&["get_latest_state"])
            .start_timer();

        self.states
            .read()
            .snapshots
            .back()
            .map(|snapshot| Labeled::new(snapshot.height, snapshot.state.clone()))
            .unwrap_or_else(|| {
                Labeled::new(
                    Self::INITIAL_STATE_HEIGHT,
                    Arc::new(initial_state(self.own_subnet_id, self.own_subnet_type).take()),
                )
            })
    }

    fn get_state_at(&self, height: Height) -> StateManagerResult<Labeled<Arc<Self::State>>> {
        let _timer = self
            .metrics
            .api_call_duration
            .with_label_values(&["get_state_at"])
            .start_timer();

        if self.latest_state_height() < height {
            return Err(StateManagerError::StateNotCommittedYet(height));
        }
        match self.states.read().snapshots.iter().find_map(|snapshot| {
            (snapshot.height == height).then(|| Labeled::new(height, snapshot.state.clone()))
        }) {
            Some(state) => Ok(state),
            // In normal operation, getting in-memory states should not fall back to loading checkpoints.
            None => match load_checkpoint(
                &self.state_layout,
                height,
                &self.metrics,
                self.own_subnet_type,
                Arc::clone(&self.get_fd_factory()),
            ) {
                Ok((state, _)) => {
                    self.metrics
                        .state_manager_error_count
                        .with_label_values(&["state_fallback_to_checkpoint"])
                        .inc();
                    warn!(
                        self.log,
                        "State @{} unavailable in memory; fallback to checkpoint succeeded.",
                        height
                    );

                    Ok(Labeled::new(height, Arc::new(state)))
                }
                Err(CheckpointError::NotFound(_)) => Err(StateManagerError::StateRemoved(height)),
                Err(err) => {
                    self.metrics
                        .state_manager_error_count
                        .with_label_values(&["state_fallback_to_checkpoint"])
                        .inc();
                    warn!(
                        self.log,
                        "State @{} unavailable in memory; fallback to checkpoint failed.", height
                    );

                    self.metrics
                        .state_manager_error_count
                        .with_label_values(&["recover_checkpoint"])
                        .inc();
                    error!(self.log, "Failed to recover state @{}: {}", height, err);

                    Err(StateManagerError::StateRemoved(height))
                }
            },
        }
    }

    fn read_certified_state(
        &self,
        paths: &LabeledTree<()>,
    ) -> Option<(Arc<Self::State>, MixedHashTree, Certification)> {
        let reader = self.certified_state_reader()?;
        let (mixed_hash_tree, certification) = reader.read_certified_state(paths)?;

        Some((reader.state, mixed_hash_tree, certification))
    }

    fn get_certified_state_snapshot(
        &self,
    ) -> Option<Box<dyn CertifiedStateSnapshot<State = Self::State> + 'static>> {
        self.certified_state_reader()
            .map(|reader| Box::new(reader) as Box<_>)
    }
}

impl CertifiedStreamStore for StateManagerImpl {
    fn encode_certified_stream_slice(
        &self,
        remote_subnet: SubnetId,
        witness_begin: Option<StreamIndex>,
        msg_begin: Option<StreamIndex>,
        msg_limit: Option<usize>,
        byte_limit: Option<usize>,
    ) -> Result<CertifiedStreamSlice, EncodeStreamError> {
        match (witness_begin, msg_begin) {
            (None, None) => {}
            (Some(witness_begin), Some(msg_begin)) if witness_begin <= msg_begin => {}
            _ => {
                return Err(EncodeStreamError::InvalidSliceIndices {
                    witness_begin,
                    msg_begin,
                })
            }
        }

        let _timer = self
            .metrics
            .api_call_duration
            .with_label_values(&["encode_certified_stream"])
            .start_timer();

        let (state, certification, hash_tree) = self
            .latest_certified_state()
            .ok_or(EncodeStreamError::NoStreamForSubnet(remote_subnet))?;

        let stream = state
            .get_stream(&remote_subnet)
            .ok_or(EncodeStreamError::NoStreamForSubnet(remote_subnet))?;

        let validate_slice_begin = |begin| {
            if begin < stream.messages_begin() || stream.messages_end() < begin {
                return Err(EncodeStreamError::InvalidSliceBegin {
                    slice_begin: begin,
                    stream_begin: stream.messages_begin(),
                    stream_end: stream.messages_end(),
                });
            }
            Ok(())
        };
        let msg_from = msg_begin.unwrap_or_else(|| stream.messages_begin());
        validate_slice_begin(msg_from)?;
        let witness_from = witness_begin.unwrap_or(msg_from);
        validate_slice_begin(witness_from)?;

        let to = msg_limit
            .map(|n| msg_from + StreamIndex::new(n as u64))
            .filter(|end| end <= &stream.messages_end())
            .unwrap_or_else(|| stream.messages_end());

        let (slice_as_tree, to) =
            stream_encoding::encode_stream_slice(&state, remote_subnet, msg_from, to, byte_limit);

        let witness_partial_tree =
            stream_encoding::stream_slice_partial_tree(remote_subnet, witness_from, to);
        let witness = hash_tree
            .witness::<Witness>(&witness_partial_tree)
            .expect("Failed to generate witness.");

        Ok(CertifiedStreamSlice {
            payload: stream_encoding::encode_tree(slice_as_tree),
            merkle_proof: v1::Witness::proxy_encode(witness),
            certification,
        })
    }

    fn decode_certified_stream_slice(
        &self,
        remote_subnet: SubnetId,
        registry_version: RegistryVersion,
        certified_slice: &CertifiedStreamSlice,
    ) -> Result<StreamSlice, DecodeStreamError> {
        let _timer = self
            .metrics
            .api_call_duration
            .with_label_values(&["decode_certified_stream"])
            .start_timer();

        fn verify_recomputed_digest(
            verifier: &Arc<dyn Verifier>,
            remote_subnet: SubnetId,
            certification: &Certification,
            registry_version: RegistryVersion,
            digest: Digest,
            metrics: &StateManagerMetrics,
            #[allow(unused_variables)] log: &ReplicaLogger,
            #[allow(unused_variables)] malicious_flags: &MaliciousFlags,
        ) -> bool {
            #[cfg(feature = "malicious_code")]
            let certification = &maliciously_alter_certified_hash(
                certification.clone(),
                malicious_flags,
                &remote_subnet,
                log,
            );

            let hash_matches = digest.as_bytes() == certification.signed.content.hash.get_ref().0;
            let verification_status =
                verifier.validate(remote_subnet, certification, registry_version);
            let signature_verifies = verification_status.is_ok();

            metrics.observe_decode_slice_hash_comparison(hash_matches);
            metrics.observe_decode_slice_signature_verification(signature_verifies);

            hash_matches && signature_verifies
        }

        let tree = stream_encoding::decode_labeled_tree(&certified_slice.payload)?;

        let witness = v1::Witness::proxy_decode(&certified_slice.merkle_proof).map_err(|e| {
            DecodeStreamError::SerializationError(format!("Failed to deserialize witness: {:?}", e))
        })?;

        let digest = recompute_digest(&tree, &witness).map_err(|e| {
            DecodeStreamError::SerializationError(format!("Failed to recompute digest: {:?}", e))
        })?;

        if !verify_recomputed_digest(
            &self.verifier,
            remote_subnet,
            &certified_slice.certification,
            registry_version,
            digest,
            &self.metrics,
            &self.log,
            &self.malicious_flags,
        ) {
            return Err(DecodeStreamError::InvalidSignature(remote_subnet));
        }

        // `decode_slice_from_tree()` already checks internally whether the
        // slice only contains a stream for a single destination subnet.
        let (subnet_id, slice) = stream_encoding::decode_slice_from_tree(&tree)?;

        if subnet_id != self.own_subnet_id {
            return Err(DecodeStreamError::InvalidDestination {
                sender: remote_subnet,
                receiver: subnet_id,
            });
        }

        Ok(slice)
    }

    fn decode_valid_certified_stream_slice(
        &self,
        certified_slice: &CertifiedStreamSlice,
    ) -> Result<StreamSlice, DecodeStreamError> {
        let (_subnet, slice) = stream_encoding::decode_stream_slice(&certified_slice.payload)?;
        Ok(slice)
    }

    fn subnets_with_certified_streams(&self) -> Vec<SubnetId> {
        self.get_latest_state()
            .get_ref()
            .subnets_with_available_streams()
    }
}

#[cfg(feature = "malicious_code")]
fn maliciously_alter_certified_hash(
    mut certification: Certification,
    malicious_flags: &MaliciousFlags,
    remote_subnet: &SubnetId,
    log: &ReplicaLogger,
) -> Certification {
    if malicious_flags.maliciously_alter_certified_hash {
        info!(
            log,
            "[MALICIOUS] Corrupting root hash of certification at height {} in stream slice from {}",
            certification.height,
            remote_subnet
        );
        certification.signed.content.hash = CryptoHashOfPartialState::from(CryptoHash(vec![0; 32]));
    }
    certification
}

#[derive(Clone, Eq, PartialEq, Hash, Debug)]
pub enum CheckpointError {
    /// Wraps a stringified `std::io::Error`, a message and the path of the
    /// affected file/directory.
    IoError {
        path: PathBuf,
        message: String,
        io_err: String,
    },
    /// The layout of state root on disk is corrupted.
    CorruptedLayout { path: PathBuf, message: String },
    /// Wraps a stringified `ic_protobuf::proxy::ProxyDecodeError`, a field and
    /// the path of the affected file.
    ProtoError {
        path: std::path::PathBuf,
        field: String,
        proto_err: String,
    },
    /// Checkpoint at the specified height already exists.
    AlreadyExists(Height),
    /// Checkpoint for the requested height not found.
    NotFound(Height),
    /// Wraps a PageMap error.
    Persistence(PersistenceError),
    /// Trying to remove the last checkpoint.
    LatestCheckpoint(Height),
    /// Checkpoint for the requested height is unverified.
    CheckpointUnverified(Height),
}

impl std::error::Error for CheckpointError {
    fn source(&self) -> Option<&(dyn std::error::Error + 'static)> {
        match self {
            CheckpointError::Persistence(err) => Some(err),
            _ => None,
        }
    }
}

impl std::fmt::Display for CheckpointError {
    fn fmt(&self, f: &mut std::fmt::Formatter<'_>) -> std::fmt::Result {
        match self {
            CheckpointError::IoError {
                path,
                message,
                io_err,
            } => write!(f, "{}: {}: {}", path.display(), message, io_err),

            CheckpointError::CorruptedLayout { path, message } => {
                write!(f, "{}: {}", path.display(), message)
            }

            CheckpointError::ProtoError {
                path,
                field,
                proto_err,
            } => write!(
                f,
                "{}: failed to deserialize {}: {}",
                path.display(),
                field,
                proto_err
            ),

            CheckpointError::AlreadyExists(height) => write!(
                f,
                "failed to create checkpoint at height {} because it already exists",
                height
            ),

            CheckpointError::NotFound(height) => {
                write!(f, "checkpoint at height {} not found", height)
            }

            CheckpointError::Persistence(err) => write!(f, "persistence error: {}", err),

            CheckpointError::LatestCheckpoint(height) => write!(
                f,
                "Trying to remove the latest checkpoint at height @{}",
                height
            ),
            CheckpointError::CheckpointUnverified(height) => {
                write!(f, "Checkpoint at height @{} is unverified", height)
            }
        }
    }
}

impl From<PersistenceError> for CheckpointError {
    fn from(err: PersistenceError) -> Self {
        CheckpointError::Persistence(err)
    }
}

impl From<LayoutError> for CheckpointError {
    fn from(err: LayoutError) -> Self {
        match err {
            LayoutError::IoError {
                path,
                message,
                io_err,
            } => CheckpointError::IoError {
                path,
                message,
                io_err: io_err.to_string(),
            },
            LayoutError::CorruptedLayout { path, message } => {
                CheckpointError::CorruptedLayout { path, message }
            }
            LayoutError::NotFound(h) => CheckpointError::NotFound(h),
            LayoutError::AlreadyExists(h) => CheckpointError::AlreadyExists(h),
            LayoutError::LatestCheckpoint(h) => CheckpointError::LatestCheckpoint(h),
            LayoutError::CheckpointUnverified(h) => CheckpointError::CheckpointUnverified(h),
        }
    }
}

#[cfg(feature = "malicious_code")]
/// When maliciously_corrupt_own_state_at_heights contains the given height,
/// this function returns a false hash that contains all 0s.
fn maliciously_return_wrong_hash(
    manifest: &Manifest,
    log: &ReplicaLogger,
    malicious_flags: &MaliciousFlags,
    height: Height,
) -> CryptoHashOfState {
    use ic_protobuf::log::malicious_behaviour_log_entry::v1::{
        MaliciousBehaviour, MaliciousBehaviourLogEntry,
    };

    if malicious_flags
        .maliciously_corrupt_own_state_at_heights
        .contains(&height.get())
    {
        ic_logger::info!(
            log,
            "[MALICIOUS] corrupting the hash of the state at height {}",
            height.get();
            malicious_behaviour => MaliciousBehaviourLogEntry { malicious_behaviour: MaliciousBehaviour::CorruptOwnStateAtHeights as i32}
        );
        CryptoHashOfState::from(CryptoHash(vec![0u8; 32]))
    } else {
        CryptoHashOfState::from(CryptoHash(
            crate::manifest::manifest_hash(manifest).to_vec(),
        ))
    }
}

#[derive(Debug)]
pub struct PageAllocatorFileDescriptorImpl {
    root: PathBuf,
    file_backed_memory_allocator: FlagStatus,
}

impl PageAllocatorFileDescriptor for PageAllocatorFileDescriptorImpl {
    fn get_fd(&self) -> RawFd {
        // Only use the file-backed allocator if the feature flag is enabled.
        if self.file_backed_memory_allocator == FlagStatus::Enabled {
            self.get_file_backed_fd()
        } else {
            self.get_memory_backed_fd()
        }
    }
}

impl PageAllocatorFileDescriptorImpl {
    /// Create a file using an unique name to back memory pages
    fn get_file_backed_fd(&self) -> RawFd {
        // create a string uuid
        let uuid_str = Uuid::new_v4().to_string();
        let uuid_str_file = uuid_str + ".mem";
        // first clone the root
        let mut file_path = self.root.clone();
        // add the unique uuid value
        file_path.push(uuid_str_file);
        // open the file and return the fd
        match File::options()
            .create_new(true)
            .read(true)
            .write(true)
            .open(&file_path)
        {
            Err(why) => panic!(
                "MmapPageAllocatorCore failed to create the backing file {}",
                why
            ),
            Ok(file) => {
                let crnt_fd = file.into_raw_fd();
                // In Unix-based systems, when deleting a file while there are still open file
                // descriptors pointing to it, the file still exists and can be used. It will
                // finally be deleted when the last file descriptor pointing to it is closed.
                std::fs::remove_file(file_path.as_path()).expect(
                    "Error when deleting the file backing up the heap delta page allocator",
                );
                crnt_fd
            }
        }
    }

    // A platform-specific function that creates the backing file of the page allocator.
    // On Linux it uses `memfd_create` to create an in-memory file.
    // On MacOS and WSL it uses an ordinary temporary file.
    #[cfg(target_os = "linux")]
    fn get_memory_backed_fd(&self) -> RawFd {
        if *ic_sys::IS_WSL {
            return self.create_backing_file_portable();
        }

        match nix::sys::memfd::memfd_create(
            &std::ffi::CString::default(),
            nix::sys::memfd::MemFdCreateFlag::empty(),
        ) {
            Ok(fd) => fd,
            Err(err) => {
                panic!(
                    "MmapPageAllocatorCore failed to create the memory backing file {}",
                    err
                )
            }
        }
    }

    #[cfg(not(target_os = "linux"))]
    fn get_memory_backed_fd(&self) -> RawFd {
        self.create_backing_file_portable()
    }

    fn create_backing_file_portable(&self) -> RawFd {
        match tempfile() {
            Ok(file) => file.into_raw_fd(),
            Err(err) => {
                panic!(
                    "MmapPageAllocatorCore failed to create the MacOS/WSL backing file {}",
                    err
                )
            }
        }
    }
}<|MERGE_RESOLUTION|>--- conflicted
+++ resolved
@@ -2630,31 +2630,6 @@
             })
             .expect("Failed to send Validate request");
 
-        // With lsmt storage, ResetTipAndMerge happens later (after manifest).
-        // Without lsmt storage, we need to wait for reset_tip_to so that we don't reflink in parallel with other operations.
-        if self.lsmt_status == FlagStatus::Disabled {
-            self.tip_channel
-                .send(TipRequest::ResetTipAndMerge {
-                    checkpoint_layout: cp_layout.clone(),
-                    pagemaptypes: PageMapType::list_all_including_snapshots(&state),
-                    is_initializing_tip: false,
-                })
-                .unwrap();
-
-            let _timer = self
-                .metrics
-                .checkpoint_metrics
-                .make_checkpoint_step_duration
-                .with_label_values(&["wait_for_reflinking"])
-                .start_timer();
-            #[allow(clippy::disallowed_methods)]
-            let (send, recv) = unbounded();
-            self.tip_channel
-                .send(TipRequest::Wait { sender: send })
-                .unwrap();
-            recv.recv().unwrap();
-        }
-
         // On the NNS subnet we never allow incremental manifest computation
         let is_nns = self.own_subnet_id == state.metadata.network_topology.nns_subnet_id;
         let manifest_delta = if is_nns || has_downgrade == HasDowngrade::Yes {
@@ -2689,27 +2664,11 @@
                 .make_checkpoint_step_duration
                 .with_label_values(&["create_checkpoint_result"])
                 .start_timer();
-<<<<<<< HEAD
-            // With lsmt, we do not need the defrag.
-            // Without lsmt, the ResetTipAndMerge happens earlier in a blocking way.
-            let tip_requests = if self.lsmt_status == FlagStatus::Enabled {
-                vec![TipRequest::ResetTipAndMerge {
-                    checkpoint_layout: cp_layout.clone(),
-                    pagemaptypes: PageMapType::list_all_including_snapshots(&state),
-                    is_initializing_tip: false,
-                }]
-            } else {
-                vec![TipRequest::DefragTip {
-                    height,
-                    page_map_types: PageMapType::list_all_without_snapshots(&state),
-                }]
-            };
-=======
+
             let tip_requests = vec![TipRequest::ResetTipAndMerge {
                 checkpoint_layout: cp_layout.clone(),
                 pagemaptypes: PageMapType::list_all_including_snapshots(&state),
             }];
->>>>>>> 9dd1f0ce
 
             CreateCheckpointResult {
                 tip_requests,
