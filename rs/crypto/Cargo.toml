[package]
name = "ic-crypto"
version.workspace = true
authors.workspace = true
edition.workspace = true
description.workspace = true
documentation.workspace = true

[dependencies]
async-trait = { workspace = true }
bincode = { workspace = true }
clap = { workspace = true }
hex = { workspace = true }
ic-adapter-metrics-server = { path = "../monitoring/adapter_metrics/server" }
ic-http-endpoints-async-utils = { path = "../http_endpoints/async_utils" }
ic-base-types = { path = "../types/base_types" }
ic-config = { path = "../config" }
ic-crypto-ecdsa-secp256r1 = { path = "ecdsa_secp256r1" }
ic-crypto-interfaces-sig-verification = { path = "interfaces/sig_verification" }
ic-crypto-internal-basic-sig-ed25519 = { path = "internal/crypto_lib/basic_sig/ed25519" }
ic-crypto-internal-csp = { path = "internal/crypto_service_provider" }
ic-crypto-internal-logmon = { path = "internal/logmon" }
ic-crypto-internal-seed = { path = "internal/crypto_lib/seed" }
ic-crypto-internal-threshold-sig-bls12381 = { path = "internal/crypto_lib/threshold_sig/bls12_381" }
ic-crypto-internal-threshold-sig-canister-threshold-sig = { path = "internal/crypto_lib/threshold_sig/canister_threshold_sig" }
ic-crypto-internal-bls12-381-vetkd = { path = "internal/crypto_lib/bls12_381/vetkd" }
ic-crypto-internal-types = { path = "internal/crypto_lib/types" }
ic-crypto-standalone-sig-verifier = { path = "standalone-sig-verifier" }
ic-crypto-tls-cert-validation = { path = "node_key_validation/tls_cert_validation" }
ic-crypto-tls-interfaces = { path = "tls_interfaces" }
ic-crypto-utils-basic-sig = { path = "utils/basic_sig" }
ic-crypto-utils-tls = { path = "utils/tls" }
<<<<<<< HEAD
ic-management-canister-types-private = { path = "../types/management_canister_types" }
=======
ic-ed25519 = { path = "../../packages/ic-ed25519" }
ic-management-canister-types = { path = "../types/management_canister_types" }
>>>>>>> 83f99781
ic-interfaces = { path = "../interfaces" }
ic-interfaces-registry = { path = "../interfaces/registry" }
ic-logger = { path = "../monitoring/logger" }
ic-metrics = { path = "../monitoring/metrics" }
ic-protobuf = { path = "../protobuf" }
ic-secp256k1 = { path = "../../packages/ic-secp256k1" }
ic-registry-client-helpers = { path = "../registry/helpers" }
ic-registry-keys = { path = "../registry/keys" }
ic-types = { path = "../types/types" }
ic-vetkd-utils = { path = "../../packages/ic-vetkd-utils" }
parking_lot = { workspace = true }
rustls = { workspace = true }
serde = { workspace = true }
slog = { workspace = true }
strum = { workspace = true }
strum_macros = { workspace = true }
tempfile = { workspace = true }
tokio = { workspace = true }

[dev-dependencies]
assert_matches = { workspace = true }
criterion = { workspace = true }
ic-certification-test-utils = { path = "../certification/test-utils" }
ic-crypto-for-verification-only = { path = "for_verification_only" }
ic-crypto-internal-basic-sig-der-utils = { path = "internal/crypto_lib/basic_sig/der_utils" }
ic-crypto-internal-basic-sig-ecdsa-secp256k1 = { path = "internal/crypto_lib/basic_sig/ecdsa_secp256k1" }
ic-crypto-internal-basic-sig-ecdsa-secp256r1 = { path = "internal/crypto_lib/basic_sig/ecdsa_secp256r1" }
ic-crypto-internal-basic-sig-rsa-pkcs1 = { path = "internal/crypto_lib/basic_sig/rsa_pkcs1" }
ic-crypto-internal-csp-proptest-utils = { path = "internal/crypto_service_provider/csp_proptest_utils" }
ic-crypto-internal-csp-test-utils = { path = "internal/csp_test_utils" }
ic-crypto-internal-test-vectors = { path = "internal/test_vectors" }
ic-crypto-internal-threshold-sig-canister-threshold-sig-test-utils = { path = "internal/crypto_lib/threshold_sig/canister_threshold_sig/test_utils" }
ic-crypto-internal-tls = { path = "internal/crypto_lib/tls" }
ic-crypto-node-key-generation = { path = "node_key_generation" }
ic-crypto-node-key-validation = { path = "node_key_validation" }
ic-crypto-sha2 = { path = "sha2" }
ic-crypto-temp-crypto = { path = "temp_crypto" }
ic-crypto-test-utils = { path = "test_utils" }
ic-crypto-test-utils-canister-sigs = { path = "test_utils/canister_sigs" }
ic-crypto-test-utils-canister-threshold-sigs = { path = "test_utils/canister_threshold_sigs" }
ic-crypto-test-utils-csp = { path = "test_utils/csp" }
ic-crypto-test-utils-keygen = { path = "test_utils/keygen" }
ic-crypto-test-utils-keys = { path = "test_utils/keys" }
ic-crypto-test-utils-local-csp-vault = { path = "test_utils/local_csp_vault" }
ic-crypto-test-utils-metrics = { path = "test_utils/metrics" }
ic-crypto-test-utils-multi-sigs = { path = "test_utils/multi_sigs" }
ic-crypto-test-utils-ni-dkg = { path = "test_utils/ni-dkg" }
ic-crypto-test-utils-reproducible-rng = { path = "test_utils/reproducible_rng" }
ic-crypto-test-utils-tls = { path = "test_utils/tls" }
ic-crypto-tree-hash = { path = "tree_hash" }
ic-crypto-utils-canister-threshold-sig = { path = "utils/canister_threshold_sig" }
ic-interfaces-registry-mocks = { path = "../interfaces/registry/mocks" }
ic-registry-client = { path = "../registry/client" }
ic-registry-client-fake = { path = "../registry/fake" }
ic-registry-proto-data-provider = { path = "../registry/proto_data_provider" }
ic-test-utilities-in-memory-logger = { path = "../test_utilities/in_memory_logger" }
ic-test-utilities-registry = { path = "../test_utilities/registry" }
ic-test-utilities-time = { path = "../test_utilities/time" }
ic-types-test-utils = { path = "../types/types_test_utils" }
k256 = { workspace = true }
maplit = "1.0.2"
mockall = { workspace = true }
proptest = { workspace = true }
proptest-derive = { workspace = true }
prost = { workspace = true }
rand = { workspace = true }
rand_chacha = { workspace = true }
rsa = { workspace = true }
sha2 = { workspace = true }
simple_asn1 = { workspace = true }

[[bench]]
name = "basic_sig"
harness = false

[[bench]]
name = "hash"
harness = false

[[bench]]
name = "threshold_sig"
harness = false

[[bench]]
name = "idkg"
harness = false

[[bench]]
name = "tecdsa"
harness = false

[[bench]]
name = "ni_dkg"
harness = false

[[bench]]
name = "multi_sig"
harness = false

[[bench]]
name = "canister_sig"
harness = false

[[bench]]
name = "tschnorr"
harness = false<|MERGE_RESOLUTION|>--- conflicted
+++ resolved
@@ -30,12 +30,8 @@
 ic-crypto-tls-interfaces = { path = "tls_interfaces" }
 ic-crypto-utils-basic-sig = { path = "utils/basic_sig" }
 ic-crypto-utils-tls = { path = "utils/tls" }
-<<<<<<< HEAD
 ic-management-canister-types-private = { path = "../types/management_canister_types" }
-=======
 ic-ed25519 = { path = "../../packages/ic-ed25519" }
-ic-management-canister-types = { path = "../types/management_canister_types" }
->>>>>>> 83f99781
 ic-interfaces = { path = "../interfaces" }
 ic-interfaces-registry = { path = "../interfaces/registry" }
 ic-logger = { path = "../monitoring/logger" }
