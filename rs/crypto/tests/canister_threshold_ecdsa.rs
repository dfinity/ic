--- conflicted
+++ resolved
@@ -69,22 +69,12 @@
                 .expect("failed to create signature inputs")
             };
 
-<<<<<<< HEAD
-                let receiver = env
-                    .nodes
-                    .random_filtered_by_receivers(inputs.receivers(), rng);
-                receiver.load_tecdsa_sig_transcripts(&inputs);
-                let result = receiver.create_sig_share(&inputs);
-                assert_matches!(result, Ok(_));
-            }
-=======
             let receiver = env
                 .nodes
                 .random_filtered_by_receivers(inputs.receivers(), rng);
             receiver.load_tecdsa_sig_transcripts(&inputs);
-            let result = receiver.sign_share(&inputs);
+            let result = receiver.create_sig_share(&inputs);
             assert_matches!(result, Ok(_));
->>>>>>> 39013577
         }
     }
 
@@ -178,32 +168,11 @@
                 .expect("failed to create signature inputs")
             };
 
-<<<<<<< HEAD
-                let receiver = env
-                    .nodes
-                    .random_filtered_by_receivers(inputs.receivers(), rng);
-                receiver.load_tecdsa_sig_transcripts(&inputs);
-                assert_matches!(receiver.create_sig_share(&inputs), Ok(_));
-                let another_key_transcript =
-                    generate_key_transcript(&env, &dealers, &receivers, alg, rng);
-                let active_transcripts = hashset!(another_key_transcript);
-                assert_eq!(
-                    receiver.retain_active_transcripts(&active_transcripts),
-                    Ok(())
-                );
-
-                let result = receiver.create_sig_share(&inputs);
-                assert_matches!(
-                    result,
-                    Err(ThresholdEcdsaCreateSigShareError::SecretSharesNotFound { .. })
-                );
-            }
-=======
             let receiver = env
                 .nodes
                 .random_filtered_by_receivers(inputs.receivers(), rng);
             receiver.load_tecdsa_sig_transcripts(&inputs);
-            assert_matches!(receiver.sign_share(&inputs), Ok(_));
+            assert_matches!(receiver.create_sig_share(&inputs), Ok(_));
             let another_key_transcript =
                 generate_key_transcript(&env, &dealers, &receivers, alg, rng);
             let active_transcripts = hashset!(another_key_transcript);
@@ -212,12 +181,11 @@
                 Ok(())
             );
 
-            let result = receiver.sign_share(&inputs);
-            assert_matches!(
-                result,
-                Err(ThresholdEcdsaSignShareError::SecretSharesNotFound { .. })
-            );
->>>>>>> 39013577
+            let result = receiver.create_sig_share(&inputs);
+            assert_matches!(
+                result,
+                Err(ThresholdEcdsaCreateSigShareError::SecretSharesNotFound { .. })
+            );
         }
     }
 
@@ -355,7 +323,7 @@
                         .random_filtered_by_receivers(inputs.receivers(), &mut inner_rng);
                     receiver.load_tecdsa_sig_transcripts(&inputs);
                     assert_matches!(
-                        receiver.sign_share(&inputs),
+                        receiver.create_sig_share(&inputs),
                         Ok(_),
                         "{} failed to sign share with all transcripts loaded for state {:?}",
                         receiver.id(),
@@ -371,15 +339,11 @@
                         signer_state
                     );
 
-                    let result = receiver.sign_share(&inputs);
+                    let result = receiver.create_sig_share(&inputs);
 
                     if signer_state.should_be_able_to_sign_share() {
                         assert_matches!(
-<<<<<<< HEAD
-                            receiver.create_sig_share(&inputs),
-=======
                             result,
->>>>>>> 39013577
                             Ok(_),
                             "{} should have been able to sign a share with state {:?}",
                             receiver.id(),
@@ -388,44 +352,16 @@
                     } else {
                         assert_matches!(
                             result,
-                            Err(ThresholdEcdsaSignShareError::SecretSharesNotFound { .. }),
+                            Err(ThresholdEcdsaCreateSigShareError::SecretSharesNotFound { .. }),
                             "{} should not have been able to sign a share with state {:?}",
                             receiver.id(),
                             signer_state
                         );
-<<<<<<< HEAD
-
-                        let result = receiver.create_sig_share(&inputs);
-
-                        if signer_state.should_be_able_to_sign_share() {
-                            assert_matches!(
-                                result,
-                                Ok(_),
-                                "{} should have been able to sign a share with state {:?}",
-                                receiver.id(),
-                                signer_state
-                            );
-                        } else {
-                            assert_matches!(
-                                result,
-                                Err(ThresholdEcdsaCreateSigShareError::SecretSharesNotFound { .. }),
-                                "{} should not have been able to sign a share with state {:?}",
-                                receiver.id(),
-                                signer_state
-                            );
-                        }
-                        Ok(())
-                    },
-                );
-                assert_eq!(result, Ok(()));
-            }
-=======
                     }
                     Ok(())
                 },
             );
             assert_eq!(result, Ok(()));
->>>>>>> 39013577
         }
     }
 }
