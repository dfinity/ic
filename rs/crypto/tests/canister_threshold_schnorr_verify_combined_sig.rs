use assert_matches::assert_matches;
use ic_crypto::get_master_public_key_from_transcript;
use ic_crypto_internal_threshold_sig_canister_threshold_sig_test_utils::{
    verify_bip340_signature_using_third_party, verify_ed25519_signature_using_third_party,
    verify_taproot_signature_using_third_party,
};
use ic_crypto_test_utils_canister_threshold_sigs::{
    CorruptBytes, IntoBuilder, generate_key_transcript, random_crypto_component_not_in_receivers,
    run_tschnorr_protocol, schnorr::environment_with_sig_inputs,
    schnorr_sig_share_from_each_receiver,
};
use ic_crypto_test_utils_reproducible_rng::reproducible_rng;
use ic_crypto_utils_canister_threshold_sig::derive_threshold_public_key;
use ic_interfaces::crypto::ThresholdSchnorrSigVerifier;
use ic_types::crypto::canister_threshold_sig::{
    ThresholdSchnorrSigInputs, error::ThresholdSchnorrVerifyCombinedSigError, idkg::IDkgTranscript,
};
use ic_types::crypto::{AlgorithmId, ExtendedDerivationPath};

#[test]
fn should_verify_combined_sig() {
    let rng = &mut reproducible_rng();
    for alg in AlgorithmId::all_threshold_schnorr_algorithms() {
        let (env, inputs, _, _) = environment_with_sig_inputs(1..10, alg, rng);
        let sig_shares = schnorr_sig_share_from_each_receiver(&env, &inputs.as_ref());
        let combiner_crypto_component =
            random_crypto_component_not_in_receivers(&env, inputs.receivers(), rng);
        let signature = combiner_crypto_component
            .combine_sig_shares(&inputs.as_ref(), &sig_shares)
            .expect("Failed to generate signature");
        let verifier_crypto_component =
            random_crypto_component_not_in_receivers(&env, inputs.receivers(), rng);

        let result = verifier_crypto_component.verify_combined_sig(&inputs.as_ref(), &signature);

        assert_eq!(result, Ok(()));
    }
}

#[test]
fn should_verify_combined_signature_with_usual_basic_sig_verification() {
    let rng = &mut reproducible_rng();
    for alg in AlgorithmId::all_threshold_schnorr_algorithms() {
        let (env, inputs, _, _) = environment_with_sig_inputs(1..10, alg, rng);
        let combined_sig = run_tschnorr_protocol(&env, &inputs.as_ref(), rng);
        let master_public_key = get_master_public_key_from_transcript(inputs.key_transcript())
            .expect("Master key extraction failed");
<<<<<<< HEAD
        let canister_public_key =
            derive_threshold_public_key(&master_public_key, inputs.derivation_path().clone())
                .expect("Public key derivation failed");
=======
        let canister_public_key = derive_threshold_public_key(
            &master_public_key,
            &ExtendedDerivationPath {
                caller: inputs.caller,
                derivation_path: inputs.derivation_path.clone(),
            },
        )
        .expect("Public key derivation failed");
>>>>>>> d13be5a2

        match alg {
            AlgorithmId::ThresholdSchnorrBip340 => {
                if let Some(ttr) = inputs.taproot_tree_root.as_deref() {
                    assert!(verify_taproot_signature_using_third_party(
                        &canister_public_key.public_key,
                        &combined_sig.signature,
                        inputs.as_ref().message(),
                        ttr,
                    ))
                } else {
                    assert!(verify_bip340_signature_using_third_party(
                        &canister_public_key.public_key,
                        &combined_sig.signature,
                        inputs.as_ref().message(),
                    ))
                }
            }
            AlgorithmId::ThresholdEd25519 => {
                assert!(verify_ed25519_signature_using_third_party(
                    &canister_public_key.public_key,
                    &combined_sig.signature,
                    inputs.as_ref().message(),
                ))
            }
            alg if alg.is_threshold_schnorr() => {
                panic!("this test is not implemented for {alg:?}")
            }
            _ => panic!("unexpected algorithm {alg:?}"),
        }
    }
}

#[test]
fn should_run_threshold_schnorr_protocol_with_single_node() {
    let rng = &mut reproducible_rng();
    for alg in AlgorithmId::all_threshold_schnorr_algorithms() {
        let (env, inputs, _, _) = environment_with_sig_inputs(1..=1, alg, rng);
        let signature = run_tschnorr_protocol(&env, &inputs.as_ref(), rng);
        let verifier = random_crypto_component_not_in_receivers(&env, inputs.receivers(), rng);

        assert_eq!(
            verifier.verify_combined_sig(&inputs.as_ref(), &signature),
            Ok(())
        );
    }
}

#[test]
fn should_fail_verifying_corrupted_combined_sig() {
    let rng = &mut reproducible_rng();
    for alg in AlgorithmId::all_threshold_schnorr_algorithms() {
        let (env, inputs, _, _) = environment_with_sig_inputs(1..10, alg, rng);
        let sig_shares = schnorr_sig_share_from_each_receiver(&env, &inputs.as_ref());
        let combiner_crypto_component =
            random_crypto_component_not_in_receivers(&env, inputs.receivers(), rng);
        let corrupted_signature = combiner_crypto_component
            .combine_sig_shares(&inputs.as_ref(), &sig_shares)
            .expect("Failed to generate signature")
            .clone_with_bit_flipped();
        let verifier_crypto_component =
            random_crypto_component_not_in_receivers(&env, inputs.receivers(), rng);

        let result =
            verifier_crypto_component.verify_combined_sig(&inputs.as_ref(), &corrupted_signature);

        assert_matches!(
            result,
            Err(ThresholdSchnorrVerifyCombinedSigError::InvalidSignature)
        );
    }
}

#[test]
fn should_fail_deserializing_signature_with_invalid_length() {
    let rng = &mut reproducible_rng();
    for alg in AlgorithmId::all_threshold_schnorr_algorithms() {
        let (env, inputs, _, _) = environment_with_sig_inputs(1..10, alg, rng);
        let sig_shares = schnorr_sig_share_from_each_receiver(&env, &inputs.as_ref());
        let combiner_crypto_component =
            random_crypto_component_not_in_receivers(&env, inputs.receivers(), rng);
        let mut corrupted_signature = combiner_crypto_component
            .combine_sig_shares(&inputs.as_ref(), &sig_shares)
            .expect("Failed to generate signature");
        corrupted_signature.signature.pop();
        let verifier_crypto_component =
            random_crypto_component_not_in_receivers(&env, inputs.receivers(), rng);

        let result =
            verifier_crypto_component.verify_combined_sig(&inputs.as_ref(), &corrupted_signature);

        assert_matches!(
            result,
            Err(ThresholdSchnorrVerifyCombinedSigError::SerializationError { .. })
        );
    }
}

#[test]
fn should_fail_when_key_internal_transcript_raw_switched() {
    let rng = &mut reproducible_rng();
    for alg in AlgorithmId::all_threshold_schnorr_algorithms() {
        let (env, inputs, dealers, receivers) = environment_with_sig_inputs(1..10, alg, rng);
        let sig_shares = schnorr_sig_share_from_each_receiver(&env, &inputs.as_ref());
        let combiner_crypto_component =
            random_crypto_component_not_in_receivers(&env, inputs.receivers(), rng);
        let signature = combiner_crypto_component
            .combine_sig_shares(&inputs.as_ref(), &sig_shares)
            .expect("Failed to generate signature");
        let verifier_crypto_component =
            random_crypto_component_not_in_receivers(&env, inputs.receivers(), rng);

        let another_key_transcript = generate_key_transcript(&env, &dealers, &receivers, alg, rng);
        assert_ne!(inputs.key_transcript(), &another_key_transcript);
        let key_transcript_with_other_internal_raw = IDkgTranscript {
            internal_transcript_raw: another_key_transcript.internal_transcript_raw,
            ..inputs.key_transcript().clone()
        };
        let inputs_with_other_key_internal_transcript_raw = ThresholdSchnorrSigInputs::new(
            &inputs.caller,
            &inputs.derivation_path,
            &inputs.message,
            inputs.taproot_tree_root.as_deref(),
            &inputs.nonce,
            &inputs.presig_transcript,
            &key_transcript_with_other_internal_raw,
        )
        .expect("invalid Schnorr inputs");

        let result = verifier_crypto_component
            .verify_combined_sig(&inputs_with_other_key_internal_transcript_raw, &signature);

        assert_matches!(
            result,
            Err(ThresholdSchnorrVerifyCombinedSigError::InvalidSignature)
        );
    }
}

#[test]
fn should_fail_verifying_combined_sig_for_inputs_with_wrong_message() {
    let rng = &mut reproducible_rng();
    for alg in AlgorithmId::all_threshold_schnorr_algorithms() {
        let (env, inputs, _, _) = environment_with_sig_inputs(1..10, alg, rng);
        let sig_shares = schnorr_sig_share_from_each_receiver(&env, &inputs.as_ref());
        let combiner = random_crypto_component_not_in_receivers(&env, inputs.receivers(), rng);
        let signature = combiner
            .combine_sig_shares(&inputs.as_ref(), &sig_shares)
            .expect("Failed to generate signature");
        let verifier_crypto_component =
            random_crypto_component_not_in_receivers(&env, inputs.receivers(), rng);

        let result = verifier_crypto_component.verify_combined_sig(
            &inputs.into_builder().corrupt_message().build().as_ref(),
            &signature,
        );

        assert_matches!(
            result,
            Err(ThresholdSchnorrVerifyCombinedSigError::InvalidSignature)
        );
    }
}<|MERGE_RESOLUTION|>--- conflicted
+++ resolved
@@ -45,20 +45,14 @@
         let combined_sig = run_tschnorr_protocol(&env, &inputs.as_ref(), rng);
         let master_public_key = get_master_public_key_from_transcript(inputs.key_transcript())
             .expect("Master key extraction failed");
-<<<<<<< HEAD
-        let canister_public_key =
-            derive_threshold_public_key(&master_public_key, inputs.derivation_path().clone())
-                .expect("Public key derivation failed");
-=======
         let canister_public_key = derive_threshold_public_key(
             &master_public_key,
-            &ExtendedDerivationPath {
+            ExtendedDerivationPath {
                 caller: inputs.caller,
                 derivation_path: inputs.derivation_path.clone(),
             },
         )
         .expect("Public key derivation failed");
->>>>>>> d13be5a2
 
         match alg {
             AlgorithmId::ThresholdSchnorrBip340 => {
