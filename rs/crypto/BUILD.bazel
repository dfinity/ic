load(
    "@rules_rust//rust:defs.bzl",
    "rust_binary",
    "rust_doc",
    "rust_doc_test",
    "rust_library",
    "rust_test",
    "rust_test_suite",
)
load("//bazel:defs.bzl", "rust_bench")

package(default_visibility = ["//visibility:public"])

DEPENDENCIES = [
    # Keep sorted.
    "//rs/config",
    "//rs/crypto/ed25519",
    "//rs/crypto/interfaces/sig_verification",
    "//rs/crypto/internal/crypto_lib/basic_sig/ed25519",
    "//rs/crypto/internal/crypto_lib/seed",
    "//rs/crypto/internal/crypto_lib/threshold_sig/bls12_381",
    "//rs/crypto/internal/crypto_lib/threshold_sig/tecdsa",
    "//rs/crypto/internal/crypto_lib/types",
    "//rs/crypto/internal/crypto_service_provider",
    "//rs/crypto/internal/logmon",
    "//rs/crypto/node_key_validation/tls_cert_validation",
    "//rs/crypto/standalone-sig-verifier",
    "//rs/crypto/tls_interfaces",
    "//rs/crypto/utils/basic_sig",
    "//rs/crypto/utils/canister_threshold_sig",
    "//rs/crypto/utils/tls",
    "//rs/interfaces",
    "//rs/interfaces/registry",
    "//rs/monitoring/logger",
    "//rs/monitoring/metrics",
    "//rs/protobuf",
    "//rs/registry/helpers",
    "//rs/registry/keys",
    "//rs/types/base_types",
    "//rs/types/types",
    "@crate_index//:bincode",
<<<<<<< HEAD
    "@crate_index//:clap",
=======
>>>>>>> 15632d48
    "@crate_index//:hex",
    "@crate_index//:parking_lot",
    "@crate_index//:rustls",
    "@crate_index//:serde",
    "@crate_index//:slog",
    "@crate_index//:strum",
    "@crate_index//:tempfile",
    "@crate_index//:tokio",
]

MACRO_DEPENDENCIES = [
    # Keep sorted.
    "@crate_index//:async-trait",
    "@crate_index//:strum_macros",
]

DEV_DEPENDENCIES = [
    # Keep sorted.
    "//rs/certification/test-utils",
    "//rs/crypto/ecdsa_secp256r1",
    "//rs/crypto/for_verification_only",
    "//rs/crypto/internal/crypto_lib/basic_sig/der_utils",
    "//rs/crypto/internal/crypto_lib/basic_sig/ecdsa_secp256k1",
    "//rs/crypto/internal/crypto_lib/basic_sig/ecdsa_secp256r1",
    "//rs/crypto/internal/crypto_lib/basic_sig/rsa_pkcs1",
    "//rs/crypto/internal/crypto_lib/threshold_sig/tecdsa/test_utils",
    "//rs/crypto/internal/crypto_lib/tls",
    "//rs/crypto/internal/crypto_service_provider/csp_proptest_utils",
    "//rs/crypto/internal/csp_test_utils",
    "//rs/crypto/internal/test_vectors",
    "//rs/crypto/node_key_generation",
    "//rs/crypto/node_key_validation",
    "//rs/crypto/secp256k1",
    "//rs/crypto/sha2",
    "//rs/crypto/temp_crypto",
    "//rs/crypto/test_utils",
    "//rs/crypto/test_utils/canister_sigs",
    "//rs/crypto/test_utils/canister_threshold_sigs",
    "//rs/crypto/test_utils/csp",
    "//rs/crypto/test_utils/keygen",
    "//rs/crypto/test_utils/keys",
    "//rs/crypto/test_utils/local_csp_vault",
    "//rs/crypto/test_utils/metrics",
    "//rs/crypto/test_utils/multi_sigs",
    "//rs/crypto/test_utils/ni-dkg",
    "//rs/crypto/test_utils/reproducible_rng",
    "//rs/crypto/test_utils/tls",
    "//rs/crypto/tree_hash",
    "//rs/interfaces/registry/mocks",
    "//rs/registry/client",
    "//rs/registry/fake",
    "//rs/registry/proto_data_provider",
    "//rs/test_utilities/in_memory_logger",
    "//rs/test_utilities/registry",
    "//rs/test_utilities/time",
    "//rs/types/types_test_utils",
    "@crate_index//:assert_matches",
    "@crate_index//:criterion",
    "@crate_index//:k256",
    "@crate_index//:maplit",
    "@crate_index//:mockall",
    "@crate_index//:proptest",
    "@crate_index//:prost",
    "@crate_index//:rand",
    "@crate_index//:rand_chacha",
    "@crate_index//:rsa",
    "@crate_index//:sha2",
    "@crate_index//:simple_asn1",
]

MACRO_DEV_DEPENDENCIES = [
    # Keep sorted.
    "@crate_index//:proptest-derive",
]

ALIASES = {}

rust_library(
    name = "crypto",
    srcs = glob(["src/**/*.rs"]),
    aliases = ALIASES,
    crate_name = "ic_crypto",
    proc_macro_deps = MACRO_DEPENDENCIES,
    version = "0.9.0",
    deps = DEPENDENCIES,
)

rust_doc(
    name = "crypto_doc",
    crate = ":crypto",
)

rust_binary(
    name = "ic-crypto-csp",
    srcs = ["src/bin/ic-crypto-csp.rs"],
    crate_name = "ic_crypto_csp",
    deps = [
        # Keep sorted.
        "//rs/async_utils",
        "//rs/config",
        "//rs/crypto/internal/crypto_service_provider",
        "//rs/crypto/internal/logmon",
        "//rs/monitoring/adapter_metrics/server",
        "//rs/monitoring/logger",
        "//rs/monitoring/metrics",
        "@crate_index//:clap",
        "@crate_index//:slog",
        "@crate_index//:tempfile",
        "@crate_index//:tokio",
    ],
)

rust_test(
    name = "crypto_test",
    aliases = ALIASES,
    crate = ":crypto",
    proc_macro_deps = MACRO_DEPENDENCIES + MACRO_DEV_DEPENDENCIES,
    deps = DEPENDENCIES + DEV_DEPENDENCIES,
)

rust_test_suite(
    name = "integration_suite",
    srcs = glob(
        ["tests/*.rs"],
    ),
    aliases = ALIASES,
    proc_macro_deps = MACRO_DEPENDENCIES + MACRO_DEV_DEPENDENCIES,
    deps = [":crypto"] + DEPENDENCIES + DEV_DEPENDENCIES,
)

rust_doc_test(
    name = "crypto_doc_test",
    crate = ":crypto",
    deps = DEPENDENCIES + DEV_DEPENDENCIES,
)

rust_bench(
    name = "basic_sig_bench",
    testonly = True,
    srcs = ["benches/basic_sig.rs"],
    aliases = ALIASES,
    pin_cpu = True,
    proc_macro_deps = MACRO_DEPENDENCIES,
    deps = DEPENDENCIES + DEV_DEPENDENCIES,
)

rust_bench(
    name = "hash_bench",
    testonly = True,
    srcs = ["benches/hash.rs"],
    aliases = ALIASES,
    proc_macro_deps = MACRO_DEPENDENCIES,
    deps = DEPENDENCIES + DEV_DEPENDENCIES,
)

rust_bench(
    name = "threshold_sig_bench",
    testonly = True,
    srcs = ["benches/threshold_sig.rs"],
    aliases = ALIASES,
    pin_cpu = True,
    proc_macro_deps = MACRO_DEPENDENCIES,
    deps = DEPENDENCIES + DEV_DEPENDENCIES + [":crypto"],
)

rust_bench(
    name = "ni_dkg_bench",
    testonly = True,
    srcs = ["benches/ni_dkg.rs"],
    aliases = ALIASES,
    pin_cpu = True,
    proc_macro_deps = MACRO_DEPENDENCIES,
    deps = DEPENDENCIES + DEV_DEPENDENCIES,
)

rust_bench(
    name = "idkg_bench",
    testonly = True,
    srcs = ["benches/idkg.rs"],
    aliases = ALIASES,
    pin_cpu = True,
    proc_macro_deps = MACRO_DEPENDENCIES,
    deps = DEPENDENCIES + DEV_DEPENDENCIES,
)

rust_bench(
    name = "tecdsa_bench",
    testonly = True,
    srcs = ["benches/tecdsa.rs"],
    aliases = ALIASES,
    pin_cpu = True,
    proc_macro_deps = MACRO_DEPENDENCIES,
    deps = DEPENDENCIES + DEV_DEPENDENCIES,
)

rust_bench(
    name = "tschnorr_bench",
    testonly = True,
    srcs = ["benches/tschnorr.rs"],
    aliases = ALIASES,
    pin_cpu = True,
    proc_macro_deps = MACRO_DEPENDENCIES,
    deps = DEPENDENCIES + DEV_DEPENDENCIES,
)

rust_bench(
    name = "multi_sig_bench",
    testonly = True,
    srcs = ["benches/multi_sig.rs"],
    aliases = ALIASES,
    pin_cpu = True,
    proc_macro_deps = MACRO_DEPENDENCIES,
    deps = DEPENDENCIES + DEV_DEPENDENCIES,
)

rust_bench(
    name = "canister_sig_bench",
    testonly = True,
    srcs = ["benches/canister_sig.rs"],
    aliases = ALIASES,
    pin_cpu = True,
    proc_macro_deps = MACRO_DEPENDENCIES,
    deps = DEPENDENCIES + DEV_DEPENDENCIES,
)<|MERGE_RESOLUTION|>--- conflicted
+++ resolved
@@ -39,10 +39,6 @@
     "//rs/types/base_types",
     "//rs/types/types",
     "@crate_index//:bincode",
-<<<<<<< HEAD
-    "@crate_index//:clap",
-=======
->>>>>>> 15632d48
     "@crate_index//:hex",
     "@crate_index//:parking_lot",
     "@crate_index//:rustls",
