--- conflicted
+++ resolved
@@ -317,146 +317,6 @@
         .iter()
         .map(|(idx, _pk, eks)| (*idx, eks.clone()))
         .collect::<Vec<_>>();
-<<<<<<< HEAD
-
-    let mut keys_recovered = vec![];
-
-    // Check that recovery works with sufficient shares, and fails without sufficient shares
-    for rec_threshold in 1..nodes {
-        if let Ok(ek) = proto.combine_all(&random_subset(rng, &node_eks, rec_threshold)) {
-            assert!(
-                rec_threshold >= threshold,
-                "Recovery only works with sufficient quorum"
-            );
-
-            assert!(ek.is_valid(
-                &setup.master_pk,
-                &proto.derivation_path,
-                &proto.did,
-                &setup.transport_pk
-            ));
-
-            let k = setup
-                .transport_sk
-                .decrypt(&ek, &proto.derived_pk, &proto.did)
-                .expect("Decryption failed");
-
-            keys_recovered.push(k);
-        } else {
-            assert!(
-                rec_threshold < threshold,
-                "Recovery fails with insufficient quorum"
-            );
-        }
-    }
-
-    // Now check that each recovered vetkey is the same:
-    let vetkey = keys_recovered[0].clone();
-
-    for k in &keys_recovered {
-        assert_eq!(*k, vetkey);
-    }
-
-    // Check that the vetkey output is a valid BLS signature
-    let msg = G1Affine::augmented_hash(proto.derived_pk.point(), &proto.did);
-
-    assert!(verify_bls_signature(
-        &vetkey,
-        proto.derived_pk.point(),
-        &msg
-    ));
-
-    // Check that if we introduce incorrect shares then combine_all will fail
-
-    let other_did = rng.gen::<[u8; 24]>();
-    assert_ne!(proto.did, other_did);
-    let node_info_wrong_did = proto.create_encrypted_key_shares(rng, Some(&other_did));
-
-    let node_eks_wrong_did = node_info_wrong_did
-        .iter()
-        .map(|(idx, _pk, eks)| (*idx, eks.clone()))
-        .collect::<Vec<_>>();
-
-    // With combine_all even if we provide sufficiently many valid shares
-    // if any one share is invalid then combination will fail
-    for rec_threshold in 2..nodes {
-        let mut shares = random_subset(rng, &node_eks, rec_threshold - 1);
-
-        // Avoid using a duplicate index for this test
-        let random_unused_idx = loop {
-            let idx = (rng.gen::<usize>() % node_eks_wrong_did.len()) as u32;
-
-            if !shares.iter().map(|x| x.0).any(|x| x == idx) {
-                break idx as usize;
-            }
-        };
-
-        shares.push(node_eks_wrong_did[random_unused_idx].clone());
-        shares.shuffle(rng);
-
-        let expected_error = if rec_threshold < threshold {
-            EncryptedKeyCombinationError::InsufficientShares
-        } else {
-            EncryptedKeyCombinationError::InvalidShares
-        };
-        assert_eq!(proto.combine_all(&shares), Err(expected_error));
-    }
-
-    // Check that duplicate node indexes are detected
-    for rec_threshold in 2..nodes {
-        let mut shares = random_subset(rng, &node_eks, rec_threshold - 1);
-
-        let random_duplicate_idx = loop {
-            let idx = (rng.gen::<usize>() % node_eks.len()) as u32;
-
-            if shares.iter().map(|x| x.0).any(|x| x == idx) {
-                break idx as usize;
-            }
-        };
-
-        shares.push(node_eks[random_duplicate_idx].clone());
-        shares.shuffle(rng);
-
-        let expected_error = if rec_threshold < threshold {
-            EncryptedKeyCombinationError::InsufficientShares
-        } else {
-            EncryptedKeyCombinationError::DuplicateNodeIndex
-        };
-        assert_eq!(proto.combine_all(&shares), Err(expected_error));
-    }
-
-    // With combine_valid_shares OTOH we detect and reject the invalid shares
-
-    for rec_threshold in threshold..nodes {
-        let mut shares = random_subset(rng, &node_info, rec_threshold);
-        shares.append(&mut random_subset(rng, &node_info_wrong_did, 4));
-        shares.shuffle(rng);
-
-        let combined = proto.combine_valid(&shares).expect("Combination worked");
-
-        let k = setup
-            .transport_sk
-            .decrypt(&combined, &proto.derived_pk, &proto.did)
-            .expect("Decryption failed");
-
-        assert_eq!(k, vetkey);
-    }
-
-    for rec_threshold in threshold..nodes {
-        let mut shares = random_subset(rng, &node_info, rec_threshold);
-
-        let random_duplicate_idx = loop {
-            let idx = (rng.gen::<usize>() % node_eks.len()) as u32;
-
-            if shares.iter().map(|x| x.0).any(|x| x == idx) {
-                break idx as usize;
-            }
-        };
-
-        shares.push(node_info[random_duplicate_idx].clone());
-        shares.shuffle(rng);
-
-=======
 
     let mut keys_recovered = vec![];
 
@@ -603,7 +463,6 @@
         shares.push(node_info[random_duplicate_idx].clone());
         shares.shuffle(rng);
 
->>>>>>> 2da21389
         let result = proto.combine_valid(&shares);
 
         if result.is_ok() {
