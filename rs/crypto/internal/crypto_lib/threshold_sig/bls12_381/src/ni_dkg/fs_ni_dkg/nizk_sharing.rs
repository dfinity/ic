--- conflicted
+++ resolved
@@ -310,21 +310,6 @@
     // Thread 3
     {
         // Third verification equation
-<<<<<<< HEAD
-        // LHS = product [C_i ^ x^i | i <- [1..n]]^x' * Y
-        // RHS = product [y_i ^ x^i | i <- 1..n]^z_r * g_1^z_alpha
-
-        let cc_mul_xi = G1Projective::muln_affine_vartime(&instance.combined_ciphertexts, &xpow);
-        let lhs = cc_mul_xi * &x_challenge + &nizk.yy;
-
-        let pk_mul_xi = G1Projective::muln_affine_vartime(&instance.public_keys, &xpow);
-        let rhs = G1Projective::mul2_vartime(
-            &pk_mul_xi,
-            &nizk.z_r,
-            &G1Projective::from(&instance.g1_gen),
-            &nizk.z_alpha,
-        );
-=======
         // Original relation:
         //   (∏_{i=1}^n C_i^{x^i})^{x'} * Y  ==  (∏_{i=1}^n y_i^{x^i})^{z_r} * g_1^{z_α}
         //
@@ -356,7 +341,6 @@
 
         let lhs = G1Projective::muln_affine_vartime(&instance_inputs, &challenges);
         let rhs = &instance.g1_gen * &nizk.z_alpha + &nizk.yy.neg();
->>>>>>> b8bfe80b
 
         if lhs != rhs {
             return Err(ZkProofSharingError::InvalidProof);
