use crate::secret_key_store::mock_secret_key_store::MockSecretKeyStore;
use crate::types::CspSecretKey;
use crate::vault::api::{VetKdCspVault, VetKdEncryptedKeyShareCreationVaultError};
use crate::{key_id::KeyId, LocalCspVault};
use assert_matches::assert_matches;
use ic_crypto_internal_bls12_381_vetkd::{G2Affine, Scalar, TransportPublicKey};
use ic_crypto_internal_multi_sig_bls12381::types as multi_types;
use ic_crypto_internal_threshold_sig_bls12381::types as threshold_types;
use ic_crypto_test_utils_reproducible_rng::reproducible_rng;
use ic_types::crypto::vetkd::VetKdEncryptedKeyShareContent;
use ic_types::crypto::ExtendedDerivationPath;
use ic_types_test_utils::ids::canister_test_id;
use rand::{CryptoRng, Rng, SeedableRng};
use rand_chacha::ChaCha20Rng;

fn create_transport_public_key<R: CryptoRng + Rng>(rng: &mut R) -> TransportPublicKey {
    let g2 = G2Affine::hash("ic-crypto-test".as_bytes(), &rng.gen::<[u8; 32]>());
    TransportPublicKey::deserialize(&g2.serialize())
        .expect("Failed to deserialize G2Affine")
}

#[test]
fn should_correctly_create_encrypted_vetkd_key_share() {
    let rng = &mut reproducible_rng();

    let result = create_encrypted_vetkd_key_share(rng);

    assert_matches!(result, Ok(_));
}

#[test]
fn should_correctly_create_encrypted_vetkd_key_share_for_smoke_test_vector() {
    let rng = &mut ChaCha20Rng::seed_from_u64(123);

    let result = create_encrypted_vetkd_key_share(rng);

    assert_eq!(
        result,
        Ok(VetKdEncryptedKeyShareContent(
            hex::decode(
                "a8d7c58088640a9639267c5843824ee31f6ed8c6a90ea31e05a12459ea2498\
                f3e68e13f62604d027660883213c90ea72810bcecee58b883fb62118e538243\
                03718e6876ea400d083beb0439d3934122a4c4b2e58e3f145305b9a0c0a00e3\
                2dd808574dec2605dbc7f122fe593ca0c07ca92720d0f17b7d53c9c68dbb93d\
                489078859e5e5fe2b6612ac9536fe7f8b463cac948e6db97908b7f5a67b33b3\
                e60a1c160889ef49448519a84be1aba0611829a7cca180cbbdf94f7b2cda2db\
                6b14c65",
            )
            .expect("invalid test vector")
        ))
    );
}

fn create_encrypted_vetkd_key_share<R: Rng + CryptoRng>(
    rng: &mut R,
) -> Result<VetKdEncryptedKeyShareContent, VetKdEncryptedKeyShareCreationVaultError> {
<<<<<<< HEAD
    let master_secret_key = Scalar::random(&mut rng);
    let master_public_key = G2Affine::from(G2Affine::generator() * &master_secret_key);
    let encryption_public_key = create_transport_public_key(&mut rng);

    let key_id = KeyId::from([123; 32]);

    let mut node_sks = MockSecretKeyStore::new();
    node_sks
        .expect_get()
        .times(1)
        .withf(move |key_id_| *key_id_ == key_id)
        .return_const(Some(CspSecretKey::ThresBls12_381(
            threshold_types::SecretKeyBytes::from(&master_secret_key),
        )));

    let derivation_path = ExtendedDerivationPath {
        caller: canister_test_id(234).get(),
        derivation_path: vec![b"some".to_vec(), b"derivation".to_vec(), b"path".to_vec()],
    };
    let derivation_id = b"some-derivation-id".to_vec();

    let vault = LocalCspVault::builder_for_test()
        .with_rng(rng)
        .with_mock_stores()
        .with_node_secret_key_store(node_sks)
        .build();

    vault.create_encrypted_vetkd_key_share(
        key_id,
        master_public_key.serialize().to_vec(),
        encryption_public_key.serialize().to_vec(),
        derivation_path,
        derivation_id,
    )
=======
    let test_env = CreateVetKdKeyShareTestSetup::new(rng);

    test_env.create_encrypted_vetkd_key_share()
>>>>>>> f491f848
}

#[test]
fn should_fail_to_create_key_share_with_invalid_master_public_key() {
    let rng = &mut reproducible_rng();

<<<<<<< HEAD
    let invalid_master_public_key = b"invalid-master-public-key".to_vec();
    let encryption_public_key = create_transport_public_key(rng);
    let key_id = KeyId::from([123; 32]);

    let derivation_path = ExtendedDerivationPath {
        caller: canister_test_id(234).get(),
        derivation_path: vec![b"some".to_vec(), b"derivation".to_vec(), b"path".to_vec()],
    };
    let derivation_id = b"some-derivation-id".to_vec();
=======
    let mut test_env = CreateVetKdKeyShareTestSetup::new(rng);
    test_env.master_public_key = b"invalid-master-public-key".to_vec();
    test_env.secret_key_store_override = Some(MockSecretKeyStore::new());
>>>>>>> f491f848

    let result = test_env.create_encrypted_vetkd_key_share();

    assert_matches!(
        result, Err(VetKdEncryptedKeyShareCreationVaultError::InvalidArgument(error))
        if error.contains("invalid master public key")
    );
}

#[test]
fn should_fail_to_create_key_share_with_invalid_encryption_public_key() {
    let rng = &mut reproducible_rng();

    let mut test_env = CreateVetKdKeyShareTestSetup::new(rng);
    test_env.transport_public_key = b"invalid-encryption-public-key".to_vec();
    test_env.secret_key_store_override = Some(MockSecretKeyStore::new());

    let result = test_env.create_encrypted_vetkd_key_share();

    assert_matches!(
        result, Err(VetKdEncryptedKeyShareCreationVaultError::InvalidArgument(error))
        if error.contains("invalid encryption public key")
    );
}

#[test]
fn should_fail_to_create_key_share_if_key_is_missing_in_secret_key_store() {
    let mut rng = reproducible_rng();
    let mut test_env = CreateVetKdKeyShareTestSetup::new(&mut rng);

<<<<<<< HEAD
    let master_secret_key = Scalar::random(&mut rng);
    let master_public_key = G2Affine::from(G2Affine::generator() * &master_secret_key);
    let encryption_public_key = create_transport_public_key(&mut rng);
    let key_id = KeyId::from([123; 32]);

    let mut node_sks = MockSecretKeyStore::new();
    node_sks
        .expect_get()
        .times(1)
        .withf(move |key_id_| *key_id_ == key_id)
        .return_const(None);

    let derivation_path = ExtendedDerivationPath {
        caller: canister_test_id(234).get(),
        derivation_path: vec![b"some".to_vec(), b"derivation".to_vec(), b"path".to_vec()],
    };
    let derivation_id = b"some-derivation-id".to_vec();

    let vault = LocalCspVault::builder_for_test()
        .with_rng(rng)
        .with_mock_stores()
        .with_node_secret_key_store(node_sks)
        .build();

    let result = vault.create_encrypted_vetkd_key_share(
        key_id,
        master_public_key.serialize().to_vec(),
        encryption_public_key.serialize().to_vec(),
        derivation_path,
        derivation_id,
    );
=======
    test_env.secret_key_store_return_override = Some(None);

    let result = test_env.create_encrypted_vetkd_key_share();
>>>>>>> f491f848

    assert_matches!(
        result, Err(VetKdEncryptedKeyShareCreationVaultError::InvalidArgument(error))
        if error.contains("missing key with ID")
    );
}

#[test]
fn should_fail_to_create_key_share_if_key_in_secret_key_store_has_wrong_type() {
    let mut rng = reproducible_rng();
    let mut test_env = CreateVetKdKeyShareTestSetup::new(&mut rng);

<<<<<<< HEAD
    let master_secret_key = Scalar::random(&mut rng);
    let master_public_key = G2Affine::from(G2Affine::generator() * &master_secret_key);
    let encryption_public_key = create_transport_public_key(&mut rng);
    let key_id = KeyId::from([123; 32]);

    let mut node_sks = MockSecretKeyStore::new();
    node_sks
        .expect_get()
        .times(1)
        .withf(move |key_id_| *key_id_ == key_id)
        .return_const(Some(CspSecretKey::MultiBls12_381(
            multi_types::SecretKeyBytes::from(&master_secret_key),
        )));

    let derivation_path = ExtendedDerivationPath {
        caller: canister_test_id(234).get(),
        derivation_path: vec![b"some".to_vec(), b"derivation".to_vec(), b"path".to_vec()],
    };
    let derivation_id = b"some-derivation-id".to_vec();

    let vault = LocalCspVault::builder_for_test()
        .with_rng(rng)
        .with_mock_stores()
        .with_node_secret_key_store(node_sks)
        .build();

    let result = vault.create_encrypted_vetkd_key_share(
        key_id,
        master_public_key.serialize().to_vec(),
        encryption_public_key.serialize().to_vec(),
        derivation_path,
        derivation_id,
    );
=======
    test_env.secret_key_store_return_override = Some(Some(CspSecretKey::MultiBls12_381(
        multi_types::SecretKeyBytes::from(&test_env.master_secret_key),
    )));

    let result = test_env.create_encrypted_vetkd_key_share();
>>>>>>> f491f848

    assert_matches!(
        result, Err(VetKdEncryptedKeyShareCreationVaultError::InvalidArgument(error))
        if error.contains("wrong secret key type")
    );
}

struct CreateVetKdKeyShareTestSetup {
    key_id: KeyId,
    master_public_key: Vec<u8>,
    transport_public_key: Vec<u8>,
    derivation_path: ExtendedDerivationPath,
    derivation_id: Vec<u8>,
    master_secret_key: Scalar,
    rng: ChaCha20Rng,
    secret_key_store_override: Option<MockSecretKeyStore>,
    secret_key_store_return_override: Option<Option<CspSecretKey>>,
}

impl CreateVetKdKeyShareTestSetup {
    pub fn new<R: Rng + CryptoRng>(rng: &mut R) -> Self {
        let master_secret_key = Scalar::random(rng);
        let master_public_key = G2Affine::from(G2Affine::generator() * &master_secret_key);
        let transport_secret_key = TransportSecretKey::generate(rng);
        let key_id = KeyId::from([123; 32]);
        let derivation_path = ExtendedDerivationPath {
            caller: canister_test_id(234).get(),
            derivation_path: vec![b"some".to_vec(), b"derivation".to_vec(), b"path".to_vec()],
        };
        let derivation_id = b"some-derivation-id".to_vec();
        let rng = ChaCha20Rng::from_seed(rng.gen());

        Self {
            master_secret_key,
            master_public_key: master_public_key.serialize().to_vec(),
            transport_public_key: transport_secret_key.public_key().serialize().to_vec(),
            key_id,
            derivation_path,
            derivation_id,
            rng,
            secret_key_store_override: None,
            secret_key_store_return_override: None,
        }
    }

    pub fn create_encrypted_vetkd_key_share(
        self,
    ) -> Result<VetKdEncryptedKeyShareContent, VetKdEncryptedKeyShareCreationVaultError> {
        let node_sks = if let Some(node_sks_override) = self.secret_key_store_override {
            node_sks_override
        } else {
            let return_value = if let Some(opt_sk) = self.secret_key_store_return_override {
                opt_sk
            } else {
                Some(CspSecretKey::ThresBls12_381(
                    threshold_types::SecretKeyBytes::from(&self.master_secret_key),
                ))
            };
            let mut node_sks = MockSecretKeyStore::new();
            node_sks
                .expect_get()
                .times(1)
                .withf({
                    let self_key_id = self.key_id;
                    move |key_id_| key_id_ == &self_key_id
                })
                .return_const(return_value);
            node_sks
        };

        let vault = LocalCspVault::builder_for_test()
            .with_rng(self.rng)
            .with_mock_stores()
            .with_node_secret_key_store(node_sks)
            .build();

        vault.create_encrypted_vetkd_key_share(
            self.key_id,
            self.master_public_key.clone(),
            self.transport_public_key.clone(),
            self.derivation_path.clone(),
            self.derivation_id.clone(),
        )
    }
}<|MERGE_RESOLUTION|>--- conflicted
+++ resolved
@@ -54,67 +54,17 @@
 fn create_encrypted_vetkd_key_share<R: Rng + CryptoRng>(
     rng: &mut R,
 ) -> Result<VetKdEncryptedKeyShareContent, VetKdEncryptedKeyShareCreationVaultError> {
-<<<<<<< HEAD
-    let master_secret_key = Scalar::random(&mut rng);
-    let master_public_key = G2Affine::from(G2Affine::generator() * &master_secret_key);
-    let encryption_public_key = create_transport_public_key(&mut rng);
-
-    let key_id = KeyId::from([123; 32]);
-
-    let mut node_sks = MockSecretKeyStore::new();
-    node_sks
-        .expect_get()
-        .times(1)
-        .withf(move |key_id_| *key_id_ == key_id)
-        .return_const(Some(CspSecretKey::ThresBls12_381(
-            threshold_types::SecretKeyBytes::from(&master_secret_key),
-        )));
-
-    let derivation_path = ExtendedDerivationPath {
-        caller: canister_test_id(234).get(),
-        derivation_path: vec![b"some".to_vec(), b"derivation".to_vec(), b"path".to_vec()],
-    };
-    let derivation_id = b"some-derivation-id".to_vec();
-
-    let vault = LocalCspVault::builder_for_test()
-        .with_rng(rng)
-        .with_mock_stores()
-        .with_node_secret_key_store(node_sks)
-        .build();
-
-    vault.create_encrypted_vetkd_key_share(
-        key_id,
-        master_public_key.serialize().to_vec(),
-        encryption_public_key.serialize().to_vec(),
-        derivation_path,
-        derivation_id,
-    )
-=======
     let test_env = CreateVetKdKeyShareTestSetup::new(rng);
 
     test_env.create_encrypted_vetkd_key_share()
->>>>>>> f491f848
 }
 
 #[test]
 fn should_fail_to_create_key_share_with_invalid_master_public_key() {
     let rng = &mut reproducible_rng();
-
-<<<<<<< HEAD
-    let invalid_master_public_key = b"invalid-master-public-key".to_vec();
-    let encryption_public_key = create_transport_public_key(rng);
-    let key_id = KeyId::from([123; 32]);
-
-    let derivation_path = ExtendedDerivationPath {
-        caller: canister_test_id(234).get(),
-        derivation_path: vec![b"some".to_vec(), b"derivation".to_vec(), b"path".to_vec()],
-    };
-    let derivation_id = b"some-derivation-id".to_vec();
-=======
     let mut test_env = CreateVetKdKeyShareTestSetup::new(rng);
     test_env.master_public_key = b"invalid-master-public-key".to_vec();
     test_env.secret_key_store_override = Some(MockSecretKeyStore::new());
->>>>>>> f491f848
 
     let result = test_env.create_encrypted_vetkd_key_share();
 
@@ -145,43 +95,9 @@
     let mut rng = reproducible_rng();
     let mut test_env = CreateVetKdKeyShareTestSetup::new(&mut rng);
 
-<<<<<<< HEAD
-    let master_secret_key = Scalar::random(&mut rng);
-    let master_public_key = G2Affine::from(G2Affine::generator() * &master_secret_key);
-    let encryption_public_key = create_transport_public_key(&mut rng);
-    let key_id = KeyId::from([123; 32]);
-
-    let mut node_sks = MockSecretKeyStore::new();
-    node_sks
-        .expect_get()
-        .times(1)
-        .withf(move |key_id_| *key_id_ == key_id)
-        .return_const(None);
-
-    let derivation_path = ExtendedDerivationPath {
-        caller: canister_test_id(234).get(),
-        derivation_path: vec![b"some".to_vec(), b"derivation".to_vec(), b"path".to_vec()],
-    };
-    let derivation_id = b"some-derivation-id".to_vec();
-
-    let vault = LocalCspVault::builder_for_test()
-        .with_rng(rng)
-        .with_mock_stores()
-        .with_node_secret_key_store(node_sks)
-        .build();
-
-    let result = vault.create_encrypted_vetkd_key_share(
-        key_id,
-        master_public_key.serialize().to_vec(),
-        encryption_public_key.serialize().to_vec(),
-        derivation_path,
-        derivation_id,
-    );
-=======
     test_env.secret_key_store_return_override = Some(None);
 
     let result = test_env.create_encrypted_vetkd_key_share();
->>>>>>> f491f848
 
     assert_matches!(
         result, Err(VetKdEncryptedKeyShareCreationVaultError::InvalidArgument(error))
@@ -194,47 +110,11 @@
     let mut rng = reproducible_rng();
     let mut test_env = CreateVetKdKeyShareTestSetup::new(&mut rng);
 
-<<<<<<< HEAD
-    let master_secret_key = Scalar::random(&mut rng);
-    let master_public_key = G2Affine::from(G2Affine::generator() * &master_secret_key);
-    let encryption_public_key = create_transport_public_key(&mut rng);
-    let key_id = KeyId::from([123; 32]);
-
-    let mut node_sks = MockSecretKeyStore::new();
-    node_sks
-        .expect_get()
-        .times(1)
-        .withf(move |key_id_| *key_id_ == key_id)
-        .return_const(Some(CspSecretKey::MultiBls12_381(
-            multi_types::SecretKeyBytes::from(&master_secret_key),
-        )));
-
-    let derivation_path = ExtendedDerivationPath {
-        caller: canister_test_id(234).get(),
-        derivation_path: vec![b"some".to_vec(), b"derivation".to_vec(), b"path".to_vec()],
-    };
-    let derivation_id = b"some-derivation-id".to_vec();
-
-    let vault = LocalCspVault::builder_for_test()
-        .with_rng(rng)
-        .with_mock_stores()
-        .with_node_secret_key_store(node_sks)
-        .build();
-
-    let result = vault.create_encrypted_vetkd_key_share(
-        key_id,
-        master_public_key.serialize().to_vec(),
-        encryption_public_key.serialize().to_vec(),
-        derivation_path,
-        derivation_id,
-    );
-=======
     test_env.secret_key_store_return_override = Some(Some(CspSecretKey::MultiBls12_381(
         multi_types::SecretKeyBytes::from(&test_env.master_secret_key),
     )));
 
     let result = test_env.create_encrypted_vetkd_key_share();
->>>>>>> f491f848
 
     assert_matches!(
         result, Err(VetKdEncryptedKeyShareCreationVaultError::InvalidArgument(error))
