--- conflicted
+++ resolved
@@ -340,10 +340,6 @@
     Some(tref)
 }
 
-<<<<<<< HEAD
-/// Descends into the subtree of `t` following the given `prefix`, and then descends one more step into the largest label smaller than `label`.
-/// Returns a pair of references (label, subtree), where `label` is the actual last label traversed, and `subtree` is the subtree found under the label.
-=======
 /// Result type for `lookup_lower_bound`.
 #[derive(Copy, Clone, Eq, PartialEq, Debug)]
 pub enum LookupLowerBoundStatus<'a> {
@@ -357,18 +353,10 @@
 
 /// Descends into the subtree of `t` at `prefix`, and looks up its largest child label smaller than or equal to `label`.
 /// On success, returns a pair of references `(label, subtree)`, where `label` is the looked up child label, and `subtree` is its subtree.
->>>>>>> 4e850b9e
 pub fn lookup_lower_bound<'a>(
     t: &'a LabeledTree<Vec<u8>>,
     prefix: &[&[u8]],
     label: &[u8],
-<<<<<<< HEAD
-) -> Option<(&'a Label, &'a LabeledTree<Vec<u8>>)> {
-    let tref = lookup_path(t, prefix)?;
-    match tref {
-        LabeledTree::Leaf(_) => None,
-        LabeledTree::SubTree(children) => children.lower_bound(&Label::from(label)),
-=======
 ) -> LookupLowerBoundStatus<'a> {
     let Some(tref) = lookup_path(t, prefix) else {
         return LookupLowerBoundStatus::PrefixNotFound;
@@ -379,7 +367,6 @@
             Some((k, v)) => LookupLowerBoundStatus::Found(k, v),
             None => LookupLowerBoundStatus::LabelNotFound,
         },
->>>>>>> 4e850b9e
     }
 }
 
@@ -647,16 +634,6 @@
         LookupStatus::Found(t)
     }
 
-<<<<<<< HEAD
-    /// Returns a copy of the tree with everything pruned except the paths in `paths`.
-    pub fn filtered(
-        &self,
-        paths: &LabeledTree<()>,
-    ) -> Result<MixedHashTree, MixedHashTreeFilterError> {
-        fn filtered_inner(
-            tree: &MixedHashTree,
-            paths: &LabeledTree<()>,
-=======
     /// Construct a [`FilterBuilder`], which allows to repeatedly construct filtered tree.
     pub fn filter_builder(&self) -> FilterBuilder {
         match self {
@@ -729,52 +706,12 @@
         fn filtered_inner(
             tree: &FilterBuilder,
             filter: &LabeledTree<()>,
->>>>>>> 4e850b9e
             depth: u8,
         ) -> Result<MixedHashTree, MixedHashTreeFilterError> {
             if depth > MAX_HASH_TREE_DEPTH {
                 return Err(MixedHashTreeFilterError::TooDeepRecursion);
             }
 
-<<<<<<< HEAD
-            match (tree, paths) {
-                // Pruned and empty subtrees are always kept.
-                (tree @ MixedHashTree::Empty, _) => Ok(tree.clone()),
-                (tree @ MixedHashTree::Pruned(_), _) => Ok(tree.clone()),
-                // Path ends in an inner node so we simply keep the entire subtree.
-                (tree, LabeledTree::Leaf(_)) => Ok(tree.clone()),
-                // On a fork, filter both sides.
-                (MixedHashTree::Fork(b), paths) => {
-                    let l = filtered_inner(&b.0, paths, depth + 1)?;
-                    let r = filtered_inner(&b.1, paths, depth + 1)?;
-                    let both_pruned = matches!(
-                        (&l, &r),
-                        (MixedHashTree::Pruned(_), MixedHashTree::Pruned(_))
-                    );
-                    let tree = MixedHashTree::Fork(Box::new((l, r)));
-                    if both_pruned {
-                        Ok(MixedHashTree::Pruned(tree.digest()))
-                    } else {
-                        Ok(tree)
-                    }
-                }
-                // On a label, check if it is in `path`.
-                (
-                    tree @ MixedHashTree::Labeled(label, mixed_hash_tree),
-                    LabeledTree::SubTree(flat_map),
-                ) => match flat_map.get(label) {
-                    Some(subtree) => {
-                        let mixed_hash_tree = filtered_inner(mixed_hash_tree, subtree, depth + 1)?;
-                        Ok(MixedHashTree::Labeled(
-                            label.clone(),
-                            Box::new(mixed_hash_tree),
-                        ))
-                    }
-                    None => Ok(MixedHashTree::Pruned(tree.digest())),
-                },
-                // The tree ends in a leaf, but the path still continues. Invalid input.
-                (MixedHashTree::Leaf(_items), LabeledTree::SubTree(_flat_map)) => {
-=======
             match (tree, filter) {
                 // Pruned and empty subtrees are always kept.
                 (FilterBuilder::Empty(_), _) => Ok(tree.mixed_hash_tree()),
@@ -809,17 +746,12 @@
                 }
                 // The tree ends in a leaf, but the path still continues. Invalid input.
                 (FilterBuilder::Leaf(..), LabeledTree::SubTree(_)) => {
->>>>>>> 4e850b9e
                     Err(MixedHashTreeFilterError::PathTooLong)
                 }
             }
         }
 
-<<<<<<< HEAD
-        filtered_inner(self, paths, 0)
-=======
         filtered_inner(self, filter, 0)
->>>>>>> 4e850b9e
     }
 }
 
