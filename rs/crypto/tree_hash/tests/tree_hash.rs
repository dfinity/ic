use assert_matches::assert_matches;
use ic_crypto_sha2::Sha256;
use ic_crypto_test_utils_reproducible_rng::reproducible_rng;
use ic_crypto_tree_hash::*;
use ic_crypto_tree_hash_test_utils::*;
use rand::Rng;
use rand::{CryptoRng, RngCore};
use std::collections::BTreeMap;
use std::convert::TryFrom;

trait HashTreeTestUtils {
    /// Returns the left sub-tree of the tree, assuming the tree is
    /// `HashTree::Fork`. panic!s if the tree is not a fork.
    fn left_tree(&self) -> &Self;

    /// Returns the right sub-tree of the tree, assuming the tree is
    /// `HashTree::Fork`. panic!s if the tree is not a fork.
    fn right_tree(&self) -> &Self;

    /// Returns the contained `hash_tree` of the tree, assuming the tree is
    /// `HashTree::Node`. panic!s if the tree is not `HashTree::Node`.
    fn node_tree(&self) -> &Self;

    /// Returns the label of the tree, assuming the tree is `HashTree::Node`.
    /// panic!s if the tree is not `HashTree::Node`.
    fn label(&self) -> &Label;
}

impl HashTreeTestUtils for HashTree {
    fn left_tree(&self) -> &Self {
        match &self {
            Self::Fork { left_tree, .. } => left_tree,
            _ => panic!("Not a fork: {:?}", self),
        }
    }

    fn right_tree(&self) -> &Self {
        match &self {
            Self::Fork { right_tree, .. } => right_tree,
            _ => panic!("Not a fork: {:?}", self),
        }
    }

    fn node_tree(&self) -> &Self {
        match &self {
            Self::Node { hash_tree, .. } => hash_tree,
            _ => panic!("Not a node: {:?}", self),
        }
    }

    fn label(&self) -> &Label {
        match &self {
            Self::Node { label, .. } => label,
            _ => panic!("Not a node: {:?}", self),
        }
    }
}

fn assert_labeled_equal(tree_1: &LabeledTree<Digest>, tree_2: &LabeledTree<Digest>) {
    assert_eq!(tree_1, tree_2);
}

fn assert_hash_equal(tree_1: &HashTree, tree_2: &HashTree) {
    assert_eq!(tree_1, tree_2);
}

fn assert_witness_equal(witness_1: &Witness, witness_2: &Witness) {
    assert_eq!(witness_1, witness_2);
}

// Returns a HashTree::HashNode that contains a HashLeaf with the given data.
fn hash_node_with_leaf(label: &Label, leaf_data: &str) -> HashTree {
    let hash_leaf = HashTree::Leaf {
        digest: compute_leaf_digest(leaf_data.as_bytes()),
    };
    HashTree::Node {
        digest: compute_node_digest(label, hash_leaf.digest()),
        label: label.clone(),
        hash_tree: Box::new(hash_leaf),
    }
}

// Returns a HashTree::HashNode that contains a HashLeaf with the given data.
fn hash_node_with_hash_tree(label: &Label, hash_tree: HashTree) -> HashTree {
    HashTree::Node {
        digest: compute_node_digest(label, hash_tree.digest()),
        label: label.clone(),
        hash_tree: Box::new(hash_tree),
    }
}

// Returns a HashTree::HashNode that contains the given subtrees.
fn fork(left_tree: HashTree, right_tree: HashTree) -> HashTree {
    HashTree::Fork {
        digest: compute_fork_digest(left_tree.digest(), right_tree.digest()),
        left_tree: Box::new(left_tree),
        right_tree: Box::new(right_tree),
    }
}

#[test]
fn should_return_none_if_incomplete() {
    let mut builder = HashTreeBuilderImpl::new();
    assert!(builder.as_labeled_tree().is_none());
    builder.start_subtree();
    assert!(builder.as_labeled_tree().is_none());
    builder.new_edge(Label::from("some label"));
    assert!(builder.as_labeled_tree().is_none());
    builder.start_leaf();
    assert!(builder.as_labeled_tree().is_none());
    builder.finish_leaf();
    assert!(builder.as_labeled_tree().is_none());
    builder.finish_subtree();
    assert!(builder.as_labeled_tree().is_some());
}

#[test]
fn leaf_with_empty_contents_equals_leaf_with_no_contents() {
    // empty contents
    let mut builder_1 = HashTreeBuilderImpl::new();
    builder_1.start_leaf();
    builder_1.write_leaf("");
    builder_1.finish_leaf();

    // no contents
    let mut builder_2 = HashTreeBuilderImpl::new();
    builder_2.start_leaf();
    builder_2.finish_leaf();

    assert_eq!(builder_1.as_labeled_tree(), builder_2.as_labeled_tree());
    assert_eq!(builder_1.as_hash_tree(), builder_2.as_hash_tree());
}

#[test]
fn leaf_only_labeled_tree() {
    let leaf_contents = "some leaf contents";
    let expected_tree = LabeledTree::Leaf(compute_leaf_digest(leaf_contents.as_bytes()));
    let expected_hash_tree = HashTree::Leaf {
        digest: compute_leaf_digest(leaf_contents.as_bytes()),
    };

    let mut builder = HashTreeBuilderImpl::new();
    builder.start_leaf();
    builder.write_leaf(leaf_contents);
    builder.finish_leaf();

    assert_labeled_equal(&expected_tree, &builder.as_labeled_tree().unwrap());
    assert_hash_equal(&expected_hash_tree, &builder.as_hash_tree().unwrap());
}

#[test]
fn empty_leaf_only_labeled_tree() {
    let expected_labeled_tree = LabeledTree::Leaf(compute_leaf_digest(b""));
    let expected_hash_tree = HashTree::Leaf {
        digest: compute_leaf_digest(b""),
    };

    let mut builder = HashTreeBuilderImpl::new();
    builder.start_leaf();
    builder.finish_leaf();

    assert_labeled_equal(&expected_labeled_tree, &builder.as_labeled_tree().unwrap());
    assert_hash_equal(&expected_hash_tree, &builder.as_hash_tree().unwrap());
}

#[test]
fn empty_subtree_only_labeled_tree() {
    let expected_labeled_tree = LabeledTree::SubTree(FlatMap::new());
    let expected_hash_tree = HashTree::Leaf {
        digest: empty_subtree_hash(),
    };

    let mut builder = HashTreeBuilderImpl::new();
    builder.start_subtree();
    builder.finish_subtree();

    assert_labeled_equal(&expected_labeled_tree, &builder.as_labeled_tree().unwrap());
    assert_hash_equal(&expected_hash_tree, &builder.as_hash_tree().unwrap());
}

#[test]
fn long_leaf_only_labeled_tree() {
    let leaf_contents_1 = "some leaf contents part 1 (of 2)";
    let leaf_contents_2 = "part 2 (of 2) of leaf contents";
    let leaf_contents = leaf_contents_1.to_owned() + leaf_contents_2;
    let expected_labeled_tree = LabeledTree::Leaf(compute_leaf_digest(leaf_contents.as_bytes()));

    let expected_hash_tree = HashTree::Leaf {
        digest: compute_leaf_digest(leaf_contents.as_bytes()),
    };

    let mut builder = HashTreeBuilderImpl::new();
    builder.start_leaf();
    builder.write_leaf(leaf_contents_1);
    builder.write_leaf(leaf_contents_2);
    builder.finish_leaf();

    assert_labeled_equal(&expected_labeled_tree, &builder.as_labeled_tree().unwrap());
    assert_hash_equal(&expected_hash_tree, &builder.as_hash_tree().unwrap());
}

#[test]
fn labeled_tree_with_a_few_leaves_at_root() {
    let leaf_a_label = Label::from("label A");
    let leaf_b_label = Label::from("label B");
    let leaf_c_label = Label::from("label C");
    let leaf_a_contents = ""; // intentionally empty
    let leaf_b_contents = "contents of leaf B";
    let leaf_c_contents_1 = "contents of leaf C part 1";
    let leaf_c_contents_2 = "the rest of the contents of leaf C";
    let leaf_c_contents = leaf_c_contents_1.to_owned() + leaf_c_contents_2;

    let root_map = flatmap!(
        leaf_a_label.clone() => LabeledTree::Leaf(compute_leaf_digest(leaf_a_contents.as_bytes())),
        leaf_b_label.clone() => LabeledTree::Leaf(compute_leaf_digest(leaf_b_contents.as_bytes())),
        leaf_c_label.clone() => LabeledTree::Leaf(compute_leaf_digest(leaf_c_contents.as_bytes())),
    );
    let expected_labeled_tree = LabeledTree::SubTree(root_map);

    let hash_node_a = hash_node_with_leaf(&leaf_a_label, leaf_a_contents);
    let hash_node_b = hash_node_with_leaf(&leaf_b_label, leaf_b_contents);
    let hash_node_c = hash_node_with_leaf(&leaf_c_label, leaf_c_contents.as_ref());
    let fork_ab = fork(hash_node_a, hash_node_b);
    let expected_hash_tree = fork(fork_ab, hash_node_c);

    let mut builder = HashTreeBuilderImpl::new();
    builder.start_subtree();

    builder.new_edge(leaf_a_label);
    builder.start_leaf();
    builder.write_leaf(leaf_a_contents);
    builder.finish_leaf();

    builder.new_edge(leaf_b_label);
    builder.start_leaf();
    builder.write_leaf(leaf_b_contents);
    builder.finish_leaf();

    builder.new_edge(leaf_c_label);
    builder.start_leaf();
    builder.write_leaf(leaf_c_contents_1);
    builder.write_leaf(leaf_c_contents_2);
    builder.finish_leaf();

    builder.finish_subtree();

    assert_labeled_equal(&expected_labeled_tree, &builder.as_labeled_tree().unwrap());
    assert_hash_equal(&expected_hash_tree, &builder.as_hash_tree().unwrap());
}

#[test]
fn labeled_tree_with_a_subtree() {
    let label_a = Label::from("label A");
    let label_b = Label::from("label B");
    let label_c = Label::from("label C");
    let label_d = Label::from("label D");
    let label_e = Label::from("label E");
    let label_f = Label::from("label F");
    let leaf_a_contents = "contents of leaf_A";
    let leaf_c_contents = ""; // intentionally empty
    let leaf_d_contents_1 = "contents of leaf_D part 1";
    let leaf_d_contents_2 = "the rest of the contents of leaf_D";
    let leaf_d_contents = leaf_d_contents_1.to_owned() + leaf_d_contents_2;
    let leaf_e_contents = "contents of leaf_A"; // same as leaf_a_contents
    let leaf_f_contents = "contents of leaf_F";

    // (root)
    //    +-- label_a
    //           \__ leaf_a_contents
    //    +-- label_b
    //           +-- label_c
    //                  \__ leaf: leaf_c_contents
    //           +-- label_d
    //                  \__ leaf_d_contents
    //           +-- label_e
    //                  \__ leaf_e_contents
    //           +-- label_f
    //                  \__ leaf_f_contents
    let subtree_map = flatmap!(
        label_c.clone() => LabeledTree::Leaf(compute_leaf_digest(leaf_c_contents.as_bytes())),
        label_d.clone() => LabeledTree::Leaf(compute_leaf_digest(leaf_d_contents.as_bytes())),
        label_e.clone() => LabeledTree::Leaf(compute_leaf_digest(leaf_e_contents.as_bytes())),
        label_f.clone() => LabeledTree::Leaf(compute_leaf_digest(leaf_f_contents.as_bytes())),
    );
    let root_map = flatmap!(
        label_a.clone() => LabeledTree::Leaf(compute_leaf_digest(leaf_a_contents.as_bytes())),
        label_b.clone() => LabeledTree::SubTree(subtree_map)
    );
    let expected_labeled_tree = LabeledTree::SubTree(root_map);

    let hash_node_a = hash_node_with_leaf(&label_a, leaf_a_contents);
    let hash_node_c = hash_node_with_leaf(&label_c, leaf_c_contents);
    let hash_node_d = hash_node_with_leaf(&label_d, leaf_d_contents.as_ref());
    let hash_node_e = hash_node_with_leaf(&label_e, leaf_e_contents);
    let hash_node_f = hash_node_with_leaf(&label_f, leaf_f_contents);
    let fork_cd = fork(hash_node_c, hash_node_d);
    let fork_ef = fork(hash_node_e, hash_node_f);
    let fork_cdef = fork(fork_cd, fork_ef);
    let hash_node_b = hash_node_with_hash_tree(&label_b, fork_cdef);
    let expected_hash_tree = fork(hash_node_a, hash_node_b);

    let mut builder = HashTreeBuilderImpl::new();
    builder.start_subtree(); // subtree at root

    builder.new_edge(label_a);
    builder.start_leaf();
    builder.write_leaf(leaf_a_contents);
    builder.finish_leaf();

    builder.new_edge(label_b);
    builder.start_subtree(); // subtree at label_b

    builder.new_edge(label_f); // intentionally non-alphabetically
    builder.start_leaf();
    builder.write_leaf(leaf_f_contents);
    builder.finish_leaf();

    builder.new_edge(label_c);
    builder.start_leaf();
    builder.write_leaf(leaf_c_contents);
    builder.finish_leaf();

    builder.new_edge(label_e);
    builder.start_leaf();
    builder.write_leaf(leaf_e_contents);
    builder.finish_leaf();

    builder.new_edge(label_d);
    builder.start_leaf();
    builder.write_leaf(leaf_d_contents_1);
    builder.write_leaf(leaf_d_contents_2);
    builder.finish_leaf();

    builder.finish_subtree(); // finish subtree at label_b
    builder.finish_subtree(); // finish subtree at root

    assert_labeled_equal(&expected_labeled_tree, &builder.as_labeled_tree().unwrap());
    assert_hash_equal(&expected_hash_tree, &builder.as_hash_tree().unwrap());
}

// ---------- panic! on start_leaf()
#[test]
#[should_panic(expected = "Invalid operation, expected Undefined-node.")]
fn should_panic_on_start_leaf_at_leaf_node() {
    let mut builder = HashTreeBuilderImpl::new();
    builder.start_leaf();
    builder.start_leaf();
}

#[test]
#[should_panic(expected = "Invalid operation, expected Undefined-node.")]
fn should_panic_on_start_leaf_at_subtree_node() {
    let mut builder = HashTreeBuilderImpl::new();
    builder.start_subtree();
    builder.start_leaf();
}

#[test]
#[should_panic(expected = "Construction completed.")]
fn should_panic_on_start_leaf_at_a_completed_tree() {
    let mut builder = HashTreeBuilderImpl::new();
    builder.start_subtree();
    builder.finish_subtree();
    builder.start_leaf();
}

// ---------- panic! on write_leaf()
#[test]
#[should_panic(expected = "Invalid operation, expected Leaf-node.")]
fn should_panic_on_write_leaf_at_undefined_node() {
    let mut builder = HashTreeBuilderImpl::new();
    builder.write_leaf("some bytes");
}

#[test]
#[should_panic(expected = "Invalid operation, expected Leaf-node.")]
fn should_panic_on_write_leaf_at_subtree_node() {
    let mut builder = HashTreeBuilderImpl::new();
    builder.start_subtree();
    builder.write_leaf("some bytes");
}

#[test]
#[should_panic(expected = "Construction completed.")]
fn should_panic_on_write_leaf_at_a_completed_tree() {
    let mut builder = HashTreeBuilderImpl::new();
    builder.start_subtree();
    builder.finish_subtree();
    builder.write_leaf("some bytes");
}

// ---------- panic! on finish_leaf()
#[test]
#[should_panic(expected = "Invalid operation, expected Leaf-node.")]
fn should_panic_on_finish_leaf_at_undefined_node() {
    let mut builder = HashTreeBuilderImpl::new();
    builder.finish_leaf();
}

#[test]
#[should_panic(expected = "Invalid operation, expected Leaf-node.")]
fn should_panic_on_finish_leaf_at_subtree_node() {
    let mut builder = HashTreeBuilderImpl::new();
    builder.start_subtree();
    builder.finish_leaf();
}

#[test]
#[should_panic(expected = "Construction completed.")]
fn should_panic_on_finish_leaf_at_a_completed_tree() {
    let mut builder = HashTreeBuilderImpl::new();
    builder.start_subtree();
    builder.finish_subtree();
    builder.finish_leaf();
}

// ---------- panic! on start_subtree()
#[test]
#[should_panic(expected = "Invalid operation, expected Undefined-node.")]
fn should_panic_on_start_subtree_at_leaf_node() {
    let mut builder = HashTreeBuilderImpl::new();
    builder.start_leaf();
    builder.start_subtree();
}

#[test]
#[should_panic(expected = "Invalid operation, expected Undefined-node.")]
fn should_panic_on_start_subtree_at_subtree_node() {
    let mut builder = HashTreeBuilderImpl::new();
    builder.start_subtree();
    builder.start_subtree();
}

#[test]
#[should_panic(expected = "Construction completed.")]
fn should_panic_on_start_subtree_at_a_completed_tree() {
    let mut builder = HashTreeBuilderImpl::new();
    builder.start_leaf();
    builder.finish_leaf();
    builder.start_subtree();
}

// ---------- panic! on new_edge()
#[test]
#[should_panic(expected = "Invalid operation, expected SubTree-node.")]
fn should_panic_on_new_edge_at_undefined_node() {
    let mut builder = HashTreeBuilderImpl::new();
    builder.new_edge(Label::from("some edge"));
}

#[test]
#[should_panic(expected = "Invalid operation, expected SubTree-node.")]
fn should_panic_on_new_edge_at_leaf_node() {
    let mut builder = HashTreeBuilderImpl::new();
    builder.start_leaf();
    builder.new_edge(Label::from("some edge"));
}

#[test]
#[should_panic(expected = "Invalid operation, expected SubTree-node.")]
fn should_panic_on_duplicate_label_in_new_edge() {
    let mut builder = HashTreeBuilderImpl::new();
    builder.start_subtree();
    builder.new_edge(Label::from("some edge"));
    builder.new_edge(Label::from("some edge"));
}

#[test]
#[should_panic(expected = "Construction completed.")]
fn should_panic_on_new_edge_at_a_completed_tree() {
    let mut builder = HashTreeBuilderImpl::new();
    builder.start_leaf();
    builder.finish_leaf();
    builder.new_edge(Label::from("some edge"));
}

// ---------- panic! on finish_subtree()
#[test]
#[should_panic(expected = "Invalid operation, expected SubTree-node.")]
fn should_panic_on_finish_subtree_at_undefined_node() {
    let mut builder = HashTreeBuilderImpl::new();
    builder.finish_subtree();
}

#[test]
#[should_panic(expected = "Invalid operation, expected SubTree-node.")]
fn should_panic_on_finish_subtree_at_leaf_node() {
    let mut builder = HashTreeBuilderImpl::new();
    builder.start_leaf();
    builder.finish_subtree();
}

#[test]
#[should_panic(expected = "Construction completed.")]
fn should_panic_on_finish_subtree_at_a_completed_tree() {
    let mut builder = HashTreeBuilderImpl::new();
    builder.start_leaf();
    builder.finish_leaf();
    builder.finish_subtree();
}

// ---------- tests for generation of witnesses

#[test]
fn witness_should_include_absence_proof_with_both_subtrees_at_root() {
    // Generating a witness for +-- label_aa ... should result in the following
    // absence proof
    //
    //    +-- label_a
    //           \__ Pruned
    //    +-- label_b
    //           +-- Pruned

    let label_non_existing = Label::from("label_aa");
    let contents = Vec::from("v");
    let root_map = flatmap!(
        label_non_existing => LabeledTree::Leaf(contents)
    );
    let partial_tree = LabeledTree::SubTree(root_map);

    let builder = tree_with_a_subtree();
    let witness_generator = builder.witness_generator().unwrap();

    let res = witness_generator.witness(&partial_tree);
    let root_nodes = builder
        .as_hash_tree()
        .expect("failed to generate hash tree");

    let expected_result = Ok(Witness::Fork {
        left_tree: Box::new(Witness::Node {
            label: Label::from("label_a"),
            sub_witness: Box::new(Witness::Pruned {
                digest: root_nodes.left_tree().node_tree().digest().clone(),
            }),
        }),
        right_tree: Box::new(Witness::Node {
            label: Label::from("label_b"),
            sub_witness: Box::new(Witness::Pruned {
                digest: root_nodes.right_tree().node_tree().digest().clone(),
            }),
        }),
    });
    assert_eq!(res, expected_result);
}

#[test]
fn witness_should_include_absence_proof_with_smaller_labeled_subtree_at_root() {
    // Generating a witness for +-- a ... should result in the following
    // absence proof
    //
    //    +-- label_a
    //           \__ Pruned
    //    +-- Pruned

    let label_non_existing = Label::from("a");
    let contents = Vec::from("v");
    let root_map = flatmap!(
        label_non_existing => LabeledTree::Leaf(contents)
    );
    let partial_tree = LabeledTree::SubTree(root_map);

    let builder = tree_with_a_subtree();
    let witness_generator = builder.witness_generator().unwrap();

    let res = witness_generator.witness(&partial_tree);
    let root_nodes = builder
        .as_hash_tree()
        .expect("failed to generate hash tree");

    let expected_result = Ok(Witness::Fork {
        left_tree: Box::new(Witness::Node {
            label: Label::from("label_a"),
            sub_witness: Box::new(Witness::Pruned {
                digest: root_nodes.left_tree().node_tree().digest().clone(),
            }),
        }),
        right_tree: Box::new(Witness::Pruned {
            digest: root_nodes.right_tree().digest().clone(),
        }),
    });
    assert_eq!(res, expected_result);
}

#[test]
fn witness_should_include_absence_proof_with_largest_labeled_subtree_at_root() {
    // Generating a witness for +-- label_bb ... should result in the following
    // absence proof
    //
    //    +-- Pruned
    //    +-- label_b
    //           \__ Pruned
    //

    let label_non_existing = Label::from("label_bb");
    let contents = Vec::from("v");
    let root_map = flatmap!(
        label_non_existing => LabeledTree::Leaf(contents)
    );
    let partial_tree = LabeledTree::SubTree(root_map);

    let builder = tree_with_a_subtree();
    let witness_generator = builder.witness_generator().unwrap();

    let res = witness_generator.witness(&partial_tree);
    let root_nodes = builder
        .as_hash_tree()
        .expect("failed to generate hash tree");

    let expected_result = Ok(Witness::Fork {
        left_tree: Box::new(Witness::Pruned {
            digest: root_nodes.left_tree().digest().clone(),
        }),
        right_tree: Box::new(Witness::Node {
            label: Label::from("label_b"),
            sub_witness: Box::new(Witness::Pruned {
                digest: root_nodes.right_tree().node_tree().digest().clone(),
            }),
        }),
    });
    assert_eq!(res, expected_result);
}

fn add_leaf<T>(label: T, contents: &str, builder: &mut HashTreeBuilderImpl)
where
    T: std::convert::AsRef<[u8]>,
{
    let label = Label::from(label);
    builder.new_edge(label);
    builder.start_leaf();
    builder.write_leaf(contents);
    builder.finish_leaf();
}

fn start_subtree<T>(label: T, builder: &mut HashTreeBuilderImpl)
where
    T: std::convert::AsRef<[u8]>,
{
    let label = Label::from(label);
    builder.new_edge(label);
    builder.start_subtree();
}

/// Generates a builder with a tree, used for witness tests.
/// ```text
/// (root)
///    +-- label_a
///           \__ contents_a
///    +-- label_b
///           +-- label_c
///                  \__ contents_c
///           +-- label_d
///                  \__ contents_d
///           +-- label_e
///                  \__ contents_e
///           +-- label_f
///                  \__ contents_f
/// ```
fn tree_with_a_subtree() -> HashTreeBuilderImpl {
    let default_contents = &FlatMap::new();
    tree_with_a_subtree_and_custom_contents(default_contents)
}

fn contents(label_str: &str, contents: &FlatMap<String, String>) -> String {
    contents
        .get(&label_str.to_owned())
        .map_or(label_str.to_owned() + "_default_contents", |v| v.to_owned())
}

fn tree_with_a_subtree_and_custom_contents(
    custom_contents: &FlatMap<String, String>,
) -> HashTreeBuilderImpl {
    let mut builder = HashTreeBuilderImpl::new();
    builder.start_subtree(); // subtree at root

    let c = custom_contents;
    add_leaf("label_a", &contents("label_a", c), &mut builder);

    start_subtree("label_b", &mut builder);
    add_leaf("label_c", &contents("label_c", c), &mut builder);
    add_leaf("label_d", &contents("label_d", c), &mut builder);
    add_leaf("label_e", &contents("label_e", c), &mut builder);
    add_leaf("label_f", &contents("label_f", c), &mut builder);

    builder.finish_subtree(); // finish subtree at label_b

    builder.finish_subtree(); // finish subtree at root
    builder
}

fn mfork(l: MixedHashTree, r: MixedHashTree) -> MixedHashTree {
    MixedHashTree::Fork(Box::new((l, r)))
}

fn mleaf<B: AsRef<[u8]>>(blob: B) -> MixedHashTree {
    MixedHashTree::Leaf(blob.as_ref().to_vec())
}

fn mpruned(d: &Digest) -> MixedHashTree {
    MixedHashTree::Pruned(d.to_owned())
}

fn mlabeled(label: &Label, t: MixedHashTree) -> MixedHashTree {
    MixedHashTree::Labeled(label.clone(), Box::new(t))
}

fn gmlabeled(label: impl Into<Label>, t: MixedHashTree) -> MixedHashTree {
    MixedHashTree::Labeled(label.into(), Box::new(t))
}
fn gmpruned(digest: impl Into<Digest>) -> MixedHashTree {
    MixedHashTree::Pruned(digest.into())
}

/// Returns an `Err(InconsistentPartialTree)` with the given `offending_path`.
fn err_inconsistent_partial_tree<T>(offending_path: Vec<Label>) -> Result<T, TreeHashError> {
    Err(TreeHashError::InconsistentPartialTree { offending_path })
}

#[test]
fn witness_for_a_simple_path() {
    // Simple path: label_b -> label_c
    // (root)
    //    +-- label_b
    //           +-- label_c
    //                  \__ leaf
    let label_b = Label::from("label_b");
    let label_c = Label::from("label_c");
    let contents = Vec::from("ignored");

    let subtree_map = flatmap!(
        label_c => LabeledTree::Leaf(contents)
    );
    let root_map = flatmap!(
        label_b => LabeledTree::SubTree(subtree_map)
    );
    let partial_tree = LabeledTree::SubTree(root_map);

    let builder = tree_with_a_subtree();

    // Build expected_witness.
    let hash_tree = builder.as_hash_tree().unwrap();
    let (a_subtree, b_subtree) = (hash_tree.left_tree(), hash_tree.right_tree());
    let cd_subtree = b_subtree.node_tree().left_tree();
    let ef_subtree = b_subtree.node_tree().right_tree();
    let (c_subtree, d_subtree) = (cd_subtree.left_tree(), cd_subtree.right_tree());
    let expected_witness = Witness::Fork {
        left_tree: Box::new(Witness::Pruned {
            digest: a_subtree.digest().to_owned(),
        }),
        right_tree: Box::new(Witness::Node {
            label: b_subtree.label().to_owned(),
            sub_witness: Box::new(Witness::Fork {
                left_tree: Box::new(Witness::Fork {
                    left_tree: Box::new(Witness::Node {
                        label: c_subtree.label().to_owned(),
                        sub_witness: Box::new(Witness::Known()),
                    }),
                    right_tree: Box::new(Witness::Pruned {
                        digest: d_subtree.digest().to_owned(),
                    }),
                }),
                right_tree: Box::new(Witness::Pruned {
                    digest: ef_subtree.digest().to_owned(),
                }),
            }),
        }),
    };

    let witness_generator = builder.witness_generator().unwrap();
    let witness = witness_generator.witness(&partial_tree).unwrap();

    assert_witness_equal(&expected_witness, &witness);

    let expected_mixed_hash_tree = mfork(
        mpruned(a_subtree.digest()),
        mlabeled(
            b_subtree.label(),
            mfork(
                mfork(
                    mlabeled(c_subtree.label(), mleaf("ignored")),
                    mpruned(d_subtree.digest()),
                ),
                mpruned(ef_subtree.digest()),
            ),
        ),
    );

    assert_eq!(
        expected_mixed_hash_tree,
        witness_generator.mixed_hash_tree(&partial_tree).unwrap()
    );
}

#[test]
fn witness_for_paths_with_a_common_prefix() {
    // Two paths with a common prefix: label_b -> label_c, label_b -> label_d
    // (root)
    //    +-- label_b
    //           +-- label_c
    //                  \__ leaf
    //           +-- label_d
    //                  \__ leaf

    let label_b = Label::from("label_b");
    let label_c = Label::from("label_c");
    let label_d = Label::from("label_d");
    let contents = Vec::from("ignored");

    let subtree_map = flatmap!(
        label_c => LabeledTree::Leaf(contents.to_owned()),
        label_d => LabeledTree::Leaf(contents),
    );

    let root_map = flatmap!(
        label_b => LabeledTree::SubTree(subtree_map)
    );
    let partial_tree = LabeledTree::SubTree(root_map);

    let builder = tree_with_a_subtree();

    // Build expected_witness.
    let hash_tree = builder.as_hash_tree().unwrap();
    let (a_subtree, b_subtree) = (hash_tree.left_tree(), hash_tree.right_tree());
    let cd_subtree = b_subtree.node_tree().left_tree();
    let ef_subtree = b_subtree.node_tree().right_tree();
    let (c_subtree, d_subtree) = (cd_subtree.left_tree(), cd_subtree.right_tree());
    let expected_witness = Witness::Fork {
        left_tree: Box::new(Witness::Pruned {
            digest: a_subtree.digest().to_owned(),
        }),
        right_tree: Box::new(Witness::Node {
            label: b_subtree.label().to_owned(),
            sub_witness: Box::new(Witness::Fork {
                left_tree: Box::new(Witness::Fork {
                    left_tree: Box::new(Witness::Node {
                        label: c_subtree.label().to_owned(),
                        sub_witness: Box::new(Witness::Known()),
                    }),
                    right_tree: Box::new(Witness::Node {
                        label: d_subtree.label().to_owned(),
                        sub_witness: Box::new(Witness::Known()),
                    }),
                }),
                right_tree: Box::new(Witness::Pruned {
                    digest: ef_subtree.digest().to_owned(),
                }),
            }),
        }),
    };

    let witness_generator = builder.witness_generator().unwrap();
    let witness = witness_generator.witness(&partial_tree).unwrap();

    assert_witness_equal(&expected_witness, &witness);

    let expected_mixed_hash_tree = mfork(
        mpruned(a_subtree.digest()),
        mlabeled(
            b_subtree.label(),
            mfork(
                mfork(
                    mlabeled(c_subtree.label(), mleaf("ignored")),
                    mlabeled(d_subtree.label(), mleaf("ignored")),
                ),
                mpruned(ef_subtree.digest()),
            ),
        ),
    );

    assert_eq!(
        expected_mixed_hash_tree,
        witness_generator.mixed_hash_tree(&partial_tree).unwrap()
    );
}

#[test]
fn witness_for_paths_forking_at_root() {
    // Two paths forking at root : label_a --> leaf, label_b -> label_e --> leaf
    // (root)
    //    +-- label_a
    //           \__ leaf
    //    +-- label_b
    //           +-- label_e
    //                  \__ leaf

    let label_a = Label::from("label_a");
    let label_b = Label::from("label_b");
    let label_e = Label::from("label_e");
    let contents = Vec::from("ignored");

    let subtree_map = flatmap!(
        label_e => LabeledTree::Leaf(contents.to_owned())
    );
    let root_map = flatmap!(
        label_a => LabeledTree::Leaf(contents),
        label_b => LabeledTree::SubTree(subtree_map),
    );
    let partial_tree = LabeledTree::SubTree(root_map);

    let builder = tree_with_a_subtree();

    // Build expected_witness.
    let hash_tree = builder.as_hash_tree().unwrap();
    let (a_subtree, b_subtree) = (hash_tree.left_tree(), hash_tree.right_tree());
    let cd_subtree = b_subtree.node_tree().left_tree();
    let ef_subtree = b_subtree.node_tree().right_tree();
    let (e_subtree, f_subtree) = (ef_subtree.left_tree(), ef_subtree.right_tree());
    let expected_witness = Witness::Fork {
        left_tree: Box::new(Witness::Node {
            label: a_subtree.label().to_owned(),
            sub_witness: Box::new(Witness::Known()),
        }),
        right_tree: Box::new(Witness::Node {
            label: b_subtree.label().to_owned(),
            sub_witness: Box::new(Witness::Fork {
                left_tree: Box::new(Witness::Pruned {
                    digest: cd_subtree.digest().to_owned(),
                }),
                right_tree: Box::new(Witness::Fork {
                    left_tree: Box::new(Witness::Node {
                        label: e_subtree.label().to_owned(),
                        sub_witness: Box::new(Witness::Known()),
                    }),
                    right_tree: Box::new(Witness::Pruned {
                        digest: f_subtree.digest().to_owned(),
                    }),
                }),
            }),
        }),
    };

    let witness_generator = builder.witness_generator().unwrap();
    let witness = witness_generator.witness(&partial_tree).unwrap();

    assert_witness_equal(&expected_witness, &witness);

    let expected_mixed_hash_tree = mfork(
        mlabeled(a_subtree.label(), mleaf("ignored")),
        mlabeled(
            b_subtree.label(),
            mfork(
                mpruned(cd_subtree.digest()),
                mfork(
                    mlabeled(e_subtree.label(), mleaf("ignored")),
                    mpruned(f_subtree.digest()),
                ),
            ),
        ),
    );

    assert_eq!(
        expected_mixed_hash_tree,
        witness_generator.mixed_hash_tree(&partial_tree).unwrap()
    );
}

// Checks that `recompute_digest()` works properly.
// Arguments:
//  * two HashTrees `orig_builder` and `modified_builder`, that have identical
//    tree structure, but differing values in the leaves indicated by
//    `partial_tree`
//  * 'partial_tree`, that represents a query for getting a witness and for
//    recomputing the digest;  'partial_tree' contains leaf values consistent
//    with `modified_builder`
//
// The function does the following:
//
// 1. checks that both trees have differing digests at the root
// 2. checks that both trees generate identical witnesses for `partial_tree`
//    (because the trees differ only in the leaves indicated by `partial_tree`
// 3. checks that `recompute_digest(partial_tree, witness)` is equal
//    to the digest of the `modified_builder`.
fn check_recompute_digest_works(
    orig_builder: &HashTreeBuilderImpl,
    modified_builder: &HashTreeBuilderImpl,
    partial_tree: &LabeledTree<Vec<u8>>,
) {
    let orig_digest = orig_builder.as_hash_tree().unwrap().digest().to_owned();
    let orig_witness_generator = orig_builder.witness_generator().unwrap();
    let orig_witness = orig_witness_generator.witness(partial_tree).unwrap();

    let modified_digest = modified_builder.as_hash_tree().unwrap().digest().to_owned();
    let modified_witness_generator = modified_builder.witness_generator().unwrap();
    let modified_witness = modified_witness_generator.witness(partial_tree).unwrap();
    let mixed_hash_tree = modified_witness_generator
        .mixed_hash_tree(partial_tree)
        .unwrap();

    assert_eq!(orig_witness, modified_witness);
    let witness = &orig_witness;
    assert_ne!(orig_digest, modified_digest);

    let recomputed_digest = recompute_digest(partial_tree, witness).unwrap();
    assert_eq!(recomputed_digest, modified_digest);
    assert_eq!(recomputed_digest, mixed_hash_tree.digest());
    let labeled_tree = LabeledTree::<Vec<u8>>::try_from(mixed_hash_tree.clone()).unwrap();
    assert_eq!(
        partial_tree, &labeled_tree,
        "mixed_hash_tree: {:#?}",
        mixed_hash_tree
    );
}

#[test]
fn recompute_digest_for_a_simple_path() {
    // Simple path: label_b -> label_c
    // (root)
    //    +-- label_b
    //           +-- label_c
    //                  \__ leaf
    let label_b = Label::from("label_b");
    let label_c = Label::from("label_c");
    let new_leaf_c_contents = "new_leaf_c_contents";
    let custom_contents = flatmap!(
        label_c.to_string() => new_leaf_c_contents.to_owned(),
    );

    let subtree_map = flatmap!(
        label_c => LabeledTree::Leaf(Vec::from(new_leaf_c_contents)),
    );
    let root_map = flatmap!(
        label_b => LabeledTree::SubTree(subtree_map),
    );
    let partial_tree = LabeledTree::SubTree(root_map);

    let orig_builder = tree_with_a_subtree();
    let modified_builder = tree_with_a_subtree_and_custom_contents(&custom_contents);

    check_recompute_digest_works(&orig_builder, &modified_builder, &partial_tree);
}

#[test]
fn recompute_digest_for_paths_with_a_common_prefix() {
    // Two paths with a common prefix: label_b -> label_c, label_b -> label_d
    // (root)
    //    +-- label_b
    //           +-- label_c
    //                  \__ leaf
    //           +-- label_d
    //                  \__ leaf

    let label_b = Label::from("label_b");
    let label_c = Label::from("label_c");
    let label_d = Label::from("label_d");
    let new_leaf_c_contents = "new_leaf_c_contents";
    let new_leaf_d_contents = "new_leaf_d_contents";

    let custom_contents = flatmap!(
        label_c.to_string() => new_leaf_c_contents.to_owned(),
        label_d.to_string() => new_leaf_d_contents.to_owned(),
    );

    let subtree_map = flatmap!(
        label_c => LabeledTree::Leaf(Vec::from(new_leaf_c_contents)),
        label_d => LabeledTree::Leaf(Vec::from(new_leaf_d_contents)),
    );
    let root_map = flatmap!(
        label_b => LabeledTree::SubTree(subtree_map),
    );
    let partial_tree = LabeledTree::SubTree(root_map);

    let orig_builder = tree_with_a_subtree();
    let modified_builder = tree_with_a_subtree_and_custom_contents(&custom_contents);

    check_recompute_digest_works(&orig_builder, &modified_builder, &partial_tree);
}

#[test]
fn recompute_digest_for_paths_forking_at_root() {
    // Two paths forking at root : label_a --> leaf, label_b -> label_e --> leaf
    // (root)
    //    +-- label_a
    //           \__ leaf
    //    +-- label_b
    //           +-- label_e
    //                  \__ leaf

    let label_a = Label::from("label_a");
    let label_b = Label::from("label_b");
    let label_e = Label::from("label_e");
    let new_leaf_a_contents = "new_leaf_a_contents";
    let new_leaf_e_contents = "new_leaf_e_contents";

    let custom_contents = flatmap!(
        label_a.to_string() => new_leaf_a_contents.to_owned(),
        label_e.to_string() => new_leaf_e_contents.to_owned(),
    );

    let subtree_map = flatmap!(
        label_e => LabeledTree::Leaf(Vec::from(new_leaf_e_contents)),
    );
    let root_map = flatmap!(
        label_a => LabeledTree::Leaf(Vec::from(new_leaf_a_contents)),
        label_b => LabeledTree::SubTree(subtree_map),
    );
    let partial_tree = LabeledTree::SubTree(root_map);

    let orig_builder = tree_with_a_subtree();
    let modified_builder = tree_with_a_subtree_and_custom_contents(&custom_contents);

    check_recompute_digest_works(&orig_builder, &modified_builder, &partial_tree);
}

#[test]
fn recompute_digest_matching_partial_tree() {
    let fixture = LabeledTreeFixture::new();
    let partial_tree = fixture.partial_tree(&[&fixture.p22, &fixture.p23, &fixture.p3]);
    let witness = fixture.witness_for(&partial_tree);

    let digest = recompute_digest(&partial_tree, &witness).unwrap();

    assert_eq!(fixture.builder.into_hash_tree().unwrap().digest(), &digest);
}

#[test]
fn recompute_digest_extra_leaf() {
    let fixture = LabeledTreeFixture::new();
    let partial_tree = fixture.partial_tree(&[&fixture.p23, &fixture.p3]);
    let witness = fixture.witness_for(&partial_tree);

    let partial_tree_extra_leaf = fixture.partial_tree(&[&fixture.p22, &fixture.p23, &fixture.p3]);
    let res = recompute_digest(&partial_tree_extra_leaf, &witness);

    assert_eq!(err_inconsistent_partial_tree(fixture.p22.to_vec()), res);
}

#[test]
fn recompute_digest_missing_leaf() {
    let fixture = LabeledTreeFixture::new();
    let partial_tree = fixture.partial_tree(&[&fixture.p22, &fixture.p23, &fixture.p3]);
    let witness = fixture.witness_for(&partial_tree);

    let partial_tree_missing_leaf = fixture.partial_tree(&[&fixture.p23, &fixture.p3]);
    let res = recompute_digest(&partial_tree_missing_leaf, &witness);

    assert_eq!(err_inconsistent_partial_tree(fixture.p22.to_vec()), res);
}

#[test]
fn recompute_digest_extra_empty_subtree() {
    let fixture = LabeledTreeFixture::new();
    let partial_tree = fixture.partial_tree(&[&fixture.p22]);
    let witness = fixture.witness_for(&partial_tree);

    let partial_tree_extra_leaf = fixture.partial_tree(&[&fixture.p22, &fixture.p3]);
    let res = recompute_digest(&partial_tree_extra_leaf, &witness);

    assert_eq!(err_inconsistent_partial_tree(fixture.p3.to_vec()), res);
}

#[test]
fn recompute_digest_missing_empty_subtree() {
    let fixture = LabeledTreeFixture::new();
    let partial_tree = fixture.partial_tree(&[&fixture.p22, &fixture.p3]);
    let witness = fixture.witness_for(&partial_tree);

    let partial_tree_missing_leaf = fixture.partial_tree(&[&fixture.p22]);
    let res = recompute_digest(&partial_tree_missing_leaf, &witness);

    assert_eq!(err_inconsistent_partial_tree(fixture.p3.to_vec()), res);
}

/// Ensure that a witness containing a `Fork` with two `Pruned` children fails
/// `recompute_digest()` even if the respective digests are valid.
///
/// While the above is otherwise valid, we only want to accept minimal
/// witnesses.
#[test]
fn recompute_digest_not_pruned_fork_with_pruned_children() {
    let l1 = Label::from("l1");
    let l2 = Label::from("l2");
    let l3 = Label::from("l3");
    let v1: &str = "v1";
    let v2: &str = "v2";
    let v3: &str = "v3";

    // Compute root digest.
    let labeled_tree = LabeledTree::SubTree(flatmap! {
        l1.clone() => LabeledTree::Leaf(Vec::from(v1)),
        l2.clone() => LabeledTree::Leaf(Vec::from(v2)),
        l3.clone() => LabeledTree::Leaf(Vec::from(v3))
    });
    let witness = Witness::Fork {
        left_tree: Witness::Fork {
            left_tree: Witness::Node {
                label: l1.clone(),
                sub_witness: Witness::Known().into(),
            }
            .into(),
            right_tree: Witness::Node {
                label: l2.clone(),
                sub_witness: Witness::Known().into(),
            }
            .into(),
        }
        .into(),
        right_tree: Witness::Node {
            label: l3.clone(),
            sub_witness: Witness::Known().into(),
        }
        .into(),
    };
    let root_digest = recompute_digest(&labeled_tree, &witness).unwrap();

    let l1_digest = compute_node_digest(&l1, &compute_leaf_digest(v1.as_ref()));
    let l2_digest = compute_node_digest(&l2, &compute_leaf_digest(v2.as_ref()));

    // Sanity check that `l1_digest` and `l2_digest` are valid.
    {
        let partial_tree_no_l1 = LabeledTree::SubTree(flatmap! {
            l2.clone() => LabeledTree::Leaf(Vec::from(v2)),
            l3.clone() => LabeledTree::Leaf(Vec::from(v3))
        });
        let witness_no_l1 = Witness::Fork {
            left_tree: Witness::Fork {
                left_tree: Witness::Pruned {
                    digest: l1_digest.clone(),
                }
                .into(),
                right_tree: Witness::Node {
                    label: l2,
                    sub_witness: Witness::Known().into(),
                }
                .into(),
            }
            .into(),
            right_tree: Witness::Node {
                label: l3.clone(),
                sub_witness: Witness::Known().into(),
            }
            .into(),
        };

        assert_eq!(
            Ok(root_digest.clone()),
            recompute_digest(&partial_tree_no_l1, &witness_no_l1)
        )
    }
    {
        let partial_tree_no_l2 = LabeledTree::SubTree(flatmap! {
            l1.clone() => LabeledTree::Leaf(Vec::from(v1)),
            l3.clone() => LabeledTree::Leaf(Vec::from(v3))
        });
        let witness_no_l2 = Witness::Fork {
            left_tree: Witness::Fork {
                left_tree: Witness::Node {
                    label: l1,
                    sub_witness: Witness::Known().into(),
                }
                .into(),
                right_tree: Witness::Pruned {
                    digest: l2_digest.clone(),
                }
                .into(),
            }
            .into(),
            right_tree: Witness::Node {
                label: l3.clone(),
                sub_witness: Witness::Known().into(),
            }
            .into(),
        };

        assert_eq!(
            Ok(root_digest),
            recompute_digest(&partial_tree_no_l2, &witness_no_l2)
        )
    }

    // But pruning each individually without also pruning the `Fork` that holds them
    // results in an invalid witness.
    let partial_tree_l3_only = LabeledTree::SubTree(flatmap! {
        l3.clone() => LabeledTree::Leaf(Vec::from(v3))
    });
    let witness_l1_and_l2_pruned = Witness::Fork {
        left_tree: Witness::Fork {
            left_tree: Witness::Pruned { digest: l1_digest }.into(),
            right_tree: Witness::Pruned { digest: l2_digest }.into(),
        }
        .into(),
        right_tree: Witness::Node {
            label: l3,
            sub_witness: Witness::Known().into(),
        }
        .into(),
    };

    assert_eq!(
        Err(TreeHashError::NonMinimalWitness {
            offending_path: vec![]
        }),
        recompute_digest(&partial_tree_l3_only, &witness_l1_and_l2_pruned)
    );
}

// Generates a builder with a more complex tree, used for witness tests.
// (root)
//    +-- label_a
//           +-- label_a_1
//                  \__ contents_a_1
//           +-- label_a_2
//                  \__ contents_a_2
//           +-- label_a_3
//                  +-- label_a_3_1
//                          \__ contents_a_3_1
//                  +-- label_a_3_2
//                          \__ contents_a_3_2
//    +-- label_b
//           +-- label_b_1
//                  \__ contents_b_1
//           +-- label_b_2
//                  // empty subtree
//           +-- label_b_3
//                  \__ contents_b_3
//           +-- label_b_4
//                  +-- label_b_4_1
//                          \__ contents_b_4_1
//                  +-- label_b_4_2
//                          \__ contents_b_4_2
//                  +-- label_b_4_3
//                          \__ contents_b_4_3
//           +-- label_b_5
//                  +-- label_b_5_1
//                          \__ contents_b_5_1
//    +-- label_c
//           \__ contents_c
fn tree_with_three_levels() -> HashTreeBuilderImpl {
    let mut builder = HashTreeBuilderImpl::new();

    builder.start_subtree(); // start subtree at root

    start_subtree("label_a", &mut builder);
    {
        add_leaf("label_a_1", "contents_a_1", &mut builder);
        add_leaf("label_a_2", "contents_a_2", &mut builder);

        start_subtree("label_a_3", &mut builder);
        {
            add_leaf("label_a_3_1", "contents_a_3_1", &mut builder);
            add_leaf("label_a_3_2", "contents_a_3_2", &mut builder);
        }
        builder.finish_subtree(); // finish subtree label_a_3
    }
    builder.finish_subtree(); // finish subtree label_a

    start_subtree("label_b", &mut builder);
    {
        add_leaf("label_b_1", "contents_b_1", &mut builder);

        start_subtree("label_b_2", &mut builder);
        builder.finish_subtree(); // finish subtree label_b_2

        add_leaf("label_b_3", "contents_b_3", &mut builder);

        start_subtree("label_b_4", &mut builder);
        {
            add_leaf("label_b_4_1", "contents_b_4_1", &mut builder);
            add_leaf("label_b_4_2", "contents_b_4_2", &mut builder);
            add_leaf("label_b_4_3", "contents_b_4_3", &mut builder);
        }
        builder.finish_subtree(); // finish subtree label_b_4

        start_subtree("label_b_5", &mut builder);
        {
            add_leaf("label_b_5_1", "contents_b_5_1", &mut builder);
        }
        builder.finish_subtree(); // finish subtree label_b_5
    }
    builder.finish_subtree(); // finish subtree label_b

    add_leaf("label_c", "contents_c", &mut builder);

    builder.finish_subtree(); // finish subtree at root

    builder
}

#[test_strategy::proptest]
fn recompute_digest_for_mixed_hash_tree_iteratively_and_recursively_produces_same_digest(
    #[strategy(arbitrary::arbitrary_well_formed_mixed_hash_tree())] tree: MixedHashTree,
) {
    let rec_or_error = mixed_hash_tree_digest_recursive(&tree);
    // ignore the error case, since the iterative algorithm is infallible
    if let Ok(rec) = rec_or_error {
        let iter = tree.digest();
        assert_eq!(rec, iter);
    }
}

#[test]
fn witness_for_simple_path_in_a_big_tree() {
    // Simple path : label_b -> label_b_5 -> label_b_5_1 -> leaf
    // (root)
    //    +-- label_b
    //           +-- label_b_5
    //                  +-- label_b_5_1
    //                          \__ leaf

    let label_b = Label::from("label_b");
    let label_b_5 = Label::from("label_b_5");
    let label_b_5_1 = Label::from("label_b_5_1");
    let contents = Vec::from("ignored");

    let subtree_b_5_map = flatmap!(
        label_b_5_1 => LabeledTree::Leaf(contents),
    );
    let subtree_b_map = flatmap!(
        label_b_5 => LabeledTree::SubTree(subtree_b_5_map),
    );
    let root_map = flatmap!(
        label_b => LabeledTree::SubTree(subtree_b_map),
    );
    let partial_tree = LabeledTree::SubTree(root_map);

    let builder = tree_with_three_levels();

    // Build expected_witness.
    let hash_tree = builder.as_hash_tree().unwrap();
    let (ab_subtree, c_subtree) = (hash_tree.left_tree(), hash_tree.right_tree());
    let (a_subtree, b_subtree) = (ab_subtree.left_tree(), ab_subtree.right_tree());
    let b_14_subtree = b_subtree.node_tree().left_tree();
    let b_5_subtree = b_subtree.node_tree().right_tree();
    let b_5_1_subtree = b_5_subtree.node_tree();

    let expected_witness = Witness::Fork {
        left_tree: Box::new(Witness::Fork {
            left_tree: Box::new(Witness::Pruned {
                digest: a_subtree.digest().to_owned(),
            }),
            right_tree: Box::new(Witness::Node {
                label: b_subtree.label().to_owned(),
                sub_witness: Box::new(Witness::Fork {
                    left_tree: Box::new(Witness::Pruned {
                        digest: b_14_subtree.digest().to_owned(),
                    }),
                    right_tree: Box::new(Witness::Node {
                        label: b_5_subtree.label().to_owned(),
                        sub_witness: Box::new(Witness::Node {
                            label: b_5_1_subtree.label().to_owned(),
                            sub_witness: Box::new(Witness::Known()),
                        }),
                    }),
                }),
            }),
        }),
        right_tree: Box::new(Witness::Pruned {
            digest: c_subtree.digest().to_owned(),
        }),
    };

    let witness_generator = builder.witness_generator().unwrap();
    let witness = witness_generator.witness(&partial_tree).unwrap();

    assert_witness_equal(&expected_witness, &witness);

    let expected_mixed_hash_tree = mfork(
        mfork(
            mpruned(a_subtree.digest()),
            mlabeled(
                b_subtree.label(),
                mfork(
                    mpruned(b_14_subtree.digest()),
                    mlabeled(
                        b_5_subtree.label(),
                        mlabeled(b_5_1_subtree.label(), mleaf("ignored")),
                    ),
                ),
            ),
        ),
        mpruned(c_subtree.digest()),
    );
    assert_eq!(
        expected_mixed_hash_tree,
        witness_generator.mixed_hash_tree(&partial_tree).unwrap()
    );
}

#[test]
fn witness_for_a_triple_fork_in_a_big_tree() {
    // Triple fork:
    // (root)
    //    +-- label_a
    //           +-- label_a_3
    //                  +-- label_a_3_2
    //                          \__ leaf
    //    +-- label_b
    //           +-- label_b_2  // empty subtree
    //           +-- label_b_4
    //                  +-- label_b_4_3
    //                          \__ leaf
    //    +-- label_c
    //           \__ leaf

    let label_a = Label::from("label_a");
    let label_a_3 = Label::from("label_a_3");
    let label_a_3_2 = Label::from("label_a_3_2");
    let label_b = Label::from("label_b");
    let label_b_2 = Label::from("label_b_2");
    let label_b_4 = Label::from("label_b_4");
    let label_b_4_3 = Label::from("label_b_4_3");
    let label_c = Label::from("label_c");
    let contents = Vec::from("ignored");

    let subtree_a_3_map = flatmap!(
        label_a_3_2 => LabeledTree::Leaf(contents.to_owned()),
    );
    let subtree_a_map = flatmap!(
        label_a_3 => LabeledTree::SubTree(subtree_a_3_map),
    );
    let subtree_b_4_map = flatmap!(
        label_b_4_3 => LabeledTree::Leaf(contents.to_owned()),
    );
    let subtree_b_map = flatmap!(
        label_b_2 => LabeledTree::SubTree(FlatMap::new()),
        label_b_4 => LabeledTree::SubTree(subtree_b_4_map),
    );
    let root_map = flatmap!(
        label_a => LabeledTree::SubTree(subtree_a_map),
        label_b => LabeledTree::SubTree(subtree_b_map),
        label_c => LabeledTree::Leaf(contents),
    );
    let partial_tree = LabeledTree::SubTree(root_map);

    let builder = tree_with_three_levels();

    // Build expected_witness.
    let hash_tree = builder.as_hash_tree().unwrap();
    let (ab_subtree, c_subtree) = (hash_tree.left_tree(), hash_tree.right_tree());
    let (a_subtree, b_subtree) = (ab_subtree.left_tree(), ab_subtree.right_tree());
    let a_12_subtree = a_subtree.node_tree().left_tree();
    let a_3_subtree = a_subtree.node_tree().right_tree();
    let a_3_1_subtree = a_3_subtree.node_tree().left_tree();
    let a_3_2_subtree = a_3_subtree.node_tree().right_tree();
    let b_14_subtree = b_subtree.node_tree().left_tree();
    let b_5_subtree = b_subtree.node_tree().right_tree();
    let b_1_subtree = b_14_subtree.left_tree().left_tree();
    let b_2_subtree = b_14_subtree.left_tree().right_tree();
    let b_3_subtree = b_14_subtree.right_tree().left_tree();
    let b_4_subtree = b_14_subtree.right_tree().right_tree();
    let b_4_12_subtree = b_4_subtree.node_tree().left_tree();
    let b_4_3_subtree = b_4_subtree.node_tree().right_tree();

    let expected_witness = Witness::Fork {
        left_tree: Box::new(Witness::Fork {
            left_tree: Box::new(Witness::Node {
                label: a_subtree.label().to_owned(),
                sub_witness: Box::new(Witness::Fork {
                    left_tree: Box::new(Witness::Pruned {
                        digest: a_12_subtree.digest().to_owned(),
                    }),
                    right_tree: Box::new(Witness::Node {
                        label: a_3_subtree.label().to_owned(),
                        sub_witness: Box::new(Witness::Fork {
                            left_tree: Box::new(Witness::Pruned {
                                digest: a_3_1_subtree.digest().to_owned(),
                            }),
                            right_tree: Box::new(Witness::Node {
                                label: a_3_2_subtree.label().to_owned(),
                                sub_witness: Box::new(Witness::Known()),
                            }),
                        }),
                    }),
                }),
            }),
            right_tree: Box::new(Witness::Node {
                label: b_subtree.label().to_owned(),
                sub_witness: Box::new(Witness::Fork {
                    left_tree: Box::new(Witness::Fork {
                        left_tree: Box::new(Witness::Fork {
                            left_tree: Box::new(Witness::Pruned {
                                digest: b_1_subtree.digest().to_owned(),
                            }),
                            right_tree: Box::new(Witness::Node {
                                label: b_2_subtree.label().to_owned(),
                                sub_witness: Box::new(Witness::Known()),
                            }),
                        }),
                        right_tree: Box::new(Witness::Fork {
                            left_tree: Box::new(Witness::Pruned {
                                digest: b_3_subtree.digest().to_owned(),
                            }),
                            right_tree: Box::new(Witness::Node {
                                label: b_4_subtree.label().to_owned(),
                                sub_witness: Box::new(Witness::Fork {
                                    left_tree: Box::new(Witness::Pruned {
                                        digest: b_4_12_subtree.digest().to_owned(),
                                    }),
                                    right_tree: Box::new(Witness::Node {
                                        label: b_4_3_subtree.label().to_owned(),
                                        sub_witness: Box::new(Witness::Known()),
                                    }),
                                }),
                            }),
                        }),
                    }),
                    right_tree: Box::new(Witness::Pruned {
                        digest: b_5_subtree.digest().to_owned(),
                    }),
                }),
            }),
        }),
        right_tree: Box::new(Witness::Node {
            label: c_subtree.label().to_owned(),
            sub_witness: Box::new(Witness::Known()),
        }),
    };

    let witness_generator = builder.witness_generator().unwrap();
    let witness = witness_generator.witness(&partial_tree).unwrap();

    assert_witness_equal(&expected_witness, &witness);

    let expected_mixed_hash_tree = mfork(
        mfork(
            mlabeled(
                a_subtree.label(),
                mfork(
                    mpruned(a_12_subtree.digest()),
                    mlabeled(
                        a_3_subtree.label(),
                        mfork(
                            mpruned(a_3_1_subtree.digest()),
                            mlabeled(a_3_2_subtree.label(), mleaf("ignored")),
                        ),
                    ),
                ),
            ),
            mlabeled(
                b_subtree.label(),
                mfork(
                    mfork(
                        mfork(
                            mpruned(b_1_subtree.digest()),
                            mlabeled(b_2_subtree.label(), MixedHashTree::Empty),
                        ),
                        mfork(
                            mpruned(b_3_subtree.digest()),
                            mlabeled(
                                b_4_subtree.label(),
                                mfork(
                                    mpruned(b_4_12_subtree.digest()),
                                    mlabeled(b_4_3_subtree.label(), mleaf("ignored")),
                                ),
                            ),
                        ),
                    ),
                    mpruned(b_5_subtree.digest()),
                ),
            ),
        ),
        mlabeled(c_subtree.label(), mleaf("ignored")),
    );

    assert_eq!(
        expected_mixed_hash_tree,
        witness_generator.mixed_hash_tree(&partial_tree).unwrap()
    );
}

#[test]
fn sparse_labeled_tree_empty() {
    assert_eq!(
        sparse_labeled_tree_from_paths(&[]),
        Ok(LabeledTree::Leaf(()))
    );
}

#[test]
fn sparse_labeled_tree_shallow_path() {
    assert_eq!(
        sparse_labeled_tree_from_paths(&[Path::from(Label::from("0"))]),
        Ok(LabeledTree::SubTree(flatmap! {
            Label::from("0") => LabeledTree::Leaf(())
        }))
    );
}

#[test]
fn sparse_labeled_tree_deep_path() {
    let (segment1, segment2, segment3) = (Label::from("0"), Label::from("1"), Label::from("2"));
    let path = Path::from_iter(vec![&segment1, &segment2, &segment3]);

    let labeled_tree = LabeledTree::SubTree(flatmap! {
        segment1 => LabeledTree::SubTree(flatmap!{
            segment2 => LabeledTree::SubTree(flatmap!{
                segment3 => LabeledTree::Leaf(())
            })
        })
    });

    assert_eq!(Ok(labeled_tree), sparse_labeled_tree_from_paths(&[path]));
}

#[test]
fn sparse_labeled_tree_one_path_max_depth() {
    let path = Path::from_iter(vec![
        Label::from("dummy_label");
        MAX_HASH_TREE_DEPTH as usize - 1
    ]);

    let result = sparse_labeled_tree_from_paths(&[path]);

    let mut expected_tree = LabeledTree::Leaf(());
    for _ in 0..MAX_HASH_TREE_DEPTH - 1 {
        expected_tree = LabeledTree::SubTree(flatmap!(Label::from("dummy_label") => expected_tree));
    }

    assert_eq!(result, Ok(expected_tree));
}

#[test]
fn sparse_labeled_tree_many_paths_max_depth() {
    const TREE_WIDTH: usize = 100;
    let subpath = vec![Label::from("dummy_label"); MAX_HASH_TREE_DEPTH as usize - 2];

    let mut paths = Vec::with_capacity(TREE_WIDTH);
    for i in 0..TREE_WIDTH {
        paths.push(Path::from_iter(
            [Label::from("a".repeat(i))].iter().chain(subpath.iter()),
        ));
    }
    let result = sparse_labeled_tree_from_paths(&paths[..]);

    let mut expected_subtree = LabeledTree::Leaf(());
    for _ in 0..MAX_HASH_TREE_DEPTH - 2 {
        expected_subtree =
            LabeledTree::SubTree(flatmap!(Label::from("dummy_label") => expected_subtree));
    }
    let mut flatmap = FlatMap::with_capacity(TREE_WIDTH);
    for i in 0..TREE_WIDTH {
        flatmap
            .try_append(Label::from("a".repeat(i)), expected_subtree.clone())
            .expect("failed to append");
    }
    let expected_tree = LabeledTree::SubTree(flatmap);

    assert_eq!(result, Ok(expected_tree));
}

#[test]
fn sparse_labeled_tree_one_path_too_deep() {
    for depth in [
        MAX_HASH_TREE_DEPTH as u16,
        MAX_HASH_TREE_DEPTH as u16 + 1,
        10 * MAX_HASH_TREE_DEPTH as u16,
    ] {
        let path = Path::from_iter(vec![Label::from("dummy_label"); depth as usize]);
        assert_eq!(
            Err(TooLongPathError),
            sparse_labeled_tree_from_paths(&[path])
        );
    }
}

#[test]
fn sparse_labeled_tree_many_paths_max_depth_one_too_deep() {
    const TREE_WIDTH: usize = 100;
    let ok_subpath = vec![Label::from("dummy_label"); MAX_HASH_TREE_DEPTH as usize - 2];
    let too_long_subpath = vec![Label::from("dummy_label"); MAX_HASH_TREE_DEPTH as usize - 1];

    let rng = &mut reproducible_rng();
    let target_index = rng.gen_range(0..TREE_WIDTH);

    let mut paths = Vec::with_capacity(TREE_WIDTH);

    let get_subpath = |i| {
        let path = if i == target_index {
            too_long_subpath.clone()
        } else {
            ok_subpath.clone()
        };
        let path: Vec<_> = [Label::from("a".repeat(i))]
            .iter()
            .chain(path.iter())
            .cloned()
            .collect();
        path
    };

    for i in 0..TREE_WIDTH {
        paths.push(Path::from_iter(get_subpath(i)));
    }

    assert_eq!(
        Err(TooLongPathError),
        sparse_labeled_tree_from_paths(&paths[..])
    );
}

#[test]
fn sparse_labeled_tree_one_path_max_depth_does_not_panic_on_drop() {
    let path = Path::from_iter(vec![
        Label::from("dummy_label");
        MAX_HASH_TREE_DEPTH as usize - 1
    ]);
    let tree = sparse_labeled_tree_from_paths(&[path]);
    drop(tree);
}

#[test]
fn sparse_labeled_tree_many_paths_max_depth_does_not_panic_on_drop() {
    const TREE_WIDTH: usize = 100;
    let subpath = vec![Label::from("dummy_label"); MAX_HASH_TREE_DEPTH as usize - 2];

    let mut paths = Vec::with_capacity(TREE_WIDTH);
    for i in 0..TREE_WIDTH {
        paths.push(Path::from_iter(
            [Label::from("a".repeat(i))].iter().chain(subpath.iter()),
        ));
    }

    let tree = sparse_labeled_tree_from_paths(&paths[..]);
    drop(tree);
}

#[test]
fn sparse_labeled_tree_duplicate_paths() {
    let (segment1, segment2, segment3) = (Label::from("0"), Label::from("1"), Label::from("2"));

    let paths = vec![
        Path::from_iter(vec![&segment1, &segment2, &segment3]),
        Path::from_iter(vec![&segment1, &segment2, &segment3]),
    ];

    let labeled_tree = LabeledTree::SubTree(flatmap! {
        segment1 => LabeledTree::SubTree(flatmap!{
            segment2 => LabeledTree::SubTree(flatmap!{
                segment3 => LabeledTree::Leaf(())
            })
        })
    });

    assert_eq!(Ok(labeled_tree), sparse_labeled_tree_from_paths(&paths));
}

#[test]
fn sparse_labeled_tree_path_prefixes_another_path() {
    let (segment1, segment2, segment3, segment4) = (
        Label::from("0"),
        Label::from("1"),
        Label::from("2"),
        Label::from("3"),
    );

    let labeled_tree = Ok(LabeledTree::SubTree(flatmap! {
        segment1.clone() => LabeledTree::SubTree(flatmap!{
            segment2.clone() => LabeledTree::SubTree(flatmap!{
                segment3.clone() => LabeledTree::Leaf(())
            })
        })
    }));

    let paths = vec![
        Path::from_iter(vec![&segment1, &segment2, &segment3]),
        Path::from_iter(vec![&segment1, &segment2, &segment3, &segment4]),
    ];

    assert_eq!(labeled_tree, sparse_labeled_tree_from_paths(&paths));

    let paths = vec![
        Path::from_iter(vec![&segment1, &segment2, &segment3, &segment4]),
        Path::from_iter(vec![&segment1, &segment2, &segment3]),
    ];

    assert_eq!(labeled_tree, sparse_labeled_tree_from_paths(&paths));
}

#[test]
fn sparse_labeled_tree_multiple_paths_with_prefixes() {
    let (segment1, segment2, segment3, segment4, segment5, segment6, segment7, segment8) = (
        Label::from("0"),
        Label::from("1"),
        Label::from("2"),
        Label::from("3"),
        Label::from("4"),
        Label::from("5"),
        Label::from("6"),
        Label::from("7"),
    );

    let labeled_tree = LabeledTree::SubTree(flatmap! {
        segment1.clone() => LabeledTree::SubTree(flatmap!{
            segment2.clone() => LabeledTree::SubTree(flatmap!{
                segment3.clone() => LabeledTree::Leaf(())
            })
        }),
        segment5.clone() => LabeledTree::SubTree(flatmap!{
            segment6.clone() => LabeledTree::Leaf(()),
            segment7.clone() => LabeledTree::Leaf(()),
        })
    });

    let paths = vec![
        Path::from_iter(vec![&segment1, &segment2, &segment3, &segment4]),
        Path::from_iter(vec![&segment1, &segment2, &segment3]),
        Path::from_iter(vec![&segment5, &segment6]),
        Path::from_iter(vec![&segment5, &segment7, &segment8]),
        Path::from_iter(vec![&segment5, &segment7]),
    ];

    assert_eq!(Ok(labeled_tree), sparse_labeled_tree_from_paths(&paths));
}

/// Recursive implementation of `prune_labeled_tree()`.
fn prune_labeled_tree_impl<T: Clone, U>(
    tree: LabeledTree<T>,
    selection: &LabeledTree<U>,
    path: &mut Vec<Label>,
) -> Result<LabeledTree<T>, TreeHashError> {
    match selection {
        LabeledTree::Leaf(_) => match tree {
            LabeledTree::Leaf(_) => Ok(tree),

            LabeledTree::SubTree(_) => Ok(LabeledTree::SubTree(Default::default())),
        },
        LabeledTree::SubTree(selection_children) => {
            if let LabeledTree::SubTree(children) = &tree {
                let mut children: BTreeMap<_, _> = children.iter().collect();
                let mut res = BTreeMap::new();
                for (k, sel_v) in selection_children.iter() {
                    path.push(k.to_owned());
                    let (k, v) = children.remove_entry(k).ok_or_else(|| {
                        TreeHashError::InconsistentPartialTree {
                            offending_path: path.to_owned(),
                        }
                    })?;
                    res.insert(k, prune_labeled_tree_impl(v.clone(), sel_v, path)?);
                    path.pop();
                }
                Ok(LabeledTree::SubTree(FlatMap::from_key_values(
                    res.into_iter().map(|(l, t)| (l.clone(), t)).collect(),
                )))
            } else {
                err_inconsistent_partial_tree(path.to_owned())
            }
        }
    }
}

/// Prunes the given tree down to strictly the partial tree covered by
/// `selection` (e.g. if `tree` contains the path `a -> b -> c` but selection
/// only contains `a -> b`, then the returned partial tree will contain an empty
/// `LabeledTree::SubTree` at `a -> b`).
///
/// Node types don't need to match between `tree` and `selection`, but if any
/// path covered by `selection` does not exist in `tree`, an error is returned.
///
/// Never panics.
fn prune_labeled_tree<T: Clone, U>(
    tree: LabeledTree<T>,
    selection: &LabeledTree<U>,
) -> Result<LabeledTree<T>, TreeHashError> {
    prune_labeled_tree_impl(tree, selection, &mut vec![])
}

/// A fixture for `prune_witness()` tests providing:
/// * a `LabeledTree` with a combination of leaves on multiple levels,
///   unbalanced binary forks and an empty subtree;
/// * a matching `HashTreeBuilder`; and
/// * methods for constructing partial trees and witnesses.
///
/// ```ignore
/// (root)
///    +-- 1
///    |   +-- 1.1
///    |        \__ "v1.1"
///    +-- 2
///    |   +-- 2.1
///    |   |    \__ "v2.1"
///    |   +-- 2.2
///    |   |    \__ "v2.2"
///    |   +-- 2.3
///    |        \__ "v2.3"
///    +-- 3
///        +  // empty subtree
/// ```
struct LabeledTreeFixture {
    labeled_tree: LabeledTree<Vec<u8>>,
    builder: HashTreeBuilderImpl,

    p11: Path,
    p12: Path,
    p2: Path,
    p21: Path,
    p22: Path,
    p23: Path,
    p3: Path,
}

impl LabeledTreeFixture {
    fn new() -> Self {
        let l1 = Label::from("1");
        let l11 = Label::from("1.1");
        let l12 = Label::from("1.2");
        let l2 = Label::from("2");
        let l21 = Label::from("2.1");
        let l22 = Label::from("2.2");
        let l23 = Label::from("2.3");
        let l3 = Label::from("3");

        let v11 = "v1.1";
        let v21 = "v2.1";
        let v22 = "v2.2";
        let v23 = "v2.3";

        let labeled_tree = LabeledTree::SubTree(flatmap! {
            l1.clone() => LabeledTree::SubTree(flatmap!{
                l11.clone() => LabeledTree::Leaf(v11.into())
            }),
            l2.clone() => LabeledTree::SubTree(flatmap!{
                l21.clone() => LabeledTree::Leaf(v21.into()),
                l22.clone() => LabeledTree::Leaf(v22.into()),
                l23.clone() => LabeledTree::Leaf(v23.into()),
            }),
            l3.clone() => LabeledTree::SubTree(flatmap!{}),
        });

        let mut builder = HashTreeBuilderImpl::new();
        builder.start_subtree(); // start subtree at root
        {
            start_subtree(l1.as_bytes(), &mut builder);
            {
                add_leaf(l11.as_bytes(), v11, &mut builder);
            }
            builder.finish_subtree();

            start_subtree(l2.as_bytes(), &mut builder);
            {
                add_leaf(l21.as_bytes(), v21, &mut builder);
                add_leaf(l22.as_bytes(), v22, &mut builder);
                add_leaf(l23.as_bytes(), v23, &mut builder);
            }
            builder.finish_subtree();

            start_subtree(l3.as_bytes(), &mut builder);
            builder.finish_subtree();
        }
        builder.finish_subtree();

        let p11 = Path::from_iter(vec![&l1, &l11]);
        let p12 = Path::from_iter(vec![&l1, &l12]);
        let p2 = Path::from_iter(vec![&l2]);
        let p21 = Path::from_iter(vec![&l2, &l21]);
        let p22 = Path::from_iter(vec![&l2, &l22]);
        let p23 = Path::from_iter(vec![&l2, &l23]);
        let p3 = Path::from_iter(vec![&l3]);

        Self {
            labeled_tree,
            builder,
            p11,
            p12,
            p2,
            p21,
            p22,
            p23,
            p3,
        }
    }

    fn partial_tree(&self, paths: &[&Path]) -> LabeledTree<Vec<u8>> {
        let paths: Vec<_> = paths.iter().map(|p| p.to_owned().to_owned()).collect();
        let selection = sparse_labeled_tree_from_paths(&paths)
            .expect("Failed to convert paths to a labeled tree");
        prune_labeled_tree(self.labeled_tree.clone(), &selection).unwrap()
    }

    // Returns a partial tree with a 1.2 node that doesn't exist in `labeled_tree`.
    fn partial_tree_12(&self) -> LabeledTree<Vec<u8>> {
        LabeledTree::SubTree(flatmap! {
            Label::from("1") => LabeledTree::SubTree(flatmap!{
                Label::from("1.1") => LabeledTree::Leaf("v1.1".into()),
                Label::from("1.2") => LabeledTree::Leaf("v1.2".into())
            })
        })
    }

    // Returns a partial tree with a 3.1 node that doesn't exist in `labeled_tree`.
    fn partial_tree_31(&self) -> LabeledTree<Vec<u8>> {
        LabeledTree::SubTree(flatmap! {
            Label::from("3") => LabeledTree::SubTree(flatmap!{
                Label::from("3.1") => LabeledTree::Leaf("v3.1".into())
            })
        })
    }

    fn witness_for(&self, partial_tree: &LabeledTree<Vec<u8>>) -> Witness {
        let witness_gen = self.builder.witness_generator().unwrap();
        witness_gen.witness(partial_tree).unwrap()
    }
}

#[test]
fn prune_witness_prune_all() {
    let fixture = LabeledTreeFixture::new();
    let partial_tree = &fixture.labeled_tree;
    let witness = fixture.witness_for(partial_tree);

    match prune_witness(&witness, partial_tree).unwrap() {
        Witness::Pruned { digest } => {
            assert_eq!(fixture.builder.into_hash_tree().unwrap().digest(), &digest)
        }
        other => panic!("Expected a Witness::Pruned, got {:?}", other),
    }
}

#[test]
fn prune_witness_prune_all2() {
    let fixture = LabeledTreeFixture::new();
    let partial_tree = fixture.partial_tree(&[&fixture.p11, &fixture.p22, &fixture.p3]);
    let witness = fixture.witness_for(&partial_tree);

    match prune_witness(&witness, &partial_tree).unwrap() {
        Witness::Pruned { digest } => {
            assert_eq!(fixture.builder.into_hash_tree().unwrap().digest(), &digest)
        }
        other => panic!("Expected a Witness::Pruned, got {:?}", other),
    }
}

#[test]
fn prune_witness_prune_nothing() {
    let fixture = LabeledTreeFixture::new();
    let partial_tree = &fixture.labeled_tree;
    let witness = fixture.witness_for(partial_tree);

    assert_eq!(
        err_inconsistent_partial_tree(vec![]),
        prune_witness(&witness, &LabeledTree::SubTree(flatmap! {}))
    );
}

#[test]
fn prune_witness_prune_middle_leaf() {
    let fixture = LabeledTreeFixture::new();
    let partial_tree = &fixture.labeled_tree;
    let witness = fixture.witness_for(partial_tree);

    let pruned_witness = prune_witness(&witness, &fixture.partial_tree(&[&fixture.p22])).unwrap();

    let pruned_tree =
        fixture.partial_tree(&[&fixture.p11, &fixture.p21, &fixture.p23, &fixture.p3]);
    let expected_witness = fixture.witness_for(&pruned_tree);
    assert_eq!(expected_witness, pruned_witness);
}

#[test]
fn prune_witness_prune_all_leaves() {
    let fixture = LabeledTreeFixture::new();
    let partial_tree = &fixture.labeled_tree;
    let witness = fixture.witness_for(partial_tree);

    let pruned_witness = prune_witness(
        &witness,
        &fixture.partial_tree(&[&fixture.p11, &fixture.p21, &fixture.p22, &fixture.p23]),
    )
    .unwrap();

    let pruned_tree = fixture.partial_tree(&[&fixture.p3]);
    let expected_witness = fixture.witness_for(&pruned_tree);
    assert_eq!(expected_witness, pruned_witness);
}

#[test]
fn prune_witness_prune_empty_subtree() {
    let fixture = LabeledTreeFixture::new();
    let partial_tree = fixture.partial_tree(&[&fixture.p11, &fixture.p22, &fixture.p3]);
    let witness = fixture.witness_for(&partial_tree);

    let pruned_witness = prune_witness(&witness, &fixture.partial_tree(&[&fixture.p3])).unwrap();

    let pruned_tree = fixture.partial_tree(&[&fixture.p11, &fixture.p22]);
    let expected_witness = fixture.witness_for(&pruned_tree);
    assert_eq!(expected_witness, pruned_witness);
}

#[test]
fn prune_witness_prune_already_pruned_leaf() {
    let fixture = LabeledTreeFixture::new();
    let partial_tree =
        fixture.partial_tree(&[&fixture.p11, &fixture.p21, &fixture.p23, &fixture.p3]);
    let witness = fixture.witness_for(&partial_tree);

    let res = prune_witness(&witness, &fixture.partial_tree(&[&fixture.p22]));

    assert_eq!(err_inconsistent_partial_tree(fixture.p22.to_vec()), res);
}

#[test]
fn prune_witness_prune_leaf_from_already_pruned_subtree() {
    let fixture = LabeledTreeFixture::new();
    let partial_tree = fixture.partial_tree(&[&fixture.p11, &fixture.p3]);
    let witness = fixture.witness_for(&partial_tree);

    let res = prune_witness(&witness, &fixture.partial_tree(&[&fixture.p22]));

    assert_eq!(err_inconsistent_partial_tree(fixture.p2.to_vec()), res);
}

#[test]
fn prune_witness_prune_already_pruned_empty_subtree() {
    let fixture = LabeledTreeFixture::new();
    let partial_tree =
        fixture.partial_tree(&[&fixture.p11, &fixture.p21, &fixture.p22, &fixture.p23]);
    let witness = fixture.witness_for(&partial_tree);

    let res = prune_witness(&witness, &fixture.partial_tree(&[&fixture.p3]));

    assert_eq!(err_inconsistent_partial_tree(fixture.p3.to_vec()), res);
}

#[test]
fn prune_witness_prune_some_already_pruned_leaves() {
    let fixture = LabeledTreeFixture::new();
    let partial_tree =
        fixture.partial_tree(&[&fixture.p11, &fixture.p21, &fixture.p22, &fixture.p3]);
    let witness = fixture.witness_for(&partial_tree);

    let res = prune_witness(
        &witness,
        &fixture.partial_tree(&[&fixture.p22, &fixture.p23]),
    );

    assert_eq!(err_inconsistent_partial_tree(fixture.p23.to_vec()), res);
}

#[test]
fn prune_witness_prune_inexistent_leaf_from_single_node_subtree() {
    let fixture = LabeledTreeFixture::new();
    let partial_tree = fixture.partial_tree(&[&fixture.p11, &fixture.p3]);
    let witness = fixture.witness_for(&partial_tree);

    let res = prune_witness(&witness, &fixture.partial_tree_12());

    assert_eq!(err_inconsistent_partial_tree(fixture.p12.to_vec()), res);
}

#[test]
fn prune_witness_prune_inexistent_leaf_from_empty_subtree() {
    let fixture = LabeledTreeFixture::new();
    let partial_tree = fixture.partial_tree(&[&fixture.p11, &fixture.p3]);
    let witness = fixture.witness_for(&partial_tree);

    let res = prune_witness(&witness, &fixture.partial_tree_31());

    assert_eq!(err_inconsistent_partial_tree(fixture.p3.to_vec()), res);
}

#[test]
fn prune_witness_exceed_recursion_depth() {
    const DUMMY_LABEL: &str = "dummy label";
    fn witness_of_depth(depth: u8) -> Witness {
        assert!(depth > 0);
        let mut result = Box::new(Witness::Known());
        if depth > 1 {
            result = Box::new(Witness::Node {
                label: DUMMY_LABEL.into(),
                sub_witness: result,
            });
        }
        for _ in 2..depth {
            result = Box::new(Witness::Fork {
                left_tree: result,
                right_tree: Box::new(Witness::Pruned {
                    digest: Digest([0u8; 32]),
                }),
            });
        }
        *result
    }

    fn labeled_tree(depth: u8) -> LabeledTree<Vec<u8>> {
        let mut result = LabeledTree::Leaf("dummy value".into());
        if depth > 1 {
            result = LabeledTree::SubTree(flatmap!(DUMMY_LABEL.into() => result));
        }
        result
    }

    for depth in [1, 2, MAX_HASH_TREE_DEPTH - 1, MAX_HASH_TREE_DEPTH] {
        let witness = witness_of_depth(depth);
        assert_matches!(
            prune_witness(&witness, &labeled_tree(depth)),
            Ok(Witness::Pruned { .. })
        );
        assert_matches!(recompute_digest(&labeled_tree(depth), &witness), Ok(_));
    }
    // failing tests reach the recursion limit
    for depth in [MAX_HASH_TREE_DEPTH + 1, MAX_HASH_TREE_DEPTH + 10] {
        let witness = witness_of_depth(depth);
        assert_matches!(
            serde_cbor::from_slice::<Witness>(
                serde_cbor::to_vec(&witness)
                    .expect("failed to serialize witness")
                    .as_slice()
            ),
            Err(e) if format!("{e:?}").contains("RecursionLimitExceeded")
        );
        assert_matches!(
            prune_witness(&witness, &labeled_tree(depth)),
            Err(TreeHashError::TooDeepRecursion { .. })
        );
        assert_matches!(
            recompute_digest(&labeled_tree(depth), &witness),
            Err(TreeHashError::TooDeepRecursion { .. })
        );
    }
}

/// Ensures that an invalid witness, with a partially pruned node (leaf pruned
/// but node/label not pruned) causes both `prune_witness()` and
/// `recompute_digest()` to fail with an error.
#[test]
fn prune_witness_prune_partially_pruned_node() {
    let label = Label::from("label");
    let value = "value";

    // A `LabeledTree` consisting of a single label and value:
    //
    // ```
    // (root)
    //    +-- label
    //         \__ "value"
    // ```
    let labeled_tree = LabeledTree::SubTree(flatmap! {
        label.clone() => LabeledTree::Leaf(value.into())
    });

    // An invalid witness with only the leaf pruned, but not the node/label.
    //
    // ```
    // (root)
    //    +-- label
    //         \__ [Pruned]
    // ```
    //
    // A valid witness would need to have the label and a `Known` node under it.
    //
    // More generally, we should never accept a witness having `Pruned` under a
    // `Node`: either both are pruned (and we have a single `Pruned` node) or
    // there's a `Known` or `Fork` under the `Node`.
    let invalid_witness = Witness::Node {
        label: label.clone(),
        sub_witness: Box::new(Witness::Pruned {
            digest: compute_leaf_digest(value.as_bytes()),
        }),
    };

    // Inconsistency at `/label`.
    let expected_err = TreeHashError::InconsistentPartialTree {
        offending_path: vec![label],
    };
    assert_eq!(
        Err(expected_err.clone()),
        prune_witness(&invalid_witness, &labeled_tree)
    );
    assert_eq!(
        Err(expected_err),
        recompute_digest(&labeled_tree, &invalid_witness)
    );
}

/// Ensures that a witness with a pruned leaf causes both `prune_witness()` and
/// `recompute_digest()` to fail if trying to prune the leaf again.
#[test]
fn prune_witness_prune_already_pruned_leaf_only() {
    let value = "value";

    // A `LabeledTree` consisting of a single label and value:
    //
    // ```
    // (root)
    //    \__ "value"
    // ```
    let labeled_tree = LabeledTree::Leaf(value.into());

    // An witness with the leaf already pruned.
    //
    // ```
    // (root)
    //    \__ [Pruned]
    // ```
    let witness = Witness::Pruned {
        digest: compute_leaf_digest(value.as_bytes()),
    };

    // Inconsistency in the root.
    let expected_err = TreeHashError::InconsistentPartialTree {
        offending_path: vec![],
    };
    assert_eq!(
        Err(expected_err.clone()),
        prune_witness(&witness, &labeled_tree)
    );
    assert_eq!(Err(expected_err), recompute_digest(&labeled_tree, &witness));
}

#[test]
fn sub_witness_test() {
    let l1 = Label::from("1");
    let l2 = Label::from("2");
    let l3 = Label::from("3");

    let witness = Witness::make_fork(
        Witness::make_fork(
            Witness::make_pruned(compute_leaf_digest(b"")),
            Witness::make_node(l2.clone(), Witness::make_leaf(b"")),
        ),
        Witness::make_node(l3, Witness::make_leaf(b"")),
    );

    // Pruned / inexistent node.
    assert!(sub_witness(&witness, &l1).is_none());

    // Existing node.
    assert_eq!(Some(&Witness::Known()), sub_witness(&witness, &l2));

    // `Known` has no sub-witness.
    let known = Witness::Known();
    assert!(sub_witness(&known, &l1).is_none());

    // `Pruned` has no sub-witness.
    let pruned = Witness::make_pruned(compute_leaf_digest(b""));
    assert!(sub_witness(&pruned, &l1).is_none());

    // `Node` has a single sub-witness.
    let node = Witness::make_node(l2.clone(), Witness::Known());
    assert!(sub_witness(&node, &l1).is_none());
    assert_eq!(Some(&Witness::Known()), sub_witness(&node, &l2));
}

#[test]
fn first_sub_witness_test() {
    let l2 = Label::from("2");
    let l3 = Label::from("3");

    let witness = Witness::make_fork(
        Witness::make_fork(
            Witness::make_pruned(compute_leaf_digest(b"")),
            Witness::make_node(l2.clone(), Witness::Known()),
        ),
        Witness::make_node(l3, Witness::Known()),
    );

    // First label is `l2`, the one before it was pruned.
    assert_eq!(Some((&l2, &Witness::Known())), first_sub_witness(&witness));

    // `Known` has no first child.
    let known = Witness::Known();
    assert!(first_sub_witness(&known).is_none());

    // `Pruned` has no first child.
    let pruned = Witness::make_pruned(compute_leaf_digest(b""));
    assert!(first_sub_witness(&pruned).is_none());

    // `Node` has a first child (it is the equivalent of a `LabeledTree::SubTree`
    // with a single child).
    let node = Witness::make_node(l2.clone(), Witness::Known());
    assert_eq!(Some((&l2, &Witness::Known())), first_sub_witness(&node));
}

#[test]
fn labeled_tree_lookup() {
    use LabeledTree::{Leaf, SubTree};
    let t: LabeledTree<Vec<u8>> = SubTree(flatmap! {
        Label::from("sig") => SubTree(flatmap!{
                Label::from("a") => SubTree(flatmap!{
                        Label::from("b") => Leaf(b"leaf_b".to_vec())
                }),
                Label::from("c") => Leaf(b"leaf_c".to_vec()),
        })
    });

    assert_eq!(
        lookup_path(&t, &[&b"sig"[..], &b"a"[..], &b"b"[..]]),
        Some(&Leaf(b"leaf_b".to_vec()))
    );

    assert_eq!(
        lookup_path(&t, &[&b"sig"[..], &b"c"[..]]),
        Some(&Leaf(b"leaf_c".to_vec()))
    );

    assert!(lookup_path(&t, &[&b"sig"[..], &b"d"[..]]).is_none());
    assert!(lookup_path(&t, &[&b"sieg"[..]]).is_none());
    assert!(lookup_path(&t, &[&b"sig"[..], &b"a"[..], &b"d"[..]]).is_none());
}

#[test]
fn labeled_tree_lookup_lower_bound() {
    use LabeledTree::{Leaf, SubTree};
    let b_leaf = Leaf(b"leaf_b".to_vec());
    let c_leaf = Leaf(b"leaf_c".to_vec());
    let a_subtree = SubTree(flatmap! {
            Label::from("b") => b_leaf.clone()
    });

    let t: LabeledTree<Vec<u8>> = SubTree(flatmap! {
        Label::from("sig") => SubTree(flatmap!{
                Label::from("a") => a_subtree.clone(),
                Label::from("c") => c_leaf.clone(),
        })
    });

    assert_eq!(
        lookup_lower_bound(&t, &[&b"sig"[..], &b"a"[..]], &b"b"[..]),
<<<<<<< HEAD
        Some((&Label::from("b"), &b_leaf))
    );
    assert_eq!(
        lookup_lower_bound(&t, &[&b"sig"[..], &b"a"[..]], &b"c"[..]),
        Some((&Label::from("b"), &b_leaf))
    );
    assert_eq!(
        lookup_lower_bound(&t, &[&b"sig"[..], &b"a"[..]], &b"a"[..]),
        None
    );
    assert_eq!(
        lookup_lower_bound(&t, &[&b"sig"[..]], &b"d"[..]),
        Some((&Label::from("c"), &c_leaf))
    );
    assert_eq!(
        lookup_lower_bound(&t, &[&b"sig"[..]], &b"c"[..]),
        Some((&Label::from("c"), &c_leaf))
    );
    assert_eq!(
        lookup_lower_bound(&t, &[&b"sig"[..]], &b"b"[..]),
        Some((&Label::from("a"), &a_subtree))
    );
    assert_eq!(
        lookup_lower_bound(&t, &[&b"sig"[..]], &b"a"[..]),
        Some((&Label::from("a"), &a_subtree))
    );
    assert_eq!(lookup_lower_bound(&t, &[&b"sig"[..]], &b"0"[..]), None);
=======
        LookupLowerBoundStatus::Found(&Label::from("b"), &b_leaf)
    );
    assert_eq!(
        lookup_lower_bound(&t, &[&b"sig"[..], &b"a"[..]], &b"c"[..]),
        LookupLowerBoundStatus::Found(&Label::from("b"), &b_leaf)
    );
    assert_eq!(
        lookup_lower_bound(&t, &[&b"sig"[..], &b"a"[..]], &b"a"[..]),
        LookupLowerBoundStatus::LabelNotFound
    );
    assert_eq!(
        lookup_lower_bound(&t, &[&b"sig"[..]], &b"d"[..]),
        LookupLowerBoundStatus::Found(&Label::from("c"), &c_leaf)
    );
    assert_eq!(
        lookup_lower_bound(&t, &[&b"sig"[..]], &b"c"[..]),
        LookupLowerBoundStatus::Found(&Label::from("c"), &c_leaf)
    );
    assert_eq!(
        lookup_lower_bound(&t, &[&b"sig"[..]], &b"b"[..]),
        LookupLowerBoundStatus::Found(&Label::from("a"), &a_subtree)
    );
    assert_eq!(
        lookup_lower_bound(&t, &[&b"sig"[..]], &b"a"[..]),
        LookupLowerBoundStatus::Found(&Label::from("a"), &a_subtree)
    );
    assert_eq!(
        lookup_lower_bound(&t, &[&b"sig"[..]], &b"0"[..]),
        LookupLowerBoundStatus::LabelNotFound
    );
    assert_eq!(
        lookup_lower_bound(&t, &[&b"sig"[..], &b"missing"[..]], &b"0"[..]),
        LookupLowerBoundStatus::PrefixNotFound
    );
    assert_eq!(
        lookup_lower_bound(&t, &[&b"sig"[..], &b"c"[..]], &b"0"[..]),
        LookupLowerBoundStatus::PrefixNotFound
    );
>>>>>>> 4e850b9e
}

#[test]
fn mixed_hash_tree_lookup() {
    use LookupStatus::{Absent, Found, Unknown};
    use MixedHashTree::{Empty, Leaf};

    let t = mfork(
        mlabeled(&Label::from("1"), mleaf("test1")),
        mlabeled(&Label::from("3"), mleaf("test3")),
    );
    assert_eq!(t.lookup(&[b"0"]), Absent);
    assert_eq!(t.lookup(&[b"1"]), Found(&mleaf("test1")));
    assert_eq!(t.lookup(&[b"2"]), Absent);
    assert_eq!(t.lookup(&[b"3"]), Found(&mleaf("test3")));
    assert_eq!(t.lookup(&[b"4"]), Absent);
    assert_eq!(t.lookup(&[&b"3"[..], &b"nope"[..]]), Absent);

    let t = mfork(
        mpruned(&Digest([0u8; 32])),
        mlabeled(&Label::from("3"), mleaf("test3")),
    );
    assert_eq!(t.lookup(&[b"2"]), Unknown);
    assert_eq!(t.lookup(&[b"3"]), Found(&mleaf("test3")));
    assert_eq!(t.lookup(&[b"4"]), Absent);

    let t = mfork(
        mlabeled(&Label::from("3"), mleaf("test3")),
        mpruned(&Digest([0u8; 32])),
    );
    assert_eq!(t.lookup(&[b"2"]), Absent);
    assert_eq!(t.lookup(&[b"3"]), Found(&mleaf("test3")));
    assert_eq!(t.lookup(&[b"4"]), Unknown);

    assert_eq!(Empty.lookup::<&[u8]>(&[]), Found(&Empty));
    assert_eq!(Empty.lookup(&[b"1"]), Absent);
    assert_eq!(Empty.lookup(&[b"1", b"2"]), Absent);

    let tree = mfork(
        mlabeled(&Label::from("1"), Empty),
        mfork(
            mpruned(&Digest([1; 32])),
            mfork(
                mlabeled(&Label::from("3"), Leaf(vec![1, 2, 3, 4, 5, 6])),
                mlabeled(&Label::from("5"), Empty),
            ),
        ),
    );

    assert_eq!(tree.lookup(&[b"0"]), Absent);
    assert_eq!(tree.lookup(&[b"1"]), Found(&Empty));
    assert_eq!(tree.lookup(&[b"2"]), Unknown);
    assert_eq!(tree.lookup(&[b"3"]), Found(&Leaf(vec![1, 2, 3, 4, 5, 6])));
    assert_eq!(tree.lookup(&[b"4"]), Absent);
    assert_eq!(tree.lookup(&[b"5"]), Found(&Empty));
    assert_eq!(tree.lookup(&[b"6"]), Absent);

    let tree = mfork(
        mlabeled(&Label::from("1"), Empty),
        mfork(
            mfork(
                mlabeled(&Label::from("3"), Leaf(vec![1, 2, 3, 4, 5, 6])),
                mlabeled(&Label::from("5"), Empty),
            ),
            mpruned(&Digest([1; 32])),
        ),
    );

    assert_eq!(tree.lookup(&[b"0"]), Absent);
    assert_eq!(tree.lookup(&[b"1"]), Found(&Empty));
    assert_eq!(tree.lookup(&[b"2"]), Absent);
    assert_eq!(tree.lookup(&[b"3"]), Found(&Leaf(vec![1, 2, 3, 4, 5, 6])));
    assert_eq!(tree.lookup(&[b"4"]), Absent);
    assert_eq!(tree.lookup(&[b"5"]), Found(&Empty));
    assert_eq!(tree.lookup(&[b"6"]), Unknown);

    let tree = mfork(
        mpruned(&Digest([0; 32])),
        mfork(
            mpruned(&Digest([1; 32])),
            mfork(
                mlabeled(&Label::from("3"), Leaf(vec![1, 2, 3, 4, 5, 6])),
                mlabeled(&Label::from("5"), Empty),
            ),
        ),
    );

    assert_eq!(tree.lookup(&[b"2"]), Unknown);
    assert_eq!(tree.lookup(&[b"3"]), Found(&Leaf(vec![1, 2, 3, 4, 5, 6])));
    assert_eq!(tree.lookup(&[b"4"]), Absent);
    assert_eq!(tree.lookup(&[b"5"]), Found(&Empty));
    assert_eq!(tree.lookup(&[b"6"]), Absent);

    let tree = mfork(
        mpruned(&Digest([0; 32])),
        mfork(
            mfork(
                mlabeled(&Label::from("3"), Leaf(vec![1, 2, 3, 4, 5, 6])),
                mlabeled(&Label::from("5"), Empty),
            ),
            mpruned(&Digest([1; 32])),
        ),
    );

    assert_eq!(tree.lookup(&[b"2"]), Unknown);
    assert_eq!(tree.lookup(&[b"3"]), Found(&Leaf(vec![1, 2, 3, 4, 5, 6])));
    assert_eq!(tree.lookup(&[b"4"]), Absent);
    assert_eq!(tree.lookup(&[b"5"]), Found(&Empty));
    assert_eq!(tree.lookup(&[b"6"]), Unknown);

    let tree = mfork(
        mfork(
            mpruned(&Digest([1; 32])),
            mfork(
                mlabeled(&Label::from("3"), Leaf(vec![1, 2, 3, 4, 5, 6])),
                mlabeled(&Label::from("5"), Empty),
            ),
        ),
        mlabeled(&Label::from("7"), Empty),
    );

    assert_eq!(tree.lookup(&[b"2"]), Unknown);
    assert_eq!(tree.lookup(&[b"3"]), Found(&Leaf(vec![1, 2, 3, 4, 5, 6])));
    assert_eq!(tree.lookup(&[b"4"]), Absent);
    assert_eq!(tree.lookup(&[b"5"]), Found(&Empty));
    assert_eq!(tree.lookup(&[b"6"]), Absent);
    assert_eq!(tree.lookup(&[b"7"]), Found(&Empty));
    assert_eq!(tree.lookup(&[b"8"]), Absent);

    let tree = mfork(
        mfork(
            mfork(
                mlabeled(&Label::from("3"), Leaf(vec![1, 2, 3, 4, 5, 6])),
                mlabeled(&Label::from("5"), Empty),
            ),
            mpruned(&Digest([1; 32])),
        ),
        mlabeled(&Label::from("7"), Empty),
    );

    assert_eq!(tree.lookup(&[b"2"]), Absent);
    assert_eq!(tree.lookup(&[b"3"]), Found(&Leaf(vec![1, 2, 3, 4, 5, 6])));
    assert_eq!(tree.lookup(&[b"4"]), Absent);
    assert_eq!(tree.lookup(&[b"5"]), Found(&Empty));
    assert_eq!(tree.lookup(&[b"6"]), Unknown);
    assert_eq!(tree.lookup(&[b"7"]), Found(&Empty));
    assert_eq!(tree.lookup(&[b"8"]), Absent);

    let tree = mfork(
        mfork(
            mpruned(&Digest([1; 32])),
            mfork(
                mlabeled(&Label::from("3"), Leaf(vec![1, 2, 3, 4, 5, 6])),
                mlabeled(&Label::from("5"), Empty),
            ),
        ),
        mpruned(&Digest([0; 32])),
    );

    assert_eq!(tree.lookup(&[b"2"]), Unknown);
    assert_eq!(tree.lookup(&[b"3"]), Found(&Leaf(vec![1, 2, 3, 4, 5, 6])));
    assert_eq!(tree.lookup(&[b"4"]), Absent);
    assert_eq!(tree.lookup(&[b"5"]), Found(&Empty));
    assert_eq!(tree.lookup(&[b"6"]), Unknown);

    let tree = mfork(
        mfork(
            mfork(
                mlabeled(&Label::from("3"), Leaf(vec![1, 2, 3, 4, 5, 6])),
                mlabeled(&Label::from("5"), Empty),
            ),
            mpruned(&Digest([1; 32])),
        ),
        mpruned(&Digest([0; 32])),
    );

    assert_eq!(tree.lookup(&[b"2"]), Absent);
    assert_eq!(tree.lookup(&[b"3"]), Found(&Leaf(vec![1, 2, 3, 4, 5, 6])));
    assert_eq!(tree.lookup(&[b"4"]), Absent);
    assert_eq!(tree.lookup(&[b"5"]), Found(&Empty));
    assert_eq!(tree.lookup(&[b"6"]), Unknown);
}

#[test]
fn labeled_tree_conversion() {
    use MixedHashTreeConversionError::Pruned;
    type R = Result<LabeledTree<Vec<u8>>, MixedHashTreeConversionError>;

    assert_eq!(gmpruned([0; 32]).try_into() as R, Err(Pruned));
    assert_eq!(
        mfork(gmpruned([0; 32]), gmpruned([0; 32])).try_into() as R,
        Err(Pruned)
    );

    assert_eq!(
        gmlabeled("a", gmpruned([0; 32])).try_into() as R,
        Ok(LabeledTree::SubTree(flatmap! {}))
    );

    assert_eq!(
        mfork(
            gmlabeled("a", gmpruned([0; 32])),
            gmlabeled("b", gmpruned([0; 32])),
        )
        .try_into() as R,
        Ok(LabeledTree::SubTree(flatmap! {}))
    );

    assert_eq!(
        mfork(
            gmlabeled("a", gmpruned([0; 32])),
            gmlabeled("b", gmpruned([0; 32])),
        )
        .try_into() as R,
        Ok(LabeledTree::SubTree(flatmap! {}))
    );

    assert_eq!(
        mfork(
            gmlabeled("a", mleaf("abcd")),
            gmlabeled("b", gmpruned([0; 32]))
        )
        .try_into() as R,
        Ok(LabeledTree::SubTree(
            flatmap! { Label::from("a") => LabeledTree::Leaf(b"abcd".to_vec()) }
        ))
    );

    assert_eq!(
        mfork(
            gmlabeled("a", gmpruned([0; 32])),
            gmlabeled("b", mleaf("abcd")),
        )
        .try_into() as R,
        Ok(LabeledTree::SubTree(
            flatmap! { Label::from("b") => LabeledTree::Leaf(b"abcd".to_vec()) }
        ))
    );

    assert_eq!(
        mfork(gmlabeled("a", mleaf("abcd")), gmpruned([0; 32])).try_into() as R,
        Ok(LabeledTree::SubTree(
            flatmap! { Label::from("a") => LabeledTree::Leaf(b"abcd".to_vec()) }
        ))
    );

    assert_eq!(
        mfork(gmpruned([0; 32]), gmlabeled("b", mleaf("abcd")),).try_into() as R,
        Ok(LabeledTree::SubTree(
            flatmap! { Label::from("b") => LabeledTree::Leaf(b"abcd".to_vec()) }
        ))
    );
}

#[test]
fn hash_tree_builders_debug_output_gets_truncated_on_deep_trees() {
    const DUMMY_LABEL: &str = "dummy label";
    const MAX_DEPTH: usize = 50;
    const TRUNCATION_MSG: &str = "... Further levels of the tree are truncated";

    let hash_tree_with_depth = |depth| -> HashTreeBuilderImpl {
        let mut builder = HashTreeBuilderImpl::default();
        for _ in 0..depth - 1 {
            builder.start_subtree();
            builder.new_edge(Label::from(DUMMY_LABEL.as_bytes()));
        }

        builder.start_leaf();
        builder.write_leaf(b"dummy leaf");
        builder.finish_leaf();

        for _ in 0..depth - 1 {
            builder.finish_subtree();
        }

        builder
    };

    // trees of depth less than or equal to `MAX_DEPTH` should not be truncated
    for depth in 1..=MAX_DEPTH {
        let output = format!("{:?}", hash_tree_with_depth(depth));
        assert!(!output.contains(TRUNCATION_MSG), "{output:?}");
    }

    // trees of depth higher than `MAX_DEPTH` should be truncated
    for depth in [MAX_DEPTH + 1, MAX_DEPTH + 100, MAX_DEPTH + 1000] {
        let output = format!("{:?}", hash_tree_with_depth(depth));
        assert!(output.contains(TRUNCATION_MSG), "{output:?}");
        assert_eq!(
            output.matches(DUMMY_LABEL).count(),
            // both hash and labeled tree are printed
            MAX_DEPTH * 2,
            "{output:?}"
        );
    }
}

#[test]
fn labeled_tree_leaf_count() {
    /// Counts the number of leaves and empty subtree nodes in a labeled tree.
    fn count_leaves_and_empty_subtrees<T>(tree: &LabeledTree<T>) -> u64 {
        match tree {
            LabeledTree::SubTree(children) if children.is_empty() => {
                // Pruning treats empty subtree hashes in the same way as leaves
                // in that their hash is computed and plugged into the witness if
                // they are present in the labeled tree, and left in place otherwise.
                // Hence we also count them here.
                1
            }
            LabeledTree::SubTree(children) if !children.is_empty() => children
                .iter()
                .map(|(_, tree)| count_leaves_and_empty_subtrees(tree))
                .sum(),
            LabeledTree::SubTree(_) => unreachable!(),
            LabeledTree::Leaf(_) => 1,
        }
    }

    let tree = LabeledTree::Leaf(());
    assert_eq!(count_leaves_and_empty_subtrees(&tree), 1);

    let tree: LabeledTree<()> = LabeledTree::SubTree(FlatMap::new());
    assert_eq!(count_leaves_and_empty_subtrees(&tree), 1);

    // Construct a more complex labeled tree of the form
    //
    // + -- 1 -- Leaf(())
    // |
    // | -- 2 -- Leaf(())
    // |
    // | -- 3 -- EMPTY_SUBTREE
    // |
    // | -- 4 -- + -- 5 -- Leaf(())
    //           |
    //           | -- 6 -- EMPTY_SUBTREE
    //           |
    //           | -- 7 -- + -- 8 -- Leaf(())
    //           |
    //           | -- 9 -- + -- 10 -- Leaf(())
    //                     |
    //                     | -- 11 -- Leaf(())
    //
    let tree = LabeledTree::SubTree(FlatMap::from_key_values(vec![
        ("1".into(), LabeledTree::Leaf(())),
        ("2".into(), LabeledTree::Leaf(())),
        ("3".into(), LabeledTree::SubTree(FlatMap::new())),
        (
            "4".into(),
            LabeledTree::SubTree(FlatMap::from_key_values(vec![
                ("5".into(), LabeledTree::Leaf(())),
                ("6".into(), LabeledTree::SubTree(FlatMap::new())),
                (
                    "7".into(),
                    LabeledTree::SubTree(FlatMap::from_key_values(vec![(
                        "8".into(),
                        LabeledTree::Leaf(()),
                    )])),
                ),
                (
                    "9".into(),
                    LabeledTree::SubTree(FlatMap::from_key_values(vec![
                        ("10".into(), LabeledTree::Leaf(())),
                        ("11".into(), LabeledTree::Leaf(())),
                    ])),
                ),
            ])),
        ),
    ]));

    // The tree above has 6 leaves and 2 empty subtress. So we expect
    // count_leaves to return 8.
    assert_eq!(count_leaves_and_empty_subtrees(&tree), 8);
}

#[test]
fn witness_for_a_labeled_tree_does_not_contain_private_data() {
    /// the maximum depth of the generated random [`LabeledTree`]
    const RANDOM_TREE_MAX_DEPTH: u32 = 10;
    /// The probability of generating a subtree from the root node, which
    /// continuously decreases with larger tree depth
    const RANDOM_TREE_DESIRED_SIZE: u32 = 1000;

    let rng = &mut reproducible_rng();

    // Minimum number of leaves in the generated random `LabeledTree`
    for min_leaves in [0, 5, 10, 15, 20] {
        let labeled_tree = new_random_labeled_tree(
            rng,
            RANDOM_TREE_MAX_DEPTH,
            RANDOM_TREE_DESIRED_SIZE,
            min_leaves,
        );
        witness_for_a_labeled_tree_does_not_contain_private_data_impl(&labeled_tree, rng);
    }
}

fn witness_for_a_labeled_tree_does_not_contain_private_data_impl<R: RngCore + CryptoRng>(
    labeled_tree: &LabeledTree<Vec<u8>>,
    rng: &mut R,
) {
    let builder = hash_tree_builder_from_labeled_tree(labeled_tree);

    // split the tree into paths with exactly one leaf or empty subtree at the end
    let leaf_partial_trees = partial_trees_to_leaves_and_empty_subtrees(labeled_tree);
    assert!(!leaf_partial_trees.is_empty());
    let full_tree_witness = builder
        .witness_generator()
        .unwrap()
        .witness(labeled_tree)
        .expect("Failed to generate a witness");
    let root_hash = recompute_digest(labeled_tree, &full_tree_witness)
        .expect("Failed to compute the root hash");

    if leaf_partial_trees.len() == 1 {
        assert!(
            witness_contains_only_nodes_and_known(&full_tree_witness),
            "{full_tree_witness:?}"
        );
        return;
    }

    // test witness generated from a single leaf for each leaf
    for i in 0..leaf_partial_trees.len() {
        witness_for_a_labeled_tree_does_not_contain_private_data_multileaf(
            labeled_tree,
            &[i],
            &leaf_partial_trees[..],
            &full_tree_witness,
            &root_hash,
            &builder,
            rng,
        );
    }

    const NUM_ITERATIONS: usize = 10;
    let num_selected_leaves = leaf_partial_trees.len() / 2;
    for _ in 0..NUM_ITERATIONS {
        // `NUMBER_OF_RANDOM_LEAVES` random indexes
        let mut indexes =
            rand::seq::index::sample(rng, leaf_partial_trees.len(), num_selected_leaves).into_vec();
        indexes.sort_unstable();
        witness_for_a_labeled_tree_does_not_contain_private_data_multileaf(
            labeled_tree,
            &indexes[..],
            &leaf_partial_trees[..],
            &full_tree_witness,
            &root_hash,
            &builder,
            rng,
        );

        // `NUMBER_OF_RANDOM_LEAVES` *consecutive* random indexes
        let start: usize = rng.gen_range(0..num_selected_leaves);
        let indexes: Vec<_> = (start..start + num_selected_leaves).collect();
        witness_for_a_labeled_tree_does_not_contain_private_data_multileaf(
            labeled_tree,
            &indexes[..],
            &leaf_partial_trees[..],
            &full_tree_witness,
            &root_hash,
            &builder,
            rng,
        );
    }
}

/// Combines paths to multiple leaves/empty subtrees in the test.
fn witness_for_a_labeled_tree_does_not_contain_private_data_multileaf<R: RngCore + CryptoRng>(
    labeled_tree: &LabeledTree<Vec<u8>>,
    leaf_indexes: &[usize],
    leaf_partial_trees: &[LabeledTree<Vec<u8>>],
    full_tree_witness: &Witness,
    root_hash: &Digest,
    builder: &HashTreeBuilderImpl,
    rng: &mut R,
) {
    for w in leaf_indexes.windows(2) {
        assert_ne!(w[0], w[1], "Leaf indexes must be unique");
        assert!(
            w[0] < w[1],
            "Leaf indexes must be sorted in ascending order: {w:?}"
        );
    }

    // aggregate paths to leaves/empty subtrees indexed by `leaf_indexes` to a tree
    let mut aggregated_partial_tree = leaf_partial_trees[leaf_indexes[0]].clone();
    for i in leaf_indexes[1..].iter() {
        merge_path_into_labeled_tree(&mut aggregated_partial_tree, &leaf_partial_trees[*i]);
    }

    // pruning from the full tree the same subtree twice should return an error
    let pruned_witness = prune_witness(full_tree_witness, &aggregated_partial_tree)
        .expect("Failed to prune one leaf from a full tree witness");

    let mut pruned_full_tree = labeled_tree.clone();
    for i in leaf_indexes.iter() {
        pruned_full_tree =
            labeled_tree_without_leaf_or_empty_subtree(&pruned_full_tree, &leaf_partial_trees[*i]);
    }

    assert_eq!(
        recompute_digest(&pruned_full_tree, &pruned_witness,).expect("Failed to recompute_digest"),
        *root_hash,
    );

    assert_matches!(
        prune_witness(&pruned_witness, &aggregated_partial_tree),
        Err(TreeHashError::InconsistentPartialTree { offending_path }) // we might prune more than just the `Leaf`
        if labeled_tree_contains_prefix(&aggregated_partial_tree, &offending_path[..])
    );

    for single_path in partial_trees_to_leaves_and_empty_subtrees(&aggregated_partial_tree) {
        assert_matches!(
            prune_witness(&pruned_witness, &single_path),
            Err(TreeHashError::InconsistentPartialTree { offending_path })
            // we might prune more than just the `Leaf`
            if labeled_tree_contains_prefix(&single_path, &offending_path[..])
        );
    }

    // generate a witness for the aggregated tree
    let mut witness = builder
        .witness_generator()
        .unwrap()
        .witness(&aggregated_partial_tree)
        .expect("Failed to generate a witness");
    let num_known_nodes =
        check_leaves_and_empty_subtrees_are_known(&aggregated_partial_tree, &witness);
    let num_leaves = get_num_leaves_and_empty_subtrees(&aggregated_partial_tree);
    assert_eq!(num_leaves, leaf_indexes.len());
    assert_eq!(num_known_nodes, num_leaves);

    let pruned_witness = prune_witness(&witness, &aggregated_partial_tree);
    // completely pruned the witness should yield the correct root hash
    assert_matches!(
        &pruned_witness,
        Ok(Witness::Pruned { digest }) if digest == root_hash
    );

    // pruning a witness twice should return an error
    assert_matches!(
        prune_witness(&pruned_witness.expect("Failed to prune witness"), &aggregated_partial_tree),
        Err(TreeHashError::InconsistentPartialTree { offending_path }) if offending_path.is_empty()
    );

    // if we replace any `Witness::Known` with `Witness::Pruned` node, `prune_witness` should error
    let mut expected_offending_paths = vec![];

    for _ in 0..num_leaves {
        expected_offending_paths.push(replace_random_known_with_dummy_pruned(&mut witness, rng));
        assert_matches!(
            prune_witness(&witness, &aggregated_partial_tree),
            Err(TreeHashError::InconsistentPartialTree { offending_path })
            if expected_offending_paths.contains(&offending_path)
        );
    }
}

#[test]
fn pruning_depth_0_tree_works_correctly() {
    fn depth_0_inputs() -> Vec<(LabeledTree<Vec<u8>>, Digest)> {
        vec![
            (
                LabeledTree::Leaf(b"dummy leaf".to_vec()),
                compute_leaf_digest(&b"dummy leaf".to_vec()[..]),
            ),
            (LabeledTree::SubTree(FlatMap::new()), empty_subtree_hash()),
        ]
    }
    use rand::Rng;
    let rng = &mut reproducible_rng();
    const RANDOM_TREE_MAX_DEPTH: u32 = 10;

    for (labeled_tree, expected_hash) in depth_0_inputs() {
        let builder = hash_tree_builder_from_labeled_tree(&labeled_tree);

        let witness = builder
            .witness_generator()
            .unwrap()
            .witness(&labeled_tree)
            .expect("Failed to generate a witness");
        assert_eq!(&witness, &Witness::Known());
        assert_eq!(recompute_digest(&labeled_tree, &witness), Ok(expected_hash));

        // generate 10 random invalid trees and check that we cannot 1) generate
        // a witness and 2) recompute the hash using the wrong tree
        for _ in 0..10 {
            let random_tree_desired_size: u32 = rng.gen_range(1..100);
            let min_leaves = rng.gen_range(0..10);
            let other_labeled_tree = new_random_labeled_tree(
                rng,
                RANDOM_TREE_MAX_DEPTH,
                random_tree_desired_size,
                min_leaves,
            );
            if other_labeled_tree == labeled_tree {
                continue;
            }

            let other_has_depth_gt_0 = matches!(&other_labeled_tree, LabeledTree::SubTree(children) if !children.is_empty());
            if other_has_depth_gt_0 {
                let computed_witness = builder
                    .witness_generator()
                    .unwrap()
                    .witness(&other_labeled_tree);
                let expected_witness = if matches!(&labeled_tree, LabeledTree::Leaf(_)) {
                    Witness::Pruned {
                        digest: builder.as_hash_tree().unwrap().digest().clone(),
                    }
                } else {
                    Witness::Known()
                };
                // any attempt to generate a witness should result in the same witness
                assert_eq!(
                    computed_witness.as_ref(),
                    Ok(&expected_witness),
                    "labeled_tree={labeled_tree:?}, other_labeled_tree={other_labeled_tree:?}"
                );
                // A labeled tree with depth > 0 can't be plugged in to
                // `witness`, which equals `Witness::Known`.
                // Therefore, any attempt to `recompute_digest` or `prune_witness` with any
                // other tree of depth > 0 should error.
                assert_eq!(
                    recompute_digest(&other_labeled_tree, &witness),
                    Err(TreeHashError::InconsistentPartialTree {
                        offending_path: vec![]
                    }),
                    "witness={witness:?}, other_labeled_tree={other_labeled_tree:?}"
                );
                assert_eq!(
                    prune_witness(&witness, &other_labeled_tree),
                    Err(TreeHashError::InconsistentPartialTree {
                        offending_path: vec![]
                    })
                );
            }
        }
    }
}

#[test]
fn pruning_witness_pruned_in_the_root_fails_for_any_labeled_tree() {
    use rand::Rng;
    let rng = &mut reproducible_rng();
    const RANDOM_TREE_MAX_DEPTH: u32 = 10;
    let random_tree_desired_size: u32 = rng.gen_range(1..100);
    let min_leaves = rng.gen_range(0..10);
    const WITNESS: Witness = Witness::Pruned {
        digest: Digest([0u8; Sha256::DIGEST_LEN]),
    };
    for _ in 0..10 {
        let labeled_tree = new_random_labeled_tree(
            rng,
            RANDOM_TREE_MAX_DEPTH,
            random_tree_desired_size,
            min_leaves,
        );
        assert_eq!(
            recompute_digest(&labeled_tree, &WITNESS),
            Err(TreeHashError::InconsistentPartialTree {
                offending_path: vec![]
            })
        );
        assert_eq!(
            prune_witness(&WITNESS, &labeled_tree),
            Err(TreeHashError::InconsistentPartialTree {
                offending_path: vec![]
            })
        );
    }
}

#[test]
fn witness_for_a_leaf_returns_pruned_for_a_subtree() {
    // For the trees
    //
    //    +-- label_b
    //           \__ leaf
    //
    // should return the following Witness
    //    +-- Pruned
    //    +-- label_b
    //           \__ Pruned

    let partial_tree = LabeledTree::SubTree(flatmap!(
        Label::from("label_b") => LabeledTree::Leaf(Vec::from("v"))
    ));

    let builder = tree_with_a_subtree();
    let witness_generator = builder.witness_generator().unwrap();

    let res = witness_generator.witness(&partial_tree);
    let root_nodes = builder
        .as_hash_tree()
        .expect("failed to generate hash tree");

    let expected_result = Ok(Witness::Fork {
        left_tree: Box::new(Witness::Pruned {
            digest: root_nodes.left_tree().digest().clone(),
        }),
        right_tree: Box::new(Witness::Node {
            label: Label::from("label_b"),
            sub_witness: Box::new(Witness::Pruned {
                digest: root_nodes.right_tree().node_tree().digest().clone(),
            }),
        }),
    });
    assert_eq!(res, expected_result);
}

#[test]
fn witness_for_a_subtree_returns_pruned_for_a_leaf() {
    // For the tree
    //
    //    +-- label_a
    //           \__ label_b
    //                  \__ leaf
    //
    // should return the following Witness
    //    +-- label_a
    //           \__ Pruned
    //    +-- Pruned

    let partial_tree = LabeledTree::SubTree(flatmap!(
        Label::from("label_a") => LabeledTree::SubTree(flatmap!(
        Label::from("label_b") => LabeledTree::Leaf(Vec::from("v"))
    ))));

    let builder = tree_with_a_subtree();
    let witness_generator = builder.witness_generator().unwrap();

    let res = witness_generator.witness(&partial_tree);
    let root_nodes = builder
        .as_hash_tree()
        .expect("failed to generate hash tree");

    let expected_result = Ok(Witness::Fork {
        left_tree: Box::new(Witness::Node {
            label: Label::from("label_a"),
            sub_witness: Box::new(Witness::Pruned {
                digest: root_nodes.left_tree().node_tree().digest().clone(),
            }),
        }),
        right_tree: Box::new(Witness::Pruned {
            digest: root_nodes.right_tree().digest().clone(),
        }),
    });
    assert_eq!(res, expected_result);
}

#[test]
fn labeled_tree_does_not_produce_stack_overflow_for_deep_trees() {
    let mut tree = LabeledTree::Leaf(vec![0u8; 32]);
    for _ in 0..100_000 {
        tree = LabeledTree::SubTree(flatmap! {
            Label::from("a") => tree
        });
    }
    println!("dropping tree");
    std::mem::drop(tree);
    println!("tree dropped");
}

#[test]
fn witness_generator_exceeding_recursion_depth_should_error() {
    let mut labeled_tree = LabeledTree::Leaf(vec![0u8; 32]);
    for _ in 1..MAX_HASH_TREE_DEPTH {
        labeled_tree = LabeledTree::SubTree(flatmap! {
            Label::from("a") => labeled_tree
        });
    }

    // valid tree depth succeeds
    let builder: HashTreeBuilderImpl = hash_tree_builder_from_labeled_tree(&labeled_tree);
    let witness_generator = builder.witness_generator().unwrap();

    let res_w = witness_generator.witness(&labeled_tree);
    assert_matches!(res_w, Ok(_));
    let res_mht = witness_generator.mixed_hash_tree(&labeled_tree);
    assert_matches!(res_mht, Ok(_));

    labeled_tree = LabeledTree::SubTree(flatmap! {
        Label::from("a") => labeled_tree
    });

    // too deep recursion errors
    let builder: HashTreeBuilderImpl = hash_tree_builder_from_labeled_tree(&labeled_tree);
    let witness_generator = builder.witness_generator().unwrap();

    let res_w = witness_generator.witness(&labeled_tree);
    assert_eq!(
        res_w,
        Err(WitnessGenerationError::TooDeepRecursion(
            MAX_HASH_TREE_DEPTH + 1
        ))
    );
    let res_mht = witness_generator.mixed_hash_tree(&labeled_tree);
    assert_eq!(
        res_mht,
        Err(WitnessGenerationError::TooDeepRecursion(
            MAX_HASH_TREE_DEPTH + 1
        ))
    );
}

#[test]
fn filtered_mixed_hash_tree() {
    let label_a = Label::from("label_a");
    let label_a_3 = Label::from("label_a_3");
    let label_a_3_2 = Label::from("label_a_3_2");
    let label_b = Label::from("label_b");
    let label_b_2 = Label::from("label_b_2");
    let label_b_4 = Label::from("label_b_4");
    let label_b_4_3 = Label::from("label_b_4_3");
    let label_c = Label::from("label_c");

    let subtree_a_3_map = flatmap!(
        label_a_3_2 => LabeledTree::Leaf(Vec::from("contents_a_3_2")));
    let subtree_a_map = flatmap!(
        label_a_3 => LabeledTree::SubTree(subtree_a_3_map),
    );
    let subtree_b_4_map = flatmap!(
        label_b_4_3 => LabeledTree::Leaf(Vec::from("contents_b_4_3")));
    let subtree_b_map = flatmap!(
        label_b_2 => LabeledTree::SubTree(FlatMap::new()),
        label_b_4.clone() => LabeledTree::SubTree(subtree_b_4_map.clone()),
    );
    let root_map = flatmap!(
        label_a.clone() => LabeledTree::SubTree(subtree_a_map.clone()),
        label_b.clone() => LabeledTree::SubTree(subtree_b_map),
        label_c => LabeledTree::Leaf(Vec::from("contents_c")),
    );
    let partial_tree = LabeledTree::SubTree(root_map);

    let builder = tree_with_three_levels();
    let witness_generator = builder.witness_generator().unwrap();
    let mixed_hash_tree = witness_generator.mixed_hash_tree(&partial_tree).unwrap();
    let digest = mixed_hash_tree.digest();
    assert_eq!(*witness_generator.hash_tree().digest(), digest);

<<<<<<< HEAD
=======
    let filter_builder = mixed_hash_tree.filter_builder();
    assert_eq!(filter_builder.digest(), &digest);

>>>>>>> 4e850b9e
    let partial_tree = sparse_labeled_tree_from_paths(&[
        Path::from(vec![
            "label_a".into(),
            "label_a_3".into(),
            "label_a_3_2".into(),
        ]),
        Path::from(vec!["label_b".into(), "label_b_4".into()]),
    ])
    .unwrap();

<<<<<<< HEAD
    let filtered_hash_tree = mixed_hash_tree.filtered(&partial_tree).unwrap();
=======
    let filtered_hash_tree = filter_builder.filtered(&partial_tree).unwrap();
>>>>>>> 4e850b9e

    assert_eq!(digest, filtered_hash_tree.digest());

    let subtree_b_map_filtered = flatmap!(
        label_b_4 => LabeledTree::SubTree(subtree_b_4_map),
    );
    let smaller_root_map = flatmap!(
        label_a => LabeledTree::SubTree(subtree_a_map),
        label_b => LabeledTree::SubTree(subtree_b_map_filtered),
    );
    let smaller_partial_tree = LabeledTree::SubTree(smaller_root_map);

    let expected_hash_tree = witness_generator
        .mixed_hash_tree(&smaller_partial_tree)
        .unwrap();
    assert_eq!(expected_hash_tree, filtered_hash_tree);

    let too_long_partial_tree = sparse_labeled_tree_from_paths(&[Path::from(vec![
        "label_a".into(),
        "label_a_3".into(),
        "label_a_3_2".into(),
        "too_long".into(),
    ])])
    .unwrap();

    assert_eq!(
<<<<<<< HEAD
        mixed_hash_tree.filtered(&too_long_partial_tree),
=======
        filter_builder.filtered(&too_long_partial_tree),
>>>>>>> 4e850b9e
        Err(MixedHashTreeFilterError::PathTooLong)
    );
}<|MERGE_RESOLUTION|>--- conflicted
+++ resolved
@@ -2503,35 +2503,6 @@
 
     assert_eq!(
         lookup_lower_bound(&t, &[&b"sig"[..], &b"a"[..]], &b"b"[..]),
-<<<<<<< HEAD
-        Some((&Label::from("b"), &b_leaf))
-    );
-    assert_eq!(
-        lookup_lower_bound(&t, &[&b"sig"[..], &b"a"[..]], &b"c"[..]),
-        Some((&Label::from("b"), &b_leaf))
-    );
-    assert_eq!(
-        lookup_lower_bound(&t, &[&b"sig"[..], &b"a"[..]], &b"a"[..]),
-        None
-    );
-    assert_eq!(
-        lookup_lower_bound(&t, &[&b"sig"[..]], &b"d"[..]),
-        Some((&Label::from("c"), &c_leaf))
-    );
-    assert_eq!(
-        lookup_lower_bound(&t, &[&b"sig"[..]], &b"c"[..]),
-        Some((&Label::from("c"), &c_leaf))
-    );
-    assert_eq!(
-        lookup_lower_bound(&t, &[&b"sig"[..]], &b"b"[..]),
-        Some((&Label::from("a"), &a_subtree))
-    );
-    assert_eq!(
-        lookup_lower_bound(&t, &[&b"sig"[..]], &b"a"[..]),
-        Some((&Label::from("a"), &a_subtree))
-    );
-    assert_eq!(lookup_lower_bound(&t, &[&b"sig"[..]], &b"0"[..]), None);
-=======
         LookupLowerBoundStatus::Found(&Label::from("b"), &b_leaf)
     );
     assert_eq!(
@@ -2570,7 +2541,6 @@
         lookup_lower_bound(&t, &[&b"sig"[..], &b"c"[..]], &b"0"[..]),
         LookupLowerBoundStatus::PrefixNotFound
     );
->>>>>>> 4e850b9e
 }
 
 #[test]
@@ -3411,12 +3381,9 @@
     let digest = mixed_hash_tree.digest();
     assert_eq!(*witness_generator.hash_tree().digest(), digest);
 
-<<<<<<< HEAD
-=======
     let filter_builder = mixed_hash_tree.filter_builder();
     assert_eq!(filter_builder.digest(), &digest);
 
->>>>>>> 4e850b9e
     let partial_tree = sparse_labeled_tree_from_paths(&[
         Path::from(vec![
             "label_a".into(),
@@ -3427,11 +3394,7 @@
     ])
     .unwrap();
 
-<<<<<<< HEAD
-    let filtered_hash_tree = mixed_hash_tree.filtered(&partial_tree).unwrap();
-=======
     let filtered_hash_tree = filter_builder.filtered(&partial_tree).unwrap();
->>>>>>> 4e850b9e
 
     assert_eq!(digest, filtered_hash_tree.digest());
 
@@ -3458,11 +3421,7 @@
     .unwrap();
 
     assert_eq!(
-<<<<<<< HEAD
-        mixed_hash_tree.filtered(&too_long_partial_tree),
-=======
         filter_builder.filtered(&too_long_partial_tree),
->>>>>>> 4e850b9e
         Err(MixedHashTreeFilterError::PathTooLong)
     );
 }