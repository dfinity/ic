//! # Configuration Update Protocol
//!
//! When updating the IC-OS configuration, it's crucial to maintain backwards compatibility.
//! Please adhere to the following guidelines when making changes to the configuration structures:
//!
//! - **Backwards Compatibility**: Configuration persists across reboots, so all config updates should be backwards compatible to ensure that older configuration files are still deserializable across GuestOS and HostOS upgrades.
//!
//! - **Updating `CONFIG_VERSION`**: Always update the `CONFIG_VERSION` constant (increment the minor version) whenever you modify the configuration.
//!
//! - **Unit Tests**: Add a unit test in `lib.rs` that tests deserialization of your new configuration version.
//!
//! - **Adding New Fields**: If adding a new field to a configuration struct, make sure it is optional or has a default value by implementing `Default` or via `#[serde(default)]`.
//!
//! - **Adding Enum Variants (Forward Compatibility)**: When adding new variants to an enum, ensure older versions can handle unknown variants gracefully by using `#[serde(other)]` on a fallback variant.
//!
<<<<<<< HEAD
//! - **Removing Fields**: To prevent backwards-compatibility deserialization errors, required fields must not be removed directly: In a first step, they have to be deprecated, and code that reads the value must be removed. In a second step, after the first step has rolled out to all nodes and there is no risk of a rollback, the field can be removed. Additionally, to avoid reintroducing a previously removed field, add your removed field to the RESERVED_FIELD_NAMES list.
=======
//! - **Removing Fields**: To prevent backwards compatibility deserialization errors, required fields must not be removed directly: In a first step, they have to be given a default attribute and all IC-OS references to them have to be removed. In a second step, after the first step has rolled out to all OSes (HostOS and GuestOS) and there is no risk of a rollback, the field can be removed. Additionally, to avoid reintroducing a previously removed field, add your removed field to the RESERVED_FIELD_NAMES list.
>>>>>>> cb4878c4
//!
//! - **Renaming Fields**: Avoid renaming fields unless absolutely necessary. If you must rename a field, use `#[serde(rename = "old_name")]`.
//!
//! ## Logging safety
//!
//! All configuration objects defined in this file are safe to log. They do not contain any secret material.
use ic_types::malicious_behavior::MaliciousBehavior;
use macaddr::MacAddr6;
use serde::{Deserialize, Serialize};
use serde_with::{serde_as, DisplayFromStr};
use std::collections::HashMap;
use std::fmt;
use std::net::{Ipv4Addr, Ipv6Addr};
use std::str::FromStr;
use strum::EnumString;
use url::Url;

pub const CONFIG_VERSION: &str = "1.5.0";

/// List of field names that have been removed and should not be reused.
pub static RESERVED_FIELD_NAMES: &[&str] = &[];

pub type ConfigMap = HashMap<String, String>;

/// SetupOS configuration. User-facing configuration files
/// (e.g., `config.ini`, `deployment.json`) are transformed into `SetupOSConfig`.
#[derive(Serialize, Deserialize, Debug, PartialEq, Eq, Clone)]
pub struct SetupOSConfig {
    /// Tracks the config version, set to CONFIG_VERSION at runtime.
    pub config_version: String,
    pub network_settings: NetworkSettings,
    pub icos_settings: ICOSSettings,
    pub setupos_settings: SetupOSSettings,
    pub hostos_settings: HostOSSettings,
    pub guestos_settings: GuestOSSettings,
}

/// HostOS configuration. In production, this struct inherits settings from `SetupOSConfig`.
#[derive(Serialize, Deserialize, Debug, PartialEq, Eq, Clone)]
pub struct HostOSConfig {
    /// Tracks the config version, set to CONFIG_VERSION at runtime.
    pub config_version: String,
    pub network_settings: NetworkSettings,
    pub icos_settings: ICOSSettings,
    pub hostos_settings: HostOSSettings,
    pub guestos_settings: GuestOSSettings,
}

/// The type of the virtual machine running the GuestOS.
#[derive(Serialize, Deserialize, Copy, Clone, Eq, PartialEq, Debug, EnumString, Default)]
#[serde(rename_all = "snake_case")]
#[strum(serialize_all = "snake_case")]
pub enum GuestVMType {
    /// This is what runs most of the time, executing the replica, serving requests, etc.
    #[default]
    Default,
    /// The Guest VM brought up temporarily during the GuestOS upgrade process.
    Upgrade,
    /// Unknown variant fallback for forward compatibility with future version
    /// (used in case a newer HostOS sends a value that an older GuestOS does not understand)
    #[serde(other)]
    Unknown,
}

#[derive(Serialize, Deserialize, Debug, PartialEq, Eq, Clone)]
pub struct TrustedExecutionEnvironmentConfig {
    /// AMD SEV-SNP certificate chain in PEM format.
    pub sev_cert_chain_pem: String,
}

/// GuestOS configuration. In production, this struct inherits settings from `HostOSConfig`.
#[derive(Serialize, Deserialize, Debug, PartialEq, Eq, Clone)]
pub struct GuestOSConfig {
    /// Tracks the config version, set to CONFIG_VERSION at runtime.
    pub config_version: String,
    pub network_settings: NetworkSettings,
    pub icos_settings: ICOSSettings,
    pub guestos_settings: GuestOSSettings,
    #[serde(default)]
    pub guest_vm_type: GuestVMType,
    #[serde(default)]
    pub upgrade_config: GuestOSUpgradeConfig,
    /// This is only filled in when running on SEV-SNP capable hardware and trusted execution
    /// environment is enabled in icos_settings.enable_trusted_execution_environment
    #[serde(default)]
    pub trusted_execution_environment_config: Option<TrustedExecutionEnvironmentConfig>,
}

#[serde_as]
#[derive(Serialize, Deserialize, Debug, PartialEq, Eq, Clone)]
pub struct ICOSSettings {
    /// The node reward type determines node rewards
    pub node_reward_type: Option<String>,
    #[serde_as(as = "DisplayFromStr")]
    /// In nested testing, mgmt_mac is set in deployment.json.template,
    /// else found dynamically in call to config tool CreateSetuposConfig
    pub mgmt_mac: MacAddr6,
    #[serde_as(as = "DisplayFromStr")]
    pub deployment_environment: DeploymentEnvironment,
    #[serde(default)]
    pub logging: Logging,
    // NODE-1653: remove field after next HostOS/GuestOS upgrade reaches NNS
    pub use_nns_public_key: bool,
    /// The URL (HTTP) of the NNS node(s).
    pub nns_urls: Vec<Url>,
    pub use_node_operator_private_key: bool,
    /// Whether SEV-SNP should be enabled. This is configured when the machine is deployed.
    /// If the value is enabled, we check during deployment that SEV-SNP is supported
    /// by the hardware. Once deployment is successful, we rely on the hardware supporting
    /// SEV-SNP.
    ///
    /// IMPORTANT: This field only controls whether TEE is enabled in config.
    /// In GuestOS code, to check if SEV is actually active, use `is_sev_active()` from the `ic_sev` crate,
    /// which queries the CPU and cannot be faked by a malicious HostOS.
    #[serde(default)]
    pub enable_trusted_execution_environment: bool,
    /// This ssh keys directory contains individual files named `admin`, `backup`, `readonly`.
    /// The contents of these files serve as `authorized_keys` for their respective role account.
    /// This means that, for example, `accounts_ssh_authorized_keys/admin`
    /// is transferred to `~admin/.ssh/authorized_keys` on the target system.
    /// backup and readonly can only be modified via an NNS proposal
    /// and are in place for subnet recovery or issue debugging purposes.
    /// use_ssh_authorized_keys triggers the use of the ssh keys directory
    pub use_ssh_authorized_keys: bool,
    pub icos_dev_settings: ICOSDevSettings,
}

#[derive(Serialize, Deserialize, Debug, PartialEq, Eq, Clone, Default)]
pub struct ICOSDevSettings {}

/// Placeholder for SetupOS-specific settings.
#[derive(Serialize, Deserialize, Debug, PartialEq, Eq, Clone)]
pub struct SetupOSSettings;

/// HostOS-specific settings.
#[derive(Serialize, Deserialize, Debug, PartialEq, Eq, Clone)]
pub struct HostOSSettings {
    pub vm_memory: u32,
    pub vm_cpu: String,
    #[serde(default = "default_vm_nr_of_vcpus")]
    pub vm_nr_of_vcpus: u32,
    pub verbose: bool,
}

impl Default for HostOSSettings {
    fn default() -> Self {
        HostOSSettings {
            vm_memory: Default::default(),
            vm_cpu: Default::default(),
            vm_nr_of_vcpus: default_vm_nr_of_vcpus(),
            verbose: Default::default(),
        }
    }
}

const fn default_vm_nr_of_vcpus() -> u32 {
    64
}

/// Config specific to the GuestOS upgrade process.
#[derive(Serialize, Deserialize, Debug, PartialEq, Eq, Default, Clone)]
pub struct GuestOSUpgradeConfig {
    /// IPv6 address of the peer Guest virtual machine.
    /// Inside the Default VM, it's the address of the Upgrade VM.
    /// Inside the Upgrade VM, it's the address of the Default VM.
    #[serde(default)]
    pub peer_guest_vm_address: Option<Ipv6Addr>,
}

/// GuestOS-specific settings.
#[derive(Serialize, Deserialize, Debug, PartialEq, Eq, Default, Clone)]
pub struct GuestOSSettings {
    /// Externally generated cryptographic keys.
    /// Must be a directory with contents matching the internal representation of the ic_crypto directory.
    /// When given, this provides the private keys of the node.
    /// If not given, the node will generate its own private/public key pair.
    pub inject_ic_crypto: bool,
    pub inject_ic_state: bool,
    /// Initial registry state.
    /// Must be a directory with contents matching the internal representation of the ic_registry_local_store.
    /// When given, this provides the initial state of the registry.
    /// If not given, the node will fetch (initial) registry state from the NNS.
    pub inject_ic_registry_local_store: bool,
    pub guestos_dev_settings: GuestOSDevSettings,
}

/// GuestOS development configuration. These settings are strictly used for development images.
#[derive(Serialize, Deserialize, Debug, PartialEq, Eq, Default, Clone)]
pub struct GuestOSDevSettings {
    pub backup_spool: Option<BackupSpoolSettings>,
    pub malicious_behavior: Option<MaliciousBehavior>,
    pub query_stats_epoch_length: Option<u64>,
    pub bitcoind_addr: Option<String>,
    pub jaeger_addr: Option<String>,
    pub socks_proxy: Option<String>,
    // An optional hostname to override the deterministically generated hostname
    pub hostname: Option<String>,
    // Generate and inject a self-signed TLS certificate and key for ic-boundary
    // for the given domain name. To be used in system tests only.
    pub generate_ic_boundary_tls_cert: Option<String>,
}

/// Configures the usage of the backup spool directory.
#[derive(Serialize, Deserialize, Debug, PartialEq, Eq, Clone)]
pub struct BackupSpoolSettings {
    /// The maximum age of any file or directory kept in the backup spool.
    pub backup_retention_time_seconds: Option<u64>,
    /// The interval at which the backup spool directory will be scanned for files to delete.
    pub backup_purging_interval_seconds: Option<u64>,
}

#[derive(Copy, Clone, Eq, PartialEq, Debug)]
#[non_exhaustive]
pub enum DeploymentEnvironment {
    Mainnet,
    Testnet,
}

impl fmt::Display for DeploymentEnvironment {
    fn fmt(&self, f: &mut fmt::Formatter) -> fmt::Result {
        match self {
            DeploymentEnvironment::Mainnet => write!(f, "mainnet"),
            DeploymentEnvironment::Testnet => write!(f, "testnet"),
        }
    }
}

#[derive(Debug, thiserror::Error)]
pub enum DeploymentParseError {
    #[error("invalid deployment variant")]
    InvalidVariant,
}

impl FromStr for DeploymentEnvironment {
    type Err = DeploymentParseError;
    fn from_str(s: &str) -> Result<DeploymentEnvironment, DeploymentParseError> {
        match s.to_lowercase().as_str() {
            "mainnet" => Ok(DeploymentEnvironment::Mainnet),
            "testnet" => Ok(DeploymentEnvironment::Testnet),
            _ => Err(DeploymentParseError::InvalidVariant),
        }
    }
}

// NODE-1681: Leftover from push-based logging. Remove now that it's fully deprecated
#[derive(Serialize, Deserialize, Debug, PartialEq, Eq, Clone, Default)]
pub struct Logging {}

#[derive(Serialize, Deserialize, Debug, PartialEq, Eq, Clone)]
pub struct NetworkSettings {
    pub ipv6_config: Ipv6Config,
    pub ipv4_config: Option<Ipv4Config>,
    pub domain_name: Option<String>,
}

#[derive(Serialize, Deserialize, Debug, PartialEq, Eq, Clone)]
pub struct Ipv4Config {
    pub address: Ipv4Addr,
    pub gateway: Ipv4Addr,
    pub prefix_length: u8,
}

#[derive(Serialize, Deserialize, Debug, PartialEq, Eq, Clone)]
pub enum Ipv6Config {
    Deterministic(DeterministicIpv6Config),
    Fixed(FixedIpv6Config),
    RouterAdvertisement,
    /// Unknown variant for forward compatibility with future versions
    /// (used in case a newer HostOS sends a value that an older GuestOS does not understand)
    #[serde(other)]
    Unknown,
}

#[derive(Serialize, Deserialize, Debug, PartialEq, Eq, Clone)]
pub struct DeterministicIpv6Config {
    pub prefix: String,
    pub prefix_length: u8,
    pub gateway: Ipv6Addr,
}

#[derive(Serialize, Deserialize, Debug, PartialEq, Eq, Clone)]
pub struct FixedIpv6Config {
    // Fixed ipv6 address includes subnet mask /64
    pub address: String,
    pub gateway: Ipv6Addr,
}

#[cfg(test)]
mod tests {
    use super::*;
    use serde_json::Value;
    use std::collections::HashSet;

    #[test]
    fn test_vm_nr_of_vcpus_deserialization() -> Result<(), Box<dyn std::error::Error>> {
        // Test with vm_nr_of_vcpus specified
        let json = r#"{
            "vm_memory": 4096,
            "vm_cpu": "host",
            "vm_nr_of_vcpus": 4,
            "verbose": true
        }"#;
        let settings: HostOSSettings = serde_json::from_str(json)?;
        assert_eq!(settings.vm_nr_of_vcpus, 4);

        // Test without vm_nr_of_vcpus (should use default)
        let json = r#"{
            "vm_memory": 4096,
            "vm_cpu": "host",
            "verbose": true
        }"#;
        let settings: HostOSSettings = serde_json::from_str(json)?;
        assert_eq!(settings.vm_nr_of_vcpus, 64);

        Ok(())
    }

    #[test]
    fn test_guest_vm_type_forward_compatibility() -> Result<(), Box<dyn std::error::Error>> {
        // Test that unknown enum variants deserialize to Unknown
        // Create a minimal GuestOSConfig with the unknown variant
        let config_json = serde_json::json!({
            "config_version": CONFIG_VERSION,
            "network_settings": {
                "ipv6_config": "RouterAdvertisement"
            },
            "icos_settings": {
                "mgmt_mac": "00:00:00:00:00:00",
                "deployment_environment": "testnet",
                "logging": {},
                "use_nns_public_key": false,
                "nns_urls": [],
                "use_node_operator_private_key": false,
                "use_ssh_authorized_keys": false,
                "icos_dev_settings": {}
            },
            "guestos_settings": {
                "inject_ic_crypto": false,
                "inject_ic_state": false,
                "inject_ic_registry_local_store": false,
                "guestos_dev_settings": {}
            },
            "guest_vm_type": "unknown_future_variant"
        });

        // This should not fail and should deserialize guest_vm_type to Unknown
        let config: GuestOSConfig = serde_json::from_value(config_json)?;
        assert_eq!(config.guest_vm_type, GuestVMType::Unknown);

        Ok(())
    }

    #[test]
    fn test_no_reserved_field_names_used() -> Result<(), Box<dyn std::error::Error>> {
        let reserved_field_names: HashSet<&str> = RESERVED_FIELD_NAMES.iter().cloned().collect();

        let setupos_config = SetupOSConfig {
            config_version: CONFIG_VERSION.to_string(),
            network_settings: NetworkSettings {
                ipv6_config: Ipv6Config::RouterAdvertisement,
                ipv4_config: None,
                domain_name: None,
            },
            icos_settings: ICOSSettings {
                node_reward_type: None,
                mgmt_mac: "00:00:00:00:00:00".parse()?,
                deployment_environment: DeploymentEnvironment::Testnet,
                logging: Logging::default(),
                use_nns_public_key: false,
                nns_urls: vec![],
                use_node_operator_private_key: false,
                enable_trusted_execution_environment: false,
                use_ssh_authorized_keys: false,
                icos_dev_settings: ICOSDevSettings::default(),
            },
            setupos_settings: SetupOSSettings,
            hostos_settings: HostOSSettings {
                vm_memory: 0,
                vm_cpu: String::new(),
                vm_nr_of_vcpus: 0,
                verbose: false,
            },
            guestos_settings: GuestOSSettings::default(),
        };

        fn get_all_field_names(value: &Value, field_names: &mut HashSet<String>) {
            match value {
                Value::Object(map) => {
                    for (key, val) in map {
                        field_names.insert(key.clone());
                        get_all_field_names(val, field_names);
                    }
                }
                Value::Array(arr) => {
                    for val in arr {
                        get_all_field_names(val, field_names);
                    }
                }
                _ => {}
            }
        }

        let setupos_config = serde_json::to_value(&setupos_config)?;

        let mut field_names = HashSet::new();
        get_all_field_names(&setupos_config, &mut field_names);
        for field in field_names {
            assert!(
                !reserved_field_names.contains(field.as_str()),
                "Field name '{}' is reserved and should not be used.",
                field
            );
        }

        Ok(())
    }
}<|MERGE_RESOLUTION|>--- conflicted
+++ resolved
@@ -13,11 +13,7 @@
 //!
 //! - **Adding Enum Variants (Forward Compatibility)**: When adding new variants to an enum, ensure older versions can handle unknown variants gracefully by using `#[serde(other)]` on a fallback variant.
 //!
-<<<<<<< HEAD
-//! - **Removing Fields**: To prevent backwards-compatibility deserialization errors, required fields must not be removed directly: In a first step, they have to be deprecated, and code that reads the value must be removed. In a second step, after the first step has rolled out to all nodes and there is no risk of a rollback, the field can be removed. Additionally, to avoid reintroducing a previously removed field, add your removed field to the RESERVED_FIELD_NAMES list.
-=======
 //! - **Removing Fields**: To prevent backwards compatibility deserialization errors, required fields must not be removed directly: In a first step, they have to be given a default attribute and all IC-OS references to them have to be removed. In a second step, after the first step has rolled out to all OSes (HostOS and GuestOS) and there is no risk of a rollback, the field can be removed. Additionally, to avoid reintroducing a previously removed field, add your removed field to the RESERVED_FIELD_NAMES list.
->>>>>>> cb4878c4
 //!
 //! - **Renaming Fields**: Avoid renaming fields unless absolutely necessary. If you must rename a field, use `#[serde(rename = "old_name")]`.
 //!
