--- conflicted
+++ resolved
@@ -1,12 +1,8 @@
-use bootstrap_config::{build_bootstrap_config_image, BootstrapOptions};
 use clap::Parser;
 use config::generate_testnet_config::{
     generate_testnet_config, GenerateTestnetConfigArgs, Ipv6ConfigType,
 };
-<<<<<<< HEAD
-=======
 use config::guestos_bootstrap_image::BootstrapOptions;
->>>>>>> ccb64da8
 use config_types::DeploymentEnvironment;
 use ic_prep_lib::{
     internet_computer::{IcConfig, TopologyConfig},
@@ -246,13 +242,9 @@
             accounts_ssh_authorized_keys: Some(keys_dir),
             ..Default::default()
         };
-<<<<<<< HEAD
-        build_bootstrap_config_image(&config_path, &bootstrap_options).unwrap();
-=======
         bootstrap_options
             .build_bootstrap_config_image(&config_path)
             .unwrap();
->>>>>>> ccb64da8
 
         // Upload config image
         let image_id = farm
