--- conflicted
+++ resolved
@@ -126,15 +126,7 @@
                 deployment_settings.deployment.name.as_str(),
                 &node_type,
             )?;
-<<<<<<< HEAD
-
-            let ipv6_prefix = network_info
-                .ipv6_prefix
-                .context("ipv6_prefix required in config to generate ipv6 address")?;
-            let ipv6_address = generate_ipv6_address(&ipv6_prefix, &generated_mac)?;
-=======
             let ipv6_address = generate_ipv6_address(&network_info.ipv6_prefix, &mac)?;
->>>>>>> a34cbd96
             println!("{}", to_cidr(ipv6_address, network_info.ipv6_subnet));
             Ok(())
         }
