--- conflicted
+++ resolved
@@ -3,22 +3,11 @@
 use anyhow::{anyhow, Result};
 use clap::{Parser, Subcommand};
 
-<<<<<<< HEAD
-use config::types::{HostOSConfig, Ipv6Config};
 use config::{deserialize_config, DEFAULT_HOSTOS_CONFIG_OBJECT_PATH};
-use mac_address::mac_address::{generate_mac_address, FormattedMacAddress};
-use mac_address::node_type::NodeType;
+use config_types::{HostOSConfig, Ipv6Config};
+use deterministic_ips::{calculate_deterministic_mac, IpVariant};
 use network::generate_network_config;
-use network::ipv6::generate_ipv6_address;
-=======
-use config::config_ini::config_map_from_path;
-use config::deployment_json::get_deployment_settings;
-use config::{DEFAULT_HOSTOS_CONFIG_INI_FILE_PATH, DEFAULT_HOSTOS_DEPLOYMENT_JSON_PATH};
-use deterministic_ips::{calculate_deterministic_mac, IpVariant};
-use network::info::NetworkInfo;
->>>>>>> 245e13eb
 use network::systemd::DEFAULT_SYSTEMD_NETWORK_DIR;
-use network::{generate_network_config, resolve_mgmt_mac};
 use utils::to_cidr;
 
 #[derive(Subcommand)]
@@ -57,7 +46,6 @@
 
     match opts.command {
         Some(Commands::GenerateNetworkConfig { output_directory }) => {
-<<<<<<< HEAD
             let hostos_config: HostOSConfig =
                 deserialize_config(DEFAULT_HOSTOS_CONFIG_OBJECT_PATH)?;
 
@@ -66,46 +54,19 @@
                 &hostos_config.network_settings
             );
 
-            let generated_mac = generate_mac_address(
-                &hostos_config.icos_settings.mgmt_mac,
-                &hostos_config.icos_settings.deployment_environment,
-                &NodeType::HostOS,
-=======
-            let config_map = config_map_from_path(Path::new(&opts.config)).context(format!(
-                "Failed to get config.ini settings for path: {}",
-                &opts.config
-            ))?;
-            eprintln!("Using config: {:?}", config_map);
-
-            let network_info = NetworkInfo::from_config_map(&config_map)?;
-            eprintln!("Network info config: {:?}", &network_info);
-
-            let deployment_settings = get_deployment_settings(Path::new(&opts.deployment_file))
-                .context(format!(
-                    "Failed to get deployment settings for file: {}",
-                    &opts.deployment_file
-                ))?;
-            eprintln!("Deployment config: {:?}", deployment_settings);
-
-            let mgmt_mac = resolve_mgmt_mac(deployment_settings.deployment.mgmt_mac)?;
             let generated_mac = calculate_deterministic_mac(
-                mgmt_mac,
-                deployment_settings.deployment.name.parse()?,
+                hostos_config.icos_settings.mgmt_mac,
+                hostos_config.icos_settings.deployment_environment,
                 IpVariant::V6,
                 0x1,
->>>>>>> 245e13eb
             )?;
             eprintln!("Using generated mac (unformatted) {}", generated_mac);
 
-<<<<<<< HEAD
             generate_network_config(
                 &hostos_config.network_settings,
-                generated_mac,
+                &generated_mac,
                 Path::new(&output_directory),
             )
-=======
-            generate_network_config(&network_info, &generated_mac, Path::new(&output_directory))
->>>>>>> 245e13eb
         }
         Some(Commands::GenerateIpv6Address { node_type }) => {
             let hostos_config: HostOSConfig =
@@ -116,12 +77,11 @@
                 &hostos_config.network_settings
             );
 
-<<<<<<< HEAD
-            let node_type = node_type.parse::<NodeType>()?;
-            let generated_mac = generate_mac_address(
-                &hostos_config.icos_settings.mgmt_mac,
-                &hostos_config.icos_settings.deployment_environment,
-                &node_type,
+            let generated_mac = calculate_deterministic_mac(
+                hostos_config.icos_settings.mgmt_mac,
+                hostos_config.icos_settings.deployment_environment,
+                IpVariant::V6,
+                node_type,
             )?;
             eprintln!("Using generated mac (unformatted) {}", generated_mac);
 
@@ -135,20 +95,9 @@
                 ));
             };
 
-            let ipv6_address = generate_ipv6_address(&ipv6_config.prefix, &generated_mac)?;
+            let ipv6_address = generated_mac.calculate_slaac(&ipv6_config.prefix)?;
             println!("{}", to_cidr(ipv6_address, ipv6_config.prefix_length));
 
-=======
-            let mgmt_mac = resolve_mgmt_mac(deployment_settings.deployment.mgmt_mac)?;
-            let generated_mac = calculate_deterministic_mac(
-                mgmt_mac,
-                deployment_settings.deployment.name.parse()?,
-                IpVariant::V6,
-                node_type,
-            )?;
-            let ipv6_address = generated_mac.calculate_slaac(&network_info.ipv6_prefix)?;
-            println!("{}", to_cidr(ipv6_address, network_info.ipv6_subnet));
->>>>>>> 245e13eb
             Ok(())
         }
         Some(Commands::GenerateMacAddress { node_type }) => {
@@ -160,46 +109,22 @@
                 &hostos_config.network_settings
             );
 
-<<<<<<< HEAD
-            let node_type = node_type.parse::<NodeType>()?;
-            let generated_mac = generate_mac_address(
-                &hostos_config.icos_settings.mgmt_mac,
-                &hostos_config.icos_settings.deployment_environment,
-                &node_type,
+            let generated_mac = calculate_deterministic_mac(
+                hostos_config.icos_settings.mgmt_mac,
+                hostos_config.icos_settings.deployment_environment,
+                IpVariant::V6,
+                node_type,
             )?;
             eprintln!("Using generated mac (unformatted) {}", generated_mac);
 
-            let generated_mac = FormattedMacAddress::from(&generated_mac);
-
-=======
-            let mgmt_mac = resolve_mgmt_mac(deployment_settings.deployment.mgmt_mac)?;
-            let generated_mac = calculate_deterministic_mac(
-                mgmt_mac,
-                deployment_settings.deployment.name.parse()?,
-                IpVariant::V6,
-                node_type,
-            )?;
->>>>>>> 245e13eb
             println!("{}", generated_mac);
             Ok(())
         }
         Some(Commands::FetchMacAddress {}) => {
-<<<<<<< HEAD
             let hostos_config: HostOSConfig =
                 deserialize_config(DEFAULT_HOSTOS_CONFIG_OBJECT_PATH)?;
 
             println!("{}", hostos_config.icos_settings.mgmt_mac);
-=======
-            let deployment_settings = get_deployment_settings(Path::new(&opts.deployment_file))
-                .context(format!(
-                    "Failed to get deployment settings for file: {}",
-                    &opts.deployment_file
-                ))?;
-            eprintln!("Deployment config: {:?}", deployment_settings);
-
-            let mgmt_mac = resolve_mgmt_mac(deployment_settings.deployment.mgmt_mac)?;
-            println!("{}", mgmt_mac);
->>>>>>> 245e13eb
             Ok(())
         }
         None => Err(anyhow!(
