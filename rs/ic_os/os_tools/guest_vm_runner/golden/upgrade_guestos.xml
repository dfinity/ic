<domain type='qemu' id='1'>
  <name>upgrade-guestos</name>
  <uuid>1ea49839-7f46-4560-a4c7-fce677bbfbbd</uuid>
  <metadata>
    <libosinfo:libosinfo xmlns:libosinfo="http://libosinfo.org/xmlns/libvirt/domain/1.0">
      <libosinfo:os id="http://ubuntu.com/ubuntu/24.04"/>
    </libosinfo:libosinfo>
  </metadata>
<<<<<<< HEAD
  <memory unit='GiB'>16</memory>
  <currentMemory unit='GiB'>16</currentMemory>
=======
  <memory unit='GiB'>4</memory>
  <currentMemory unit='GiB'>4</currentMemory>
>>>>>>> b358d801
  <vcpu placement='static'>64</vcpu>
  <cpu mode='host-model'/>
  <launchSecurity type='sev-snp' kernelHashes='yes'>
    <cbitpos>51</cbitpos>
    <reducedPhysBits>1</reducedPhysBits>
    <policy>30000</policy>
  </launchSecurity>
  <resource>
    <partition>/machine</partition>
  </resource>
  <os type='efi'>
    <type arch='x86_64' machine='pc-q35-9.2'>hvm</type>
    <boot dev='hd'/>
    <loader readonly='yes'>/tmp/OVMF_SEV.fd</loader>
    <kernel>/tmp/test-kernel</kernel>
    <initrd>/tmp/test-initrd</initrd>
    <cmdline>security=selinux selinux=1 enforcing=0</cmdline>
  </os>
  <features>
    <acpi/>
    <apic/>
  </features>
  <clock offset='utc'>
    <timer name='rtc' tickpolicy='catchup'/>
    <timer name='pit' tickpolicy='delay'/>
    <timer name='hpet' present='no'/>
  </clock>
  <!-- Destroy the VM in all these cases and let the guest_vm_runner restart it -->
  <on_poweroff>destroy</on_poweroff>
  <on_reboot>destroy</on_reboot>
  <on_crash>destroy</on_crash>
  <pm>
    <suspend-to-mem enabled='no'/>
    <suspend-to-disk enabled='no'/>
  </pm>
  <devices>
    <emulator>/usr/bin/qemu-system-x86_64</emulator>
    <disk type='block' device='disk'>
      <driver name='qemu' type='raw' cache='none' discard='unmap'/>
      <source dev='/dev/guest_disk' index='1'/>
      <backingStore/>
      <target dev='vda' bus='virtio'/>
      <alias name='virtio-disk0'/>
      <address type='pci' domain='0x0000' bus='0x04' slot='0x00' function='0x0'/>
    </disk>
    <disk type='file' device='disk'>
      <source file='/tmp/config.img'/>
      <target dev='sda' bus='usb' removable='on'/>
    </disk>
    <controller type='usb' index='0' model='ich9-ehci1'>
      <alias name='usb'/>
      <address type='pci' domain='0x0000' bus='0x00' slot='0x1d' function='0x7'/>
    </controller>
    <controller type='usb' index='0' model='ich9-uhci1'>
      <alias name='usb'/>
      <master startport='0'/>
      <address type='pci' domain='0x0000' bus='0x00' slot='0x1d' function='0x0' multifunction='on'/>
    </controller>
    <controller type='usb' index='0' model='ich9-uhci2'>
      <alias name='usb'/>
      <master startport='2'/>
      <address type='pci' domain='0x0000' bus='0x00' slot='0x1d' function='0x1'/>
    </controller>
    <controller type='usb' index='0' model='ich9-uhci3'>
      <alias name='usb'/>
      <master startport='4'/>
      <address type='pci' domain='0x0000' bus='0x00' slot='0x1d' function='0x2'/>
    </controller>
    <controller type='sata' index='0'>
      <alias name='ide'/>
      <address type='pci' domain='0x0000' bus='0x00' slot='0x1f' function='0x2'/>
    </controller>
    <controller type='pci' index='0' model='pcie-root'>
      <alias name='pcie.0'/>
    </controller>
    <controller type='virtio-serial' index='0'>
      <alias name='virtio-serial0'/>
      <address type='pci' domain='0x0000' bus='0x03' slot='0x00' function='0x0'/>
    </controller>
    <controller type='pci' index='1' model='pcie-root-port'>
      <model name='pcie-root-port'/>
      <target chassis='1' port='0x8'/>
      <alias name='pci.1'/>
      <address type='pci' domain='0x0000' bus='0x00' slot='0x01' function='0x0' multifunction='on'/>
    </controller>
    <controller type='pci' index='2' model='pcie-root-port'>
      <model name='pcie-root-port'/>
      <target chassis='2' port='0x9'/>
      <alias name='pci.2'/>
      <address type='pci' domain='0x0000' bus='0x00' slot='0x01' function='0x1'/>
    </controller>
    <controller type='pci' index='3' model='pcie-root-port'>
      <model name='pcie-root-port'/>
      <target chassis='3' port='0xa'/>
      <alias name='pci.3'/>
      <address type='pci' domain='0x0000' bus='0x00' slot='0x01' function='0x2'/>
    </controller>
    <controller type='pci' index='4' model='pcie-root-port'>
      <model name='pcie-root-port'/>
      <target chassis='4' port='0xb'/>
      <alias name='pci.4'/>
      <address type='pci' domain='0x0000' bus='0x00' slot='0x01' function='0x3'/>
    </controller>
    <controller type='pci' index='5' model='pcie-root-port'>
      <model name='pcie-root-port'/>
      <target chassis='5' port='0xc'/>
      <alias name='pci.5'/>
      <address type='pci' domain='0x0000' bus='0x00' slot='0x01' function='0x4'/>
    </controller>
    <controller type='pci' index='6' model='pcie-root-port'>
      <model name='pcie-root-port'/>
      <target chassis='6' port='0xd'/>
      <alias name='pci.6'/>
      <address type='pci' domain='0x0000' bus='0x00' slot='0x01' function='0x5'/>
    </controller>
    <controller type='pci' index='7' model='pcie-root-port'>
      <model name='pcie-root-port'/>
      <target chassis='7' port='0xe'/>
      <alias name='pci.7'/>
      <address type='pci' domain='0x0000' bus='0x00' slot='0x01' function='0x6'/>
    </controller>
    <interface type='bridge'>
      <mac address='6A:02:AE:1A:09:BB'/>
      <source bridge='br6'/>
      <target dev='vnet1'/>
      <model type='virtio'/>
      <alias name='net0'/>
      <address type='pci' domain='0x0000' bus='0x01' slot='0x00' function='0x0'/>
    </interface>
    <serial type='pty'>
      <source path='/dev/pts/3'/>
      <target type='isa-serial' port='0'>
        <model name='isa-serial'/>
      </target>
      <alias name='serial0'/>
      <log file='/var/log/libvirt/qemu/upgrade-guestos-serial.log' append='off'/>
    </serial>
    <console type='pty' tty='/dev/pts/3'>
      <source path='/dev/pts/3'/>
      <target type='serial' port='0'/>
      <alias name='serial0'/>
    </console>
    <console type='pty' tty='/dev/pts/4'>
      <source path='/dev/pts/4'/>
      <target type='virtio' port='0'/>
      <alias name='console1'/>
    </console>
    <vsock model='virtio'>
      <cid auto='yes'/>
    </vsock>
    <input type='mouse' bus='ps2'>
      <alias name='input0'/>
    </input>
    <input type='keyboard' bus='ps2'>
      <alias name='input1'/>
    </input>
    <memballoon model='virtio'>
      <alias name='balloon0'/>
      <address type='pci' domain='0x0000' bus='0x05' slot='0x00' function='0x0'/>
    </memballoon>
    <rng model='virtio'>
      <backend model='random'>/dev/urandom</backend>
      <alias name='rng0'/>
      <address type='pci' domain='0x0000' bus='0x06' slot='0x00' function='0x0'/>
    </rng>
  </devices>
  <seclabel type='dynamic' model='dac' relabel='yes'>
    <label>+64055:+108</label>
    <imagelabel>+64055:+108</imagelabel>
  </seclabel>
</domain><|MERGE_RESOLUTION|>--- conflicted
+++ resolved
@@ -6,13 +6,8 @@
       <libosinfo:os id="http://ubuntu.com/ubuntu/24.04"/>
     </libosinfo:libosinfo>
   </metadata>
-<<<<<<< HEAD
-  <memory unit='GiB'>16</memory>
-  <currentMemory unit='GiB'>16</currentMemory>
-=======
   <memory unit='GiB'>4</memory>
   <currentMemory unit='GiB'>4</currentMemory>
->>>>>>> b358d801
   <vcpu placement='static'>64</vcpu>
   <cpu mode='host-model'/>
   <launchSecurity type='sev-snp' kernelHashes='yes'>
