--- conflicted
+++ resolved
@@ -21,14 +21,9 @@
   <resource>
     <partition>/machine</partition>
   </resource>
-<<<<<<< HEAD
   <os type='efi'>
     <type arch='x86_64' machine='pc-q35-9.2'>hvm</type>
     <boot dev='hd'/>
-=======
-  <os>
-    <type arch='x86_64' machine='pc-q35-9.2'>hvm</type>
->>>>>>> e915efec
     <loader readonly='yes' type='pflash'>/usr/share/OVMF/OVMF_CODE_4M.fd</loader>
     <nvram>/var/lib/libvirt/qemu/nvram/guestos_VARS.fd</nvram>
   </os>
