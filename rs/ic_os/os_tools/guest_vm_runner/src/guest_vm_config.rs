--- conflicted
+++ resolved
@@ -32,18 +32,16 @@
 
 pub fn assemble_config_media(
     hostos_config: &HostOSConfig,
-<<<<<<< HEAD
+    guest_vm_type: GuestVMType,
     sev_certificate_provider: &mut HostSevCertificateProvider,
     media_path: &Path,
 ) -> Result<()> {
-    let guestos_config = generate_guestos_config(hostos_config, sev_certificate_provider)
-=======
-    guest_vm_type: GuestVMType,
-    media_path: &Path,
-) -> Result<()> {
-    let guestos_config = generate_guestos_config(hostos_config, guest_vm_type.to_config_type())
->>>>>>> 7b4adb17
-        .context("Failed to generate GuestOS config")?;
+    let guestos_config = generate_guestos_config(
+        hostos_config,
+        guest_vm_type.to_config_type(),
+        sev_certificate_provider,
+    )
+    .context("Failed to generate GuestOS config")?;
 
     let bootstrap_options = make_bootstrap_options(hostos_config, guestos_config)?;
 
@@ -206,13 +204,12 @@
         config.icos_settings.use_ssh_authorized_keys = true;
         config.icos_settings.use_node_operator_private_key = true;
 
-        let guestos_config =
-<<<<<<< HEAD
-            generate_guestos_config(&config, &mut HostSevCertificateProvider::new_disabled())
-                .unwrap();
-=======
-            generate_guestos_config(&config, config_types::GuestVMType::Default).unwrap();
->>>>>>> 7b4adb17
+        let guestos_config = generate_guestos_config(
+            &config,
+            config_types::GuestVMType::Default,
+            &mut HostSevCertificateProvider::new_disabled(),
+        )
+        .unwrap();
 
         let options = make_bootstrap_options(&config, guestos_config.clone()).unwrap();
 
@@ -344,15 +341,12 @@
         let media_path = temp_dir.path().join("config.img");
         let config = create_test_hostos_config();
 
-<<<<<<< HEAD
         let result = assemble_config_media(
             &config,
+            GuestVMType::Upgrade,
             &mut HostSevCertificateProvider::new_disabled(),
             &media_path,
         );
-=======
-        let result = assemble_config_media(&config, GuestVMType::Upgrade, &media_path);
->>>>>>> 7b4adb17
 
         assert!(
             result.is_ok(),
