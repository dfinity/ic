--- conflicted
+++ resolved
@@ -253,14 +253,6 @@
         .await
         .context("Failed to prepare direct boot")?;
 
-<<<<<<< HEAD
-        assemble_config_media(
-            &self.hostos_config,
-            &mut self.sev_certificate_provider,
-            config_media.path(),
-        )
-        .context("Failed to assemble config media")?;
-=======
         let enable_tee = self
             .hostos_config
             .icos_settings
@@ -272,9 +264,12 @@
             )
         }
 
-        assemble_config_media(&self.hostos_config, config_media.path())
-            .context("Failed to assemble config media")?;
->>>>>>> 079ae336
+        assemble_config_media(
+            &self.hostos_config,
+            &mut self.sev_certificate_provider,
+            config_media.path(),
+        )
+        .context("Failed to assemble config media")?;
 
         let vm_config = generate_vm_config(
             &self.hostos_config,
