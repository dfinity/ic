use crate::guest_direct_boot::{prepare_direct_boot, DirectBoot};
use crate::guest_vm_config::{
    assemble_config_media, generate_vm_config, serial_log_path, vm_domain_name,
};
use crate::mount::PartitionProvider;
use crate::systemd_notifier::SystemdNotifier;
<<<<<<< HEAD
use anyhow::{anyhow, Context, Error, Result};
use clap::{Parser, ValueEnum};
=======
use anyhow::{anyhow, bail, Context, Error, Result};
>>>>>>> 567d2e1c
use config_types::{HostOSConfig, Ipv6Config};
use deterministic_ips::node_type::NodeType;
use deterministic_ips::{calculate_deterministic_mac, IpVariant, MacAddr6Ext};
use ic_metrics_tool::{Metric, MetricsWriter};
use std::io::Write;
use std::path::Path;
use std::sync::Arc;
use std::time::Duration;
use tempfile::NamedTempFile;
use tokio::process::Command;
use tokio::signal::unix::{signal, SignalKind};
use tokio::time::sleep;
use tokio_util::sync::CancellationToken;
use virt::connect::Connect;
use virt::domain::Domain;
use virt::error::{ErrorDomain, ErrorNumber};
use virt::sys::{VIR_DOMAIN_DESTROY_GRACEFUL, VIR_DOMAIN_NONE, VIR_DOMAIN_RUNNING};

mod boot_args;
mod guest_direct_boot;
mod guest_vm_config;
mod mount;
mod systemd_notifier;

const DEFAULT_METRICS_FILE_PATH: &str =
    "/run/node_exporter/collector_textfile/hostos_guestos_service.prom";
const UPGRADE_METRICS_FILE_PATH: &str =
    "/run/node_exporter/collector_textfile/hostos_guestos_upgrade_service.prom";

const DEFAULT_GUESTOS_SERVICE_NAME: &str = "guestos.service";
const UPGRADE_GUESTOS_SERVICE_NAME: &str = "upgrade-guestos.service";

const CONSOLE_TTY_PATH: &str = "/dev/tty1";
const GUESTOS_DEVICE: &str = "/dev/hostlvm/guestos";

#[derive(Copy, Clone, Eq, PartialEq, Debug, ValueEnum)]
pub enum GuestVMType {
    Default,
    Upgrade,
}

#[derive(Parser)]
struct Args {
    #[arg(long = "type", default_value = "default", value_enum)]
    vm_type: GuestVMType,
}

#[tokio::main]
pub async fn main() -> Result<()> {
    let args = Args::parse();

    match args.vm_type {
        GuestVMType::Default => println!("Starting GuestOS service"),
        GuestVMType::Upgrade => println!("Starting Upgrade GuestOS service"),
    }

    let termination_token = CancellationToken::new();
    setup_signal_handler(termination_token.clone()).context("Failed to setup signal handler")?;

    let mut service = GuestVmService::new(args.vm_type)?;
    service.run(termination_token).await
}

fn setup_signal_handler(termination_token: CancellationToken) -> Result<()> {
    let mut sigterm = signal(SignalKind::terminate())?;
    let mut sigint = signal(SignalKind::interrupt())?;
    tokio::spawn(async move {
        tokio::select! {
            _ = sigterm.recv() => termination_token.cancel(),
            _ = sigint.recv() => termination_token.cancel(),
        }
    });
    Ok(())
}

/// Manages a libvirt-based virtual machine
pub struct VirtualMachine {
    domain_id: u32,
    domain_name: String,
    libvirt_connect: Connect,
    // These fields hold resources (files) that are used by the virtual machine and must be kept
    // alive until the virtual machine is destroyed.
    _config_media: NamedTempFile,
    _direct_boot: Option<DirectBoot>,
}

impl VirtualMachine {
    /// Creates a new virtual machine from the provided XML configuration
    /// The `config_media` is moved into the struct and deleted when the struct goes out of scope.
    pub fn new(
        libvirt_connect: &Connect,
        xml_config: &str,
        config_media: NamedTempFile,
        direct_boot: Option<DirectBoot>,
        vm_domain_name: &str,
    ) -> Result<Self> {
        let mut retries = 3;
        let domain = loop {
            let domain_result = Domain::create_xml(libvirt_connect, xml_config, VIR_DOMAIN_NONE);
            match domain_result {
                Ok(domain) => break domain,
                Err(e)
                    if retries > 0
                        && e.code() == ErrorNumber::OperationInvalid
                        && e.domain() == ErrorDomain::Domain =>
                {
                    Self::try_destroy_existing_vm(libvirt_connect, vm_domain_name);
                    retries -= 1;
                    continue;
                }
                err => err.context("Failed to create domain")?,
            };
        };
        Ok(Self {
            domain_id: domain.get_id().context("Domain does not have id")?,
            libvirt_connect: libvirt_connect.clone(),
            domain_name: vm_domain_name.to_string(),
            _config_media: config_media,
            _direct_boot: direct_boot,
        })
    }

    fn try_destroy_existing_vm(libvirt_connect: &Connect, vm_domain_name: &str) {
        println!("Attempting to destroy existing '{vm_domain_name}' domain");
        if let Err(e) = Domain::lookup_by_name(libvirt_connect, vm_domain_name)
            .and_then(|existing| existing.destroy_flags(VIR_DOMAIN_DESTROY_GRACEFUL))
        {
            eprintln!("Failed to destroy existing domain: {e}");
        }
    }

    /// Checks if the virtual machine is currently running
    fn is_running(&self) -> bool {
        let Ok(domain) = self.get_domain() else {
            eprintln!("Failed to get domain");
            return false;
        };

        match domain.get_state() {
            Ok((state, _reason)) => state == VIR_DOMAIN_RUNNING,
            Err(err) => {
                eprintln!("Failed to get domain state: {err}");
                false
            }
        }
    }

    fn get_domain(&self) -> Result<Domain> {
        Domain::lookup_by_id(&self.libvirt_connect, self.domain_id)
            .context("Domain no longer exists")
    }

    /// Returns once the VM is no longer running.
    async fn wait_for_shutdown(&self) {
        while self.is_running() {
            // Poll every 1s in production and 50ms in tests to speed up tests (in prod, we can
            // wait 1s between polls and we save some CPU cycles).
            #[cfg(not(test))]
            sleep(Duration::from_secs(1)).await;
            #[cfg(test)]
            sleep(Duration::from_millis(50)).await;
        }
    }
}

impl Drop for VirtualMachine {
    /// Ensures the VM is properly shut down when the object is dropped
    fn drop(&mut self) {
        if self.is_running() {
            println!("Shutting down {} domain gracefully", self.domain_name);
            if let Err(e) = self.get_domain().and_then(|domain| {
                domain
                    .destroy_flags(VIR_DOMAIN_DESTROY_GRACEFUL)
                    .context("Failed to gracefully destroy domain")
            }) {
                eprintln!("{e}");
            }
        }
    }
}

/// Service responsible for managing the GuestOS virtual machine lifecycle
pub struct GuestVmService {
    metrics_writer: MetricsWriter,
    libvirt_connection: Connect,
    hostos_config: HostOSConfig,
    systemd_notifier: Arc<dyn SystemdNotifier>,
    console_tty: Box<dyn Write + Send + Sync>,
    partition_provider: Box<dyn PartitionProvider>,
    guest_vm_type: GuestVMType,
}

impl GuestVmService {
    #[cfg(not(target_os = "linux"))]
    pub fn new(guest_vm_type: GuestVMType) -> Result<Self> {
        anyhow::bail!("GuestVM service is only supported on Linux");
    }

    #[cfg(target_os = "linux")]
    pub fn new(guest_vm_type: GuestVMType) -> Result<Self> {
        let metrics_writer =
            MetricsWriter::new(std::path::PathBuf::from(Self::metrics_path(guest_vm_type)));
        let libvirt_connection = Connect::open(None).context("Failed to connect to libvirt")?;
        let hostos_config: HostOSConfig =
            config::deserialize_config(config::DEFAULT_HOSTOS_CONFIG_OBJECT_PATH)
                .context("Failed to read HostOS config file")?;
        let console_tty = std::fs::File::options()
            .write(true)
            .open(CONSOLE_TTY_PATH)
            .context("Failed to open console")?;

        Ok(Self {
            metrics_writer,
            libvirt_connection,
            hostos_config,
            guest_vm_type,
            systemd_notifier: Arc::new(systemd_notifier::DefaultSystemdNotifier),
            console_tty: Box::new(console_tty),
            partition_provider: Box::new(mount::GptPartitionProvider::new(GUESTOS_DEVICE.into())?),
        })
    }

    /// Runs the GuestOS service
    pub async fn run(&mut self, termination_token: CancellationToken) -> Result<()> {
        let virtual_machine = match self.start_virtual_machine().await {
            Ok(virtual_machine) => {
                self.metrics_writer
                    .write_metrics(&[Metric::with_annotation(
                        "hostos_guestos_service_start",
                        1.0,
                        "GuestOS virtual machine define state",
                    )])?;
                virtual_machine
            }
            Err(err) => {
                self.handle_startup_error(&err).await?;
                self.metrics_writer
                    .write_metrics(&[Metric::with_annotation(
                        "hostos_guestos_service_start",
                        0.0,
                        "GuestOS virtual machine define state",
                    )])?;
                return Err(err);
            }
        };

        // Wait for VM to shut down or for stop signal
        self.monitor_virtual_machine(&virtual_machine, termination_token)
            .await
    }

    async fn start_virtual_machine(&mut self) -> Result<VirtualMachine> {
        let config_media = NamedTempFile::new().context("Failed to create config media file")?;

        println!("Extracting direct boot dependencies");
        let direct_boot = prepare_direct_boot(self.guest_vm_type, self.partition_provider.as_ref())
            .await
            .context("Failed to prepare direct boot")?;

<<<<<<< HEAD
        if direct_boot.is_none() {
            println!(
                "Direct boot dependencies not found (old GuestOS version?). Falling back to \
                 legacy boot."
            );
        }

        assemble_config_media(&self.hostos_config, self.guest_vm_type, config_media.path())
=======
        let enable_tee = self
            .hostos_config
            .icos_settings
            .enable_trusted_execution_environment;
        if enable_tee && direct_boot.is_none() {
            bail!(
                "enable_trusted_execution_environment is true but direct boot could not be \
                 configured."
            )
        }

        assemble_config_media(&self.hostos_config, config_media.path())
>>>>>>> 567d2e1c
            .context("Failed to assemble config media")?;

        let vm_config = generate_vm_config(
            &self.hostos_config,
            config_media.path(),
            direct_boot.as_ref().map(DirectBoot::to_config),
            self.guest_vm_type,
        )
        .context("Failed to generate GuestOS VM config")?;

        println!("Creating GuestOS virtual machine");

        let virtual_machine = VirtualMachine::new(
            &self.libvirt_connection,
            &vm_config,
            config_media,
            direct_boot,
            vm_domain_name(self.guest_vm_type),
        )
        .context("Failed to define GuestOS virtual machine")?;

        // Notify systemd that we're ready
        self.systemd_notifier.notify_ready()?;

        println!("Started GuestOS virtual machine");

        // Wait before printing messages to console
        // (but not in unit tests otherwise tests take too long to finish).
        #[cfg(not(test))]
        sleep(Duration::from_secs(10)).await;

        self.display_startup_messages()?;

        Ok(virtual_machine)
    }

    fn display_startup_messages(&mut self) -> Result<()> {
        self.write_to_console_and_stdout("");
        self.write_to_console_and_stdout("#################################################");
        self.write_to_console_and_stdout("GuestOS virtual machine launched");
        self.write_to_console_and_stdout("IF ONBOARDING, please wait for up to 10 MINUTES for a 'Join request successful!' message");
        self.write_to_console_and_stdout(&format!(
            "Host IPv6 address: {}",
            self.get_host_ipv6_address()
        ));
        self.write_to_console_and_stdout("#################################################");

        Ok(())
    }

    /// Gets the IPv6 address of the host for debugging purposes
    fn get_host_ipv6_address(&self) -> String {
        let generated_mac = calculate_deterministic_mac(
            &self.hostos_config.icos_settings.mgmt_mac,
            self.hostos_config.icos_settings.deployment_environment,
            IpVariant::V6,
            NodeType::HostOS,
        );

        let Ipv6Config::Deterministic(ipv6_config) =
            &self.hostos_config.network_settings.ipv6_config
        else {
            return "Error: Ipv6Config is not of type Deterministic. Cannot get IPv6 address."
                .to_string();
        };

        match generated_mac.calculate_slaac(&ipv6_config.prefix) {
            Ok(ipv6_addr) => ipv6_addr.to_string(),
            Err(e) => format!("Error: Failed to get IPv6 address: {e}"),
        }
    }

    /// Handles errors that occur during VM startup
    async fn handle_startup_error(&mut self, e: &Error) -> Result<()> {
        // Give QEMU time to clear the console before printing error messages
        // (but not in unit tests otherwise tests take too long to finish).
        #[cfg(not(test))]
        sleep(Duration::from_secs(10)).await;

        self.write_to_console_and_stdout("ERROR: Failed to start GuestOS virtual machine.");
        // Write debug repr because it includes the cause.
        self.write_to_console(&format!("{e:?}"));
        self.write_to_console("#################################################");
        self.write_to_console(&format!(
            "###      LOGGING {} LOGS...      ###",
            self.systemd_service_name().to_uppercase()
        ));
        self.write_to_console("#################################################");

        self.display_systemd_logs().await?;

        self.write_to_console("#################################################");
        self.write_to_console("###          TROUBLESHOOTING INFO...          ###");
        self.write_to_console("#################################################");
        self.write_to_console(&format!(
            "Host IPv6 address: {}",
            self.get_host_ipv6_address()
        ));

        // Check for and display serial logs if they exist
        self.display_serial_logs().await?;

        self.write_to_console_and_stdout(&format!(
            "Exiting so that systemd can restart {}",
            self.systemd_service_name()
        ));

        Ok(())
    }

    /// Captures and displays journalctl logs for the guestos service
    async fn display_systemd_logs(&mut self) -> Result<()> {
        let journalctl_output = Command::new("journalctl")
            .args(["-u", self.systemd_service_name()])
            .output()
            .await
            .context("Failed to run journalctl")?;

        let logs = String::from_utf8_lossy(&journalctl_output.stdout);
        for line in logs.lines() {
            self.write_to_console(line);
        }

        Ok(())
    }

    fn systemd_service_name(&self) -> &str {
        match self.guest_vm_type {
            GuestVMType::Default => DEFAULT_GUESTOS_SERVICE_NAME,
            GuestVMType::Upgrade => UPGRADE_GUESTOS_SERVICE_NAME,
        }
    }

    fn metrics_path(guest_vm_type: GuestVMType) -> &'static Path {
        match guest_vm_type {
            GuestVMType::Default => Path::new(DEFAULT_METRICS_FILE_PATH),
            GuestVMType::Upgrade => Path::new(UPGRADE_METRICS_FILE_PATH),
        }
    }

    /// Displays serial logs from the console log file if it exists
    async fn display_serial_logs(&mut self) -> Result<()> {
        let serial_log_path = serial_log_path(self.guest_vm_type);
        if serial_log_path.exists() {
            self.write_to_console_and_stdout("#################################################");
            self.write_to_console_and_stdout("###  LOGGING GUESTOS CONSOLE LOGS, IF ANY...  ###");
            self.write_to_console_and_stdout("#################################################");

            let tail_output = Command::new("tail")
                .args(["-n", "30", serial_log_path.to_str().unwrap()])
                .output()
                .await
                .context("Failed to tail serial log")?;

            let logs = String::from_utf8_lossy(&tail_output.stdout);
            for line in logs.lines() {
                self.write_to_console_and_stdout(line);
            }
        } else {
            self.write_to_console_and_stdout("No console log file found.");
        }

        Ok(())
    }

    /// Monitors the virtual machine for shutdown or stop signals
    async fn monitor_virtual_machine(
        &self,
        vm: &VirtualMachine,
        termination_token: CancellationToken,
    ) -> Result<()> {
        tokio::select! {
            biased;
            // Wait for either VM shutdown event or stop signal
            _ = termination_token.cancelled() => {
                println!("Received stop signal, shutting down VM");
                Ok(())
            },
            _ = vm.wait_for_shutdown() => {
                self.metrics_writer.write_metrics(&[Metric::with_annotation(
                    "hostos_guestos_service_unexpected_shutdown",
                    1.0,
                    "GuestOS virtual machine unexpected shutdown"
                )])?;

                // Notify systemd we're stopping
                self.systemd_notifier.notify_stopping("GuestOS VM stopped unexpectedly.")?;

                Err(anyhow!("GuestOS VM stopped unexpectedly"))
            }
        }
    }

    // We have two different ways to log:
    // 1. Log to stdout. These logs will end up in the systemd journal. Upon error,
    //    display_systemd_logs() writes the journal logs to the console.
    // 2. Log to the console. These logs will show up in the terminal but not in the journal.
    fn write_to_console_and_stdout(&mut self, message: &str) {
        self.write_to_console(message);
        println!("{message}");
    }

    fn write_to_console(&mut self, message: &str) {
        let _ignore = writeln!(self.console_tty, "{message}");
        let _ignore = self.console_tty.flush();
    }
}

impl Drop for GuestVmService {
    fn drop(&mut self) {
        let _ignored = self.libvirt_connection.close();
    }
}

#[cfg(all(test, feature = "integration_tests"))]
mod tests {
    use super::*;
    use crate::mount::testing::ExtractingFilesystemMounter;
    use crate::mount::GptPartitionProvider;
    use crate::systemd_notifier::testing::MockSystemdNotifier;
    use config_types::{
        DeploymentEnvironment, DeterministicIpv6Config, HostOSSettings, ICOSSettings,
        NetworkSettings,
    };
    use nix::sys::signal::SIGTERM;
    use regex::Regex;
    use std::fs::File;
    use std::path::PathBuf;
    use tempfile::TempDir;
    use tokio::task::JoinHandle;
    use virt::sys::VIR_DOMAIN_RUNNING_BOOTED;

    /// A running service and methods to interact with it from the test code.
    struct TestServiceInstance {
        task: JoinHandle<Result<()>>,
        vm_domain_name: String,
        libvirt_connection: Connect,
        console_file: NamedTempFile,
        metrics_file: NamedTempFile,
        systemd_notifier: Arc<MockSystemdNotifier>,
        termination_token: CancellationToken,
    }

    impl TestServiceInstance {
        async fn wait_for_systemd_ready(&mut self) {
            tokio::select! {
                biased;
                    _ = self.systemd_notifier.await_ready() => {/*success*/},
                result = &mut self.task => {
                    panic!("{} stopped before becoming ready. Status: {result:?}", self.vm_domain_name);
                }
            };
        }

        async fn wait_for_systemd_stopping(&mut self) {
            tokio::select! {
                biased;
                _ = self.systemd_notifier.await_stopping() => {/*success*/},
                result = &mut self.task => {
                    panic!("Service stopped before notifying about stopping. Status: {result:?}");
                }
            };
        }

        fn get_domain(&self) -> Domain {
            Domain::lookup_by_name(&self.libvirt_connection, &self.vm_domain_name)
                .expect("Failed to find VM domain")
        }

        fn assert_vm_running(&self) {
            let domain = self.get_domain();
            assert_eq!(
                domain.get_state(),
                Ok((VIR_DOMAIN_RUNNING, VIR_DOMAIN_RUNNING_BOOTED as _))
            );
        }

        fn assert_vm_not_exists(&self) {
            Domain::lookup_by_name(&self.libvirt_connection, &self.vm_domain_name)
                .expect_err("Expected VM domain to not exist");
        }

        fn read_console(&self) -> String {
            let console_content =
                std::fs::read(&self.console_file).expect("Failed to read console log");
            String::from_utf8(console_content).expect("Console log is not valid UTF-8")
        }

        fn assert_metrics_contains(&self, expected: &str) {
            let metrics = std::fs::read_to_string(&self.metrics_file).unwrap();
            assert!(
                metrics.contains(expected),
                "Metrics file does not contain expected content '{expected}'\n\
                Metrics content:\n{metrics}",
            );
        }

        fn assert_console_contains(&self, expected_parts: &[&str]) {
            let console_content = self.read_console();
            for part in expected_parts {
                assert!(
                    console_content.contains(part),
                    "Console content does not contain '{part}'\nConsole content:\n{console_content}"
                );
            }
        }

        fn get_config_media_path(&self) -> PathBuf {
            let domain = self.get_domain();
            let vm_config = domain.get_xml_desc(0).unwrap();
            let config_media_path = PathBuf::from(
                &Regex::new("<source file='([^']+)'")
                    .unwrap()
                    .captures(&vm_config)
                    .expect("Config media path not found in VM config")[1],
            );
            config_media_path
        }

        fn get_kernel_path(&self) -> PathBuf {
            let domain = self.get_domain();
            let vm_config = domain.get_xml_desc(0).unwrap();
            let kernel_path = PathBuf::from(
                &Regex::new("<kernel>([^']+)</kernel>")
                    .unwrap()
                    .captures(&vm_config)
                    .expect("Kernel path not found in VM config")[1],
            );
            kernel_path
        }

        fn get_kernel_cmdline(&self) -> String {
            let domain = self.get_domain();
            let vm_config = domain.get_xml_desc(0).unwrap();
            Regex::new("<cmdline>([^']+)</cmdline>")
                .unwrap()
                .captures(&vm_config)
                .expect("Kernel cmdline not found in VM config")[1]
                .to_string()
        }

        async fn assert_no_systemd_stopping_notification(&mut self) {
            tokio::select! {
                _ = self.systemd_notifier.await_stopping() => {
                    panic!("Expected service to stop without systemd stopping notification");
                }
                result = &mut self.task => {
                    result.expect("Service panicked").expect("Service failed with error")
                }
            }
        }

        #[allow(dead_code)] // Remove once used
        fn terminate(&self) {
            self.termination_token.cancel();
        }
    }

    /// Test fixture for setting up the test environment
    struct TestFixture {
        libvirt_connection: Connect,
        hostos_config: HostOSConfig,
        guestos_device: NamedTempFile,
        mock_mounter: ExtractingFilesystemMounter,
        /// Fake libvirt host definition that backs `libvirt_connection`.
        _libvirt_definition: NamedTempFile,
    }

    impl TestFixture {
        fn new(hostos_config: HostOSConfig) -> TestFixture {
            let guestos_device = extract_guestos_image();

            let libvirt_definition =
                NamedTempFile::new().expect("Failed to create libvirt connection");
            std::fs::write(&libvirt_definition, "<node/>").unwrap();

            let libvirt_connection = Connect::open(Some(&format!(
                "test://{}",
                libvirt_definition.path().display()
            )))
            .unwrap();

            TestFixture {
                libvirt_connection,
                hostos_config,
                guestos_device,
                mock_mounter: ExtractingFilesystemMounter::new(),
                _libvirt_definition: libvirt_definition,
            }
        }

        /// Starts a VM service in the background.
        /// This roughly corresponds to invoking `run_guest_vm()` in prod code.
        /// The returned instance can be used to interact with the newly started service.
        fn start_service(&self, guest_vm_type: GuestVMType) -> TestServiceInstance {
            let console_file = NamedTempFile::new().expect("Failed to create console log file");
            let metrics_file = NamedTempFile::new().expect("Failed to create metrics file");
            let systemd_notifier = Arc::new(MockSystemdNotifier::new());
            let termination_token = CancellationToken::new();
            let mut service = GuestVmService {
                metrics_writer: MetricsWriter::new(metrics_file.path().to_path_buf()),
                libvirt_connection: self.libvirt_connection.clone(),
                hostos_config: self.hostos_config.clone(),
                systemd_notifier: systemd_notifier.clone(),
                console_tty: Box::new(File::create(console_file.path()).unwrap()),
                partition_provider: Box::new(
                    GptPartitionProvider::with_mounter(
                        self.guestos_device.path().to_path_buf(),
                        Box::new(self.mock_mounter.clone()),
                    )
                    .unwrap(),
                ),
                guest_vm_type,
            };

            // Start the service in the background
            let termination_token_clone = termination_token.clone();
            let task = tokio::spawn(async move { service.run(termination_token_clone).await });

            TestServiceInstance {
                task,
                console_file,
                metrics_file,
                systemd_notifier,
                termination_token,
                libvirt_connection: self.libvirt_connection.clone(),
                vm_domain_name: vm_domain_name(guest_vm_type).to_string(),
            }
        }
    }

    fn valid_hostos_config() -> HostOSConfig {
        HostOSConfig {
            config_version: "".to_string(),
            network_settings: NetworkSettings {
                ipv6_config: Ipv6Config::Deterministic(DeterministicIpv6Config {
                    prefix: "2001:db8::".to_string(),
                    prefix_length: 64,
                    gateway: "2001:db8::1".parse().unwrap(),
                }),
                ipv4_config: None,
                domain_name: None,
            },
            icos_settings: ICOSSettings {
                node_reward_type: None,
                mgmt_mac: Default::default(),
                deployment_environment: DeploymentEnvironment::Mainnet,
                logging: Default::default(),
                use_nns_public_key: false,
                nns_urls: vec![],
                use_node_operator_private_key: false,
                enable_trusted_execution_environment: false,
                use_ssh_authorized_keys: false,
                icos_dev_settings: Default::default(),
            },
            hostos_settings: HostOSSettings {
                vm_memory: 490,
                vm_cpu: "qemu".to_string(),
                vm_nr_of_vcpus: 56,
                verbose: false,
            },
            guestos_settings: Default::default(),
        }
    }

    fn invalid_hostos_config() -> HostOSConfig {
        let mut hostos_config = valid_hostos_config();
        hostos_config.hostos_settings.vm_memory = 0;
        hostos_config
    }

    fn extract_guestos_image() -> NamedTempFile {
        let guestos_image_dir = TempDir::new().unwrap();
        let icos_image_path =
            std::env::var("ICOS_IMAGE").expect("Could not find ICOS_IMAGE environment variable");
        assert!(
            std::process::Command::new("tar")
                .args(["-xaf", &icos_image_path, "-C"])
                .arg(guestos_image_dir.path())
                .status()
                .unwrap()
                .success(),
            "Could not untar image"
        );

        let guestos_device = NamedTempFile::new().unwrap();
        std::fs::rename(
            guestos_image_dir.path().join("disk.img"),
            guestos_device.path(),
        )
        .expect("Could not open guestos device");
        guestos_device
    }

    #[tokio::test]
    async fn test_run_guest_vm() {
        let fixture = TestFixture::new(valid_hostos_config());
        let mut service = fixture.start_service(GuestVMType::Default);
        // The signal handlers work on the process level. All unit tests in this file are run in the
        // same process. We must only test the signal handler in one test otherwise a signal sent in
        // one unit test may be caught by a service running in another unit test which leads to
        // unexpected test results.
        // An alternative is `service.terminate()` which fakes termination and does not interfere
        // with other tests.
        setup_signal_handler(service.termination_token.clone()).unwrap();

        // Wait for the service to start the VM and notify systemd
        service.wait_for_systemd_ready().await;

        service.assert_metrics_contains("hostos_guestos_service_start 1");
        service.assert_vm_running();
        service.assert_console_contains(&[
            "GuestOS virtual machine launched",
            "2001:db8::6800:d8ff:fecb:f597",
        ]);

        // Ensure that the config media and kernel exist
        let config_media_path = service.get_config_media_path();
        assert!(config_media_path.exists());
        let kernel_path = service.get_kernel_path();
        assert!(kernel_path.exists());

        nix::sys::signal::raise(SIGTERM).expect("Failed to send SIGTERM");

        // The service should not notify systemd when stopping after receiving SIGTERM
        service.assert_no_systemd_stopping_notification().await;

        // The domain should be destroyed
        service.assert_vm_not_exists();
    }

    #[tokio::test]
    async fn test_vm_killed() {
        let fixture = TestFixture::new(valid_hostos_config());
        let mut service = fixture.start_service(GuestVMType::Default);
        // Wait for the service to start the VM and notify systemd
        service.wait_for_systemd_ready().await;

        // Kill the VM
        service.get_domain().destroy().unwrap();

        // The service should notify systemd about stopping
        service.wait_for_systemd_stopping().await;

        service.assert_metrics_contains("hostos_guestos_service_unexpected_shutdown 1");

        assert!(service
            .task
            .await
            .unwrap()
            .unwrap_err()
            .to_string()
            .contains("GuestOS VM stopped unexpectedly"));
    }

    #[tokio::test]
    async fn test_vm_cannot_be_started() {
        let fixture = TestFixture::new(invalid_hostos_config());
        let mut service = fixture.start_service(GuestVMType::Default);

        // Wait until the service fails
        let error = (&mut service.task)
            .await
            .expect("Service should have failed but did not")
            .unwrap_err()
            .to_string();
        assert!(
            error.contains("Failed to define GuestOS virtual machine"),
            "Got unexpected error: \"{error}\""
        );

        service.assert_metrics_contains("hostos_guestos_service_start 0");
        service.assert_vm_not_exists();
        service
            .assert_console_contains(&["Failed to create domain", "2001:db8::6800:d8ff:fecb:f597"]);
    }

    #[tokio::test]
    async fn test_stops_already_running_vm() {
        let fixture = TestFixture::new(valid_hostos_config());

        let mut service1 = fixture.start_service(GuestVMType::Default);
        service1.wait_for_systemd_ready().await;

        let mut service2 = fixture.start_service(GuestVMType::Default);

        service2.wait_for_systemd_ready().await;

        // Assert that the first service was stopped
        assert!(tokio::time::timeout(Duration::from_secs(1), service1.task)
            .await
            .unwrap()
            .unwrap()
            .expect_err("Stopped VM service did not return error")
            .to_string()
            .contains("GuestOS VM stopped unexpectedly"));
    }

    #[tokio::test]
    async fn test_run_default_and_upgrade_vm_at_once() {
        let fixture = TestFixture::new(valid_hostos_config());

        let mut service1 = fixture.start_service(GuestVMType::Default);
        service1.wait_for_systemd_ready().await;

        let mut service2 = fixture.start_service(GuestVMType::Upgrade);
        service2.wait_for_systemd_ready().await;

        // Assert that both VMs are running
        service1.assert_vm_running();
        service2.assert_vm_running();

        assert!(service1.get_kernel_cmdline().contains("root=/dev/vda5"));
        assert!(service2.get_kernel_cmdline().contains("root=/dev/vda8"));
    }
}<|MERGE_RESOLUTION|>--- conflicted
+++ resolved
@@ -4,12 +4,8 @@
 };
 use crate::mount::PartitionProvider;
 use crate::systemd_notifier::SystemdNotifier;
-<<<<<<< HEAD
-use anyhow::{anyhow, Context, Error, Result};
+use anyhow::{anyhow, bail, Context, Error, Result};
 use clap::{Parser, ValueEnum};
-=======
-use anyhow::{anyhow, bail, Context, Error, Result};
->>>>>>> 567d2e1c
 use config_types::{HostOSConfig, Ipv6Config};
 use deterministic_ips::node_type::NodeType;
 use deterministic_ips::{calculate_deterministic_mac, IpVariant, MacAddr6Ext};
@@ -269,7 +265,6 @@
             .await
             .context("Failed to prepare direct boot")?;
 
-<<<<<<< HEAD
         if direct_boot.is_none() {
             println!(
                 "Direct boot dependencies not found (old GuestOS version?). Falling back to \
@@ -277,8 +272,6 @@
             );
         }
 
-        assemble_config_media(&self.hostos_config, self.guest_vm_type, config_media.path())
-=======
         let enable_tee = self
             .hostos_config
             .icos_settings
@@ -290,8 +283,7 @@
             )
         }
 
-        assemble_config_media(&self.hostos_config, config_media.path())
->>>>>>> 567d2e1c
+        assemble_config_media(&self.hostos_config, self.guest_vm_type, config_media.path())
             .context("Failed to assemble config media")?;
 
         let vm_config = generate_vm_config(
