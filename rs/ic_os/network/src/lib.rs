--- conflicted
+++ resolved
@@ -3,7 +3,6 @@
 use anyhow::{anyhow, Context, Result};
 use regex::Regex;
 
-<<<<<<< HEAD
 use macaddr::MacAddr6;
 
 pub mod info;
@@ -18,65 +17,6 @@
 pub static SYSFS_NETWORK_DIR: &str = "/sys/class/net";
 
 pub static DEFAULT_SYSTEMD_NETWORK_DIR: &str = "/run/systemd/network";
-=======
-use crate::systemd::{generate_systemd_config_files, generate_systemd_config_files_new_config};
-use config_types::{Ipv6Config, NetworkSettings};
-use deterministic_ips::MacAddr6Ext;
-use info::NetworkInfo;
-use macaddr::MacAddr6;
-
-pub mod info;
-pub mod interfaces;
-pub mod systemd;
-
-/// Write SetupOS or HostOS systemd network configuration.
-/// Requires superuser permissions to run `ipmitool` and write to the systemd directory
-/// TODO(NODE-1466): Consolidate generate_network_config_new_config and generate_network_config
-pub fn generate_network_config_new_config(
-    network_settings: &NetworkSettings,
-    generated_mac: &MacAddr6,
-    output_directory: &Path,
-) -> Result<()> {
-    eprintln!("Generating IPv6 address");
-
-    match &network_settings.ipv6_config {
-        Ipv6Config::RouterAdvertisement => {
-            Err(anyhow!("IC-OS router advertisement is not yet supported"))
-        }
-        Ipv6Config::Fixed(_) => Err(anyhow!("Fixed IP configuration is not yet supported")),
-        Ipv6Config::Deterministic(ipv6_config) => {
-            let ipv6_address = generated_mac.calculate_slaac(&ipv6_config.prefix)?;
-            eprintln!("Using IPv6 address: {ipv6_address}");
-
-            generate_systemd_config_files_new_config(
-                output_directory,
-                ipv6_config,
-                Some(generated_mac),
-                &ipv6_address,
-            )
-        }
-    }
-}
-
-/// Write SetupOS or HostOS systemd network configuration.
-/// Requires superuser permissions to run `ipmitool` and write to the systemd directory
-pub fn generate_network_config(
-    network_info: &NetworkInfo,
-    generated_mac: &MacAddr6,
-    output_directory: &Path,
-) -> Result<()> {
-    eprintln!("Generating IPv6 address");
-    let ipv6_address = generated_mac.calculate_slaac(&network_info.ipv6_prefix)?;
-    eprintln!("Using IPv6 address: {ipv6_address}");
-
-    generate_systemd_config_files(
-        output_directory,
-        network_info,
-        Some(generated_mac),
-        &ipv6_address,
-    )
-}
->>>>>>> 4d986969
 
 pub fn resolve_mgmt_mac(config_mac: Option<String>) -> Result<MacAddr6> {
     if let Some(config_mac) = config_mac {
