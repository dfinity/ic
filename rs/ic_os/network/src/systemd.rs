use std::fs::{create_dir_all, write};
use std::net::Ipv6Addr;
use std::path::Path;
use std::process::Command;

use anyhow::{Context, Result};

use crate::interfaces::{get_interfaces, has_ipv6_connectivity, Interface};
use config_types::DeterministicIpv6Config;
use macaddr::MacAddr6;

pub static DEFAULT_SYSTEMD_NETWORK_DIR: &str = "/run/systemd/network";

pub const IPV6_NAME_SERVER_NETWORKD_CONTENTS: &str = r#"
DNS=2606:4700:4700::1111
DNS=2606:4700:4700::1001
DNS=2001:4860:4860::8888
DNS=2001:4860:4860::8844
"#;

fn generate_network_interface_content(interface_name: &str, mac_line: &str) -> String {
    format!(
        "
[Match]
Name={interface_name}

[Link]
RequiredForOnline=no
MTUBytes=1500
{mac_line}

[Network]
LLDP=true
EmitLLDP=true
Bridge=br6
"
    )
}

static BRIDGE6_NETDEV_CONTENT: &str = "
[NetDev]
Name=br6
Kind=bridge

[Bridge]
ForwardDelaySec=0
STP=false";

fn generate_bridge6_network_content(
    ipv6_address: &str,
    ipv6_gateway: &str,
    nameserver_content: &str,
) -> String {
    format!(
        "
[Match]
Name=br6

[Network]
DHCP=no
IPv6AcceptRA=no
LinkLocalAddressing=ipv6
Address={ipv6_address}
Gateway={ipv6_gateway}
{nameserver_content}
"
    )
}

pub fn restart_systemd_networkd() {
    let _ = Command::new("timeout")
        .args(["3", "systemctl", "restart", "systemd-networkd"])
        .status();
    // Explicitly don't care about return code status...
}

fn generate_and_write_systemd_files(
    output_directory: &Path,
    interface: &Interface,
    generated_mac: Option<&MacAddr6>,
    ipv6_address: &str,
    ipv6_gateway: &str,
) -> Result<()> {
    eprintln!("Creating directory: {}", output_directory.to_string_lossy());
    create_dir_all(output_directory)?;

    let mac_line = match generated_mac {
        Some(mac) => format!("MACAddress={mac}"),
        None => String::new(),
    };

    let interface_filename = format!("20-{}.network", interface.name);
    let interface_path = output_directory.join(interface_filename);
    let interface_content = generate_network_interface_content(&interface.name, &mac_line);
    eprintln!("Writing {}", interface_path.to_string_lossy());
    write(interface_path, interface_content)?;

    let bridge6_netdev_filename = "20-br6.netdev";
    let bridge6_netdev_path = output_directory.join(bridge6_netdev_filename);
    eprintln!("Writing {}", bridge6_netdev_path.to_string_lossy());
    write(bridge6_netdev_path, BRIDGE6_NETDEV_CONTENT)?;

    let bridge6_filename = "20-br6.network";
    let bridge6_path = output_directory.join(bridge6_filename);
    let bridge6_content = generate_bridge6_network_content(
        ipv6_address,
        ipv6_gateway,
        IPV6_NAME_SERVER_NETWORKD_CONTENTS,
    );
    eprintln!("Writing {}", bridge6_path.to_string_lossy());
    write(bridge6_path, bridge6_content)?;

    Ok(())
}

pub fn generate_systemd_config_files(
    output_directory: &Path,
    ipv6_config: &DeterministicIpv6Config,
    generated_mac: Option<&MacAddr6>,
    ipv6_address: &Ipv6Addr,
) -> Result<()> {
    let mut interfaces = get_interfaces()?;
    interfaces.sort_by_key(|v| v.speed_mbps);
    interfaces.reverse();
    eprintln!("Interfaces sorted decending by speed: {:?}", interfaces);

<<<<<<< HEAD
    let ping_target = ipv6_config.gateway.to_string();
    // Old nodes are still configured with a local IPv4 interface connection
    // Local IPv4 interfaces must be filtered out
    let ipv6_interfaces: Vec<&Interface> = interfaces
        .iter()
        .filter(|i| {
            match has_ipv6_connectivity(i, ipv6_address, ipv6_config.prefix_length, &ping_target) {
=======
    let ping_target = network_info.ipv6_gateway.to_string();

    let fastest_interface = interfaces
        .iter()
        .find(|i| {
            match has_ipv6_connectivity(i, ipv6_address, network_info.ipv6_subnet, &ping_target) {
>>>>>>> 0f35ac81
                Ok(result) => result,
                Err(e) => {
                    eprintln!("Error testing connectivity on {}: {}", &i.name, e);
                    false
                }
            }
        })
        .context("Could not find any network interfaces")?;

    eprintln!("Using fastest interface: {:?}", fastest_interface);

<<<<<<< HEAD
    // Format the ip address to include the subnet length. See `man systemd.network`.
    let ipv6_address = format!(
        "{}/{}",
        &ipv6_address.to_string(),
        ipv6_config.prefix_length
    );
=======
    // Format the IP address to include the subnet length. See `man systemd.network`.
    let ipv6_address = format!("{}/{}", &ipv6_address.to_string(), network_info.ipv6_subnet);
>>>>>>> 0f35ac81
    generate_and_write_systemd_files(
        output_directory,
        fastest_interface,
        generated_mac,
        &ipv6_address,
        &ipv6_config.gateway.to_string(),
    )?;

    println!("Restarting systemd networkd");
    restart_systemd_networkd();

    Ok(())
}<|MERGE_RESOLUTION|>--- conflicted
+++ resolved
@@ -124,22 +124,12 @@
     interfaces.reverse();
     eprintln!("Interfaces sorted decending by speed: {:?}", interfaces);
 
-<<<<<<< HEAD
     let ping_target = ipv6_config.gateway.to_string();
-    // Old nodes are still configured with a local IPv4 interface connection
-    // Local IPv4 interfaces must be filtered out
-    let ipv6_interfaces: Vec<&Interface> = interfaces
-        .iter()
-        .filter(|i| {
-            match has_ipv6_connectivity(i, ipv6_address, ipv6_config.prefix_length, &ping_target) {
-=======
-    let ping_target = network_info.ipv6_gateway.to_string();
 
     let fastest_interface = interfaces
         .iter()
         .find(|i| {
-            match has_ipv6_connectivity(i, ipv6_address, network_info.ipv6_subnet, &ping_target) {
->>>>>>> 0f35ac81
+            match has_ipv6_connectivity(i, ipv6_address, ipv6_config.prefix_length, &ping_target) {
                 Ok(result) => result,
                 Err(e) => {
                     eprintln!("Error testing connectivity on {}: {}", &i.name, e);
@@ -151,17 +141,12 @@
 
     eprintln!("Using fastest interface: {:?}", fastest_interface);
 
-<<<<<<< HEAD
-    // Format the ip address to include the subnet length. See `man systemd.network`.
+    // Format the IP address to include the subnet length. See `man systemd.network`.
     let ipv6_address = format!(
         "{}/{}",
         &ipv6_address.to_string(),
         ipv6_config.prefix_length
     );
-=======
-    // Format the IP address to include the subnet length. See `man systemd.network`.
-    let ipv6_address = format!("{}/{}", &ipv6_address.to_string(), network_info.ipv6_subnet);
->>>>>>> 0f35ac81
     generate_and_write_systemd_files(
         output_directory,
         fastest_interface,
