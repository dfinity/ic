use anyhow::{anyhow, Error};
use std::fmt;
use std::str::FromStr;

#[non_exhaustive]
#[derive(Debug, Clone, Copy, Eq, PartialEq)]
pub enum NodeType {
    SetupOS,
    HostOS,
    GuestOS,
<<<<<<< HEAD
    BoundaryOS,
    UpgradeGuestOS,
=======
>>>>>>> 567d2e1c
}

impl NodeType {
    pub fn to_index(&self) -> u8 {
        match self {
            NodeType::SetupOS => 0x0f,
            NodeType::HostOS => 0x00,
            NodeType::GuestOS => 0x01,
<<<<<<< HEAD
            NodeType::BoundaryOS => 0x02,
            NodeType::UpgradeGuestOS => 0x03,
=======
>>>>>>> 567d2e1c
        }
    }
}

impl fmt::Display for NodeType {
    fn fmt(&self, f: &mut fmt::Formatter) -> fmt::Result {
        match self {
            NodeType::SetupOS => write!(f, "SetupOS"),
            NodeType::HostOS => write!(f, "HostOS"),
            NodeType::GuestOS => write!(f, "GuestOS"),
<<<<<<< HEAD
            NodeType::BoundaryOS => write!(f, "BoundaryOS"),
            NodeType::UpgradeGuestOS => write!(f, "UpgradeGuestOS"),
=======
>>>>>>> 567d2e1c
        }
    }
}

impl FromStr for NodeType {
    type Err = Error;

    fn from_str(s: &str) -> Result<NodeType, Self::Err> {
        let mut normalized = s.to_lowercase();
        normalized.retain(|c| c.is_alphanumeric());
        match normalized.as_str() {
            "setupos" => Ok(NodeType::SetupOS),
            "hostos" => Ok(NodeType::HostOS),
            "guestos" => Ok(NodeType::GuestOS),
<<<<<<< HEAD
            "boundary" => Ok(NodeType::BoundaryOS),
            "upgradeguestos" => Ok(NodeType::UpgradeGuestOS),
=======
>>>>>>> 567d2e1c
            _ => Err(anyhow!("Invalid node type: {}", s)),
        }
    }
}

#[cfg(test)]
mod tests {
    use super::*;

    #[test]
    fn test_node_type_from_str_valid() {
        assert_eq!(NodeType::from_str("SetupOS").unwrap(), NodeType::SetupOS);
        assert_eq!(NodeType::from_str("setupos").unwrap(), NodeType::SetupOS);
        assert_eq!(NodeType::from_str("HostOS").unwrap(), NodeType::HostOS);
        assert_eq!(NodeType::from_str("gUest.oS").unwrap(), NodeType::GuestOS);
        assert_eq!(
            NodeType::from_str("b-o-u-n-d-a-r-y").unwrap(),
            NodeType::BoundaryOS
        );
        assert_eq!(
            NodeType::from_str("upgrade-guest-os").unwrap(),
            NodeType::UpgradeGuestOS
        );
    }
}<|MERGE_RESOLUTION|>--- conflicted
+++ resolved
@@ -8,11 +8,7 @@
     SetupOS,
     HostOS,
     GuestOS,
-<<<<<<< HEAD
-    BoundaryOS,
     UpgradeGuestOS,
-=======
->>>>>>> 567d2e1c
 }
 
 impl NodeType {
@@ -21,11 +17,7 @@
             NodeType::SetupOS => 0x0f,
             NodeType::HostOS => 0x00,
             NodeType::GuestOS => 0x01,
-<<<<<<< HEAD
-            NodeType::BoundaryOS => 0x02,
-            NodeType::UpgradeGuestOS => 0x03,
-=======
->>>>>>> 567d2e1c
+            NodeType::UpgradeGuestOS => 0x02,
         }
     }
 }
@@ -36,11 +28,7 @@
             NodeType::SetupOS => write!(f, "SetupOS"),
             NodeType::HostOS => write!(f, "HostOS"),
             NodeType::GuestOS => write!(f, "GuestOS"),
-<<<<<<< HEAD
-            NodeType::BoundaryOS => write!(f, "BoundaryOS"),
             NodeType::UpgradeGuestOS => write!(f, "UpgradeGuestOS"),
-=======
->>>>>>> 567d2e1c
         }
     }
 }
@@ -55,11 +43,7 @@
             "setupos" => Ok(NodeType::SetupOS),
             "hostos" => Ok(NodeType::HostOS),
             "guestos" => Ok(NodeType::GuestOS),
-<<<<<<< HEAD
-            "boundary" => Ok(NodeType::BoundaryOS),
             "upgradeguestos" => Ok(NodeType::UpgradeGuestOS),
-=======
->>>>>>> 567d2e1c
             _ => Err(anyhow!("Invalid node type: {}", s)),
         }
     }
@@ -76,10 +60,6 @@
         assert_eq!(NodeType::from_str("HostOS").unwrap(), NodeType::HostOS);
         assert_eq!(NodeType::from_str("gUest.oS").unwrap(), NodeType::GuestOS);
         assert_eq!(
-            NodeType::from_str("b-o-u-n-d-a-r-y").unwrap(),
-            NodeType::BoundaryOS
-        );
-        assert_eq!(
             NodeType::from_str("upgrade-guest-os").unwrap(),
             NodeType::UpgradeGuestOS
         );
