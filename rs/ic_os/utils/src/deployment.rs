--- conflicted
+++ resolved
@@ -87,84 +87,6 @@
               "deployment": {
                 "name": "mainnet",
                 "mgmt_mac": null
-              },
-              "logging": {
-                "hosts": "elasticsearch-node-0.mercury.dfinity.systems:443 elasticsearch-node-1.mercury.dfinity.systems:443 elasticsearch-node-2.mercury.dfinity.systems:443 elasticsearch-node-3.mercury.dfinity.systems:443"
-              },
-              "nns": {
-                "url": "https://dfinity.org/"
-              },
-              "resources": {
-                "memory": "490",
-                "cpu": "kvm"
-              }
-            }
-        )
-    });
-
-    const DEPLOYMENT_STR: &str = r#"{
-<<<<<<< HEAD
-      "deployment": {
-        "name": "mainnet"
-      },
-      "logging": {
-        "hosts": "elasticsearch-node-0.mercury.dfinity.systems:443 elasticsearch-node-1.mercury.dfinity.systems:443 elasticsearch-node-2.mercury.dfinity.systems:443 elasticsearch-node-3.mercury.dfinity.systems:443"
-      },
-      "nns": {
-        "url": "https://wiki.internetcomputer.org/"
-      },
-      "resources": {
-        "memory": "490",
-        "cpu": "kvm"
-      }
-    }"#;
-=======
-  "deployment": {
-    "name": "mainnet",
-    "mgmt_mac": null
-  },
-  "logging": {
-    "hosts": "elasticsearch-node-0.mercury.dfinity.systems:443 elasticsearch-node-1.mercury.dfinity.systems:443 elasticsearch-node-2.mercury.dfinity.systems:443 elasticsearch-node-3.mercury.dfinity.systems:443"
-  },
-  "nns": {
-    "url": "https://dfinity.org/"
-  },
-  "resources": {
-    "memory": "490",
-    "cpu": "kvm"
-  }
-}"#;
->>>>>>> cb9249d5
-
-    static DEPLOYMENT_STRUCT: Lazy<DeploymentJson> = Lazy::new(|| {
-        let hosts = [
-            "elasticsearch-node-0.mercury.dfinity.systems:443",
-            "elasticsearch-node-1.mercury.dfinity.systems:443",
-            "elasticsearch-node-2.mercury.dfinity.systems:443",
-            "elasticsearch-node-3.mercury.dfinity.systems:443",
-        ]
-        .join(" ");
-        DeploymentJson {
-            deployment: Deployment {
-                name: "mainnet".to_string(),
-                mgmt_mac: None,
-            },
-            logging: Logging { hosts },
-            nns: Nns {
-                url: vec![Url::parse("https://wiki.internetcomputer.org").unwrap()],
-            },
-            resources: Resources {
-                memory: 490,
-                cpu: Some("kvm".to_string()),
-            },
-        }
-    });
-
-<<<<<<< HEAD
-    static DEPLOYMENT_VALUE: Lazy<Value> = Lazy::new(|| {
-        json!({
-              "deployment": {
-                "name": "mainnet"
               },
               "logging": {
                 "hosts": "elasticsearch-node-0.mercury.dfinity.systems:443 elasticsearch-node-1.mercury.dfinity.systems:443 elasticsearch-node-2.mercury.dfinity.systems:443 elasticsearch-node-3.mercury.dfinity.systems:443"
@@ -178,7 +100,49 @@
               }
             }
         )
-=======
+    });
+
+    const DEPLOYMENT_STR: &str = r#"{
+  "deployment": {
+    "name": "mainnet",
+    "mgmt_mac": null
+  },
+  "logging": {
+    "hosts": "elasticsearch-node-0.mercury.dfinity.systems:443 elasticsearch-node-1.mercury.dfinity.systems:443 elasticsearch-node-2.mercury.dfinity.systems:443 elasticsearch-node-3.mercury.dfinity.systems:443"
+  },
+  "nns": {
+    "url": "https://wiki.internetcomputer.org/"
+  },
+  "resources": {
+    "memory": "490",
+    "cpu": "kvm"
+  }
+}"#;
+
+    static DEPLOYMENT_STRUCT: Lazy<DeploymentJson> = Lazy::new(|| {
+        let hosts = [
+            "elasticsearch-node-0.mercury.dfinity.systems:443",
+            "elasticsearch-node-1.mercury.dfinity.systems:443",
+            "elasticsearch-node-2.mercury.dfinity.systems:443",
+            "elasticsearch-node-3.mercury.dfinity.systems:443",
+        ]
+        .join(" ");
+        DeploymentJson {
+            deployment: Deployment {
+                name: "mainnet".to_string(),
+                mgmt_mac: None,
+            },
+            logging: Logging { hosts },
+            nns: Nns {
+                url: vec![Url::parse("https://wiki.internetcomputer.org").unwrap()],
+            },
+            resources: Resources {
+                memory: 490,
+                cpu: Some("kvm".to_string()),
+            },
+        }
+    });
+
     const DEPLOYMENT_STR_NO_MGMT_MAC: &str = r#"{
   "deployment": {
     "name": "mainnet"
@@ -187,7 +151,7 @@
     "hosts": "elasticsearch-node-0.mercury.dfinity.systems:443 elasticsearch-node-1.mercury.dfinity.systems:443 elasticsearch-node-2.mercury.dfinity.systems:443 elasticsearch-node-3.mercury.dfinity.systems:443"
   },
   "nns": {
-    "url": "https://dfinity.org/"
+    "url": "https://wiki.internetcomputer.org/"
   },
   "resources": {
     "memory": "490",
@@ -210,14 +174,13 @@
             },
             logging: Logging { hosts },
             nns: Nns {
-                url: vec![Url::parse("https://dfinity.org").unwrap()],
+                url: vec![Url::parse("https://wiki.internetcomputer.org").unwrap()],
             },
             resources: Resources {
                 memory: 490,
                 cpu: Some("kvm".to_string()),
             },
         }
->>>>>>> cb9249d5
     });
 
     const DEPLOYMENT_STR_NO_CPU_NO_MGMT_MAC: &str = r#"{
