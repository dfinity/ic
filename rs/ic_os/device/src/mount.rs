use crate::io::retry_if_busy;
use anyhow::{Context, Result};
use gpt::GptDisk;
use std::fs::File;
use std::path::{Path, PathBuf};
#[cfg(target_os = "linux")]
use sys_mount::{FilesystemType, Mount, MountFlags, Unmount, UnmountFlags};
use tempfile::TempDir;
use uuid::Uuid;

// There are two traits here:
// 1. PartitionProvider (high level): provides access to partitions by UUID
//    Real implementation: GptPartitionProvider
//    Mock implementation: MockPartitionProvider
// 2. Mounter (low level): mounts raw device ranges (offset + length) to filesystem paths
//    Real implementation: LoopDeviceMounter
//    Mock implementation: ExtractingFilesystemMounter
//
// This separation allows for mocking at different levels.
// For example, an integration test may want to use the prod GptPartitionProvider with a mock
// Mounter (to minimize the use of mocks) while a unit-test may want to use MockPartitionProvider
// (to allow for more fine-grained control).

/// Trait for accessing partitions by UUID from a device
pub trait PartitionProvider: Send + Sync {
    /// Mounts a partition by its UUID with specified mount options.
    ///
    /// # Arguments
    /// * `partition_uuid` - UUID of the partition to mount
    /// * `options` - Mount options like read-only flag
    ///
    /// # Returns
    /// A boxed MountedPartition trait object that provides access to the mounted filesystem.
    /// The mount is automatically cleaned up when the returned object is dropped.
    fn mount_partition(
        &self,
        partition_uuid: Uuid,
        options: MountOptions,
    ) -> Result<Box<dyn MountedPartition>>;
}

/// Handles mounting raw device ranges (offset + length) to filesystem paths
pub trait Mounter: Send + Sync {
    /// Mounts a range of bytes from a block device to a filesystem path.
    ///
    /// # Arguments
    /// * `device` - Path to the block device containing the filesystem
    /// * `offset_bytes` - Offset in bytes where the filesystem starts within the device
    /// * `len_bytes` - Length of the filesystem in bytes
    /// * `options` - Mount options like read-only flag
    ///
    /// # Returns
    /// A boxed MountedPartition trait object that provides access to the mounted filesystem.
    /// The mount is automatically cleaned up when the returned object is dropped.
    fn mount_range(
        &self,
        device: PathBuf,
        offset_bytes: u64,
        len_bytes: u64,
        options: MountOptions,
    ) -> Result<Box<dyn MountedPartition>>;
}

#[derive(Copy, Clone)]
pub enum FileSystem {
    Vfat,
    Ext4,
}

impl FileSystem {
    /// Returns the filesystem name as a string accepted by the mount syscall
    fn as_str(&self) -> &'static str {
        match self {
            FileSystem::Vfat => "vfat",
            FileSystem::Ext4 => "ext4",
        }
    }
}

#[derive(Copy, Clone)]
pub struct MountOptions {
    pub file_system: FileSystem,
}

/// Represents a mounted partition with access to its filesystem.
/// `MountedPartition` uses RAII to represent the mount. Dropping the object cleans up the mount.
pub trait MountedPartition: Send + Sync {
    fn mount_point(&self) -> &Path;
}

/// GPT-aware partition provider that can mount partitions by UUID
pub struct GptPartitionProvider {
    device: PathBuf,
    gpt: GptDisk<File>,
    mounter: Box<dyn Mounter>,
}

impl GptPartitionProvider {
    /// Creates a new [GptPartitionProvider] for the given device.
    /// The `device` must be a block device or a disk image with a valid GPT partition table and
    /// must be valid for the entire lifetime of the constructed object.
    pub fn new(device: PathBuf) -> Result<Self> {
        #[cfg(target_os = "linux")]
        return Self::with_mounter(device, Box::new(LoopDeviceMounter));

        #[cfg(not(target_os = "linux"))]
        anyhow::bail!("This only works on Linux.")
    }

    pub fn with_mounter(device: PathBuf, mounter: Box<dyn Mounter>) -> Result<Self> {
        let gpt = gpt::disk::read_disk(&device)
            .with_context(|| format!("Could not read GPT from device {}", device.display()))?;
        Ok(Self {
            device,
            gpt,
            mounter,
        })
    }
}

impl Drop for GptPartitionProvider {
    fn drop(&mut self) {
        debug_assert!(
            self.device.exists(),
            "Device {} does not exist",
            self.device.display()
        );
    }
}

impl PartitionProvider for GptPartitionProvider {
    fn mount_partition(
        &self,
        partition_uuid: Uuid,
        options: MountOptions,
    ) -> Result<Box<dyn MountedPartition>> {
        let partition = self
            .gpt
            .partitions()
            .values()
            .find(|partition| partition.part_guid == partition_uuid)
            .with_context(|| format!("Could not find partition {partition_uuid}"))?;

        let offset_bytes = partition.bytes_start(*self.gpt.logical_block_size())?;
        let len_bytes = partition.bytes_len(*self.gpt.logical_block_size())?;

        self.mounter
            .mount_range(self.device.clone(), offset_bytes, len_bytes, options)
            .context("mount_range failed")
    }
}

/// Real filesystem mount using system mount with loop device
#[cfg(target_os = "linux")]
struct LoopDeviceMount {
    // mount must be cleaned up before tempdir!
    //
    // We follow this in our Drop impl, but still stick to the Rust spec for
    // drop order as well. According to the spec, fields are dropped in the
    // order of declaration.
    mount: Mount,
    _tempdir: TempDir,
}

impl Drop for LoopDeviceMount {
    fn drop(&mut self) {
        if let Err(e) = retry_if_busy(|| self.mount.unmount(UnmountFlags::empty())) {
            // If umount fails, we need to avoid cleaning the tmpdir, as this
            // will purge the contents of the mounted fs, instead.
            eprintln!("Error dropping mount: {e:?}");
            self._tempdir.disable_cleanup(true);
        }
    }
}

#[cfg(target_os = "linux")]
impl MountedPartition for LoopDeviceMount {
    fn mount_point(&self) -> &Path {
        self.mount.target_path()
    }
}

/// Production filesystem mounter using real system mounts
#[cfg(target_os = "linux")]
pub struct LoopDeviceMounter;

#[cfg(target_os = "linux")]
impl Mounter for LoopDeviceMounter {
    fn mount_range(
        &self,
        device: PathBuf,
        offset_bytes: u64,
        _len_bytes: u64,
        options: MountOptions,
    ) -> Result<Box<dyn MountedPartition>> {
        let tempdir = TempDir::new()?;
        let mount_point = tempdir.path();
        let mount = LoopDeviceMount {
            mount: retry_if_busy(|| {
                Mount::builder()
                    .fstype(FilesystemType::Manual(options.file_system.as_str()))
                    .loopback_offset(offset_bytes)
                    .flags(MountFlags::empty())
                    .explicit_loopback()
                    .mount(&device, mount_point)
            })
            .context("Failed to create mount")?,
            _tempdir: tempdir,
        };
        Ok(Box::new(mount))
    }
}

pub mod testing {
    use super::*;
    use anyhow::Context;
    use partition_tools::Partition;
    use partition_tools::ext::ExtPartition;
    use partition_tools::fat::FatPartition;
    use std::collections::HashMap;
    use std::path::{Path, PathBuf};
    use std::sync::Arc;
    use tempfile::TempDir;

    /// Test partition provider that uses pre-populated directories
    pub struct MockPartitionProvider {
        pub partitions: HashMap<Uuid, Arc<TempDir>>,
    }

    impl MockPartitionProvider {
        pub fn new(partitions: HashMap<Uuid, Arc<TempDir>>) -> Self {
            Self { partitions }
        }
    }

    impl PartitionProvider for MockPartitionProvider {
        fn mount_partition(
            &self,
            partition_uuid: Uuid,
            _options: MountOptions,
        ) -> Result<Box<dyn MountedPartition>> {
            let partition_dir = self
                .partitions
                .get(&partition_uuid)
                .with_context(|| format!("Could not find partition {partition_uuid}"))?;

            Ok(Box::new(MockMount {
                mount_point: partition_dir.clone(),
            }))
        }
    }

    /// Mock mounted partition backed by a temporary directory
    struct MockMount {
        mount_point: Arc<TempDir>,
    }

    impl MountedPartition for MockMount {
        fn mount_point(&self) -> &Path {
            self.mount_point.path()
        }
    }

    /// Map (device, offset, len) -> TempDir
    type PartitionMap = HashMap<(PathBuf, u64, u64), Arc<TempDir>>;

    /// Filesystem mounter for testing that extracts partition contents to temp directories.
    /// This is an alternative to real filesystem mounts when mounts are not possible (e.g. limited
    /// permissions in tests).
    ///
    /// The mounter "remembers" the extracted partitions, so extracting the same device/offset/len
    /// always returns the same directory.
    #[derive(Clone, Default)]
    pub struct ExtractingFilesystemMounter {
        mounts: Arc<std::sync::Mutex<PartitionMap>>,
    }

    impl Mounter for ExtractingFilesystemMounter {
        fn mount_range(
            &self,
            device: PathBuf,
            offset_bytes: u64,
            len_bytes: u64,
            options: MountOptions,
        ) -> Result<Box<dyn MountedPartition>> {
            let key = (device.clone(), offset_bytes, len_bytes);
            let mut mounts = self.mounts.lock().unwrap();
            if !mounts.contains_key(&key) {
                let tempdir = tokio::runtime::Handle::current().block_on(
                    self.extract_partition_to_tempdir(
                        device.clone(),
                        offset_bytes,
                        len_bytes,
                        options,
<<<<<<< HEAD
                    ),
                )?;
                mounts.insert(key.clone(), tempdir);
=======
                    )?,
                );
>>>>>>> 723ab36d
            }

            Ok(Box::new(MockMount {
                mount_point: mounts.get(&key).unwrap().clone(),
            }))
        }
    }

    impl ExtractingFilesystemMounter {
        fn extract_partition_to_tempdir(
            &self,
            device: PathBuf,
            offset_bytes: u64,
            len_bytes: u64,
            options: MountOptions,
        ) -> Result<Arc<TempDir>> {
            fn extract_partition<P: Partition>(
                device: &Path,
                offset_bytes: u64,
                len_bytes: u64,
                target: &Path,
            ) -> Result<()> {
                P::open_range(device.to_path_buf(), offset_bytes, len_bytes)?
                    .copy_files_to(target)
                    .context("Could not copy files to tempdir")
            }

            let extraction_dir = TempDir::new().context("Could not create tempdir")?;

            match options.file_system {
                FileSystem::Vfat => extract_partition::<FatPartition>(
                    &device,
                    offset_bytes,
                    len_bytes,
                    extraction_dir.path(),
                ),
                FileSystem::Ext4 => extract_partition::<ExtPartition>(
                    &device,
                    offset_bytes,
                    len_bytes,
                    extraction_dir.path(),
                ),
            }
            .context(format!(
                "Could not extract partition to {}",
                extraction_dir.path().display()
            ))?;

            Ok(Arc::new(extraction_dir))
        }
    }
}

#[cfg(test)]
mod tests {
    use super::*;
    use anyhow::ensure;
    use std::io::Write;
    use std::process::Command;
    use tempfile::NamedTempFile;

    fn create_test_image() -> Result<NamedTempFile> {
        let out = NamedTempFile::new()?;
        out.as_file().set_len(16 * 1024 * 1024)?;
        let temp_dir = TempDir::new()?;
        write!(File::create(temp_dir.path().join("foo.txt"))?, "hello")?;

        ensure!(
            Command::new("/usr/sbin/mkfs.ext4")
                .arg(out.path())
                .arg("-d")
                .arg(temp_dir.path())
                .status()
                .context("Could not start mkfs.ext4")?
                .success(),
            "mkfs.ext4 failed"
        );

        Ok(out)
    }

    #[test]
    fn test_loop_device_mount_drop_with_unmount_failure() {
        let image = create_test_image().unwrap();

        let mount = LoopDeviceMounter
            .mount_range(
                image.path().to_path_buf(),
                0,
                0,
                MountOptions {
                    file_system: FileSystem::Ext4,
                },
            )
            .unwrap();

        let mount_point = mount.mount_point().to_path_buf();
        // Force unmount to fail by keeping a file handle open
        let _file = File::open(mount_point.join("foo.txt")).unwrap();

        drop(mount);

        assert!(mount_point.join("foo.txt").exists());
    }
}<|MERGE_RESOLUTION|>--- conflicted
+++ resolved
@@ -286,20 +286,15 @@
             let key = (device.clone(), offset_bytes, len_bytes);
             let mut mounts = self.mounts.lock().unwrap();
             if !mounts.contains_key(&key) {
-                let tempdir = tokio::runtime::Handle::current().block_on(
+                mounts.insert(
+                    key.clone(),
                     self.extract_partition_to_tempdir(
                         device.clone(),
                         offset_bytes,
                         len_bytes,
                         options,
-<<<<<<< HEAD
-                    ),
-                )?;
-                mounts.insert(key.clone(), tempdir);
-=======
                     )?,
                 );
->>>>>>> 723ab36d
             }
 
             Ok(Box::new(MockMount {
