--- conflicted
+++ resolved
@@ -89,6 +89,9 @@
     pub ipv4_prefix_length: Option<u8>,
     #[arg(long)]
     pub domain_name: Option<String>,
+    #[arg(long)]
+    // firewall.json contents -- see Network-Configuration.adoc for more
+    pub firewall: Option<String>,
 
     // ICOSSettings arguments
     #[arg(long)]
@@ -198,11 +201,8 @@
             let network_settings = NetworkSettings {
                 ipv6_config: Ipv6Config::Deterministic(deterministic_config),
                 ipv4_config,
-<<<<<<< HEAD
                 firewall,
-=======
                 domain_name,
->>>>>>> 49000055
             };
 
             // get deployment.json variables
@@ -366,6 +366,7 @@
                 ipv4_gateway: clap_args.ipv4_gateway,
                 ipv4_prefix_length: clap_args.ipv4_prefix_length,
                 domain_name: clap_args.domain_name,
+                firewall: clap_args.firewall,
                 node_reward_type: clap_args.node_reward_type,
                 mgmt_mac: clap_args.mgmt_mac,
                 deployment_environment: clap_args.deployment_environment,
