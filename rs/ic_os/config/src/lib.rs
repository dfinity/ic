pub mod generate_testnet_config;
pub mod hostos;
pub mod setupos;

use anyhow::{Context, Result};
use serde::{Deserialize, Serialize};
use std::fs::{create_dir_all, File};
use std::io::Write;
use std::path::Path;

pub static DEFAULT_SETUPOS_CONFIG_OBJECT_PATH: &str = "/var/ic/config/config.json";
pub static DEFAULT_SETUPOS_CONFIG_INI_FILE_PATH: &str = "/config/config.ini";
pub static DEFAULT_SETUPOS_DEPLOYMENT_JSON_PATH: &str = "/data/deployment.json";

pub static DEFAULT_SETUPOS_HOSTOS_CONFIG_OBJECT_PATH: &str = "/var/ic/config/config-hostos.json";

pub static DEFAULT_HOSTOS_CONFIG_INI_FILE_PATH: &str = "/boot/config/config.ini";
pub static DEFAULT_HOSTOS_DEPLOYMENT_JSON_PATH: &str = "/boot/config/deployment.json";
pub static DEFAULT_HOSTOS_CONFIG_OBJECT_PATH: &str = "/boot/config/config.json";
pub static DEFAULT_HOSTOS_GUESTOS_CONFIG_OBJECT_PATH: &str = "/boot/config/config-guestos.json";
pub static DEFAULT_GUESTOS_CONFIG_OBJECT_PATH: &str = "/boot/config/config.json";

pub fn serialize_and_write_config<T: Serialize>(path: &Path, config: &T) -> Result<()> {
    let serialized_config =
        serde_json::to_string_pretty(config).expect("Failed to serialize configuration");

    if let Some(parent) = path.parent() {
        create_dir_all(parent)?;
    }

    let mut file = File::create(path)?;
    file.write_all(serialized_config.as_bytes())?;
    Ok(())
}

pub fn deserialize_config<T: for<'de> Deserialize<'de>, P: AsRef<Path>>(file_path: P) -> Result<T> {
    let file =
        File::open(&file_path).context(format!("Failed to open file: {:?}", file_path.as_ref()))?;
    serde_json::from_reader(file).context(format!(
        "Failed to deserialize JSON from file: {:?}",
        file_path.as_ref()
    ))
}

#[cfg(test)]
mod tests {
    use config_types::*;
    use std::net::Ipv6Addr;
    use std::str::FromStr;

    #[test]
    fn test_serialize_and_deserialize() {
        let ipv6_config = Ipv6Config::Deterministic(DeterministicIpv6Config {
            prefix: "2a00:fb01:400:200".to_string(),
            prefix_length: 64_u8,
            gateway: "2a00:fb01:400:200::1".parse().unwrap(),
        });
        let network_settings = NetworkSettings {
            ipv6_config,
            ipv4_config: None,
            domain_name: None,
        };
        let icos_dev_settings = ICOSDevSettings::default();
        let icos_settings = ICOSSettings {
            node_reward_type: Some("type3.1".to_string()),
            mgmt_mac: "ec:2a:72:31:a2:0c".parse().unwrap(),
            deployment_environment: DeploymentEnvironment::Mainnet,
            logging: Logging::default(),
            use_nns_public_key: true,
            nns_urls: vec!["http://localhost".parse().unwrap()],
            use_node_operator_private_key: true,
            enable_trusted_execution_environment: true,
            use_ssh_authorized_keys: false,
            icos_dev_settings,
        };
        let setupos_settings = SetupOSSettings;
        let hostos_settings = HostOSSettings {
            vm_memory: 490,
            vm_cpu: "kvm".to_string(),
            vm_nr_of_vcpus: 64,
            verbose: false,
        };
        let guestos_settings = GuestOSSettings {
            inject_ic_crypto: false,
            inject_ic_state: false,
            inject_ic_registry_local_store: false,
            guestos_dev_settings: GuestOSDevSettings::default(),
        };

        let setupos_config_struct = SetupOSConfig {
            config_version: CONFIG_VERSION.to_string(),
            network_settings: network_settings.clone(),
            icos_settings: icos_settings.clone(),
            setupos_settings: setupos_settings.clone(),
            hostos_settings: hostos_settings.clone(),
            guestos_settings: guestos_settings.clone(),
        };
        let hostos_config_struct = HostOSConfig {
            config_version: CONFIG_VERSION.to_string(),
            network_settings: network_settings.clone(),
            icos_settings: icos_settings.clone(),
            hostos_settings: hostos_settings.clone(),
            guestos_settings: guestos_settings.clone(),
        };
        let guestos_config_struct = GuestOSConfig {
            config_version: CONFIG_VERSION.to_string(),
            network_settings: network_settings.clone(),
            icos_settings: icos_settings.clone(),
            guestos_settings: guestos_settings.clone(),
            guest_vm_type: GuestVMType::Default,
<<<<<<< HEAD
            upgrade_config: Default::default(),
=======
            upgrade_config: GuestOSUpgradeConfig {
                peer_guest_vm_address: Some(Ipv6Addr::from_str("2001:db8::1").unwrap()),
            },
>>>>>>> 6b57b149
        };

        fn serialize_and_deserialize<T>(config: &T)
        where
            T: serde::Serialize
                + serde::de::DeserializeOwned
                + std::cmp::PartialEq
                + std::fmt::Debug,
        {
            // Test serialization
            let buffer = serde_json::to_vec_pretty(config).expect("Failed to serialize config");
            assert!(!buffer.is_empty());

            // Test deserialization
            let deserialized_config: T =
                serde_json::from_slice(&buffer).expect("Failed to deserialize config");
            assert_eq!(*config, deserialized_config);
        }

        serialize_and_deserialize(&setupos_config_struct);
        serialize_and_deserialize(&hostos_config_struct);
        serialize_and_deserialize(&guestos_config_struct);
    }

    // Test config version 1.0.0
    const HOSTOS_CONFIG_JSON_V1_0_0: &str = r#"
    {
        "config_version": "1.0.0",
        "network_settings": {
            "ipv6_config": {
                "Deterministic": {
                    "prefix": "2a00:fb01:400:200",
                    "prefix_length": 64,
                    "gateway": "2a00:fb01:400:200::1"
                }
            },
            "ipv4_config": {
                "address": "192.168.0.2",
                "gateway": "192.168.0.1",
                "prefix_length": 24
            },
            "domain_name": "example.com"
        },
        "icos_settings": {
            "node_reward_type": "type3.1",
            "mgmt_mac": "EC:2A:72:31:A2:0C",
            "deployment_environment": "Mainnet",
            "logging": {
                "elasticsearch_hosts": "elasticsearch.testnet.dfinity.network:443",
                "elasticsearch_tags": "tag1 tag2"
            },
            "use_nns_public_key": true,
            "nns_urls": [
                "http://localhost"
            ],
            "use_node_operator_private_key": true,
            "use_ssh_authorized_keys": false,
            "icos_dev_settings": {}
        },
        "hostos_settings": {
            "vm_memory": 490,
            "vm_cpu": "kvm",
            "vm_nr_of_vcpus": 64,
            "verbose": false
        },
        "guestos_settings": {
            "inject_ic_crypto": false,
            "inject_ic_state": false,
            "inject_ic_registry_local_store": false,
            "guestos_dev_settings": {
                "backup_spool": {
                    "backup_retention_time_seconds": 3600,
                    "backup_purging_interval_seconds": 600
                },
                "malicious_behavior": null,
                "query_stats_epoch_length": 1000,
                "bitcoind_addr": "127.0.0.1:8333",
                "jaeger_addr": "127.0.0.1:6831",
                "socks_proxy": "127.0.0.1:1080",
                "hostname": "my-node",
                "generate_ic_boundary_tls_cert": "domain"
            }
        }
    }
    "#;

    const GUESTOS_CONFIG_JSON_V1_0_0: &str = r#"
    {
        "config_version": "1.0.0",
        "network_settings": {
            "ipv6_config": {
                "Deterministic": {
                    "prefix": "2a00:fb01:400:200",
                    "prefix_length": 64,
                    "gateway": "2a00:fb01:400:200::1"
                }
            },
            "ipv4_config": {
                "address": "192.168.0.2",
                "gateway": "192.168.0.1",
                "prefix_length": 24
            },
            "domain_name": "example.com"
        },
        "icos_settings": {
            "node_reward_type": "type3.1",
            "mgmt_mac": "EC:2A:72:31:A2:0C",
            "deployment_environment": "Mainnet",
            "logging": {},
            "use_nns_public_key": true,
            "nns_urls": [
                "http://localhost"
            ],
            "use_node_operator_private_key": true,
            "use_ssh_authorized_keys": false,
            "icos_dev_settings": {}
        },
        "guestos_settings": {
            "inject_ic_crypto": false,
            "inject_ic_state": false,
            "inject_ic_registry_local_store": false,
            "guestos_dev_settings": {
                "backup_spool": {
                    "backup_retention_time_seconds": 3600,
                    "backup_purging_interval_seconds": 600
                },
                "malicious_behavior": null,
                "query_stats_epoch_length": 1000,
                "bitcoind_addr": "127.0.0.1:8333",
                "jaeger_addr": "127.0.0.1:6831",
                "socks_proxy": "127.0.0.1:1080",
                "hostname": "my-node",
                "generate_ic_boundary_tls_cert": "domain"
            }
        }
    }
    "#;

    #[test]
    fn test_deserialize_hostos_config_v1_0_0() {
        let config: HostOSConfig = serde_json::from_str(HOSTOS_CONFIG_JSON_V1_0_0).unwrap();
        assert_eq!(config.config_version, "1.0.0");
        assert_eq!(config.hostos_settings.vm_cpu, "kvm");
        assert_eq!(config.hostos_settings.vm_nr_of_vcpus, 64);
    }

    #[test]
    fn test_deserialize_guestos_config_v1_0_0() {
        let config: GuestOSConfig = serde_json::from_str(GUESTOS_CONFIG_JSON_V1_0_0).unwrap();
        assert_eq!(config.config_version, "1.0.0");
        assert_eq!(
            config.icos_settings.mgmt_mac.to_string(),
            "EC:2A:72:31:A2:0C"
        );
    }
}<|MERGE_RESOLUTION|>--- conflicted
+++ resolved
@@ -108,13 +108,9 @@
             icos_settings: icos_settings.clone(),
             guestos_settings: guestos_settings.clone(),
             guest_vm_type: GuestVMType::Default,
-<<<<<<< HEAD
-            upgrade_config: Default::default(),
-=======
             upgrade_config: GuestOSUpgradeConfig {
                 peer_guest_vm_address: Some(Ipv6Addr::from_str("2001:db8::1").unwrap()),
             },
->>>>>>> 6b57b149
         };
 
         fn serialize_and_deserialize<T>(config: &T)
