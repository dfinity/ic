--- conflicted
+++ resolved
@@ -338,13 +338,8 @@
 mod tests {
     use super::*;
     use config_types::{
-<<<<<<< HEAD
-        FixedIpv6Config, GuestOSConfig, GuestOSSettings, GuestOSUpgradeConfig, GuestVMType,
-        ICOSSettings, Ipv6Config, NetworkSettings, CONFIG_VERSION,
-=======
-        CONFIG_VERSION, FixedIpv6Config, GuestOSConfig, GuestOSDevSettings, GuestOSSettings,
-        GuestOSUpgradeConfig, GuestVMType, ICOSSettings, Ipv6Config, NetworkSettings,
->>>>>>> e7422d70
+        CONFIG_VERSION, FixedIpv6Config, GuestOSConfig, GuestOSSettings, GuestOSUpgradeConfig,
+        GuestVMType, ICOSSettings, Ipv6Config, NetworkSettings,
     };
     use ic_config::{ConfigOptional, config_parser::ConfigSource};
 
