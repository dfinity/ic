use anyhow::Result;
use macaddr::MacAddr6;
use std::net::{Ipv4Addr, Ipv6Addr};
use url::Url;

use config_types::*;

#[derive(Default)]
pub struct GenerateTestnetConfigArgs {
    // NetworkSettings arguments
    pub ipv6_config_type: Option<Ipv6ConfigType>,
    pub deterministic_prefix: Option<String>,
    pub deterministic_prefix_length: Option<u8>,
    pub deterministic_gateway: Option<String>,
    pub fixed_address: Option<String>,
    pub fixed_gateway: Option<String>,
    pub ipv4_address: Option<String>,
    pub ipv4_gateway: Option<String>,
    pub ipv4_prefix_length: Option<u8>,
    pub domain_name: Option<String>,

    // ICOSSettings arguments
    pub node_reward_type: Option<String>,
    pub mgmt_mac: Option<MacAddr6>,
    pub deployment_environment: Option<DeploymentEnvironment>,
    pub elasticsearch_hosts: Option<String>,
    pub elasticsearch_tags: Option<String>,
    pub use_nns_public_key: Option<bool>,
    pub nns_urls: Option<Vec<String>>,
    pub enable_trusted_execution_environment: Option<bool>,
    pub use_node_operator_private_key: Option<bool>,
    pub use_ssh_authorized_keys: Option<bool>,

    // GuestOSSettings arguments
    pub inject_ic_crypto: Option<bool>,
    pub inject_ic_state: Option<bool>,
    pub inject_ic_registry_local_store: Option<bool>,

    // GuestOSDevSettings arguments
    pub backup_retention_time_seconds: Option<u64>,
    pub backup_purging_interval_seconds: Option<u64>,
    pub malicious_behavior: Option<String>,
    pub query_stats_epoch_length: Option<u64>,
    pub bitcoind_addr: Option<String>,
    pub jaeger_addr: Option<String>,
    pub socks_proxy: Option<String>,
    pub hostname: Option<String>,
    pub generate_ic_boundary_tls_cert: Option<String>,
}

#[derive(Clone, clap::ValueEnum)]
pub enum Ipv6ConfigType {
    Deterministic,
    Fixed,
    RouterAdvertisement,
}

/// Constructs and returns a GuestOSConfig based on the provided arguments.
/// Any required config fields that aren't specified will receive dummy values.
fn create_guestos_config(config: GenerateTestnetConfigArgs) -> Result<GuestOSConfig> {
    let GenerateTestnetConfigArgs {
        ipv6_config_type,
        deterministic_prefix,
        deterministic_prefix_length,
        deterministic_gateway,
        fixed_address,
        fixed_gateway,
        ipv4_address,
        ipv4_gateway,
        ipv4_prefix_length,
        domain_name,
        node_reward_type,
        mgmt_mac,
        deployment_environment,
        elasticsearch_hosts,
        elasticsearch_tags,
        use_nns_public_key,
        nns_urls,
        enable_trusted_execution_environment,
        use_node_operator_private_key,
        use_ssh_authorized_keys,
        inject_ic_crypto,
        inject_ic_state,
        inject_ic_registry_local_store,
        backup_retention_time_seconds,
        backup_purging_interval_seconds,
        malicious_behavior,
        query_stats_epoch_length,
        bitcoind_addr,
        jaeger_addr,
        socks_proxy,
        hostname,
        generate_ic_boundary_tls_cert,
    } = config;

    // Construct the NetworkSettings
    let ipv6_config = match ipv6_config_type {
        Some(Ipv6ConfigType::Deterministic) => {
            let prefix = deterministic_prefix.ok_or_else(|| {
                anyhow::anyhow!(
                    "deterministic_prefix is required when ipv6_config_type is 'Deterministic'"
                )
            })?;
            let prefix_length = deterministic_prefix_length.ok_or_else(|| {
                anyhow::anyhow!(
                    "deterministic_prefix_length is required when ipv6_config_type is 'Deterministic'"
                )
            })?;
            let gateway_str = deterministic_gateway.ok_or_else(|| {
                anyhow::anyhow!(
                    "deterministic_gateway is required when ipv6_config_type is 'Deterministic'"
                )
            })?;
            let gateway = gateway_str
                .parse::<Ipv6Addr>()
                .map_err(|e| anyhow::anyhow!("Failed to parse deterministic_gateway: {}", e))?;

            Ipv6Config::Deterministic(DeterministicIpv6Config {
                prefix,
                prefix_length,
                gateway,
            })
        }
        Some(Ipv6ConfigType::Fixed) => {
            let address = fixed_address.ok_or_else(|| {
                anyhow::anyhow!("fixed_address is required when ipv6_config_type is 'Fixed'")
            })?;
            let gateway_str = fixed_gateway.ok_or_else(|| {
                anyhow::anyhow!("fixed_gateway is required when ipv6_config_type is 'Fixed'")
            })?;
            let gateway = gateway_str
                .parse::<Ipv6Addr>()
                .map_err(|e| anyhow::anyhow!("Failed to parse fixed_gateway: {}", e))?;

            Ipv6Config::Fixed(FixedIpv6Config { address, gateway })
        }
        // Default to RouterAdvertisement if not provided
        Some(Ipv6ConfigType::RouterAdvertisement) | None => Ipv6Config::RouterAdvertisement,
    };

    let ipv4_config = match (ipv4_address, ipv4_gateway, ipv4_prefix_length) {
        (Some(addr_str), Some(gw_str), Some(prefix_len)) => Some(Ipv4Config {
            address: addr_str
                .parse::<Ipv4Addr>()
                .map_err(|e| anyhow::anyhow!("Failed to parse ipv4_address: {}", e))?,
            gateway: gw_str
                .parse::<Ipv4Addr>()
                .map_err(|e| anyhow::anyhow!("Failed to parse ipv4_gateway: {}", e))?,
            prefix_length: prefix_len,
        }),
        (None, None, None) => None,
        _ => {
            anyhow::bail!("Incomplete IPv4 configuration provided. All parameters (ipv4_address, ipv4_gateway, ipv4_prefix_length) are required for IPv4 configuration.");
        }
    };

    let network_settings = NetworkSettings {
        ipv6_config,
        ipv4_config,
        domain_name,
    };

    // Construct ICOSSettings
    let mgmt_mac = match mgmt_mac {
        Some(mac) => mac,
        // Use a dummy MAC address
        None => "00:00:00:00:00:00".parse()?,
    };

    let deployment_environment = deployment_environment.unwrap_or(DeploymentEnvironment::Testnet);

    let logging = Logging {
        elasticsearch_hosts,
        elasticsearch_tags,
    };

    let use_nns_public_key = use_nns_public_key.unwrap_or(true);

    let nns_urls = match nns_urls {
        Some(urls) => urls
            .iter()
            .map(|s| Url::parse(s))
            .collect::<Result<Vec<Url>, _>>()?,
        None => vec![Url::parse("https://cloudflare.com/cdn-cgi/trace")?],
    };

    let use_node_operator_private_key = use_node_operator_private_key.unwrap_or(false);

    let use_ssh_authorized_keys = use_ssh_authorized_keys.unwrap_or(true);

    let enable_trusted_execution_environment =
        enable_trusted_execution_environment.unwrap_or(false);

    let icos_settings = ICOSSettings {
        node_reward_type,
        mgmt_mac,
        deployment_environment,
        logging,
        use_nns_public_key,
        nns_urls,
        use_node_operator_private_key,
        enable_trusted_execution_environment,
        use_ssh_authorized_keys,
        icos_dev_settings: ICOSDevSettings::default(),
    };

    // Construct GuestOSDevSettings
    let backup_spool =
        if backup_retention_time_seconds.is_some() || backup_purging_interval_seconds.is_some() {
            Some(BackupSpoolSettings {
                backup_retention_time_seconds,
                backup_purging_interval_seconds,
            })
        } else {
            None
        };

    let malicious_behavior = if let Some(mb_str) = malicious_behavior {
        Some(serde_json::from_str(&mb_str)?)
    } else {
        None
    };

    let guestos_dev_settings = GuestOSDevSettings {
        backup_spool,
        malicious_behavior,
        query_stats_epoch_length,
        bitcoind_addr,
        jaeger_addr,
        socks_proxy,
        hostname,
        generate_ic_boundary_tls_cert,
    };

    // Construct GuestOSSettings
    let guestos_settings = GuestOSSettings {
        inject_ic_crypto: inject_ic_crypto.unwrap_or(false),
        inject_ic_state: inject_ic_state.unwrap_or(false),
        inject_ic_registry_local_store: inject_ic_registry_local_store.unwrap_or(false),
        guestos_dev_settings,
    };

    // Assemble GuestOSConfig
    let guestos_config = GuestOSConfig {
        config_version: CONFIG_VERSION.to_string(),
        network_settings,
        icos_settings,
        guestos_settings,
<<<<<<< HEAD
        // We don't support upgrades in testnets.
=======
>>>>>>> 6b57b149
        guest_vm_type: GuestVMType::Default,
        upgrade_config: GuestOSUpgradeConfig::default(),
    };

    Ok(guestos_config)
}

/// Generate and print GuestOSConfig for tests.
/// Any required config fields that aren't specified will receive dummy values.
pub fn generate_testnet_config(config: GenerateTestnetConfigArgs) -> Result<GuestOSConfig> {
    let guestos_config = create_guestos_config(config)?;
    println!("GuestOSConfig: {:?}", guestos_config);
    Ok(guestos_config)
}

#[cfg(test)]
mod tests {
    use super::*;

    #[test]
    fn test_valid_configuration() {
        let args = GenerateTestnetConfigArgs {
            ipv6_config_type: Some(Ipv6ConfigType::RouterAdvertisement),
            mgmt_mac: Some("00:11:22:33:44:55".parse().unwrap()),
            nns_urls: Some(vec!["https://example.com".to_string()]),
            ..Default::default()
        };

        let guestos_config =
            create_guestos_config(args).expect("Expected valid configuration to succeed");

        assert_eq!(
            guestos_config.icos_settings.mgmt_mac.to_string(),
            "00:11:22:33:44:55"
        );
        assert_eq!(
            guestos_config
                .icos_settings
                .nns_urls
                .first()
                .unwrap()
                .as_str(),
            "https://example.com/"
        );
        assert_eq!(
            guestos_config.network_settings.ipv6_config,
            Ipv6Config::RouterAdvertisement
        );
    }

    #[test]
    fn test_missing_deterministic_prefix() {
        let args = GenerateTestnetConfigArgs {
            ipv6_config_type: Some(Ipv6ConfigType::Deterministic),
            deterministic_prefix: None,
            deterministic_prefix_length: Some(64),
            deterministic_gateway: Some("fe80::1".to_string()),
            ..Default::default()
        };

        let err = create_guestos_config(args)
            .expect_err("Expected an error due to missing deterministic_prefix");

        assert_eq!(
            err.to_string(),
            "deterministic_prefix is required when ipv6_config_type is 'Deterministic'"
        );
    }

    #[test]
    fn test_missing_deterministic_prefix_length() {
        let args = GenerateTestnetConfigArgs {
            ipv6_config_type: Some(Ipv6ConfigType::Deterministic),
            deterministic_prefix: Some("2001:db8::".to_string()),
            deterministic_prefix_length: None,
            deterministic_gateway: Some("fe80::1".to_string()),
            ..Default::default()
        };

        let err = create_guestos_config(args)
            .expect_err("Expected an error due to missing deterministic_prefix_length");

        assert_eq!(
            err.to_string(),
            "deterministic_prefix_length is required when ipv6_config_type is 'Deterministic'"
        );
    }

    #[test]
    fn test_missing_deterministic_gateway() {
        let args = GenerateTestnetConfigArgs {
            ipv6_config_type: Some(Ipv6ConfigType::Deterministic),
            deterministic_prefix: Some("2001:db8::".to_string()),
            deterministic_prefix_length: Some(64),
            deterministic_gateway: None,
            ..Default::default()
        };

        let err = create_guestos_config(args)
            .expect_err("Expected an error due to missing deterministic_gateway");

        assert_eq!(
            err.to_string(),
            "deterministic_gateway is required when ipv6_config_type is 'Deterministic'"
        );
    }

    #[test]
    fn test_invalid_deterministic_gateway() {
        let args = GenerateTestnetConfigArgs {
            ipv6_config_type: Some(Ipv6ConfigType::Deterministic),
            deterministic_prefix: Some("2001:db8::".to_string()),
            deterministic_prefix_length: Some(64),
            deterministic_gateway: Some("invalid_ip".to_string()),
            ..Default::default()
        };

        let err = create_guestos_config(args)
            .expect_err("Expected parsing error due to invalid deterministic_gateway");

        assert!(
            err.to_string()
                .contains("Failed to parse deterministic_gateway"),
            "Expected parsing error, got: {}",
            err
        );
    }

    #[test]
    fn test_missing_fixed_address() {
        let args = GenerateTestnetConfigArgs {
            ipv6_config_type: Some(Ipv6ConfigType::Fixed),
            fixed_address: None,
            fixed_gateway: Some("fe80::1".to_string()),
            ..Default::default()
        };

        let err = create_guestos_config(args)
            .expect_err("Expected an error due to missing fixed_address");

        assert_eq!(
            err.to_string(),
            "fixed_address is required when ipv6_config_type is 'Fixed'"
        );
    }

    #[test]
    fn test_missing_fixed_gateway() {
        let args = GenerateTestnetConfigArgs {
            ipv6_config_type: Some(Ipv6ConfigType::Fixed),
            fixed_address: Some("2001:db8::1/64".to_string()),
            fixed_gateway: None,
            ..Default::default()
        };

        let err = create_guestos_config(args)
            .expect_err("Expected an error due to missing fixed_gateway");

        assert_eq!(
            err.to_string(),
            "fixed_gateway is required when ipv6_config_type is 'Fixed'"
        );
    }

    #[test]
    fn test_invalid_fixed_gateway() {
        let args = GenerateTestnetConfigArgs {
            ipv6_config_type: Some(Ipv6ConfigType::Fixed),
            fixed_address: Some("2001:db8::1/64".to_string()),
            fixed_gateway: Some("invalid_ip".to_string()),
            ..Default::default()
        };

        let err = create_guestos_config(args)
            .expect_err("Expected parsing error due to invalid fixed_gateway");

        assert!(
            err.to_string().contains("Failed to parse fixed_gateway"),
            "Expected parsing error, got: {}",
            err
        );
    }

    #[test]
    fn test_incomplete_ipv4_config() {
        let args = GenerateTestnetConfigArgs {
            ipv4_address: Some("192.0.2.1".to_string()),
            ipv4_gateway: Some("192.0.2.254".to_string()),
            ipv4_prefix_length: None,
            ..Default::default()
        };

        let err = create_guestos_config(args)
            .expect_err("Expected an error due to incomplete IPv4 configuration");

        assert_eq!(
            err.to_string(),
            "Incomplete IPv4 configuration provided. All parameters (ipv4_address, ipv4_gateway, ipv4_prefix_length) are required for IPv4 configuration."
        );
    }

    #[test]
    fn test_invalid_ipv4_address() {
        let args = GenerateTestnetConfigArgs {
            ipv4_address: Some("invalid_ip".to_string()),
            ipv4_gateway: Some("192.0.2.254".to_string()),
            ipv4_prefix_length: Some(24),
            ..Default::default()
        };

        let err = create_guestos_config(args)
            .expect_err("Expected parsing error due to invalid ipv4_address");

        assert!(
            err.to_string().contains("Failed to parse ipv4_address"),
            "Expected parsing error, got: {}",
            err
        );
    }

    #[test]
    fn test_invalid_ipv4_gateway() {
        let args = GenerateTestnetConfigArgs {
            ipv4_address: Some("192.0.2.1".to_string()),
            ipv4_gateway: Some("invalid_ip".to_string()),
            ipv4_prefix_length: Some(24),
            ..Default::default()
        };

        let err = create_guestos_config(args)
            .expect_err("Expected parsing error due to invalid ipv4_gateway");

        assert!(
            err.to_string().contains("Failed to parse ipv4_gateway"),
            "Expected parsing error, got: {}",
            err
        );
    }
}<|MERGE_RESOLUTION|>--- conflicted
+++ resolved
@@ -246,10 +246,6 @@
         network_settings,
         icos_settings,
         guestos_settings,
-<<<<<<< HEAD
-        // We don't support upgrades in testnets.
-=======
->>>>>>> 6b57b149
         guest_vm_type: GuestVMType::Default,
         upgrade_config: GuestOSUpgradeConfig::default(),
     };
