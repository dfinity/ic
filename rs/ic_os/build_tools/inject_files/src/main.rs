--- conflicted
+++ resolved
@@ -35,26 +35,12 @@
     fs::copy(cli.input, &cli.output)?;
     fs::set_permissions(&cli.output, Permissions::from_mode(0o600))?;
 
-<<<<<<< HEAD
-    let mut target = ExtPartition::open(cli.output, cli.index).await?;
-=======
-    // TODO: Quick hack to unpack and repack file
-    let mut cmd = Command::new("tar");
-    let _ = cmd
-        .arg("xf")
-        .arg(cli.input)
-        .arg("-C")
-        .arg(temp_dir.as_path())
-        .status()
-        .await;
-
-    let mut target = ExtPartition::open(temp_file.clone(), cli.index)
+    let mut target = ExtPartition::open(cli.output, cli.index)
         .await
         .context(format!(
             "Failed to open partition file {}",
             temp_file.clone().display()
         ))?;
->>>>>>> c8be4fc1
 
     let contexts = cli
         .file_contexts
