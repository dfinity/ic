use ic_artifact_pool::consensus_pool::ConsensusPoolImpl;
use ic_artifact_pool::dkg_pool::DkgPoolImpl;
use ic_config::artifact_pool::ArtifactPoolConfig;
use ic_consensus_utils::{membership::Membership, pool_reader::PoolReader};
use ic_interfaces::{
    consensus_pool::{
        ChangeAction, ChangeSet, ConsensusBlockCache, ConsensusBlockChain, ConsensusPool,
        ConsensusPoolCache, PoolSection, UnvalidatedConsensusArtifact, ValidatedConsensusArtifact,
    },
    crypto::{MultiSigner, ThresholdSigner},
    dkg::DkgPool,
    p2p::consensus::{ChangeResult, MutablePool},
    time_source::TimeSource,
};
use ic_interfaces_registry::RegistryClient;
use ic_interfaces_state_manager::StateManager;
use ic_logger::replica_logger::no_op_logger;
use ic_registry_client_helpers::subnet::SubnetRegistry;
use ic_replicated_state::ReplicatedState;
use ic_test_utilities::crypto::CryptoReturningOk;
use ic_test_utilities_consensus::fake::*;
use ic_test_utilities_types::ids::{node_test_id, subnet_test_id};
use ic_types::signature::*;
use ic_types::{artifact::ConsensusMessageId, batch::ValidationContext};
use ic_types::{consensus::*, crypto::*, *};
use ic_types::{
    crypto::threshold_sig::ni_dkg::{NiDkgId, NiDkgTag, NiDkgTargetSubnet},
    time::UNIX_EPOCH,
};
use std::sync::Arc;
use std::sync::RwLock;
use std::time::Instant;

#[allow(clippy::type_complexity)]
pub struct TestConsensusPool {
    subnet_id: SubnetId,
    registry_client: Arc<dyn RegistryClient>,
    pool: ConsensusPoolImpl,
    time_source: Arc<dyn TimeSource>,
    dkg_payload_builder:
        Box<dyn Fn(&dyn ConsensusPool, Block, &ValidationContext) -> consensus::dkg::Payload>,
    membership: Membership,
}

pub struct Round<'a> {
    max_replicas: u32,
    new_blocks: u32,
    blocks_to_notarize: u32,
    add_catch_up_package_if_needed: bool,
    should_finalize: bool,
    should_add_random_tape: bool,
    n_shares: u32,
    rb_shares: u32,
    f_shares: u32,
    certified_height: Option<Height>,
    pool: &'a mut TestConsensusPool,
}

impl<'a> Round<'a> {
    pub fn new(pool: &'a mut TestConsensusPool) -> Self {
        Self {
            pool,
            max_replicas: 1,
            new_blocks: 1,
            blocks_to_notarize: 1,
            should_finalize: true,
            add_catch_up_package_if_needed: true,
            should_add_random_tape: true,
            n_shares: 0,
            rb_shares: 0,
            f_shares: 0,
            certified_height: None,
        }
    }

    pub fn dont_add_random_tape(mut self) -> Self {
        self.should_add_random_tape = false;
        self
    }

    pub fn dont_add_catch_up_package(mut self) -> Self {
        self.add_catch_up_package_if_needed = false;
        self
    }

    pub fn dont_finalize(mut self) -> Self {
        self.should_finalize = false;
        self
    }

    pub fn with_replicas(mut self, n: u32) -> Self {
        self.max_replicas = n;
        self
    }

    pub fn with_new_block_proposals(mut self, n: u32) -> Self {
        self.new_blocks = n;
        self
    }

    pub fn with_random_beacon_shares(mut self, n: u32) -> Self {
        self.rb_shares = n;
        self
    }

    pub fn with_finalization_shares(mut self, n: u32) -> Self {
        self.f_shares = n;
        self
    }

    pub fn with_notarization_shares(mut self, n: u32) -> Self {
        self.n_shares = n;
        self
    }

    pub fn with_certified_height(mut self, height: Height) -> Self {
        self.certified_height = Some(height);
        self
    }

    pub fn advance(&mut self) -> Height {
        self.pool.advance_round(
            self.max_replicas,
            self.new_blocks,
            self.blocks_to_notarize,
            self.add_catch_up_package_if_needed,
            self.should_finalize,
            self.should_add_random_tape,
            self.n_shares,
            self.rb_shares,
            self.f_shares,
            self.certified_height,
        )
    }
}

// Return a closure building DKG payloads. Used in tests only.
#[allow(clippy::type_complexity)]
fn dkg_payload_builder_fn(
    subnet_id: SubnetId,
    registry_client: Arc<dyn RegistryClient>,
    crypto: Arc<CryptoReturningOk>,
    state_manager: Arc<dyn StateManager<State = ReplicatedState>>,
    dkg_pool: Arc<RwLock<dyn DkgPool>>,
) -> Box<dyn Fn(&dyn ConsensusPool, Block, &ValidationContext) -> consensus::dkg::Payload> {
    Box::new(move |cons_pool, parent, validation_context| {
        ic_consensus::dkg::create_payload(
            subnet_id,
            &*registry_client,
            &*crypto,
            &PoolReader::new(cons_pool),
            dkg_pool.clone(),
            &parent,
            &*state_manager,
            validation_context,
            no_op_logger(),
            10, // at most dealings per block
        )
        .unwrap_or_else(|err| panic!("Couldn't create the payload: {:?}", err))
    })
}

impl TestConsensusPool {
    /// Creates a new test pool. `registry_version_for_genesis` is used to
    /// create the genesis block with data from the provided registry.
    pub fn new(
        node_id: NodeId,
        subnet_id: SubnetId,
        pool_config: ArtifactPoolConfig,
        time_source: Arc<dyn TimeSource>,
        registry_client: Arc<dyn RegistryClient>,
        crypto: Arc<CryptoReturningOk>,
        state_manager: Arc<dyn StateManager<State = ReplicatedState>>,
        dkg_pool: Option<Arc<RwLock<DkgPoolImpl>>>,
    ) -> Self {
        let dkg_payload_builder = Box::new(dkg_payload_builder_fn(
            subnet_id,
            registry_client.clone(),
            crypto,
            state_manager.clone(),
            dkg_pool.unwrap_or_else(|| {
                Arc::new(std::sync::RwLock::new(
                    ic_artifact_pool::dkg_pool::DkgPoolImpl::new(
                        ic_metrics::MetricsRegistry::new(),
                        no_op_logger(),
                    ),
                ))
            }),
        ));
        let summary = ic_consensus::dkg::make_genesis_summary(&*registry_client, subnet_id, None);
        let pool = ConsensusPoolImpl::new(
            node_id,
            subnet_id,
            (&ic_test_utilities_consensus::make_genesis(summary)).into(),
            pool_config,
            ic_metrics::MetricsRegistry::new(),
            no_op_logger(),
            time_source.clone(),
        );
        let membership = Membership::new(pool.get_cache(), registry_client.clone(), subnet_id);
        TestConsensusPool {
            subnet_id,
            registry_client,
            pool,
            time_source,
            dkg_payload_builder,
            membership,
        }
    }

    /// Utility function to determine the identity of the block maker with the
    /// specified rank at a given height. Panics if this rank does not exist.
    pub fn get_block_maker_by_rank(&self, height: Height, rank: Rank) -> NodeId {
        let pool_reader = PoolReader::new(&self.pool);
        let prev_beacon = pool_reader.get_random_beacon(height.decrement()).unwrap();
        *self
            .membership
            .get_nodes(height)
            .unwrap()
            .iter()
            .find(|node| {
                self.membership
                    .get_block_maker_rank(height, &prev_beacon, **node)
                    == Ok(Some(rank))
            })
            .unwrap()
    }

    pub fn make_next_block(&self) -> BlockProposal {
        self.make_next_block_with_rank(Rank(0))
    }

    pub fn make_next_block_with_rank(&self, rank: Rank) -> BlockProposal {
        if let Some(parent) = self.latest_notarized_blocks().next() {
            self.make_next_block_from_parent(&parent, rank)
        } else {
            panic!("Pool contains a valid notarization on a block that is not in the pool");
        }
    }

    pub fn make_next_block_from_parent(&self, parent: &Block, rank: Rank) -> BlockProposal {
        let mut block = Block::from_parent(parent);
        block.rank = rank;
        let registry_version = self.registry_client.get_latest_version();

        // Increase time monotonically by at least initial_notary_delay
        let monotonic_block_increment = self
            .registry_client
            .get_notarization_delay_settings(self.subnet_id, registry_version)
            .unwrap()
            .expect("subnet record should be available")
            .initial_notary_delay
            + core::time::Duration::from_nanos(1);
        block.context.time += monotonic_block_increment;

        block.context.registry_version = registry_version;
        let dkg_payload = (self.dkg_payload_builder)(self, parent.clone(), &block.context);
        block.payload = Payload::new(ic_types::crypto::crypto_hash, dkg_payload.into());
<<<<<<< HEAD

        let height = block.height();
        let pool_reader = PoolReader::new(&self.pool);
        let nodes = self.membership.get_nodes(height).unwrap();
        let signer = nodes
            .iter()
            .find(|node| {
                let prev_beacon = pool_reader.get_random_beacon(height.decrement()).unwrap();
                self.membership
                    .get_block_maker_rank(height, &prev_beacon, **node)
                    == Ok(Some(rank))
            })
            .expect("rank should exist for the current membership");
        BlockProposal::fake(block, node_test_id(0))
=======
        let signer = self.get_block_maker_by_rank(block.height(), rank);
        BlockProposal::fake(block, signer)
>>>>>>> 2bdfdc54
    }

    pub fn make_next_beacon(&self) -> RandomBeacon {
        let beacon = self.validated().random_beacon().get_highest().unwrap();
        RandomBeacon::from_parent(&beacon)
    }

    pub fn make_next_tape(&self) -> RandomTape {
        let finalized_height = self.validated().finalization().max_height().unwrap();
        RandomTape::fake(RandomTapeContent::new(finalized_height))
    }

    /// Creates an equivocation proof for the given height and rank. Make sure
    /// The proof
    /// can only be validated if the node was actually a block maker of that height.
    pub fn make_equivocation_proof(
        &self,
        rank: Rank,
        height: Height,
        membership: &Membership,
    ) -> EquivocationProof {
        let pool_reader = PoolReader::new(self);
        let prev_beacon = pool_reader.get_random_beacon(height.decrement()).unwrap();
        let signer = *membership
            .get_nodes(height)
            .unwrap()
            .iter()
            .find(|node| {
                membership.get_block_maker_rank(height, &prev_beacon, **node) == Ok(Some(rank))
            })
            .expect("rank should exist for the current membership");

        EquivocationProof {
            signer,
            version: self
                .pool
                .validated()
                .highest_catch_up_package()
                .content
                .version,
            height,
            subnet_id: self.subnet_id,
            hash1: CryptoHashOf::new(CryptoHash(vec![1, 2, 3])),
            signature1: BasicSigOf::new(BasicSig(vec![])),
            hash2: CryptoHashOf::new(CryptoHash(vec![4, 5, 6])),
            signature2: BasicSigOf::new(BasicSig(vec![])),
        }
    }

    pub fn make_catch_up_package(&self, height: Height) -> CatchUpPackage {
        let finalization = self
            .pool
            .validated()
            .finalization()
            .get_by_height(height)
            .next()
            .unwrap_or_else(|| panic!("Finalization does not exist at height {}", height));
        let catchup_height = self
            .pool
            .validated()
            .catch_up_package()
            .height_range()
            .unwrap()
            .max;
        assert!(height > catchup_height);
        let block: Block = self
            .pool
            .validated()
            .block_proposal()
            .get_by_height(height)
            .find(|proposal| proposal.content.get_hash() == &finalization.content.block)
            .map(|proposal| proposal.into())
            .unwrap_or_else(|| panic!("Finalized block not found at height {}", height));
        if !block.payload.as_ref().is_summary() {
            panic!("Attempt to make catch up package from block that is not a dkg summary");
        }
        let random_beacon = self
            .pool
            .validated()
            .random_beacon()
            .get_by_height(height)
            .next()
            .unwrap();
        CatchUpPackage {
            content: CatchUpContent::new(
                HashedBlock::new(ic_types::crypto::crypto_hash, block),
                HashedRandomBeacon::new(ic_types::crypto::crypto_hash, random_beacon.clone()),
                CryptoHashOf::from(CryptoHash(Vec::new())),
                None,
            ),
            signature: ThresholdSignature {
                signer: random_beacon.signature.signer,
                signature: CombinedThresholdSigOf::new(CombinedThresholdSig(vec![])),
            },
        }
    }

    pub fn latest_notarized_blocks(&self) -> Box<dyn Iterator<Item = Block>> {
        if let Some(h) = self
            .validated()
            .notarization()
            .height_range()
            .map(|x| x.max)
        {
            let hashes: std::collections::BTreeSet<CryptoHashOf<Block>> = self
                .validated()
                .notarization()
                .get_by_height(h)
                .map(|n| n.content.block)
                .collect();
            Box::new(
                self.validated()
                    .block_proposal()
                    .get_by_height(h)
                    .filter(move |x| hashes.contains(x.content.get_hash()))
                    .map(|x| x.into()),
            )
        } else {
            Box::new(
                self.validated()
                    .catch_up_package()
                    .get_highest_iter()
                    .map(|c| c.content.block.into_inner()),
            )
        }
    }

    pub fn advance_round_with_block(&mut self, block: &BlockProposal) {
        self.insert_validated(block.clone());
        self.insert_validated(self.make_next_beacon());
        self.notarize(block);
        self.finalize(block);
        self.insert_validated(self.make_next_tape());
    }

    pub fn advance_round_normal_operation_n(&mut self, steps: u64) -> Height {
        assert!(steps > 0, "Cannot advance for 0 steps.");
        let mut height = Height::from(0);
        for _ in 0..steps {
            height = self.advance_round_normal_operation();
        }
        height
    }

    pub fn advance_round_normal_operation_no_cup_n(&mut self, steps: u64) -> Height {
        assert!(steps > 0, "Cannot advance for 0 steps.");
        let mut height = Height::from(0);
        for _ in 0..steps {
            height = self.advance_round_normal_operation_no_cup();
        }
        height
    }

    // Advances the pool mimicking an idealized situation: 1 notarized and finalized
    // block in every round, and creating a CUP for summary heights.
    pub fn advance_round_normal_operation(&mut self) -> Height {
        let max_replicas = 10;
        let new_blocks = 1;
        let blocks_to_notarize = 1;
        let should_finalize = true;
        let add_catch_up_package_if_needed = true;
        let should_add_random_tape = true;
        let n_shares = 0;
        let rb_shares = 0;
        let f_shares = 0;
        let certified_height = None;
        self.advance_round(
            max_replicas,
            new_blocks,
            blocks_to_notarize,
            add_catch_up_package_if_needed,
            should_finalize,
            should_add_random_tape,
            n_shares,
            rb_shares,
            f_shares,
            certified_height,
        )
    }

    // Advances the pool mimicking an idealized situation: 1 notarized and finalized
    // block in every round. However, no CUPs are created.
    pub fn advance_round_normal_operation_no_cup(&mut self) -> Height {
        let max_replicas = 10;
        let new_blocks = 1;
        let blocks_to_notarize = 1;
        let should_finalize = true;
        let add_catch_up_package_if_needed = false;
        let should_add_random_tape = true;
        let n_shares = 0;
        let rb_shares = 0;
        let f_shares = 0;
        let certified_height = None;
        self.advance_round(
            max_replicas,
            new_blocks,
            blocks_to_notarize,
            add_catch_up_package_if_needed,
            should_finalize,
            should_add_random_tape,
            n_shares,
            rb_shares,
            f_shares,
            certified_height,
        )
    }

    /// Returns a round, which can be granularly configured before it's
    /// executed.
    pub fn prepare_round(&mut self) -> Round {
        Round::new(self)
    }

    // This functions advances the pool in a parameterized manner as follows.
    // * Create a new random beacon.
    // * Add `new_blocks` new block proposals to the proposals from the previous
    //   rounds (ranked in their order).
    // * Notarize first `blocks_to_notarize` blocks or finalize (and notarize) the
    //   first one if `should_finalize` is true.
    // * Add notarization, random beacon and finalization shares to the new blocks
    //   pseudo-randomly.
    #[allow(clippy::too_many_arguments)]
    fn advance_round(
        &mut self,
        max_replicas: u32,
        new_blocks: u32,
        mut blocks_to_notarize: u32,
        mut add_catch_up_package_if_needed: bool,
        mut should_finalize: bool,
        should_add_random_tape: bool,
        n_shares: u32,
        rb_shares: u32,
        f_shares: u32,
        // this is a vector of 32-element arrays with random usize numbers
        certified_height: Option<Height>,
    ) -> Height {
        let notarized_height = self
            .pool
            .validated()
            .notarization()
            .height_range()
            .map(|n| n.max)
            .unwrap_or_else(|| Height::from(0));
        let random_beacon_height = self
            .pool
            .validated()
            .random_beacon()
            .height_range()
            .map(|r| r.max)
            .unwrap();
        let finalized_height = self
            .pool
            .validated()
            .finalization()
            .height_range()
            .map(|n| n.max)
            .unwrap_or_else(|| Height::from(0));

        assert_eq!(
            notarized_height, random_beacon_height,
            "advance_round expects that notarized height is equal to random beacon height"
        );
        let mut rand_num = [0; 32].iter().cycle();
        let node_id = node_test_id(0);
        let dkg_id = NiDkgId {
            start_block_height: Height::from(0),
            dealer_subnet: subnet_test_id(0),
            dkg_tag: NiDkgTag::HighThreshold,
            target_subnet: NiDkgTargetSubnet::Local,
        };
        let crypto = CryptoReturningOk::default();

        // create the next beacon
        let beacon = self.make_next_beacon();
        let height = beacon.content.height;
        self.insert_beacon_chain(&beacon, height);

        // get the list of all proposals from the highest height
        let candidates: Vec<Block> = self.latest_notarized_blocks().collect();
        assert!(
            !candidates.is_empty(),
            "there is at least one candidate block"
        );

        // generate new proposals
        let mut blocks = Vec::new();
        for i in 0..new_blocks {
            let parent = &candidates[rand_num.next().unwrap() % candidates.len()];
            let mut block: Block = self
                .make_next_block_from_parent(parent, Rank(i as u64))
                .into();
            // if it is a dkg summary block and catch up package is required, we must
            // finalize this round too.
            if block.payload.as_ref().is_summary() && add_catch_up_package_if_needed {
                should_finalize = true;
            } else {
                add_catch_up_package_if_needed = false;
            }
            if let Some(height) = certified_height {
                block.context.certified_height = height;
            }
            let block_proposal = BlockProposal::fake(
                block.clone(),
                node_test_id((*rand_num.next().unwrap() % max_replicas as usize) as u64),
            );
            if i % 2 == 0 {
                self.insert_validated(block_proposal.clone());
            } else {
                self.insert_unvalidated(block_proposal.clone());
            }
            // if we should finalize one, skip notarizing other blocks
            if should_finalize {
                self.notarize(&block_proposal);
                self.finalize(&block_proposal);
                should_finalize = false;
                blocks_to_notarize = 0;

                if add_catch_up_package_if_needed {
                    add_catch_up_package_if_needed = false;
                    let catch_up_package = self.make_catch_up_package(height);
                    self.insert_validated(catch_up_package);
                }

                // add the random tape values for the finalized heights
                if should_add_random_tape {
                    for h in finalized_height.get() + 1..=block_proposal.height().get() {
                        self.insert_random_tape(Height::from(h));
                    }
                }
            } else if blocks_to_notarize > 0 {
                self.notarize(&block_proposal);
                blocks_to_notarize -= 1;
            }
            blocks.push(block_proposal);
        }

        // create RB shares for new blocks
        for i in 0..rb_shares {
            let content = RandomBeaconContent::new(height, ic_types::crypto::crypto_hash(&beacon));
            let share = RandomBeaconShare {
                signature: crypto
                    .sign_threshold(&content, dkg_id)
                    .map(|signature| ThresholdSignatureShare {
                        signature,
                        signer: node_id,
                    })
                    .unwrap(),
                content,
            };
            if i % 2 == 0 {
                self.insert_validated(share);
            } else {
                self.insert_unvalidated(share);
            }
        }

        // create notarization shares for new blocks
        for i in 0..n_shares {
            let block = &blocks[rand_num.next().unwrap() % blocks.len()];
            let content = NotarizationContent::new(height, block.content.get_hash().clone());
            let share = NotarizationShare {
                signature: crypto
                    .sign_multi(&content, node_id, RegistryVersion::from(1))
                    .map(|signature| MultiSignatureShare {
                        signature,
                        signer: node_id,
                    })
                    .unwrap(),
                content,
            };
            if i % 2 == 0 {
                self.insert_validated(share);
            } else {
                self.insert_unvalidated(share);
            }
        }

        // create finalization shares for new blocks
        for i in 0..f_shares {
            let block = &blocks[rand_num.next().unwrap() % blocks.len()];
            let content = FinalizationContent::new(height, block.content.get_hash().clone());
            let share = FinalizationShare {
                signature: crypto
                    .sign_multi(&content, node_id, RegistryVersion::from(1))
                    .map(|signature| MultiSignatureShare {
                        signature,
                        signer: node_id,
                    })
                    .unwrap(),
                content,
            };
            if i % 2 == 0 {
                self.insert_validated(share);
            } else {
                self.insert_unvalidated(share);
            }
        }
        height
    }

    pub fn notarize(&mut self, block: &BlockProposal) -> Notarization {
        let content = NotarizationContent::new(block.height(), block.content.get_hash().clone());
        let notarization = Notarization::fake(content);
        self.insert_validated(notarization.clone());

        notarization
    }

    pub fn finalize(&mut self, block: &BlockProposal) -> Finalization {
        let content = FinalizationContent::new(block.height(), block.content.get_hash().clone());
        let finalization = Finalization::fake(content);
        self.insert_validated(finalization.clone());

        finalization
    }

    pub fn finalize_block(&mut self, block: &Block) {
        let content =
            FinalizationContent::new(block.height(), ic_types::crypto::crypto_hash(block));
        self.insert_validated(Finalization::fake(content))
    }

    pub fn make_beacon_chain(start: RandomBeacon, to: Height) -> Vec<RandomBeacon> {
        let mut beacons = Vec::new();
        let mut last = start;
        while last.content.height <= to {
            let next = RandomBeacon::from_parent(&last);
            beacons.push(last);
            last = next;
        }
        beacons
    }

    pub fn insert_beacon_chain(&mut self, start: &RandomBeacon, to: Height) {
        let beacons = Self::make_beacon_chain(start.clone(), to);
        self.insert_many(beacons, true);
    }

    pub fn insert_many<T: ConsensusMessageHashable + Clone>(
        &mut self,
        items: Vec<T>,
        validated: bool,
    ) {
        items.into_iter().for_each(|item| {
            if validated {
                self.insert_validated(item)
            } else {
                self.insert_unvalidated(item)
            }
        })
    }

    pub fn insert_block_chain_with(
        &mut self,
        start: BlockProposal,
        to: Height,
    ) -> Vec<BlockProposal> {
        let mut result = Vec::new();
        let mut last = start;
        while last.height() <= to {
            let next = self.make_next_block_from_parent(last.as_ref(), Rank(0));
            result.push(last.clone());
            self.insert_validated(last.clone());
            self.notarize(&last);
            last = next;
        }
        result
    }

    pub fn insert_block_chain(&mut self, to: Height) -> Vec<BlockProposal> {
        self.insert_block_chain_with(self.make_next_block(), to)
    }

    pub fn insert_random_tape(&mut self, height: Height) {
        let msg = RandomTape::fake(RandomTapeContent::new(height)).into_message();
        let time_source = self.time_source.clone();
        self.apply_changes(vec![ChangeAction::AddToValidated(
            ValidatedConsensusArtifact {
                msg,
                timestamp: time_source.get_relative_time(),
            },
        )]);
    }

    pub fn purge_validated_below<T: ConsensusMessageHashable + HasHeight>(&mut self, value: T) {
        let msg = value.into_message();
        self.apply_changes(vec![ChangeAction::PurgeValidatedBelow(msg.height())]);
    }

    pub fn insert_validated<T: ConsensusMessageHashable>(&mut self, value: T) {
        let msg = value.into_message();
        let time_source = self.time_source.clone();
        self.apply_changes(vec![ChangeAction::AddToValidated(
            ValidatedConsensusArtifact {
                msg,
                timestamp: time_source.get_relative_time(),
            },
        )]);
    }

    pub fn remove_unvalidated<T: ConsensusMessageHashable>(&mut self, value: T) {
        let msg = value.into_message();
        self.apply_changes(vec![ChangeAction::RemoveFromUnvalidated(msg)]);
    }

    pub fn insert_unvalidated<T: ConsensusMessageHashable>(&mut self, value: T) {
        self.insert(UnvalidatedConsensusArtifact {
            message: value.into_message(),
            peer_id: node_test_id(0),
            timestamp: UNIX_EPOCH,
        });
    }

    pub fn get_cache(&self) -> Arc<dyn ConsensusPoolCache> {
        self.pool.get_cache()
    }

    pub fn get_block_cache(&self) -> Arc<dyn ConsensusBlockCache> {
        self.pool.get_block_cache()
    }
}

impl ConsensusPool for TestConsensusPool {
    fn validated(&self) -> &dyn PoolSection<ValidatedConsensusArtifact> {
        self.pool.validated()
    }

    fn unvalidated(&self) -> &dyn PoolSection<UnvalidatedConsensusArtifact> {
        self.pool.unvalidated()
    }

    fn as_cache(&self) -> &dyn ConsensusPoolCache {
        self.pool.as_cache()
    }

    fn as_block_cache(&self) -> &dyn ConsensusBlockCache {
        self.pool.as_block_cache()
    }

    fn build_block_chain(&self, start: &Block, end: &Block) -> Arc<dyn ConsensusBlockChain> {
        self.pool.build_block_chain(start, end)
    }

    fn block_instant(&self, hash: &CryptoHashOf<Block>) -> Option<Instant> {
        self.pool.block_instant(hash)
    }

    fn message_instant(&self, id: &ConsensusMessageId) -> Option<Instant> {
        self.pool.message_instant(id)
    }
}

impl MutablePool<ConsensusMessage> for TestConsensusPool {
    type ChangeSet = ChangeSet;

    fn insert(&mut self, unvalidated_artifact: UnvalidatedConsensusArtifact) {
        self.pool.insert(unvalidated_artifact)
    }

    fn remove(&mut self, id: &ConsensusMessageId) {
        self.pool.remove(id)
    }

    fn apply_changes(&mut self, change_set: ChangeSet) -> ChangeResult<ConsensusMessage> {
        self.pool.apply_changes(change_set)
    }
}<|MERGE_RESOLUTION|>--- conflicted
+++ resolved
@@ -256,25 +256,8 @@
         block.context.registry_version = registry_version;
         let dkg_payload = (self.dkg_payload_builder)(self, parent.clone(), &block.context);
         block.payload = Payload::new(ic_types::crypto::crypto_hash, dkg_payload.into());
-<<<<<<< HEAD
-
-        let height = block.height();
-        let pool_reader = PoolReader::new(&self.pool);
-        let nodes = self.membership.get_nodes(height).unwrap();
-        let signer = nodes
-            .iter()
-            .find(|node| {
-                let prev_beacon = pool_reader.get_random_beacon(height.decrement()).unwrap();
-                self.membership
-                    .get_block_maker_rank(height, &prev_beacon, **node)
-                    == Ok(Some(rank))
-            })
-            .expect("rank should exist for the current membership");
-        BlockProposal::fake(block, node_test_id(0))
-=======
         let signer = self.get_block_maker_by_rank(block.height(), rank);
         BlockProposal::fake(block, signer)
->>>>>>> 2bdfdc54
     }
 
     pub fn make_next_beacon(&self) -> RandomBeacon {
