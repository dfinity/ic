--- conflicted
+++ resolved
@@ -1,11 +1,7 @@
 use ic_crypto_test_utils_canister_threshold_sigs::{
     CanisterThresholdSigTestEnvironment, IDkgParticipants, ThresholdEcdsaSigInputsOwned,
-<<<<<<< HEAD
-    generate_ecdsa_presig_quadruple, generate_key_transcript, setup_unmasked_random_params,
-=======
     ThresholdSchnorrSigInputsOwned, generate_ecdsa_presig_quadruple, generate_key_transcript,
     setup_unmasked_random_params,
->>>>>>> 3374ad86
 };
 use ic_crypto_test_utils_reproducible_rng::reproducible_rng;
 use ic_crypto_tree_hash::{LabeledTree, MatchPatternPath, MixedHashTree};
@@ -43,11 +39,7 @@
     crypto::{
         AlgorithmId, ExtendedDerivationPath,
         canister_threshold_sig::{
-<<<<<<< HEAD
-            SchnorrPreSignatureTranscript, ThresholdSchnorrSigInputs,
-=======
             SchnorrPreSignatureTranscript,
->>>>>>> 3374ad86
             idkg::{
                 IDkgMaskedTranscriptOrigin, IDkgReceivers, IDkgTranscript, IDkgTranscriptId,
                 IDkgTranscriptType, IDkgUnmaskedTranscriptOrigin,
@@ -794,11 +786,7 @@
 #[allow(clippy::large_enum_variant)]
 pub enum ThresholdSigInputsOwned {
     Ecdsa(ThresholdEcdsaSigInputsOwned),
-<<<<<<< HEAD
-    Schnorr(ThresholdSchnorrSigInputs),
-=======
     Schnorr(ThresholdSchnorrSigInputsOwned),
->>>>>>> 3374ad86
     VetKd(VetKdArgs),
 }
 
@@ -806,11 +794,7 @@
     pub fn as_ref<'a>(&'a self) -> ThresholdSigInputs<'a> {
         match self {
             ThresholdSigInputsOwned::Ecdsa(i) => ThresholdSigInputs::Ecdsa(i.as_ref()),
-<<<<<<< HEAD
-            ThresholdSigInputsOwned::Schnorr(i) => ThresholdSigInputs::Schnorr(i.clone()),
-=======
             ThresholdSigInputsOwned::Schnorr(i) => ThresholdSigInputs::Schnorr(i.as_ref()),
->>>>>>> 3374ad86
             ThresholdSigInputsOwned::VetKd(i) => ThresholdSigInputs::VetKd(i.clone()),
         }
     }
@@ -849,19 +833,6 @@
                 PreSigId(1),
                 RegistryVersion::from(1),
             );
-<<<<<<< HEAD
-            ThresholdSigInputsOwned::Schnorr(
-                ThresholdSchnorrSigInputs::new(
-                    &path,
-                    &[1; 64],
-                    None,
-                    rnd,
-                    pre_sig.pre_signature.as_ref().clone(),
-                    pre_sig.key_transcript.as_ref().clone(),
-                )
-                .unwrap(),
-            )
-=======
             ThresholdSigInputsOwned::Schnorr(ThresholdSchnorrSigInputsOwned::new(
                 path.caller,
                 path.derivation_path,
@@ -871,7 +842,6 @@
                 pre_sig.pre_signature.as_ref().clone(),
                 pre_sig.key_transcript.as_ref().clone(),
             ))
->>>>>>> 3374ad86
         }
         MasterPublicKeyId::VetKd(_) => panic!("not applicable to vetKD"),
     }
