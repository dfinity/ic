--- conflicted
+++ resolved
@@ -38,17 +38,8 @@
 
 #[macro_export]
 macro_rules! matches_pattern {
-<<<<<<< HEAD
     ($v:expr, $p:pat) => {
-        if let $p = $v {
-            true
-        } else {
-            false
-        }
-=======
-    ($v:expr_2021, $p:pat) => {
         if let $p = $v { true } else { false }
->>>>>>> daa88b71
     };
 }
 
