use std::collections::BTreeMap;

use ic_crypto_test_utils_ni_dkg::dummy_transcript_for_tests_with_params;
use ic_interfaces::{
    certification::{Verifier, VerifierError},
    validation::ValidationResult,
};
use ic_test_utilities_types::ids::{node_test_id, subnet_test_id};
use ic_types::{
    batch::*,
    consensus::{
        certification::*,
        dkg::{DkgDataPayload, DkgSummary},
        *,
    },
    crypto::{
        threshold_sig::ni_dkg::{NiDkgId, NiDkgTag, NiDkgTargetSubnet, NiDkgTranscript},
        *,
    },
    signature::*,
    *,
};
use serde::{Deserialize, Serialize};

pub trait Fake {
    fn fake() -> Self;
}

impl Fake for SummaryPayload {
    fn fake() -> Self {
        Self {
<<<<<<< HEAD
            dkg: dkg::DkgSummary::fake(),
=======
            dkg: DkgSummary::fake(),
>>>>>>> 04caf3e2
            idkg: None,
        }
    }
}

impl Fake for DataPayload {
    fn fake() -> Self {
        Self {
            batch: BatchPayload::default(),
            dkg: DkgDataPayload::new_empty(Height::from(0)),
            idkg: None,
        }
    }
}

impl Fake for DkgSummary {
    fn fake() -> Self {
        let registry_version = 1;

        Self::new(
            /*configs=*/ Vec::default(),
            /*current_transcripts=*/
            empty_ni_dkg_transcripts_with_committee(registry_version),
            /*next_transcripts=*/ BTreeMap::default(),
            /*transcript_for_new_subnets=*/ Vec::default(),
            RegistryVersion::from(registry_version),
            /*interval_length=*/ Height::new(59),
            /*next_interval_length=*/ Height::new(59),
            /*height=*/ Height::new(0),
            /*initial_dkg_attempts=*/ BTreeMap::default(),
        )
    }
}

fn empty_ni_dkg_transcripts_with_committee(
    registry_version: u64,
) -> BTreeMap<NiDkgTag, NiDkgTranscript> {
    let committee = vec![node_test_id(0)];

    BTreeMap::from([
        (
            NiDkgTag::LowThreshold,
            dummy_transcript_for_tests_with_params(
                committee.clone(),
                NiDkgTag::LowThreshold,
                NiDkgTag::LowThreshold.threshold_for_subnet_of_size(committee.len()) as u32,
                registry_version,
            ),
        ),
        (
            NiDkgTag::HighThreshold,
            dummy_transcript_for_tests_with_params(
                committee.clone(),
                NiDkgTag::HighThreshold,
                NiDkgTag::HighThreshold.threshold_for_subnet_of_size(committee.len()) as u32,
                registry_version,
            ),
        ),
    ])
}

impl<T> Fake for MultiSignature<T> {
    fn fake() -> MultiSignature<T> {
        MultiSignature {
            signers: Vec::new(),
            signature: CombinedMultiSigOf::new(CombinedMultiSig(vec![])),
        }
    }
}

impl<T> Fake for ThresholdSignature<T> {
    fn fake() -> ThresholdSignature<T> {
        ThresholdSignature {
            signer: NiDkgId {
                start_block_height: Height::from(0),
                dealer_subnet: subnet_test_id(0),
                dkg_tag: NiDkgTag::LowThreshold,
                target_subnet: NiDkgTargetSubnet::Local,
            },
            signature: CombinedThresholdSigOf::new(CombinedThresholdSig(vec![])),
        }
    }
}

pub trait FakeSigner {
    fn fake(signer: NodeId) -> Self;
}

impl<T> FakeSigner for BasicSignature<T> {
    fn fake(signer: NodeId) -> BasicSignature<T> {
        BasicSignature {
            signer,
            signature: BasicSigOf::new(BasicSig(vec![])),
        }
    }
}

impl<T> FakeSigner for MultiSignatureShare<T> {
    fn fake(signer: NodeId) -> MultiSignatureShare<T> {
        MultiSignatureShare {
            signer,
            signature: IndividualMultiSigOf::new(IndividualMultiSig(vec![])),
        }
    }
}

impl<T> FakeSigner for ThresholdSignatureShare<T> {
    fn fake(signer: NodeId) -> ThresholdSignatureShare<T> {
        ThresholdSignatureShare {
            signer,
            signature: ThresholdSigShareOf::new(ThresholdSigShare(vec![])),
        }
    }
}

pub trait FakeContent<T> {
    fn fake(content: T) -> Self;
}

impl<T> FakeContent<T> for Signed<T, MultiSignature<T>> {
    fn fake(content: T) -> Signed<T, MultiSignature<T>> {
        Signed {
            content,
            signature: MultiSignature::fake(),
        }
    }
}

impl<T> FakeContent<T> for Signed<T, ThresholdSignature<T>> {
    fn fake(content: T) -> Signed<T, ThresholdSignature<T>> {
        Signed {
            content,
            signature: ThresholdSignature::fake(),
        }
    }
}
pub trait FakeContentUpdate {
    fn update_content(&mut self);
}

impl<T: CryptoHashable + Clone, S: Signable> FakeContentUpdate
    for Signed<hashed::Hashed<CryptoHashOf<T>, T>, BasicSignature<S>>
{
    fn update_content(&mut self) {
        self.content =
            hashed::Hashed::new(ic_types::crypto::crypto_hash, self.content.as_ref().clone());
    }
}

pub trait FakeContentSigner<T> {
    fn fake(content: T, signer: NodeId) -> Self;
}

impl<T> FakeContentSigner<T> for Signed<T, BasicSignature<T>> {
    fn fake(content: T, signer: NodeId) -> Signed<T, BasicSignature<T>> {
        Signed {
            content,
            signature: BasicSignature::fake(signer),
        }
    }
}

impl<T: CryptoHashable, S: Signable> FakeContentSigner<T>
    for Signed<hashed::Hashed<CryptoHashOf<T>, T>, BasicSignature<S>>
{
    fn fake(
        content: T,
        signer: NodeId,
    ) -> Signed<hashed::Hashed<CryptoHashOf<T>, T>, BasicSignature<S>> {
        Signed {
            content: hashed::Hashed::new(ic_types::crypto::crypto_hash, content),
            signature: BasicSignature::fake(signer),
        }
    }
}

impl FakeContentSigner<&Block> for NotarizationShare {
    fn fake(block: &Block, signer: NodeId) -> NotarizationShare {
        Signed {
            content: NotarizationContent::new(block.height, ic_types::crypto::crypto_hash(block)),
            signature: MultiSignatureShare::fake(signer),
        }
    }
}

impl FakeContentSigner<&Block> for FinalizationShare {
    fn fake(block: &Block, signer: NodeId) -> FinalizationShare {
        let height = block.height;
        let block = ic_types::crypto::crypto_hash(block);
        Signed {
            content: FinalizationContent::new(height, block),
            signature: MultiSignatureShare::fake(signer),
        }
    }
}

impl FakeContentSigner<&RandomBeacon> for RandomBeaconShare {
    fn fake(parent: &RandomBeacon, signer: NodeId) -> RandomBeaconShare {
        let signature = ThresholdSignatureShare {
            signature: ThresholdSigShareOf::new(ThresholdSigShare(vec![])),
            signer,
        };
        let height = parent.content.height.increment();
        let beacon = RandomBeaconContent::new(height, ic_types::crypto::crypto_hash(parent));
        Signed {
            content: beacon,
            signature,
        }
    }
}

impl FakeContentSigner<Height> for RandomTapeShare {
    fn fake(height: Height, signer: NodeId) -> RandomTapeShare {
        let signature = ThresholdSignatureShare {
            signature: ThresholdSigShareOf::new(ThresholdSigShare(vec![])),
            signer,
        };
        Signed {
            content: RandomTapeContent::new(height),
            signature,
        }
    }
}

pub trait FromParent {
    fn from_parent(parent: &Self) -> Self;
}

impl FromParent for Block {
    fn from_parent(parent: &Self) -> Self {
        let dkg_start = parent.payload.as_ref().dkg_interval_start_height();
        Block::new(
            ic_types::crypto::crypto_hash(parent),
            Payload::new(
                ic_types::crypto::crypto_hash,
                BlockPayload::Data(DataPayload {
                    batch: BatchPayload::default(),
                    dkg: DkgDataPayload::new_empty(dkg_start),
                    idkg: parent.payload.as_ref().as_idkg().cloned(),
                }),
            ),
            parent.height.increment(),
            Rank(0),
            parent.context.clone(),
        )
    }
}

impl FromParent for RandomBeacon {
    fn from_parent(parent: &Self) -> Self {
        Self::fake(RandomBeaconContent::new(
            parent.content.height.increment(),
            ic_types::crypto::crypto_hash(parent),
        ))
    }
}

pub trait FakeVersion {
    fn fake_version(&self, version: ReplicaVersion) -> Self;
}

#[derive(Clone, Eq, PartialEq, Hash, Debug, Deserialize, Serialize)]
struct FakeBlock {
    version: ReplicaVersion,
    pub parent: CryptoHashOf<Block>,
    pub payload: Payload,
    pub height: Height,
    pub rank: Rank,
    pub context: ValidationContext,
}

impl FakeVersion for Block {
    fn fake_version(&self, version: ReplicaVersion) -> Self {
        let bytes = bincode::serialize(self).unwrap();
        let mut fake_block = bincode::deserialize::<FakeBlock>(&bytes).unwrap();
        fake_block.version = version;
        let bytes = bincode::serialize(&fake_block).unwrap();
        bincode::deserialize::<Block>(&bytes).unwrap()
    }
}

#[test]
fn test_fake_block_is_binary_compatible() {
    let block = Block::new(
        CryptoHashOf::from(CryptoHash(Vec::new())),
        Payload::new(
            ic_types::crypto::crypto_hash,
            BlockPayload::Data(DataPayload {
                batch: BatchPayload::default(),
                dkg: DkgDataPayload::new_empty(Height::from(1)),
                idkg: None,
            }),
        ),
        Height::from(123),
        Rank(456),
        ValidationContext {
            registry_version: RegistryVersion::from(99),
            certified_height: Height::from(42),
            time: ic_types::time::UNIX_EPOCH,
        },
    );
    let bytes1 = bincode::serialize(&block).unwrap();
    let fake_block = bincode::deserialize::<FakeBlock>(&bytes1).unwrap();
    let bytes2 = bincode::serialize(&fake_block).unwrap();
    assert_eq!(bytes1, bytes2);
}

#[test]
fn test_fake_block() {
    use std::convert::TryFrom;
    let block = Block::new(
        CryptoHashOf::from(CryptoHash(Vec::new())),
        Payload::new(
            ic_types::crypto::crypto_hash,
            BlockPayload::Data(DataPayload {
                batch: BatchPayload::default(),
                dkg: DkgDataPayload::new_empty(Height::from(1)),
                idkg: None,
            }),
        ),
        Height::from(123),
        Rank(456),
        ValidationContext {
            registry_version: RegistryVersion::from(99),
            certified_height: Height::from(42),
            time: ic_types::time::UNIX_EPOCH,
        },
    );

    // fake block is binary compatible
    let bytes1 = bincode::serialize(&block).unwrap();
    let fake_block = bincode::deserialize::<FakeBlock>(&bytes1).unwrap();
    let bytes2 = bincode::serialize(&fake_block).unwrap();
    assert_eq!(bytes1, bytes2);

    // fake version works as expected
    let new_version = ReplicaVersion::try_from(format!("{}.1234", block.version())).unwrap();
    let block2 = block.fake_version(new_version.clone());
    assert_eq!(block2.version(), &new_version);
}

#[derive(Default)]
pub struct FakeVerifier;

impl FakeVerifier {
    pub fn new() -> Self {
        Self
    }
}

impl Verifier for FakeVerifier {
    fn validate(
        &self,
        _subnet_id: SubnetId,
        _certification: &Certification,
        _registry_version: RegistryVersion,
    ) -> ValidationResult<VerifierError> {
        Ok(())
    }
}<|MERGE_RESOLUTION|>--- conflicted
+++ resolved
@@ -29,11 +29,7 @@
 impl Fake for SummaryPayload {
     fn fake() -> Self {
         Self {
-<<<<<<< HEAD
-            dkg: dkg::DkgSummary::fake(),
-=======
             dkg: DkgSummary::fake(),
->>>>>>> 04caf3e2
             idkg: None,
         }
     }
