use std::{convert::TryFrom, rc::Rc};

use ic_base_types::NumBytes;
use ic_config::execution_environment::Config as HypervisorConfig;
use ic_config::{flag_status::FlagStatus, subnet_config::SchedulerConfig};
use ic_cycles_account_manager::ResourceSaturation;
use ic_embedders::{wasm_utils::compile, wasmtime_embedder::WasmtimeInstance, WasmtimeEmbedder};
use ic_interfaces::execution_environment::{
    ExecutionMode, HypervisorError, SubnetAvailableMemory, SystemApi,
};
use ic_logger::replica_logger::no_op_logger;
use ic_registry_subnet_type::SubnetType;
use ic_replicated_state::NumWasmPages;
use ic_replicated_state::{Global, Memory, NetworkTopology, PageMap};
use ic_system_api::{
    sandbox_safe_system_state::SandboxSafeSystemState, ExecutionParameters, InstructionLimits,
    ModificationTracking, SystemApiImpl,
};
use ic_test_utilities::cycles_account_manager::CyclesAccountManagerBuilder;
use ic_test_utilities_state::SystemStateBuilder;
use ic_test_utilities_types::ids::{canister_test_id, user_test_id};
use ic_types::{time::UNIX_EPOCH, ComputeAllocation, MemoryAllocation, NumInstructions};
use ic_wasm_types::BinaryEncodedWasm;

pub const DEFAULT_NUM_INSTRUCTIONS: NumInstructions = NumInstructions::new(5_000_000_000);

pub struct WasmtimeInstanceBuilder {
    wasm: Vec<u8>,
    wat: String,
    globals: Option<Vec<Global>>,
    api_type: ic_system_api::ApiType,
    num_instructions: NumInstructions,
    subnet_type: SubnetType,
    network_topology: NetworkTopology,
    config: ic_config::embedders::Config,
    canister_memory_limit: NumBytes,
}

impl Default for WasmtimeInstanceBuilder {
    fn default() -> Self {
        Self {
            wasm: vec![],
            wat: "".to_string(),
            globals: None,
            api_type: ic_system_api::ApiType::init(UNIX_EPOCH, vec![], user_test_id(24).get()),
            num_instructions: DEFAULT_NUM_INSTRUCTIONS,
            subnet_type: SubnetType::Application,
            network_topology: NetworkTopology::default(),
            config: ic_config::embedders::Config::default(),
            canister_memory_limit: NumBytes::from(4 << 30), // Set to 4 GiB by default
        }
    }
}

impl WasmtimeInstanceBuilder {
    pub fn new() -> Self {
        Self::default()
    }

    pub fn with_config(self, config: ic_config::embedders::Config) -> Self {
        Self { config, ..self }
    }

    pub fn with_wat(self, wat: &str) -> Self {
        Self {
            wat: wat.to_string(),
            ..self
        }
    }

    pub fn with_wasm(self, wasm: Vec<u8>) -> Self {
        Self { wasm, ..self }
    }

    pub fn with_globals(self, globals: Vec<Global>) -> Self {
        Self {
            globals: Some(globals),
            ..self
        }
    }

    pub fn with_api_type(self, api_type: ic_system_api::ApiType) -> Self {
        Self { api_type, ..self }
    }

    pub fn with_num_instructions(self, num_instructions: NumInstructions) -> Self {
        Self {
            num_instructions,
            ..self
        }
    }

    pub fn with_subnet_type(self, subnet_type: SubnetType) -> Self {
        Self {
            subnet_type,
            ..self
        }
    }

    pub fn with_canister_memory_limit(self, canister_memory_limit: NumBytes) -> Self {
        Self {
            canister_memory_limit,
            ..self
        }
    }

    pub fn try_build(self) -> Result<WasmtimeInstance, (HypervisorError, SystemApiImpl)> {
        let log = no_op_logger();

        let wasm = if !self.wat.is_empty() {
            wat::parse_str(self.wat).expect("Failed to convert wat to wasm")
        } else {
            self.wasm
        };

        let embedder = WasmtimeEmbedder::new(self.config, log.clone());
        let (compiled, _result) = compile(&embedder, &BinaryEncodedWasm::new(wasm));

        let cycles_account_manager = CyclesAccountManagerBuilder::new().build();
        let system_state = SystemStateBuilder::default().build();
        let dirty_page_overhead = match self.subnet_type {
            SubnetType::Application => SchedulerConfig::application_subnet(),
            SubnetType::VerifiedApplication => SchedulerConfig::verified_application_subnet(),
            SubnetType::System => SchedulerConfig::system_subnet(),
        }
        .dirty_page_overhead;
        let subnet_available_callbacks =
            HypervisorConfig::default().subnet_callback_soft_limit as u64;
        let canister_callback_quota =
            HypervisorConfig::default().canister_guaranteed_callback_quota as u64;

        let sandbox_safe_system_state = SandboxSafeSystemState::new_for_testing(
            &system_state,
            cycles_account_manager,
            &self.network_topology,
            dirty_page_overhead,
            ComputeAllocation::default(),
<<<<<<< HEAD
            Default::default(),
=======
            subnet_available_callbacks,
            RequestMetadata::new(0, UNIX_EPOCH),
>>>>>>> a2aefda0
            self.api_type.caller(),
            self.api_type.call_context_id(),
        );

        let subnet_memory_capacity = i64::MAX / 2;

        let api = ic_system_api::SystemApiImpl::new(
            self.api_type,
            sandbox_safe_system_state,
            ic_types::NumBytes::from(0),
            ic_types::NumBytes::from(0),
            ExecutionParameters {
                instruction_limits: InstructionLimits::new(
                    FlagStatus::Disabled,
                    self.num_instructions,
                    self.num_instructions,
                ),
                canister_memory_limit: self.canister_memory_limit,
                wasm_memory_limit: None,
                memory_allocation: MemoryAllocation::default(),
                canister_guaranteed_callback_quota: canister_callback_quota,
                compute_allocation: ComputeAllocation::default(),
                subnet_type: self.subnet_type,
                execution_mode: ExecutionMode::Replicated,
                subnet_memory_saturation: ResourceSaturation::default(),
            },
            SubnetAvailableMemory::new(
                subnet_memory_capacity,
                subnet_memory_capacity,
                subnet_memory_capacity,
            ),
            embedder.config().feature_flags.wasm_native_stable_memory,
            embedder.config().feature_flags.canister_backtrace,
            embedder.config().max_sum_exported_function_name_lengths,
            Memory::new_for_testing(),
            NumWasmPages::from(0),
            Rc::new(ic_system_api::DefaultOutOfInstructionsHandler::new(
                self.num_instructions,
            )),
            log,
        );
        let instruction_limit = api.slice_instruction_limit();
        let instance = embedder
            .new_instance(
                canister_test_id(1),
                &compiled,
                self.globals.as_deref(),
                &Memory::new(
                    PageMap::new_for_testing(),
                    ic_replicated_state::NumWasmPages::from(0),
                ),
                &Memory::new(
                    PageMap::new_for_testing(),
                    ic_replicated_state::NumWasmPages::from(0),
                ),
                ModificationTracking::Track,
                Some(api),
            )
            .map(|mut result| {
                result.set_instruction_counter(i64::try_from(instruction_limit.get()).unwrap());
                result
            });
        instance.map_err(|(h, s)| (h, s.unwrap()))
    }

    pub fn build(self) -> WasmtimeInstance {
        let instance = self.try_build();
        instance
            .map_err(|r| r.0)
            .expect("Failed to create instance")
    }
}<|MERGE_RESOLUTION|>--- conflicted
+++ resolved
@@ -135,12 +135,8 @@
             &self.network_topology,
             dirty_page_overhead,
             ComputeAllocation::default(),
-<<<<<<< HEAD
+            subnet_available_callbacks,
             Default::default(),
-=======
-            subnet_available_callbacks,
-            RequestMetadata::new(0, UNIX_EPOCH),
->>>>>>> a2aefda0
             self.api_type.caller(),
             self.api_type.call_context_id(),
         );
