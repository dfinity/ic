use ic_interfaces::{
    consensus::PayloadWithSizeEstimate,
    ingress_manager::{IngressPayloadValidationError, IngressSelector, IngressSetQuery},
};
use ic_types::{
    CountBytes, Height, Time, WireBytes,
    artifact::IngressMessageId,
    batch::{IngressPayload, ValidationContext},
    consensus::Payload,
    ingress::IngressSets,
    messages::SignedIngress,
    time::UNIX_EPOCH,
};
use std::collections::VecDeque;
use std::sync::Mutex;

// A mock object that wraps a queue
#[derive(Default)]
pub struct FakeQueue<T> {
    pub queue: Mutex<VecDeque<T>>,
}

impl<T> FakeQueue<T> {
    pub fn new() -> FakeQueue<T> {
        FakeQueue {
            queue: Mutex::new(VecDeque::new()),
        }
    }

    pub fn enqueue(&self, elem: T) {
        let mut q = self.queue.lock().unwrap();
        q.push_back(elem)
    }

    pub fn dequeue(&self) -> Option<T> {
        let mut q = self.queue.lock().unwrap();
        q.pop_front()
    }

    pub fn dump(&self) -> VecDeque<T> {
        self.replace(VecDeque::new())
    }

    pub fn replace(&self, new_value: VecDeque<T>) -> VecDeque<T> {
        let mut q = self.queue.lock().unwrap();
        std::mem::replace(&mut *q, new_value)
    }
}

/// A fake `IngressSelector` implementation based on a `FakeQueue` of ingress
/// message batches.
pub type FakeIngressSelector = FakeQueue<Vec<SignedIngress>>;

impl IngressSelector for FakeIngressSelector {
    fn get_ingress_payload(
        &self,
        _past_payloads: &dyn IngressSetQuery,
        _context: &ValidationContext,
<<<<<<< HEAD
        byte_limit: WireBytes,
=======
        byte_limit: NumBytes,
>>>>>>> 73fc3be2
    ) -> PayloadWithSizeEstimate<IngressPayload> {
        let mut queue = self.queue.lock().unwrap();

        // Find the index of a payload that fits in byte_limit
        let payload_idx = queue
            .iter()
            .enumerate()
            .find(|(_, payloads)| {
                (payloads
                    .iter()
                    .map(|payload| payload.count_bytes())
                    .sum::<usize>() as u64)
                    < byte_limit.get()
            })
            .map(|(idx, _)| idx);

<<<<<<< HEAD
=======
        // Return the found payload or default
>>>>>>> 73fc3be2
        let payload = match payload_idx {
            Some(idx) => queue
                .remove(idx)
                .map(|payload| payload.into())
                .unwrap_or_default(),
            None => IngressPayload::default(),
        };

        PayloadWithSizeEstimate {
<<<<<<< HEAD
            wire_size_estimate: WireBytes::new(payload.total_ids_size_estimate().get()),
=======
            wire_size_estimate: NumBytes::from(payload.count_bytes() as u64),
>>>>>>> 73fc3be2
            payload,
        }
    }
    fn validate_ingress_payload(
        &self,
        payload: &IngressPayload,
        _past_payloads: &dyn IngressSetQuery,
        _context: &ValidationContext,
<<<<<<< HEAD
    ) -> Result<WireBytes, IngressPayloadValidationError> {
        Ok(WireBytes::new(payload.total_ids_size_estimate().get()))
=======
    ) -> Result<NumBytes, IngressPayloadValidationError> {
        Ok(NumBytes::from(payload.count_bytes() as u64))
>>>>>>> 73fc3be2
    }

    fn filter_past_payloads(
        &self,
        _past_payloads: &[(Height, Time, Payload)],
        _context: &ValidationContext,
    ) -> IngressSets {
        // NOTE: This is valid, since we never look at the past_payloads in
        // `get_ingress_payload` and `validate_ingress_payload`
        IngressSets::new(vec![], UNIX_EPOCH)
    }

    fn request_purge_finalized_messages(&self, _message_ids: Vec<IngressMessageId>) {}
}<|MERGE_RESOLUTION|>--- conflicted
+++ resolved
@@ -56,11 +56,7 @@
         &self,
         _past_payloads: &dyn IngressSetQuery,
         _context: &ValidationContext,
-<<<<<<< HEAD
-        byte_limit: WireBytes,
-=======
         byte_limit: NumBytes,
->>>>>>> 73fc3be2
     ) -> PayloadWithSizeEstimate<IngressPayload> {
         let mut queue = self.queue.lock().unwrap();
 
@@ -77,10 +73,7 @@
             })
             .map(|(idx, _)| idx);
 
-<<<<<<< HEAD
-=======
         // Return the found payload or default
->>>>>>> 73fc3be2
         let payload = match payload_idx {
             Some(idx) => queue
                 .remove(idx)
@@ -90,11 +83,7 @@
         };
 
         PayloadWithSizeEstimate {
-<<<<<<< HEAD
-            wire_size_estimate: WireBytes::new(payload.total_ids_size_estimate().get()),
-=======
             wire_size_estimate: NumBytes::from(payload.count_bytes() as u64),
->>>>>>> 73fc3be2
             payload,
         }
     }
@@ -103,13 +92,8 @@
         payload: &IngressPayload,
         _past_payloads: &dyn IngressSetQuery,
         _context: &ValidationContext,
-<<<<<<< HEAD
-    ) -> Result<WireBytes, IngressPayloadValidationError> {
-        Ok(WireBytes::new(payload.total_ids_size_estimate().get()))
-=======
     ) -> Result<NumBytes, IngressPayloadValidationError> {
         Ok(NumBytes::from(payload.count_bytes() as u64))
->>>>>>> 73fc3be2
     }
 
     fn filter_past_payloads(
