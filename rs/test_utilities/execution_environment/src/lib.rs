--- conflicted
+++ resolved
@@ -395,8 +395,6 @@
 
     pub fn idle_cycles_burned_per_day(&self, canister_id: CanisterId) -> Cycles {
         let memory_usage = self.canister_state(canister_id).memory_usage();
-<<<<<<< HEAD
-=======
         self.idle_cycles_burned_per_day_for_memory_usage(canister_id, memory_usage)
     }
 
@@ -405,7 +403,6 @@
         canister_id: CanisterId,
         memory_usage: NumBytes,
     ) -> Cycles {
->>>>>>> 5227c144
         let memory_allocation = self
             .canister_state(canister_id)
             .system_state
@@ -1861,15 +1858,6 @@
         self.cycles_account_manager.get_subnet_id()
     }
 
-<<<<<<< HEAD
-    pub fn expected_storage_reservation_cycles(&self, allocated_bytes: NumBytes) -> Cycles {
-        let subnet_memory_saturation = self
-            .exec_env
-            .subnet_memory_saturation(&self.subnet_available_memory);
-        self.cycles_account_manager.storage_reservation_cycles(
-            allocated_bytes,
-            &subnet_memory_saturation,
-=======
     pub fn subnet_memory_saturation(&self) -> ResourceSaturation {
         self.exec_env
             .subnet_memory_saturation(&self.subnet_available_memory)
@@ -1883,13 +1871,10 @@
         self.cycles_account_manager.storage_reservation_cycles(
             allocated_bytes,
             subnet_memory_saturation,
->>>>>>> 5227c144
             self.subnet_size(),
             self.cost_schedule(),
         )
     }
-<<<<<<< HEAD
-=======
 
     pub fn prepayment_for_response_execution(&self, mode: WasmExecutionMode) -> Cycles {
         self.cycles_account_manager
@@ -1927,7 +1912,6 @@
             )
             .unwrap();
     }
->>>>>>> 5227c144
 }
 
 /// A builder for `ExecutionTest`.
