--- conflicted
+++ resolved
@@ -1090,17 +1090,10 @@
             .build();
         self.ingress_history_writer.set_status(
             &mut state,
-<<<<<<< HEAD
-            ingress_id.clone(),
-            IngressStatus::Known {
-                receiver: canister_id.get(),
-                user_id: self.user_id,
-=======
             ingress.message_id.clone(),
             IngressStatus::Known {
                 receiver: ingress.receiver.get(),
                 user_id: ingress.source,
->>>>>>> 66293fd0
                 time: self.time,
                 state: IngressState::Received,
             },
@@ -1347,17 +1340,10 @@
 
         self.ingress_history_writer.set_status(
             &mut state,
-<<<<<<< HEAD
-            message_id.clone(),
-            IngressStatus::Known {
-                receiver: CanisterId::ic_00().get(),
-                user_id: self.user_id,
-=======
             message.message_id.clone(),
             IngressStatus::Known {
                 receiver: message.receiver.get(),
                 user_id: message.source,
->>>>>>> 66293fd0
                 time: self.time,
                 state: IngressState::Received,
             },
