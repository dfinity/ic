use ic_base_types::{NumBytes, NumSeconds, PrincipalId, SubnetId};
use ic_config::embedders::{MeteringType, StableMemoryPageLimit};
use ic_config::{
    embedders::{Config as EmbeddersConfig, WASM_MAX_SIZE},
    execution_environment::Config,
    flag_status::FlagStatus,
    subnet_config::SchedulerConfig,
    subnet_config::SubnetConfig,
};
use ic_cycles_account_manager::CyclesAccountManager;
use ic_cycles_account_manager::WasmExecutionMode;
use ic_embedders::{
    wasm_utils::{compile, decoding::decode_wasm},
    WasmtimeEmbedder,
};
use ic_error_types::{ErrorCode, RejectCode, UserError};
pub use ic_execution_environment::ExecutionResponse;
use ic_execution_environment::{
    execute_canister, CompilationCostHandling, ExecuteMessageResult, ExecutionEnvironment,
    Hypervisor, IngressFilterMetrics, IngressHistoryWriterImpl, InternalHttpQueryHandler,
    RoundInstructions, RoundLimits,
};
use ic_interfaces::execution_environment::{
    ChainKeySettings, ExecutionMode, IngressHistoryWriter, RegistryExecutionSettings,
    SubnetAvailableMemory,
};
use ic_interfaces_state_manager::Labeled;
use ic_limits::SMALL_APP_SUBNET_MAX_SIZE;
use ic_logger::{replica_logger::no_op_logger, ReplicaLogger};
use ic_management_canister_types::{
    CanisterIdRecord, CanisterInstallMode, CanisterInstallModeV2, CanisterSettingsArgs,
    CanisterSettingsArgsBuilder, CanisterStatusType, CanisterUpgradeOptions, EmptyBlob,
    InstallCodeArgs, InstallCodeArgsV2, LogVisibilityV2, MasterPublicKeyId, Method, Payload,
    ProvisionalCreateCanisterWithCyclesArgs, UpdateSettingsArgs,
};
use ic_metrics::MetricsRegistry;
use ic_registry_provisional_whitelist::ProvisionalWhitelist;
use ic_registry_routing_table::{
    CanisterIdRange, RoutingTable, WellFormedError, CANISTER_IDS_PER_SUBNET,
};
use ic_registry_subnet_features::SubnetFeatures;
use ic_registry_subnet_type::SubnetType;
use ic_replicated_state::{
    canister_state::{execution_state::SandboxMemory, NextExecution},
    page_map::{
        test_utils::base_only_storage_layout, PageMap, TestPageAllocatorFileDescriptorImpl,
        PAGE_SIZE,
    },
    testing::{CanisterQueuesTesting, ReplicatedStateTesting},
    CallContext, CanisterState, ExecutionState, ExecutionTask, InputQueueType, NetworkTopology,
    PageIndex, ReplicatedState, SubnetTopology,
};
use ic_system_api::InstructionLimits;
use ic_test_utilities::{crypto::mock_random_number_generator, state_manager::FakeStateManager};
use ic_test_utilities_types::messages::{IngressBuilder, RequestBuilder, SignedIngressBuilder};
use ic_types::ReplicaVersion;
use ic_types::{
    batch::QueryStats,
    crypto::{canister_threshold_sig::MasterPublicKey, AlgorithmId},
    ingress::{IngressState, IngressStatus, WasmResult},
    messages::{
        CallbackId, CanisterCall, CanisterMessage, CanisterTask, MessageId, Query, QuerySource,
        RequestOrResponse, Response, MAX_INTER_CANISTER_PAYLOAD_IN_BYTES,
    },
    time::UNIX_EPOCH,
    CanisterId, Cycles, Height, NumInstructions, QueryStatsEpoch, Time, UserId,
};
use ic_types_test_utils::ids::{node_test_id, subnet_test_id, user_test_id};
use ic_universal_canister::{UNIVERSAL_CANISTER_SERIALIZED_MODULE, UNIVERSAL_CANISTER_WASM};
use ic_wasm_types::BinaryEncodedWasm;
use maplit::{btreemap, btreeset};
use std::convert::TryFrom;
use std::sync::Arc;
use std::{
    collections::{BTreeMap, BTreeSet, HashMap},
    time::Duration,
};
use std::{os::unix::prelude::FileExt, str::FromStr};
use tempfile::NamedTempFile;

mod wat_canister;
pub use wat_canister::{wat_canister, wat_fn, WatCanisterBuilder, WatFnCode};

const INITIAL_CANISTER_CYCLES: Cycles = Cycles::new(1_000_000_000_000);

/// A helper to create subnets.
pub fn generate_subnets(
    subnet_ids: Vec<SubnetId>,
    own_subnet_id: SubnetId,
    own_subnet_type: SubnetType,
    own_subnet_size: usize,
) -> BTreeMap<SubnetId, SubnetTopology> {
    let mut result: BTreeMap<SubnetId, SubnetTopology> = Default::default();
    for subnet_id in subnet_ids {
        let mut subnet_type = SubnetType::System;
        let mut nodes = btreeset! {};
        if subnet_id == own_subnet_id {
            subnet_type = own_subnet_type;
            // Populate network_topology of own_subnet with fake nodes to simulate subnet_size.
            for i in 0..own_subnet_size {
                nodes.insert(node_test_id(i as u64));
            }
        }
        result.insert(
            subnet_id,
            SubnetTopology {
                public_key: vec![1, 2, 3, 4],
                nodes,
                subnet_type,
                subnet_features: SubnetFeatures::default(),
                chain_keys_held: BTreeSet::new(),
            },
        );
    }
    result
}

pub fn generate_network_topology(
    subnet_size: usize,
    own_subnet_id: SubnetId,
    nns_subnet_id: SubnetId,
    own_subnet_type: SubnetType,
    subnets: Vec<SubnetId>,
    routing_table: Option<RoutingTable>,
) -> NetworkTopology {
    NetworkTopology {
        nns_subnet_id,
        subnets: generate_subnets(subnets, own_subnet_id, own_subnet_type, subnet_size),
        routing_table: match routing_table {
            Some(routing_table) => Arc::new(routing_table),
            None => {
                Arc::new(RoutingTable::try_from(btreemap! {
                CanisterIdRange { start: CanisterId::from(0), end: CanisterId::from(CANISTER_IDS_PER_SUBNET - 1) } => own_subnet_id,
            }).unwrap())
            }
        },
        ..Default::default()
    }
}

pub fn test_registry_settings() -> RegistryExecutionSettings {
    RegistryExecutionSettings {
        max_number_of_canisters: 0x2000,
        provisional_whitelist: ProvisionalWhitelist::Set(BTreeSet::new()),
        chain_key_settings: BTreeMap::new(),
        subnet_size: SMALL_APP_SUBNET_MAX_SIZE,
    }
}

/// When a universal canister is installed, but the serialized module has been
/// cached, the test setup thinks the canister was only charged for the reduced
/// compilation cost amount, when it was really charged for the full amount
/// (because it uses the change in round limits instead of what the canister was
/// actually charged). This function returns the amount needed to correct for
/// that difference.
pub fn universal_canister_compilation_cost_correction() -> NumInstructions {
    let cost = wasm_compilation_cost(&UNIVERSAL_CANISTER_WASM);
    cost - CompilationCostHandling::CountReducedAmount.adjusted_compilation_cost(cost)
}

/// Helper function to test that cycles are reserved for both
/// application and verified application subnets.
///
/// Expects a test function that takes a `SubnetType` as an argument
/// so it can be tested over the desired subnet types.
pub fn cycles_reserved_for_app_and_verified_app_subnets<T: Fn(SubnetType)>(test: T) {
    for subnet_type in [SubnetType::Application, SubnetType::VerifiedApplication] {
        test(subnet_type);
    }
}

/// A helper for execution tests.
///
/// Example usage:
/// ```no_run
/// use ic_test_utilities_execution_environment::{*};
/// let mut test = ExecutionTestBuilder::new().build();
/// let wat = r#"(module (func (export "canister_query query")))"#;
/// let canister_id = test.canister_from_wat(wat).unwrap();
/// let result = test.ingress(canister_id, "query", vec![]);
/// assert_empty_reply(result);
/// ```
pub struct ExecutionTest {
    // Mutable fields that change after message execution.

    // The current replicated state. The option type allows taking the state for
    // execution and then putting it back afterwards.
    state: Option<ReplicatedState>,
    // Monotonically increasing ingress message id.
    message_id: u64,
    // The memory available in the subnet.
    subnet_available_memory: SubnetAvailableMemory,
    // The pool of callbacks available on the subnet.
    subnet_available_callbacks: i64,
    // The number of instructions executed so far per canister.
    executed_instructions: HashMap<CanisterId, NumInstructions>,
    // The total cost of execution so far per canister.
    execution_cost: HashMap<CanisterId, Cycles>,
    // Messages to canisters on other subnets.
    xnet_messages: Vec<RequestOrResponse>,
    // Messages that couldn't be delivered to other canisters
    // due to an error in `push_input()`.
    lost_messages: Vec<RequestOrResponse>,

    // Mutable parameters of execution.
    time: Time,
    user_id: UserId,

    // Read-only fields.
    dirty_heap_page_overhead: u64,
    instruction_limits: InstructionLimits,
    install_code_instruction_limits: InstructionLimits,
    instruction_limit_without_dts: NumInstructions,
    initial_canister_cycles: Cycles,
    ingress_memory_capacity: NumBytes,
    registry_settings: RegistryExecutionSettings,
    manual_execution: bool,
    caller_canister_id: Option<CanisterId>,
    chain_key_subnet_public_keys: BTreeMap<MasterPublicKeyId, MasterPublicKey>,
    replica_version: ReplicaVersion,

    // The actual implementation.
    exec_env: ExecutionEnvironment,
    query_handler: InternalHttpQueryHandler,
    cycles_account_manager: Arc<CyclesAccountManager>,
    metrics_registry: MetricsRegistry,
    ingress_history_writer: Arc<dyn IngressHistoryWriter<State = ReplicatedState>>,
    log: ReplicaLogger,

    // Temporary files created to fake checkpoints. They are only stored so that
    // they can be properly cleaned up on test completion.
    checkpoint_files: Vec<NamedTempFile>,
}

impl ExecutionTest {
    pub fn hypervisor_deprecated(&self) -> &Hypervisor {
        self.exec_env.hypervisor_for_testing()
    }

    pub fn execution_environment(&self) -> &ExecutionEnvironment {
        &self.exec_env
    }

    pub fn dirty_heap_page_overhead(&self) -> u64 {
        self.dirty_heap_page_overhead
    }

    pub fn user_id(&self) -> UserId {
        self.user_id
    }

    pub fn set_user_id(&mut self, user_id: UserId) {
        self.user_id = user_id
    }

    pub fn state(&self) -> &ReplicatedState {
        self.state.as_ref().unwrap()
    }

    pub fn state_mut(&mut self) -> &mut ReplicatedState {
        self.state.as_mut().unwrap()
    }

    pub fn canister_state(&self, canister_id: CanisterId) -> &CanisterState {
        self.state().canister_state(&canister_id).unwrap()
    }

    pub fn install_code_instructions_limit(&self) -> NumInstructions {
        self.install_code_instruction_limits.message()
    }

    pub fn canister_state_mut(&mut self, canister_id: CanisterId) -> &mut CanisterState {
        self.state_mut().canister_state_mut(&canister_id).unwrap()
    }

    pub fn execution_state(&self, canister_id: CanisterId) -> &ExecutionState {
        self.canister_state(canister_id)
            .execution_state
            .as_ref()
            .unwrap()
    }

    pub fn canister_wasm_execution_mode(&self, canister_id: CanisterId) -> WasmExecutionMode {
        // In case of any error or missing state, default to Wasm32.
        if let Some(state) = self.state.as_ref() {
            if let Some(canister) = state.canister_state(&canister_id).as_ref() {
                if let Some(execution_state) = canister.execution_state.as_ref() {
                    return execution_state.is_wasm64.into();
                }
            }
        }
        WasmExecutionMode::Wasm32
    }

    pub fn xnet_messages(&self) -> &Vec<RequestOrResponse> {
        &self.xnet_messages
    }

    pub fn get_xnet_response(&self, index: usize) -> &Arc<Response> {
        match &self.xnet_messages[index] {
            RequestOrResponse::Request(request) => {
                panic!(
                    "Expected the xnet message to be a Response, but got a Request: {:?}",
                    request
                )
            }
            RequestOrResponse::Response(response) => response,
        }
    }

    pub fn lost_messages(&self) -> &Vec<RequestOrResponse> {
        &self.lost_messages
    }

    pub fn subnet_size(&self) -> usize {
        self.registry_settings.subnet_size
    }

    pub fn executed_instructions(&self) -> NumInstructions {
        self.executed_instructions.values().sum()
    }

    pub fn ingress_memory_capacity(&self) -> NumBytes {
        self.ingress_memory_capacity
    }

    pub fn canister_executed_instructions(&self, canister_id: CanisterId) -> NumInstructions {
        *self
            .executed_instructions
            .get(&canister_id)
            .unwrap_or(&NumInstructions::new(0))
    }

    pub fn execution_cost(&self) -> Cycles {
        Cycles::new(self.execution_cost.values().map(|x| x.get()).sum())
    }

    pub fn canister_execution_cost(&self, canister_id: CanisterId) -> Cycles {
        *self
            .execution_cost
            .get(&canister_id)
            .unwrap_or(&Cycles::new(0))
    }

    pub fn idle_cycles_burned_per_day(&self, canister_id: CanisterId) -> Cycles {
        let memory_usage = self.execution_state(canister_id).memory_usage()
            + self
                .canister_state(canister_id)
                .canister_history_memory_usage();
        let memory_allocation = self
            .canister_state(canister_id)
            .system_state
            .memory_allocation;
        let compute_allocation = self
            .canister_state(canister_id)
            .scheduler_state
            .compute_allocation;
        let message_memory_usage = self.canister_state(canister_id).message_memory_usage();
        self.cycles_account_manager.idle_cycles_burned_rate(
            memory_allocation,
            memory_usage,
            message_memory_usage,
            compute_allocation,
            self.subnet_size(),
        )
    }

    pub fn freezing_threshold(&self, canister_id: CanisterId) -> Cycles {
        let canister = self.canister_state(canister_id);
        let memory_usage = canister.memory_usage();
        let message_memory_usage = canister.message_memory_usage();
        let memory_allocation = canister.system_state.memory_allocation;
        let compute_allocation = canister.scheduler_state.compute_allocation;
        let freeze_threshold = canister.system_state.freeze_threshold;
        self.cycles_account_manager.freeze_threshold_cycles(
            freeze_threshold,
            memory_allocation,
            memory_usage,
            message_memory_usage,
            compute_allocation,
            self.subnet_size(),
            canister.system_state.reserved_balance(),
        )
    }

    pub fn call_fee<S: ToString>(&self, method_name: S, payload: &[u8]) -> Cycles {
        self.cycles_account_manager
            .xnet_call_performed_fee(self.subnet_size())
            + self.cycles_account_manager.xnet_call_bytes_transmitted_fee(
                NumBytes::from((payload.len() + method_name.to_string().len()) as u64),
                self.subnet_size(),
            )
    }

    pub fn max_response_fee(&self) -> Cycles {
        self.cycles_account_manager.xnet_call_bytes_transmitted_fee(
            MAX_INTER_CANISTER_PAYLOAD_IN_BYTES,
            self.subnet_size(),
        )
    }

    pub fn reply_fee(&self, payload: &[u8]) -> Cycles {
        self.cycles_account_manager.xnet_call_bytes_transmitted_fee(
            NumBytes::from(payload.len() as u64),
            self.subnet_size(),
        )
    }

    pub fn reject_fee<S: ToString>(&self, reject_message: S) -> Cycles {
        let bytes = reject_message.to_string().len() + std::mem::size_of::<RejectCode>();
        self.cycles_account_manager
            .xnet_call_bytes_transmitted_fee(NumBytes::from(bytes as u64), self.subnet_size())
    }

    pub fn canister_creation_fee(&self) -> Cycles {
        self.cycles_account_manager
            .canister_creation_fee(self.subnet_size())
    }

    pub fn http_request_fee(
        &self,
        request_size: NumBytes,
        response_size_limit: Option<NumBytes>,
    ) -> Cycles {
        self.cycles_account_manager.http_request_fee(
            request_size,
            response_size_limit,
            self.subnet_size(),
        )
    }

    pub fn reduced_wasm_compilation_fee(&self, wasm: &[u8]) -> Cycles {
        let cost = wasm_compilation_cost(wasm);
        self.cycles_account_manager()
            .convert_instructions_to_cycles(
                cost - CompilationCostHandling::CountReducedAmount.adjusted_compilation_cost(cost),
                WasmExecutionMode::Wasm32, // In this case it does not matter if it is a Wasm64 or Wasm32 canister.
            )
    }

    pub fn install_code_reserved_execution_cycles(&self) -> Cycles {
        let num_instructions = self.install_code_instruction_limits.message();
        self.cycles_account_manager.execution_cost(
            num_instructions,
            self.subnet_size(),
            WasmExecutionMode::Wasm32, // For this test, we can assume a Wasm32 execution.
        )
    }

    pub fn subnet_available_memory(&self) -> SubnetAvailableMemory {
        self.subnet_available_memory
    }

    pub fn set_subnet_available_memory(&mut self, memory: SubnetAvailableMemory) {
        self.subnet_available_memory = memory
    }

    pub fn subnet_available_callbacks(&self) -> i64 {
        self.subnet_available_callbacks
    }

    pub fn set_subnet_available_callbacks(&mut self, callbacks: i64) {
        self.subnet_available_callbacks = callbacks
    }

    pub fn metrics_registry(&self) -> &MetricsRegistry {
        &self.metrics_registry
    }

    pub fn cycles_account_manager(&self) -> &CyclesAccountManager {
        &self.cycles_account_manager
    }

    pub fn time(&self) -> Time {
        self.time
    }

    pub fn advance_time(&mut self, duration: std::time::Duration) {
        self.time += duration;
    }

    pub fn ingress_status(&self, message_id: &MessageId) -> IngressStatus {
        self.state().get_ingress_status(message_id).clone()
    }

    pub fn ingress_state(&self, message_id: &MessageId) -> IngressState {
        match self.ingress_status(message_id) {
            IngressStatus::Known { state, .. } => state,
            IngressStatus::Unknown => unreachable!("Expected a known ingress status."),
        }
    }

    pub fn get_call_context(
        &self,
        canister_id: CanisterId,
        callback_id: CallbackId,
    ) -> &CallContext {
        match self.canister_state(canister_id).status() {
            CanisterStatusType::Stopping => {
                panic!("Canister status is not running");
            }
            CanisterStatusType::Running | CanisterStatusType::Stopped => {
                let call_context_manager = self
                    .canister_state(canister_id)
                    .system_state
                    .call_context_manager()
                    .unwrap();
                let callback = call_context_manager
                    .callback(callback_id)
                    .expect("Unknown callback id.");
                call_context_manager
                    .call_context(callback.call_context_id)
                    .expect("Unknown call context id.")
            }
        }
    }

    /// Sends a `create_canister` message to the IC management canister.
    /// Consider using higher-level helpers like `canister_from_wat()`.
    pub fn create_canister(&mut self, cycles: Cycles) -> CanisterId {
        let args = ProvisionalCreateCanisterWithCyclesArgs::new(Some(cycles.get()), None);
        let result =
            self.subnet_message(Method::ProvisionalCreateCanisterWithCycles, args.encode());
        CanisterIdRecord::decode(&get_reply(result))
            .unwrap()
            .get_canister_id()
    }

    /// Deletes the specified canister.
    pub fn delete_canister(&mut self, canister_id: CanisterId) -> Result<WasmResult, UserError> {
        let payload = CanisterIdRecord::from(canister_id).encode();
        self.subnet_message(Method::DeleteCanister, payload)
    }

    pub fn create_canister_with_allocation(
        &mut self,
        cycles: Cycles,
        compute_allocation: Option<u64>,
        memory_allocation: Option<u64>,
    ) -> Result<CanisterId, UserError> {
        self.create_canister_with_settings(
            cycles,
            CanisterSettingsArgsBuilder::new()
                .with_maybe_compute_allocation(compute_allocation)
                .with_maybe_memory_allocation(memory_allocation)
                .build(),
        )
    }

    pub fn create_canister_with_settings(
        &mut self,
        cycles: Cycles,
        settings: CanisterSettingsArgs,
    ) -> Result<CanisterId, UserError> {
        let mut args = ProvisionalCreateCanisterWithCyclesArgs::new(Some(cycles.get()), None);
        args.settings = Some(settings);

        let result =
            self.subnet_message(Method::ProvisionalCreateCanisterWithCycles, args.encode());

        match result {
            Ok(WasmResult::Reply(data)) => {
                Ok(CanisterIdRecord::decode(&data).unwrap().get_canister_id())
            }
            Ok(WasmResult::Reject(error)) => {
                panic!("Expected reply, got: {:?}", error);
            }
            Err(error) => Err(error),
        }
    }

    /// Updates the compute and memory allocations of the given canister.
    pub fn canister_update_allocations_settings(
        &mut self,
        canister_id: CanisterId,
        compute_allocation: Option<u64>,
        memory_allocation: Option<u64>,
    ) -> Result<WasmResult, UserError> {
        let payload = UpdateSettingsArgs {
            canister_id: canister_id.into(),
            settings: CanisterSettingsArgsBuilder::new()
                .with_maybe_compute_allocation(compute_allocation)
                .with_maybe_memory_allocation(memory_allocation)
                .build(),
            sender_canister_version: None,
        }
        .encode();
        self.subnet_message(Method::UpdateSettings, payload)
    }

    /// Updates the controller of the given canister.
    pub fn canister_update_controller(
        &mut self,
        canister_id: CanisterId,
        controllers: Vec<PrincipalId>,
    ) -> Result<WasmResult, UserError> {
        let payload = UpdateSettingsArgs {
            canister_id: canister_id.into(),
            settings: CanisterSettingsArgsBuilder::new()
                .with_controllers(controllers)
                .build(),
            sender_canister_version: None,
        }
        .encode();
        self.subnet_message(Method::UpdateSettings, payload)
    }

    /// Updates the reserved cycles limit of the canister.
    pub fn canister_update_reserved_cycles_limit(
        &mut self,
        canister_id: CanisterId,
        reserved_cycles_limit: Cycles,
    ) -> Result<WasmResult, UserError> {
        let payload = UpdateSettingsArgs {
            canister_id: canister_id.into(),
            settings: CanisterSettingsArgsBuilder::new()
                .with_reserved_cycles_limit(reserved_cycles_limit.get())
                .build(),
            sender_canister_version: None,
        }
        .encode();
        self.subnet_message(Method::UpdateSettings, payload)
    }

    pub fn canister_update_wasm_memory_limit(
        &mut self,
        canister_id: CanisterId,
        wasm_memory_limit: NumBytes,
    ) -> Result<WasmResult, UserError> {
        let payload = UpdateSettingsArgs {
            canister_id: canister_id.into(),
            settings: CanisterSettingsArgsBuilder::new()
                .with_wasm_memory_limit(wasm_memory_limit.get())
                .build(),
            sender_canister_version: None,
        }
        .encode();
        self.subnet_message(Method::UpdateSettings, payload)
    }

    pub fn canister_update_wasm_memory_limit_and_wasm_memory_threshold(
        &mut self,
        canister_id: CanisterId,
        wasm_memory_limit: NumBytes,
        wasm_memory_threshold: NumBytes,
    ) -> Result<WasmResult, UserError> {
        let payload = UpdateSettingsArgs {
            canister_id: canister_id.into(),
            settings: CanisterSettingsArgsBuilder::new()
                .with_wasm_memory_limit(wasm_memory_limit.get())
                .with_wasm_memory_threshold(wasm_memory_threshold.get())
                .build(),
            sender_canister_version: None,
        }
        .encode();
        self.subnet_message(Method::UpdateSettings, payload)
    }

    pub fn canister_update_memory_allocation_and_wasm_memory_threshold(
        &mut self,
        canister_id: CanisterId,
        memory_allocation: NumBytes,
        wasm_memory_threshold: NumBytes,
    ) -> Result<WasmResult, UserError> {
        let payload = UpdateSettingsArgs {
            canister_id: canister_id.into(),
            settings: CanisterSettingsArgsBuilder::new()
                .with_memory_allocation(memory_allocation.get())
                .with_wasm_memory_threshold(wasm_memory_threshold.get())
                .build(),
            sender_canister_version: None,
        }
        .encode();
        self.subnet_message(Method::UpdateSettings, payload)
    }

    /// Sends an `install_code` message to the IC management canister.
    /// Consider using higher-level helpers like `canister_from_wat()`.
    pub fn install_code(&mut self, args: InstallCodeArgs) -> Result<WasmResult, UserError> {
        self.subnet_message(Method::InstallCode, args.encode())
    }

    pub fn install_code_v2(&mut self, args: InstallCodeArgsV2) -> Result<WasmResult, UserError> {
        self.subnet_message(Method::InstallCode, args.encode())
    }

    /// Sends an `install_code` message to the IC management canister with DTS.
    /// Similar to `subnet_message()`but does not check the ingress status of
    /// the response as the subnet message execution may not finish immediately.
    pub fn dts_install_code(&mut self, args: InstallCodeArgs) -> MessageId {
        let message_id = self.subnet_message_raw(Method::InstallCode, args.encode());
        self.execute_subnet_message();
        message_id
    }

    /// Sends an `uninstall_code` message to the IC management canister.
    pub fn uninstall_code(&mut self, canister_id: CanisterId) -> Result<WasmResult, UserError> {
        let payload = CanisterIdRecord::from(canister_id).encode();
        self.subnet_message(Method::UninstallCode, payload)
    }

    /// Starts running the given canister.
    /// Consider using higher-level helpers like `canister_from_wat()`.
    pub fn start_canister(&mut self, canister_id: CanisterId) -> Result<WasmResult, UserError> {
        let payload = CanisterIdRecord::from(canister_id).encode();
        self.subnet_message(Method::StartCanister, payload)
    }

    /// Changes the state of the given canister to stopping if it was previously running.
    pub fn stop_canister(&mut self, canister_id: CanisterId) -> MessageId {
        let payload = CanisterIdRecord::from(canister_id).encode();
        let message_id = self.subnet_message_raw(Method::StopCanister, payload);
        self.execute_subnet_message();
        message_id
    }

    /// Stops stopping canisters that no longer have open call contexts.
    pub fn process_stopping_canisters(&mut self) {
        let state = self
            .exec_env
            .process_stopping_canisters(self.state.take().unwrap());
        self.state = Some(state);
    }

    /// Returns the canister status by canister id.
    pub fn canister_status(&mut self, canister_id: CanisterId) -> Result<WasmResult, UserError> {
        let payload = CanisterIdRecord::from(canister_id).encode();
        self.subnet_message(Method::CanisterStatus, payload)
    }

    /// Updates the freezing threshold of the given canister.
    pub fn update_freezing_threshold(
        &mut self,
        canister_id: CanisterId,
        freezing_threshold: NumSeconds,
    ) -> Result<WasmResult, UserError> {
        let payload = UpdateSettingsArgs {
            canister_id: canister_id.into(),
            settings: CanisterSettingsArgsBuilder::new()
                .with_freezing_threshold(freezing_threshold.get())
                .build(),
            sender_canister_version: None,
        }
        .encode();
        self.subnet_message(Method::UpdateSettings, payload)
    }

    /// Sets the controller of the canister to the given principal.
    pub fn set_controller(
        &mut self,
        canister_id: CanisterId,
        controller: PrincipalId,
    ) -> Result<WasmResult, UserError> {
        let payload = UpdateSettingsArgs {
            canister_id: canister_id.into(),
            settings: CanisterSettingsArgsBuilder::new()
                .with_controllers(vec![controller])
                .build(),
            sender_canister_version: None,
        }
        .encode();
        self.subnet_message(Method::UpdateSettings, payload)
    }

    /// Sets the log visibility of the canister.
    pub fn set_log_visibility(
        &mut self,
        canister_id: CanisterId,
        log_visibility: LogVisibilityV2,
    ) -> Result<WasmResult, UserError> {
        let payload = UpdateSettingsArgs {
            canister_id: canister_id.into(),
            settings: CanisterSettingsArgsBuilder::new()
                .with_log_visibility(log_visibility)
                .build(),
            sender_canister_version: None,
        }
        .encode();
        self.subnet_message(Method::UpdateSettings, payload)
    }

    /// Installs the given Wasm binary in the given canister.
    pub fn install_canister(
        &mut self,
        canister_id: CanisterId,
        wasm_binary: Vec<u8>,
    ) -> Result<(), UserError> {
        let args = InstallCodeArgs::new(
            CanisterInstallMode::Install,
            canister_id,
            wasm_binary,
            vec![],
            None,
            None,
        );
        let result = self.install_code(args)?;
        assert_eq!(WasmResult::Reply(EmptyBlob.encode()), result);
        Ok(())
    }

    /// Installs the given Wasm binary in the given canister using `InstallCodeArgsV2`
    pub fn install_canister_v2(
        &mut self,
        canister_id: CanisterId,
        wasm_binary: Vec<u8>,
    ) -> Result<(), UserError> {
        let args = InstallCodeArgsV2::new(
            CanisterInstallModeV2::Install,
            canister_id,
            wasm_binary,
            vec![],
            None,
            None,
        );
        let result = self.install_code_v2(args)?;
        assert_eq!(WasmResult::Reply(EmptyBlob.encode()), result);
        Ok(())
    }

    pub fn install_canister_with_allocation(
        &mut self,
        canister_id: CanisterId,
        wasm_binary: Vec<u8>,
        compute_allocation: Option<u64>,
        memory_allocation: Option<u64>,
    ) -> Result<(), UserError> {
        let args = InstallCodeArgs::new(
            CanisterInstallMode::Install,
            canister_id,
            wasm_binary,
            vec![],
            compute_allocation,
            memory_allocation,
        );
        let result = self.install_code(args)?;
        assert_eq!(WasmResult::Reply(EmptyBlob.encode()), result);
        Ok(())
    }

    /// Re-installs the given canister with the given Wasm binary.
    pub fn reinstall_canister(
        &mut self,
        canister_id: CanisterId,
        wasm_binary: Vec<u8>,
    ) -> Result<(), UserError> {
        let args = InstallCodeArgs::new(
            CanisterInstallMode::Reinstall,
            canister_id,
            wasm_binary,
            vec![],
            None,
            None,
        );
        let result = self.install_code(args)?;
        assert_eq!(WasmResult::Reply(EmptyBlob.encode()), result);
        Ok(())
    }

    pub fn reinstall_canister_v2(
        &mut self,
        canister_id: CanisterId,
        wasm_binary: Vec<u8>,
    ) -> Result<(), UserError> {
        let args = InstallCodeArgsV2::new(
            CanisterInstallModeV2::Reinstall,
            canister_id,
            wasm_binary,
            vec![],
            None,
            None,
        );
        let result = self.install_code_v2(args)?;
        assert_eq!(WasmResult::Reply(EmptyBlob.encode()), result);
        Ok(())
    }

    /// Installs the given canister with the given Wasm binary.
    pub fn upgrade_canister(
        &mut self,
        canister_id: CanisterId,
        wasm_binary: Vec<u8>,
    ) -> Result<(), UserError> {
        let args = InstallCodeArgs::new(
            CanisterInstallMode::Upgrade,
            canister_id,
            wasm_binary,
            vec![],
            None,
            None,
        );
        let result = self.install_code(args)?;
        assert_eq!(WasmResult::Reply(EmptyBlob.encode()), result);
        Ok(())
    }

    /// Upgrades the given canister with the given Wasm binary and
    /// upgrade options.
    pub fn upgrade_canister_v2(
        &mut self,
        canister_id: CanisterId,
        wasm_binary: Vec<u8>,
        upgrade_options: CanisterUpgradeOptions,
    ) -> Result<(), UserError> {
        let args = InstallCodeArgsV2::new(
            CanisterInstallModeV2::Upgrade(Some(upgrade_options)),
            canister_id,
            wasm_binary,
            vec![],
            None,
            None,
        );
        let result = self.install_code_v2(args)?;
        assert_eq!(WasmResult::Reply(EmptyBlob.encode()), result);
        Ok(())
    }

    /// Installs the given canister with the given Wasm binary with DTS.
    pub fn dts_upgrade_canister(
        &mut self,
        canister_id: CanisterId,
        wasm_binary: Vec<u8>,
    ) -> MessageId {
        let args = InstallCodeArgs::new(
            CanisterInstallMode::Upgrade,
            canister_id,
            wasm_binary,
            vec![],
            None,
            None,
        );
        self.dts_install_code(args)
    }

    pub fn upgrade_canister_with_allocation(
        &mut self,
        canister_id: CanisterId,
        wasm_binary: Vec<u8>,
        compute_allocation: Option<u64>,
        memory_allocation: Option<u64>,
    ) -> Result<(), UserError> {
        let args = InstallCodeArgs::new(
            CanisterInstallMode::Upgrade,
            canister_id,
            wasm_binary,
            vec![],
            compute_allocation,
            memory_allocation,
        );
        let result = self.install_code(args)?;
        assert_eq!(WasmResult::Reply(EmptyBlob.encode()), result);
        Ok(())
    }

    /// Creates a canister with the given balance and installs the Wasm binary.
    pub fn canister_from_cycles_and_binary(
        &mut self,
        initial_cycles: Cycles,
        wasm_binary: Vec<u8>,
    ) -> Result<CanisterId, UserError> {
        let canister_id = self.create_canister(initial_cycles);
        self.install_canister(canister_id, wasm_binary)?;
        Ok(canister_id)
    }

    /// Creates a canister with the given balance and installs the Wasm module
    /// given in the textual representation.
    pub fn canister_from_cycles_and_wat<S: ToString>(
        &mut self,
        initial_cycles: Cycles,
        wat: S,
    ) -> Result<CanisterId, UserError> {
        self.canister_from_cycles_and_binary(
            initial_cycles,
            wat::parse_str(wat.to_string()).unwrap(),
        )
    }

    /// Creates a canister and installs the Wasm binary.
    pub fn canister_from_binary(&mut self, wasm_binary: Vec<u8>) -> Result<CanisterId, UserError> {
        self.canister_from_cycles_and_binary(self.initial_canister_cycles, wasm_binary)
    }

    /// Creates a canister and installs the Wasm module given in the textual
    /// representation.
    pub fn canister_from_wat<S: ToString>(&mut self, wat: S) -> Result<CanisterId, UserError> {
        self.canister_from_cycles_and_wat(self.initial_canister_cycles, wat)
    }

    /// Creates and installs a universal canister.
    pub fn universal_canister(&mut self) -> Result<CanisterId, UserError> {
        self.canister_from_binary(UNIVERSAL_CANISTER_WASM.to_vec())
    }

    /// Creates and installs a universal canister with cycles
    pub fn universal_canister_with_cycles(
        &mut self,
        cycles: Cycles,
    ) -> Result<CanisterId, UserError> {
        self.canister_from_cycles_and_binary(cycles, UNIVERSAL_CANISTER_WASM.to_vec())
    }

    /// Sends an ingress message to the given canister to call an update or a
    /// query method. In the latter case the query runs in update context.
    ///
    /// The behaviour depends on the `self.manual_execution` flag which can be
    /// set using `with_manual_execution()` of the builder.
    /// When the flag is turned off, the function automatically inducts and executes
    /// all messages until there are no more new messages.
    /// Otherwise, the function enqueues the ingress message without executing it.
    pub fn ingress<S: ToString>(
        &mut self,
        canister_id: CanisterId,
        method_name: S,
        method_payload: Vec<u8>,
    ) -> Result<WasmResult, UserError> {
        check_ingress_status(self.ingress_raw(canister_id, method_name, method_payload).1)
    }

    /// Sends an ingress message to the given canister to call an update or a
    /// query method. In the latter case the query runs in update context.
    /// Returns a raw `IngressStatus` without checking if it is completed.
    ///
    /// The behaviour depends on the `self.manual_execution` flag which can be
    /// set using `with_manual_execution()` of the builder.
    /// When the flag is turned off, the function automatically inducts and executes
    /// all messages until there are no more new messages.
    /// Otherwise, the function enqueues the ingress message without executing it.
    pub fn ingress_raw<S: ToString>(
        &mut self,
        canister_id: CanisterId,
        method_name: S,
        method_payload: Vec<u8>,
    ) -> (MessageId, IngressStatus) {
        let mut state = self.state.take().unwrap();
        let ingress_id = self.next_message_id();
        let ingress = IngressBuilder::new()
            .message_id(ingress_id.clone())
            .source(self.user_id)
            .receiver(canister_id)
            .method_name(method_name)
            .method_payload(method_payload)
            .build();
        state
            .canister_state_mut(&canister_id)
            .unwrap()
            .push_ingress(ingress);
        self.state = Some(state);
        if !self.manual_execution {
            self.execute_all();
        }
        (ingress_id.clone(), self.ingress_status(&ingress_id))
    }

    /// Executes a canister task method of the given canister.
    pub fn canister_task(&mut self, canister_id: CanisterId, task: CanisterTask) {
        let mut state = self.state.take().unwrap();
        let compute_allocation_used = state.total_compute_allocation();
        let mut canister = state.take_canister_state(&canister_id).unwrap();
        let network_topology = Arc::new(state.metadata.network_topology.clone());
        let mut round_limits = RoundLimits {
            instructions: RoundInstructions::from(i64::MAX),
            subnet_available_memory: self.subnet_available_memory,
            subnet_available_callbacks: self.subnet_available_callbacks,
            compute_allocation_used,
        };
        let instruction_limits = InstructionLimits::new(
            FlagStatus::Disabled,
            self.instruction_limit_without_dts,
            self.instruction_limit_without_dts,
        );
        match task {
            CanisterTask::Heartbeat => {
                canister
                    .system_state
                    .task_queue
                    .enqueue(ExecutionTask::Heartbeat);
            }
            CanisterTask::GlobalTimer => {
                canister
                    .system_state
                    .task_queue
                    .enqueue(ExecutionTask::GlobalTimer);
            }
            CanisterTask::OnLowWasmMemory => {
                // Set `OnLowWasmMemoryHookStatus` to `ConditionNotSatisfied`.
                canister
                    .system_state
                    .task_queue
                    .remove(ExecutionTask::OnLowWasmMemory);
                // Set `OnLowWasmMemoryHookStatus` to `Ready`.
                canister
                    .system_state
                    .task_queue
                    .enqueue(ExecutionTask::OnLowWasmMemory);
            }
        }
        let result = execute_canister(
            &self.exec_env,
            canister,
            instruction_limits,
            self.instruction_limit_without_dts,
            Arc::clone(&network_topology),
            self.time,
            &mut round_limits,
            self.subnet_size(),
        );
        self.subnet_available_memory = round_limits.subnet_available_memory;
        self.subnet_available_callbacks = round_limits.subnet_available_callbacks;
        state.put_canister_state(result.canister);
        state.metadata.heap_delta_estimate += result.heap_delta;
        self.state = Some(state);
        self.update_execution_stats(
            canister_id,
            self.instruction_limits.message(),
            result.instructions_used.unwrap(),
        );
    }

    /// Executes an anonymous query in the given canister.
    pub fn anonymous_query<S: ToString>(
        &mut self,
        canister_id: CanisterId,
        method_name: S,
        method_payload: Vec<u8>,
        data_certificate: Vec<u8>,
    ) -> Result<WasmResult, UserError> {
        let state = Arc::new(self.state.take().unwrap());

        let query = Query {
            source: QuerySource::Anonymous,
            receiver: canister_id,
            method_name: method_name.to_string(),
            method_payload,
        };

        let result = self.query_handler.query(
            query,
            Labeled::new(Height::from(0), Arc::clone(&state)),
            data_certificate,
        );

        self.state = Some(Arc::try_unwrap(state).unwrap());
        result
    }

    /// Executes a non-replicated query on the latest state.
    pub fn non_replicated_query<S: ToString>(
        &mut self,
        canister_id: CanisterId,
        method_name: S,
        method_payload: Vec<u8>,
    ) -> Result<WasmResult, UserError> {
        let state = Arc::new(self.state.take().unwrap());

        let query = Query {
            source: QuerySource::User {
                user_id: user_test_id(0),
                ingress_expiry: 0,
                nonce: None,
            },
            receiver: canister_id,
            method_name: method_name.to_string(),
            method_payload,
        };
        let result = self.query(query, Arc::clone(&state), vec![]);

        self.state = Some(Arc::try_unwrap(state).unwrap());
        result
    }

    pub fn execute_response(
        &mut self,
        canister_id: CanisterId,
        response: Response,
    ) -> ExecutionResponse {
        let mut state = self.state.take().unwrap();
        let compute_allocation_used = state.total_compute_allocation();
        let canister = state.take_canister_state(&canister_id).unwrap();
        let network_topology = Arc::new(state.metadata.network_topology.clone());
        let mut round_limits = RoundLimits {
            instructions: RoundInstructions::from(i64::MAX),
            subnet_available_memory: self.subnet_available_memory,
            subnet_available_callbacks: self.subnet_available_callbacks,
            compute_allocation_used,
        };
        let result = self.exec_env.execute_canister_response(
            canister,
            Arc::new(response),
            self.instruction_limits.clone(),
            UNIX_EPOCH,
            network_topology,
            &mut round_limits,
            self.subnet_size(),
        );
        let (canister, response, instructions_used, heap_delta) = match result {
            ExecuteMessageResult::Finished {
                canister,
                response,
                instructions_used,
                heap_delta,
                call_duration: _,
            } => (canister, response, instructions_used, heap_delta),
            ExecuteMessageResult::Paused { .. } => {
                unreachable!("Unexpected paused execution")
            }
        };
        self.subnet_available_memory = round_limits.subnet_available_memory;
        self.subnet_available_callbacks = round_limits.subnet_available_callbacks;

        state.metadata.heap_delta_estimate += heap_delta;
        self.update_execution_stats(
            canister_id,
            self.instruction_limits.message(),
            instructions_used,
        );
        state.put_canister_state(canister);
        self.state = Some(state);
        response
    }

    /// A low-level helper to send subnet messages to the IC management canister.
    /// Execution of the message is started immediately after.
    /// Check the ingress status of the response.
    pub fn subnet_message<S: ToString>(
        &mut self,
        method_name: S,
        method_payload: Vec<u8>,
    ) -> Result<WasmResult, UserError> {
        let ingress_id = self.subnet_message_raw(method_name, method_payload);
        self.execute_subnet_message();
        check_ingress_status(self.ingress_status(&ingress_id))
    }

    /// A low-level helper to send a subnet messages to the IC management canister.
    pub fn subnet_message_raw<S: ToString>(
        &mut self,
        method_name: S,
        method_payload: Vec<u8>,
    ) -> MessageId {
        let mut state = self.state.take().unwrap();

        let message_id = self.next_message_id();

        match &mut self.registry_settings.provisional_whitelist {
            ProvisionalWhitelist::Set(ids) => {
                ids.insert(self.user_id.get());
            }
            ProvisionalWhitelist::All => {}
        };

        let message = IngressBuilder::new()
            .message_id(message_id.clone())
            .source(self.user_id)
            .receiver(CanisterId::ic_00())
            .method_name(method_name)
            .method_payload(method_payload)
            .build();

        state.subnet_queues_mut().push_ingress(message);

        self.state = Some(state);

        message_id
    }

    /// Executes a single subnet message from the subnet input queue.
    /// Return a progress flag indicating if the message was executed or not.
    pub fn execute_subnet_message(&mut self) -> bool {
        let mut state = self.state.take().unwrap();
        let compute_allocation_used = state.total_compute_allocation();
        let message = match state.pop_subnet_input() {
            Some(message) => message,
            None => {
                self.state = Some(state);
                return false;
            }
        };
        let maybe_canister_id = get_canister_id_if_install_code(message.clone());
        let mut round_limits = RoundLimits {
            instructions: RoundInstructions::from(i64::MAX),
            subnet_available_memory: self.subnet_available_memory,
            subnet_available_callbacks: self.subnet_available_callbacks,
            compute_allocation_used,
        };

        let (new_state, instructions_used) = self.exec_env.execute_subnet_message(
            message,
            state,
            self.install_code_instruction_limits.clone(),
            &mut mock_random_number_generator(),
            &self.chain_key_subnet_public_keys,
            &self.replica_version,
            &self.registry_settings,
            &mut round_limits,
        );
        self.subnet_available_memory = round_limits.subnet_available_memory;
        self.subnet_available_callbacks = round_limits.subnet_available_callbacks;
        self.state = Some(new_state);
        if let Some(canister_id) = maybe_canister_id {
            if let Some(instructions_used) = instructions_used {
                self.update_execution_stats(
                    canister_id,
                    self.install_code_instruction_limits.message(),
                    instructions_used,
                );
            }
        }
        true
    }

    /// Inducts and executes all pending messages.
    pub fn execute_all(&mut self) {
        loop {
            self.induct_messages();
            let executed_any = self.execute_messages();
            if !executed_any {
                break;
            }
        }
    }

    // Executes all pending messages.
    // Returns a flag indicating whether any message was executed or not.
    fn execute_messages(&mut self) -> bool {
        let mut executed_any = false;
        while self.execute_subnet_message() {
            executed_any = true;
        }
        let mut state = self.state.take().unwrap();
        let compute_allocation_used = state.total_compute_allocation();
        let mut canisters = state.take_canister_states();
        let canister_ids: Vec<CanisterId> = canisters.keys().copied().collect();
        let mut round_limits = RoundLimits {
            instructions: RoundInstructions::from(i64::MAX),
            subnet_available_memory: self.subnet_available_memory,
            subnet_available_callbacks: self.subnet_available_callbacks,
            compute_allocation_used,
        };
        for canister_id in canister_ids {
            let network_topology = Arc::new(state.metadata.network_topology.clone());
            let mut canister = canisters.remove(&canister_id).unwrap();
            loop {
                match canister.next_execution() {
                    NextExecution::None | NextExecution::ContinueInstallCode => {
                        break;
                    }
                    NextExecution::StartNew | NextExecution::ContinueLong => {}
                }
                let result = execute_canister(
                    &self.exec_env,
                    canister,
                    self.instruction_limits.clone(),
                    self.instruction_limit_without_dts,
                    Arc::clone(&network_topology),
                    self.time,
                    &mut round_limits,
                    self.subnet_size(),
                );
                state.metadata.heap_delta_estimate += result.heap_delta;
                self.subnet_available_memory = round_limits.subnet_available_memory;
                if let Some(instructions_used) = result.instructions_used {
                    self.update_execution_stats(
                        canister_id,
                        self.instruction_limits.message(),
                        instructions_used,
                    );
                }
                canister = result.canister;
                if let Some(ir) = result.ingress_status {
                    self.ingress_history_writer
                        .set_status(&mut state, ir.0, ir.1);
                };
                executed_any = true;
            }
            canisters.insert(canister_id, canister);
        }
        self.subnet_available_memory = round_limits.subnet_available_memory;
        self.subnet_available_callbacks = round_limits.subnet_available_callbacks;
        state.put_canister_states(canisters);
        self.state = Some(state);
        executed_any
    }

    /// Executes a pending message of the given canister and bumps state().time().
    pub fn execute_message(&mut self, canister_id: CanisterId) {
        self.execute_slice(canister_id);
        self.state.as_mut().unwrap().metadata.batch_time += std::time::Duration::from_secs(1);
        while self.canister_state(canister_id).next_execution() == NextExecution::ContinueLong
            || self.canister_state(canister_id).next_execution()
                == NextExecution::ContinueInstallCode
        {
            self.execute_slice(canister_id);
            self.state.as_mut().unwrap().metadata.batch_time += std::time::Duration::from_secs(1);
        }
    }

    /// Executes a slice of the given canister.
    pub fn execute_slice(&mut self, canister_id: CanisterId) {
        let mut state = self.state.take().unwrap();
        let compute_allocation_used = state.total_compute_allocation();
        let mut canisters = state.take_canister_states();
        let network_topology = Arc::new(state.metadata.network_topology.clone());
        let mut canister = canisters.remove(&canister_id).unwrap();
        match canister.next_execution() {
            NextExecution::None => {
                canisters.insert(canister_id, canister);
                state.put_canister_states(canisters);
            }
            NextExecution::ContinueInstallCode => {
                canisters.insert(canister_id, canister);
                state.put_canister_states(canisters);
                let mut round_limits = RoundLimits {
                    instructions: RoundInstructions::from(i64::MAX),
                    subnet_available_memory: self.subnet_available_memory,
                    subnet_available_callbacks: self.subnet_available_callbacks,
                    compute_allocation_used,
                };
                let (new_state, instructions_used) = self.exec_env.resume_install_code(
                    state,
                    &canister_id,
                    self.install_code_instruction_limits.clone(),
                    &mut round_limits,
                    self.subnet_size(),
                );
                state = new_state;
                self.subnet_available_memory = round_limits.subnet_available_memory;
                self.subnet_available_callbacks = round_limits.subnet_available_callbacks;
                if let Some(instructions_used) = instructions_used {
                    self.update_execution_stats(
                        canister_id,
                        self.install_code_instruction_limits.message(),
                        instructions_used,
                    );
                }
            }
            NextExecution::StartNew | NextExecution::ContinueLong => {
                let mut round_limits = RoundLimits {
                    instructions: RoundInstructions::from(i64::MAX),
                    subnet_available_memory: self.subnet_available_memory,
                    subnet_available_callbacks: self.subnet_available_callbacks,
                    compute_allocation_used,
                };
                let result = execute_canister(
                    &self.exec_env,
                    canister,
                    self.instruction_limits.clone(),
                    self.instruction_limit_without_dts,
                    Arc::clone(&network_topology),
                    self.time,
                    &mut round_limits,
                    self.subnet_size(),
                );
                state.metadata.heap_delta_estimate += result.heap_delta;
                self.subnet_available_memory = round_limits.subnet_available_memory;
                self.subnet_available_callbacks = round_limits.subnet_available_callbacks;
                if let Some(instructions_used) = result.instructions_used {
                    self.update_execution_stats(
                        canister_id,
                        self.instruction_limits.message(),
                        instructions_used,
                    );
                }
                canister = result.canister;
                if let Some(ir) = result.ingress_status {
                    self.ingress_history_writer
                        .set_status(&mut state, ir.0, ir.1);
                };
                canisters.insert(canister_id, canister);
                state.put_canister_states(canisters);
            }
        }
        self.state = Some(state);
    }

    /// Aborts all paused executions.
    pub fn abort_all_paused_executions(&mut self) {
        let mut state = self.state.take().unwrap();
        self.exec_env
            .abort_all_paused_executions(&mut state, &self.log);
        self.state = Some(state);
    }

    // Increments the executed instructions and the execution cost counters.
    fn update_execution_stats(
        &mut self,
        canister_id: CanisterId,
        limit: NumInstructions,
        executed: NumInstructions,
    ) {
        let left = limit - executed;
        let mgr = &self.cycles_account_manager;
        *self
            .executed_instructions
            .entry(canister_id)
            .or_insert(NumInstructions::new(0)) += limit - left;

        let is_wasm64_execution = self.canister_wasm_execution_mode(canister_id);

        // Ideally we would simply add `execution_cost(limit - left)`
        // but that leads to small precision errors because 1 Cycle = 0.4 Instructions.
        let fixed_cost = mgr.execution_cost(
            NumInstructions::from(0),
            self.subnet_size(),
            is_wasm64_execution,
        );
        let instruction_cost = mgr.execution_cost(limit, self.subnet_size(), is_wasm64_execution)
            - mgr.execution_cost(left, self.subnet_size(), is_wasm64_execution);

        *self
            .execution_cost
            .entry(canister_id)
            .or_insert(Cycles::new(0)) += instruction_cost + fixed_cost;
    }

    /// Inducts messages between canisters and pushes all cross-net messages to
    /// `self.xnet_messages`.
    pub fn induct_messages(&mut self) {
        let mut state = self.state.take().unwrap();
        let mut subnet_available_memory = self.subnet_available_memory.get_message_memory();
        let output_messages = get_output_messages(&mut state);
        let mut canisters = state.take_canister_states();
        for (canister_id, message) in output_messages {
            match canisters.get_mut(&canister_id) {
                Some(dest_canister) => {
                    let result = dest_canister.push_input(
                        message.clone(),
                        &mut subnet_available_memory,
                        state.metadata.own_subnet_type,
                        InputQueueType::LocalSubnet,
                    );
                    if result.is_err() {
                        self.lost_messages.push(message);
                    }
                }
                None => {
                    if canister_id.get() == state.metadata.own_subnet_id.get() {
                        state
                            .subnet_queues_mut()
                            .push_input(message, InputQueueType::LocalSubnet)
                            .unwrap();
                    } else {
                        self.xnet_messages.push(message);
                    }
                }
            };
        }
        state.put_canister_states(canisters);
        self.state = Some(state);
    }

    /// Injects a call to the IC management canister originating from the
    /// canister specified by `self.caller_canister_id`.
    ///
    /// Note: if you need to call `ic00` from the same subnet, then consider
    /// performing the real call using the universal canister.
    pub fn inject_call_to_ic00<S: ToString>(
        &mut self,
        method_name: S,
        method_payload: Vec<u8>,
        payment: Cycles,
    ) {
        let caller_canister_id = self.caller_canister_id.unwrap();
        self.state_mut()
            .subnet_queues_mut()
            .push_input(
                RequestBuilder::new()
                    .sender(caller_canister_id)
                    .receiver(CanisterId::ic_00())
                    .method_name(method_name)
                    .method_payload(method_payload)
                    .payment(payment)
                    .build()
                    .into(),
                InputQueueType::RemoteSubnet,
            )
            .unwrap();
    }

    /// Asks the canister if it is willing to accept the ingress message.
    pub fn should_accept_ingress_message<S: ToString>(
        &mut self,
        canister_id: CanisterId,
        method_name: S,
        method_payload: Vec<u8>,
    ) -> Result<(), UserError> {
        let ingress = SignedIngressBuilder::new()
            .sender(self.user_id())
            .canister_id(canister_id)
            .method_name(method_name)
            .method_payload(method_payload)
            .build();
        self.exec_env.should_accept_ingress_message(
            Arc::new(self.state().clone()),
            &ProvisionalWhitelist::new_empty(),
            ingress.content(),
            ExecutionMode::NonReplicated,
            &IngressFilterMetrics::new(&MetricsRegistry::new()),
        )
    }

    /// A low-level helper to generate the next message id.
    fn next_message_id(&mut self) -> MessageId {
        let message_id = self.message_id;
        self.message_id += 1;
        MessageId::try_from(&[&[0; 24][..], &message_id.to_be_bytes()[..]].concat()[..]).unwrap()
    }

    /// Executes a query call on the given state.
    ///
    /// Consider to use the simplified `non_replicated_query()` instead.
    pub fn query(
        &self,
        query: Query,
        state: Arc<ReplicatedState>,
        data_certificate: Vec<u8>,
    ) -> Result<WasmResult, UserError> {
        // We always pass 0 as the height to the query handler, because we don't run consensus
        // in these tests and therefore there isn't any height.
        //
        // Currently, this height is only used for query stats collection and it doesn't matter which one we pass in here.
        // Even if consensus was running, it could be that all queries are actually running at height 0. The state passed in to
        // the query handler shouldn't have the height encoded, so there shouldn't be a mismatch between the two.
        self.query_handler.query(
            query,
            Labeled::new(Height::from(0), state),
            data_certificate,
        )
    }

    /// Returns a reference to the query handler of this test.
    ///
    /// Note that the return type is `Any` so that the caller is forced to
    /// downcast to the concrete type of the query handler and be able to
    /// access private fields in query handler related tests.
    pub fn query_handler(&self) -> &dyn std::any::Any {
        &self.query_handler
    }

    /// Returns a mutable reference to the query handler of this test.
    ///
    /// Note that the return type is `Any` so that the caller is forced to
    /// downcast to the concrete type of the query handler and be able to
    /// access private fields in query handler related tests.
    pub fn query_handler_mut(&mut self) -> &mut dyn std::any::Any {
        &mut self.query_handler
    }

    pub fn checkpoint_canister_memories(&mut self) {
        let fd_factory = Arc::new(TestPageAllocatorFileDescriptorImpl::new());
        let mut new_checkpoint_files = vec![];
        for canister_state in self.state_mut().canisters_iter_mut() {
            let es = match canister_state.execution_state.as_mut() {
                Some(es) => es,
                None => break,
            };

            // Handle heap memory
            let mut checkpoint_file = NamedTempFile::new().unwrap();
            let path = checkpoint_file.path().to_owned();
            let num_pages = es.wasm_memory.size.get() * 16;
            for i in 0..num_pages {
                let contents = es.wasm_memory.page_map.get_page(PageIndex::from(i as u64));
                checkpoint_file
                    .as_file_mut()
                    .write_at(contents, (i * PAGE_SIZE) as u64)
                    .unwrap();
            }
            let factory = Arc::clone(&fd_factory);
            es.wasm_memory.page_map = PageMap::open(
                Box::new(base_only_storage_layout(path)),
                Height::new(0),
                factory,
            )
            .unwrap();
            *es.wasm_memory.sandbox_memory.lock().unwrap() = SandboxMemory::Unsynced;
            new_checkpoint_files.push(checkpoint_file);

            // Handle stable memory
            let mut checkpoint_file = NamedTempFile::new().unwrap();
            let path = checkpoint_file.path().to_owned();
            let num_pages = es.stable_memory.size.get() * 16;
            for i in 0..num_pages {
                let contents = es
                    .stable_memory
                    .page_map
                    .get_page(PageIndex::from(i as u64));
                checkpoint_file
                    .as_file_mut()
                    .write_at(contents, (i * PAGE_SIZE) as u64)
                    .unwrap();
            }
            let factory = Arc::clone(&fd_factory);
            es.stable_memory.page_map = PageMap::open(
                Box::new(base_only_storage_layout(path)),
                Height::new(0),
                factory,
            )
            .unwrap();
            *es.stable_memory.sandbox_memory.lock().unwrap() = SandboxMemory::Unsynced;
            new_checkpoint_files.push(checkpoint_file);
        }
        self.checkpoint_files.extend(new_checkpoint_files);
    }

    pub fn query_stats_for_testing(&self, canister_id: &CanisterId) -> Option<QueryStats> {
        self.query_handler.query_stats_for_testing(canister_id)
    }

    pub fn query_stats_set_epoch_for_testing(&mut self, epoch: QueryStatsEpoch) {
        self.query_handler.query_stats_set_epoch_for_testing(epoch);
    }
}

/// A builder for `ExecutionTest`.
pub struct ExecutionTestBuilder {
    execution_config: Config,
    nns_subnet_id: SubnetId,
    own_subnet_id: SubnetId,
    caller_subnet_id: Option<SubnetId>,
    subnet_type: SubnetType,
    log: ReplicaLogger,
    caller_canister_id: Option<CanisterId>,
    ecdsa_signature_fee: Option<Cycles>,
    schnorr_signature_fee: Option<Cycles>,
    chain_keys_with_signing_enabled: BTreeMap<MasterPublicKeyId, bool>,
    instruction_limit: NumInstructions,
    slice_instruction_limit: NumInstructions,
    install_code_instruction_limit: NumInstructions,
    install_code_slice_instruction_limit: NumInstructions,
    instruction_limit_without_dts: NumInstructions,
    initial_canister_cycles: Cycles,
    registry_settings: RegistryExecutionSettings,
    manual_execution: bool,
    subnet_features: String,
    bitcoin_get_successors_follow_up_responses: BTreeMap<CanisterId, Vec<Vec<u8>>>,
    time: Time,
    resource_saturation_scaling: usize,
    heap_delta_rate_limit: NumBytes,
    upload_wasm_chunk_instructions: NumInstructions,
    canister_snapshot_baseline_instructions: NumInstructions,
    replica_version: ReplicaVersion,
    precompiled_universal_canister: bool,
}

impl Default for ExecutionTestBuilder {
    fn default() -> Self {
        let subnet_type = SubnetType::Application;
        let scheduler_config = SubnetConfig::new(subnet_type).scheduler_config;
        Self {
            execution_config: Config {
                rate_limiting_of_instructions: FlagStatus::Disabled,
                canister_sandboxing_flag: FlagStatus::Enabled,
                composite_queries: FlagStatus::Disabled,
                allocatable_compute_capacity_in_percent: 100,
                ..Config::default()
            },
            nns_subnet_id: subnet_test_id(2),
            own_subnet_id: subnet_test_id(1),
            caller_subnet_id: None,
            subnet_type,
            log: no_op_logger(),
            caller_canister_id: None,
            ecdsa_signature_fee: None,
            schnorr_signature_fee: None,
            chain_keys_with_signing_enabled: Default::default(),
            instruction_limit: scheduler_config.max_instructions_per_message,
            slice_instruction_limit: scheduler_config.max_instructions_per_slice,
            install_code_instruction_limit: scheduler_config.max_instructions_per_install_code,
            install_code_slice_instruction_limit: scheduler_config
                .max_instructions_per_install_code_slice,
            instruction_limit_without_dts: scheduler_config
                .max_instructions_per_message_without_dts,
            initial_canister_cycles: INITIAL_CANISTER_CYCLES,
            registry_settings: test_registry_settings(),
            manual_execution: false,
            subnet_features: String::default(),
            bitcoin_get_successors_follow_up_responses: BTreeMap::default(),
            time: UNIX_EPOCH,
            resource_saturation_scaling: 1,
            heap_delta_rate_limit: scheduler_config.heap_delta_rate_limit,
            upload_wasm_chunk_instructions: scheduler_config.upload_wasm_chunk_instructions,
            canister_snapshot_baseline_instructions: scheduler_config
                .canister_snapshot_baseline_instructions,
            replica_version: ReplicaVersion::default(),
            precompiled_universal_canister: true,
        }
    }
}

impl ExecutionTestBuilder {
    pub fn new() -> Self {
        Self::default()
    }

    pub fn with_nns_subnet_id(self, nns_subnet_id: SubnetId) -> Self {
        Self {
            nns_subnet_id,
            ..self
        }
    }

    pub fn with_own_subnet_id(self, own_subnet_id: SubnetId) -> Self {
        Self {
            own_subnet_id,
            ..self
        }
    }

    /// Ensures that the routing table is set up properly to allow inject a fake
    /// call from the given subnet/canister. See `inject_call_to_ic00()`.
    pub fn with_caller(self, subnet_id: SubnetId, canister_id: CanisterId) -> Self {
        Self {
            caller_subnet_id: Some(subnet_id),
            caller_canister_id: Some(canister_id),
            ..self
        }
    }

    pub fn with_subnet_type(self, subnet_type: SubnetType) -> Self {
        Self {
            subnet_type,
            ..self
        }
    }

    pub fn with_subnet_id(self, principal_id: PrincipalId) -> Self {
        Self {
            own_subnet_id: SubnetId::new(principal_id),
            ..self
        }
    }

    pub fn with_max_query_call_graph_instructions(
        mut self,
        max_query_call_graph_instructions: NumInstructions,
    ) -> Self {
        self.execution_config.max_query_call_graph_instructions = max_query_call_graph_instructions;
        self
    }

    pub fn with_log(self, log: ReplicaLogger) -> Self {
        Self { log, ..self }
    }

    pub fn with_ecdsa_signature_fee(self, ecdsa_signing_fee: u128) -> Self {
        Self {
            ecdsa_signature_fee: Some(Cycles::new(ecdsa_signing_fee)),
            ..self
        }
    }

    pub fn with_schnorr_signature_fee(self, schnorr_signature_fee: u128) -> Self {
        Self {
            schnorr_signature_fee: Some(Cycles::new(schnorr_signature_fee)),
            ..self
        }
    }

    pub fn with_chain_key(mut self, key_id: MasterPublicKeyId) -> Self {
        self.chain_keys_with_signing_enabled.insert(key_id, true);
        self
    }

<<<<<<< HEAD
    pub fn with_disabled_chain_key(mut self, key_id: MasterPublicKeyId) -> Self {
=======
    pub fn with_signing_disabled_chain_key(mut self, key_id: MasterPublicKeyId) -> Self {
>>>>>>> 09742186
        self.chain_keys_with_signing_enabled.insert(key_id, false);
        self
    }

    pub fn with_instruction_limit(self, limit: u64) -> Self {
        Self {
            instruction_limit: NumInstructions::from(limit),
            ..self
        }
    }

    pub fn with_slice_instruction_limit(self, limit: u64) -> Self {
        Self {
            slice_instruction_limit: NumInstructions::from(limit),
            ..self
        }
    }

    pub fn with_instruction_limit_without_dts(self, limit: u64) -> Self {
        Self {
            instruction_limit_without_dts: NumInstructions::from(limit),
            ..self
        }
    }

    pub fn with_install_code_instruction_limit(self, limit: u64) -> Self {
        Self {
            install_code_instruction_limit: NumInstructions::from(limit),
            ..self
        }
    }

    pub fn with_install_code_slice_instruction_limit(self, limit: u64) -> Self {
        Self {
            install_code_slice_instruction_limit: NumInstructions::from(limit),
            ..self
        }
    }

    pub fn with_initial_canister_cycles(self, initial_canister_cycles: u128) -> Self {
        Self {
            initial_canister_cycles: Cycles::new(initial_canister_cycles),
            ..self
        }
    }

    pub fn with_subnet_execution_memory(mut self, subnet_execution_memory: i64) -> Self {
        self.execution_config.subnet_memory_capacity =
            NumBytes::from(subnet_execution_memory as u64);
        self
    }

    pub fn with_subnet_memory_reservation(mut self, subnet_memory_reservation: i64) -> Self {
        self.execution_config.subnet_memory_reservation =
            NumBytes::from(subnet_memory_reservation as u64);
        self
    }

    pub fn with_subnet_memory_threshold(mut self, subnet_memory_threshold: i64) -> Self {
        self.execution_config.subnet_memory_threshold =
            NumBytes::from(subnet_memory_threshold as u64);
        self
    }

    pub fn with_subnet_message_memory(mut self, subnet_message_memory: i64) -> Self {
        self.execution_config.subnet_message_memory_capacity =
            NumBytes::from(subnet_message_memory as u64);
        self
    }

    pub fn with_subnet_wasm_custom_sections_memory(
        mut self,
        subnet_wasm_custom_sections_memory: i64,
    ) -> Self {
        self.execution_config
            .subnet_wasm_custom_sections_memory_capacity =
            NumBytes::from(subnet_wasm_custom_sections_memory as u64);
        self
    }

    pub fn with_canister_callback_quota(mut self, canister_callback_quota: usize) -> Self {
        self.execution_config.canister_guaranteed_callback_quota = canister_callback_quota;
        self
    }

    pub fn with_subnet_features(self, subnet_features: &str) -> Self {
        Self {
            subnet_features: String::from(subnet_features),
            ..self
        }
    }

    pub fn with_max_number_of_canisters(self, max_number_of_canisters: u64) -> Self {
        Self {
            registry_settings: RegistryExecutionSettings {
                max_number_of_canisters,
                ..self.registry_settings
            },
            ..self
        }
    }

    pub fn with_manual_execution(self) -> Self {
        Self {
            manual_execution: true,
            ..self
        }
    }

    pub fn with_rate_limiting_of_instructions(mut self) -> Self {
        self.execution_config.rate_limiting_of_instructions = FlagStatus::Enabled;
        self
    }

    pub fn with_deterministic_time_slicing_disabled(mut self) -> Self {
        self.execution_config.deterministic_time_slicing = FlagStatus::Disabled;
        self
    }

    pub fn with_canister_sandboxing_disabled(mut self) -> Self {
        self.execution_config.canister_sandboxing_flag = FlagStatus::Disabled;
        self
    }

    pub fn with_composite_queries(mut self) -> Self {
        self.execution_config.composite_queries = FlagStatus::Enabled;
        self
    }

    pub fn with_query_cache_capacity(mut self, capacity_bytes: u64) -> Self {
        self.execution_config.query_cache_capacity = capacity_bytes.into();
        self
    }

    pub fn with_query_cache_max_expiry_time(mut self, max_expiry_time: Duration) -> Self {
        self.execution_config.query_cache_max_expiry_time = max_expiry_time;
        self
    }

    pub fn with_query_cache_data_certificate_expiry_time(mut self, time: Duration) -> Self {
        self.execution_config
            .query_cache_data_certificate_expiry_time = time;
        self
    }

    pub fn with_query_stats(mut self) -> Self {
        self.execution_config.query_stats_aggregation = FlagStatus::Enabled;
        self
    }

    pub fn with_allocatable_compute_capacity_in_percent(
        mut self,
        allocatable_compute_capacity_in_percent: usize,
    ) -> Self {
        self.execution_config
            .allocatable_compute_capacity_in_percent = allocatable_compute_capacity_in_percent;
        self
    }

    pub fn with_provisional_whitelist_all(mut self) -> Self {
        self.registry_settings.provisional_whitelist = ProvisionalWhitelist::All;
        self
    }

    pub fn with_bitcoin_testnet_canister_id(mut self, canister: Option<CanisterId>) -> Self {
        self.execution_config.bitcoin.testnet_canister_id = canister;
        self
    }

    pub fn with_bitcoin_mainnet_canister_id(mut self, canister: Option<CanisterId>) -> Self {
        self.execution_config.bitcoin.mainnet_canister_id = canister;
        self
    }

    pub fn with_bitcoin_privileged_access(mut self, canister: CanisterId) -> Self {
        self.execution_config
            .bitcoin
            .privileged_access
            .push(canister);
        self
    }

    pub fn with_bitcoin_follow_up_responses(
        mut self,
        canister: CanisterId,
        follow_up_responses: Vec<Vec<u8>>,
    ) -> Self {
        self.bitcoin_get_successors_follow_up_responses
            .insert(canister, follow_up_responses);
        self
    }

    pub fn with_cost_to_compile_wasm_instruction(mut self, cost: u64) -> Self {
        self.execution_config
            .embedders_config
            .cost_to_compile_wasm_instruction = cost.into();
        self
    }

    pub fn build_with_routing_table_for_specified_ids(self) -> ExecutionTest {
        let routing_table =
            get_routing_table_with_specified_ids_allocation_range(self.own_subnet_id).unwrap();
        self.build_common(Arc::new(routing_table))
    }

    pub fn with_stable_memory_dirty_page_limit(
        mut self,
        stable_memory_dirty_page_limit: StableMemoryPageLimit,
    ) -> Self {
        self.execution_config
            .embedders_config
            .stable_memory_dirty_page_limit = stable_memory_dirty_page_limit;

        self
    }

    pub fn with_stable_memory_access_limit(
        mut self,
        stable_memory_access_limit: StableMemoryPageLimit,
    ) -> Self {
        self.execution_config
            .embedders_config
            .stable_memory_accessed_page_limit = stable_memory_access_limit;

        self
    }

    pub fn with_max_canister_http_requests_in_flight(
        mut self,
        max_canister_http_requests_in_flight: usize,
    ) -> Self {
        self.execution_config.max_canister_http_requests_in_flight =
            max_canister_http_requests_in_flight;
        self
    }

    pub fn with_wasm64(mut self) -> Self {
        self.execution_config.embedders_config.feature_flags.wasm64 = FlagStatus::Enabled;
        self
    }

    pub fn with_max_wasm_memory_size(mut self, wasm_memory_size: NumBytes) -> Self {
        self.execution_config.embedders_config.max_wasm_memory_size = wasm_memory_size;
        self
    }

    pub fn with_metering_type(mut self, metering_type: MeteringType) -> Self {
        self.execution_config.embedders_config.metering_type = metering_type;
        self
    }

    pub fn with_non_native_stable(mut self) -> Self {
        self.execution_config
            .embedders_config
            .feature_flags
            .wasm_native_stable_memory = FlagStatus::Disabled;
        self
    }

    pub fn with_best_effort_responses(mut self, status: FlagStatus) -> Self {
        self.execution_config
            .embedders_config
            .feature_flags
            .best_effort_responses = status;
        self
    }

    pub fn with_time(mut self, time: Time) -> Self {
        self.time = time;
        self
    }

    pub fn with_resource_saturation_scaling(mut self, scaling: usize) -> Self {
        self.resource_saturation_scaling = scaling;
        self
    }

    pub fn with_heap_delta_rate_limit(mut self, heap_delta_rate_limit: NumBytes) -> Self {
        self.heap_delta_rate_limit = heap_delta_rate_limit;
        self
    }

    pub fn with_max_dirty_pages_optimization_embedder_config(mut self, no_pages: usize) -> Self {
        self.execution_config
            .embedders_config
            .max_dirty_pages_without_optimization = no_pages;
        self
    }

    pub fn with_replica_version(mut self, replica_version: ReplicaVersion) -> Self {
        self.replica_version = replica_version;
        self
    }

    pub fn with_precompiled_universal_canister(
        mut self,
        precompiled_universal_canister: bool,
    ) -> Self {
        self.precompiled_universal_canister = precompiled_universal_canister;
        self
    }

    pub fn build(self) -> ExecutionTest {
        let own_range = CanisterIdRange {
            start: CanisterId::from(CANISTER_IDS_PER_SUBNET),
            end: CanisterId::from(2 * CANISTER_IDS_PER_SUBNET - 1),
        };

        let routing_table = Arc::new(match self.caller_canister_id {
            None => RoutingTable::try_from(btreemap! {
                CanisterIdRange { start: CanisterId::from(0), end: CanisterId::from(CANISTER_IDS_PER_SUBNET - 1) } => self.own_subnet_id,
            }).unwrap(),
            Some(caller_canister) => RoutingTable::try_from(btreemap! {
                CanisterIdRange { start: caller_canister, end: caller_canister } => self.caller_subnet_id.unwrap(),
                own_range => self.own_subnet_id,
            }).unwrap_or_else(|_| panic!("Unable to create routing table - sender canister {} is in the range {:?}", caller_canister, own_range)),
        });

        self.build_common(routing_table)
    }

    fn build_common(mut self, routing_table: Arc<RoutingTable>) -> ExecutionTest {
        let mut state = ReplicatedState::new(self.own_subnet_id, self.subnet_type);

        let mut subnets = vec![self.own_subnet_id, self.nns_subnet_id];
        subnets.extend(self.caller_subnet_id.iter().copied());
        state.metadata.network_topology.subnets = generate_subnets(
            subnets,
            self.own_subnet_id,
            self.subnet_type,
            self.registry_settings.subnet_size,
        );
        state.metadata.network_topology.routing_table = routing_table;
        state.metadata.network_topology.nns_subnet_id = self.nns_subnet_id;
        state.metadata.init_allocation_ranges_if_empty().unwrap();
        state.metadata.bitcoin_get_successors_follow_up_responses =
            self.bitcoin_get_successors_follow_up_responses;

        if self.subnet_features.is_empty() {
            state.metadata.own_subnet_features = SubnetFeatures::default();
        } else {
            state.metadata.own_subnet_features =
                SubnetFeatures::from_str(&self.subnet_features).unwrap();
        }

        let metrics_registry = MetricsRegistry::new();

        let mut config = SubnetConfig::new(self.subnet_type).cycles_account_manager_config;
        if let Some(ecdsa_signature_fee) = self.ecdsa_signature_fee {
            config.ecdsa_signature_fee = ecdsa_signature_fee;
        }
        if let Some(schnorr_signature_fee) = self.schnorr_signature_fee {
            config.schnorr_signature_fee = schnorr_signature_fee;
        }
        for (key_id, is_signing_enabled) in &self.chain_keys_with_signing_enabled {
            // Populate hte chain key settings
            self.registry_settings.chain_key_settings.insert(
                key_id.clone(),
                ChainKeySettings {
                    max_queue_size: 20,
                    pre_signatures_to_create_in_advance: 5,
                },
            );

            if *is_signing_enabled {
                state
                    .metadata
                    .network_topology
                    .chain_key_signing_subnets
                    .insert(key_id.clone(), vec![self.own_subnet_id]);
            }
            state
                .metadata
                .network_topology
                .subnets
                .get_mut(&self.own_subnet_id)
                .unwrap()
                .chain_keys_held
                .insert(key_id.clone());
        }

        state.metadata.network_topology.bitcoin_mainnet_canister_id =
            self.execution_config.bitcoin.mainnet_canister_id;

        state.metadata.network_topology.bitcoin_testnet_canister_id =
            self.execution_config.bitcoin.testnet_canister_id;

        let chain_key_subnet_public_keys = self
            .chain_keys_with_signing_enabled
            .into_keys()
            .map(|key_id| match key_id {
                MasterPublicKeyId::Ecdsa(_) => (
                    key_id,
                    MasterPublicKey {
                        algorithm_id: AlgorithmId::EcdsaSecp256k1,
                        public_key: b"abababab".to_vec(),
                    },
                ),
                MasterPublicKeyId::Schnorr(_) => (
                    key_id,
                    MasterPublicKey {
                        algorithm_id: AlgorithmId::SchnorrSecp256k1,
                        public_key: b"cdcdcdcd".to_vec(),
                    },
                ),
                MasterPublicKeyId::VetKd(_) => (
                    key_id,
                    MasterPublicKey {
                        algorithm_id: AlgorithmId::ThresBls12_381,
                        public_key: b"efefefef".to_vec(),
                    },
                ),
            })
            .collect();

        let cycles_account_manager = Arc::new(CyclesAccountManager::new(
            self.instruction_limit,
            self.subnet_type,
            self.own_subnet_id,
            config,
        ));
        let config = self.execution_config.clone();

        let dirty_page_overhead = match self.subnet_type {
            SubnetType::Application => SchedulerConfig::application_subnet().dirty_page_overhead,
            SubnetType::System => SchedulerConfig::system_subnet().dirty_page_overhead,
            SubnetType::VerifiedApplication => {
                SchedulerConfig::verified_application_subnet().dirty_page_overhead
            }
        };

        let dirty_heap_page_overhead = match config.embedders_config.metering_type {
            MeteringType::New => dirty_page_overhead.get(),
            _ => 0,
        };

        let hypervisor = Hypervisor::new(
            config.clone(),
            &metrics_registry,
            self.own_subnet_id,
            self.subnet_type,
            self.log.clone(),
            Arc::clone(&cycles_account_manager),
            dirty_page_overhead,
            Arc::new(TestPageAllocatorFileDescriptorImpl::new()),
            Arc::new(FakeStateManager::new()),
        );
        if self.precompiled_universal_canister {
            hypervisor.compilation_cache_insert_for_testing(
                UNIVERSAL_CANISTER_WASM.to_vec(),
                bincode::deserialize(&UNIVERSAL_CANISTER_SERIALIZED_MODULE)
                    .expect("Failed to deserialize universal canister module"),
            )
        }
        let hypervisor = Arc::new(hypervisor);
        let (completed_execution_messages_tx, _) = tokio::sync::mpsc::channel(1);
        let state_reader = Arc::new(FakeStateManager::new());
        let ingress_history_writer = IngressHistoryWriterImpl::new(
            config.clone(),
            self.log.clone(),
            &metrics_registry,
            completed_execution_messages_tx,
            state_reader,
        );
        let ingress_history_writer: Arc<dyn IngressHistoryWriter<State = ReplicatedState>> =
            Arc::new(ingress_history_writer);
        let exec_env = ExecutionEnvironment::new(
            self.log.clone(),
            Arc::clone(&hypervisor),
            Arc::clone(&ingress_history_writer),
            &metrics_registry,
            self.own_subnet_id,
            self.subnet_type,
            // Compute capacity for 2-core scheduler is 100%
            // TODO(RUN-319): the capacity should be defined based on actual `scheduler_cores`
            100,
            config.clone(),
            Arc::clone(&cycles_account_manager),
            self.resource_saturation_scaling,
            Arc::new(TestPageAllocatorFileDescriptorImpl::new()),
            self.heap_delta_rate_limit,
            self.upload_wasm_chunk_instructions,
            self.canister_snapshot_baseline_instructions,
        );
        let (query_stats_collector, _) =
            ic_query_stats::init_query_stats(self.log.clone(), &config, &metrics_registry);

        let query_handler = InternalHttpQueryHandler::new(
            self.log.clone(),
            hypervisor,
            self.own_subnet_id,
            self.subnet_type,
            config.clone(),
            &metrics_registry,
            self.instruction_limit_without_dts,
            Arc::clone(&cycles_account_manager),
            query_stats_collector,
        );
        ExecutionTest {
            state: Some(state),
            message_id: 0,
            executed_instructions: HashMap::new(),
            execution_cost: HashMap::new(),
            xnet_messages: vec![],
            lost_messages: vec![],
            subnet_available_memory: SubnetAvailableMemory::new(
                self.execution_config.subnet_memory_capacity.get() as i64
                    - self.execution_config.subnet_memory_reservation.get() as i64,
                self.execution_config.subnet_message_memory_capacity.get() as i64,
                self.execution_config
                    .subnet_wasm_custom_sections_memory_capacity
                    .get() as i64,
            ),
            subnet_available_callbacks: self.execution_config.subnet_callback_soft_limit as i64,
            time: self.time,
            dirty_heap_page_overhead,
            instruction_limits: InstructionLimits::new(
                self.execution_config.deterministic_time_slicing,
                self.instruction_limit,
                self.slice_instruction_limit,
            ),
            install_code_instruction_limits: InstructionLimits::new(
                self.execution_config.deterministic_time_slicing,
                self.install_code_instruction_limit,
                self.install_code_slice_instruction_limit,
            ),
            ingress_memory_capacity: config.ingress_history_memory_capacity,
            instruction_limit_without_dts: self.instruction_limit_without_dts,
            initial_canister_cycles: self.initial_canister_cycles,
            registry_settings: self.registry_settings,
            user_id: user_test_id(1),
            caller_canister_id: self.caller_canister_id,
            exec_env,
            query_handler,
            cycles_account_manager,
            metrics_registry,
            ingress_history_writer,
            manual_execution: self.manual_execution,
            chain_key_subnet_public_keys,
            log: self.log,
            checkpoint_files: vec![],
            replica_version: self.replica_version,
        }
    }
}

/// A helper to extract the reply from an execution result.
pub fn get_reply(result: Result<WasmResult, UserError>) -> Vec<u8> {
    match result {
        Ok(WasmResult::Reply(data)) => data,
        Ok(WasmResult::Reject(error)) => {
            unreachable!("Expected reply, got: {:?}", error);
        }
        Err(error) => {
            unreachable!("Expected reply, got: {:?}", error);
        }
    }
}

/// A helper to assert that execution was successful and produced no reply.
pub fn assert_empty_reply(result: Result<WasmResult, UserError>) {
    match result {
        Err(err) if err.code() == ErrorCode::CanisterDidNotReply => {}
        _ => unreachable!("Expected empty reply, got {:?}", result),
    }
}

/// Checks that the ingress status corresponds to a completed outcome and
/// extracts it.
pub fn check_ingress_status(ingress_status: IngressStatus) -> Result<WasmResult, UserError> {
    match ingress_status {
        IngressStatus::Unknown
        | IngressStatus::Known {
            state: IngressState::Received,
            ..
        }
        | IngressStatus::Known {
            state: IngressState::Processing,
            ..
        }
        | IngressStatus::Known {
            state: IngressState::Done,
            ..
        } => unreachable!("Unexpected ingress status: {:?}", ingress_status),
        IngressStatus::Known {
            state: IngressState::Completed(result),
            ..
        } => Ok(result),
        IngressStatus::Known {
            state: IngressState::Failed(error),
            ..
        } => Err(error),
    }
}

pub fn get_output_messages(state: &mut ReplicatedState) -> Vec<(CanisterId, RequestOrResponse)> {
    let mut output: Vec<(CanisterId, RequestOrResponse)> = vec![];
    let output_iter = state.output_into_iter();

    for msg in output_iter {
        output.push((msg.receiver(), msg));
    }
    output
}

fn get_canister_id_if_install_code(message: CanisterMessage) -> Option<CanisterId> {
    let message = match message {
        CanisterMessage::Response(_) => return None,
        CanisterMessage::Request(request) => CanisterCall::Request(request),
        CanisterMessage::Ingress(ingress) => CanisterCall::Ingress(ingress),
    };
    if message.method_name() != "install_code" {
        return None;
    }
    match InstallCodeArgsV2::decode(message.method_payload()) {
        Err(_) => None,
        Ok(args) => Some(CanisterId::try_from(args.canister_id).unwrap()),
    }
}

pub fn wat_compilation_cost(wat: &str) -> NumInstructions {
    let wasm = BinaryEncodedWasm::new(wat::parse_str(wat).unwrap());
    let config = EmbeddersConfig::default();
    let (_, serialized_module) = compile(&WasmtimeEmbedder::new(config, no_op_logger()), &wasm)
        .1
        .unwrap();
    serialized_module.compilation_cost
}

pub fn wasm_compilation_cost(wasm: &[u8]) -> NumInstructions {
    let wasm = decode_wasm(WASM_MAX_SIZE, Arc::new(wasm.to_vec())).unwrap();
    let config = EmbeddersConfig::default();
    let (_, serialized_module) = compile(&WasmtimeEmbedder::new(config, no_op_logger()), &wasm)
        .1
        .unwrap();
    serialized_module.compilation_cost
}

/// Create a routing table with an allocation range for the creation of canisters with specified Canister IDs.
/// /// It is only used for tests for ProvisionalCreateCanisterWithCycles when specified ID is provided.
pub fn get_routing_table_with_specified_ids_allocation_range(
    subnet_id: SubnetId,
) -> Result<RoutingTable, WellFormedError> {
    let specified_ids_range_start: u64 = 0;
    let specified_ids_range_end: u64 = u64::MAX / 2;

    let specified_ids_range = CanisterIdRange {
        start: CanisterId::from(specified_ids_range_start),
        end: CanisterId::from(specified_ids_range_end),
    };

    let subnets_allocation_range_start =
        ((specified_ids_range_end / CANISTER_IDS_PER_SUBNET) + 2) * CANISTER_IDS_PER_SUBNET;
    let subnets_allocation_range_end = subnets_allocation_range_start + CANISTER_IDS_PER_SUBNET - 1;

    let subnets_allocation_range = CanisterIdRange {
        start: CanisterId::from(subnets_allocation_range_start),
        end: CanisterId::from(subnets_allocation_range_end),
    };
    let mut routing_table = RoutingTable::default();
    routing_table.insert(specified_ids_range, subnet_id)?;
    routing_table.insert(subnets_allocation_range, subnet_id)?;
    Ok(routing_table)
}

/// Due to the `scale(cost) != scale(prepay) - scale(prepay - cost)`,
/// we can't always compare the Cycles precisely.
#[macro_export]
macro_rules! assert_delta {
    ($x:expr, $y:expr, $d:expr) => {
        // As Cycles use saturating sub, we can't just subtract $x from $y
        if !($x >= $y && $x - $y <= $d) && !($x < $y && $y - $x <= $d) {
            assert_eq!($x, $y, "delta: `{:?}`", $d);
        }
    };
}

#[cfg(test)]
mod test {
    use super::*;

    #[test]
    fn assert_delta() {
        assert_delta!(Cycles::new(10), Cycles::new(10), Cycles::new(0));
        assert_delta!(Cycles::new(0), Cycles::new(0), Cycles::new(0));
        assert_delta!(Cycles::new(0), Cycles::new(0), Cycles::new(10));

        assert_delta!(Cycles::new(0), Cycles::new(10), Cycles::new(10));
        assert_delta!(Cycles::new(10), Cycles::new(0), Cycles::new(10));
    }

    #[test]
    #[should_panic]
    fn assert_delta_panics_x_lt_y() {
        assert_delta!(Cycles::new(0), Cycles::new(10), Cycles::new(9));
    }

    #[test]
    #[should_panic]
    fn assert_delta_panics_x_gt_y() {
        assert_delta!(Cycles::new(10), Cycles::new(0), Cycles::new(9));
    }
}<|MERGE_RESOLUTION|>--- conflicted
+++ resolved
@@ -1861,11 +1861,7 @@
         self
     }
 
-<<<<<<< HEAD
     pub fn with_disabled_chain_key(mut self, key_id: MasterPublicKeyId) -> Self {
-=======
-    pub fn with_signing_disabled_chain_key(mut self, key_id: MasterPublicKeyId) -> Self {
->>>>>>> 09742186
         self.chain_keys_with_signing_enabled.insert(key_id, false);
         self
     }
