--- conflicted
+++ resolved
@@ -1009,20 +1009,12 @@
                 canister
                     .system_state
                     .task_queue
-<<<<<<< HEAD
-                    .enqueue(ExecutionTask::OnLowWasmMemory(Some(false)));
-=======
                     .remove(ExecutionTask::OnLowWasmMemory);
->>>>>>> 501d3aa8
                 // Set `OnLowWasmMemoryHookStatus` to `Ready`.
                 canister
                     .system_state
                     .task_queue
-<<<<<<< HEAD
-                    .enqueue(ExecutionTask::OnLowWasmMemory(Some(true)));
-=======
                     .enqueue(ExecutionTask::OnLowWasmMemory);
->>>>>>> 501d3aa8
             }
         }
         let result = execute_canister(
