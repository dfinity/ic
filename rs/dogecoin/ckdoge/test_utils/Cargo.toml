--- conflicted
+++ resolved
@@ -9,18 +9,12 @@
 [dependencies]
 assert_matches = { workspace = true }
 candid = { workspace = true }
-<<<<<<< HEAD
-=======
 canlog = { path = "../../../../packages/canlog" }
->>>>>>> ccc1ff6c
 ic-bitcoin-canister-mock = { path = "../../../bitcoin/mock" }
 ic-icrc1-ledger = { path = "../../../ledger_suite/icrc1/ledger" }
 ic-ckdoge-minter = { path = "../minter" }
 ic-http-types = { path = "../../../../packages/ic-http-types" }
-<<<<<<< HEAD
-=======
 ic-metrics-assert = { path = "../../../../packages/ic-metrics-assert", features = ["pocket_ic"] }
->>>>>>> ccc1ff6c
 icrc-ledger-types = { path = "../../../../packages/icrc-ledger-types" }
 ic-management-canister-types = { workspace = true }
 pocket-ic = { path = "../../../../packages/pocket-ic" }
