--- conflicted
+++ resolved
@@ -1,28 +1,13 @@
-<<<<<<< HEAD
-use crate::MAX_TIME_IN_QUEUE;
-use crate::events::MinterEventAssert;
-use candid::{Decode, Encode, Principal};
-use ic_ckdoge_minter::Log;
-use ic_ckdoge_minter::UtxoStatus;
-use ic_ckdoge_minter::candid_api::{
-    GetDogeAddressArgs, RetrieveDogeStatus, RetrieveDogeStatusRequest,
-};
-use ic_ckdoge_minter::candid_api::{
-    RetrieveDogeOk, RetrieveDogeWithApprovalArgs, RetrieveDogeWithApprovalError,
-};
-use ic_ckdoge_minter::{Event, Txid};
-=======
 use crate::events::MinterEventAssert;
 use candid::{Decode, Encode, Principal};
 use canlog::LogEntry;
 use ic_ckdoge_minter::Event;
 use ic_ckdoge_minter::Priority;
 use ic_ckdoge_minter::UtxoStatus;
-use ic_ckdoge_minter::candid_api::GetDogeAddressArgs;
 use ic_ckdoge_minter::candid_api::{
-    RetrieveDogeOk, RetrieveDogeWithApprovalArgs, RetrieveDogeWithApprovalError,
+    GetDogeAddressArgs, RetrieveDogeOk, RetrieveDogeStatus, RetrieveDogeWithApprovalArgs,
+    RetrieveDogeWithApprovalError,
 };
->>>>>>> ccc1ff6c
 use ic_ckdoge_minter::{UpdateBalanceArgs, UpdateBalanceError};
 use ic_management_canister_types::CanisterId;
 use ic_metrics_assert::{MetricsAssert, PocketIcHttpQuery};
@@ -95,7 +80,6 @@
             .update_call(self.id, sender, "update_balance", Encode!(args).unwrap())
     }
 
-<<<<<<< HEAD
     pub fn retrieve_doge_status(&self, ledger_burn_index: u64) -> RetrieveDogeStatus {
         let call_result = self
             .env
@@ -134,10 +118,7 @@
         )
     }
 
-    pub fn get_logs(&self) -> Log {
-=======
     pub fn get_logs(&self) -> Vec<LogEntry<Priority>> {
->>>>>>> ccc1ff6c
         use ic_http_types::{HttpRequest, HttpResponse};
 
         let request = HttpRequest {
@@ -156,13 +137,9 @@
             )
             .expect("BUG: failed to call get_log");
         let response = Decode!(&result, HttpResponse).unwrap();
-<<<<<<< HEAD
-        serde_json::from_slice(&response.body).expect("failed to parse ckbtc minter log")
-=======
         serde_json::from_slice::<canlog::Log<Priority>>(&response.body)
             .expect("failed to parse ckBTC minter log")
             .entries
->>>>>>> ccc1ff6c
     }
 
     pub fn assert_that_events(&self) -> MinterEventAssert {
@@ -171,13 +148,10 @@
         }
     }
 
-<<<<<<< HEAD
-=======
     pub fn assert_that_metrics(&self) -> MetricsAssert<&Self> {
         MetricsAssert::from_http_query(self)
     }
 
->>>>>>> ccc1ff6c
     pub fn get_all_events(&self) -> Vec<Event> {
         const FIRST_BATCH_SIZE: u64 = 100;
         let mut all_events = self.get_events(0, FIRST_BATCH_SIZE);
@@ -191,13 +165,6 @@
         }
     }
 
-<<<<<<< HEAD
-    pub fn id(&self) -> CanisterId {
-        self.id
-    }
-
-=======
->>>>>>> ccc1ff6c
     fn get_events(&self, start: u64, length: u64) -> Vec<Event> {
         use ic_ckdoge_minter::GetEventsArg;
 
@@ -212,8 +179,6 @@
             .expect("BUG: failed to call get_events");
         Decode!(&call_result, Vec<Event>).unwrap()
     }
-<<<<<<< HEAD
-=======
 }
 
 impl PocketIcHttpQuery for &MinterCanister {
@@ -223,5 +188,4 @@
     fn get_canister_id(&self) -> candid::Principal {
         self.id
     }
->>>>>>> ccc1ff6c
 }