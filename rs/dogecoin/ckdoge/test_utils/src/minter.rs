--- conflicted
+++ resolved
@@ -3,22 +3,13 @@
 use candid::{Decode, Encode, Principal};
 use canlog::LogEntry;
 use ic_ckdoge_minter::{
-<<<<<<< HEAD
     EstimateFeeArg, Priority, Txid, UpdateBalanceArgs, UpdateBalanceError, Utxo, UtxoStatus,
-=======
-    EstimateFeeArg, EventType, Priority, Txid, UpdateBalanceArgs, UpdateBalanceError, Utxo,
-    UtxoStatus,
->>>>>>> 23265b38
     candid_api::{
         EstimateWithdrawalFeeError, GetDogeAddressArgs, MinterInfo, RetrieveDogeOk,
         RetrieveDogeStatus, RetrieveDogeStatusRequest, RetrieveDogeWithApprovalArgs,
         RetrieveDogeWithApprovalError, WithdrawalFee,
     },
-<<<<<<< HEAD
     event::{CkDogeMinterEvent, CkDogeMinterEventType},
-=======
-    event::CkDogeMinterEvent,
->>>>>>> 23265b38
     lifecycle::init::{MinterArg, UpgradeArgs},
 };
 use ic_management_canister_types::{CanisterId, CanisterStatusResult};
