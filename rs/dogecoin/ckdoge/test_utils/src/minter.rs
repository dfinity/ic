use crate::events::MinterEventAssert;
use crate::{MAX_TIME_IN_QUEUE, NNS_ROOT_PRINCIPAL};
use candid::{Decode, Encode, Principal};
use canlog::LogEntry;
<<<<<<< HEAD
use ic_ckdoge_minter::candid_api::{EstimateWithdrawalFeeError, MinterInfo, WithdrawalFee};
=======
use ic_ckdoge_minter::candid_api::{EstimateWithdrawalFeeError, WithdrawalFee};
use ic_ckdoge_minter::lifecycle::init::{MinterArg, UpgradeArgs};
>>>>>>> 03befefb
use ic_ckdoge_minter::{
    EstimateFeeArg, Event, EventType, Priority, Txid, UpdateBalanceArgs, UpdateBalanceError, Utxo,
    UtxoStatus,
    candid_api::{
        GetDogeAddressArgs, RetrieveDogeOk, RetrieveDogeStatus, RetrieveDogeStatusRequest,
        RetrieveDogeWithApprovalArgs, RetrieveDogeWithApprovalError,
    },
};
use ic_management_canister_types::{CanisterId, CanisterStatusResult};
use ic_metrics_assert::{MetricsAssert, PocketIcHttpQuery};
use icrc_ledger_types::icrc1::account::Account;
use pocket_ic::common::rest::RawMessageId;
use pocket_ic::{PocketIc, RejectResponse};
use std::sync::Arc;
use std::time::Duration;

pub struct MinterCanister {
    pub(crate) env: Arc<PocketIc>,
    pub(crate) id: CanisterId,
}

impl MinterCanister {
    pub fn update_call_retrieve_doge_with_approval(
        &self,
        sender: Principal,
        args: &RetrieveDogeWithApprovalArgs,
    ) -> Result<std::vec::Vec<u8>, RejectResponse> {
        let msg_id = self
            .submit_retrieve_doge_with_approval(sender, args)
            .expect("BUG: failed to call retrieve_doge_with_approval");
        self.env.await_call(msg_id)
    }
    pub fn submit_retrieve_doge_with_approval(
        &self,
        sender: Principal,
        args: &RetrieveDogeWithApprovalArgs,
    ) -> Result<RawMessageId, RejectResponse> {
        self.env.submit_call(
            self.id,
            sender,
            "retrieve_doge_with_approval",
            Encode!(args).unwrap(),
        )
    }

    pub fn retrieve_doge_with_approval(
        &self,
        sender: Principal,
        args: &RetrieveDogeWithApprovalArgs,
    ) -> Result<RetrieveDogeOk, RetrieveDogeWithApprovalError> {
        let call_result = self
            .update_call_retrieve_doge_with_approval(sender, args)
            .expect("BUG: failed to call retrieve_doge_with_approval");
        Decode!(&call_result, Result<RetrieveDogeOk, RetrieveDogeWithApprovalError>).unwrap()
    }

    pub fn update_call_get_doge_address(
        &self,
        sender: Principal,
        args: &GetDogeAddressArgs,
    ) -> Result<std::vec::Vec<u8>, RejectResponse> {
        self.env
            .update_call(self.id, sender, "get_doge_address", Encode!(args).unwrap())
    }

    pub fn get_doge_address(&self, sender: Principal, args: &GetDogeAddressArgs) -> String {
        let call_result = self
            .update_call_get_doge_address(sender, args)
            .expect("BUG: failed to call get_doge_address");
        Decode!(&call_result, String).unwrap()
    }

    pub fn get_known_utxos<A: Into<Account>>(&self, args: A) -> Vec<Utxo> {
        let Account { owner, subaccount } = args.into();
        let call_result = self
            .env
            .query_call(
                self.id,
                Principal::anonymous(),
                "get_known_utxos",
                Encode!(&UpdateBalanceArgs {
                    owner: Some(owner),
                    subaccount
                })
                .unwrap(),
            )
            .expect("BUG: failed to call get_known_utxos");
        Decode!(&call_result, Vec<Utxo>).unwrap()
    }

    pub fn update_balance(
        &self,
        sender: Principal,
        args: &UpdateBalanceArgs,
    ) -> Result<Vec<UtxoStatus>, UpdateBalanceError> {
        let call_result = self
            .update_call_update_balance(sender, args)
            .expect("BUG: failed to call update_balance");
        Decode!(&call_result, Result<Vec<UtxoStatus>, UpdateBalanceError>).unwrap()
    }

    pub fn update_call_update_balance(
        &self,
        sender: Principal,
        args: &UpdateBalanceArgs,
    ) -> Result<std::vec::Vec<u8>, RejectResponse> {
        self.env
            .update_call(self.id, sender, "update_balance", Encode!(args).unwrap())
    }

    pub fn get_canister_status(&self) -> CanisterStatusResult {
        let call_result = self
            .env
            .update_call(
                self.id,
                Principal::anonymous(),
                "get_canister_status",
                Encode!().unwrap(),
            )
            .expect("BUG: failed to call get_canister_status");
        Decode!(&call_result, CanisterStatusResult).unwrap()
    }

    pub fn get_minter_info(&self) -> MinterInfo {
        let call_result = self
            .env
            .update_call(
                self.id,
                Principal::anonymous(),
                "get_minter_info",
                Encode!().unwrap(),
            )
            .expect("BUG: failed to call get_minter_info");
        Decode!(&call_result, MinterInfo).unwrap()
    }

    pub fn estimate_withdrawal_fee(
        &self,
        withdrawal_amount: u64,
    ) -> Result<WithdrawalFee, EstimateWithdrawalFeeError> {
        let call_result = self
            .env
            .query_call(
                self.id,
                Principal::anonymous(),
                "estimate_withdrawal_fee",
                Encode!(&EstimateFeeArg {
                    amount: Some(withdrawal_amount)
                })
                .unwrap(),
            )
            .expect("BUG: failed to call estimate_withdrawal_fee");
        Decode!(&call_result, Result<WithdrawalFee, EstimateWithdrawalFeeError>).unwrap()
    }

    pub fn retrieve_doge_status(&self, ledger_burn_index: u64) -> RetrieveDogeStatus {
        let call_result = self
            .env
            .query_call(
                self.id,
                Principal::anonymous(),
                "retrieve_doge_status",
                Encode!(&RetrieveDogeStatusRequest {
                    block_index: ledger_burn_index
                })
                .unwrap(),
            )
            .expect("BUG: failed to call retrieve_doge_status");
        Decode!(&call_result, RetrieveDogeStatus).unwrap()
    }

    pub fn self_check(&self) {
        let call_result = self
            .env
            .query_call(
                self.id,
                Principal::anonymous(),
                "self_check",
                Encode!().unwrap(),
            )
            .expect("BUG: failed to call self_check");
        Decode!(&call_result, Result<(), String>)
            .unwrap()
            .expect("BUG: minter self-check failed")
    }

    pub fn await_submitted_doge_transaction(&self, ledger_burn_index: u64) -> Txid {
        self.env
            .advance_time(MAX_TIME_IN_QUEUE + Duration::from_nanos(1));
        let status = self.await_doge_transaction_with_status(ledger_burn_index, |tx_status| {
            matches!(tx_status, RetrieveDogeStatus::Submitted { .. })
        });
        match status {
            RetrieveDogeStatus::Submitted { txid, .. } => txid,
            _ => unreachable!(),
        }
    }

    pub fn await_finalized_doge_transaction(&self, ledger_burn_index: u64) -> Txid {
        let status = self.await_doge_transaction_with_status(ledger_burn_index, |tx_status| {
            matches!(tx_status, RetrieveDogeStatus::Confirmed { .. })
        });
        match status {
            RetrieveDogeStatus::Confirmed { txid, .. } => txid,
            _ => unreachable!(),
        }
    }

    pub fn await_doge_transaction_with_status<F>(
        &self,
        ledger_burn_index: u64,
        filter: F,
    ) -> RetrieveDogeStatus
    where
        F: Fn(&RetrieveDogeStatus) -> bool,
    {
        let mut last_status = None;
        let max_ticks = 10;
        for _ in 0..max_ticks {
            let status = self.retrieve_doge_status(ledger_burn_index);
            if filter(&status) {
                return status;
            }
            last_status = Some(status);
            self.env.tick();
        }
        dbg!(self.get_logs());
        panic!("Unexpected transaction status in {max_ticks} ticks; last status {last_status:?}")
    }

    pub fn get_logs(&self) -> Vec<LogEntry<Priority>> {
        use ic_http_types::{HttpRequest, HttpResponse};

        let request = HttpRequest {
            method: "".to_string(),
            url: "/logs".to_string(),
            headers: vec![],
            body: vec![].into(),
        };
        let result = self
            .env
            .query_call(
                self.id,
                Principal::anonymous(),
                "http_request",
                Encode!(&request).unwrap(),
            )
            .expect("BUG: failed to call get_log");
        let response = Decode!(&result, HttpResponse).unwrap();
        serde_json::from_slice::<canlog::Log<Priority>>(&response.body)
            .expect("failed to parse ckBTC minter log")
            .entries
    }

    pub fn assert_that_events(&self) -> MinterEventAssert<EventType> {
        MinterEventAssert {
            events: self
                .get_all_events()
                .into_iter()
                .map(|e| e.payload)
                .collect(),
        }
    }

    pub fn assert_that_metrics(&self) -> MetricsAssert<&Self> {
        MetricsAssert::from_http_query(self)
    }

    pub fn get_all_events(&self) -> Vec<Event> {
        const FIRST_BATCH_SIZE: u64 = 100;
        let mut all_events = self.get_events(0, FIRST_BATCH_SIZE);
        loop {
            let events = self.get_events(all_events.len() as u64, 2_000);
            if !events.is_empty() {
                all_events.extend(events);
            } else {
                return all_events;
            }
        }
    }

    fn get_events(&self, start: u64, length: u64) -> Vec<Event> {
        use ic_ckdoge_minter::GetEventsArg;

        let call_result = self
            .env
            .query_call(
                self.id,
                Principal::anonymous(),
                "get_events",
                Encode!(&GetEventsArg { start, length }).unwrap(),
            )
            .expect("BUG: failed to call get_events");
        Decode!(&call_result, Vec<Event>).unwrap()
    }

    pub fn id(&self) -> CanisterId {
        self.id
    }

    pub fn upgrade(&self, upgrade_args: Option<UpgradeArgs>) {
        let minter_args = MinterArg::Upgrade(upgrade_args);
        self.env
            .upgrade_canister(
                self.id,
                crate::minter_wasm(),
                Encode!(&minter_args).unwrap(),
                Some(NNS_ROOT_PRINCIPAL),
            )
            .expect("BUG: failed to upgrade minter");
        // run immediate tasks after upgrade, like refreshing fee percentiles.
        self.env.tick();
    }
}

impl PocketIcHttpQuery for &MinterCanister {
    fn get_pocket_ic(&self) -> &pocket_ic::PocketIc {
        &self.env
    }
    fn get_canister_id(&self) -> candid::Principal {
        self.id
    }
}<|MERGE_RESOLUTION|>--- conflicted
+++ resolved
@@ -2,19 +2,15 @@
 use crate::{MAX_TIME_IN_QUEUE, NNS_ROOT_PRINCIPAL};
 use candid::{Decode, Encode, Principal};
 use canlog::LogEntry;
-<<<<<<< HEAD
-use ic_ckdoge_minter::candid_api::{EstimateWithdrawalFeeError, MinterInfo, WithdrawalFee};
-=======
-use ic_ckdoge_minter::candid_api::{EstimateWithdrawalFeeError, WithdrawalFee};
-use ic_ckdoge_minter::lifecycle::init::{MinterArg, UpgradeArgs};
->>>>>>> 03befefb
 use ic_ckdoge_minter::{
     EstimateFeeArg, Event, EventType, Priority, Txid, UpdateBalanceArgs, UpdateBalanceError, Utxo,
     UtxoStatus,
     candid_api::{
-        GetDogeAddressArgs, RetrieveDogeOk, RetrieveDogeStatus, RetrieveDogeStatusRequest,
-        RetrieveDogeWithApprovalArgs, RetrieveDogeWithApprovalError,
+        EstimateWithdrawalFeeError, GetDogeAddressArgs, MinterInfo, RetrieveDogeOk,
+        RetrieveDogeStatus, RetrieveDogeStatusRequest, RetrieveDogeWithApprovalArgs,
+        RetrieveDogeWithApprovalError, WithdrawalFee,
     },
+    lifecycle::init::{MinterArg, UpgradeArgs},
 };
 use ic_management_canister_types::{CanisterId, CanisterStatusResult};
 use ic_metrics_assert::{MetricsAssert, PocketIcHttpQuery};
