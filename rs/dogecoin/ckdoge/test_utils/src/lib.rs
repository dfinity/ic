--- conflicted
+++ resolved
@@ -8,11 +8,7 @@
 pub use crate::minter::MinterCanister;
 use candid::{Encode, Principal};
 use ic_ckdoge_minter::{
-<<<<<<< HEAD
-    Txid,
-=======
     Txid, get_dogecoin_canister_id,
->>>>>>> ccc1ff6c
     lifecycle::init::{InitArgs, MinterArg, Mode, Network},
 };
 use ic_icrc1_ledger::ArchiveOptions;
@@ -26,9 +22,6 @@
 use std::time::Duration;
 
 pub const NNS_ROOT_PRINCIPAL: Principal = Principal::from_slice(&[0_u8]);
-<<<<<<< HEAD
-pub const DOGECOIN_MAINNET_CANISTER: Principal =
-    Principal::from_slice(&[0_u8, 0, 0, 0, 1, 160, 0, 7, 1, 1]);
 pub const USER_PRINCIPAL: Principal = Principal::from_slice(&[0_u8, 42]);
 pub const DOGECOIN_ADDRESS_1: &str = "DJfU2p6woQ9GiBdiXsWZWJnJ9uDdZfSSNC";
 pub const DOGE: u64 = 100_000_000;
@@ -39,16 +32,7 @@
 pub const MIN_CONFIRMATIONS: u32 = 60;
 
 pub struct Setup {
-    env: Arc<PocketIc>,
-=======
-pub const USER_PRINCIPAL: Principal = Principal::from_slice(&[0_u8, 42]);
-pub const DOGECOIN_ADDRESS_1: &str = "DJfU2p6woQ9GiBdiXsWZWJnJ9uDdZfSSNC";
-pub const RETRIEVE_DOGE_MIN_AMOUNT: u64 = 100_000_000;
-pub const MIN_CONFIRMATIONS: u32 = 60;
-
-pub struct Setup {
     pub env: Arc<PocketIc>,
->>>>>>> ccc1ff6c
     dogecoin: CanisterId,
     minter: CanisterId,
     ledger: CanisterId,
@@ -70,11 +54,7 @@
                     controllers: Some(vec![NNS_ROOT_PRINCIPAL]),
                     ..Default::default()
                 }),
-<<<<<<< HEAD
-                DOGECOIN_MAINNET_CANISTER,
-=======
                 get_dogecoin_canister_id(&doge_network),
->>>>>>> ccc1ff6c
             )
             .unwrap();
         env.install_canister(
@@ -119,11 +99,7 @@
                 ecdsa_key_name: "key_1".into(),
                 retrieve_doge_min_amount: RETRIEVE_DOGE_MIN_AMOUNT,
                 ledger_id: ledger,
-<<<<<<< HEAD
                 max_time_in_queue_nanos: MAX_TIME_IN_QUEUE.as_nanos() as u64,
-=======
-                max_time_in_queue_nanos: Duration::from_secs(10).as_nanos() as u64,
->>>>>>> ccc1ff6c
                 min_confirmations: Some(MIN_CONFIRMATIONS),
                 mode: Mode::GeneralAvailability,
                 get_utxos_cache_expiration_seconds: Some(Duration::from_secs(60).as_secs()),
@@ -140,11 +116,7 @@
             let ledger_init_args = ic_icrc1_ledger::InitArgs {
                 minting_account: minter.into(),
                 fee_collector_account: Some(Account {
-<<<<<<< HEAD
-                    owner: DOGECOIN_MAINNET_CANISTER,
-=======
                     owner: minter,
->>>>>>> ccc1ff6c
                     subaccount: Some([
                         0, 0, 0, 0, 0, 0, 0, 0, 0, 0, 0, 0, 0, 0, 0, 0, 0, 0, 0, 0, 0, 0, 0, 0, 0,
                         0, 0, 0, 0, 0, 0x0f, 0xee,
@@ -247,20 +219,4 @@
 
 pub fn txid() -> Txid {
     Txid::from([42u8; 32])
-<<<<<<< HEAD
-}
-
-#[cfg(test)]
-mod tests {
-    use crate::DOGECOIN_MAINNET_CANISTER;
-
-    #[test]
-    fn should_have_correct_principal() {
-        assert_eq!(
-            DOGECOIN_MAINNET_CANISTER.to_string(),
-            "gordg-fyaaa-aaaan-aaadq-cai"
-        );
-    }
-=======
->>>>>>> ccc1ff6c
 }