--- conflicted
+++ resolved
@@ -21,23 +21,12 @@
 }
 
 pub fn account_to_p2pkh_address_from_state(state: &CkBtcMinterState, account: &Account) -> String {
-<<<<<<< HEAD
-    let (ecdsa_public_key, network) = (
-        state
-            .ecdsa_public_key
-            .as_ref()
-            .cloned()
-            .expect("bug: the ECDSA public key must be initialized"),
-        Network::from(state.btc_network),
-    );
-=======
     let ecdsa_public_key = state
         .ecdsa_public_key
         .as_ref()
         .cloned()
         .expect("bug: the ECDSA public key must be initialized");
     let network = Network::from(state.btc_network);
->>>>>>> ccc1ff6c
     let public_key: [u8; 33] = derive_public_key(&ecdsa_public_key, account)
         .public_key
         .try_into()
