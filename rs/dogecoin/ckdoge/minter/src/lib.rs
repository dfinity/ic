#[cfg(test)]
mod tests;

pub mod address;
pub mod candid_api;
pub mod event;
pub mod fees;
pub mod lifecycle;
pub mod updates;

#[cfg(test)]
pub mod test_fixtures;

use crate::address::DogecoinAddress;
use crate::dogecoin_canister::MillikoinuPerByte;
use crate::event::CkDogeEventLogger;
use crate::fees::DogecoinFeeEstimator;
use crate::lifecycle::init::Network;
use async_trait::async_trait;
use candid::Principal;
pub use dogecoin_canister::get_dogecoin_canister_id;
use ic_cdk::management_canister::SignWithEcdsaArgs;
use ic_ckbtc_minter::{
    CanisterRuntime, CheckTransactionResponse, GetCurrentFeePercentilesRequest, GetUtxosRequest,
    GetUtxosResponse, management::CallError, state::CkBtcMinterState, tx,
    updates::retrieve_btc::BtcAddressCheckStatus,
};
pub use ic_ckbtc_minter::{
    MIN_RESUBMISSION_DELAY, OutPoint, Page, Txid, UTXOS_COUNT_THRESHOLD, Utxo,
    address::BitcoinAddress,
    logs::Priority,
    memo::{BurnMemo, MintMemo, encode as memo_encode},
    queries::EstimateFeeArg,
    reimbursement::{InvalidTransactionError, WithdrawalReimbursementReason},
<<<<<<< HEAD
    state::eventlog::{EventType, GetEventsArg},
=======
    state::DEFAULT_MAX_NUM_INPUTS_IN_TRANSACTION,
    state::eventlog::{CkBtcMinterEvent, EventType, GetEventsArg},
>>>>>>> 23265b38
    state::{ChangeOutput, RetrieveBtcRequest},
    updates::update_balance::{UpdateBalanceArgs, UpdateBalanceError, UtxoStatus},
};
use icrc_ledger_types::icrc1::{account::Account, transfer::Memo};
use std::time::Duration;

pub const DOGECOIN_CANISTER_RUNTIME: DogeCanisterRuntime = DogeCanisterRuntime {};

#[derive(Copy, Clone)]
pub struct DogeCanisterRuntime {}

#[async_trait]
impl CanisterRuntime for DogeCanisterRuntime {
    type Estimator = DogecoinFeeEstimator;
<<<<<<< HEAD
    type EventLog = CkDogeEventLogger;
=======
    type EventLogger = CkDogeEventLogger;
>>>>>>> 23265b38

    fn fee_estimator(&self, state: &CkBtcMinterState) -> DogecoinFeeEstimator {
        DogecoinFeeEstimator::from_state(state)
    }

<<<<<<< HEAD
    fn event_logger(&self) -> Self::EventLog {
=======
    fn event_logger(&self) -> Self::EventLogger {
>>>>>>> 23265b38
        CkDogeEventLogger
    }

    fn refresh_fee_percentiles_frequency(&self) -> Duration {
        const SIX_MINUTES: Duration = Duration::from_secs(360);
        SIX_MINUTES
    }

    async fn get_current_fee_percentiles(
        &self,
        request: &GetCurrentFeePercentilesRequest,
    ) -> Result<Vec<MillikoinuPerByte>, CallError> {
        dogecoin_canister::dogecoin_get_fee_percentiles(request)
            .await
            .map_err(|err| CallError::from_cdk_call_error("dogecoin_get_fee_percentiles", err))
    }

    async fn get_utxos(&self, request: &GetUtxosRequest) -> Result<GetUtxosResponse, CallError> {
        dogecoin_canister::dogecoin_get_utxos(request)
            .await
            .map(GetUtxosResponse::from)
            .map_err(|err| CallError::from_cdk_call_error("dogecoin_get_utxos", err))
    }

    async fn check_transaction(
        &self,
        _btc_checker_principal: Option<Principal>,
        _utxo: &Utxo,
        _cycle_payment: u128,
    ) -> Result<CheckTransactionResponse, CallError> {
        // No OFAC checklist for Dogecoin addresses
        Ok(CheckTransactionResponse::Passed)
    }

    async fn mint_ckbtc(
        &self,
        amount: u64,
        to: Account,
        memo: Memo,
    ) -> Result<u64, UpdateBalanceError> {
        ic_ckbtc_minter::updates::update_balance::mint(amount, to, memo).await
    }

    async fn sign_with_ecdsa(
        &self,
        key_name: String,
        derivation_path: Vec<Vec<u8>>,
        message_hash: [u8; 32],
    ) -> Result<Vec<u8>, CallError> {
        ic_cdk::management_canister::sign_with_ecdsa(&SignWithEcdsaArgs {
            message_hash: message_hash.to_vec(),
            derivation_path,
            key_id: ic_cdk::management_canister::EcdsaKeyId {
                curve: ic_cdk::management_canister::EcdsaCurve::Secp256k1,
                name: key_name.clone(),
            },
        })
        .await
        .map(|result| result.signature)
        .map_err(CallError::from_sign_error)
    }

    async fn send_transaction(
        &self,
        transaction: &tx::SignedTransaction,
        network: ic_ckbtc_minter::Network,
    ) -> Result<(), CallError> {
        dogecoin_canister::dogecoin_send_transaction(&dogecoin_canister::SendTransactionRequest {
            transaction: transaction.serialize(),
            network: network.into(),
        })
        .await
        .map_err(|err| CallError::from_cdk_call_error("dogecoin_send_transaction", err))
    }

    async fn send_raw_transaction(
        &self,
        transaction: Vec<u8>,
        network: ic_ckbtc_minter::Network,
    ) -> Result<(), CallError> {
        dogecoin_canister::dogecoin_send_transaction(&dogecoin_canister::SendTransactionRequest {
            transaction,
            network: network.into(),
        })
        .await
        .map_err(|err| CallError::from_cdk_call_error("dogecoin_send_raw_transaction", err))
    }

    fn block_time(&self, network: ic_ckbtc_minter::Network) -> Duration {
        match network {
            ic_ckbtc_minter::Network::Mainnet => {
                //https://github.com/dogecoin/dogecoin/blob/2c513d0172e8bc86fe9a337693b26f2fdf68a013/src/chainparams.cpp#L90
                Duration::from_secs(60)
            }
            ic_ckbtc_minter::Network::Testnet => {
                //https://github.com/dogecoin/dogecoin/blob/2c513d0172e8bc86fe9a337693b26f2fdf68a013/src/chainparams.cpp#L250
                Duration::from_secs(60)
            }
            ic_ckbtc_minter::Network::Regtest => {
                //https://github.com/dogecoin/dogecoin/blob/2c513d0172e8bc86fe9a337693b26f2fdf68a013/src/chainparams.cpp#L394
                Duration::from_secs(1)
            }
        }
    }

    fn validate_config(&self, state: &CkBtcMinterState) {
        if state.check_fee > state.retrieve_btc_min_amount {
            ic_cdk::trap("check_fee cannot be greater than retrieve_btc_min_amount");
        }
        if state.check_fee != 0 {
            ic_cdk::trap("check_fee is non-zero but Dogecoin transactions are not checked");
        }
        if state.ecdsa_key_name.is_empty() {
            ic_cdk::trap("ecdsa_key_name is not set");
        }
    }

    fn parse_address(
        &self,
        address: &str,
        network: ic_ckbtc_minter::Network,
    ) -> Result<BitcoinAddress, std::string::String> {
        let doge_network = match network {
            ic_ckbtc_minter::Network::Mainnet => Network::Mainnet,
            ic_ckbtc_minter::Network::Testnet => Network::Testnet,
            ic_ckbtc_minter::Network::Regtest => Network::Regtest,
        };
        let doge_address =
            DogecoinAddress::parse(address, &doge_network).map_err(|e| e.to_string())?;

        // This conversion is a hack to use the same type of address as in RetrieveBtcRequest,
        // since this type is used both in the event logs (event `AcceptedRetrieveBtcRequest`)
        // and in the minter state (field `pending_retrieve_btc_requests`)
        Ok(match doge_address {
            DogecoinAddress::P2pkh(bytes) => BitcoinAddress::P2pkh(bytes),
            DogecoinAddress::P2sh(bytes) => BitcoinAddress::P2sh(bytes),
        })
    }

    fn derive_user_address(&self, state: &CkBtcMinterState, account: &Account) -> String {
        updates::account_to_p2pkh_address_from_state(state, account)
            .display(&Network::from(state.btc_network))
    }

    fn derive_minter_address(&self, state: &CkBtcMinterState) -> BitcoinAddress {
        let main_account = Account {
            owner: ic_cdk::api::canister_self(),
            subaccount: None,
        };
        let minter_address = updates::account_to_p2pkh_address_from_state(state, &main_account);

        // This conversion is a hack to use the same type of address as in TxOut,
        match minter_address {
            DogecoinAddress::P2pkh(p2pkh) => BitcoinAddress::P2pkh(p2pkh),
            DogecoinAddress::P2sh(p2sh) => BitcoinAddress::P2sh(p2sh),
        }
    }

    fn derive_minter_address_str(&self, state: &CkBtcMinterState) -> String {
        let main_account = Account {
            owner: ic_cdk::api::canister_self(),
            subaccount: None,
        };
        let minter_address = updates::account_to_p2pkh_address_from_state(state, &main_account);
        minter_address.display(&Network::from(state.btc_network))
    }

    async fn check_address(
        &self,
        _btc_checker_principal: Option<Principal>,
        _address: String,
    ) -> Result<BtcAddressCheckStatus, CallError> {
        // No OFAC checklist for Dogecoin addresses
        Ok(BtcAddressCheckStatus::Clean)
    }
}

/// Similar to ic_cdk::bitcoin_canister but for Dogecoin
mod dogecoin_canister {
    use crate::Network;
    use candid::Principal;
    use ic_cdk::bitcoin_canister::{
        GetCurrentFeePercentilesRequest, GetUtxosRequest, GetUtxosResponse,
    };
    use ic_cdk::call::{Call, CallResult};

    pub use ic_cdk::bitcoin_canister::SendTransactionRequest;

    /// Unit of Dogecoin transaction fee.
    ///
    /// This is the element in the [`dogecoin_get_fee_percentiles`] response.
    pub type MillikoinuPerByte = u64;

    pub async fn dogecoin_get_utxos(arg: &GetUtxosRequest) -> CallResult<GetUtxosResponse> {
        let canister_id = get_dogecoin_canister_id(&into_dogecoin_network(arg.network));
        // same cycles cost as for the Bitcoin canister
        let cycles = ic_cdk::bitcoin_canister::cost_get_utxos(arg);
        Ok(Call::bounded_wait(canister_id, "dogecoin_get_utxos")
            .with_arg(arg)
            .with_cycles(cycles)
            .await?
            .candid()?)
    }

    pub async fn dogecoin_get_fee_percentiles(
        arg: &GetCurrentFeePercentilesRequest,
    ) -> CallResult<Vec<MillikoinuPerByte>> {
        let canister_id = get_dogecoin_canister_id(&into_dogecoin_network(arg.network));
        // same cycles cost as for the Bitcoin canister
        let cycles = ic_cdk::bitcoin_canister::cost_get_current_fee_percentiles(arg);
        Ok(
            Call::bounded_wait(canister_id, "dogecoin_get_current_fee_percentiles")
                .with_arg(arg)
                .with_cycles(cycles)
                .await?
                .candid()?,
        )
    }

    /// Sends a Dogecoin transaction to the Dogecoin network.
    ///
    /// **Unbounded-wait call**
    ///
    /// Check the [Dogecoin Canisters Interface Specification](https://github.com/dfinity/dogecoin-canister/blob/master/INTERFACE_SPECIFICATION.md#dogecoin_send_transaction) for more details.
    pub async fn dogecoin_send_transaction(arg: &SendTransactionRequest) -> CallResult<()> {
        let canister_id = get_dogecoin_canister_id(&into_dogecoin_network(arg.network));
        // same cycles cost as for the Bitcoin canister
        let cycles = ic_cdk::bitcoin_canister::cost_send_transaction(arg);

        Ok(
            Call::unbounded_wait(canister_id, "dogecoin_send_transaction")
                .with_arg(arg)
                .with_cycles(cycles)
                .await?
                .candid()?,
        )
    }

    /// Gets the canister ID of the Dogecoin canister for the specified network.
    pub fn get_dogecoin_canister_id(network: &Network) -> Principal {
        const MAINNET_ID: Principal = Principal::from_slice(&[0_u8, 0, 0, 0, 1, 160, 0, 7, 1, 1]); // "gordg-fyaaa-aaaan-aaadq-cai"
        const TESTNET_ID: Principal = Principal::from_slice(&[0, 0, 0, 0, 1, 160, 0, 8, 1, 1]); // "hd7hi-kqaaa-aaaan-aaaea-cai"
        const REGTEST_ID: Principal = Principal::from_slice(&[0, 0, 0, 0, 1, 160, 0, 8, 1, 1]); // "hd7hi-kqaaa-aaaan-aaaea-cai"

        match network {
            Network::Mainnet => MAINNET_ID,
            Network::Testnet => TESTNET_ID,
            Network::Regtest => REGTEST_ID,
        }
    }

    fn into_dogecoin_network(network: ic_cdk::bitcoin_canister::Network) -> Network {
        match network {
            ic_cdk::bitcoin_canister::Network::Mainnet => Network::Mainnet,
            ic_cdk::bitcoin_canister::Network::Testnet => Network::Testnet,
            ic_cdk::bitcoin_canister::Network::Regtest => Network::Regtest,
        }
    }
}<|MERGE_RESOLUTION|>--- conflicted
+++ resolved
@@ -32,12 +32,8 @@
     memo::{BurnMemo, MintMemo, encode as memo_encode},
     queries::EstimateFeeArg,
     reimbursement::{InvalidTransactionError, WithdrawalReimbursementReason},
-<<<<<<< HEAD
-    state::eventlog::{EventType, GetEventsArg},
-=======
     state::DEFAULT_MAX_NUM_INPUTS_IN_TRANSACTION,
     state::eventlog::{CkBtcMinterEvent, EventType, GetEventsArg},
->>>>>>> 23265b38
     state::{ChangeOutput, RetrieveBtcRequest},
     updates::update_balance::{UpdateBalanceArgs, UpdateBalanceError, UtxoStatus},
 };
@@ -52,21 +48,13 @@
 #[async_trait]
 impl CanisterRuntime for DogeCanisterRuntime {
     type Estimator = DogecoinFeeEstimator;
-<<<<<<< HEAD
-    type EventLog = CkDogeEventLogger;
-=======
     type EventLogger = CkDogeEventLogger;
->>>>>>> 23265b38
 
     fn fee_estimator(&self, state: &CkBtcMinterState) -> DogecoinFeeEstimator {
         DogecoinFeeEstimator::from_state(state)
     }
 
-<<<<<<< HEAD
-    fn event_logger(&self) -> Self::EventLog {
-=======
     fn event_logger(&self) -> Self::EventLogger {
->>>>>>> 23265b38
         CkDogeEventLogger
     }
 
