#[cfg(test)]
mod tests;

pub mod address;
pub mod candid_api;
pub mod event;
pub mod fees;
pub mod lifecycle;
pub mod updates;

#[cfg(test)]
pub mod test_fixtures;

use crate::address::DogecoinAddress;
use crate::dogecoin_canister::MillikoinuPerByte;
use crate::event::CkDogeEventLogger;
use crate::fees::DogecoinFeeEstimator;
use crate::lifecycle::init::Network;
use async_trait::async_trait;
use candid::Principal;
pub use dogecoin_canister::get_dogecoin_canister_id;
use ic_cdk::management_canister::SignWithEcdsaArgs;
use ic_ckbtc_minter::{
    CanisterRuntime, CheckTransactionResponse, GetCurrentFeePercentilesRequest, GetUtxosRequest,
    GetUtxosResponse, management::CallError, state::CkBtcMinterState, tx,
    updates::retrieve_btc::BtcAddressCheckStatus,
};
pub use ic_ckbtc_minter::{
    MIN_RESUBMISSION_DELAY, OutPoint, Page, Txid, UTXOS_COUNT_THRESHOLD, Utxo,
    address::BitcoinAddress,
    logs::Priority,
    memo::{BurnMemo, MintMemo, encode as memo_encode},
    queries::EstimateFeeArg,
    reimbursement::{InvalidTransactionError, WithdrawalReimbursementReason},
<<<<<<< HEAD
    state::eventlog::{EventType, GetEventsArg},
=======
    state::DEFAULT_MAX_NUM_INPUTS_IN_TRANSACTION,
    state::eventlog::{Event, EventType, GetEventsArg},
>>>>>>> fd6b3ddf
    state::{ChangeOutput, RetrieveBtcRequest},
    updates::update_balance::{UpdateBalanceArgs, UpdateBalanceError, UtxoStatus},
};
use icrc_ledger_types::icrc1::{account::Account, transfer::Memo};
use std::time::Duration;

pub const DOGECOIN_CANISTER_RUNTIME: DogeCanisterRuntime = DogeCanisterRuntime {};

#[derive(Copy, Clone)]
pub struct DogeCanisterRuntime {}

#[async_trait]
impl CanisterRuntime for DogeCanisterRuntime {
    type Estimator = DogecoinFeeEstimator;
    type EventLogger = CkDogeEventLogger;

    fn fee_estimator(&self, state: &CkBtcMinterState) -> DogecoinFeeEstimator {
        DogecoinFeeEstimator::from_state(state)
    }

    fn event_logger(&self) -> Self::EventLogger {
        CkDogeEventLogger
    }

    fn refresh_fee_percentiles_frequency(&self) -> Duration {
        const SIX_MINUTES: Duration = Duration::from_secs(360);
        SIX_MINUTES
    }

    async fn get_current_fee_percentiles(
        &self,
        request: &GetCurrentFeePercentilesRequest,
    ) -> Result<Vec<MillikoinuPerByte>, CallError> {
        dogecoin_canister::dogecoin_get_fee_percentiles(request)
            .await
            .map_err(|err| CallError::from_cdk_call_error("dogecoin_get_fee_percentiles", err))
    }

    async fn get_utxos(&self, request: &GetUtxosRequest) -> Result<GetUtxosResponse, CallError> {
        dogecoin_canister::dogecoin_get_utxos(request)
            .await
            .map(GetUtxosResponse::from)
            .map_err(|err| CallError::from_cdk_call_error("dogecoin_get_utxos", err))
    }

    async fn check_transaction(
        &self,
        _btc_checker_principal: Option<Principal>,
        _utxo: &Utxo,
        _cycle_payment: u128,
    ) -> Result<CheckTransactionResponse, CallError> {
        // No OFAC checklist for Dogecoin addresses
        Ok(CheckTransactionResponse::Passed)
    }

    async fn mint_ckbtc(
        &self,
        amount: u64,
        to: Account,
        memo: Memo,
    ) -> Result<u64, UpdateBalanceError> {
        ic_ckbtc_minter::updates::update_balance::mint(amount, to, memo).await
    }

    async fn sign_with_ecdsa(
        &self,
        key_name: String,
        derivation_path: Vec<Vec<u8>>,
        message_hash: [u8; 32],
    ) -> Result<Vec<u8>, CallError> {
        ic_cdk::management_canister::sign_with_ecdsa(&SignWithEcdsaArgs {
            message_hash: message_hash.to_vec(),
            derivation_path,
            key_id: ic_cdk::management_canister::EcdsaKeyId {
                curve: ic_cdk::management_canister::EcdsaCurve::Secp256k1,
                name: key_name.clone(),
            },
        })
        .await
        .map(|result| result.signature)
        .map_err(CallError::from_sign_error)
    }

    async fn send_transaction(
        &self,
        transaction: &tx::SignedTransaction,
        network: ic_ckbtc_minter::Network,
    ) -> Result<(), CallError> {
        dogecoin_canister::dogecoin_send_transaction(&dogecoin_canister::SendTransactionRequest {
            transaction: transaction.serialize(),
            network: network.into(),
        })
        .await
        .map_err(|err| CallError::from_cdk_call_error("dogecoin_send_transaction", err))
    }

    async fn send_raw_transaction(
        &self,
        transaction: Vec<u8>,
        network: ic_ckbtc_minter::Network,
    ) -> Result<(), CallError> {
        dogecoin_canister::dogecoin_send_transaction(&dogecoin_canister::SendTransactionRequest {
            transaction,
            network: network.into(),
        })
        .await
        .map_err(|err| CallError::from_cdk_call_error("dogecoin_send_raw_transaction", err))
    }

    fn block_time(&self, network: ic_ckbtc_minter::Network) -> Duration {
        match network {
            ic_ckbtc_minter::Network::Mainnet => {
                //https://github.com/dogecoin/dogecoin/blob/2c513d0172e8bc86fe9a337693b26f2fdf68a013/src/chainparams.cpp#L90
                Duration::from_secs(60)
            }
            ic_ckbtc_minter::Network::Testnet => {
                //https://github.com/dogecoin/dogecoin/blob/2c513d0172e8bc86fe9a337693b26f2fdf68a013/src/chainparams.cpp#L250
                Duration::from_secs(60)
            }
            ic_ckbtc_minter::Network::Regtest => {
                //https://github.com/dogecoin/dogecoin/blob/2c513d0172e8bc86fe9a337693b26f2fdf68a013/src/chainparams.cpp#L394
                Duration::from_secs(1)
            }
        }
    }

    fn validate_config(&self, state: &CkBtcMinterState) {
        if state.check_fee > state.retrieve_btc_min_amount {
            ic_cdk::trap("check_fee cannot be greater than retrieve_btc_min_amount");
        }
        if state.check_fee != 0 {
            ic_cdk::trap("check_fee is non-zero but Dogecoin transactions are not checked");
        }
        if state.ecdsa_key_name.is_empty() {
            ic_cdk::trap("ecdsa_key_name is not set");
        }
    }

    fn parse_address(
        &self,
        address: &str,
        network: ic_ckbtc_minter::Network,
    ) -> Result<BitcoinAddress, std::string::String> {
        let doge_network = match network {
            ic_ckbtc_minter::Network::Mainnet => Network::Mainnet,
            ic_ckbtc_minter::Network::Testnet => Network::Testnet,
            ic_ckbtc_minter::Network::Regtest => Network::Regtest,
        };
        let doge_address =
            DogecoinAddress::parse(address, &doge_network).map_err(|e| e.to_string())?;

        // This conversion is a hack to use the same type of address as in RetrieveBtcRequest,
        // since this type is used both in the event logs (event `AcceptedRetrieveBtcRequest`)
        // and in the minter state (field `pending_retrieve_btc_requests`)
        Ok(match doge_address {
            DogecoinAddress::P2pkh(bytes) => BitcoinAddress::P2pkh(bytes),
            DogecoinAddress::P2sh(bytes) => BitcoinAddress::P2sh(bytes),
        })
    }

    fn derive_user_address(&self, state: &CkBtcMinterState, account: &Account) -> String {
        updates::account_to_p2pkh_address_from_state(state, account)
            .display(&Network::from(state.btc_network))
    }

    fn derive_minter_address(&self, state: &CkBtcMinterState) -> BitcoinAddress {
        let main_account = Account {
            owner: ic_cdk::api::canister_self(),
            subaccount: None,
        };
        let minter_address = updates::account_to_p2pkh_address_from_state(state, &main_account);

        // This conversion is a hack to use the same type of address as in TxOut,
        match minter_address {
            DogecoinAddress::P2pkh(p2pkh) => BitcoinAddress::P2pkh(p2pkh),
            DogecoinAddress::P2sh(p2sh) => BitcoinAddress::P2sh(p2sh),
        }
    }

    fn derive_minter_address_str(&self, state: &CkBtcMinterState) -> String {
        let main_account = Account {
            owner: ic_cdk::api::canister_self(),
            subaccount: None,
        };
        let minter_address = updates::account_to_p2pkh_address_from_state(state, &main_account);
        minter_address.display(&Network::from(state.btc_network))
    }

    async fn check_address(
        &self,
        _btc_checker_principal: Option<Principal>,
        _address: String,
    ) -> Result<BtcAddressCheckStatus, CallError> {
        // No OFAC checklist for Dogecoin addresses
        Ok(BtcAddressCheckStatus::Clean)
    }
}

/// Similar to ic_cdk::bitcoin_canister but for Dogecoin
mod dogecoin_canister {
    use crate::Network;
    use candid::Principal;
    use ic_cdk::bitcoin_canister::{
        GetCurrentFeePercentilesRequest, GetUtxosRequest, GetUtxosResponse,
    };
    use ic_cdk::call::{Call, CallResult};

    pub use ic_cdk::bitcoin_canister::SendTransactionRequest;

    /// Unit of Dogecoin transaction fee.
    ///
    /// This is the element in the [`dogecoin_get_fee_percentiles`] response.
    pub type MillikoinuPerByte = u64;

    pub async fn dogecoin_get_utxos(arg: &GetUtxosRequest) -> CallResult<GetUtxosResponse> {
        let canister_id = get_dogecoin_canister_id(&into_dogecoin_network(arg.network));
        // same cycles cost as for the Bitcoin canister
        let cycles = ic_cdk::bitcoin_canister::cost_get_utxos(arg);
        Ok(Call::bounded_wait(canister_id, "dogecoin_get_utxos")
            .with_arg(arg)
            .with_cycles(cycles)
            .await?
            .candid()?)
    }

    pub async fn dogecoin_get_fee_percentiles(
        arg: &GetCurrentFeePercentilesRequest,
    ) -> CallResult<Vec<MillikoinuPerByte>> {
        let canister_id = get_dogecoin_canister_id(&into_dogecoin_network(arg.network));
        // same cycles cost as for the Bitcoin canister
        let cycles = ic_cdk::bitcoin_canister::cost_get_current_fee_percentiles(arg);
        Ok(
            Call::bounded_wait(canister_id, "dogecoin_get_current_fee_percentiles")
                .with_arg(arg)
                .with_cycles(cycles)
                .await?
                .candid()?,
        )
    }

    /// Sends a Dogecoin transaction to the Dogecoin network.
    ///
    /// **Unbounded-wait call**
    ///
    /// Check the [Dogecoin Canisters Interface Specification](https://github.com/dfinity/dogecoin-canister/blob/master/INTERFACE_SPECIFICATION.md#dogecoin_send_transaction) for more details.
    pub async fn dogecoin_send_transaction(arg: &SendTransactionRequest) -> CallResult<()> {
        let canister_id = get_dogecoin_canister_id(&into_dogecoin_network(arg.network));
        // same cycles cost as for the Bitcoin canister
        let cycles = ic_cdk::bitcoin_canister::cost_send_transaction(arg);

        Ok(
            Call::unbounded_wait(canister_id, "dogecoin_send_transaction")
                .with_arg(arg)
                .with_cycles(cycles)
                .await?
                .candid()?,
        )
    }

    /// Gets the canister ID of the Dogecoin canister for the specified network.
    pub fn get_dogecoin_canister_id(network: &Network) -> Principal {
        const MAINNET_ID: Principal = Principal::from_slice(&[0_u8, 0, 0, 0, 1, 160, 0, 7, 1, 1]); // "gordg-fyaaa-aaaan-aaadq-cai"
        const TESTNET_ID: Principal = Principal::from_slice(&[0, 0, 0, 0, 1, 160, 0, 8, 1, 1]); // "hd7hi-kqaaa-aaaan-aaaea-cai"
        const REGTEST_ID: Principal = Principal::from_slice(&[0, 0, 0, 0, 1, 160, 0, 8, 1, 1]); // "hd7hi-kqaaa-aaaan-aaaea-cai"

        match network {
            Network::Mainnet => MAINNET_ID,
            Network::Testnet => TESTNET_ID,
            Network::Regtest => REGTEST_ID,
        }
    }

    fn into_dogecoin_network(network: ic_cdk::bitcoin_canister::Network) -> Network {
        match network {
            ic_cdk::bitcoin_canister::Network::Mainnet => Network::Mainnet,
            ic_cdk::bitcoin_canister::Network::Testnet => Network::Testnet,
            ic_cdk::bitcoin_canister::Network::Regtest => Network::Regtest,
        }
    }
}<|MERGE_RESOLUTION|>--- conflicted
+++ resolved
@@ -32,12 +32,9 @@
     memo::{BurnMemo, MintMemo, encode as memo_encode},
     queries::EstimateFeeArg,
     reimbursement::{InvalidTransactionError, WithdrawalReimbursementReason},
-<<<<<<< HEAD
     state::eventlog::{EventType, GetEventsArg},
-=======
     state::DEFAULT_MAX_NUM_INPUTS_IN_TRANSACTION,
     state::eventlog::{Event, EventType, GetEventsArg},
->>>>>>> fd6b3ddf
     state::{ChangeOutput, RetrieveBtcRequest},
     updates::update_balance::{UpdateBalanceArgs, UpdateBalanceError, UtxoStatus},
 };
