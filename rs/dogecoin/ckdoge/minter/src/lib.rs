--- conflicted
+++ resolved
@@ -11,13 +11,8 @@
 use async_trait::async_trait;
 use candid::Principal;
 use ic_ckbtc_minter::{
-<<<<<<< HEAD
-    CanisterRuntime, CheckTransactionResponse, GetUtxosRequest, GetUtxosResponse,
-    management::CallError, state::CkBtcMinterState, tx,
-=======
     CanisterRuntime, CheckTransactionResponse, GetCurrentFeePercentilesRequest, GetUtxosRequest,
     GetUtxosResponse, address::BitcoinAddress, management::CallError, state::CkBtcMinterState, tx,
->>>>>>> ccc1ff6c
     updates::retrieve_btc::BtcAddressCheckStatus,
 };
 use icrc_ledger_types::icrc1::{account::Account, transfer::Memo};
@@ -26,24 +21,13 @@
 use crate::dogecoin_canister::MillikoinuPerByte;
 pub use dogecoin_canister::get_dogecoin_canister_id;
 pub use ic_ckbtc_minter::{
-    OutPoint, Page, Txid, Utxo,
+    Log, LogEntry, OutPoint, Page, Txid, Utxo,
     logs::Priority,
     memo::{BurnMemo, MintMemo, encode as memo_encode},
     state::eventlog::{Event, EventType, GetEventsArg},
     updates::update_balance::{UpdateBalanceArgs, UpdateBalanceError, UtxoStatus},
 };
 
-pub use ic_ckbtc_minter::{
-    Log, LogEntry, OutPoint, Page, Txid, Utxo,
-    address::BitcoinAddress,
-    memo::{BurnMemo, MintMemo, Status, encode as memo_encode},
-    state::{
-        RetrieveBtcRequest,
-        eventlog::{Event, EventType, GetEventsArg},
-    },
-    updates::update_balance::{UpdateBalanceArgs, UpdateBalanceError, UtxoStatus},
-};
-
 pub const DOGECOIN_CANISTER_RUNTIME: DogeCanisterRuntime = DogeCanisterRuntime {};
 
 #[derive(Copy, Clone)]
@@ -58,10 +42,6 @@
 
     async fn get_current_fee_percentiles(
         &self,
-<<<<<<< HEAD
-        request: &GetUtxosRequest,
-    ) -> Result<GetUtxosResponse, CallError> {
-=======
         request: &GetCurrentFeePercentilesRequest,
     ) -> Result<Vec<MillikoinuPerByte>, CallError> {
         dogecoin_canister::dogecoin_get_fee_percentiles(request)
@@ -70,7 +50,6 @@
     }
 
     async fn get_utxos(&self, request: &GetUtxosRequest) -> Result<GetUtxosResponse, CallError> {
->>>>>>> ccc1ff6c
         dogecoin_canister::dogecoin_get_utxos(request)
             .await
             .map(GetUtxosResponse::from)
@@ -163,14 +142,6 @@
 
 /// Similar to ic_cdk::bitcoin_canister but for Dogecoin
 mod dogecoin_canister {
-<<<<<<< HEAD
-    use candid::Principal;
-    use ic_cdk::bitcoin_canister::{GetUtxosRequest, GetUtxosResponse};
-    use ic_cdk::call::{Call, CallResult};
-
-    pub async fn dogecoin_get_utxos(arg: &GetUtxosRequest) -> CallResult<GetUtxosResponse> {
-        let canister_id = get_dogecoin_canister_id(&arg.network);
-=======
     use crate::Network;
     use candid::Principal;
     use ic_cdk::bitcoin_canister::{
@@ -185,7 +156,6 @@
 
     pub async fn dogecoin_get_utxos(arg: &GetUtxosRequest) -> CallResult<GetUtxosResponse> {
         let canister_id = get_dogecoin_canister_id(&into_dogecoin_network(arg.network));
->>>>>>> ccc1ff6c
         // same cycles cost as for the Bitcoin canister
         let cycles = ic_cdk::bitcoin_canister::cost_get_utxos(arg);
         Ok(Call::bounded_wait(canister_id, "dogecoin_get_utxos")
@@ -195,10 +165,6 @@
             .candid()?)
     }
 
-<<<<<<< HEAD
-    /// Gets the canister ID of the Bitcoin canister for the specified network.
-    pub fn get_dogecoin_canister_id(network: &ic_cdk::bitcoin_canister::Network) -> Principal {
-=======
     pub async fn dogecoin_get_fee_percentiles(
         arg: &GetCurrentFeePercentilesRequest,
     ) -> CallResult<Vec<MillikoinuPerByte>> {
@@ -216,17 +182,11 @@
 
     /// Gets the canister ID of the Dogecoin canister for the specified network.
     pub fn get_dogecoin_canister_id(network: &Network) -> Principal {
->>>>>>> ccc1ff6c
         const MAINNET_ID: Principal = Principal::from_slice(&[0_u8, 0, 0, 0, 1, 160, 0, 7, 1, 1]); // "gordg-fyaaa-aaaan-aaadq-cai"
         const TESTNET_ID: Principal = Principal::from_slice(&[0, 0, 0, 0, 1, 160, 0, 8, 1, 1]); // "hd7hi-kqaaa-aaaan-aaaea-cai"
         const REGTEST_ID: Principal = Principal::from_slice(&[0, 0, 0, 0, 1, 160, 0, 8, 1, 1]); // "hd7hi-kqaaa-aaaan-aaaea-cai"
 
         match network {
-<<<<<<< HEAD
-            ic_cdk::bitcoin_canister::Network::Mainnet => MAINNET_ID,
-            ic_cdk::bitcoin_canister::Network::Testnet => TESTNET_ID,
-            ic_cdk::bitcoin_canister::Network::Regtest => REGTEST_ID,
-=======
             Network::Mainnet => MAINNET_ID,
             Network::Testnet => TESTNET_ID,
             Network::Regtest => REGTEST_ID,
@@ -238,7 +198,6 @@
             ic_cdk::bitcoin_canister::Network::Mainnet => Network::Mainnet,
             ic_cdk::bitcoin_canister::Network::Testnet => Network::Testnet,
             ic_cdk::bitcoin_canister::Network::Regtest => Network::Regtest,
->>>>>>> ccc1ff6c
         }
     }
 }