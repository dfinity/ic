//! This module contains the `CyclesAccountManager` which is responsible for
//! updating the cycles account of canisters.
//!
//! A canister has an associated cycles balance, and may `send` a part of
//! this cycles balance to another canister
//! In addition to sending cycles to another canister, a canister `spend`s
//! cycles in the following three ways:
//! a) executing messages,
//! b) sending messages to other canisters,
//! c) storing data over time/rounds
//! Each of the above spending is done in three phases:
//! 1. reserving maximum cycles the operation can require
//! 2. executing the operation and return `cycles_spent`
//! 3. reimburse the canister with `cycles_reserved` - `cycles_spent`

use ic_base_types::NumSeconds;
use ic_config::subnet_config::CyclesAccountManagerConfig;
use ic_interfaces::execution_environment::CanisterOutOfCyclesError;
use ic_logger::{error, info, ReplicaLogger};
use ic_management_canister_types::Method;
use ic_nns_constants::CYCLES_MINTING_CANISTER_ID;
use ic_registry_subnet_type::SubnetType;
use ic_replicated_state::{
    canister_state::system_state::CyclesUseCase, CanisterState, SystemState,
};
use ic_types::{
    canister_http::MAX_CANISTER_HTTP_RESPONSE_BYTES,
    messages::{Request, Response, SignedIngressContent, MAX_INTER_CANISTER_PAYLOAD_IN_BYTES},
    CanisterId, ComputeAllocation, Cycles, MemoryAllocation, NumBytes, NumInstructions,
    PrincipalId, SubnetId,
};
use prometheus::IntCounter;
use serde::{Deserialize, Serialize};
use std::{cmp::min, str::FromStr, time::Duration};

pub const CRITICAL_ERROR_RESPONSE_CYCLES_REFUND: &str =
    "cycles_account_manager_response_cycles_refund_error";

pub const CRITICAL_ERROR_EXECUTION_CYCLES_REFUND: &str =
    "cycles_account_manager_execution_cycles_refund_error";

const SECONDS_PER_DAY: u128 = 24 * 60 * 60;

/// Maximum payload size of a management call to update_settings
/// overriding the canister's freezing threshold.
const MAX_DELAYED_INGRESS_COST_PAYLOAD_SIZE: usize = 267;

/// Errors returned by the [`CyclesAccountManager`].
#[derive(Clone, Eq, PartialEq, Debug)]
pub enum CyclesAccountManagerError {
    /// One of the API contracts that the cycles account manager enforces was
    /// violated.
    ContractViolation(String),
}

impl std::error::Error for CyclesAccountManagerError {}

impl std::fmt::Display for CyclesAccountManagerError {
    fn fmt(&self, f: &mut std::fmt::Formatter<'_>) -> std::fmt::Result {
        match self {
            CyclesAccountManagerError::ContractViolation(msg) => {
                write!(f, "Contract violation: {}", msg)
            }
        }
    }
}

/// Keeps track of how a canister is executing such that the cycles account
/// manager can charge cycles accordingly.
#[derive(Debug, Copy, Clone)]
pub enum WasmExecutionMode {
    Wasm32,
    Wasm64,
}

impl From<bool> for WasmExecutionMode {
    fn from(is_wasm64: bool) -> Self {
        if is_wasm64 {
            WasmExecutionMode::Wasm64
        } else {
            WasmExecutionMode::Wasm32
        }
    }
}

/// Measures how much a resource such as compute or storage is being used.
/// It will be used in resource reservation to scale reservation parameters
/// depending on the resource usage.
///
/// The default implementation corresponds to a no-op (empty) resource
/// saturation with `threshold = capacity = 0`.
///
/// This struct maintains an invariant that `usage <= capacity` and
/// `threshold <= capacity`.  There are no constraints between `usage` and
/// `threshold`.
#[derive(Clone, PartialEq, Debug, Default, Deserialize, Serialize)]
pub struct ResourceSaturation {
    usage: u64,
    threshold: u64,
    capacity: u64,
}

impl ResourceSaturation {
    /// Creates a new `ResourceSaturation` based on the given resource usages,
    /// threshold, and capacity. All arguments have the same unit that depends
    /// on the concrete resource:
    ///    - The unit of compute is percents.
    ///    - The unit of storage is bytes.
    ///
    /// See the comment of the `scale()` function for explanation of how the
    /// arguments are used.
    pub fn new(usage: u64, threshold: u64, capacity: u64) -> Self {
        let usage = usage.min(capacity);
        let threshold = threshold.min(capacity);
        Self {
            usage,
            threshold,
            capacity,
        }
    }

    /// Creates a new `ResourceSaturation` like the `new()` constructor, but also
    /// divides `usage`, `threshold`, and `capacity` by the given `scaling` factor.
    pub fn new_scaled(usage: u64, threshold: u64, capacity: u64, scaling: u64) -> Self {
        Self::new(usage / scaling, threshold / scaling, capacity / scaling)
    }

    /// Returns the part of the usage that is above the threshold.
    pub fn usage_above_threshold(&self) -> u64 {
        self.usage.saturating_sub(self.threshold)
    }

    /// Scales the given value proportionally to the resource saturation.
    /// More specifically, the value is scaled by `(U - T) / (C - T)`,
    /// where
    /// - `U` is the usage.
    /// - `T` is the threshold.
    /// - `C` is the capacity.
    ///
    /// The function returns `0` if `C == T`.
    ///
    /// Note that the invariant of this struct guarantees that `U <= C`,
    /// so the result of this function does not exceed the input value.
    pub fn reservation_factor(&self, value: u64) -> u64 {
        let capacity = self.capacity.saturating_sub(self.threshold);
        let usage = self.usage.saturating_sub(self.threshold);
        if capacity == 0 {
            0
        } else {
            let result = (value as u128 * usage as u128) / capacity as u128;
            // We know that the result fits in 64 bits because `value` fits in
            // 64 bits and `usage / capacity <= 1`.
            result.try_into().unwrap()
        }
    }

    /// Returns a new `ResourceSaturation` with the additional usage.
    pub fn add(&self, usage: u64) -> Self {
        Self {
            usage: (self.usage + usage).min(self.capacity),
            threshold: self.threshold,
            capacity: self.capacity,
        }
    }
}

// The fee for `UpdateSettings` is charged after applying
// the settings to allow users to unfreeze canisters
// after accidentally setting the freezing threshold too high.
// To satisfy this use case, it is sufficient to send
// a payload of a small size and thus we only delay
// the ingress induction cost for small payloads.
pub fn is_delayed_ingress_induction_cost(arg: &[u8]) -> bool {
    arg.len() <= MAX_DELAYED_INGRESS_COST_PAYLOAD_SIZE
}

/// Handles any operation related to cycles accounting, such as charging (due to
/// using system resources) or refunding unused cycles.
#[derive(Copy, Clone, Eq, PartialEq, Debug, Deserialize, Serialize)]
pub struct CyclesAccountManager {
    /// The maximum allowed instructions to be spent on a single message
    /// execution.
    max_num_instructions: NumInstructions,

    /// The subnet type of this [`CyclesAccountManager`].
    own_subnet_type: SubnetType,

    /// The subnet id of this [`CyclesAccountManager`].
    own_subnet_id: SubnetId,

    /// The configuration of this [`CyclesAccountManager`] controlling the fees
    /// that are charged for various operations.
    config: CyclesAccountManagerConfig,
}

impl CyclesAccountManager {
    pub fn new(
        // Note: `max_num_instructions` is passed from a different config.
        // Config.
        max_num_instructions: NumInstructions,
        own_subnet_type: SubnetType,
        own_subnet_id: SubnetId,
        config: CyclesAccountManagerConfig,
    ) -> Self {
        Self {
            max_num_instructions,
            own_subnet_type,
            own_subnet_id,
            config,
        }
    }

    /// Returns the subnet type of this [`CyclesAccountManager`].
    pub fn subnet_type(&self) -> SubnetType {
        self.own_subnet_type
    }

    /// Returns the Subnet Id of this [`CyclesAccountManager`].
    pub fn get_subnet_id(&self) -> SubnetId {
        self.own_subnet_id
    }

    // Scale cycles cost according to a subnet size.
    fn scale_cost(&self, cycles: Cycles, subnet_size: usize) -> Cycles {
        (cycles * subnet_size) / self.config.reference_subnet_size
    }

    ////////////////////////////////////////////////////////////////////////////
    //
    // Execution/Computation
    //
    ////////////////////////////////////////////////////////////////////////////

    /// Returns the fee to create a canister in [`Cycles`].
    pub fn canister_creation_fee(&self, subnet_size: usize) -> Cycles {
        self.scale_cost(self.config.canister_creation_fee, subnet_size)
    }

    /// Returns the fee for receiving an ingress message in [`Cycles`].
    pub fn ingress_message_received_fee(&self, subnet_size: usize) -> Cycles {
        self.scale_cost(self.config.ingress_message_reception_fee, subnet_size)
    }

    /// Returns the fee for storing a GiB of data per second scaled by subnet size.
    pub fn gib_storage_per_second_fee(&self, subnet_size: usize) -> Cycles {
        self.scale_cost(self.config.gib_storage_per_second_fee, subnet_size)
    }

    /// Returns the fee per byte of ingress message received in [`Cycles`].
    pub fn ingress_byte_received_fee(&self, subnet_size: usize) -> Cycles {
        self.scale_cost(self.config.ingress_byte_reception_fee, subnet_size)
    }

    /// Returns the fee for performing a xnet call in [`Cycles`].
    pub fn xnet_call_performed_fee(&self, subnet_size: usize) -> Cycles {
        self.scale_cost(self.config.xnet_call_fee, subnet_size)
    }

    /// Returns the fee per byte of transmitted xnet call in [`Cycles`].
    pub fn xnet_call_bytes_transmitted_fee(
        &self,
        payload_size: NumBytes,
        subnet_size: usize,
    ) -> Cycles {
        self.scale_cost(
            self.config.xnet_byte_transmission_fee * payload_size.get(),
            subnet_size,
        )
    }

    // Returns the total idle resource consumption rate in cycles per day.
    pub fn idle_cycles_burned_rate(
        &self,
        memory_allocation: MemoryAllocation,
        memory_usage: NumBytes,
        message_memory_usage: NumBytes,
        compute_allocation: ComputeAllocation,
        subnet_size: usize,
    ) -> Cycles {
        let mut total_rate = Cycles::zero();
        for (_, rate) in self.idle_cycles_burned_rate_by_resource(
            memory_allocation,
            memory_usage,
            message_memory_usage,
            compute_allocation,
            subnet_size,
        ) {
            total_rate += rate;
        }
        total_rate
    }

    // Returns a list of the idle resource consumption rate in cycles per day
    // for each resource.
    fn idle_cycles_burned_rate_by_resource(
        &self,
        memory_allocation: MemoryAllocation,
        memory_usage: NumBytes,
        message_memory_usage: NumBytes,
        compute_allocation: ComputeAllocation,
        subnet_size: usize,
    ) -> [(CyclesUseCase, Cycles); 3] {
        let memory = match memory_allocation {
            MemoryAllocation::Reserved(bytes) => bytes,
            MemoryAllocation::BestEffort => memory_usage,
        };
        let day = Duration::from_secs(SECONDS_PER_DAY as u64);
        [
            (
                CyclesUseCase::Memory,
                self.memory_cost(memory, day, subnet_size),
            ),
            (
                CyclesUseCase::Memory,
                self.memory_cost(message_memory_usage, day, subnet_size),
            ),
            (
                CyclesUseCase::ComputeAllocation,
                self.compute_allocation_cost(compute_allocation, day, subnet_size),
            ),
        ]
    }

    /// Returns the freezing threshold for this canister in cycles after
    /// taking the reserved balance into account.
    pub fn freeze_threshold_cycles(
        &self,
        freeze_threshold: NumSeconds,
        memory_allocation: MemoryAllocation,
        memory_usage: NumBytes,
        message_memory_usage: NumBytes,
        compute_allocation: ComputeAllocation,
        subnet_size: usize,
        reserved_balance: Cycles,
    ) -> Cycles {
        let idle_cycles_burned_rate: u128 = self
            .idle_cycles_burned_rate(
                memory_allocation,
                memory_usage,
                message_memory_usage,
                compute_allocation,
                subnet_size,
            )
            .get();

        let threshold = Cycles::from(
            idle_cycles_burned_rate * freeze_threshold.get() as u128 / SECONDS_PER_DAY,
        );

        // Here we rely on the saturating subtraction for Cycles.
        threshold - reserved_balance
    }

    /// Withdraws `cycles` worth of cycles from the canister's balance.
    ///
    /// NOTE: This method is intended for use in inter-canister transfers.
    ///       It doesn't report these cycles as consumed. To withdraw cycles
    ///       and have them reported as consumed, use `consume_cycles`.
    ///
    /// # Errors
    ///
    /// Returns a `CanisterOutOfCyclesError` if the
    /// requested amount is greater than the currently available.
    #[allow(clippy::too_many_arguments)]
    pub fn withdraw_cycles_for_transfer(
        &self,
        canister_id: CanisterId,
        freeze_threshold: NumSeconds,
        memory_allocation: MemoryAllocation,
        canister_current_memory_usage: NumBytes,
        canister_current_message_memory_usage: NumBytes,
        canister_compute_allocation: ComputeAllocation,
        cycles_balance: &mut Cycles,
        cycles: Cycles,
        subnet_size: usize,
        reserved_balance: Cycles,
        reveal_top_up: bool,
    ) -> Result<(), CanisterOutOfCyclesError> {
        self.withdraw_with_threshold(
            canister_id,
            cycles_balance,
            cycles,
            self.freeze_threshold_cycles(
                freeze_threshold,
                memory_allocation,
                canister_current_memory_usage,
                canister_current_message_memory_usage,
                canister_compute_allocation,
                subnet_size,
                reserved_balance,
            ),
            reveal_top_up,
        )
    }

    /// Charges the canister for ingress induction cost.
    ///
    /// Note that this method reports the cycles withdrawn as consumed (i.e.
    /// burnt).
    ///
    /// # Errors
    ///
    /// Returns a `CanisterOutOfCyclesError` if the
    /// requested amount is greater than the currently available.
    pub fn charge_ingress_induction_cost(
        &self,
        canister: &mut CanisterState,
        canister_current_memory_usage: NumBytes,
        canister_current_message_memory_usage: NumBytes,
        canister_compute_allocation: ComputeAllocation,
        cycles: Cycles,
        subnet_size: usize,
        reveal_top_up: bool,
    ) -> Result<(), CanisterOutOfCyclesError> {
        let threshold = self.freeze_threshold_cycles(
            canister.system_state.freeze_threshold,
            canister.system_state.memory_allocation,
            canister_current_memory_usage,
            canister_current_message_memory_usage,
            canister_compute_allocation,
            subnet_size,
            canister.system_state.reserved_balance(),
        );
        if canister.has_paused_execution() || canister.has_paused_install_code() {
            if canister.system_state.debited_balance() < cycles + threshold {
                return Err(CanisterOutOfCyclesError {
                    canister_id: canister.canister_id(),
                    available: canister.system_state.debited_balance(),
                    requested: cycles,
                    threshold,
                    reveal_top_up,
                });
            }
            canister
                .system_state
                .add_postponed_charge_to_ingress_induction_cycles_debit(cycles);
            Ok(())
        } else {
            self.consume_with_threshold(
                &mut canister.system_state,
                cycles,
                threshold,
                CyclesUseCase::IngressInduction,
                reveal_top_up,
            )
        }
    }

    /// Withdraws and consumes cycles from the canister's balance.
    ///
    /// NOTE: This method reports the cycles withdrawn as consumed (i.e. burnt).
    ///       For withdrawals where cycles are not consumed, such as the case
    ///       for inter-canister transfers, use `withdraw_cycles_for_transfer`.
    ///
    /// # Errors
    ///
    /// Returns a `CanisterOutOfCyclesError` if the
    /// requested amount is greater than the currently available.
    pub fn consume_cycles(
        &self,
        system_state: &mut SystemState,
        canister_current_memory_usage: NumBytes,
        canister_current_message_memory_usage: NumBytes,
        canister_compute_allocation: ComputeAllocation,
        cycles: Cycles,
        subnet_size: usize,
        use_case: CyclesUseCase,
        reveal_top_up: bool,
    ) -> Result<(), CanisterOutOfCyclesError> {
        let threshold = self.freeze_threshold_cycles(
            system_state.freeze_threshold,
            system_state.memory_allocation,
            canister_current_memory_usage,
            canister_current_message_memory_usage,
            canister_compute_allocation,
            subnet_size,
            system_state.reserved_balance(),
        );
        self.consume_with_threshold(system_state, cycles, threshold, use_case, reveal_top_up)
    }

    /// Withdraws and consumes the cost of executing the given number of
    /// instructions.
    pub fn consume_cycles_for_instructions(
        &self,
        sender: &PrincipalId,
        canister: &mut CanisterState,
        amount: NumInstructions,
        subnet_size: usize,
        execution_mode: WasmExecutionMode,
    ) -> Result<(), CanisterOutOfCyclesError> {
        let memory_usage = canister.memory_usage();
        let message_memory = canister.message_memory_usage();
        let compute_allocation = canister.compute_allocation();
        let cycles = self.execution_cost(amount, subnet_size, execution_mode);
        let reveal_top_up = canister.controllers().contains(sender);
        self.consume_cycles(
            &mut canister.system_state,
            memory_usage,
            message_memory,
            compute_allocation,
            cycles,
            subnet_size,
            CyclesUseCase::Instructions,
            reveal_top_up,
        )
    }

    /// Prepays the cost of executing a message with the given number of
    /// instructions. See the comment of `execution_cost()` for details
    /// about the execution cost.
    ///
    /// Returns the prepaid cycles.
    ///
    /// # Errors
    ///
    /// Returns a `CanisterOutOfCyclesError` if there are not enough cycles in
    /// the canister balance above the freezing threshold.
    pub fn prepay_execution_cycles(
        &self,
        system_state: &mut SystemState,
        canister_current_memory_usage: NumBytes,
        canister_current_message_memory_usage: NumBytes,
        canister_compute_allocation: ComputeAllocation,
        num_instructions: NumInstructions,
        subnet_size: usize,
        reveal_top_up: bool,
        execution_mode: WasmExecutionMode,
    ) -> Result<Cycles, CanisterOutOfCyclesError> {
        let cost = self.execution_cost(num_instructions, subnet_size, execution_mode);
        self.consume_with_threshold(
            system_state,
            cost,
            self.freeze_threshold_cycles(
                system_state.freeze_threshold,
                system_state.memory_allocation,
                canister_current_memory_usage,
                canister_current_message_memory_usage,
                canister_compute_allocation,
                subnet_size,
                system_state.reserved_balance(),
            ),
            CyclesUseCase::Instructions,
            reveal_top_up,
        )
        .map(|_| cost)
    }

    /// Refunds some part of the prepaid execution cost based on the number of
    /// actually executed instructions.
    pub fn refund_unused_execution_cycles(
        &self,
        system_state: &mut SystemState,
        num_instructions: NumInstructions,
        num_instructions_initially_charged: NumInstructions,
        prepaid_execution_cycles: Cycles,
        error_counter: &IntCounter,
        subnet_size: usize,
        execution_mode: WasmExecutionMode,
        log: &ReplicaLogger,
    ) {
        debug_assert!(num_instructions <= num_instructions_initially_charged);
        if num_instructions > num_instructions_initially_charged {
            error_counter.inc();
            error!(
                log,
                "{}: Unexpected amount of executed instructions: {} (max expected {})",
                CRITICAL_ERROR_EXECUTION_CYCLES_REFUND,
                num_instructions,
                num_instructions_initially_charged
            );
        }
        let num_instructions_to_refund =
            std::cmp::min(num_instructions, num_instructions_initially_charged);
        let cycles_to_refund = self
            .scale_cost(
                self.convert_instructions_to_cycles(num_instructions_to_refund, execution_mode),
                subnet_size,
            )
            .min(prepaid_execution_cycles);
        system_state.add_cycles(cycles_to_refund, CyclesUseCase::Instructions);
    }

    /// Returns the cost of compute allocation for the given duration.
    #[doc(hidden)] // pub for usage in tests
    pub fn compute_allocation_cost(
        &self,
        compute_allocation: ComputeAllocation,
        duration: Duration,
        subnet_size: usize,
    ) -> Cycles {
        let cycles = self.config.compute_percent_allocated_per_second_fee
            * duration.as_secs()
            * compute_allocation.as_percent();
        self.scale_cost(cycles, subnet_size)
    }

    /// Computes the cost of inducting an ingress message.
    ///
    /// Returns a tuple containing:
    ///  - ID of the canister that should pay for the cost.
    ///  - The cost of inducting the message.
    pub fn ingress_induction_cost(
        &self,
        ingress: &SignedIngressContent,
        effective_canister_id: Option<CanisterId>,
        subnet_size: usize,
    ) -> IngressInductionCost {
        let paying_canister = match ingress.is_addressed_to_subnet(self.own_subnet_id) {
            // If a subnet message, get effective canister id who will pay for the message.
            true => {
                if let Ok(Method::UpdateSettings) = Method::from_str(ingress.method_name()) {
                    // The fee for `UpdateSettings` with small payload is charged after
                    // applying the settings to allow users to unfreeze canisters
                    // after accidentally setting the freezing threshold too high.
                    if is_delayed_ingress_induction_cost(ingress.arg()) {
                        None
                    } else {
                        effective_canister_id
                    }
                } else {
                    effective_canister_id
                }
            }
            // A message to a canister is always paid for by the receiving canister.
            false => Some(ingress.canister_id()),
        };

        match paying_canister {
            Some(paying_canister) => {
                let bytes_to_charge = ingress.arg().len()
                    + ingress.method_name().len()
                    + ingress.nonce().map(|n| n.len()).unwrap_or(0);
                let cost = self.ingress_induction_cost_from_bytes(
                    NumBytes::from(bytes_to_charge as u64),
                    subnet_size,
                );
                IngressInductionCost::Fee {
                    payer: paying_canister,
                    cost,
                }
            }
            None => IngressInductionCost::Free,
        }
    }

    /// Returns the cost of an ingress message based on the message size.
    pub fn ingress_induction_cost_from_bytes(&self, bytes: NumBytes, subnet_size: usize) -> Cycles {
        self.scale_cost(
            self.config.ingress_message_reception_fee
                + self.config.ingress_byte_reception_fee * bytes.get(),
            subnet_size,
        )
    }

    /// How often canisters should be charged for memory and compute allocation.
    pub fn duration_between_allocation_charges(&self) -> Duration {
        self.config.duration_between_allocation_charges
    }

    /// Amount to charge for an ECDSA signature.
    pub fn ecdsa_signature_fee(&self, subnet_size: usize) -> Cycles {
        self.scale_cost(self.config.ecdsa_signature_fee, subnet_size)
    }

    /// Amount to charge for a Schnorr signature.
    pub fn schnorr_signature_fee(&self, subnet_size: usize) -> Cycles {
        self.scale_cost(self.config.schnorr_signature_fee, subnet_size)
    }

    ////////////////////////////////////////////////////////////////////////////
    //
    // Storage
    //
    ////////////////////////////////////////////////////////////////////////////

    /// The cost of using `bytes` worth of memory.
    #[doc(hidden)] // pub for usage in tests
    pub fn memory_cost(&self, bytes: NumBytes, duration: Duration, subnet_size: usize) -> Cycles {
        let one_gib = 1024 * 1024 * 1024;
        let cycles = Cycles::from(
            (bytes.get() as u128
                * self.config.gib_storage_per_second_fee.get()
                * duration.as_secs() as u128)
                / one_gib,
        );
        self.scale_cost(cycles, subnet_size)
    }

    /// Returns the amount of reserved cycles required for allocating the given
    /// number of bytes at the given resource saturation level.
    pub fn storage_reservation_cycles(
        &self,
        allocated_bytes: NumBytes,
        storage_saturation: &ResourceSaturation,
        subnet_size: usize,
    ) -> Cycles {
        // The reservation cycles for `allocated_bytes` can be computed as
        // the difference between
        // - the total reservation cycles from 0 to `usage + allocated_bytes` and
        // - the total reservation cycles from 0 to `usage`.
        self.total_storage_reservation_cycles(
            &storage_saturation.add(allocated_bytes.get()),
            subnet_size,
        ) - self.total_storage_reservation_cycles(storage_saturation, subnet_size)
    }

    /// Returns the total amount of reserved cycles for the given resource
    /// saturation level. In other words, it computes how many cycles would be
    /// reserved for a resource allocation that goes from 0 to the usage
    /// specified in the given resource saturation.
    fn total_storage_reservation_cycles(
        &self,
        storage_saturation: &ResourceSaturation,
        subnet_size: usize,
    ) -> Cycles {
        let duration = Duration::from_secs(
            storage_saturation
                .reservation_factor(self.config.max_storage_reservation_period.as_secs()),
        );
        // We need to compute the area of the triangle with
        // - base: (U - T) = usage_above_threshold(),
        // - height: duration * fee.
        // That is equal to `(base * height) / 2 = base * (height / 2)`.
        self.memory_cost(
            NumBytes::new(storage_saturation.usage_above_threshold()),
            duration / 2,
            subnet_size,
        )
    }

    ////////////////////////////////////////////////////////////////////////////
    //
    // Request
    //
    ////////////////////////////////////////////////////////////////////////////

    /// When sending a request it's necessary to pay for:
    ///   * The network cost of sending the request payload, which depends on
    ///     the size (bytes) of the request.
    ///   * The max cycles `max_num_instructions` that would be required to
    ///     process the `Response`.
    ///   * The max network cost of receiving the response, since we don't know
    ///     yet the exact size the response will have.
    ///
    /// The leftover cycles is reimbursed after the `Response` for this request
    /// is received and executed. Only at that point will be known how much
    /// cycles receiving and executing the `Response` costs exactly.
    ///
    /// # Errors
    ///
    /// Returns a `CanisterOutOfCyclesError` if there is
    /// not enough cycles available to send the `Request`.
    #[allow(clippy::too_many_arguments)]
    pub fn withdraw_request_cycles(
        &self,
        canister_id: CanisterId,
        cycles_balance: &mut Cycles,
        freeze_threshold: NumSeconds,
        memory_allocation: MemoryAllocation,
        canister_current_memory_usage: NumBytes,
        canister_current_message_memory_usage: NumBytes,
        canister_compute_allocation: ComputeAllocation,
        request: &Request,
        prepayment_for_response_execution: Cycles,
        prepayment_for_response_transmission: Cycles,
        subnet_size: usize,
        reserved_balance: Cycles,
        reveal_top_up: bool,
    ) -> Result<Vec<(CyclesUseCase, Cycles)>, CanisterOutOfCyclesError> {
        // The total amount charged consists of:
        //   - the fee to do the xnet call (request + response)
        //   - the fee to send the request (by size)
        //   - the fee for the largest possible response
        //   - the fee for executing the largest allowed response when it eventually arrives.
        let transmission_fee = self.scale_cost(
            self.config.xnet_call_fee
                + self.config.xnet_byte_transmission_fee * request.payload_size_bytes().get(),
            subnet_size,
        ) + prepayment_for_response_transmission;

        let fee = transmission_fee + prepayment_for_response_execution;

        self.withdraw_with_threshold(
            canister_id,
            cycles_balance,
            fee,
            self.freeze_threshold_cycles(
                freeze_threshold,
                memory_allocation,
                canister_current_memory_usage,
                canister_current_message_memory_usage,
                canister_compute_allocation,
                subnet_size,
                reserved_balance,
            ),
            reveal_top_up,
        )?;

        Ok(Vec::from([
            (
                CyclesUseCase::Instructions,
                prepayment_for_response_execution,
            ),
            (
                CyclesUseCase::RequestAndResponseTransmission,
                transmission_fee,
            ),
        ]))
    }

    /// Returns the amount of cycles required for executing the longest-running
    /// response callback.
    pub fn prepayment_for_response_execution(
        &self,
        subnet_size: usize,
        execution_mode: WasmExecutionMode,
    ) -> Cycles {
        self.execution_cost(self.max_num_instructions, subnet_size, execution_mode)
    }

    /// Returns the amount of cycles required for transmitting the largest
    /// response message.
    pub fn prepayment_for_response_transmission(&self, subnet_size: usize) -> Cycles {
        self.scale_cost(
            self.config.xnet_byte_transmission_fee * MAX_INTER_CANISTER_PAYLOAD_IN_BYTES.get(),
            subnet_size,
        )
    }

    /// Returns the refund cycles for the response transmission bytes reserved at
    /// the initial call time.
    pub fn refund_for_response_transmission(
        &self,
        log: &ReplicaLogger,
        error_counter: &IntCounter,
        response: &Response,
        prepayment_for_response_transmission: Cycles,
        subnet_size: usize,
    ) -> Cycles {
        let max_expected_bytes = MAX_INTER_CANISTER_PAYLOAD_IN_BYTES.get();
        let transmitted_bytes = response.payload_size_bytes().get();
        debug_assert!(transmitted_bytes <= max_expected_bytes);
        if max_expected_bytes < transmitted_bytes {
            error_counter.inc();
            error!(
                log,
                "{}: Unexpected response payload size of {} bytes (max expected {})",
                CRITICAL_ERROR_RESPONSE_CYCLES_REFUND,
                transmitted_bytes,
                max_expected_bytes,
            );
        }
        let transmission_cost = self.scale_cost(
            self.config.xnet_byte_transmission_fee * transmitted_bytes,
            subnet_size,
        );
        prepayment_for_response_transmission
            - transmission_cost.min(prepayment_for_response_transmission)
    }

    ////////////////////////////////////////////////////////////////////////////
    //
    // Utility functions
    //
    ////////////////////////////////////////////////////////////////////////////

    /// Checks whether the requested amount of cycles can be withdrawn from the
    /// canister's balance while respecting the freezing threshold.
    ///
    /// Returns a `CanisterOutOfCyclesError` if the requested amount cannot be
    /// withdrawn.
    pub fn can_withdraw_cycles(
        &self,
        system_state: &SystemState,
        requested: Cycles,
        canister_current_memory_usage: NumBytes,
        canister_current_message_memory_usage: NumBytes,
        canister_compute_allocation: ComputeAllocation,
        subnet_size: usize,
        reveal_top_up: bool,
    ) -> Result<(), CanisterOutOfCyclesError> {
        let threshold = self.freeze_threshold_cycles(
            system_state.freeze_threshold,
            system_state.memory_allocation,
            canister_current_memory_usage,
            canister_current_message_memory_usage,
            canister_compute_allocation,
            subnet_size,
            system_state.reserved_balance(),
        );

        if threshold + requested > system_state.balance() {
            Err(CanisterOutOfCyclesError {
                canister_id: system_state.canister_id(),
                available: system_state.balance(),
                requested,
                threshold,
                reveal_top_up,
            })
        } else {
            Ok(())
        }
    }

    /// Subtracts and consumes the cycles. This call should be used when the
    /// cycles are not being sent somewhere else.
    pub fn consume_with_threshold(
        &self,
        system_state: &mut SystemState,
        cycles: Cycles,
        threshold: Cycles,
        use_case: CyclesUseCase,
        reveal_top_up: bool,
    ) -> Result<(), CanisterOutOfCyclesError> {
        let effective_cycles_balance = match use_case {
            CyclesUseCase::Memory | CyclesUseCase::ComputeAllocation | CyclesUseCase::Uninstall => {
                // The resource use cases first drain the `reserved_balance` and
                // after that the main balance.
                system_state.balance() + system_state.reserved_balance()
            }
            CyclesUseCase::IngressInduction
            | CyclesUseCase::Instructions
            | CyclesUseCase::RequestAndResponseTransmission
            | CyclesUseCase::CanisterCreation
            | CyclesUseCase::ECDSAOutcalls
            | CyclesUseCase::SchnorrOutcalls
            | CyclesUseCase::HTTPOutcalls
            | CyclesUseCase::DeletedCanisters
            | CyclesUseCase::NonConsumed
            | CyclesUseCase::BurnedCycles => system_state.balance(),
        };

        self.verify_cycles_balance_with_threshold(
            system_state.canister_id,
            effective_cycles_balance,
            cycles,
            threshold,
            reveal_top_up,
        )?;

        debug_assert_ne!(use_case, CyclesUseCase::NonConsumed);
        system_state.remove_cycles(cycles, use_case);
        Ok(())
    }

    fn verify_cycles_balance_with_threshold(
        &self,
        canister_id: CanisterId,
        cycles_balance: Cycles,
        cycles: Cycles,
        threshold: Cycles,
        reveal_top_up: bool,
    ) -> Result<(), CanisterOutOfCyclesError> {
        let cycles_available = if cycles_balance > threshold {
            cycles_balance - threshold
        } else {
            Cycles::zero()
        };

        if cycles > cycles_available {
            return Err(CanisterOutOfCyclesError {
                canister_id,
                available: cycles_balance,
                requested: cycles,
                threshold,
                reveal_top_up,
            });
        }
        Ok(())
    }

    /// Subtracts `cycles` worth of cycles from the canister's balance as long
    /// as there's enough above the provided `threshold`. This call should be
    /// used when the withdrawn cycles are sent somewhere else.
    ///
    /// # Errors
    ///
    /// Returns a `CanisterOutOfCyclesError` if the
    /// requested amount is greater than the currently available.
    // #[doc(hidden)] // pub for usage in tests
    pub fn withdraw_with_threshold(
        &self,
        canister_id: CanisterId,
        cycles_balance: &mut Cycles,
        cycles: Cycles,
        threshold: Cycles,
        reveal_top_up: bool,
    ) -> Result<(), CanisterOutOfCyclesError> {
        self.verify_cycles_balance_with_threshold(
            canister_id,
            *cycles_balance,
            cycles,
            threshold,
            reveal_top_up,
        )?;

        *cycles_balance -= cycles;
        Ok(())
    }

    /// Mints `amount_to_mint` [`Cycles`].
    ///
    /// # Errors
    /// Returns a `CyclesAccountManagerError::ContractViolation` if not on NNS
    /// subnet.
    pub fn mint_cycles(
        &self,
        canister_id: CanisterId,
        cycles_balance: &mut Cycles,
        amount_to_mint: Cycles,
    ) -> Result<(), CyclesAccountManagerError> {
        if canister_id != CYCLES_MINTING_CANISTER_ID {
            let error_str = format!(
                "ic0.mint_cycles cannot be executed on non Cycles Minting Canister: {} != {}",
                canister_id, CYCLES_MINTING_CANISTER_ID
            );
            Err(CyclesAccountManagerError::ContractViolation(error_str))
        } else {
            *cycles_balance += amount_to_mint;
            Ok(())
        }
    }

    /// Burns as many cycles as possible, up to these constraints:
    ///
    /// 1. It burns no more cycles than the `amount_to_burn`.
    ///
    /// 2. It burns no more cycles than `balance` - `freezing_limit`, where `freezing_limit`
    ///    is the amount of idle cycles burned by the canister during its `freezing_threshold`.
    ///
    /// Returns the number of cycles that were burned.
    pub fn cycles_burn(
        &self,
        cycles_balance: &mut Cycles,
        amount_to_burn: Cycles,
        freeze_threshold: NumSeconds,
        memory_allocation: MemoryAllocation,
        memory_usage: NumBytes,
        message_memory_usage: NumBytes,
        compute_allocation: ComputeAllocation,
        subnet_size: usize,
        reserved_balance: Cycles,
    ) -> Cycles {
        let threshold = self.freeze_threshold_cycles(
            freeze_threshold,
            memory_allocation,
            memory_usage,
            message_memory_usage,
            compute_allocation,
            subnet_size,
            reserved_balance,
        );

        // The subtraction '*cycles_balance - threshold' is saturating
        // and hence returned value will never be negative.
        let burning = min(amount_to_burn, *cycles_balance - threshold);

        *cycles_balance -= burning;
        burning
    }

    /// Converts `num_instructions` in `Cycles`.
    ///
    /// Note that this function is made public to facilitate some logistic in
    /// tests.
    #[doc(hidden)]
    pub fn convert_instructions_to_cycles(
        &self,
        num_instructions: NumInstructions,
        execution_mode: WasmExecutionMode,
    ) -> Cycles {
        let fee = match execution_mode {
            WasmExecutionMode::Wasm64 => self.config.ten_update_instructions_execution_fee_wasm64,
            WasmExecutionMode::Wasm32 => self.config.ten_update_instructions_execution_fee,
        };

        match fee.checked_mul(num_instructions.get()) {
            Some(value) => value / 10_u64,
            // The multiplication should never overflow, as the maximum number of instructions
            // is bounded by its type, i.e. `u64::MAX`, which is way lower than `u128::MAX``.
            None => fee
                .checked_mul(num_instructions.get() / 10)
                .expect("Cycle amount should fit into u128"),
        }
    }

    /// Returns the cost of executing a message with the given number of
    /// instructions. The cost consists of:
    /// - the fixed fee to start executing a message.
    /// - the fee that depends on the number of instructions.
    pub fn execution_cost(
        &self,
        num_instructions: NumInstructions,
        subnet_size: usize,
        execution_mode: WasmExecutionMode,
    ) -> Cycles {
        self.scale_cost(
            self.config.update_message_execution_fee
                + self.convert_instructions_to_cycles(num_instructions, execution_mode),
            subnet_size,
        )
    }

    /// Charges a canister for its resource allocation and usage for the
    /// duration specified. If fees were successfully charged, then returns
    /// Ok() else returns Err(CanisterOutOfCyclesError).
    pub fn charge_canister_for_resource_allocation_and_usage(
        &self,
        log: &ReplicaLogger,
        canister: &mut CanisterState,
        duration_since_last_charge: Duration,
        subnet_size: usize,
    ) -> Result<(), CanisterOutOfCyclesError> {
        for (use_case, rate) in self.idle_cycles_burned_rate_by_resource(
            canister.memory_allocation(),
            canister.memory_usage(),
            canister.message_memory_usage(),
            canister.compute_allocation(),
            subnet_size,
        ) {
            let cycles = rate * duration_since_last_charge.as_secs() / SECONDS_PER_DAY;

            // Charging for resources can charge all the way down to zero cycles.
            if let Err(err) = self.consume_with_threshold(
                &mut canister.system_state,
                cycles,
                Cycles::zero(),
                use_case,
                false, // caller is system => no need to reveal top up balance
            ) {
                info!(
                    log,
                    "Charging canister {} for {} failed with {}",
                    canister.canister_id(),
                    use_case.as_str(),
                    err
                );
                return Err(err);
            }
        }
        Ok(())
    }

    pub fn http_request_fee(
        &self,
        request_size: NumBytes,
        response_size_limit: Option<NumBytes>,
        subnet_size: usize,
    ) -> Cycles {
        let response_size = match response_size_limit {
            Some(response_size) => response_size.get(),
            // Defaults to maximum response size.
            None => MAX_CANISTER_HTTP_RESPONSE_BYTES,
        };

        (self.config.http_request_linear_baseline_fee
            + self.config.http_request_quadratic_baseline_fee * (subnet_size as u64)
            + self.config.http_request_per_byte_fee * request_size.get()
            + self.config.http_response_per_byte_fee * response_size)
            * (subnet_size as u64)
    }

    /// Returns the default value of the reserved balance limit for the case
    /// when the canister doesn't have it set in the settings.
    pub fn default_reserved_balance_limit(&self) -> Cycles {
        self.config.default_reserved_balance_limit
    }
}

/// Encapsulates the payer and cost of inducting an ingress messages.
#[derive(Eq, PartialEq, Debug)]
pub enum IngressInductionCost {
    /// Induction is free.
    Free,
    /// Induction cost and the canister to pay for it.
    Fee { payer: CanisterId, cost: Cycles },
}

impl IngressInductionCost {
    /// Returns the cost of inducting an ingress message in [`Cycles`].
    pub fn cost(&self) -> Cycles {
        match self {
            Self::Free => Cycles::zero(),
            Self::Fee { cost, .. } => *cost,
        }
    }
}

/// Errors returned when computing the cost of receiving an ingress.
#[derive(Eq, PartialEq, Debug)]
pub enum IngressInductionCostError {
    /// The requested subnet method is not available.
    UnknownSubnetMethod,
    /// Failed to parse method payload.
    InvalidSubnetPayload(String),
    /// The subnet method can be called only by a canister.
    SubnetMethodNotAllowed,
}

// TODO(EXC-1168): cleanup, move unit tests from lib.rs into dedicated src/module_name/tests.rs.
#[cfg(test)]
mod tests {
    use super::*;
    use candid::Encode;
    use ic_management_canister_types::{CanisterSettingsArgsBuilder, UpdateSettingsArgs};
    use ic_test_utilities_types::ids::subnet_test_id;

    const WASM_EXECUTION_MODE: WasmExecutionMode = WasmExecutionMode::Wasm32;

    fn create_cycles_account_manager(reference_subnet_size: usize) -> CyclesAccountManager {
        let mut config = CyclesAccountManagerConfig::application_subnet();
        config.reference_subnet_size = reference_subnet_size;

        CyclesAccountManager {
            max_num_instructions: NumInstructions::from(1_000_000_000),
            own_subnet_type: SubnetType::Application,
            own_subnet_id: subnet_test_id(0),
            config,
        }
    }

    #[test]
    fn max_delayed_ingress_cost_payload_size_test() {
        let default_freezing_limit = 30 * 24 * 3600; // 30 days
        let payload = UpdateSettingsArgs {
            canister_id: CanisterId::from_u64(0).into(),
            settings: CanisterSettingsArgsBuilder::new()
                .with_freezing_threshold(default_freezing_limit)
                .build(),
            sender_canister_version: None, // ingress messages are not supposed to set this field
        };

        let payload_size = 2 * Encode!(&payload).unwrap().len();

        assert!(
            payload_size <= MAX_DELAYED_INGRESS_COST_PAYLOAD_SIZE,
            "Payload size: {}, is greater than MAX_DELAYED_INGRESS_COST_PAYLOAD_SIZE: {}.",
            payload_size,
            MAX_DELAYED_INGRESS_COST_PAYLOAD_SIZE
        );
    }

    #[test]
    fn test_scale_cost() {
        let reference_subnet_size = 13;
        let cam = create_cycles_account_manager(reference_subnet_size);

        let cost = Cycles::new(13_000);
        assert_eq!(cam.scale_cost(cost, 0), Cycles::new(0));
        assert_eq!(cam.scale_cost(cost, 1), Cycles::new(1_000));
        assert_eq!(cam.scale_cost(cost, 6), Cycles::new(6_000));
        assert_eq!(cam.scale_cost(cost, 13), Cycles::new(13_000));
        assert_eq!(cam.scale_cost(cost, 26), Cycles::new(26_000));

        // Check overflow case.
        assert_eq!(
            cam.scale_cost(Cycles::new(u128::MAX), 1_000_000),
            Cycles::new(u128::MAX) / reference_subnet_size
        );
    }

    #[test]
    fn test_reference_subnet_size_is_not_zero() {
        // `reference_subnet_size` is used to scale cost according to a subnet size.
        // It should never be equal to zero.
        assert_ne!(
            CyclesAccountManagerConfig::application_subnet().reference_subnet_size,
            0
        );
        assert_ne!(
            CyclesAccountManagerConfig::verified_application_subnet().reference_subnet_size,
            0
        );
        assert_ne!(
            CyclesAccountManagerConfig::system_subnet().reference_subnet_size,
            0
        );
    }

    #[test]
    fn http_requests_fee_scale() {
        let subnet_size: u64 = 34;
        let reference_subnet_size: u64 = 13;
        let request_size = NumBytes::from(17);
        let cycles_account_manager = create_cycles_account_manager(reference_subnet_size as usize);

        // Check the fee for a 13-node subnet.
        assert_eq!(
            cycles_account_manager.http_request_fee(
                request_size,
                None,
                reference_subnet_size as usize,
            ),
            Cycles::from(1_603_786_800u64) * reference_subnet_size
        );

        // Check the fee for a 34-node subnet.
        assert_eq!(
            cycles_account_manager.http_request_fee(request_size, None, subnet_size as usize),
            Cycles::from(1_605_046_800u64) * subnet_size
        );
    }

    #[test]
    fn test_cycles_burn() {
        let subnet_size = 13;
        let cycles_account_manager = create_cycles_account_manager(subnet_size);
        let initial_balance = Cycles::new(1_000_000_000);
        let mut balance = initial_balance;
        let amount_to_burn = Cycles::new(1_000_000);

        assert_eq!(
            cycles_account_manager.cycles_burn(
                &mut balance,
                amount_to_burn,
                NumSeconds::new(0),
                MemoryAllocation::default(),
                0.into(),
                0.into(),
                ComputeAllocation::default(),
                13,
                Cycles::new(0)
            ),
            amount_to_burn
        );

        // Check that the balance is updated properly.
        assert_eq!(balance + amount_to_burn, initial_balance)
    }

    #[test]
    fn test_convert_instructions_to_cycles() {
        let subnet_size = 13;
        let cycles_account_manager = create_cycles_account_manager(subnet_size);

        // Everything up to `u128::MAX / 4` should be converted as normal:
        // `(ten_update_instructions_execution_fee * num_instructions) / 10`

        // `(10 * 0) / 10 == 0`
        assert_eq!(
            cycles_account_manager.convert_instructions_to_cycles(0.into(), WASM_EXECUTION_MODE),
            0_u64.into()
        );

        // `(10 * 9) / 10 == 9`
        assert_eq!(
<<<<<<< HEAD
            cycles_account_manager.convert_instructions_to_cycles(9.into(), WASM_EXECUTION_MODE),
            ((4 * 9_u64) / 10).into()
=======
            cycles_account_manager.convert_instructions_to_cycles(9.into()),
            ((10 * 9_u64) / 10).into()
>>>>>>> 72311763
        );

        // As the maximum number of instructions is bounded by its type, i.e. `u64::MAX`,
        // the normal conversion is applied for the whole instructions range.
<<<<<<< HEAD
        // `convert_instructions_to_cycles(u64::MAX) == (4 * u64::MAX) / 10`
        let u64_max_cycles = cycles_account_manager
            .convert_instructions_to_cycles(u64::MAX.into(), WASM_EXECUTION_MODE);
        assert_eq!(u64_max_cycles, ((4 * u128::from(u64::MAX)) / 10).into());
        // `convert_instructions_to_cycles(u64::MAX) != 4 * (u64::MAX / 10)`
        assert_ne!(u64_max_cycles, (4 * (u128::from(u64::MAX) / 10)).into());
=======
        // `convert_instructions_to_cycles(u64::MAX) == (10 * u64::MAX) / 10`
        let u64_max_cycles = cycles_account_manager.convert_instructions_to_cycles(u64::MAX.into());
        assert_eq!(u64_max_cycles, ((10 * u128::from(u64::MAX)) / 10).into());
        // `convert_instructions_to_cycles(u64::MAX) != 10 * (u64::MAX / 10)`
        assert_ne!(u64_max_cycles, (10 * (u128::from(u64::MAX) / 10)).into());
>>>>>>> 72311763
    }
}<|MERGE_RESOLUTION|>--- conflicted
+++ resolved
@@ -1345,30 +1345,17 @@
 
         // `(10 * 9) / 10 == 9`
         assert_eq!(
-<<<<<<< HEAD
             cycles_account_manager.convert_instructions_to_cycles(9.into(), WASM_EXECUTION_MODE),
-            ((4 * 9_u64) / 10).into()
-=======
-            cycles_account_manager.convert_instructions_to_cycles(9.into()),
             ((10 * 9_u64) / 10).into()
->>>>>>> 72311763
         );
 
         // As the maximum number of instructions is bounded by its type, i.e. `u64::MAX`,
         // the normal conversion is applied for the whole instructions range.
-<<<<<<< HEAD
-        // `convert_instructions_to_cycles(u64::MAX) == (4 * u64::MAX) / 10`
+        // `convert_instructions_to_cycles(u64::MAX) == (10 * u64::MAX) / 10`
         let u64_max_cycles = cycles_account_manager
             .convert_instructions_to_cycles(u64::MAX.into(), WASM_EXECUTION_MODE);
-        assert_eq!(u64_max_cycles, ((4 * u128::from(u64::MAX)) / 10).into());
-        // `convert_instructions_to_cycles(u64::MAX) != 4 * (u64::MAX / 10)`
-        assert_ne!(u64_max_cycles, (4 * (u128::from(u64::MAX) / 10)).into());
-=======
-        // `convert_instructions_to_cycles(u64::MAX) == (10 * u64::MAX) / 10`
-        let u64_max_cycles = cycles_account_manager.convert_instructions_to_cycles(u64::MAX.into());
         assert_eq!(u64_max_cycles, ((10 * u128::from(u64::MAX)) / 10).into());
         // `convert_instructions_to_cycles(u64::MAX) != 10 * (u64::MAX / 10)`
         assert_ne!(u64_max_cycles, (10 * (u128::from(u64::MAX) / 10)).into());
->>>>>>> 72311763
     }
 }