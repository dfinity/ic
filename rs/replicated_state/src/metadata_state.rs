pub mod proto;
pub mod subnet_call_context_manager;
#[cfg(test)]
mod tests;

use crate::metadata_state::subnet_call_context_manager::SubnetCallContextManager;
use crate::CanisterQueues;
use crate::{canister_state::system_state::CyclesUseCase, CheckpointLoadingMetrics};
use ic_base_types::{CanisterId, SnapshotId};
use ic_btc_replica_types::BlockBlob;
use ic_certification_version::{CertificationVersion, CURRENT_CERTIFICATION_VERSION};
use ic_error_types::{ErrorCode, RejectCode, UserError};
use ic_limits::MAX_INGRESS_TTL;
use ic_management_canister_types_private::{
    MasterPublicKeyId, NodeMetrics, NodeMetricsHistoryResponse,
};
use ic_registry_routing_table::{
    canister_id_into_u64, difference, intersection, CanisterIdRanges, CanisterMigrations,
    RoutingTable, CANISTER_IDS_PER_SUBNET,
};
use ic_registry_subnet_features::SubnetFeatures;
use ic_registry_subnet_type::SubnetType;
use ic_types::batch::CanisterCyclesCostSchedule;
use ic_types::{
    batch::BlockmakerMetrics,
    crypto::CryptoHash,
    ingress::{IngressState, IngressStatus},
    messages::{
        is_subnet_id, CanisterCall, MessageId, Payload, RejectContext, RequestOrResponse, Response,
    },
    node_id_into_protobuf, node_id_try_from_option,
    nominal_cycles::NominalCycles,
    state_sync::{StateSyncVersion, CURRENT_STATE_SYNC_VERSION},
    subnet_id_into_protobuf, subnet_id_try_from_protobuf,
    time::{Time, UNIX_EPOCH},
    xnet::{
        RejectReason, RejectSignal, StreamFlags, StreamHeader, StreamIndex, StreamIndexedQueue,
        StreamSlice,
    },
    CountBytes, CryptoHashOfPartialState, NodeId, NumBytes, PrincipalId, SubnetId,
};
use ic_validate_eq::ValidateEq;
use ic_validate_eq_derive::ValidateEq;
use ic_wasm_types::WasmHash;
use serde::{Deserialize, Serialize};
use std::ops::Bound::{Included, Unbounded};
use std::{
    collections::{BTreeMap, BTreeSet, VecDeque},
    convert::{From, TryFrom, TryInto},
    mem::size_of,
    sync::Arc,
};

/// `BTreeMap` of streams by destination `SubnetId`.
pub type StreamMap = BTreeMap<SubnetId, Stream>;

/// Replicated system metadata.  Used primarily for inter-canister messaging and
/// history queries.
#[derive(Clone, Eq, PartialEq, Debug, ValidateEq)]
pub struct SystemMetadata {
    /// History of ingress messages as they traversed through the
    /// system.
    pub ingress_history: IngressHistoryState,

    /// XNet stream state indexed by the _destination_ subnet id.
    pub(super) streams: Arc<StreamMap>,

    /// The canister ID ranges from which this subnet generates canister IDs.
    canister_allocation_ranges: CanisterIdRanges,
    /// The last generated canister ID; or `None` if this subnet has not
    /// generated any canister IDs yet.
    ///
    /// If present, must be within the first `CanisterIdRange` in
    /// `canister_allocation_ranges` (and the latter may not be empty).
    last_generated_canister_id: Option<CanisterId>,

    /// The hash of the previous partial canonical state.
    /// The initial state doesn't have any previous state.
    pub prev_state_hash: Option<CryptoHashOfPartialState>,

    /// The Consensus-determined time this batch was created.
    /// NOTE: this time is monotonically increasing (and not strictly
    /// increasing).
    pub batch_time: Time,

    pub network_topology: NetworkTopology,

    pub own_subnet_id: SubnetId,

    pub own_subnet_type: SubnetType,

    pub own_subnet_features: SubnetFeatures,

    /// This flag determines whether cycles are charged. The flag is pulled from
    /// the registry every round.
    pub cost_schedule: CanisterCyclesCostSchedule,

    /// DER-encoded public keys of the subnet's nodes.
    pub node_public_keys: BTreeMap<NodeId, Vec<u8>>,

    pub api_boundary_nodes: BTreeMap<NodeId, ApiBoundaryNodeEntry>,

    /// "Subnet split in progress" marker: `Some(original_subnet_id)` if this
    /// replicated state is in the process of being split from `original_subnet_id`;
    /// `None` otherwise.
    ///
    /// During a subnet split, `original_subnet_id` may be used to determine whether
    /// this is subnet A' (when equal to `own_subnet_id`) or B (when different).
    pub split_from: Option<SubnetId>,

    /// Asynchronously handled subnet messages.
    pub subnet_call_context_manager: SubnetCallContextManager,

    /// The version of StateSync protocol that should be used to compute
    /// manifest of this state.
    pub state_sync_version: StateSyncVersion,

    /// The version of certification procedure that should be used for this
    /// state.
    pub certification_version: CertificationVersion,

    /// When canisters execute and modify their heap, we track the actual delta
    /// they produced. From time to time, when consensus tells us that it is
    /// fine to drop older states, the respective deltas are dropped. This field
    /// tracks a deterministic estimate of the size of all the deltas that we
    /// are currently maintaining.
    ///
    /// The reason this field cannot track the actual delta precisely is because
    /// consensus signals the StateManager asynchronously when it can drop older
    /// states and hence the signal is handled in a non-deterministic fashion by
    /// different nodes on the subnet.
    ///
    /// We know that after MR has processed a batch with
    /// "requires_full_state_hash" set, consensus will eventually deliver a
    /// signal to the StateManager to drop states below that batches' height and
    /// this signal will be sent at the latest before consensus sends another
    /// batch with "requires_full_state_hash" set.
    ///
    /// We also use this field to limit further execution in the scheduler when
    /// the canisters have produced more delta than the subnet can handle given
    /// the hardware specs of the subnet. The scheduler's configuration contains
    /// relevant settings for the maximum delta capacity of the subnet.
    ///
    /// Therefore, if we reset this field to 0 in MR when processing a batch
    /// with "requires_full_state_hash" set after the canisters have executed
    /// then the actual total for all the deltas that we are maintaining should
    /// always be <= this field + (the maximum delta capacity of the subnet /
    /// 2).
    pub heap_delta_estimate: NumBytes,

    pub subnet_metrics: SubnetMetrics,

    /// The set of Wasm modules we expect to be present in the [`Hypervisor`]'s
    /// compilation cache. This allows us to deterministically decide when we
    /// expect a compilation to be fast and ignore the compilation cost when
    /// considering the round instruction limit.
    ///
    /// Each time a canister is installed, its Wasm is inserted and the set is
    /// cleared at each checkpoint.
    pub expected_compiled_wasms: BTreeSet<WasmHash>,

    /// Responses to `BitcoinGetSuccessors` can be larger than the max inter-canister
    /// response limit. To work around this limitation, large responses are paginated
    /// and are stored here temporarily until they're fetched by the calling canister.
    #[validate_eq(Ignore)]
    pub bitcoin_get_successors_follow_up_responses: BTreeMap<CanisterId, Vec<BlockBlob>>,

    /// Metrics collecting blockmaker stats (block proposed and failures to propose a block)
    /// by aggregating them and storing a running total over multiple days by node id and
    /// timestamp. Observations of blockmaker stats are performed each time a batch is processed.
    pub blockmaker_metrics_time_series: BlockmakerMetricsTimeSeries,

    /// Modifications to the state that have not been applied yet to the next checkpoint.
    /// This field is transient and is emptied before writing the next checkpoint.
    pub unflushed_checkpoint_ops: UnflushedCheckpointOps,
}

/// Full description of the IC network toplogy.
///
/// Contains [`Arc`] references, so it is only safe to serialize for read-only
/// use.
#[derive(Clone, Eq, PartialEq, Debug, Deserialize, Serialize)]
pub struct NetworkTopology {
    pub subnets: BTreeMap<SubnetId, SubnetTopology>,
    #[serde(serialize_with = "ic_utils::serde_arc::serialize_arc")]
    #[serde(deserialize_with = "ic_utils::serde_arc::deserialize_arc")]
    pub routing_table: Arc<RoutingTable>,
    #[serde(serialize_with = "ic_utils::serde_arc::serialize_arc")]
    #[serde(deserialize_with = "ic_utils::serde_arc::deserialize_arc")]
    pub canister_migrations: Arc<CanisterMigrations>,
    pub nns_subnet_id: SubnetId,

    /// Mapping from master public key_id to a list of subnets which can use the
    /// given key. Keys without any chain-key enabled subnets are not included in the map.
    pub chain_key_enabled_subnets: BTreeMap<MasterPublicKeyId, Vec<SubnetId>>,

    /// The ID of the canister to forward bitcoin testnet requests to.
    pub bitcoin_testnet_canister_id: Option<CanisterId>,

    /// The ID of the canister to forward bitcoin mainnet requests to.
    pub bitcoin_mainnet_canister_id: Option<CanisterId>,
}

/// Full description of the API Boundary Node, which is saved in the metadata.
/// This entry is formed from two registry records - ApiBoundaryNodeRecord and NodeRecord.
/// If an ApiBoundaryNodeRecord exists, then a corresponding NodeRecord must exist.
/// The converse statement is not true.
#[derive(Clone, Eq, PartialEq, Debug, Deserialize, Serialize)]
pub struct ApiBoundaryNodeEntry {
    /// Domain name, required field from NodeRecord
    pub domain: String,
    /// Ipv4, optional field from NodeRecord
    pub ipv4_address: Option<String>,
    /// Ipv6, required field from NodeRecord
    pub ipv6_address: String,
    pub pubkey: Option<Vec<u8>>,
}

impl Default for NetworkTopology {
    fn default() -> Self {
        Self {
            subnets: Default::default(),
            routing_table: Default::default(),
            canister_migrations: Default::default(),
            nns_subnet_id: SubnetId::new(PrincipalId::new_anonymous()),
            chain_key_enabled_subnets: Default::default(),
            bitcoin_testnet_canister_id: None,
            bitcoin_mainnet_canister_id: None,
        }
    }
}

impl NetworkTopology {
    /// Returns a list of subnets where the chain key feature is enabled.
    pub fn chain_key_enabled_subnets(&self, key_id: &MasterPublicKeyId) -> &[SubnetId] {
        self.chain_key_enabled_subnets
            .get(key_id)
            .map_or(&[], |ids| &ids[..])
    }

    /// Returns the size of the given subnet.
    pub fn get_subnet_size(&self, subnet_id: &SubnetId) -> Option<usize> {
        self.subnets
            .get(subnet_id)
            .map(|subnet_topology| subnet_topology.nodes.len())
    }
}

#[derive(Clone, Eq, PartialEq, Debug, Default, Deserialize, Serialize)]
pub struct SubnetTopology {
    /// The public key of the subnet (a DER-encoded BLS key, see
    /// https://internetcomputer.org/docs/current/references/ic-interface-spec#certification)
    pub public_key: Vec<u8>,
    pub nodes: BTreeSet<NodeId>,
    pub subnet_type: SubnetType,
    pub subnet_features: SubnetFeatures,
    /// Chain keys held by this subnet. Just because a subnet holds a Chain key
    /// doesn't mean the subnet has been enabled to use that key. This
    /// will happen when a key is shared with a second subnet which holds it as
    /// a backup. An additional NNS proposal will be needed to allow the subnet
    /// holding the key as backup to actually produce signatures or VetKd key derivations.
    pub chain_keys_held: BTreeSet<MasterPublicKeyId>,
    pub cost_schedule: CanisterCyclesCostSchedule,
}

<<<<<<< HEAD
impl From<&SubnetTopology> for pb_metadata::SubnetTopology {
    fn from(item: &SubnetTopology) -> Self {
        Self {
            public_key: item.public_key.clone(),
            nodes: item
                .nodes
                .iter()
                .map(|node_id| pb_metadata::SubnetTopologyEntry {
                    node_id: Some(node_id_into_protobuf(*node_id)),
                })
                .collect(),
            subnet_type: i32::from(item.subnet_type),
            subnet_features: Some(pb_subnet::SubnetFeatures::from(item.subnet_features)),
            chain_keys_held: item.chain_keys_held.iter().map(|k| k.into()).collect(),
            canister_cycles_cost_schedule: i32::from(CanisterCyclesCostScheduleProto::from(
                item.cost_schedule,
            )),
        }
    }
}

impl TryFrom<pb_metadata::SubnetTopology> for SubnetTopology {
    type Error = ProxyDecodeError;
    fn try_from(item: pb_metadata::SubnetTopology) -> Result<Self, Self::Error> {
        let mut nodes = BTreeSet::<NodeId>::new();
        for entry in item.nodes {
            nodes.insert(node_id_try_from_option(entry.node_id)?);
        }

        let mut chain_keys_held = BTreeSet::new();
        for key in item.chain_keys_held {
            chain_keys_held.insert(MasterPublicKeyId::try_from(key)?);
        }
        let cost_schedule = CanisterCyclesCostSchedule::from(
            CanisterCyclesCostScheduleProto::try_from(item.canister_cycles_cost_schedule).map_err(
                |_| ProxyDecodeError::ValueOutOfRange {
                    typ: "CanisterCyclesCostSchedule",
                    err: String::new(),
                },
            )?,
        );

        Ok(Self {
            public_key: item.public_key,
            nodes,
            // It is fine to use an arbitrary value here. We always reset the
            // field before we actually use it. We pick the value of least
            // privilege just to be sure.
            subnet_type: SubnetType::try_from(item.subnet_type).unwrap_or(SubnetType::Application),
            subnet_features: item
                .subnet_features
                .map(SubnetFeatures::from)
                .unwrap_or_default(),
            chain_keys_held,
            cost_schedule,
        })
    }
}

=======
>>>>>>> 3361dbab
#[derive(Clone, Eq, PartialEq, Debug, Default)]
pub struct SubnetMetrics {
    pub consumed_cycles_by_deleted_canisters: NominalCycles,
    pub consumed_cycles_http_outcalls: NominalCycles,
    pub consumed_cycles_ecdsa_outcalls: NominalCycles,
    consumed_cycles_by_use_case: BTreeMap<CyclesUseCase, NominalCycles>,
    pub threshold_signature_agreements: BTreeMap<MasterPublicKeyId, u64>,
    /// The number of canisters that exist on this subnet.
    pub num_canisters: u64,
    /// The total size of the state taken by canisters on this subnet in bytes.
    pub canister_state_bytes: NumBytes,
    /// The total number of transactions processed on this subnet.
    ///
    /// Transactions here refer to all messages processed in replicated mode.
    pub update_transactions_total: u64,
}

impl SubnetMetrics {
    pub fn observe_consumed_cycles_with_use_case(
        &mut self,
        use_case: CyclesUseCase,
        cycles: NominalCycles,
    ) {
        if cycles.get() == 0 {
            return;
        }
        *self
            .consumed_cycles_by_use_case
            .entry(use_case)
            .or_insert_with(|| NominalCycles::from(0)) += cycles;
    }

    pub fn get_consumed_cycles_by_use_case(&self) -> &BTreeMap<CyclesUseCase, NominalCycles> {
        &self.consumed_cycles_by_use_case
    }

    pub fn consumed_cycles_total(&self) -> NominalCycles {
        let mut total = NominalCycles::from(0);

        total += self.consumed_cycles_by_deleted_canisters;
        total += self.consumed_cycles_http_outcalls;
        total += self.consumed_cycles_ecdsa_outcalls;

        for (use_case, cycles) in self.consumed_cycles_by_use_case.iter() {
            match use_case {
                // For ecdsa outcalls, http outcalls and deleted canisters, skip
                // updating the total using the use case specific metric as the
                // update above should be sufficient (the old metric is a superset).
                CyclesUseCase::ECDSAOutcalls
                | CyclesUseCase::HTTPOutcalls
                | CyclesUseCase::DeletedCanisters => {}
                // Non consumed cycles should not be counted towards the total consumed.
                CyclesUseCase::NonConsumed => {}
                // For the remaining use cases simply add the values to the total.
                CyclesUseCase::Memory
                | CyclesUseCase::ComputeAllocation
                | CyclesUseCase::IngressInduction
                | CyclesUseCase::Instructions
                | CyclesUseCase::RequestAndResponseTransmission
                | CyclesUseCase::Uninstall
                | CyclesUseCase::CanisterCreation
                | CyclesUseCase::SchnorrOutcalls
                | CyclesUseCase::VetKd
                | CyclesUseCase::DroppedMessages
                | CyclesUseCase::BurnedCycles => total += *cycles,
            }
        }

        total
    }
}

impl SystemMetadata {
    /// Creates a new empty system metadata state.
    pub fn new(own_subnet_id: SubnetId, own_subnet_type: SubnetType) -> Self {
        Self {
            own_subnet_id,
            own_subnet_type,
            ingress_history: Default::default(),
            streams: Default::default(),
            canister_allocation_ranges: Default::default(),
            last_generated_canister_id: None,
            batch_time: UNIX_EPOCH,
            network_topology: Default::default(),
            subnet_call_context_manager: Default::default(),
            own_subnet_features: SubnetFeatures::default(),
            node_public_keys: Default::default(),
            api_boundary_nodes: Default::default(),
            split_from: None,
            // StateManager populates proper values of these fields before
            // committing each state.
            prev_state_hash: Default::default(),
            state_sync_version: CURRENT_STATE_SYNC_VERSION,
            certification_version: CURRENT_CERTIFICATION_VERSION,
            heap_delta_estimate: NumBytes::from(0),
            subnet_metrics: Default::default(),
            expected_compiled_wasms: BTreeSet::new(),
            bitcoin_get_successors_follow_up_responses: BTreeMap::default(),
            blockmaker_metrics_time_series: BlockmakerMetricsTimeSeries::default(),
            unflushed_checkpoint_ops: Default::default(),
            cost_schedule: CanisterCyclesCostSchedule::Normal,
        }
    }

    pub fn time(&self) -> Time {
        self.batch_time
    }

    /// Returns a reference to the streams.
    pub fn streams(&self) -> &StreamMap {
        &self.streams
    }

    /// One-off initialization: populate `canister_allocation_ranges` with the only
    /// `[N * 2^20, (N+1) * 2^20 - 1]` range fully hosted by the subnet as per the
    /// routing table; and initialize `last_generated_canister_id` based on
    /// `generated_id_counter`.
    ///
    /// This is done under the assumption that the registry always assigns exactly
    /// 2^20 canister IDs to every newly created subnet (and at this point in time
    /// no canisters have yet been migrated).
    ///
    /// Canister ID allocation range assignment will be made explicit in a follow-up
    /// change.
    ///
    /// Returns `Ok` if `canister_allocation_ranges` is not empty (whether it was
    /// populated by this call or not); `Err` if empty (and the subnet is unable
    /// to generate new canister IDs).
    pub fn init_allocation_ranges_if_empty(&mut self) -> Result<(), String> {
        if !self.canister_allocation_ranges.is_empty() {
            return Ok(());
        }

        let routing_table_ranges = self
            .network_topology
            .routing_table
            .ranges(self.own_subnet_id);
        for range in routing_table_ranges.iter().rev() {
            let start = canister_id_into_u64(range.start);
            let end = canister_id_into_u64(range.end);
            if start % CANISTER_IDS_PER_SUBNET == 0 && end == start + CANISTER_IDS_PER_SUBNET - 1 {
                // Found the `[N * 2^20, (N+1) * 2^20 - 1]` (sub)range, use it as allocation
                // range.
                //
                // Unwrapping is safe because the only reason why we would fail to convert is if
                // we provided set of ranges that was not well formed. This is not the case
                // here, as we are creating a `CanisterIdRanges` out of one non-empty range.
                self.canister_allocation_ranges = vec![*range].try_into().unwrap();
                break;
            }
        }

        if self.canister_allocation_ranges.is_empty() {
            return Err("No range of length CANISTER_IDS_PER_SUBNET in routing table".into());
        }
        Ok(())
    }

    /// Generates a new canister ID.
    ///
    /// If a canister ID from a second canister allocation range is generated, the
    /// first range is dropped. The last canister allocation range is never dropped.
    ///
    /// Returns `Err` iff no more canister IDs can be generated.
    pub fn generate_new_canister_id(&mut self) -> Result<CanisterId, String> {
        // Start off with
        //     (canister_allocation_ranges
        //          ∩ routing_table.ranges(own_subnet_id))
        //          \ canister_migrations.ranges()
        let own_subnet_ranges = self
            .network_topology
            .routing_table
            .ranges(self.own_subnet_id);
        let canister_allocation_ranges = intersection(
            self.canister_allocation_ranges.iter(),
            own_subnet_ranges.iter(),
        )
        .map_err(|err| {
            format!(
                "intersection({:?}, {:?}) is not well formed: {:?}",
                self.canister_allocation_ranges, own_subnet_ranges, err
            )
        })?;
        let canister_allocation_ranges = difference(
            canister_allocation_ranges.iter(),
            self.network_topology.canister_migrations.ranges(),
        )
        .map_err(|err| {
            format!(
                "difference({:?}, {:?}) is not well formed: {:?}",
                canister_allocation_ranges, self.network_topology.canister_migrations, err
            )
        })?;

        let res = canister_allocation_ranges.generate_canister_id(self.last_generated_canister_id);

        if let Some(res) = &res {
            self.last_generated_canister_id = Some(*res);

            while self.canister_allocation_ranges.len() > 1
                && !self
                    .canister_allocation_ranges
                    .iter()
                    .next()
                    .unwrap()
                    .contains(res)
            {
                // Drop the first canister allocation range iff consumed and more allocation
                // ranges are available.
                self.canister_allocation_ranges.drop_first();
            }
        }

        res.ok_or_else(|| "Canister ID allocation was consumed".into())
    }

    /// Returns the number of canister IDs that can still be generated.
    pub fn available_canister_ids(&self) -> u64 {
        let generated_canister_ids = match (
            self.canister_allocation_ranges.start(),
            self.last_generated_canister_id,
        ) {
            (Some(start), Some(last)) => {
                canister_id_into_u64(last) + 1 - canister_id_into_u64(start)
            }
            _ => 0,
        };
        self.canister_allocation_ranges.total_count() as u64 - generated_canister_ids
    }

    /// Returns `true` iff the given `specified_id` is valid when used in `provisional_create_canister_with_cycles`, i.e.,
    /// iff the given `specified_id` does not belong to the canister allocation ranges.
    pub fn validate_specified_id(&self, specified_id: &CanisterId) -> bool {
        !self
            .canister_allocation_ranges
            .iter()
            .any(|range| range.contains(specified_id))
    }

    /// Splits the `MetadataState` as part of subnet splitting phase 1:
    ///  * for the split subnet (B), produces a new `MetadataState`, with the given
    ///    batch time (if `Some`) or the original subnet's batch time (if `None`);
    ///  * for the subnet that retains the original subnet's ID (A'), returns it
    ///    unmodified (apart from setting the split marker).
    ///
    /// A subnet split starts with a subnet A and results in two subnets, A' and B.
    /// For the sake of clarity, comments refer to the two resulting subnets as
    /// *subnet A'* and *subnet B*. And to the original subnet as *subnet A*.
    /// Because subnet A' retains the subnet ID of subnet A, it is identified by
    /// having `new_subnet_id == self.own_subnet_id`. Conversely, subnet B has
    /// `new_subnet_id != self.own_subnet_id`.
    ///
    /// In this first phase, the ingress history is left untouched on both subnets,
    /// in order to make it trivial to verify that no tampering has occurred. A
    /// split marker is added to both subnets, containing the original subnet ID.
    ///
    /// In phase 2 (see [`Self::after_split()`]) the ingress history is pruned and
    /// the split marker is reset.
    pub fn split(
        mut self,
        subnet_id: SubnetId,
        new_subnet_batch_time: Option<Time>,
    ) -> Result<Self, String> {
        assert_eq!(0, self.heap_delta_estimate.get());
        assert!(self.expected_compiled_wasms.is_empty());

        // No-op for subnet A'.
        if self.own_subnet_id == subnet_id {
            if new_subnet_batch_time.is_some() {
                return Err("Cannot apply a new batch time to the original subnet".into());
            }

            // Set the split marker to the original subnet ID.
            self.split_from = Some(self.own_subnet_id);

            return Ok(self);
        }

        // This is subnet B: use `subnet_id` as its subnet ID.
        let mut res = SystemMetadata::new(subnet_id, self.own_subnet_type);

        // Set the split marker to the original subnet ID (that of subnet A).
        res.split_from = Some(self.own_subnet_id);

        // Preserve ingress history.
        res.ingress_history = self.ingress_history;

        // Ensure monotonic time for migrated canisters: apply `new_subnet_batch_time`
        // if specified and not smaller than `self.batch_time`; else, default to
        // `self.batch_time`.
        res.batch_time = if let Some(batch_time) = new_subnet_batch_time {
            if batch_time < self.batch_time {
                return Err(format!(
                    "Provided batch_time ({}) is before original subnet batch time ({})",
                    batch_time, self.batch_time
                ));
            }
            batch_time
        } else {
            self.batch_time
        };

        // All other fields have been reset to default.
        Ok(res)
    }

    /// Adjusts the `MetadataState` as part of the second phase of subnet splitting,
    /// during the new subnets' startup.
    ///
    /// A subnet split starts with a subnet A and results in two subnets, A' and B,
    /// with canisters split among the two subnets according to the routing table.
    /// Because subnet A' retains the subnet ID of subnet A, it is identified by
    /// having `self.split_from == Some(self.own_subnet_id)`. Conversely, subnet B
    /// has `self.split_from != Some(self.own_subnet_id)`.
    ///
    /// In the first phase (see [`Self::split()`]), the ingress history was left
    /// untouched on both subnets, in order to make it trivial to verify that no
    /// tampering had occurred. Streams, subnet call contexts and metrics and all
    /// other metadata were preserved on subnet A' and set to default on subnet B.
    ///
    /// In this second phase, `ingress_history` is pruned, retaining only messages
    /// in terminal states and messages addressed to local canisters. Additionally,
    /// on subnet A' we reject all management canister calls whose execution is in
    /// progress on one of the canisters migrated to subnet B (hence the
    /// `subnet_queues` argument); and silently discard the corresponding tasks and
    /// roll back `Stopping` states on all subnet B canisters.
    ///
    /// Notes:
    ///  * `prev_state_hash` has just been set by `take_tip()` to the checkpoint
    ///    hash (checked against the hash in the CUP). It must be preserved.
    ///  * `own_subnet_type` has just been set during `load_checkpoint()`, based on
    ///    the registry subnet record of the subnet that this node is part of.
    ///  * `batch_time`, `network_topology` and `own_subnet_features` will be set
    ///    by Message Routing before the start of the next round.
    ///  * `state_sync_version` and `certification_version` will be set by
    ///    `commit_and_certify()` at the end of the round; and not used before.
    ///  * `heap_delta_estimate` and `expected_compiled_wasms` are expected to be
    ///    empty/zero.
    pub(crate) fn after_split<F>(
        &mut self,
        is_local_canister: F,
        subnet_queues: &mut CanisterQueues,
    ) where
        F: Fn(CanisterId) -> bool,
    {
        // Destructure `self` in order for the compiler to enforce an explicit decision
        // whenever new fields are added.
        //
        // (!) DO NOT USE THE ".." WILDCARD, THIS SERVES THE SAME FUNCTION AS a `match`!
        let SystemMetadata {
            ref mut ingress_history,
            streams: _,
            canister_allocation_ranges: _,
            last_generated_canister_id: _,
            prev_state_hash: _,
            // Overwritten as soon as the round begins, no explicit action needed.
            batch_time: _,
            // Overwritten as soon as the round begins, no explicit action needed.
            network_topology: _,
            ref own_subnet_id,
            // `own_subnet_type` has been set by `load_checkpoint()` based on the subnet
            // registry record of B, do not touch it.
            own_subnet_type: _,
            // Overwritten as soon as the round begins, no explicit action needed.
            own_subnet_features: _,
            // Overwritten as soon as the round begins, no explicit action needed.
            node_public_keys: _,
            api_boundary_nodes: _,
            ref mut split_from,
            subnet_call_context_manager: _,
            // Set by `commit_and_certify()` at the end of the round. Not used before.
            state_sync_version: _,
            // Set by `commit_and_certify()` at the end of the round. Not used before.
            certification_version: _,
            ref heap_delta_estimate,
            subnet_metrics: _,
            ref expected_compiled_wasms,
            bitcoin_get_successors_follow_up_responses: _,
            blockmaker_metrics_time_series: _,
            unflushed_checkpoint_ops: _,
            cost_schedule: _,
        } = self;

        let split_from_subnet = split_from.expect("Not a state resulting from a subnet split");

        assert_eq!(0, heap_delta_estimate.get());
        assert!(expected_compiled_wasms.is_empty());

        // Prune the ingress history.
        ingress_history.prune_after_split(|canister_id: CanisterId| {
            // An actual local canister.
            is_local_canister(canister_id)
                // Or this is subnet A' and message is addressed to the management canister.
                || split_from_subnet == *own_subnet_id && is_subnet_id(canister_id, *own_subnet_id)
        });

        // Split complete, reset split marker.
        *split_from = None;

        // Reject in-progress subnet messages that cannot be handled on this
        // subnet.
        self.reject_in_progress_management_calls_after_split(&is_local_canister, subnet_queues);
    }

    /// Creates rejects for all in-progress management messages that cannot or should
    /// not be handled on this subnet in the second phase of a subnet split.
    /// Enqueues reject responses into the provided `subnet_queues` for calls originating
    /// from canisters; and records a `Failed` state in `self.ingress_history` for calls
    /// originating from ingress messages. The rejects are created for:
    ///     - All in-progress subnet messages whose target canisters are no longer
    ///     on this subnet.
    ///       On the other subnet (which must be *subnet B*), the execution of these same
    ///     messages, now without matching subnet call contexts, will be silently
    ///     aborted / rolled back (without producing a response). This is the only way
    ///     to ensure consistency for a message that would otherwise be executing on one
    ///     subnet, but for which a response may only be produced by another subnet.
    ///     - Specific requests that must be entirely handled by the local subnet where
    ///    the originator canister exists.
    fn reject_in_progress_management_calls_after_split<F>(
        &mut self,
        is_local_canister: F,
        subnet_queues: &mut CanisterQueues,
    ) where
        F: Fn(CanisterId) -> bool,
    {
        for install_code_call in self
            .subnet_call_context_manager
            .remove_non_local_install_code_calls(&is_local_canister)
        {
            self.reject_management_call_after_split(
                install_code_call.call,
                install_code_call.effective_canister_id,
                subnet_queues,
            );
        }

        for stop_canister_call in self
            .subnet_call_context_manager
            .remove_non_local_stop_canister_calls(&is_local_canister)
        {
            self.reject_management_call_after_split(
                stop_canister_call.call,
                stop_canister_call.effective_canister_id,
                subnet_queues,
            );
        }

        // Management `RawRand` requests are rejected if the sender has migrated to another subnet.
        for raw_rand_context in self
            .subnet_call_context_manager
            .remove_non_local_raw_rand_calls(&is_local_canister)
        {
            let migrated_canister_id = raw_rand_context.request.sender();
            self.reject_management_call_after_split(
                CanisterCall::Request(Arc::new(raw_rand_context.request)),
                migrated_canister_id,
                subnet_queues,
            );
        }
    }

    /// Rejects the given subnet call targeting `canister_id`, which has migrated to
    /// a new subnet following a subnet split.
    ///
    /// * If the call originated from a canister, enqueues an output reject response
    ///   on behalf of the subnet into the provided `subnet_queues`.
    /// * If the call originated from an ingress message, sets its ingress state in
    ///   `self.ingress_history` to `Failed`.
    fn reject_management_call_after_split(
        &mut self,
        call: CanisterCall,
        canister_id: CanisterId,
        subnet_queues: &mut CanisterQueues,
    ) {
        match call {
            CanisterCall::Request(request) => {
                // Rejecting a request from a canister.
                let response = Response {
                    originator: request.sender(),
                    respondent: request.receiver,
                    originator_reply_callback: request.sender_reply_callback,
                    refund: request.payment,
                    response_payload: Payload::Reject(RejectContext::new(
                        RejectCode::SysTransient,
                        format!("Canister {} migrated during a subnet split", canister_id),
                    )),
                    deadline: request.deadline,
                };
                subnet_queues.push_output_response(response.into());
            }
            CanisterCall::Ingress(ingress) => {
                let status = IngressStatus::Known {
                    receiver: ingress.receiver.get(),
                    user_id: ingress.source,
                    time: self.time(),
                    state: IngressState::Failed(UserError::new(
                        ErrorCode::CanisterNotFound,
                        format!("Canister {} migrated during a subnet split", canister_id),
                    )),
                };

                if let Some(current_status) = self.ingress_history.get(&ingress.message_id) {
                    assert!(
                        current_status.is_valid_state_transition(&status),
                        "message (id='{}', current_status='{:?}') cannot be transitioned to '{:?}'",
                        ingress.message_id,
                        current_status,
                        status
                    );
                }
                self.ingress_history.insert(
                    ingress.message_id.clone(),
                    status,
                    self.time(),
                    u64::MAX.into(), // No need to enforce ingress memory limits,
                );
            }
        }
    }
}

/// Stream is the state of bi-directional communication session with a remote
/// subnet.  It contains outgoing messages having that subnet as their
/// destination and signals for inducted messages received from that subnet.
///
/// Conceptually we use a gap-free queue containing one signal for each inducted
/// message; but because most signals are `Accept` we represent that queue as a
/// combination of `signals_end` (pointing just beyond the last signal) plus a
/// collection of exceptions, i.e. `reject_signals`.
#[derive(Clone, Eq, PartialEq, Debug)]
pub struct Stream {
    /// Indexed queue of outgoing messages.
    messages: StreamIndexedQueue<RequestOrResponse>,

    /// Index of the next expected reverse stream message.
    ///
    /// Conceptually we use a gap-free queue containing one signal for each
    /// inducted message; but because these signals are all "Accept" (as we
    /// generate responses when rejecting messages), that queue can be safely
    /// represented by its end index (pointing just beyond the last signal).
    signals_end: StreamIndex,

    /// Reject signals, in ascending stream index order.
    reject_signals: VecDeque<RejectSignal>,

    /// Estimated byte size of `self.messages`.
    messages_size_bytes: usize,

    /// Stream flags observed in the header of the reverse stream.
    reverse_stream_flags: StreamFlags,

    /// Number of guaranteed responses per responding canister.
    guaranteed_response_counts: BTreeMap<CanisterId, usize>,
}

impl Default for Stream {
    fn default() -> Self {
        let messages = Default::default();
        let signals_end = Default::default();
        let reject_signals = VecDeque::default();
        let messages_size_bytes = Self::size_bytes(&messages);
        let reverse_stream_flags = StreamFlags {
            deprecated_responses_only: false,
        };
        let guaranteed_response_counts = BTreeMap::default();
        Self {
            messages,
            signals_end,
            reject_signals,
            messages_size_bytes,
            reverse_stream_flags,
            guaranteed_response_counts,
        }
    }
}

impl Stream {
    /// Creates a new `Stream` with the given `messages` and `signals_end`.
    pub fn new(messages: StreamIndexedQueue<RequestOrResponse>, signals_end: StreamIndex) -> Self {
        let messages_size_bytes = Self::size_bytes(&messages);
        let guaranteed_response_counts = Self::calculate_guaranteed_response_counts(&messages);
        Self {
            messages,
            signals_end,
            reject_signals: VecDeque::new(),
            messages_size_bytes,
            reverse_stream_flags: Default::default(),
            guaranteed_response_counts,
        }
    }

    /// Creates a new `Stream` with the given `messages`, `signals_end` and `reject_signals`.
    pub fn with_signals(
        messages: StreamIndexedQueue<RequestOrResponse>,
        signals_end: StreamIndex,
        reject_signals: VecDeque<RejectSignal>,
    ) -> Self {
        let messages_size_bytes = Self::size_bytes(&messages);
        let guaranteed_response_counts = Self::calculate_guaranteed_response_counts(&messages);
        Self {
            messages,
            signals_end,
            reject_signals,
            messages_size_bytes,
            reverse_stream_flags: Default::default(),
            guaranteed_response_counts,
        }
    }

    /// Creates a slice starting from index `from` and containing at most
    /// `count` messages from this stream.
    pub fn slice(&self, from: StreamIndex, count: Option<usize>) -> StreamSlice {
        let messages = self.messages.slice(from, count);
        StreamSlice::new(self.header(), messages)
    }

    /// Creates a header for this stream.
    pub fn header(&self) -> StreamHeader {
        StreamHeader::new(
            self.messages.begin(),
            self.messages.end(),
            self.signals_end,
            self.reject_signals.clone(),
            StreamFlags::default(),
        )
    }

    /// Returns a reference to the message queue.
    pub fn messages(&self) -> &StreamIndexedQueue<RequestOrResponse> {
        &self.messages
    }

    /// Returns the stream's begin index.
    pub fn messages_begin(&self) -> StreamIndex {
        self.messages.begin()
    }

    /// Returns the stream's end index.
    pub fn messages_end(&self) -> StreamIndex {
        self.messages.end()
    }

    /// Returns the number of guaranteed responses in the stream for each responding canister.
    pub fn guaranteed_response_counts(&self) -> &BTreeMap<CanisterId, usize> {
        &self.guaranteed_response_counts
    }

    /// Appends the given message to the tail of the stream.
    pub fn push(&mut self, message: RequestOrResponse) {
        self.messages_size_bytes += message.count_bytes();
        if let RequestOrResponse::Response(response) = &message {
            if !response.is_best_effort() {
                *self
                    .guaranteed_response_counts
                    .entry(response.respondent)
                    .or_insert(0) += 1;
            }
        }
        self.messages.push(message);
        debug_assert_eq!(Self::size_bytes(&self.messages), self.messages_size_bytes);
        debug_assert_eq!(
            Self::calculate_guaranteed_response_counts(&self.messages),
            self.guaranteed_response_counts
        );
    }

    /// Garbage collects messages before `new_begin`, collecting and returning all
    /// messages for which a reject signal was received.
    pub fn discard_messages_before(
        &mut self,
        new_begin: StreamIndex,
        reject_signals: &VecDeque<RejectSignal>,
    ) -> Vec<(RejectReason, RequestOrResponse)> {
        assert!(
            new_begin >= self.messages.begin(),
            "Begin index ({}) has already advanced past requested begin index ({})",
            self.messages.begin(),
            new_begin
        );
        assert!(
            new_begin <= self.messages.end(),
            "Cannot advance begin index ({}) beyond end index ({})",
            new_begin,
            self.messages.end()
        );

        // Skip any reject signals before `self.messages.begin()`.
        //
        // This may happen legitimately if the remote subnet has not yet GC-ed a signal
        // because it has not yet seen our `messages.begin()` advance past it.
        let messages_begin = self.messages.begin();
        let mut reject_signals = reject_signals
            .iter()
            .skip_while(|reject_signal| reject_signal.index < messages_begin)
            .peekable();

        // Garbage collect all messages up to `new_begin`.
        let mut rejected_messages = Vec::new();
        while self.messages.begin() < new_begin {
            let (index, msg) = self.messages.pop().unwrap();

            // Deduct every discarded message from the stream's byte size.
            self.messages_size_bytes -= msg.count_bytes();
            debug_assert_eq!(Self::size_bytes(&self.messages), self.messages_size_bytes);

            if let RequestOrResponse::Response(response) = &msg {
                if !response.is_best_effort() {
                    match self
                        .guaranteed_response_counts
                        .get_mut(&response.respondent)
                    {
                        Some(0) | None => {
                            debug_assert!(false);
                            self.guaranteed_response_counts.remove(&response.respondent);
                        }
                        Some(1) => {
                            self.guaranteed_response_counts.remove(&response.respondent);
                        }
                        Some(count) => *count -= 1,
                    }
                }
            }
            debug_assert_eq!(
                Self::calculate_guaranteed_response_counts(&self.messages),
                self.guaranteed_response_counts
            );

            // If we received a reject signal for this message, collect it in
            // `rejected_messages`.
            if let Some(reject_signal) = reject_signals.peek() {
                if reject_signal.index == index {
                    rejected_messages.push((reject_signal.reason, msg));
                    reject_signals.next();
                }
            }
        }
        rejected_messages
    }

    /// Garbage collects signals before `new_signals_begin`.
    pub fn discard_signals_before(&mut self, new_signals_begin: StreamIndex) {
        while let Some(reject_signal) = self.reject_signals.front() {
            if reject_signal.index < new_signals_begin {
                self.reject_signals.pop_front();
            } else {
                break;
            }
        }
    }

    /// Returns a reference to the reject signals.
    pub fn reject_signals(&self) -> &VecDeque<RejectSignal> {
        &self.reject_signals
    }

    /// Returns the index just beyond the last sent signal.
    pub fn signals_end(&self) -> StreamIndex {
        self.signals_end
    }

    /// Pushes an accept signal. Since these are not explicitly encoded, this
    /// just increments `signals_end`.
    pub fn push_accept_signal(&mut self) {
        self.signals_end.inc_assign()
    }

    /// Appends a reject signal (the current `signals_end`) to the tail of the
    /// reject signals; and then increments `signals_end`.
    pub fn push_reject_signal(&mut self, reason: RejectReason) {
        self.reject_signals
            .push_back(RejectSignal::new(reason, self.signals_end));
        self.signals_end.inc_assign();
    }

    /// Calculates the estimated byte size of the given messages.
    fn size_bytes(messages: &StreamIndexedQueue<RequestOrResponse>) -> usize {
        messages.iter().map(|(_, m)| m.count_bytes()).sum()
    }

    fn calculate_guaranteed_response_counts(
        messages: &StreamIndexedQueue<RequestOrResponse>,
    ) -> BTreeMap<CanisterId, usize> {
        let mut result = BTreeMap::new();
        for (_, msg) in messages.iter() {
            if let RequestOrResponse::Response(response) = msg {
                // We only count guaranteed responses
                if !response.is_best_effort() {
                    *result.entry(response.respondent).or_insert(0) += 1;
                }
            }
        }
        result
    }

    /// Returns a reference to the reverse stream flags.
    pub fn reverse_stream_flags(&self) -> &StreamFlags {
        &self.reverse_stream_flags
    }

    /// Sets the reverse stream flags.
    pub fn set_reverse_stream_flags(&mut self, flags: StreamFlags) {
        self.reverse_stream_flags = flags;
    }
}

impl CountBytes for Stream {
    fn count_bytes(&self) -> usize {
        // Count one byte per reject signal, same as the payload builder.
        size_of::<Stream>() + self.messages_size_bytes + self.reject_signals.len()
    }
}

impl From<Stream> for StreamSlice {
    fn from(val: Stream) -> Self {
        StreamSlice::new(val.header(), val.messages)
    }
}

#[derive(Clone, Eq, PartialEq, Debug)]
/// State associated with the history of statuses of ingress messages as they
/// traversed through the system.
pub struct IngressHistoryState {
    statuses: Arc<BTreeMap<MessageId, Arc<IngressStatus>>>,
    /// Ingress messages in terminal states (`Completed`, `Failed` or `Done`)
    /// grouped by their respective expiration times.
    pruning_times: Arc<BTreeMap<Time, BTreeSet<MessageId>>>,
    /// The earliest time in `pruning_times` with associated message IDs that
    /// may still be of type completed or failed.
    next_terminal_time: Time,
    /// Transient: memory usage of the ingress history.
    memory_usage: usize,
}

impl Default for IngressHistoryState {
    fn default() -> Self {
        Self {
            statuses: Arc::new(BTreeMap::new()),
            pruning_times: Arc::new(BTreeMap::new()),
            next_terminal_time: UNIX_EPOCH,
            memory_usage: 0,
        }
    }
}

impl IngressHistoryState {
    pub fn new() -> Self {
        Self::default()
    }

    /// Inserts a new entry in the ingress history. If an entry with `message_id` is
    /// already present this entry will be overwritten. If `status` is a terminal
    /// status (`completed`, `failed`, or `done`) the entry will also be enrolled
    /// to be pruned at `time + MAX_INGRESS_TTL`.
    ///
    /// Returns the previous status associated with `message_id`.
    pub fn insert(
        &mut self,
        message_id: MessageId,
        status: IngressStatus,
        time: Time,
        ingress_memory_capacity: NumBytes,
    ) -> Arc<IngressStatus> {
        // Store the associated expiry time for the given message id only for a
        // "terminal" ingress status. This way we are not risking deleting any status
        // for a message that is still not in a terminal status.
        if let IngressStatus::Known { state, .. } = &status {
            if state.is_terminal() {
                let timeout = time + MAX_INGRESS_TTL;

                // Reset `self.next_terminal_time` in case it is after the current timeout
                // and the entry is completed or failed.
                if self.next_terminal_time > timeout && state.is_terminal_with_payload() {
                    self.next_terminal_time = timeout;
                }
                Arc::make_mut(&mut self.pruning_times)
                    .entry(timeout)
                    .or_default()
                    .insert(message_id.clone());
            }
        }
        self.memory_usage += status.payload_bytes();
        let old_status = Arc::make_mut(&mut self.statuses).insert(message_id, Arc::new(status));
        if let Some(old) = &old_status {
            self.memory_usage -= old.payload_bytes();
        }

        if self.memory_usage > ingress_memory_capacity.get() as usize {
            self.forget_terminal_statuses(ingress_memory_capacity);
        }

        debug_assert_eq!(
            Self::compute_memory_usage(&self.statuses),
            self.memory_usage
        );

        old_status.unwrap_or_else(|| IngressStatus::Unknown.into())
    }

    /// Returns an iterator over response statuses, sorted lexicographically by
    /// message id.
    pub fn statuses(&self) -> impl Iterator<Item = (&MessageId, &IngressStatus)> {
        self.statuses
            .iter()
            .map(|(id, status)| (id, status.as_ref()))
    }

    /// Returns an iterator over pruning times statuses, sorted
    /// lexicographically by time.
    pub fn pruning_times(&self) -> impl Iterator<Item = (&Time, &BTreeSet<MessageId>)> {
        self.pruning_times.iter()
    }

    /// Retrieves an entry from the ingress history given a `MessageId`.
    pub fn get(&self, message_id: &MessageId) -> Option<&IngressStatus> {
        self.statuses.get(message_id).map(|status| status.as_ref())
    }

    /// Returns the number of statuses kept in the ingress history.
    pub fn len(&self) -> usize {
        self.statuses.len()
    }

    /// Returns true if the ingress history is empty.
    pub fn is_empty(&self) -> bool {
        self.statuses.is_empty()
    }

    /// Removes ingress history entries that are associated with a pruning_time
    /// that's older than the given time.
    pub fn prune(&mut self, time: Time) {
        let new_pruning_times = Arc::make_mut(&mut self.pruning_times).split_off(&time);

        let statuses = Arc::make_mut(&mut self.statuses);
        for pruning_times in self.pruning_times.as_ref().values() {
            for message_id in pruning_times {
                if let Some(removed) = statuses.remove(message_id) {
                    self.memory_usage -= removed.payload_bytes();
                }
            }
        }
        self.pruning_times = Arc::new(new_pruning_times);

        debug_assert_eq!(
            Self::compute_memory_usage(&self.statuses),
            self.memory_usage
        );
    }

    /// Goes over the `pruning_times` from oldest to newest and transitions
    /// the referenced `Completed` and/or `Failed` statuses to `Done` (i.e.,
    /// forgets the replies). It will stop at the pruning time where the memory
    /// usage is below `target_size` for the first time. To handle repeated calls
    /// efficiently it remembers the pruning time it stopped at.
    ///
    /// Note that this function must remain private and should only be
    /// called from within `insert` to ensure that `next_terminal_time`
    /// is consistently updated and we don't miss any completed statuses.
    fn forget_terminal_statuses(&mut self, target_size: NumBytes) {
        // In debug builds we store the length of the statuses map here so that
        // we can later debug_assert that no status disappeared.
        #[cfg(debug_assertions)]
        let statuses_len_before = self.statuses.len();

        let target_size = target_size.get() as usize;
        let statuses = Arc::make_mut(&mut self.statuses);

        for (time, ids) in self
            .pruning_times
            .range((Included(self.next_terminal_time), Unbounded))
        {
            self.next_terminal_time = *time;

            if self.memory_usage <= target_size {
                break;
            }

            for id in ids.iter() {
                match statuses.get(id).map(Arc::as_ref) {
                    Some(IngressStatus::Known {
                        receiver,
                        user_id,
                        time,
                        state,
                    }) if state.is_terminal_with_payload() => {
                        let done_status = Arc::new(IngressStatus::Known {
                            receiver: *receiver,
                            user_id: *user_id,
                            time: *time,
                            state: IngressState::Done,
                        });
                        self.memory_usage += done_status.payload_bytes();

                        // We can safely unwrap here because we know there must be an
                        // ingress status with the given `id` in `statuses` in this
                        // branch.
                        let old_status = statuses.insert(id.clone(), done_status).unwrap();
                        self.memory_usage -= old_status.payload_bytes();
                    }
                    _ => continue,
                }
            }
        }

        #[cfg(debug_assertions)]
        debug_assert_eq!(self.statuses.len(), statuses_len_before);
        debug_assert_eq!(
            Self::compute_memory_usage(&self.statuses),
            self.memory_usage
        );
    }

    /// Returns the memory usage of the statuses in the ingress history. See the
    /// documentation of `IngressStatus` for how the byte size of an individual
    /// `IngressStatus` is computed.
    pub fn memory_usage(&self) -> NumBytes {
        NumBytes::new(self.memory_usage as u64)
    }

    fn compute_memory_usage(statuses: &BTreeMap<MessageId, Arc<IngressStatus>>) -> usize {
        statuses.values().map(|status| status.payload_bytes()).sum()
    }

    /// Prunes the ingress history (as part of subnet splitting phase 2), retaining:
    ///
    ///  * all terminal states (since they are immutable and will get pruned); and
    ///  * all non-terminal states for ingress messages addressed to local receivers
    ///    (canisters or subnet; as determined by the provided predicate).
    fn prune_after_split<F>(&mut self, is_local_receiver: F)
    where
        F: Fn(CanisterId) -> bool,
    {
        // Destructure `self` in order for the compiler to enforce an explicit decision
        // whenever new fields are added.
        //
        // (!) DO NOT USE THE ".." WILDCARD, THIS SERVES THE SAME FUNCTION AS a `match`!
        let Self {
            ref mut statuses,
            pruning_times: _,
            next_terminal_time: _,
            ref mut memory_usage,
        } = self;

        // Filters for messages in terminal states or addressed to local canisters.
        let should_retain = |status: &IngressStatus| match status {
            IngressStatus::Known {
                receiver, state, ..
            } => {
                state.is_terminal()
                    || is_local_receiver(CanisterId::unchecked_from_principal(*receiver))
            }
            IngressStatus::Unknown => false,
        };

        // Filter `statuses`. `pruning_times` stay the same on both subnets because we
        // preserved all messages in terminal states, regardless of canister.
        let mut_statuses = Arc::make_mut(statuses);
        let message_ids_to_retain: BTreeSet<_> = mut_statuses
            .iter()
            .filter(|(_, status)| should_retain(status.as_ref()))
            .map(|(message_id, _)| message_id.clone())
            .collect();
        mut_statuses.retain(|message_id, _| message_ids_to_retain.contains(message_id));
        *memory_usage = Self::compute_memory_usage(mut_statuses);
    }
}

/// The number of snapshots retained in the `BlockmakerMetricsTimeSeries`.
const BLOCKMAKER_METRICS_TIME_SERIES_NUM_SNAPSHOTS: usize = 60;

/// Converts `Time` to days since Unix epoch. This simply divides the timestamp by
/// 24 hours.
pub(crate) fn days_since_unix_epoch(time: Time) -> u64 {
    time.as_nanos_since_unix_epoch() / (24 * 3600 * 1_000_000_000)
}

/// Metrics for a time series aggregated from the `BlockmakerMetrics` present in each batch.
///
/// Blockmaker stats are continuously accumulated for each node ID. On the first
/// observation of each day (as determined by `days_since_unix_epoch()`) a snapshot along
/// with a timestamp of the last observation on the previous day is stored in the metrics.
/// For each day metrics were aggregated since the first observation, there is exactly one
/// snapshot in the series (including 'today').
///
/// The number of snapshots is capped at `BLOCKMAKER_METRICS_TIME_SERIES_NUM_SNAPSHOTS` by
/// discarding the oldest snapshot(s) once this limit is exceeded.
///
/// To ensure the roster of node IDs does not grow indefinitely, Node IDs whose stats are
/// equal in two consecutive snapshots, are pruned from the metrics such that they are missing
/// from that point on. If such a node reappears later on, it will be added as a new node with
/// restarted stats.
///
/// There is a runtime invariant (excluding checks at deserialization):
/// - There are at most `BLOCKMAKER_METRICS_TIME_SERIES_NUM_SNAPSHOTS` snapshots.
///
/// There is an invariant (including checks at deserialization):
/// - Each timestamp corresponding to a snapshot maps onto a unique day (as determined
///   by `days_since_unix_epoch()`).
#[derive(Clone, Eq, PartialEq, Debug, Default)]
pub struct BlockmakerMetricsTimeSeries(BTreeMap<Time, BlockmakerStatsMap>);

#[derive(Clone, Eq, PartialEq, Debug, Default)]
pub struct BlockmakerStats {
    /// Successfully proposed blocks (blocks that became part of the blockchain).
    blocks_proposed_total: u64,
    /// Failures to propose a block (when the node was block maker rank R but the
    /// subnet accepted the block from the block maker with rank S > R).
    blocks_not_proposed_total: u64,
}

/// Per-node and overall blockmaker stats.
#[derive(Clone, Eq, PartialEq, Debug, Default)]
pub struct BlockmakerStatsMap {
    /// Maps a node ID to it's blockmaker stats.
    node_stats: BTreeMap<NodeId, BlockmakerStats>,
    /// Overall blockmaker stats for all node IDs.
    subnet_stats: BlockmakerStats,
}

impl BlockmakerStatsMap {
    /// Observes blockmaker metrics and then returns `self`.
    fn and_observe(mut self, metrics: &BlockmakerMetrics) -> Self {
        self.node_stats
            .entry(metrics.blockmaker)
            .or_default()
            .blocks_proposed_total += 1;
        for failed_blockmaker in &metrics.failed_blockmakers {
            self.node_stats
                .entry(*failed_blockmaker)
                .or_default()
                .blocks_not_proposed_total += 1;
        }
        self.subnet_stats.blocks_proposed_total += 1;
        self.subnet_stats.blocks_not_proposed_total += metrics.failed_blockmakers.len() as u64;

        self
    }
}

impl BlockmakerMetricsTimeSeries {
    /// Observes blockmaker metrics corresponding to a certain batch time.
    pub fn observe(&mut self, batch_time: Time, metrics: &BlockmakerMetrics) {
        let running_stats = match self.0.pop_last() {
            Some((time, running_stats)) if time > batch_time => {
                // Outdated metrics are ignored.
                self.0.insert(time, running_stats);
                return;
            }
            Some((time, mut running_stats)) => {
                if days_since_unix_epoch(time) < days_since_unix_epoch(batch_time) {
                    // Prune stale node IDs from `running_stats` by comparing its stats with
                    // those of the previous day.
                    if let Some(last_snapshot) =
                        self.0.last_key_value().map(|(_, val)| &val.node_stats)
                    {
                        running_stats.node_stats.retain(|node_id, stats| {
                            match last_snapshot.get(node_id) {
                                // Retain node IDs that are not present in the last snapshot;
                                // and node IDs that are present, but have unequal stats.
                                None => true,
                                Some(last_stats) => last_stats != stats,
                            }
                        });
                    }

                    // A new day has started, insert a new snapshot.
                    self.0.insert(time, running_stats.clone());
                }

                running_stats
            }
            None => BlockmakerStatsMap::default(),
        };

        // Observe the new metrics and replace `running_stats`.
        self.0
            .insert(batch_time, running_stats.and_observe(metrics));

        // Ensure the time series is capped in length.
        while self.0.len() > BLOCKMAKER_METRICS_TIME_SERIES_NUM_SNAPSHOTS {
            self.0.pop_first();
        }

        debug_assert!(self.check_soft_invariants().is_ok());
    }

    /// Check if any soft invariant is violated. We use soft invariants to refer
    /// to any invariants that the code maintains at all times, but the correctness
    /// of the code is not influenced if they break.
    ///
    /// Also see note [Replicated State Invariants].
    fn check_soft_invariants(&self) -> Result<(), String> {
        if self
            .0
            .iter()
            .zip(self.0.iter().skip(1))
            .any(|((before, _), (after, _))| {
                days_since_unix_epoch(*before) == days_since_unix_epoch(*after)
            })
        {
            return Err("Found two timestamps on the same day.".into());
        }

        if self.0.len() > BLOCKMAKER_METRICS_TIME_SERIES_NUM_SNAPSHOTS {
            return Err(format!(
                "Current metrics len ({}) exceeds limit ({}).",
                self.0.len(),
                BLOCKMAKER_METRICS_TIME_SERIES_NUM_SNAPSHOTS,
            ));
        }
        Ok(())
    }

    /// Returns a reference to the running stats (if any).
    pub fn running_stats(&self) -> Option<(&Time, &BlockmakerStatsMap)> {
        self.0.last_key_value()
    }

    /// Returns an iterator pointing at the first element of a chronologically sorted time series
    /// whose timestamp is above or equal to the given time (excluding the running stats for today).
    pub fn metrics_since(&self, time: Time) -> impl Iterator<Item = (&Time, &BlockmakerStatsMap)> {
        // TODO(MR-524): This could be made simpler if the internal data representation would be different. Consider changing this.
        self.0
            .iter()
            .take(self.0.len().saturating_sub(1))
            .filter(move |(batch_time, _)| *batch_time >= &time)
            .take(BLOCKMAKER_METRICS_TIME_SERIES_NUM_SNAPSHOTS)
    }

    pub fn node_metrics_history(&self, time: Time) -> Vec<NodeMetricsHistoryResponse> {
        self.metrics_since(time)
            .map(|(time, stats_map)| {
                let node_metrics = stats_map
                    .node_stats
                    .iter()
                    .map(|(node_id, stats)| NodeMetrics {
                        node_id: node_id.get(),
                        num_blocks_proposed_total: stats.blocks_proposed_total,
                        num_block_failures_total: stats.blocks_not_proposed_total,
                    })
                    .collect();
                NodeMetricsHistoryResponse {
                    timestamp_nanos: time.as_nanos_since_unix_epoch(),
                    node_metrics,
                }
            })
            .collect()
    }
}

/// Modifications to the state that require explicit tracking in order to be correctly applied
/// by the checkpointing logic.
#[derive(Clone, Eq, PartialEq, Debug)]
pub enum UnflushedCheckpointOp {
    /// A snapshot was deleted.
    DeleteSnapshot(SnapshotId),
    /// A new snapshot was taken from a canister.
    TakeSnapshot(CanisterId, SnapshotId),
    /// A snapshot was loaded to a canister.
    LoadSnapshot(CanisterId, SnapshotId),
    /// A snapshot was created via metadata upload.
    UploadSnapshotMetadata(SnapshotId),
    /// Binary data was uploaded to a snapshot
    UploadSnapshotData(SnapshotId),
    /// A canister was renamed.
    RenameCanister(CanisterId, CanisterId),
}

/// A collection of unflushed checkpoint operations in the order that they were applied to the state.
/// Entries are added by the execution code and read by the checkpointing logic.
#[derive(Clone, Eq, PartialEq, Debug, Default)]
pub struct UnflushedCheckpointOps {
    operations: Vec<UnflushedCheckpointOp>,
}

impl UnflushedCheckpointOps {
    pub fn take(&mut self) -> Vec<UnflushedCheckpointOp> {
        std::mem::take(&mut self.operations)
    }

    pub fn is_empty(&self) -> bool {
        self.operations.is_empty()
    }

    pub fn len(&self) -> usize {
        self.operations.len()
    }

    pub fn delete_snapshot(&mut self, snapshot_id: SnapshotId) {
        self.operations
            .push(UnflushedCheckpointOp::DeleteSnapshot(snapshot_id));
    }

    pub fn take_snapshot(&mut self, canister_id: CanisterId, snapshot_id: SnapshotId) {
        self.operations.push(UnflushedCheckpointOp::TakeSnapshot(
            canister_id,
            snapshot_id,
        ));
    }

    pub fn load_snapshot(&mut self, canister_id: CanisterId, snapshot_id: SnapshotId) {
        self.operations.push(UnflushedCheckpointOp::LoadSnapshot(
            canister_id,
            snapshot_id,
        ));
    }

    pub fn create_snapshot_from_metadata(&mut self, snapshot_id: SnapshotId) {
        self.operations
            .push(UnflushedCheckpointOp::UploadSnapshotMetadata(snapshot_id));
    }

    pub fn upload_data(&mut self, snapshot_id: SnapshotId) {
        self.operations
            .push(UnflushedCheckpointOp::UploadSnapshotData(snapshot_id));
    }

    pub fn rename_canister(&mut self, old_canister_id: CanisterId, new_canister_id: CanisterId) {
        self.operations.push(UnflushedCheckpointOp::RenameCanister(
            old_canister_id,
            new_canister_id,
        ));
    }
}

pub(crate) mod testing {
    use super::*;

    /// Early warning system / stumbling block forcing the authors of changes adding
    /// or removing replicated state fields to think about and/or ask the Message
    /// Routing team to think about any repercussions to the subnet splitting logic.
    ///
    /// If you do find yourself having to make changes to this function, it is quite
    /// possible that you have not broken anything. But there is a non-zero chance
    /// for changes to the structure of the replicated state to also require changes
    /// to the subnet splitting logic or risk breaking it. Which is why this brute
    /// force check exists.
    ///
    /// See `ReplicatedState::split()` and `ReplicatedState::after_split()` for more
    /// context.
    #[allow(dead_code)]
    fn subnet_splitting_change_guard_do_not_modify_without_reading_doc_comment() {
        //
        // DO NOT MODIFY WITHOUT READING DOC COMMENT!
        //
        let ingress_history = IngressHistoryState {
            statuses: Default::default(),
            pruning_times: Default::default(),
            next_terminal_time: UNIX_EPOCH,
            memory_usage: Default::default(),
        };
        //
        // DO NOT MODIFY WITHOUT READING DOC COMMENT!
        //
        let _system_metadata = SystemMetadata {
            own_subnet_id: SubnetId::new(PrincipalId::new_subnet_test_id(13)),
            own_subnet_type: SubnetType::Application,
            ingress_history,
            // No need to cover streams, they always stay with the subnet.
            streams: Default::default(),
            canister_allocation_ranges: Default::default(),
            last_generated_canister_id: None,
            batch_time: UNIX_EPOCH,
            // Not relevant, gets populated every round.
            network_topology: Default::default(),
            // Covered in `super::subnet_call_context_manager::testing`.
            subnet_call_context_manager: Default::default(),
            own_subnet_features: SubnetFeatures::default(),
            cost_schedule: CanisterCyclesCostSchedule::Normal,
            node_public_keys: Default::default(),
            api_boundary_nodes: Default::default(),
            split_from: None,
            prev_state_hash: Default::default(),
            state_sync_version: CURRENT_STATE_SYNC_VERSION,
            certification_version: CURRENT_CERTIFICATION_VERSION,
            heap_delta_estimate: Default::default(),
            subnet_metrics: Default::default(),
            expected_compiled_wasms: Default::default(),
            bitcoin_get_successors_follow_up_responses: Default::default(),
            blockmaker_metrics_time_series: BlockmakerMetricsTimeSeries::default(),
            unflushed_checkpoint_ops: Default::default(),
        };
    }
}<|MERGE_RESOLUTION|>--- conflicted
+++ resolved
@@ -263,68 +263,6 @@
     pub cost_schedule: CanisterCyclesCostSchedule,
 }
 
-<<<<<<< HEAD
-impl From<&SubnetTopology> for pb_metadata::SubnetTopology {
-    fn from(item: &SubnetTopology) -> Self {
-        Self {
-            public_key: item.public_key.clone(),
-            nodes: item
-                .nodes
-                .iter()
-                .map(|node_id| pb_metadata::SubnetTopologyEntry {
-                    node_id: Some(node_id_into_protobuf(*node_id)),
-                })
-                .collect(),
-            subnet_type: i32::from(item.subnet_type),
-            subnet_features: Some(pb_subnet::SubnetFeatures::from(item.subnet_features)),
-            chain_keys_held: item.chain_keys_held.iter().map(|k| k.into()).collect(),
-            canister_cycles_cost_schedule: i32::from(CanisterCyclesCostScheduleProto::from(
-                item.cost_schedule,
-            )),
-        }
-    }
-}
-
-impl TryFrom<pb_metadata::SubnetTopology> for SubnetTopology {
-    type Error = ProxyDecodeError;
-    fn try_from(item: pb_metadata::SubnetTopology) -> Result<Self, Self::Error> {
-        let mut nodes = BTreeSet::<NodeId>::new();
-        for entry in item.nodes {
-            nodes.insert(node_id_try_from_option(entry.node_id)?);
-        }
-
-        let mut chain_keys_held = BTreeSet::new();
-        for key in item.chain_keys_held {
-            chain_keys_held.insert(MasterPublicKeyId::try_from(key)?);
-        }
-        let cost_schedule = CanisterCyclesCostSchedule::from(
-            CanisterCyclesCostScheduleProto::try_from(item.canister_cycles_cost_schedule).map_err(
-                |_| ProxyDecodeError::ValueOutOfRange {
-                    typ: "CanisterCyclesCostSchedule",
-                    err: String::new(),
-                },
-            )?,
-        );
-
-        Ok(Self {
-            public_key: item.public_key,
-            nodes,
-            // It is fine to use an arbitrary value here. We always reset the
-            // field before we actually use it. We pick the value of least
-            // privilege just to be sure.
-            subnet_type: SubnetType::try_from(item.subnet_type).unwrap_or(SubnetType::Application),
-            subnet_features: item
-                .subnet_features
-                .map(SubnetFeatures::from)
-                .unwrap_or_default(),
-            chain_keys_held,
-            cost_schedule,
-        })
-    }
-}
-
-=======
->>>>>>> 3361dbab
 #[derive(Clone, Eq, PartialEq, Debug, Default)]
 pub struct SubnetMetrics {
     pub consumed_cycles_by_deleted_canisters: NominalCycles,
