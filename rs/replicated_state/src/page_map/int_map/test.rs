use super::{AsInt, IntMap, MutableIntMap};
use proptest::prelude::*;
use std::collections::BTreeMap;

#[test]
fn test_int_map_consecutive_inserts() {
    let m: IntMap<u64, u64, _> = (0..100u64).map(|x| (x, x + 100)).collect();

    for i in 0..100u64 {
        assert_eq!(
            m.get(&i).cloned(),
            Some(i + 100),
            "failed to find inserted values, map: {:?}",
            m
        );
    }
}

#[test]
fn test_int_map_sparse_inserts() {
    let m: IntMap<u64, u64, _> = (0..100u64)
        .filter(|x| x % 2 == 0)
        .map(|x| (x, x + 100))
        .collect();

    for i in 0..100u64 {
        if i % 2 == 0 {
            assert_eq!(m.get(&i).cloned(), Some(i + 100));
        } else {
            assert_eq!(m.get(&i).cloned(), None);
        }
    }
}

#[test]
fn test_int_map_union() {
    let lmap: IntMap<u64, u64, _> = (1..101u64).map(|x| (x, x)).collect();
    let rmap: IntMap<u64, u64, _> = (50..150u64).map(|x| (x, x + 100)).collect();
    let m = rmap.union(lmap);

    assert!(m.get(&0).is_none());
    for i in 1..50u64 {
        assert_eq!(m.get(&i).cloned(), Some(i));
    }
    for i in 50..150u64 {
        assert_eq!(m.get(&i).cloned(), Some(i + 100), "Map: {:?}", m);
    }
    assert!(m.get(&150).is_none());
}

#[test]
fn test_iter() {
    let int_map: IntMap<u64, _, _> = (1..100u64).map(|x| (x, x)).collect();
    let btree_map: BTreeMap<_, _> = (1..100u64).map(|x| (x, x)).collect();

    assert!(int_map.iter().eq(btree_map.iter()));
}

#[test]
fn test_int_map_bounds() {
    let m: IntMap<u64, u64, _> = (10..=100u64).map(|x| (7 * x, 0)).collect();
    for i in 0..800 {
        let (start, end) = m.bounds(&i);
        if (70..=700).contains(&i) {
            assert_eq!(start, Some((&((i / 7) * 7), &0)));
            assert_eq!(end, Some((&(((i + 6) / 7) * 7), &0)));
        } else if i < 70 {
            assert_eq!(start, None);
            assert_eq!(end, Some((&70, &0)));
        } else {
            assert_eq!(start, Some((&700, &0)));
            assert_eq!(end, None)
        }
    }
}

#[test]
fn test_max_key() {
    let m = IntMap::<u64, u64, _>::new();
    assert_eq!(m.max_key(), None);
    let m = m.insert(100, 101).0;
    assert_eq!(m.max_key(), Some(&100));
    let m = m.insert(10, 101).0;
    assert_eq!(m.max_key(), Some(&100));
    let m = m.insert(1000, 101).0;
    assert_eq!(m.max_key(), Some(&1000));
    let m = m.insert(1000000, 101).0;
    assert_eq!(m.max_key(), Some(&1000000));
}

#[test]
fn test_max_key_range() {
    let mut m = IntMap::<u64, u64, _>::new();
    for i in 0..1000u64 {
        m = m.insert(i, i + 100).0;
        assert_eq!(m.max_key(), Some(&i));
    }
}

#[test_strategy::proptest]
fn test_insert(#[strategy(proptest::collection::vec(0u64..20u64, 10))] keys: Vec<u64>) {
    let mut btree_map = BTreeMap::new();
    let mut int_map = IntMap::new();
    let mut mutable_int_map = MutableIntMap::new();
    for (value, key) in keys.into_iter().enumerate() {
        let expected = btree_map.insert(key, value);

        let previous;
        (int_map, previous) = int_map.insert(key, value);
        prop_assert_eq!(expected, previous);
        prop_assert_eq!(btree_map.len(), int_map.len());
        prop_assert!(btree_map.iter().eq(int_map.iter()));

        prop_assert_eq!(expected, mutable_int_map.insert(key, value));
        prop_assert_eq!(btree_map.len(), mutable_int_map.len());
        prop_assert!(btree_map.iter().eq(mutable_int_map.iter()));
    }
}

/// Creates 3 maps with idebtical contents, from the given keys.
<<<<<<< HEAD
=======
#[allow(clippy::type_complexity)]
>>>>>>> 477ad47a
fn make_maps(
    keys: Vec<u64>,
) -> (
    BTreeMap<u64, usize>,
    IntMap<u64, usize, u64>,
    MutableIntMap<u64, usize, u64>,
) {
    let mut btree_map = BTreeMap::new();
    let mut int_map = IntMap::new();
    let mut mutable_int_map = MutableIntMap::new();
    for (value, key) in keys.into_iter().enumerate() {
        btree_map.insert(key, value);
        int_map = int_map.insert(key, value).0;
        mutable_int_map.insert(key, value);
    }
    (btree_map, int_map, mutable_int_map)
}

#[test_strategy::proptest]
fn test_lookup(
    #[strategy(proptest::collection::vec(0u64..20u64, 0..10))] keys: Vec<u64>,
    #[strategy(proptest::collection::vec(0u64..20u64, 10))] lookups: Vec<u64>,
) {
    let (btree_map, int_map, mutable_int_map) = make_maps(keys);

    for key in lookups {
        prop_assert_eq!(btree_map.get(&key), int_map.get(&key));
        prop_assert_eq!(btree_map.get(&key), mutable_int_map.get(&key));

        prop_assert_eq!(btree_map.contains_key(&key), int_map.contains_key(&key));
        prop_assert_eq!(
            btree_map.contains_key(&key),
            mutable_int_map.contains_key(&key)
        );
    }
}

#[test_strategy::proptest]
fn test_bounds(
    #[strategy(proptest::collection::vec(0u64..20u64, 0..10))] keys: Vec<u64>,
    #[strategy(proptest::collection::vec(0u64..20u64, 10))] lookups: Vec<u64>,
) {
    let (btree_map, int_map, mutable_int_map) = make_maps(keys);

    for key in lookups {
        let (lower, upper) = int_map.bounds(&key);
        prop_assert_eq!((lower, upper), mutable_int_map.bounds(&key));

        if lower == upper {
            if let Some((k, v)) = lower {
                // Exact match.
                prop_assert_eq!(k, &key);
                prop_assert_eq!(btree_map.get(&key), Some(v));
            } else {
                // Empty map.
                prop_assert!(int_map.is_empty());
            }
            continue;
        }

        prop_assert_eq!(btree_map.range(..key).next_back(), lower);
        prop_assert_eq!(btree_map.range(key..).next(), upper);
    }

    prop_assert_eq!(
        btree_map.last_key_value().map(|(k, _)| k),
        int_map.max_key()
    );
    prop_assert_eq!(
        btree_map.first_key_value().map(|(k, _)| k),
        mutable_int_map.min_key()
    );
    prop_assert_eq!(
        btree_map.last_key_value().map(|(k, _)| k),
        mutable_int_map.max_key()
    );
}

#[test_strategy::proptest]
fn test_remove(
    #[strategy(proptest::collection::vec(0u64..20u64, 0..10))] inserts: Vec<u64>,
    #[strategy(proptest::collection::vec(0u64..20u64, 10))] removes: Vec<u64>,
) {
    let (mut btree_map, mut int_map, mut mutable_int_map) = make_maps(inserts);

    for key in removes {
        let expected = btree_map.remove(&key);

        let removed;
        (int_map, removed) = int_map.remove(&key);
        prop_assert_eq!(expected, removed);
        prop_assert_eq!(btree_map.len(), int_map.len());
        prop_assert!(btree_map.iter().eq(int_map.iter()));

        prop_assert_eq!(expected, mutable_int_map.remove(&key));
        prop_assert_eq!(btree_map.len(), mutable_int_map.len());
        prop_assert!(btree_map.iter().eq(mutable_int_map.iter()));
    }
}

#[test_strategy::proptest]
fn test_union(
    #[strategy(proptest::collection::vec(0u64..20u64, 0..10))] first: Vec<u64>,
    #[strategy(proptest::collection::vec(0u64..20u64, 0..10))] second: Vec<u64>,
) {
    let (mut first_btree_map, first_int_map, mut mutable_int_map) = make_maps(first);
    let (mut btree_map, second_int_map, second_mutable_int_map) = make_maps(second);

    btree_map.append(&mut first_btree_map);
    let int_map = first_int_map.union(second_int_map);
    mutable_int_map.union(second_mutable_int_map);

    prop_assert_eq!(btree_map.len(), int_map.len());
    prop_assert!(btree_map.iter().eq(int_map.iter()));

    prop_assert_eq!(btree_map.len(), mutable_int_map.len());
    prop_assert!(btree_map.iter().eq(mutable_int_map.iter()));
}

#[test_strategy::proptest]
fn test_split_off(
    #[strategy(proptest::collection::vec(0u64..20u64, 0..10))] keys: Vec<u64>,
    #[strategy(0u64..20u64)] split_key: u64,
) {
    let (mut btree_map, _, mut mutable_int_map) = make_maps(keys);

    let btree_right = btree_map.split_off(&split_key);
    let mutable_int_right = mutable_int_map.split_off(&split_key);

    prop_assert_eq!(btree_map.len(), mutable_int_map.len());
    prop_assert!(btree_map.iter().eq(mutable_int_map.iter()));

    prop_assert_eq!(btree_right.len(), mutable_int_right.len());
    prop_assert!(btree_right.iter().eq(mutable_int_right.iter()));
}

#[test_strategy::proptest]
fn test_len(#[strategy(proptest::collection::vec(0u64..20u64, 0..10))] keys: Vec<u64>) {
    let (btree_map, int_map, mutable_int_map) = make_maps(keys);

    prop_assert_eq!(btree_map.len(), int_map.len());
    prop_assert_eq!(btree_map.len(), mutable_int_map.len());

    prop_assert_eq!(btree_map.is_empty(), int_map.is_empty());
    prop_assert_eq!(btree_map.is_empty(), mutable_int_map.is_empty());
}

#[test_strategy::proptest]
fn test_iterators(#[strategy(proptest::collection::vec(0u64..20u64, 0..10))] keys: Vec<u64>) {
    let (btree_map, int_map, mutable_int_map) = make_maps(keys);

    prop_assert!(btree_map.iter().eq(int_map.iter()));
    prop_assert!(btree_map.iter().eq(mutable_int_map.iter()));

    prop_assert!(btree_map.keys().eq(int_map.keys()));
    prop_assert!(btree_map.keys().eq(mutable_int_map.keys()));

    prop_assert!(btree_map.values().eq(mutable_int_map.values()));

    prop_assert!(btree_map.into_iter().eq(mutable_int_map.into_iter()));
}

#[test_strategy::proptest]
fn test_from_iter(#[strategy(proptest::collection::vec(0u64..20u64, 0..10))] keys: Vec<u64>) {
    let (btree_map, _, mutable_int_map) = make_maps(keys);

    let int_map = btree_map.clone().into_iter().collect::<IntMap<_, _, _>>();
    prop_assert_eq!(btree_map.len(), int_map.len());
    prop_assert!(btree_map.iter().eq(int_map.iter()));

    let mutable_int_map = mutable_int_map
        .into_iter()
        .collect::<MutableIntMap<_, _, _>>();
    prop_assert_eq!(btree_map.len(), mutable_int_map.len());
    prop_assert!(btree_map.iter().eq(mutable_int_map.iter()));
}

#[test_strategy::proptest]
fn test_eq(#[strategy(proptest::collection::vec(0u64..20u64, 0..10))] keys: Vec<u64>) {
    use ic_validate_eq::ValidateEq;
    use std::fmt::Debug;

    #[derive(Clone, Debug, PartialEq)]
    struct Foo(usize);
    impl ValidateEq for Foo {
        fn validate_eq(&self, rhs: &Self) -> Result<(), String> {
            if self.0 != rhs.0 {
                return Err(format!("lhs = {:#?}, rhs = {:#?}", self, rhs));
            }
            Ok(())
        }
    }

    fn assert_eq<M>(lhs: &M, rhs: &M) -> Result<(), TestCaseError>
    where
        M: Debug + PartialEq + ValidateEq,
    {
        prop_assert_eq!(lhs, rhs);
        prop_assert_eq!(Ok(()), lhs.validate_eq(rhs));
        Ok(())
    }
    fn assert_ne<M>(lhs: &M, rhs: &M) -> Result<(), TestCaseError>
    where
        M: Debug + PartialEq + ValidateEq,
    {
        prop_assert_ne!(lhs, rhs);
        prop_assert_ne!(Ok(()), lhs.validate_eq(rhs));
        Ok(())
    }

    let mut int_map = IntMap::new();
    let mut mutable_int_map = MutableIntMap::new();
    for (value, key) in keys.into_iter().enumerate() {
        int_map = int_map.insert(key, Foo(value)).0;
        mutable_int_map.insert(key, Foo(value));
    }

    let initial_int_map = int_map.clone();
    let initial_mutable_int_map = mutable_int_map.clone();
    assert_eq(&initial_int_map, &int_map)?;
    assert_eq(&initial_mutable_int_map, &mutable_int_map)?;

    // No longer equal after an insert.
    let int_map = int_map.insert(99, Foo(13)).0;
    prop_assert!(mutable_int_map.insert(99, Foo(13)).is_none());
    assert_ne(&initial_int_map, &int_map)?;
    assert_ne(&initial_mutable_int_map, &mutable_int_map)?;

    // Need a non-empty map to test equality after remove.
    if !initial_int_map.is_empty() {
        let key = initial_int_map.max_key().unwrap();

        // No longer equal after a remove.
        let int_map = initial_int_map.clone().remove(key).0;
        let mut mutable_int_map = initial_mutable_int_map.clone();
        prop_assert!(mutable_int_map.remove(key).is_some());
        assert_ne(&initial_int_map, &int_map)?;
        assert_ne(&initial_mutable_int_map, &mutable_int_map)?;
    }
}

#[test_strategy::proptest]
fn test_extend(
    #[strategy(proptest::collection::vec(0u64..20u64, 0..10))] first: Vec<u64>,
    #[strategy(proptest::collection::vec(0u64..20u64, 0..10))] second: Vec<u64>,
) {
    let (mut btree_map, _, mut mutable_int_map) = make_maps(first);
    let (second_btree_map, _, second_mutable_int_map) = make_maps(second);

    btree_map.extend(second_btree_map);
    mutable_int_map.extend(second_mutable_int_map);

    prop_assert_eq!(btree_map.len(), mutable_int_map.len());
    prop_assert!(btree_map.iter().eq(mutable_int_map.iter()));
}

#[test_strategy::proptest]
fn test_u64_values(
    #[strategy(proptest::collection::vec(any::<u64>(), 0..10))] keys: Vec<u64>,
    #[strategy(proptest::collection::vec(any::<u64>(), 10))] lookups: Vec<u64>,
) {
    let (btree_map, int_map, mutable_int_map) = make_maps(keys);

    for key in lookups {
        prop_assert_eq!(btree_map.get(&key), int_map.get(&key));
        prop_assert_eq!(btree_map.get(&key), mutable_int_map.get(&key));
    }
}

#[test_strategy::proptest]
fn test_u128_values(
    #[strategy(proptest::collection::vec(any::<u128>(), 0..10))] keys: Vec<u128>,
    #[strategy(proptest::collection::vec(any::<u128>(), 10))] lookups: Vec<u128>,
) {
    #[derive(Clone, Copy, Debug, PartialEq, Eq, PartialOrd, Ord, Hash)]
    struct Key128(u64, u64);
    impl Key128 {
        fn new(value: u128) -> Self {
            Key128((value >> 64) as u64, value as u64)
        }
    }
    impl AsInt<u128> for Key128 {
        #[inline]
        fn as_int(&self) -> u128 {
            (self.0 as u128) << 64 | self.1 as u128
        }
    }

    let mut btree_map = BTreeMap::new();
    let mut int_map = IntMap::new();
    let mut mutable_int_map = MutableIntMap::new();
    for (value, key) in keys.into_iter().enumerate() {
        let key = Key128::new(key);
        btree_map.insert(key, value);
        int_map = int_map.insert(key, value).0;
        mutable_int_map.insert(key, value);
    }

    for key in lookups {
        let key = Key128::new(key);
        prop_assert_eq!(btree_map.get(&key), int_map.get(&key));
        prop_assert_eq!(btree_map.get(&key), mutable_int_map.get(&key));
    }
}<|MERGE_RESOLUTION|>--- conflicted
+++ resolved
@@ -118,10 +118,7 @@
 }
 
 /// Creates 3 maps with idebtical contents, from the given keys.
-<<<<<<< HEAD
-=======
 #[allow(clippy::type_complexity)]
->>>>>>> 477ad47a
 fn make_maps(
     keys: Vec<u64>,
 ) -> (
