<<<<<<< HEAD
use super::{AsInt, IntMap, MutableIntMap};
=======
use super::*;
>>>>>>> 760e1f76
use proptest::prelude::*;
use std::collections::BTreeMap;

#[test]
fn test_int_map_consecutive_inserts() {
<<<<<<< HEAD
    let m: IntMap<u64, u64, _> = (0..100u64).map(|x| (x, x + 100)).collect();
=======
    let m: IntMap<u64, u64> = (0..100u64).map(|x| (x, x + 100)).collect();
>>>>>>> 760e1f76

    for i in 0..100u64 {
        assert_eq!(
            m.get(&i).cloned(),
            Some(i + 100),
            "failed to find inserted values, map: {:?}",
            m
        );
    }
}

#[test]
fn test_int_map_sparse_inserts() {
<<<<<<< HEAD
    let m: IntMap<u64, u64, _> = (0..100u64)
=======
    let m: IntMap<u64, u64> = (0..100u64)
>>>>>>> 760e1f76
        .filter(|x| x % 2 == 0)
        .map(|x| (x, x + 100))
        .collect();

    for i in 0..100u64 {
        if i % 2 == 0 {
            assert_eq!(m.get(&i).cloned(), Some(i + 100));
        } else {
            assert_eq!(m.get(&i).cloned(), None);
        }
    }
}

#[test]
fn test_int_map_union() {
<<<<<<< HEAD
    let lmap: IntMap<u64, u64, _> = (1..101u64).map(|x| (x, x)).collect();
    let rmap: IntMap<u64, u64, _> = (50..150u64).map(|x| (x, x + 100)).collect();
=======
    let lmap: IntMap<u64, u64> = (1..101u64).map(|x| (x, x)).collect();
    let rmap: IntMap<u64, u64> = (50..150u64).map(|x| (x, x + 100)).collect();
>>>>>>> 760e1f76
    let m = rmap.union(lmap);

    assert!(m.get(&0).is_none());
    for i in 1..50u64 {
        assert_eq!(m.get(&i).cloned(), Some(i));
    }
    for i in 50..150u64 {
        assert_eq!(m.get(&i).cloned(), Some(i + 100), "Map: {:?}", m);
    }
    assert!(m.get(&150).is_none());
}

#[test]
fn test_iter() {
<<<<<<< HEAD
    let int_map: IntMap<u64, _, _> = (1..100u64).map(|x| (x, x)).collect();
=======
    let int_map: IntMap<u64, _> = (1..100u64).map(|x| (x, x)).collect();
>>>>>>> 760e1f76
    let btree_map: BTreeMap<_, _> = (1..100u64).map(|x| (x, x)).collect();

    assert!(int_map.iter().eq(btree_map.iter()));
}

#[test]
fn test_int_map_bounds() {
<<<<<<< HEAD
    let m: IntMap<u64, u64, _> = (10..=100u64).map(|x| (7 * x, 0)).collect();
=======
    let m: IntMap<u64, u64> = (10..=100u64).map(|x| (7 * x, 0)).collect();
>>>>>>> 760e1f76
    for i in 0..800 {
        let (start, end) = m.bounds(&i);
        if (70..=700).contains(&i) {
            assert_eq!(start, Some((&((i / 7) * 7), &0)));
            assert_eq!(end, Some((&(((i + 6) / 7) * 7), &0)));
        } else if i < 70 {
            assert_eq!(start, None);
            assert_eq!(end, Some((&70, &0)));
        } else {
            assert_eq!(start, Some((&700, &0)));
            assert_eq!(end, None)
        }
    }
}

#[test]
fn test_max_key() {
<<<<<<< HEAD
    let m = IntMap::<u64, u64, _>::new();
=======
    let m = IntMap::<u64, u64>::new();
>>>>>>> 760e1f76
    assert_eq!(m.max_key(), None);
    let m = m.insert(100, 101).0;
    assert_eq!(m.max_key(), Some(&100));
    let m = m.insert(10, 101).0;
    assert_eq!(m.max_key(), Some(&100));
    let m = m.insert(1000, 101).0;
    assert_eq!(m.max_key(), Some(&1000));
    let m = m.insert(1000000, 101).0;
    assert_eq!(m.max_key(), Some(&1000000));
}

#[test]
fn test_max_key_range() {
<<<<<<< HEAD
    let mut m = IntMap::<u64, u64, _>::new();
=======
    let mut m = IntMap::<u64, u64>::new();
>>>>>>> 760e1f76
    for i in 0..1000u64 {
        m = m.insert(i, i + 100).0;
        assert_eq!(m.max_key(), Some(&i));
    }
}

#[test_strategy::proptest]
fn test_insert(#[strategy(proptest::collection::vec(0u64..20u64, 10))] keys: Vec<u64>) {
    let mut btree_map = BTreeMap::new();
    let mut int_map = IntMap::new();
    let mut mutable_int_map = MutableIntMap::new();
    for (value, key) in keys.into_iter().enumerate() {
        let expected = btree_map.insert(key, value);

        let previous;
        (int_map, previous) = int_map.insert(key, value);
<<<<<<< HEAD
=======
        prop_assert!(is_well_formed(&int_map.0));
>>>>>>> 760e1f76
        prop_assert_eq!(expected, previous);
        prop_assert_eq!(btree_map.len(), int_map.len());
        prop_assert!(btree_map.iter().eq(int_map.iter()));

<<<<<<< HEAD
=======
        prop_assert!(is_well_formed(&mutable_int_map.tree));
>>>>>>> 760e1f76
        prop_assert_eq!(expected, mutable_int_map.insert(key, value));
        prop_assert_eq!(btree_map.len(), mutable_int_map.len());
        prop_assert!(btree_map.iter().eq(mutable_int_map.iter()));
    }
}

<<<<<<< HEAD
/// Creates 3 maps with idebtical contents, from the given keys.
=======
/// Creates 3 maps with identical contents, from the given keys.
>>>>>>> 760e1f76
#[allow(clippy::type_complexity)]
fn make_maps(
    keys: Vec<u64>,
) -> (
    BTreeMap<u64, usize>,
<<<<<<< HEAD
    IntMap<u64, usize, u64>,
    MutableIntMap<u64, usize, u64>,
=======
    IntMap<u64, usize>,
    MutableIntMap<u64, usize>,
>>>>>>> 760e1f76
) {
    let mut btree_map = BTreeMap::new();
    let mut int_map = IntMap::new();
    let mut mutable_int_map = MutableIntMap::new();
    for (value, key) in keys.into_iter().enumerate() {
        btree_map.insert(key, value);
        int_map = int_map.insert(key, value).0;
        mutable_int_map.insert(key, value);
    }
<<<<<<< HEAD
=======
    assert!(is_well_formed(&int_map.0));
    assert!(is_well_formed(&mutable_int_map.tree));
>>>>>>> 760e1f76
    (btree_map, int_map, mutable_int_map)
}

#[test_strategy::proptest]
fn test_lookup(
    #[strategy(proptest::collection::vec(0u64..20u64, 0..10))] keys: Vec<u64>,
    #[strategy(proptest::collection::vec(0u64..20u64, 10))] lookups: Vec<u64>,
) {
    let (btree_map, int_map, mutable_int_map) = make_maps(keys);

    for key in lookups {
        prop_assert_eq!(btree_map.get(&key), int_map.get(&key));
        prop_assert_eq!(btree_map.get(&key), mutable_int_map.get(&key));

        prop_assert_eq!(btree_map.contains_key(&key), int_map.contains_key(&key));
        prop_assert_eq!(
            btree_map.contains_key(&key),
            mutable_int_map.contains_key(&key)
        );
    }
}

#[test_strategy::proptest]
fn test_bounds(
    #[strategy(proptest::collection::vec(0u64..20u64, 0..10))] keys: Vec<u64>,
    #[strategy(proptest::collection::vec(0u64..20u64, 10))] lookups: Vec<u64>,
) {
    let (btree_map, int_map, mutable_int_map) = make_maps(keys);

    for key in lookups {
        let (lower, upper) = int_map.bounds(&key);
        prop_assert_eq!((lower, upper), mutable_int_map.bounds(&key));

        if lower == upper {
            if let Some((k, v)) = lower {
                // Exact match.
                prop_assert_eq!(k, &key);
                prop_assert_eq!(btree_map.get(&key), Some(v));
            } else {
                // Empty map.
                prop_assert!(int_map.is_empty());
            }
            continue;
        }

        prop_assert_eq!(btree_map.range(..key).next_back(), lower);
        prop_assert_eq!(btree_map.range(key..).next(), upper);
    }

    prop_assert_eq!(
        btree_map.last_key_value().map(|(k, _)| k),
        int_map.max_key()
    );
    prop_assert_eq!(
        btree_map.first_key_value().map(|(k, _)| k),
        mutable_int_map.min_key()
    );
    prop_assert_eq!(
        btree_map.last_key_value().map(|(k, _)| k),
        mutable_int_map.max_key()
    );
}

#[test_strategy::proptest]
fn test_remove(
    #[strategy(proptest::collection::vec(0u64..20u64, 0..10))] inserts: Vec<u64>,
    #[strategy(proptest::collection::vec(0u64..20u64, 10))] removes: Vec<u64>,
) {
    let (mut btree_map, mut int_map, mut mutable_int_map) = make_maps(inserts);

    for key in removes {
        let expected = btree_map.remove(&key);

        let removed;
        (int_map, removed) = int_map.remove(&key);
<<<<<<< HEAD
=======
        prop_assert!(is_well_formed(&int_map.0));
>>>>>>> 760e1f76
        prop_assert_eq!(expected, removed);
        prop_assert_eq!(btree_map.len(), int_map.len());
        prop_assert!(btree_map.iter().eq(int_map.iter()));

<<<<<<< HEAD
=======
        prop_assert!(is_well_formed(&mutable_int_map.tree));
>>>>>>> 760e1f76
        prop_assert_eq!(expected, mutable_int_map.remove(&key));
        prop_assert_eq!(btree_map.len(), mutable_int_map.len());
        prop_assert!(btree_map.iter().eq(mutable_int_map.iter()));
    }
}

#[test_strategy::proptest]
fn test_union(
    #[strategy(proptest::collection::vec(0u64..20u64, 0..10))] first: Vec<u64>,
    #[strategy(proptest::collection::vec(0u64..20u64, 0..10))] second: Vec<u64>,
) {
    let (mut first_btree_map, first_int_map, mut mutable_int_map) = make_maps(first);
    let (mut btree_map, second_int_map, second_mutable_int_map) = make_maps(second);

    btree_map.append(&mut first_btree_map);
    let int_map = first_int_map.union(second_int_map);
    mutable_int_map.union(second_mutable_int_map);

<<<<<<< HEAD
    prop_assert_eq!(btree_map.len(), int_map.len());
    prop_assert!(btree_map.iter().eq(int_map.iter()));

=======
    prop_assert!(is_well_formed(&int_map.0));
    prop_assert_eq!(btree_map.len(), int_map.len());
    prop_assert!(btree_map.iter().eq(int_map.iter()));

    prop_assert!(is_well_formed(&mutable_int_map.tree));
>>>>>>> 760e1f76
    prop_assert_eq!(btree_map.len(), mutable_int_map.len());
    prop_assert!(btree_map.iter().eq(mutable_int_map.iter()));
}

#[test_strategy::proptest]
fn test_split_off(
    #[strategy(proptest::collection::vec(0u64..20u64, 0..10))] keys: Vec<u64>,
    #[strategy(0u64..20u64)] split_key: u64,
) {
    let (mut btree_map, _, mut mutable_int_map) = make_maps(keys);

    let btree_right = btree_map.split_off(&split_key);
    let mutable_int_right = mutable_int_map.split_off(&split_key);

<<<<<<< HEAD
    prop_assert_eq!(btree_map.len(), mutable_int_map.len());
    prop_assert!(btree_map.iter().eq(mutable_int_map.iter()));

=======
    prop_assert!(is_well_formed(&mutable_int_map.tree));
    prop_assert_eq!(btree_map.len(), mutable_int_map.len());
    prop_assert!(btree_map.iter().eq(mutable_int_map.iter()));

    prop_assert!(is_well_formed(&mutable_int_right.tree));
>>>>>>> 760e1f76
    prop_assert_eq!(btree_right.len(), mutable_int_right.len());
    prop_assert!(btree_right.iter().eq(mutable_int_right.iter()));
}

#[test_strategy::proptest]
fn test_len(#[strategy(proptest::collection::vec(0u64..20u64, 0..10))] keys: Vec<u64>) {
    let (btree_map, int_map, mutable_int_map) = make_maps(keys);

    prop_assert_eq!(btree_map.len(), int_map.len());
    prop_assert_eq!(btree_map.len(), mutable_int_map.len());

    prop_assert_eq!(btree_map.is_empty(), int_map.is_empty());
    prop_assert_eq!(btree_map.is_empty(), mutable_int_map.is_empty());
}

#[test_strategy::proptest]
fn test_iterators(#[strategy(proptest::collection::vec(0u64..20u64, 0..10))] keys: Vec<u64>) {
    let (btree_map, int_map, mutable_int_map) = make_maps(keys);

    prop_assert!(btree_map.iter().eq(int_map.iter()));
    prop_assert!(btree_map.iter().eq(mutable_int_map.iter()));

    prop_assert!(btree_map.keys().eq(int_map.keys()));
    prop_assert!(btree_map.keys().eq(mutable_int_map.keys()));

    prop_assert!(btree_map.values().eq(mutable_int_map.values()));

    prop_assert!(btree_map.into_iter().eq(mutable_int_map.into_iter()));
}

#[test_strategy::proptest]
fn test_from_iter(#[strategy(proptest::collection::vec(0u64..20u64, 0..10))] keys: Vec<u64>) {
    let (btree_map, _, mutable_int_map) = make_maps(keys);

<<<<<<< HEAD
    let int_map = btree_map.clone().into_iter().collect::<IntMap<_, _, _>>();
    prop_assert_eq!(btree_map.len(), int_map.len());
    prop_assert!(btree_map.iter().eq(int_map.iter()));

    let mutable_int_map = mutable_int_map
        .into_iter()
        .collect::<MutableIntMap<_, _, _>>();
=======
    let int_map = btree_map.clone().into_iter().collect::<IntMap<_, _>>();
    prop_assert!(is_well_formed(&int_map.0));
    prop_assert_eq!(btree_map.len(), int_map.len());
    prop_assert!(btree_map.iter().eq(int_map.iter()));

    let mutable_int_map = mutable_int_map.into_iter().collect::<MutableIntMap<_, _>>();
    prop_assert!(is_well_formed(&mutable_int_map.tree));
>>>>>>> 760e1f76
    prop_assert_eq!(btree_map.len(), mutable_int_map.len());
    prop_assert!(btree_map.iter().eq(mutable_int_map.iter()));
}

#[test_strategy::proptest]
fn test_eq(#[strategy(proptest::collection::vec(0u64..20u64, 0..10))] keys: Vec<u64>) {
    use ic_validate_eq::ValidateEq;
    use std::fmt::Debug;

    #[derive(Clone, Debug, PartialEq)]
    struct Foo(usize);
    impl ValidateEq for Foo {
        fn validate_eq(&self, rhs: &Self) -> Result<(), String> {
            if self.0 != rhs.0 {
                return Err(format!("lhs = {:#?}, rhs = {:#?}", self, rhs));
            }
            Ok(())
        }
    }

    fn assert_eq<M>(lhs: &M, rhs: &M) -> Result<(), TestCaseError>
    where
        M: Debug + PartialEq + ValidateEq,
    {
        prop_assert_eq!(lhs, rhs);
        prop_assert_eq!(Ok(()), lhs.validate_eq(rhs));
        Ok(())
    }
    fn assert_ne<M>(lhs: &M, rhs: &M) -> Result<(), TestCaseError>
    where
        M: Debug + PartialEq + ValidateEq,
    {
        prop_assert_ne!(lhs, rhs);
        prop_assert_ne!(Ok(()), lhs.validate_eq(rhs));
        Ok(())
    }

    let mut int_map = IntMap::new();
    let mut mutable_int_map = MutableIntMap::new();
    for (value, key) in keys.into_iter().enumerate() {
        int_map = int_map.insert(key, Foo(value)).0;
        mutable_int_map.insert(key, Foo(value));
    }

    let initial_int_map = int_map.clone();
    let initial_mutable_int_map = mutable_int_map.clone();
    assert_eq(&initial_int_map, &int_map)?;
    assert_eq(&initial_mutable_int_map, &mutable_int_map)?;

    // No longer equal after an insert.
    let int_map = int_map.insert(99, Foo(13)).0;
    prop_assert!(mutable_int_map.insert(99, Foo(13)).is_none());
    assert_ne(&initial_int_map, &int_map)?;
    assert_ne(&initial_mutable_int_map, &mutable_int_map)?;

    // Need a non-empty map to test equality after remove.
    if !initial_int_map.is_empty() {
        let key = initial_int_map.max_key().unwrap();

        // No longer equal after a remove.
        let int_map = initial_int_map.clone().remove(key).0;
        let mut mutable_int_map = initial_mutable_int_map.clone();
        prop_assert!(mutable_int_map.remove(key).is_some());
        assert_ne(&initial_int_map, &int_map)?;
        assert_ne(&initial_mutable_int_map, &mutable_int_map)?;
    }
}

#[test_strategy::proptest]
<<<<<<< HEAD
fn test_extend(
    #[strategy(proptest::collection::vec(0u64..20u64, 0..10))] first: Vec<u64>,
    #[strategy(proptest::collection::vec(0u64..20u64, 0..10))] second: Vec<u64>,
) {
    let (mut btree_map, _, mut mutable_int_map) = make_maps(first);
    let (second_btree_map, _, second_mutable_int_map) = make_maps(second);

    btree_map.extend(second_btree_map);
    mutable_int_map.extend(second_mutable_int_map);

    prop_assert_eq!(btree_map.len(), mutable_int_map.len());
    prop_assert!(btree_map.iter().eq(mutable_int_map.iter()));
}

#[test_strategy::proptest]
=======
>>>>>>> 760e1f76
fn test_u64_values(
    #[strategy(proptest::collection::vec(any::<u64>(), 0..10))] keys: Vec<u64>,
    #[strategy(proptest::collection::vec(any::<u64>(), 10))] lookups: Vec<u64>,
) {
    let (btree_map, int_map, mutable_int_map) = make_maps(keys);

    for key in lookups {
        prop_assert_eq!(btree_map.get(&key), int_map.get(&key));
        prop_assert_eq!(btree_map.get(&key), mutable_int_map.get(&key));
    }
}

#[test_strategy::proptest]
fn test_u128_values(
    #[strategy(proptest::collection::vec(any::<u128>(), 0..10))] keys: Vec<u128>,
    #[strategy(proptest::collection::vec(any::<u128>(), 10))] lookups: Vec<u128>,
) {
    #[derive(Clone, Copy, Debug, PartialEq, Eq, PartialOrd, Ord, Hash)]
    struct Key128(u64, u64);
    impl Key128 {
        fn new(value: u128) -> Self {
            Key128((value >> 64) as u64, value as u64)
        }
    }
<<<<<<< HEAD
    impl AsInt<u128> for Key128 {
=======
    impl AsInt for Key128 {
        type Repr = u128;

>>>>>>> 760e1f76
        #[inline]
        fn as_int(&self) -> u128 {
            (self.0 as u128) << 64 | self.1 as u128
        }
    }

    let mut btree_map = BTreeMap::new();
    let mut int_map = IntMap::new();
    let mut mutable_int_map = MutableIntMap::new();
    for (value, key) in keys.into_iter().enumerate() {
        let key = Key128::new(key);
        btree_map.insert(key, value);
        int_map = int_map.insert(key, value).0;
        mutable_int_map.insert(key, value);
    }
<<<<<<< HEAD
=======
    prop_assert!(is_well_formed(&int_map.0));
    prop_assert!(is_well_formed(&mutable_int_map.tree));
>>>>>>> 760e1f76

    for key in lookups {
        let key = Key128::new(key);
        prop_assert_eq!(btree_map.get(&key), int_map.get(&key));
        prop_assert_eq!(btree_map.get(&key), mutable_int_map.get(&key));
<<<<<<< HEAD
=======
    }
}

#[test]
fn test_validate_eq() {
    use ic_validate_eq::ValidateEq;

    #[derive(Clone, Debug, PartialEq)]
    struct MyU64(u64);
    impl ValidateEq for MyU64 {
        fn validate_eq(&self, rhs: &Self) -> Result<(), String> {
            if self.0 != rhs.0 {
                return Err(format!("{} != {}", self.0, rhs.0));
            }
            Ok(())
        }
    }

    fn do_validate_eq(lhs: &[(u64, u64)], rhs: &[(u64, u64)]) -> Result<(), String> {
        let left: IntMap<u64, MyU64> = lhs.iter().map(|(k, v)| (*k, MyU64(*v))).collect();
        let right: IntMap<u64, MyU64> = rhs.iter().map(|(k, v)| (*k, MyU64(*v))).collect();
        left.validate_eq(&right)
    }

    assert!(do_validate_eq(&[], &[]).is_ok());
    assert!(do_validate_eq(&[(1, 2)], &[(1, 2)]).is_ok());
    assert!(do_validate_eq(&[(1, 2), (7, 8)], &[(1, 2), (7, 8)]).is_ok());

    assert_eq!(
        Err("Length divergence: 0 != 1".to_string()),
        do_validate_eq(&[], &[(1, 2)])
    );
    assert_eq!(
        Err("Length divergence: 2 != 1".to_string()),
        do_validate_eq(&[(1, 2), (7, 8)], &[(1, 2)])
    );
    assert_eq!(
        Err("Key divergence: 7 != 8".to_string()),
        do_validate_eq(&[(1, 2), (7, 8)], &[(1, 2), (8, 8)])
    );
    assert_eq!(
        Err("Value divergence @7: 8 != 7".to_string()),
        do_validate_eq(&[(1, 2), (7, 8)], &[(1, 2), (7, 7)])
    );
}

/// Returns `true` iff the tree is well formed.
fn is_well_formed<K: AsInt, V: Clone>(tree: &Tree<K, V>) -> bool {
    match tree {
        Tree::Empty => true,

        Tree::Leaf(_, _) => true,

        Tree::Branch {
            prefix,
            branching_bit,
            left,
            right,
        } => {
            let valid_left = match left.as_ref() {
                Tree::Leaf(k, _) => {
                    matches_prefix(k.as_int(), *prefix, *branching_bit)
                        && k.as_int() & (K::Repr::one() << *branching_bit) == K::Repr::zero()
                }
                Tree::Branch {
                    prefix: p,
                    branching_bit: b,
                    ..
                } => {
                    b < branching_bit
                        && matches_prefix(*p, *prefix, *branching_bit)
                        && *p & (K::Repr::one() << *branching_bit) == K::Repr::zero()
                        && is_well_formed(left.as_ref())
                }
                Tree::Empty => false,
            };
            let valid_right = match right.as_ref() {
                Tree::Leaf(k, _) => {
                    matches_prefix(k.as_int(), *prefix, *branching_bit)
                        && k.as_int() & (K::Repr::one() << *branching_bit) != K::Repr::zero()
                }
                Tree::Branch {
                    prefix: p,
                    branching_bit: b,
                    ..
                } => {
                    b < branching_bit
                        && matches_prefix(*p, *prefix, *branching_bit)
                        && *p & (K::Repr::one() << *branching_bit) != K::Repr::zero()
                        && is_well_formed(right.as_ref())
                }
                Tree::Empty => false,
            };
            valid_left && valid_right
        }
>>>>>>> 760e1f76
    }
}<|MERGE_RESOLUTION|>--- conflicted
+++ resolved
@@ -1,18 +1,10 @@
-<<<<<<< HEAD
-use super::{AsInt, IntMap, MutableIntMap};
-=======
 use super::*;
->>>>>>> 760e1f76
 use proptest::prelude::*;
 use std::collections::BTreeMap;
 
 #[test]
 fn test_int_map_consecutive_inserts() {
-<<<<<<< HEAD
-    let m: IntMap<u64, u64, _> = (0..100u64).map(|x| (x, x + 100)).collect();
-=======
     let m: IntMap<u64, u64> = (0..100u64).map(|x| (x, x + 100)).collect();
->>>>>>> 760e1f76
 
     for i in 0..100u64 {
         assert_eq!(
@@ -26,11 +18,7 @@
 
 #[test]
 fn test_int_map_sparse_inserts() {
-<<<<<<< HEAD
-    let m: IntMap<u64, u64, _> = (0..100u64)
-=======
     let m: IntMap<u64, u64> = (0..100u64)
->>>>>>> 760e1f76
         .filter(|x| x % 2 == 0)
         .map(|x| (x, x + 100))
         .collect();
@@ -46,13 +34,8 @@
 
 #[test]
 fn test_int_map_union() {
-<<<<<<< HEAD
-    let lmap: IntMap<u64, u64, _> = (1..101u64).map(|x| (x, x)).collect();
-    let rmap: IntMap<u64, u64, _> = (50..150u64).map(|x| (x, x + 100)).collect();
-=======
     let lmap: IntMap<u64, u64> = (1..101u64).map(|x| (x, x)).collect();
     let rmap: IntMap<u64, u64> = (50..150u64).map(|x| (x, x + 100)).collect();
->>>>>>> 760e1f76
     let m = rmap.union(lmap);
 
     assert!(m.get(&0).is_none());
@@ -67,11 +50,7 @@
 
 #[test]
 fn test_iter() {
-<<<<<<< HEAD
-    let int_map: IntMap<u64, _, _> = (1..100u64).map(|x| (x, x)).collect();
-=======
     let int_map: IntMap<u64, _> = (1..100u64).map(|x| (x, x)).collect();
->>>>>>> 760e1f76
     let btree_map: BTreeMap<_, _> = (1..100u64).map(|x| (x, x)).collect();
 
     assert!(int_map.iter().eq(btree_map.iter()));
@@ -79,11 +58,7 @@
 
 #[test]
 fn test_int_map_bounds() {
-<<<<<<< HEAD
-    let m: IntMap<u64, u64, _> = (10..=100u64).map(|x| (7 * x, 0)).collect();
-=======
     let m: IntMap<u64, u64> = (10..=100u64).map(|x| (7 * x, 0)).collect();
->>>>>>> 760e1f76
     for i in 0..800 {
         let (start, end) = m.bounds(&i);
         if (70..=700).contains(&i) {
@@ -101,11 +76,7 @@
 
 #[test]
 fn test_max_key() {
-<<<<<<< HEAD
-    let m = IntMap::<u64, u64, _>::new();
-=======
     let m = IntMap::<u64, u64>::new();
->>>>>>> 760e1f76
     assert_eq!(m.max_key(), None);
     let m = m.insert(100, 101).0;
     assert_eq!(m.max_key(), Some(&100));
@@ -119,11 +90,7 @@
 
 #[test]
 fn test_max_key_range() {
-<<<<<<< HEAD
-    let mut m = IntMap::<u64, u64, _>::new();
-=======
     let mut m = IntMap::<u64, u64>::new();
->>>>>>> 760e1f76
     for i in 0..1000u64 {
         m = m.insert(i, i + 100).0;
         assert_eq!(m.max_key(), Some(&i));
@@ -140,41 +107,26 @@
 
         let previous;
         (int_map, previous) = int_map.insert(key, value);
-<<<<<<< HEAD
-=======
         prop_assert!(is_well_formed(&int_map.0));
->>>>>>> 760e1f76
         prop_assert_eq!(expected, previous);
         prop_assert_eq!(btree_map.len(), int_map.len());
         prop_assert!(btree_map.iter().eq(int_map.iter()));
 
-<<<<<<< HEAD
-=======
         prop_assert!(is_well_formed(&mutable_int_map.tree));
->>>>>>> 760e1f76
         prop_assert_eq!(expected, mutable_int_map.insert(key, value));
         prop_assert_eq!(btree_map.len(), mutable_int_map.len());
         prop_assert!(btree_map.iter().eq(mutable_int_map.iter()));
     }
 }
 
-<<<<<<< HEAD
-/// Creates 3 maps with idebtical contents, from the given keys.
-=======
 /// Creates 3 maps with identical contents, from the given keys.
->>>>>>> 760e1f76
 #[allow(clippy::type_complexity)]
 fn make_maps(
     keys: Vec<u64>,
 ) -> (
     BTreeMap<u64, usize>,
-<<<<<<< HEAD
-    IntMap<u64, usize, u64>,
-    MutableIntMap<u64, usize, u64>,
-=======
     IntMap<u64, usize>,
     MutableIntMap<u64, usize>,
->>>>>>> 760e1f76
 ) {
     let mut btree_map = BTreeMap::new();
     let mut int_map = IntMap::new();
@@ -184,11 +136,8 @@
         int_map = int_map.insert(key, value).0;
         mutable_int_map.insert(key, value);
     }
-<<<<<<< HEAD
-=======
     assert!(is_well_formed(&int_map.0));
     assert!(is_well_formed(&mutable_int_map.tree));
->>>>>>> 760e1f76
     (btree_map, int_map, mutable_int_map)
 }
 
@@ -264,18 +213,12 @@
 
         let removed;
         (int_map, removed) = int_map.remove(&key);
-<<<<<<< HEAD
-=======
         prop_assert!(is_well_formed(&int_map.0));
->>>>>>> 760e1f76
         prop_assert_eq!(expected, removed);
         prop_assert_eq!(btree_map.len(), int_map.len());
         prop_assert!(btree_map.iter().eq(int_map.iter()));
 
-<<<<<<< HEAD
-=======
         prop_assert!(is_well_formed(&mutable_int_map.tree));
->>>>>>> 760e1f76
         prop_assert_eq!(expected, mutable_int_map.remove(&key));
         prop_assert_eq!(btree_map.len(), mutable_int_map.len());
         prop_assert!(btree_map.iter().eq(mutable_int_map.iter()));
@@ -294,17 +237,11 @@
     let int_map = first_int_map.union(second_int_map);
     mutable_int_map.union(second_mutable_int_map);
 
-<<<<<<< HEAD
-    prop_assert_eq!(btree_map.len(), int_map.len());
-    prop_assert!(btree_map.iter().eq(int_map.iter()));
-
-=======
     prop_assert!(is_well_formed(&int_map.0));
     prop_assert_eq!(btree_map.len(), int_map.len());
     prop_assert!(btree_map.iter().eq(int_map.iter()));
 
     prop_assert!(is_well_formed(&mutable_int_map.tree));
->>>>>>> 760e1f76
     prop_assert_eq!(btree_map.len(), mutable_int_map.len());
     prop_assert!(btree_map.iter().eq(mutable_int_map.iter()));
 }
@@ -319,17 +256,11 @@
     let btree_right = btree_map.split_off(&split_key);
     let mutable_int_right = mutable_int_map.split_off(&split_key);
 
-<<<<<<< HEAD
-    prop_assert_eq!(btree_map.len(), mutable_int_map.len());
-    prop_assert!(btree_map.iter().eq(mutable_int_map.iter()));
-
-=======
     prop_assert!(is_well_formed(&mutable_int_map.tree));
     prop_assert_eq!(btree_map.len(), mutable_int_map.len());
     prop_assert!(btree_map.iter().eq(mutable_int_map.iter()));
 
     prop_assert!(is_well_formed(&mutable_int_right.tree));
->>>>>>> 760e1f76
     prop_assert_eq!(btree_right.len(), mutable_int_right.len());
     prop_assert!(btree_right.iter().eq(mutable_int_right.iter()));
 }
@@ -364,15 +295,6 @@
 fn test_from_iter(#[strategy(proptest::collection::vec(0u64..20u64, 0..10))] keys: Vec<u64>) {
     let (btree_map, _, mutable_int_map) = make_maps(keys);
 
-<<<<<<< HEAD
-    let int_map = btree_map.clone().into_iter().collect::<IntMap<_, _, _>>();
-    prop_assert_eq!(btree_map.len(), int_map.len());
-    prop_assert!(btree_map.iter().eq(int_map.iter()));
-
-    let mutable_int_map = mutable_int_map
-        .into_iter()
-        .collect::<MutableIntMap<_, _, _>>();
-=======
     let int_map = btree_map.clone().into_iter().collect::<IntMap<_, _>>();
     prop_assert!(is_well_formed(&int_map.0));
     prop_assert_eq!(btree_map.len(), int_map.len());
@@ -380,7 +302,6 @@
 
     let mutable_int_map = mutable_int_map.into_iter().collect::<MutableIntMap<_, _>>();
     prop_assert!(is_well_formed(&mutable_int_map.tree));
->>>>>>> 760e1f76
     prop_assert_eq!(btree_map.len(), mutable_int_map.len());
     prop_assert!(btree_map.iter().eq(mutable_int_map.iter()));
 }
@@ -450,24 +371,6 @@
 }
 
 #[test_strategy::proptest]
-<<<<<<< HEAD
-fn test_extend(
-    #[strategy(proptest::collection::vec(0u64..20u64, 0..10))] first: Vec<u64>,
-    #[strategy(proptest::collection::vec(0u64..20u64, 0..10))] second: Vec<u64>,
-) {
-    let (mut btree_map, _, mut mutable_int_map) = make_maps(first);
-    let (second_btree_map, _, second_mutable_int_map) = make_maps(second);
-
-    btree_map.extend(second_btree_map);
-    mutable_int_map.extend(second_mutable_int_map);
-
-    prop_assert_eq!(btree_map.len(), mutable_int_map.len());
-    prop_assert!(btree_map.iter().eq(mutable_int_map.iter()));
-}
-
-#[test_strategy::proptest]
-=======
->>>>>>> 760e1f76
 fn test_u64_values(
     #[strategy(proptest::collection::vec(any::<u64>(), 0..10))] keys: Vec<u64>,
     #[strategy(proptest::collection::vec(any::<u64>(), 10))] lookups: Vec<u64>,
@@ -492,13 +395,9 @@
             Key128((value >> 64) as u64, value as u64)
         }
     }
-<<<<<<< HEAD
-    impl AsInt<u128> for Key128 {
-=======
     impl AsInt for Key128 {
         type Repr = u128;
 
->>>>>>> 760e1f76
         #[inline]
         fn as_int(&self) -> u128 {
             (self.0 as u128) << 64 | self.1 as u128
@@ -514,18 +413,13 @@
         int_map = int_map.insert(key, value).0;
         mutable_int_map.insert(key, value);
     }
-<<<<<<< HEAD
-=======
     prop_assert!(is_well_formed(&int_map.0));
     prop_assert!(is_well_formed(&mutable_int_map.tree));
->>>>>>> 760e1f76
 
     for key in lookups {
         let key = Key128::new(key);
         prop_assert_eq!(btree_map.get(&key), int_map.get(&key));
         prop_assert_eq!(btree_map.get(&key), mutable_int_map.get(&key));
-<<<<<<< HEAD
-=======
     }
 }
 
@@ -621,6 +515,5 @@
             };
             valid_left && valid_right
         }
->>>>>>> 760e1f76
     }
 }