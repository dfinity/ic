--- conflicted
+++ resolved
@@ -3,21 +3,12 @@
 #[cfg(test)]
 mod test;
 
-<<<<<<< HEAD
-=======
 use ic_validate_eq::ValidateEq;
 use phantom_newtype::Id;
->>>>>>> c9d20565
 use std::cmp::Ordering;
 use std::fmt::Debug;
 use std::ops::{BitAnd, BitOr, BitXor, Not, Shl, Sub};
 use std::sync::Arc;
-<<<<<<< HEAD
-
-use ic_validate_eq::ValidateEq;
-use phantom_newtype::Id;
-=======
->>>>>>> c9d20565
 
 /// Big-endian patricia trees.
 ///
@@ -33,10 +24,7 @@
 
     /// A key-value pair.
     Leaf(K, V),
-<<<<<<< HEAD
-=======
-
->>>>>>> c9d20565
+
     /// A binary fork.
     ///
     /// Invariants:
@@ -77,21 +65,12 @@
 ///
 /// Precondition: `p0 ≠ p1`
 #[inline]
-<<<<<<< HEAD
-fn join<K, V, I: IntKey>(
-=======
 fn join<K: AsInt<I>, V, I: IntKey>(
->>>>>>> c9d20565
     p0: I,
     t0: Arc<Tree<K, V, I>>,
     p1: I,
     t1: Arc<Tree<K, V, I>>,
 ) -> Tree<K, V, I> {
-<<<<<<< HEAD
-    let b = branching_bit(p0, p1);
-
-    if p0 & (I::one() << b) == I::zero() {
-=======
     debug_assert_eq!(
         p0,
         match t0.as_ref() {
@@ -113,7 +92,6 @@
     let prefix = mask(p0, branching_bit);
 
     if p0 < p1 {
->>>>>>> c9d20565
         Tree::Branch {
             prefix,
             branching_bit,
@@ -138,12 +116,8 @@
     p
 }
 
-<<<<<<< HEAD
-/// Modifies the contents of an Arc, creating a copy if necessary.
-=======
 /// Calls the given function on the mutable contents of an `Arc`, creating a
 /// copy if necessary.
->>>>>>> c9d20565
 #[inline]
 fn with_arc2<T: Clone + Default, V>(mut p: Arc<T>, f: impl FnOnce(T) -> (T, V)) -> (Arc<T>, V) {
     let dst = Arc::make_mut(&mut p);
@@ -152,11 +126,7 @@
     (p, v)
 }
 
-<<<<<<< HEAD
-/// Extracts a value from an Arc, cloning its content if necessary.
-=======
 /// Extracts a value from an `Arc`, cloning its content if necessary.
->>>>>>> c9d20565
 #[inline]
 fn take_arc<T: Clone>(p: Arc<T>) -> T {
     match Arc::try_unwrap(p) {
@@ -170,26 +140,7 @@
 /// See the comments of the public `bounds()` method.
 pub(crate) type Bounds<'a, K, V> = (Option<(&'a K, &'a V)>, Option<(&'a K, &'a V)>);
 
-<<<<<<< HEAD
-pub trait AsInt<I: IntKey> {
-    fn as_int(&self) -> I;
-}
-
-impl AsInt<u64> for u64 {
-    fn as_int(&self) -> u64 {
-        *self
-    }
-}
-
-impl<Entity> AsInt<u64> for Id<Entity, u64> {
-    fn as_int(&self) -> u64 {
-        self.get()
-    }
-}
-
-=======
 /// An integer key type for `IntMap` (implemented for `u64` and `u128`).
->>>>>>> c9d20565
 pub trait IntKey:
     Sized
     + Eq
@@ -203,26 +154,6 @@
     + Shl<u8, Output = Self>
     + Debug
 {
-<<<<<<< HEAD
-    fn zero() -> Self;
-    fn one() -> Self;
-    fn leading_zeros(self) -> u32;
-
-    fn size_bits() -> u8 {
-        size_of::<Self>() as u8 * 8
-    }
-}
-
-impl IntKey for u64 {
-    fn zero() -> Self {
-        0
-    }
-
-    fn one() -> Self {
-        1
-    }
-
-=======
     /// The type's zero value.
     fn zero() -> Self;
 
@@ -259,51 +190,33 @@
     }
 
     #[inline]
->>>>>>> c9d20565
     fn leading_zeros(self) -> u32 {
         self.leading_zeros()
     }
 }
 
 impl IntKey for u128 {
-<<<<<<< HEAD
-=======
     #[inline]
->>>>>>> c9d20565
     fn zero() -> Self {
         0
     }
 
-<<<<<<< HEAD
-=======
     #[inline]
->>>>>>> c9d20565
     fn one() -> Self {
         1
     }
 
-<<<<<<< HEAD
-=======
     #[inline]
     fn max_value() -> Self {
         Self::MAX
     }
 
     #[inline]
->>>>>>> c9d20565
     fn leading_zeros(self) -> u32 {
         self.leading_zeros()
     }
 }
 
-<<<<<<< HEAD
-impl<K, V, I> Tree<K, V, I>
-where
-    K: AsInt<I>,
-    I: IntKey,
-{
-    fn get(&self, key: &K) -> Option<&V> {
-=======
 /// Conversion from actual key type (`K`) to `IntKey`.
 ///
 /// The compiler doesn't like us using `From` / `Into` for this, so we define
@@ -333,16 +246,11 @@
     I: IntKey,
 {
     fn get(&self, key: I) -> Option<&V> {
->>>>>>> c9d20565
         match self {
             Tree::Empty => None,
 
             Tree::Leaf(k, v) => {
-<<<<<<< HEAD
-                if key.as_int() == k.as_int() {
-=======
                 if key == k.as_int() {
->>>>>>> c9d20565
                     Some(v)
                 } else {
                     None
@@ -355,13 +263,9 @@
                 left,
                 right,
             } => {
-                if !matches_prefix(key.as_int(), *prefix, *branching_bit) {
+                if !matches_prefix(key, *prefix, *branching_bit) {
                     None
-<<<<<<< HEAD
-                } else if key.as_int() & (I::one() << *branching_bit) == I::zero() {
-=======
                 } else if key & (I::one() << *branching_bit) == I::zero() {
->>>>>>> c9d20565
                     (*left).get(key)
                 } else {
                     (*right).get(key)
@@ -369,14 +273,7 @@
             }
         }
     }
-}
-
-impl<K, V, I> Tree<K, V, I>
-where
-    K: AsInt<I> + Ord + Copy,
-    V: Clone,
-    I: IntKey,
-{
+
     /// See the comments of the public `bounds()` method.
     fn bounds(&self, key: &K) -> Bounds<K, V> {
         match self {
@@ -393,23 +290,6 @@
                 branching_bit,
                 left,
                 right,
-<<<<<<< HEAD
-            } => match mask(key.as_int(), *branching_bit).cmp(prefix) {
-                Ordering::Less => (None, (*left).min()),
-                Ordering::Greater => ((*right).max(), None),
-                Ordering::Equal => {
-                    if key.as_int() & (I::one() << *branching_bit) == I::zero() {
-                        let (start, end) = (*left).bounds(key);
-                        if end.is_none() {
-                            (start, (*right).min())
-                        } else {
-                            (start, end)
-                        }
-                    } else {
-                        let (start, end) = (*right).bounds(key);
-                        if start.is_none() {
-                            ((*left).max(), end)
-=======
             } => {
                 let key_int = key.as_int();
                 match mask(key_int, *branching_bit).cmp(prefix) {
@@ -423,7 +303,6 @@
                             } else {
                                 (start, end)
                             }
->>>>>>> c9d20565
                         } else {
                             let (start, end) = (*right).bounds(key);
                             if start.is_none() {
@@ -434,21 +313,14 @@
                         }
                     }
                 }
-<<<<<<< HEAD
-            },
-=======
-            }
->>>>>>> c9d20565
+            }
         }
     }
 
     fn insert(self, key: K, value: V) -> (Self, Option<V>) {
         match self {
             Tree::Empty => (Tree::Leaf(key, value), None),
-<<<<<<< HEAD
-=======
-
->>>>>>> c9d20565
+
             Tree::Leaf(k, v) => {
                 if k == key {
                     (Tree::Leaf(k, value), Some(v))
@@ -471,14 +343,9 @@
                 left,
                 right,
             } => {
-<<<<<<< HEAD
-                if matches_prefix(key.as_int(), prefix, branching_bit) {
-                    if (&key).as_int() & (I::one() << branching_bit) == I::zero() {
-=======
                 let key_int = key.as_int();
                 if matches_prefix(key_int, prefix, branching_bit) {
                     if key_int & (I::one() << branching_bit) == I::zero() {
->>>>>>> c9d20565
                         let (left, res) = with_arc2(left, |l| l.insert(key, value));
                         (
                             Tree::Branch {
@@ -504,11 +371,7 @@
                 } else {
                     (
                         join(
-<<<<<<< HEAD
-                            key.as_int(),
-=======
                             key_int,
->>>>>>> c9d20565
                             Arc::new(Tree::Leaf(key, value)),
                             prefix,
                             Arc::new(Tree::Branch {
@@ -528,16 +391,11 @@
     fn remove(self, key: &K) -> (Self, Option<V>) {
         match self {
             Tree::Empty => (Tree::Empty, None),
-<<<<<<< HEAD
+
             Tree::Leaf(k, v) if &k == key => (Tree::Empty, Some(v)),
+
             Tree::Leaf(..) => (self, None),
-=======
-
-            Tree::Leaf(k, v) if &k == key => (Tree::Empty, Some(v)),
-
-            Tree::Leaf(..) => (self, None),
-
->>>>>>> c9d20565
+
             Tree::Branch {
                 prefix,
                 branching_bit,
@@ -574,10 +432,7 @@
                     }
                 }
             }
-<<<<<<< HEAD
-=======
-
->>>>>>> c9d20565
+
             Tree::Branch { .. } => (self, None),
         }
     }
@@ -585,17 +440,11 @@
     fn union(self, other: Self) -> Self {
         match (self, other) {
             (Tree::Empty, t) | (t, Tree::Empty) => t,
-<<<<<<< HEAD
-            (Tree::Leaf(k, v), t) => t.insert(k, v).0,
-            (t, Tree::Leaf(k, v)) => {
-                if t.get(&k).is_some() {
-=======
 
             (Tree::Leaf(k, v), t) => t.insert(k, v).0,
 
             (t, Tree::Leaf(k, v)) => {
                 if t.get(k.as_int()).is_some() {
->>>>>>> c9d20565
                     // In case of collision, retain the value in `self`.
                     t
                 } else {
@@ -633,10 +482,6 @@
                         left: left1,
                         right: right1,
                     };
-<<<<<<< HEAD
-                    // Pattern p1 contains p0 as a sub-pattern.
-=======
->>>>>>> c9d20565
                     if p1 & (I::one() << b0) == I::zero() {
                         Tree::Branch {
                             prefix: p0,
@@ -694,15 +539,6 @@
         }
     }
 
-<<<<<<< HEAD
-    /// Splits the tree into two at the given key. Returns everything after
-    /// the given key, including the key.
-    pub fn split(self, key: &K) -> (Self, Self) {
-        match self {
-            Tree::Empty => (Tree::Empty, Tree::Empty),
-            Tree::Leaf(k, _) if k.as_int() < key.as_int() => (self, Tree::Empty),
-            Tree::Leaf(..) => (Tree::Empty, self),
-=======
     /// Splits the tree in two just before the given key.
     pub fn split(self, key: &K) -> (Self, Self) {
         match self {
@@ -712,7 +548,6 @@
 
             Tree::Leaf(..) => (Tree::Empty, self),
 
->>>>>>> c9d20565
             Tree::Branch {
                 prefix,
                 branching_bit,
@@ -727,10 +562,7 @@
                     (take_arc(left).union(rl), rr)
                 }
             }
-<<<<<<< HEAD
-=======
-
->>>>>>> c9d20565
+
             Tree::Branch { prefix, .. } => {
                 if prefix < key.as_int() {
                     (self, Tree::Empty)
@@ -753,11 +585,7 @@
         }
     }
 
-<<<<<<< HEAD
-    // Returns the smallest key/value pair in the given tree.
-=======
     // Returns the smallest key/value pair in this tree.
->>>>>>> c9d20565
     // If the tree is empty, then it returns `None`.
     fn min(&self) -> Option<(&K, &V)> {
         let mut node = self;
@@ -766,17 +594,11 @@
                 Tree::Empty => {
                     return None;
                 }
-<<<<<<< HEAD
+
                 Tree::Leaf(k, v) => {
                     return Some((k, v));
                 }
-=======
-
-                Tree::Leaf(k, v) => {
-                    return Some((k, v));
-                }
-
->>>>>>> c9d20565
+
                 Tree::Branch {
                     prefix: _,
                     branching_bit: _,
@@ -789,11 +611,7 @@
         }
     }
 
-<<<<<<< HEAD
-    // Returns the largest key/value pair in the given tree.
-=======
     // Returns the largest key/value pair in this tree.
->>>>>>> c9d20565
     // If the tree is empty, then it returns `None`.
     fn max(&self) -> Option<(&K, &V)> {
         let mut node = self;
@@ -802,17 +620,11 @@
                 Tree::Empty => {
                     return None;
                 }
-<<<<<<< HEAD
+
                 Tree::Leaf(k, v) => {
                     return Some((k, v));
                 }
-=======
-
-                Tree::Leaf(k, v) => {
-                    return Some((k, v));
-                }
-
->>>>>>> c9d20565
+
                 Tree::Branch {
                     prefix: _,
                     branching_bit: _,
@@ -849,93 +661,17 @@
     }
 }
 
-<<<<<<< HEAD
-impl<K, V, I> IntMap<K, V, I> {
-=======
 impl<K, V, I> IntMap<K, V, I>
 where
     K: AsInt<I>,
     V: Clone,
     I: IntKey,
 {
->>>>>>> c9d20565
     /// Creates a new empty map.
     pub fn new() -> Self {
         Self::default()
     }
 
-<<<<<<< HEAD
-    /// Returns an iterator over key-value pairs.
-    /// The keys are guaranteed to be sorted.
-    ///
-    /// A full traversal requires O(N) operations.
-    pub fn iter(&self) -> IntMapIter<'_, K, V, I> {
-        IntMapIter::new(&self.0)
-    }
-
-    /// Returns an iterator over the keys.
-    /// The keys are guaranteed to be sorted.
-    ///
-    /// A full traversal requires O(N) operations.
-    pub fn keys(&self) -> impl Iterator<Item = &K> {
-        IntMapIter::new(&self.0).map(|(k, _v)| k)
-    }
-
-    /// Returns the largest key in the given tree.
-    /// If the tree is empty, then it returns `None`.
-    pub fn max_key(&self) -> Option<&K> {
-        self.0.max().map(|(k, _v)| k)
-    }
-
-    /// Returns the number of entries in this map.
-    ///
-    /// Complexity: O(N)
-    pub fn len(&self) -> usize {
-        self.0.len()
-    }
-
-    /// Returns true if this map is empty.
-    ///
-    /// Complexity: O(1)
-    pub fn is_empty(&self) -> bool {
-        matches!(self.0, Tree::Empty)
-    }
-}
-
-impl<K, V, I> IntMap<K, V, I>
-where
-    K: AsInt<I> + Ord + Copy,
-    V: Clone,
-    I: IntKey,
-{
-    /// Looks up a value by integer key.
-    ///
-    /// Complexity: O(min(N, 64))
-    pub fn get(&self, key: &K) -> Option<&V> {
-        self.0.get(key)
-    }
-
-    /// Returns `true` if the map contains a value for the specified key.
-    ///
-    /// Complexity: O(min(N, 64))
-    pub fn contains_key(&self, key: &K) -> bool {
-        self.0.get(key).is_some()
-    }
-
-    // Returns `(lower, upper)` inclusive bounds for the given key such that:
-    // - `lower` is the largest key/value pair in the tree that is smaller or equal to the
-    //   given key. If such a key doesn't exist then, `lower = None`.
-    // - `upper` is the smallest key/value pair in the tree that is larger or equal to the
-    //   given key. If such a key doesn't exist then, `upper = None`.
-    //
-    // In all cases the following post-conditions hold:
-    // - lower.0 <= key <= upper.0,
-    // - for all i in [lower.0 + 1..upper.0 - 1]: self.get(i) == None,
-    // - lower == Some((k, v)) implies self.get(k) == v,
-    // - upper == Some((k, v)) implies self.get(k) == v,
-    //
-    // Complexity: O(min(N, 64))
-=======
     /// Looks up a value by key.
     ///
     /// Complexity: `O(min(N, 64))`
@@ -965,18 +701,13 @@
     /// - `upper == Some((k, v))` implies `self.get(k) == v`,
     ///
     /// Complexity: `O(min(N, 64))`
->>>>>>> c9d20565
     pub fn bounds(&self, key: &K) -> Bounds<K, V> {
         self.0.bounds(key)
     }
 
     /// Inserts a new entry into this map.
     ///
-<<<<<<< HEAD
-    /// Complexity: O(min(N, 64))
-=======
-    /// Complexity: `O(min(N, 64))`
->>>>>>> c9d20565
+    /// Complexity: `O(min(N, 64))`
     pub fn insert(self, key: K, value: V) -> (Self, Option<V>) {
         let (tree, res) = self.0.insert(key, value);
         (Self(tree), res)
@@ -984,21 +715,11 @@
 
     /// Removes the entry with the given key from this map.
     ///
-<<<<<<< HEAD
-    /// Complexity: O(min(N, 64))
-=======
-    /// Complexity: `O(min(N, 64))`
->>>>>>> c9d20565
+    /// Complexity: `O(min(N, 64))`
     pub fn remove(self, key: &K) -> (Self, Option<V>) {
         let (tree, res) = self.0.remove(key);
         (Self(tree), res)
     }
-    // pub fn remove(&mut self, key: &K) -> Option<V> {
-    //     let tree = std::mem::take(&mut self.0);
-    //     let res;
-    //     (self.0, res) = tree.remove(key);
-    //     res
-    // }
 
     /// Unions two maps, preferring entries from self in case of a collision.
     ///
@@ -1007,128 +728,14 @@
         Self(self.0.union(other.0))
     }
 }
-<<<<<<< HEAD
-
-impl<K, V, I> std::iter::FromIterator<(K, V)> for IntMap<K, V, I>
-where
-    K: AsInt<I> + Ord + Copy,
-    V: Clone,
-    I: IntKey,
-{
-    fn from_iter<Iter>(iter: Iter) -> Self
-    where
-        Iter: IntoIterator<Item = (K, V)>,
-    {
-        let mut m = Self::new();
-        for (k, v) in iter {
-            m = m.insert(k, v).0;
-        }
-        m
-    }
-}
-
-impl<K: PartialEq, V: PartialEq, I> PartialEq for IntMap<K, V, I> {
-    fn eq(&self, other: &Self) -> bool {
-        if self.len() != other.len() {
-            return false;
-        }
-        self.iter().zip(other.iter()).all(|(a, b)| a == b)
-    }
-}
-
-impl<K: Eq, V: Eq, I> Eq for IntMap<K, V, I> {}
-
-impl<K, V, I> ValidateEq for IntMap<K, V, I>
-where
-    K: PartialEq + std::fmt::Debug,
-    V: ValidateEq,
-{
-    fn validate_eq(&self, rhs: &Self) -> Result<(), String> {
-        if self.len() != rhs.len() {
-            return Err(format!(
-                "Length divergence:\nlhs keys = {:#?}\nrhs keys = {:#?}",
-                self.keys().collect::<Vec<_>>(),
-                rhs.keys().collect::<Vec<_>>()
-            ));
-        }
-        for (l, r) in self.iter().zip(rhs.iter()) {
-            if l.0 != r.0 {
-                return Err(format!(
-                    "Key divergence:\nlhs = {:#?}\nrhs = {:#?}",
-                    l.0, r.0
-                ));
-            }
-            if let Err(err) = l.1.validate_eq(r.1) {
-                return Err(format!("key={:#?}.{}", l.0, err));
-            }
-        }
-        Ok(())
-    }
-}
-
-#[derive(Clone, Debug)]
-pub struct MutableIntMap<K, V, I> {
-    tree: Tree<K, V, I>,
-    len: usize,
-}
-
-impl<K, V, I> Default for MutableIntMap<K, V, I> {
-    fn default() -> Self {
-        Self {
-            tree: Tree::Empty,
-            len: 0,
-        }
-    }
-}
-
-impl<K, V, I> MutableIntMap<K, V, I> {
-    /// Creates a new empty map.
-    pub fn new() -> Self {
-        Self::default()
-    }
-=======
->>>>>>> c9d20565
 
 impl<K, V, I> IntMap<K, V, I> {
     /// Returns an iterator over key-value pairs.
     /// The keys are guaranteed to be sorted.
     ///
-<<<<<<< HEAD
-    /// A full traversal requires O(N) operations.
-    pub fn iter(&self) -> IntMapIter<'_, K, V, I> {
-        IntMapIter::new(&self.tree)
-    }
-
-    /// Returns an iterator over the keys.
-    /// The keys are guaranteed to be sorted.
-    ///
-    /// A full traversal requires O(N) operations.
-    pub fn keys(&self) -> impl Iterator<Item = &K> {
-        IntMapIter::new(&self.tree).map(|(k, _v)| k)
-    }
-
-    /// Returns an iterator over the values, in order by key.
-    ///
-    /// A full traversal requires O(N) operations.
-    pub fn values(&self) -> impl Iterator<Item = &V> {
-        IntMapIter::new(&self.tree).map(|(_k, v)| v)
-    }
-
-    /// Returns the smallest key in the given tree.
-    /// If the tree is empty, then it returns `None`.
-    pub fn min_key(&self) -> Option<&K> {
-        self.tree.min().map(|(k, _v)| k)
-    }
-
-    /// Returns the largest key in the given tree.
-    /// If the tree is empty, then it returns `None`.
-    pub fn max_key(&self) -> Option<&K> {
-        self.tree.max().map(|(k, _v)| k)
-=======
     /// A full traversal requires `O(N)` operations.
     pub fn iter(&self) -> IntMapIter<'_, K, V, I> {
         IntMapIter::new(&self.0)
->>>>>>> c9d20565
     }
 
     /// Returns an iterator over the keys.
@@ -1143,125 +750,16 @@
     ///
     /// Complexity: `O(N)`
     pub fn len(&self) -> usize {
-        self.len
+        self.0.len()
     }
 
     /// Returns true if this map is empty.
     ///
     /// Complexity: `O(1)`
     pub fn is_empty(&self) -> bool {
-        matches!(self.tree, Tree::Empty)
-    }
-}
-
-<<<<<<< HEAD
-impl<K, V, I> MutableIntMap<K, V, I>
-where
-    K: AsInt<I> + Ord + Copy,
-    V: Clone,
-    I: IntKey,
-{
-    /// Looks up a value by integer key.
-    ///
-    /// Complexity: O(min(N, 64))
-    pub fn get(&self, key: &K) -> Option<&V> {
-        self.tree.get(key)
-    }
-
-    /// Returns `true` if the map contains a value for the specified key.
-    ///
-    /// Complexity: O(min(N, 64))
-    pub fn contains_key(&self, key: &K) -> bool {
-        self.tree.get(key).is_some()
-    }
-
-    // Returns `(lower, upper)` inclusive bounds for the given key such that:
-    // - `lower` is the largest key/value pair in the tree that is smaller or equal to the
-    //   given key. If such a key doesn't exist then, `lower = None`.
-    // - `upper` is the smallest key/value pair in the tree that is larger or equal to the
-    //   given key. If such a key doesn't exist then, `upper = None`.
-    //
-    // In all cases the following post-conditions hold:
-    // - lower.0 <= key <= upper.0,
-    // - for all i in [lower.0 + 1..upper.0 - 1]: self.get(i) == None,
-    // - lower == Some((k, v)) implies self.get(k) == v,
-    // - upper == Some((k, v)) implies self.get(k) == v,
-    //
-    // Complexity: O(min(N, 64))
-    pub fn bounds(&self, key: &K) -> Bounds<K, V> {
-        self.tree.bounds(key)
-    }
-
-    /// Inserts a new entry into this map.
-    ///
-    /// Complexity: O(min(N, 64))
-    pub fn insert(&mut self, key: K, value: V) -> Option<V> {
-        let tree = std::mem::take(&mut self.tree);
-        let res;
-        (self.tree, res) = tree.insert(key, value);
-
-        if res.is_none() {
-            self.len += 1;
-        }
-        debug_assert_eq!(self.tree.len(), self.len);
-
-        res
-    }
-
-    /// Removes the entry with the given key from this map.
-    ///
-    /// Complexity: O(min(N, 64))
-    pub fn remove(&mut self, key: &K) -> Option<V> {
-        let tree = std::mem::take(&mut self.tree);
-        let res;
-        (self.tree, res) = tree.remove(key);
-
-        if res.is_some() {
-            self.len -= 1;
-        }
-        debug_assert_eq!(self.tree.len(), self.len);
-
-        res
-    }
-
-    /// Unions two maps, preferring entries from self in case of a collision.
-    ///
-    /// Complexity: O(N + M)
-    pub fn union(&mut self, other: Self) {
-        let tree = std::mem::take(&mut self.tree);
-        self.tree = tree.union(other.tree);
-        self.len = self.tree.len();
-    }
-
-    /// Returns an iterator that consumes all key-value pairs.
-    /// The keys are guaranteed to be sorted.
-    ///
-    /// A full traversal requires O(N) operations.
-    pub fn into_iter(self) -> IntMapIntoIter<K, V, I> {
-        IntMapIntoIter::new(self.tree)
-    }
-
-    /// Splits the collection into two at the given key. Returns everything after
-    /// the given key, including the key.
-    pub fn split_off(&mut self, key: &K) -> Self {
-        let tree = std::mem::take(&mut self.tree);
-        let right;
-        (self.tree, right) = tree.split(key);
-
-        let old_len = self.len;
-        self.len = self.tree.len();
-
-        Self {
-            tree: right,
-            len: old_len - self.len,
-        }
-    }
-}
-
-impl<K, V, I> std::iter::FromIterator<(K, V)> for MutableIntMap<K, V, I>
-where
-    K: AsInt<I> + Ord + Copy,
-=======
+        matches!(self.0, Tree::Empty)
+    }
+
     /// Returns the largest key in this map.
     /// If the tree is empty, then it returns `None`.
     ///
@@ -1510,7 +1008,6 @@
 impl<K, V, I> std::iter::FromIterator<(K, V)> for MutableIntMap<K, V, I>
 where
     K: AsInt<I>,
->>>>>>> c9d20565
     V: Clone,
     I: IntKey,
 {
@@ -1528,11 +1025,7 @@
 
 impl<K, V, I> Extend<(K, V)> for MutableIntMap<K, V, I>
 where
-<<<<<<< HEAD
-    K: AsInt<I> + Ord + Copy,
-=======
     K: AsInt<I>,
->>>>>>> c9d20565
     V: Clone,
     I: IntKey,
 {
@@ -1546,18 +1039,6 @@
     }
 }
 
-<<<<<<< HEAD
-impl<K: PartialEq, T: PartialEq, I> PartialEq for MutableIntMap<K, T, I> {
-    fn eq(&self, other: &Self) -> bool {
-        if self.len() != other.len() {
-            return false;
-        }
-        self.iter().zip(other.iter()).all(|(a, b)| a == b)
-    }
-}
-
-impl<K: Eq, T: Eq, I> Eq for MutableIntMap<K, T, I> {}
-=======
 impl<K: PartialEq, V: PartialEq, I> PartialEq for MutableIntMap<K, V, I> {
     fn eq(&self, other: &Self) -> bool {
         self.iter().eq(other.iter())
@@ -1565,7 +1046,6 @@
 }
 
 impl<K: Eq, V: Eq, I> Eq for MutableIntMap<K, V, I> {}
->>>>>>> c9d20565
 
 impl<K, V, I> ValidateEq for MutableIntMap<K, V, I>
 where
@@ -1595,17 +1075,10 @@
     }
 }
 
-<<<<<<< HEAD
-/// Iterates over an IntMap, visiting keys in sorted order.
-pub struct IntMapIter<'a, K, V, I>(
-    /// The stack of subtrees we haven't visited yet.
-    /// Trees in the back should be visited first.
-=======
 /// Iterates over an `IntMap`, visiting keys in sorted order.
 pub struct IntMapIter<'a, K, V, I>(
     /// The stack of subtrees we haven't visited yet.
     /// Trees in the back are visited first.
->>>>>>> c9d20565
     Vec<&'a Tree<K, V, I>>,
 );
 
@@ -1620,11 +1093,7 @@
 
     fn next(&mut self) -> Option<Self::Item> {
         let mut p = self.0.pop()?;
-<<<<<<< HEAD
-        // Find the leftmost subtree, pushing all the right nodes onto the
-=======
         // Find the leftmost subtree, pushing all the right hand side nodes onto the
->>>>>>> c9d20565
         // stack.
         while let Tree::Branch { left, right, .. } = p {
             self.0.push(right);
@@ -1633,46 +1102,6 @@
         match p {
             Tree::Empty => None,
             Tree::Leaf(k, v) => Some((k, v)),
-<<<<<<< HEAD
-            Tree::Branch { .. } => unreachable!(),
-        }
-    }
-}
-
-/// Iterates over an IntMap, visiting keys in sorted order.
-pub struct IntMapIntoIter<K, V, I>(
-    /// The stack of subtrees we haven't visited yet.
-    /// Trees in the back should be visited first.
-    Vec<Tree<K, V, I>>,
-);
-
-impl<K, V, I> IntMapIntoIter<K, V, I> {
-    fn new(root: Tree<K, V, I>) -> Self {
-        Self(vec![root])
-    }
-}
-
-impl<K, V, I> std::iter::Iterator for IntMapIntoIter<K, V, I>
-where
-    K: Copy,
-    V: Clone,
-    I: Copy,
-{
-    type Item = (K, V);
-
-    fn next(&mut self) -> Option<Self::Item> {
-        let mut p = self.0.pop()?;
-        // Find the leftmost subtree, pushing all the right nodes onto the
-        // stack.
-        while let Tree::Branch { left, right, .. } = p {
-            self.0.push(take_arc(right));
-            p = take_arc(left);
-        }
-        match p {
-            Tree::Empty => None,
-            Tree::Leaf(k, v) => Some((k, v)),
-=======
->>>>>>> c9d20565
             Tree::Branch { .. } => unreachable!(),
         }
     }
@@ -1743,17 +1172,12 @@
 #[inline]
 fn mask<I: IntKey>(key: I, branching_bit: u8) -> I {
     debug_assert!(branching_bit < I::size_bits());
-<<<<<<< HEAD
-    let m = I::one() << branching_bit;
-    key & !(m | (m - I::one()))
-=======
 
     // FYI: Using precomputed masks here and when testing the branching bit improves
     // `u128` performance by about 20%, but has no effect on `u64` performance.
     // Because two `[u128; 128]` arrays are potentially large for the CPU cache (2
     // KiB each), it is probably best to stick with computing the masks on the fly.
     key & ((I::max_value() << 1) << branching_bit)
->>>>>>> c9d20565
 }
 
 /// Checks if the key matches the branch prefix.
