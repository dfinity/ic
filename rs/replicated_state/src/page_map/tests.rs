--- conflicted
+++ resolved
@@ -151,11 +151,7 @@
         );
         persist_delta_to_base(pagemap, heap_file.to_path_buf(), metrics).unwrap();
         let persisted_map = PageMap::open(
-<<<<<<< HEAD
-            Arc::new(base_only_storage_layout(heap_file.to_path_buf())),
-=======
             Box::new(base_only_storage_layout(heap_file.to_path_buf())),
->>>>>>> 3ad26ca7
             Height::new(0),
             Arc::new(TestPageAllocatorFileDescriptorImpl::new()),
         )
@@ -233,11 +229,7 @@
     let metrics = StorageMetrics::new(&MetricsRegistry::new());
     persist_delta_to_base(&original_map, heap_file.to_path_buf(), &metrics).unwrap();
     let persisted_map = PageMap::open(
-<<<<<<< HEAD
-        Arc::new(base_only_storage_layout(heap_file.to_path_buf())),
-=======
         Box::new(base_only_storage_layout(heap_file.to_path_buf())),
->>>>>>> 3ad26ca7
         Height::new(0),
         Arc::new(TestPageAllocatorFileDescriptorImpl::new()),
     )
@@ -256,11 +248,7 @@
     let heap_file = tmp.path().join("missing_file");
 
     let loaded_map = PageMap::open(
-<<<<<<< HEAD
-        Arc::new(base_only_storage_layout(heap_file.to_path_buf())),
-=======
         Box::new(base_only_storage_layout(heap_file.to_path_buf())),
->>>>>>> 3ad26ca7
         Height::new(0),
         Arc::new(TestPageAllocatorFileDescriptorImpl::new()),
     )
@@ -461,11 +449,7 @@
     persist_delta_to_base(&page_map, heap_file.to_path_buf(), &metrics).unwrap();
 
     let mut page_map = PageMap::open(
-<<<<<<< HEAD
-        Arc::new(base_only_storage_layout(heap_file.to_path_buf())),
-=======
         Box::new(base_only_storage_layout(heap_file.to_path_buf())),
->>>>>>> 3ad26ca7
         Height::new(0),
         Arc::new(TestPageAllocatorFileDescriptorImpl::new()),
     )
@@ -620,11 +604,7 @@
         .exists());
 
     let page_map = PageMap::open(
-<<<<<<< HEAD
-        Arc::new(storage_layout),
-=======
         Box::new(storage_layout),
->>>>>>> 3ad26ca7
         Height::new(0),
         Arc::new(TestPageAllocatorFileDescriptorImpl::new()),
     )
@@ -687,11 +667,7 @@
         .exists());
 
     let page_map = PageMap::open(
-<<<<<<< HEAD
-        Arc::new(storage_layout),
-=======
         Box::new(storage_layout),
->>>>>>> 3ad26ca7
         Height::new(1),
         Arc::new(TestPageAllocatorFileDescriptorImpl::new()),
     )
@@ -762,11 +738,7 @@
         .exists());
 
     let page_map = PageMap::open(
-<<<<<<< HEAD
-        Arc::new(storage_layout),
-=======
         Box::new(storage_layout),
->>>>>>> 3ad26ca7
         Height::new(1),
         Arc::new(TestPageAllocatorFileDescriptorImpl::new()),
     )
