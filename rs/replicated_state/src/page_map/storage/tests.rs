#![cfg_attr(feature = "fuzzing_code", allow(dead_code, unused_imports))]
use std::{
    collections::BTreeMap,
    fs::{File, OpenOptions},
    io::Write,
    os::{fd::FromRawFd, unix::prelude::FileExt},
    path::{Path, PathBuf},
    sync::Arc,
};

use crate::page_map::{
    storage::{
        verify, Checkpoint, FileIndex, MergeCandidate, MergeDestination, OverlayFile,
        PageIndexRange, Shard, Storage, StorageLayout, CURRENT_OVERLAY_VERSION,
        PAGE_INDEX_RANGE_NUM_BYTES, SIZE_NUM_BYTES, VERSION_NUM_BYTES,
    },
    test_utils::{base_only_storage_layout, ShardedTestStorageLayout, TestStorageLayout},
    FileDescriptor, MemoryInstructions, MemoryMapOrData, PageAllocator, PageDelta, PageMap,
    PersistenceError, StorageMetrics, MAX_NUMBER_OF_FILES,
};
use assert_matches::assert_matches;
use bit_vec::BitVec;
use ic_config::flag_status::FlagStatus;
use ic_config::state_manager::LsmtConfig;
use ic_metrics::MetricsRegistry;
use ic_sys::{PageIndex, PAGE_SIZE};
use ic_test_utilities_io::{make_mutable, make_readonly, write_all_at};
use ic_test_utilities_metrics::fetch_int_counter_vec;
use ic_types::Height;
use tempfile::{tempdir, Builder, TempDir};

#[cfg(feature = "fuzzing_code")]
use arbitrary::Arbitrary;

/// The expected size of an overlay file.
///
/// The expectation is based on how many pages the overlay contains and how many distinct
/// ranges of indices there are.
fn expected_overlay_file_size(num_pages: u64, num_ranges: u64) -> u64 {
    // We should not create overlays for zero pages.
    assert!(num_pages != 0);
    let data = num_pages * PAGE_SIZE as u64;
    let index = num_ranges * PAGE_INDEX_RANGE_NUM_BYTES as u64;

    data + index + SIZE_NUM_BYTES as u64 + VERSION_NUM_BYTES as u64
}

/// Division with rounding up, e.g. 2 / 2 -> 1, 1 / 2 -> 1
fn divide_rounding_up(a: u64, b: u64) -> u64 {
    a / b + if a % b != 0 { 1 } else { 0 }
}

/// Expected sizes of the shards; 0 if the shards has no data and should not exist.
fn expected_shard_sizes(delta: &PageDelta, shard_num_pages: u64) -> Vec<u64> {
    let num_shards = divide_rounding_up(delta.max_page_index().unwrap().get() + 1, shard_num_pages);
    let mut num_separate_ranges_by_shard = vec![0; num_shards as usize];
    let mut num_pages_by_shard = vec![0; num_shards as usize];
    let mut last_index = None;
    for (key, _) in delta.iter() {
        let key = key.get();
        let shard = (key / shard_num_pages) as usize;
        if last_index.is_none() || last_index.unwrap() != key - 1 || key % shard_num_pages == 0 {
            num_separate_ranges_by_shard[shard] += 1;
        }
        num_pages_by_shard[shard] += 1;
        last_index = Some(key);
    }
    (0..num_shards)
        .map(|shard| {
            if num_pages_by_shard[shard as usize] == 0 {
                0
            } else {
                expected_overlay_file_size(
                    num_pages_by_shard[shard as usize],
                    num_separate_ranges_by_shard[shard as usize],
                )
            }
        })
        .collect()
}

/// Verify that the (potentially sharded) overlay at height `height` is identical to the
/// data in `expected` page delta.
fn verify_overlays(
    layout: &dyn StorageLayout,
    height: Height,
    lsmt_config: &LsmtConfig,
    expected: &PageDelta,
) {
    let existing_shards: BTreeMap<Shard, OverlayFile> = layout
        .existing_overlays()
        .unwrap()
        .into_iter()
        .filter(|p| layout.overlay_height(p).unwrap() == height)
        .map(|p| {
            (
                layout.overlay_shard(&p).unwrap(),
                OverlayFile::load(&p).unwrap(),
            )
        })
        .collect();
    let expected_shard_sizes = expected_shard_sizes(expected, lsmt_config.shard_num_pages);
    // Check number of shards.
    assert_eq!(
        existing_shards.last_key_value().unwrap().0.get() as usize + 1,
        expected_shard_sizes.len(),
    );
    // Check the sizes of individual shards.
    for (shard, size) in expected_shard_sizes.into_iter().enumerate() {
        assert_eq!(
            layout
                .overlay(height, Shard::new(shard as u64))
                .metadata()
                .map_or(0, |m| m.len()),
            size,
            "Shard: {}",
            shard
        );
    }
    // Check that the content of expected page delta matches the overlays.
    let zeroes = [0; PAGE_SIZE];
    for page in 0..expected.0.len() as u64 {
        let shard = page / lsmt_config.shard_num_pages;
        match (
            existing_shards
                .get(&Shard::new(shard))
                .and_then(|overlay| overlay.get_page(PageIndex::new(page))),
            expected.get_page(PageIndex::new(page)),
        ) {
            (Some(overlay), Some(delta)) => assert_eq!(overlay, delta),
            (None, Some(delta)) => assert_eq!(delta, &zeroes),
            (Some(overlay), None) => panic!("Overlay: {:#?}", overlay),
            (None, None) => (),
        }
    }
    // Check the overlay is sharded properly.
    for (shard, overlay_file) in existing_shards {
        for (page_index, _) in overlay_file.iter() {
            assert!(page_index.get() >= shard.get() * lsmt_config.shard_num_pages);
            assert!(page_index.get() < (shard.get() + 1) * lsmt_config.shard_num_pages);
            assert!(page_index.get() <= expected.max_page_index().unwrap().get());
        }
    }
}

/// Read all data in input files as PageDelta.
fn files_as_delta(base: &Option<Checkpoint>, overlays: &[OverlayFile]) -> PageDelta {
    let allocator = PageAllocator::new_for_testing();
    let mut pages = Vec::default();
    let num_logical_pages = overlays
        .iter()
        .map(|f| f.end_logical_pages())
        .chain(base.iter().map(|b| b.num_pages()))
        .max()
        .unwrap_or(0);
    for index in 0..num_logical_pages {
        let index = PageIndex::new(index as u64);
        let page = (|| {
            for file in overlays.iter().rev() {
                if let Some(data) = file.get_page(index) {
                    return Some(data);
                }
            }
            base.as_ref().map(|base| base.get_page(index))
        })();
        if let Some(data) = page {
            pages.push((index, data));
        }
    }
    PageDelta::from(allocator.allocate(&pages))
}

/// Check that we have at most MAX_NUMBER_OF_FILES files and they form a pyramid, i.e.
/// each files size is bigger or equal than sum of files on top of it.
fn check_post_merge_criteria(storage_files: &StorageFiles, layout: &ShardedTestStorageLayout) {
    let base_length: Vec<u64> = storage_files
        .base
        .iter()
        .map(|p| std::fs::metadata(p).unwrap().len())
        .collect();
    let mut file_lengths_by_shard: BTreeMap<Shard, Vec<u64>> = BTreeMap::new();
    for p in storage_files.overlays.iter() {
        file_lengths_by_shard
            .entry(layout.overlay_shard(p).unwrap())
            .or_insert(base_length.clone())
            .push(std::fs::metadata(p).unwrap().len());
    }
    for file_lengths in file_lengths_by_shard.values() {
        assert!(file_lengths.len() <= MAX_NUMBER_OF_FILES);
        file_lengths
            .iter()
            .rev()
            .fold(0, |size_on_top, current_size| {
                assert!(size_on_top <= *current_size);
                size_on_top + current_size
            });
    }
}

/// Verify that the data in `new_base` is the same as in `old_base` + `old_files`.
fn verify_merge_to_base(
    new_base: &Path,
    old_base: &Option<Checkpoint>,
    old_overlays: &[OverlayFile],
) {
    let delta = files_as_delta(old_base, old_overlays);
    let dst = Checkpoint::open(new_base).unwrap();
    assert_eq!(
        delta.iter().last().unwrap().0.get() + 1,
        dst.num_pages() as u64
    );
    let zeroes = [0; PAGE_SIZE];
    for i in 0..dst.num_pages() as u64 {
        let page_index = PageIndex::new(i);
        match (delta.get_page(page_index), dst.get_page(page_index)) {
            (Some(data_delta), data_dst) => assert_eq!(data_delta, data_dst),
            (None, data_dst) => assert_eq!(&zeroes, data_dst),
        }
    }
}

/// Verify that the data in `new_overlay` is the same as in `old_base` + `old_files`.
fn verify_merge_to_overlay(
    new_overlay: &[PathBuf],
    old_base: &Option<Checkpoint>,
    old_overlays: &[OverlayFile],
    layout: &dyn StorageLayout,
    lsmt_config: &LsmtConfig,
) {
    let delta = files_as_delta(old_base, old_overlays);
    let dst: BTreeMap<Shard, OverlayFile> = new_overlay
        .iter()
        .filter(|p| p.exists())
        .map(|p| {
            (
                layout.overlay_shard(p).unwrap(),
                OverlayFile::load(p).unwrap(),
            )
        })
        .collect();
    let num_logical_pages = dst
        .values()
        .map(|o| o.end_logical_pages() as u64)
        .max()
        .unwrap();
    assert_eq!(delta.iter().last().unwrap().0.get() + 1, num_logical_pages);
    let zeroes = [0; PAGE_SIZE];
    for i in 0..num_logical_pages {
        let page_index = PageIndex::new(i);
        let shard = Shard::new(page_index.get() / lsmt_config.shard_num_pages);
        match (
            delta.get_page(page_index),
            dst.get(&shard).and_then(|o| o.get_page(page_index)),
        ) {
            (Some(data_delta), Some(data_dst)) => assert_eq!(data_delta, data_dst),
            (None, Some(data_dst)) => assert_eq!(&zeroes, data_dst),
            (Some(data_delta), None) => assert_eq!(&zeroes, data_delta),
            (None, None) => (),
        }
    }
}

/// Write the entire data from `delta` into a byte buffer.
fn page_delta_as_buffer(delta: &PageDelta) -> Vec<u8> {
    let num_pages = if let Some(max) = delta.max_page_index() {
        max.get() as usize + 1
    } else {
        // `delta` is empty in this case.
        0
    };

    let mut result: Vec<u8> = vec![0; num_pages * PAGE_SIZE];
    for (index, data) in delta.iter() {
        let offset = index.get() as usize * PAGE_SIZE;
        unsafe {
            let dst = result.as_mut_ptr().add(offset);
            std::ptr::copy_nonoverlapping(data.contents().as_ptr(), dst, data.contents().len());
        }
    }
    result
}

/// Apply memory instructions to a byte buffer.
/// This is similar to what the `memory_tracker` is doing with these instructions.
fn apply_memory_instructions(instructions: MemoryInstructions, buf: &mut Vec<u8>) {
    let MemoryInstructions {
        range: _,
        instructions,
    } = instructions;
    for (range, mmap_or_data) in instructions {
        let write_offset = range.start.get() as usize * PAGE_SIZE;
        match mmap_or_data {
            MemoryMapOrData::MemoryMap(FileDescriptor { fd }, read_offset) => {
                let write_size = (range.end.get() - range.start.get()) as usize * PAGE_SIZE;
                unsafe {
                    let file = File::from_raw_fd(fd);
                    file.read_exact_at(
                        &mut buf[write_offset..write_offset + write_size],
                        read_offset as u64,
                    )
                    .unwrap();
                    #[allow(clippy::mem_forget)]
                    std::mem::forget(file); // Do not close the file.
                };
            }
            MemoryMapOrData::Data(data) => unsafe {
                let dst = buf.as_mut_ptr().add(write_offset);
                std::ptr::copy_nonoverlapping(data.as_ptr(), dst, data.len())
            },
        }
    }
}

/// Write the entire data of `storage` into a byte buffer using the `get_memory_instructions` API.
fn storage_as_buffer(storage: &Storage) -> Vec<u8> {
    let mut result: Vec<u8> = vec![0; storage.num_logical_pages() * PAGE_SIZE];
    let full_range = PageIndex::new(0)..PageIndex::new(storage.num_logical_pages() as u64);
    let mut filter = BitVec::from_elem(
        (full_range.end.get() - full_range.start.get()) as usize,
        false,
    );
    apply_memory_instructions(storage.get_base_memory_instructions(), &mut result);
    apply_memory_instructions(
        storage.get_memory_instructions(full_range.clone(), &mut filter),
        &mut result,
    );
    result
}

#[derive(Clone, Eq, PartialEq, Debug)]
struct StorageFiles {
    base: Option<PathBuf>,
    overlays: Vec<PathBuf>,
}

/// Base file and storage file in directory `dir`.
/// These tests use the schema where the base file ends in `.bin`,
/// and overlays end in `.overlay`.
fn storage_files(dir: &Path) -> StorageFiles {
    let mut bases: Vec<PathBuf> = Default::default();
    let mut overlays: Vec<PathBuf> = Default::default();
    for file in std::fs::read_dir(dir).unwrap() {
        let path = file.unwrap().path();
        if path.to_str().unwrap().ends_with("overlay") {
            overlays.push(path);
        } else if path.to_str().unwrap().ends_with("bin") {
            bases.push(path);
        }
    }
    overlays.sort();
    assert!(bases.len() <= 1);

    StorageFiles {
        base: bases.first().cloned(),
        overlays,
    }
}

/// Verify that the storage in the `dir` directory is equivalent to `expected`.
fn verify_storage(dir: &Path, expected: &PageDelta) {
    let storage_layout = Arc::new(ShardedTestStorageLayout {
        dir_path: dir.to_path_buf(),
        base: dir.join("vmemory_0.bin"),
        overlay_suffix: "vmemory_0.overlay".to_owned(),
<<<<<<< HEAD
    });
    let storage = Storage::lazy_load(storage_layout.clone()).unwrap();
=======
    };
    let storage = Storage::lazy_load(Box::new(storage_layout.clone())).unwrap();
>>>>>>> 3ad26ca7

    let expected_num_pages = if let Some(max) = expected.max_page_index() {
        max.get() + 1
    } else {
        // `delta` is empty in this case.
        0
    };

    // Verify `num_logical_pages`.
    assert_eq!(expected_num_pages, storage.num_logical_pages() as u64);
    assert_eq!(
        expected_num_pages as usize,
        (storage_layout.as_ref() as &dyn StorageLayout)
            .memory_size_pages()
            .unwrap()
    );

    // Verify every single page in the range.
    for index in 0..storage.num_logical_pages() as u64 {
        let index = PageIndex::new(index);
        assert_eq!(
            storage.get_page(index),
            expected.get_page(index).unwrap_or(&[0; PAGE_SIZE]),
            "Index: {}",
            index.get()
        );
    }

    // `get_page` should return zeroes beyond the range of the storage.
    assert_eq!(
        storage.get_page(PageIndex::new(storage.num_logical_pages() as u64)),
        &[0; PAGE_SIZE]
    );
    assert_eq!(
        storage.get_page(PageIndex::new(storage.num_logical_pages() as u64 + 1)),
        &[0; PAGE_SIZE]
    );

    // Apply pages to a memory region.
    let expected_buffer = page_delta_as_buffer(expected);

    // Apply memory instructions to another memory region.
    let actual_buffer = storage_as_buffer(&storage);

    assert_eq!(expected_buffer, actual_buffer);
}

fn merge_assert_num_files(
    merge_files: &[usize],
    before: &StorageFiles,
    after: &StorageFiles,
    layout: &ShardedTestStorageLayout,
) {
    let num_shards_after = after
        .overlays
        .iter()
        .map(|o| layout.overlay_shard(o).unwrap().get() + 1)
        .max()
        .unwrap_or(after.base.iter().len() as u64);
    assert_eq!(merge_files.len() as u64, num_shards_after);
    for i in 0..num_shards_after {
        let before_len = before.base.iter().len()
            + before
                .overlays
                .iter()
                .filter(|o| layout.overlay_shard(o).unwrap().get() == i)
                .count();
        let after_len = after.base.iter().len()
            + after
                .overlays
                .iter()
                .filter(|o| layout.overlay_shard(o).unwrap().get() == i)
                .count();
        let merge_files = merge_files[i as usize];
        if merge_files == 0 {
            assert_eq!(before_len, after_len);
        } else {
            assert_eq!(before_len - after_len + 1, merge_files);
        }
    }
}

/// An instruction to modify a storage.
#[derive(Clone, Debug)]
#[cfg_attr(feature = "fuzzing_code", derive(Arbitrary))]
pub enum Instruction {
    /// Create an overlay file with provided list of `PageIndex` to write.
    WriteOverlay(Vec<u64>),
    /// Create & apply `MergeCandidate`; check for amount of files merged.
    Merge {
        is_downgrade: bool,
        assert_files_merged: Option<Vec<usize>>,
    },
}
use Instruction::*;

/// Write the `delta` as overlay file.
fn write_overlay(
    delta: &PageDelta,
    path: &Path,
    height: Height,
    metrics: &StorageMetrics,
) -> Result<(), PersistenceError> {
    let storage_layout = TestStorageLayout {
        base: "".into(),
        overlay_dst: path.to_path_buf(),
        existing_overlays: Vec::new(),
    };
    OverlayFile::write(
        delta,
        &storage_layout,
        height,
        &LsmtConfig {
            lsmt_status: FlagStatus::Enabled,
            shard_num_pages: u64::MAX,
        },
        metrics,
    )
}

fn lsmt_config_unsharded() -> LsmtConfig {
    LsmtConfig {
        lsmt_status: FlagStatus::Enabled,
        shard_num_pages: u64::MAX,
    }
}

fn lsmt_config_sharded() -> LsmtConfig {
    LsmtConfig {
        lsmt_status: FlagStatus::Enabled,
        shard_num_pages: 3,
    }
}

/// This function applies `instructions` to a new `Storage` in a temporary directory.
/// At the same time, we apply the same instructions to a `PageDelta`, which acts as the reference
/// implementation. After each operation, we check that all overlay files are as expected and
/// correspond to the reference.
fn write_overlays_and_verify_with_tempdir(
    instructions: Vec<Instruction>,
    lsmt_config: &LsmtConfig,
    tempdir: &TempDir,
) -> MetricsRegistry {
    let allocator = PageAllocator::new_for_testing();
    let metrics_registry = MetricsRegistry::new();
    let metrics = StorageMetrics::new(&metrics_registry);

    let mut combined_delta = PageDelta::default();

    let storage_layout = ShardedTestStorageLayout {
        dir_path: tempdir.path().to_path_buf(),
        base: tempdir.path().join("vmemory_0.bin"),
        overlay_suffix: "vmemory_0.overlay".to_owned(),
    };

    for (round, instruction) in instructions.iter().enumerate() {
        match instruction {
            WriteOverlay(round_indices) => {
                let data = &[round as u8; PAGE_SIZE];
                let overlay_pages: Vec<_> = round_indices
                    .iter()
                    .map(|i| (PageIndex::new(*i), data))
                    .collect();

                let delta = PageDelta::from(allocator.allocate(&overlay_pages));

                OverlayFile::write(
                    &delta,
                    &storage_layout,
                    Height::new(round as u64),
                    lsmt_config,
                    &metrics,
                )
                .unwrap();
                // Check both the sharded overlay we just wrote and the resulting directory for correctness.
                verify_overlays(
                    &storage_layout,
                    Height::new(round as u64),
                    lsmt_config,
                    &delta,
                );

                combined_delta.update(delta);

                verify_storage(tempdir.path(), &combined_delta);
            }

            Merge {
                is_downgrade,
                assert_files_merged,
            } => {
                let files_before = storage_files(tempdir.path());
                let mut page_map = PageMap::new_for_testing();
                let num_pages = combined_delta
                    .max_page_index()
                    .map_or(0, |index| index.get() + 1);
                page_map.update(
                    combined_delta
                        .iter()
                        .map(|(i, p)| (i, p.contents()))
                        .collect::<Vec<_>>()
                        .as_slice(),
                );

                let merges = if *is_downgrade {
                    MergeCandidate::merge_to_base(&storage_layout, num_pages)
                        .unwrap()
                        .into_iter()
                        .collect::<Vec<_>>()
                } else {
                    MergeCandidate::new(
                        &storage_layout,
                        Height::from(round as u64),
                        num_pages,
                        lsmt_config,
                        &metrics,
                    )
                    .unwrap()
                };
                // Open the files before they might get deleted.
                let merged_overlays: Vec<(Shard, OverlayFile)> = merges
                    .iter()
                    .flat_map(|m| {
                        m.overlays.iter().map(|path| {
                            (
                                storage_layout.overlay_shard(path).unwrap(),
                                OverlayFile::load(path).unwrap(),
                            )
                        })
                    })
                    .collect();
                let merged_base = if merges.len() == 1 {
                    merges[0]
                        .base
                        .as_ref()
                        .map(|path| Checkpoint::open(path).unwrap())
                } else {
                    None
                };

                for merge in &merges {
                    merge.apply(&metrics).unwrap();
                }

                let files_after = storage_files(tempdir.path());

                if let Some(assert_files_merged) = assert_files_merged {
                    merge_assert_num_files(
                        assert_files_merged,
                        &files_before,
                        &files_after,
                        &storage_layout,
                    );
                }

                // Check that the new file is equivalent to the deleted files.
                for merge in merges.iter() {
                    match &merge.dst {
                        MergeDestination::MultiShardOverlay { shard_paths, .. } => {
                            verify_merge_to_overlay(
                                shard_paths,
                                &merged_base,
                                &merged_overlays
                                    .iter()
                                    .map(|(_, o)| o.clone())
                                    .collect::<Vec<_>>(),
                                &storage_layout,
                                lsmt_config,
                            );
                        }
                        MergeDestination::BaseFile(ref path) => {
                            verify_merge_to_base(
                                path,
                                &merged_base,
                                &merged_overlays
                                    .iter()
                                    .map(|(_, o)| o.clone())
                                    .collect::<Vec<_>>(),
                            );
                        }
                        MergeDestination::SingleShardOverlay(path) => {
                            verify_merge_to_overlay(
                                &[path.clone()],
                                &merged_base,
                                &merged_overlays
                                    .iter()
                                    .filter(|(s, _)| {
                                        *s == storage_layout.overlay_shard(path).unwrap()
                                    })
                                    .map(|(_, o)| o.clone())
                                    .collect::<Vec<_>>(),
                                &storage_layout,
                                lsmt_config,
                            );
                        }
                    }
                }

                check_post_merge_criteria(&files_after, &storage_layout);

                // The directory merge should not cause any changes to the combined data.
                verify_storage(tempdir.path(), &combined_delta);
            }
        }
    }

    metrics_registry
}

/// Apply a list of `Instruction` to a new temporary directory and check correctness of the sequence
/// after every step.
/// Use unsharded LSMT config.
fn write_overlays_and_verify_unsharded(instructions: Vec<Instruction>) -> MetricsRegistry {
    let tempdir = Builder::new()
        .prefix("write_overlays_and_verify_unsharded")
        .tempdir()
        .unwrap();
    let metrics =
        write_overlays_and_verify_with_tempdir(instructions, &lsmt_config_unsharded(), &tempdir);
    tempdir
        .close()
        .expect("Unable to delete temporary directory");
    metrics
}

/// Apply a list of `Instruction` to a new temporary directory and check correctness of the sequence
/// after every step.
/// Use sharded LSMT config
fn write_overlays_and_verify_sharded(instructions: Vec<Instruction>) -> MetricsRegistry {
    let tempdir = Builder::new()
        .prefix("write_overlays_and_verify_sharded")
        .tempdir()
        .unwrap();
    let metrics =
        write_overlays_and_verify_with_tempdir(instructions, &lsmt_config_sharded(), &tempdir);
    tempdir
        .close()
        .expect("Unable to delete temporary directory");
    metrics
}

/// Apply a list of `Instruction` to a new temporary directory and check correctness of the sequence
/// after every step for both sharded and unsharded config
pub fn write_overlays_and_verify(instructions: Vec<Instruction>) {
    write_overlays_and_verify_sharded(instructions.clone());
    write_overlays_and_verify_unsharded(instructions);
}

#[test]
fn corrupt_overlay_is_an_error() {
    let tempdir = tempdir().unwrap();
    write_overlays_and_verify_with_tempdir(
        vec![WriteOverlay(vec![9, 10])],
        &lsmt_config_unsharded(),
        &tempdir,
    );
    let StorageFiles { overlays, .. } = storage_files(tempdir.path());
    assert!(overlays.len() == 1);
    let overlay_path = &overlays[0];
    let len = std::fs::metadata(overlay_path).unwrap().len();
    make_mutable(overlay_path).unwrap();
    write_all_at(overlay_path, &[0xff; 4], len - 16).unwrap();
    make_readonly(overlay_path).unwrap();

    match OverlayFile::load(overlay_path) {
        Err(PersistenceError::InvalidOverlay { path, .. }) => {
            assert_eq!(path, overlay_path.display().to_string());
        }
        _ => panic!("Overlay load must fail"),
    }
}

#[test]
fn no_back_to_back_ranges() {
    let tempdir = tempdir().unwrap();
    let path = &tempdir.path().join("000000_vmemory_0.overlay");
    {
        let mut f = File::create(path).unwrap();
        f.write_all(&[0u8; 2 * PAGE_SIZE]).unwrap();
        // 0..1
        f.write_all(&u64::to_le_bytes(0)).unwrap();
        f.write_all(&u64::to_le_bytes(0)).unwrap();
        // 1..2
        f.write_all(&u64::to_le_bytes(1)).unwrap();
        f.write_all(&u64::to_le_bytes(1)).unwrap();
        // number of pages
        f.write_all(&u64::to_le_bytes(2)).unwrap();
        // version
        f.write_all(&u32::to_le_bytes(0)).unwrap();
    }
    assert_eq!(
        std::fs::metadata(path).unwrap().len(),
        2 * PAGE_SIZE as u64 + 16 + 16 + 12
    );
    match OverlayFile::load(path) {
        Err(e) => match e {
            PersistenceError::InvalidOverlay { .. } => (),
            _ => panic!("Unexpected load error: {}", e),
        },
        _ => panic!("Overlay load must fail"),
    }
}

#[test]
fn can_write_single_page_at_zero() {
    write_overlays_and_verify(vec![WriteOverlay(vec![0])]);
}

#[test]
fn can_write_single_page_not_at_zero() {
    write_overlays_and_verify(vec![WriteOverlay(vec![10])]);
}

#[test]
fn can_write_two_separated_pages() {
    write_overlays_and_verify(vec![WriteOverlay(vec![1, 10])]);
}

#[test]
fn can_write_two_neighboring_pages() {
    write_overlays_and_verify(vec![WriteOverlay(vec![9, 10])]);
}

#[test]
fn can_write_two_seperated_pages_in_two_files() {
    write_overlays_and_verify(vec![WriteOverlay(vec![1]), WriteOverlay(vec![10])]);
}

#[test]
fn can_write_two_neighbouring_pages_in_two_files() {
    write_overlays_and_verify(vec![WriteOverlay(vec![9]), WriteOverlay(vec![10])]);
}

#[test]
fn can_overwrite_page() {
    write_overlays_and_verify(vec![WriteOverlay(vec![10]), WriteOverlay(vec![10])]);
}

#[test]
fn can_overwrite_part_of_range() {
    write_overlays_and_verify(vec![WriteOverlay(vec![9, 10]), WriteOverlay(vec![10])]);
}

#[test]
fn can_write_large_overlay_file() {
    // The index is specifically chosen to ensure the index is larger than a page, as this used to be
    // a bug. 1000 ranges of 16 bytes each is roughly 4 pages.
    let indices = (0..2000).step_by(2).collect();
    let metrics = write_overlays_and_verify_unsharded(vec![WriteOverlay(indices)]);

    let metrics_index =
        maplit::btreemap!("op".into() => "flush".into(), "type".into() => "index".into());
    let index_size = fetch_int_counter_vec(&metrics, "storage_layer_write_bytes")[&metrics_index];

    assert!(index_size > PAGE_SIZE as u64);
}

#[test]
fn can_merge_large_overlay_file() {
    let mut instructions = Vec::default();
    for step in 2..10 {
        instructions.push(WriteOverlay((0..2000).step_by(step).collect()));
    }
    instructions.push(Merge {
        assert_files_merged: Some(vec![8]),
        is_downgrade: false,
    });
    write_overlays_and_verify_unsharded(instructions);
}

#[test]
fn can_overwrite_and_merge_based_on_number_of_files() {
    let mut instructions: Vec<_> = make_pyramid(MAX_NUMBER_OF_FILES)
        .into_iter()
        .map(|size| WriteOverlay((0..size).collect::<Vec<_>>()))
        .collect();

    instructions.push(Merge {
        assert_files_merged: Some(vec![0]),
        is_downgrade: false,
    });

    for _ in 0..3 {
        instructions.push(WriteOverlay(vec![0]));
        // Always merge top two files to bring the number of files down to `MAX_NUMBER_OF_FILES`.
        instructions.push(Merge {
            assert_files_merged: Some(vec![2]),
            is_downgrade: false,
        });
    }

    write_overlays_and_verify_unsharded(instructions);
}

#[test]
fn can_merge_single_shard_out_of_few() {
    write_overlays_and_verify_sharded(vec![
        WriteOverlay((0..9).collect::<Vec<_>>()),
        WriteOverlay((3..6).collect::<Vec<_>>()),
        WriteOverlay((3..6).collect::<Vec<_>>()),
        WriteOverlay((3..6).collect::<Vec<_>>()),
        Merge {
            assert_files_merged: Some(vec![0, 4, 0]),
            is_downgrade: false,
        },
    ]);
}

#[test]
fn can_downgrade_and_reshard() {
    write_overlays_and_verify_sharded(vec![
        WriteOverlay((0..9).collect::<Vec<_>>()),
        Merge {
            assert_files_merged: None,
            is_downgrade: true,
        },
        WriteOverlay((0..1).collect::<Vec<_>>()),
        Merge {
            assert_files_merged: Some(vec![2, 1, 1]),
            is_downgrade: false,
        },
    ]);
}

#[test]
fn wrong_shard_pages_is_an_error() {
    let tempdir = tempdir().unwrap();
    write_overlays_and_verify_with_tempdir(
        vec![
            WriteOverlay((0..9).collect::<Vec<_>>()),
            WriteOverlay((0..9).collect::<Vec<_>>()),
            WriteOverlay((0..9).collect::<Vec<_>>()),
        ],
        &LsmtConfig {
            lsmt_status: FlagStatus::Enabled,
            shard_num_pages: 4,
        },
        &tempdir,
    );
    let merge_candidates = MergeCandidate::new(
        &ShardedTestStorageLayout {
            dir_path: tempdir.path().to_path_buf(),
            base: tempdir.path().join("vmemory_0.bin"),
            overlay_suffix: "vmemory_0.overlay".to_owned(),
        },
        Height::from(0),
        9, /* num_pages */
        &LsmtConfig {
            lsmt_status: FlagStatus::Enabled,
            shard_num_pages: 3,
        },
        &StorageMetrics::new(&MetricsRegistry::new()),
    )
    .unwrap();
    assert!(!merge_candidates.is_empty());
    assert!(std::panic::catch_unwind(|| merge_candidates[0]
        .apply(&StorageMetrics::new(&MetricsRegistry::new()))
        .unwrap())
    .is_err());
}

#[test]
fn can_write_consecutively_and_merge_based_on_number_of_files() {
    let mut instructions = Vec::new();
    for i in 0..MAX_NUMBER_OF_FILES * 7 {
        // Write a new file.
        instructions.push(WriteOverlay(vec![20 + i as u64]));

        // Merge if needed.
        instructions.push(Merge {
            assert_files_merged: None,
            is_downgrade: false,
        });
    }

    write_overlays_and_verify(instructions);
}

#[test]
fn can_write_with_gap_and_merge_based_on_number_of_files() {
    let mut instructions = Vec::new();
    for i in 0..MAX_NUMBER_OF_FILES * 7 {
        // Write a new file.
        instructions.push(WriteOverlay(vec![20 + 2 * i as u64]));

        // Merge if needed.
        instructions.push(Merge {
            assert_files_merged: None,
            is_downgrade: false,
        });
    }

    write_overlays_and_verify(instructions);
}

#[test]
fn can_merge_all() {
    let tempdir = tempdir().unwrap();
    let mut instructions = Vec::new();
    // 5 same overlays, overhead 5x
    for _ in 0..5 {
        instructions.push(WriteOverlay((0..10).collect()));
    }

    // Merge all, reduce overhead to 1x.
    instructions.push(Merge {
        assert_files_merged: Some(vec![5]),
        is_downgrade: false,
    });

    write_overlays_and_verify_with_tempdir(instructions, &lsmt_config_unsharded(), &tempdir);
    let storage_files = storage_files(tempdir.path());
    assert_eq!(storage_files.overlays.len(), 1);
    assert!(storage_files.base.is_none());
}

fn make_pyramid(levels: usize) -> Vec<u64> {
    let mut result = Vec::new();
    if levels > 0 {
        result.push(1_u64 << (levels + 2));
    }
    for i in 1..levels {
        result.push(1 << (levels - i));
    }
    result
}

#[test]
fn test_num_files_to_merge() {
    assert_eq!(MergeCandidate::num_files_to_merge(&[1, 2]), Some(2));
    assert_eq!(MergeCandidate::num_files_to_merge(&[2, 1]), Some(2));
    assert_eq!(MergeCandidate::num_files_to_merge(&[5, 1]), None);

    assert_eq!(
        MergeCandidate::num_files_to_merge(&make_pyramid(MAX_NUMBER_OF_FILES)),
        None
    );
    assert_eq!(
        MergeCandidate::num_files_to_merge(&make_pyramid(MAX_NUMBER_OF_FILES + 1)),
        Some(2)
    );
    assert_eq!(
        MergeCandidate::num_files_to_merge(&make_pyramid(MAX_NUMBER_OF_FILES + 2)),
        Some(3)
    );
}

#[test]
fn test_make_merge_candidates_on_empty_dir() {
    let tempdir = tempdir().unwrap();
    let merge_candidates = MergeCandidate::new(
        &ShardedTestStorageLayout {
            dir_path: tempdir.path().to_path_buf(),
            base: tempdir.path().join("vmemory_0.bin"),
            overlay_suffix: "vmemory_0.overlay".to_owned(),
        },
        Height::from(0),
        0, /* num_pages */
        &lsmt_config_unsharded(),
        &StorageMetrics::new(&MetricsRegistry::new()),
    )
    .unwrap();
    assert!(merge_candidates.is_empty());
}

#[test]
fn test_make_none_merge_candidate() {
    let tempdir = tempdir().unwrap();
    // Write a single file, 10 pages.
    let instructions = vec![WriteOverlay((0..10).collect())];

    write_overlays_and_verify_with_tempdir(instructions, &lsmt_config_unsharded(), &tempdir);
    let storage_files = storage_files(tempdir.path());
    assert!(storage_files.base.is_none());
    assert_eq!(storage_files.overlays.len(), 1);

    let merge_candidates = MergeCandidate::new(
        &ShardedTestStorageLayout {
            dir_path: tempdir.path().to_path_buf(),
            base: tempdir.path().join("vmemory_0.bin"),
            overlay_suffix: "vmemory_0.overlay".to_owned(),
        },
        Height::from(0),
        10, /* num_pages */
        &lsmt_config_unsharded(),
        &StorageMetrics::new(&MetricsRegistry::new()),
    )
    .unwrap();
    assert!(merge_candidates.is_empty());
}

#[test]
fn test_make_merge_candidates_to_overlay() {
    let tempdir = tempdir().unwrap();
    let lsmt_config = LsmtConfig {
        lsmt_status: FlagStatus::Enabled,
        shard_num_pages: 15,
    };

    // 000002 |xx|
    // 000001 |x|
    // 000000 |xx...x| |xx...x| |xx...x|
    // Need to merge top two to reach pyramid.
    let instructions = vec![
        WriteOverlay((0..40).collect()), // 3 files created
        WriteOverlay((0..1).collect()),  // 1 file created
        WriteOverlay((0..2).collect()),  // 1 file created
    ];

    write_overlays_and_verify_with_tempdir(instructions, &lsmt_config, &tempdir);
    let storage_files = storage_files(tempdir.path());
    assert!(storage_files.base.is_none());
    assert_eq!(storage_files.overlays.len(), 5);

    let merge_candidates = MergeCandidate::new(
        &ShardedTestStorageLayout {
            dir_path: tempdir.path().to_path_buf(),
            base: tempdir.path().join("vmemory_0.bin"),
            overlay_suffix: "vmemory_0.overlay".to_owned(),
        },
        Height::from(3),
        40, /* num_pages */
        &lsmt_config,
        &StorageMetrics::new(&MetricsRegistry::new()),
    )
    .unwrap();
    assert_eq!(merge_candidates.len(), 1);
    assert_eq!(
        merge_candidates[0].dst,
        MergeDestination::SingleShardOverlay(tempdir.path().join("000003_000_vmemory_0.overlay"))
    );
    assert!(merge_candidates[0].base.is_none());
    assert_eq!(merge_candidates[0].overlays, storage_files.overlays[3..5]);
    assert_eq!(merge_candidates[0].num_files_before, 3); // only shard 0 to be merged, containing 3 overlays
    assert_eq!(
        merge_candidates[0].storage_size_bytes_before,
        [
            &storage_files.overlays[0],
            &storage_files.overlays[3],
            &storage_files.overlays[4]
        ]
        .iter()
        .map(|p| p.metadata().unwrap().len())
        .sum::<u64>()
    );
    assert_eq!(
        merge_candidates[0].input_size_bytes,
        storage_files.overlays[3..5]
            .iter()
            .map(|p| p.metadata().unwrap().len())
            .sum::<u64>()
    );
}

#[test]
fn test_make_merge_candidate_to_base() {
    let tempdir = tempdir().unwrap();
    // 000001 |xx|
    // 000000 |x|
    // Need to merge all two to reach pyramid.
    let instructions = vec![
        WriteOverlay((0..1).collect()),
        WriteOverlay((0..2).collect()),
    ];

    write_overlays_and_verify_with_tempdir(instructions, &lsmt_config_unsharded(), &tempdir);
    let storage_files = storage_files(tempdir.path());
    assert!(storage_files.base.is_none());
    assert_eq!(storage_files.overlays.len(), 2);

    let merge_candidate = MergeCandidate::merge_to_base(
        &ShardedTestStorageLayout {
            dir_path: tempdir.path().to_path_buf(),
            base: tempdir.path().join("vmemory_0.bin"),
            overlay_suffix: "vmemory_0.overlay".to_owned(),
        },
        3,
    )
    .unwrap()
    .unwrap();
    assert_eq!(
        merge_candidate.dst,
        MergeDestination::BaseFile(tempdir.path().join("vmemory_0.bin"))
    );
    assert!(merge_candidate.base.is_none());
    assert_eq!(merge_candidate.overlays, storage_files.overlays);
}

#[test]
fn test_two_same_length_files_are_a_pyramid() {
    let tempdir = tempdir().unwrap();
    // 000001 |xx|
    // 000000 |xx|
    // No need to merge.
    let instructions = vec![
        WriteOverlay((0..9).collect()),
        WriteOverlay((0..2).collect()),
    ];

    write_overlays_and_verify_with_tempdir(instructions, &lsmt_config_unsharded(), &tempdir);
    let storage_files = storage_files(tempdir.path());
    assert!(storage_files.base.is_none());
    assert_eq!(storage_files.overlays.len(), 2);

    let merge_candidates = MergeCandidate::new(
        &ShardedTestStorageLayout {
            dir_path: tempdir.path().to_path_buf(),
            base: tempdir.path().join("vmemory_0.bin"),
            overlay_suffix: "vmemory_0.overlay".to_owned(),
        },
        Height::from(0),
        2, /* num_pages */
        &lsmt_config_unsharded(),
        &StorageMetrics::new(&MetricsRegistry::new()),
    )
    .unwrap();
    assert!(merge_candidates.is_empty());
}

#[test]
fn can_get_small_memory_regions_from_file() {
    let indices = vec![9, 10, 11, 19, 20, 21, 22, 23];

    let tempdir = tempdir().unwrap();
    let path = &tempdir.path().join("0_vmemory_0.overlay");

    let allocator = PageAllocator::new_for_testing();
    let metrics = StorageMetrics::new(&MetricsRegistry::new());

    let data = &[42_u8; PAGE_SIZE];
    let overlay_pages: Vec<_> = indices.iter().map(|i| (PageIndex::new(*i), data)).collect();

    let delta = PageDelta::from(allocator.allocate(&overlay_pages));

    write_overlay(&delta, path, Height::new(0), &metrics).unwrap();
    let overlay = OverlayFile::load(path).unwrap();
    let range = PageIndex::new(0)..PageIndex::new(30);

    // Call `get_memory_instructions` with an empty filter.
    let mut empty_filter = BitVec::from_elem((range.end.get() - range.start.get()) as usize, false);
    let actual_instructions =
        overlay.get_memory_instructions(PageIndex::new(0)..PageIndex::new(30), &mut empty_filter);

    assert_eq!(actual_instructions.len(), indices.len());
    for (_range, instruction) in actual_instructions {
        assert_matches!(instruction, MemoryMapOrData::Data { .. });
    }

    // Check that filter was updated correctly.
    let mut expected_filter =
        BitVec::from_elem((range.end.get() - range.start.get()) as usize, false);
    for index in &indices {
        expected_filter.set(*index as usize, true);
    }
    assert_eq!(empty_filter, expected_filter);

    // Call `get_memory_instructions` with a nonempty filter.
    let mut nonempty_filter =
        BitVec::from_elem((range.end.get() - range.start.get()) as usize, false);
    nonempty_filter.set(9, true); // Present in `indices`.
    nonempty_filter.set(11, true); // Present in `indices`.
    nonempty_filter.set(12, true); // Not present in `indices`.
    let actual_instructions = overlay
        .get_memory_instructions(PageIndex::new(0)..PageIndex::new(30), &mut nonempty_filter);

    assert_eq!(actual_instructions.len(), indices.len() - 2); // 2 results are filtered out.
    for (_range, instruction) in actual_instructions {
        assert_matches!(instruction, MemoryMapOrData::Data { .. });
    }

    // This covers more generic checks with this input.
    write_overlays_and_verify(vec![WriteOverlay(indices)]);
}

#[test]
fn can_get_large_memory_regions_from_file() {
    let indices = vec![9, 10, 11, 12, 13, 14, 15, 16, 17, 18, 19, 20];

    let tempdir = tempdir().unwrap();
    let path = &tempdir.path().join("0_vmemory_0.overlay");

    let allocator = PageAllocator::new_for_testing();
    let metrics = StorageMetrics::new(&MetricsRegistry::new());

    let data = &[42_u8; PAGE_SIZE];
    let overlay_pages: Vec<_> = indices.iter().map(|i| (PageIndex::new(*i), data)).collect();
    let delta = PageDelta::from(allocator.allocate(&overlay_pages));
    write_overlay(&delta, path, Height::new(0), &metrics).unwrap();
    let overlay = OverlayFile::load(path).unwrap();
    let range = PageIndex::new(0)..PageIndex::new(30);

    // Call `get_memory_instructions` with an empty filter.
    let mut empty_filter = BitVec::from_elem((range.end.get() - range.start.get()) as usize, false);
    let actual_instructions =
        overlay.get_memory_instructions(PageIndex::new(0)..PageIndex::new(30), &mut empty_filter);

    assert_eq!(actual_instructions.len(), 1);
    let (mmap_range, instruction) = &actual_instructions[0];
    assert_eq!(*mmap_range, PageIndex::new(9)..PageIndex::new(21));
    assert_matches!(instruction, MemoryMapOrData::MemoryMap { .. });

    // Check that filter was updated correctly.
    let mut expected_filter =
        BitVec::from_elem((range.end.get() - range.start.get()) as usize, false);
    for index in &indices {
        expected_filter.set(*index as usize, true);
    }
    assert_eq!(empty_filter, expected_filter);

    // Call `get_memory_instructions` with a nonempty filter that still results in a memory map.
    let mut nonempty_filter =
        BitVec::from_elem((range.end.get() - range.start.get()) as usize, false);
    nonempty_filter.set(9, true); // Present in `indices`.
    nonempty_filter.set(25, true); // Not present in `indices`.
    let actual_instructions = overlay
        .get_memory_instructions(PageIndex::new(0)..PageIndex::new(30), &mut nonempty_filter);

    assert_eq!(actual_instructions.len(), 1);
    let (mmap_range, instruction) = &actual_instructions[0];
    assert_eq!(*mmap_range, PageIndex::new(9)..PageIndex::new(21));
    assert_matches!(instruction, MemoryMapOrData::MemoryMap { .. });

    // Call `get_memory_instructions` with a nonempty filter that so that we copy instead.
    let mut nonempty_filter =
        BitVec::from_elem((range.end.get() - range.start.get()) as usize, false);
    nonempty_filter.set(9, true); // Present in `indices`.
    nonempty_filter.set(11, true); // Present in `indices`.
    nonempty_filter.set(25, true); // Not present in `indices`.
    let actual_instructions = overlay
        .get_memory_instructions(PageIndex::new(0)..PageIndex::new(30), &mut nonempty_filter);

    assert_eq!(actual_instructions.len(), indices.len() - 2); // 9, 11 should be missing
    for (_range, instruction) in actual_instructions {
        assert_matches!(instruction, MemoryMapOrData::Data { .. });
    }

    // This covers more generic checks with this input.
    write_overlays_and_verify(vec![WriteOverlay(indices)]);
}

#[test]
fn overlay_version_is_current() {
    let indices = [9, 10, 11, 19, 20, 21, 22, 23];

    let tempdir = tempdir().unwrap();
    let path = &tempdir.path().join("0_vmemory_0.overlay");

    let allocator = PageAllocator::new_for_testing();
    let metrics = StorageMetrics::new(&MetricsRegistry::new());

    let data = &[42_u8; PAGE_SIZE];
    let overlay_pages: Vec<_> = indices.iter().map(|i| (PageIndex::new(*i), data)).collect();

    let delta = PageDelta::from(allocator.allocate(&overlay_pages));

    write_overlay(&delta, path, Height::new(0), &metrics).unwrap();
    let overlay = OverlayFile::load(path).unwrap();
    let version = overlay.version();
    assert_eq!(version, CURRENT_OVERLAY_VERSION);
}

#[test]
fn can_write_shards() {
    let tempdir = tempdir().unwrap();

    let instructions = vec![WriteOverlay(vec![9, 10])];

    write_overlays_and_verify_with_tempdir(
        instructions,
        &LsmtConfig {
            lsmt_status: FlagStatus::Enabled,
            shard_num_pages: 1,
        },
        &tempdir,
    );
    let files = storage_files(tempdir.path());
    assert!(files.base.is_none());
    assert_eq!(
        files.overlays,
        vec![
            tempdir.path().join("000000_009_vmemory_0.overlay"),
            tempdir.path().join("000000_010_vmemory_0.overlay"),
        ]
    );
}

#[test]
fn overlapping_shards_is_an_error() {
    let tempdir = tempdir().unwrap();

    let instructions = vec![WriteOverlay(vec![9, 10])];

    write_overlays_and_verify_with_tempdir(
        instructions,
        &LsmtConfig {
            lsmt_status: FlagStatus::Enabled,
            shard_num_pages: 1,
        },
        &tempdir,
    );
    let files = storage_files(tempdir.path());
    assert_eq!(
        files.overlays,
        vec![
            tempdir.path().join("000000_009_vmemory_0.overlay"),
            tempdir.path().join("000000_010_vmemory_0.overlay"),
        ]
    );
    assert!(verify(&ShardedTestStorageLayout {
        dir_path: tempdir.path().to_path_buf(),
        base: tempdir.path().join("vmemory_0.bin"),
        overlay_suffix: "vmemory_0.overlay".to_owned(),
    })
    .is_ok());
    std::fs::copy(
        tempdir.path().join("000000_010_vmemory_0.overlay"),
        tempdir.path().join("000000_011_vmemory_0.overlay"),
    )
    .unwrap();
    assert!(verify(&ShardedTestStorageLayout {
        dir_path: tempdir.path().to_path_buf(),
        base: tempdir.path().join("vmemory_0.bin"),
        overlay_suffix: "vmemory_0.overlay".to_owned(),
    })
    .is_err());
}

#[test]
fn returns_an_error_if_file_size_is_not_a_multiple_of_page_size() {
    use std::io::Write;

    let tmp = tempfile::Builder::new()
        .prefix("checkpoints")
        .tempdir()
        .unwrap();
    let heap_file = tmp.path().join("heap");
    OpenOptions::new()
        .write(true)
        .create(true)
        .truncate(false)
        .open(&heap_file)
        .unwrap()
        .write_all(&vec![1; PAGE_SIZE / 2])
        .unwrap();

    match verify(&base_only_storage_layout(heap_file.to_path_buf())) {
        Err(err) => assert!(
            err.is_invalid_heap_file(),
            "Expected invalid heap file error, got {:?}",
            err
        ),
        Ok(_) => panic!("Expected a invalid heap file error, got Ok(_)"),
    }
}

#[test]
fn sharded_base_file() {
    // Base only files; expect get_base_memory_instructions to be exhaustive
    let dir = tempdir().unwrap();
    write_overlays_and_verify_with_tempdir(
        vec![WriteOverlay(vec![1, 10]), WriteOverlay(vec![5])],
        &lsmt_config_sharded(),
        &dir,
    );
<<<<<<< HEAD
    let storage = Storage::lazy_load(Arc::new(ShardedTestStorageLayout {
=======
    let storage = Storage::lazy_load(Box::new(ShardedTestStorageLayout {
>>>>>>> 3ad26ca7
        dir_path: dir.path().to_path_buf(),
        base: dir.path().join("vmemory_0.bin"),
        overlay_suffix: "vmemory_0.overlay".to_owned(),
    }))
    .unwrap();
    let full_range = PageIndex::new(0)..PageIndex::new(11);
    let filter = BitVec::from_elem(
        (full_range.end.get() - full_range.start.get()) as usize,
        false,
    );
    // get_base_memory_instructions is exhaustive => empty get_memory_instructions.
    assert!(storage
        .get_memory_instructions(full_range.clone(), &mut filter.clone())
        .instructions
        .is_empty());
    assert!(!storage
        .get_base_memory_instructions()
        .instructions
        .is_empty());

    // Base files plus one overlay on top; some instructions needed beyond
    // get_base_memory_instructions.
    let dir = tempdir().unwrap();
    write_overlays_and_verify_with_tempdir(
        vec![
            WriteOverlay(vec![1, 10]),
            WriteOverlay(vec![5]),
            WriteOverlay(vec![5]),
        ],
        &lsmt_config_sharded(),
        &dir,
    );
<<<<<<< HEAD
    let storage = Storage::lazy_load(Arc::new(ShardedTestStorageLayout {
=======
    let storage = Storage::lazy_load(Box::new(ShardedTestStorageLayout {
>>>>>>> 3ad26ca7
        dir_path: dir.path().to_path_buf(),
        base: dir.path().join("vmemory_0.bin"),
        overlay_suffix: "vmemory_0.overlay".to_owned(),
    }))
    .unwrap();
    assert!(!storage
        .get_memory_instructions(full_range, &mut filter.clone())
        .instructions
        .is_empty())
}

#[test]
fn overlapping_page_ranges() {
    let tempdir = tempdir().unwrap();
    // File indices:
    //  0  1  2  3   4   5   6   7   8    9    10   11   12
    let instructions = vec![WriteOverlay(vec![
        1, 2, 3, 10, 11, 12, 13, 20, 100, 101, 102, 110, 120,
    ])];

    fn page_index_range(start: u64, end: u64, file: u64) -> PageIndexRange {
        PageIndexRange {
            start_page: PageIndex::from(start),
            end_page: PageIndex::from(end),
            start_file_index: FileIndex::from(file),
        }
    }
    write_overlays_and_verify_with_tempdir(instructions, &lsmt_config_unsharded(), &tempdir);
    let storage_files = storage_files(tempdir.path());
    assert!(storage_files.base.is_none());
    assert_eq!(storage_files.overlays.len(), 1);
    let overlay = OverlayFile::load(&storage_files.overlays[0]).unwrap();
    let overlapped_ranges = overlay
        .get_overlapping_page_ranges(PageIndex::from(11)..PageIndex::from(102))
        .collect::<Vec<_>>();
    // Can clamp both first and last index, the start has clamped start_file_index.
    assert_eq!(
        overlapped_ranges,
        vec![
            page_index_range(11, 14, 4),
            page_index_range(20, 21, 7),
            page_index_range(100, 102, 8)
        ]
    );
    assert_eq!(
        overlay
            .get_overlapping_page_ranges(PageIndex::from(0)..PageIndex::from(1))
            .count(),
        0
    );
    assert_eq!(
        overlay
            .get_overlapping_page_ranges(PageIndex::from(21)..PageIndex::from(100))
            .count(),
        0
    );
}

#[cfg(not(feature = "fuzzing_code"))]
mod proptest_tests {
    use super::*;
    use proptest::collection::vec as prop_vec;
    use proptest::prelude::*;

    /// A random individual instruction.
    fn instruction_strategy() -> impl Strategy<Value = Instruction> {
        prop_oneof![
            prop_vec(0..100_u64, 1..50).prop_map(|mut vec| {
                vec.sort();
                vec.dedup();
                WriteOverlay(vec)
            }),
            Just(Merge {
                assert_files_merged: None,
                is_downgrade: false,
            }),
            Just(Merge {
                assert_files_merged: None,
                is_downgrade: true,
            }),
        ]
    }

    /// A random vector of instructions.
    fn instructions_strategy() -> impl Strategy<Value = Vec<Instruction>> {
        prop_vec(instruction_strategy(), 1..20)
    }

    proptest! {
        #[test]
        fn random_instructions(instructions in instructions_strategy()) {
            write_overlays_and_verify(instructions);
        }
    }
}<|MERGE_RESOLUTION|>--- conflicted
+++ resolved
@@ -362,13 +362,8 @@
         dir_path: dir.to_path_buf(),
         base: dir.join("vmemory_0.bin"),
         overlay_suffix: "vmemory_0.overlay".to_owned(),
-<<<<<<< HEAD
-    });
-    let storage = Storage::lazy_load(storage_layout.clone()).unwrap();
-=======
     };
     let storage = Storage::lazy_load(Box::new(storage_layout.clone())).unwrap();
->>>>>>> 3ad26ca7
 
     let expected_num_pages = if let Some(max) = expected.max_page_index() {
         max.get() + 1
@@ -1433,11 +1428,7 @@
         &lsmt_config_sharded(),
         &dir,
     );
-<<<<<<< HEAD
-    let storage = Storage::lazy_load(Arc::new(ShardedTestStorageLayout {
-=======
     let storage = Storage::lazy_load(Box::new(ShardedTestStorageLayout {
->>>>>>> 3ad26ca7
         dir_path: dir.path().to_path_buf(),
         base: dir.path().join("vmemory_0.bin"),
         overlay_suffix: "vmemory_0.overlay".to_owned(),
@@ -1470,11 +1461,7 @@
         &lsmt_config_sharded(),
         &dir,
     );
-<<<<<<< HEAD
-    let storage = Storage::lazy_load(Arc::new(ShardedTestStorageLayout {
-=======
     let storage = Storage::lazy_load(Box::new(ShardedTestStorageLayout {
->>>>>>> 3ad26ca7
         dir_path: dir.path().to_path_buf(),
         base: dir.path().join("vmemory_0.bin"),
         overlay_suffix: "vmemory_0.overlay".to_owned(),
