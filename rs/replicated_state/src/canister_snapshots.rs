--- conflicted
+++ resolved
@@ -79,11 +79,6 @@
                 let snapshot_ids = self.snapshot_ids.get_mut(&canister_id).unwrap();
                 debug_assert!(snapshot_ids.contains(&snapshot_id));
                 snapshot_ids.remove(&snapshot_id);
-                if snapshot_ids.is_empty() {
-                    self.snapshot_ids.remove(&canister_id);
-                }
-
-                // Remove the snapshot ID set associated with the specified `canister_id` if it's empty.
                 if snapshot_ids.is_empty() {
                     self.snapshot_ids.remove(&canister_id);
                 }
@@ -416,7 +411,7 @@
         assert_eq!(snapshot_manager.unflushed_changes.len(), 0);
         assert_eq!(unflushed_changes.len(), 1);
         assert_eq!(snapshot_manager.snapshot_ids.len(), 0);
-<<<<<<< HEAD
+        assert_eq!(snapshot_manager.snapshot_ids.get(&canister_id), None);
     }
 
     #[test]
@@ -441,8 +436,5 @@
         };
 
         assert_eq!(snapshot_manager.snapshot_ids, expected_snapshot_ids);
-=======
-        assert_eq!(snapshot_manager.snapshot_ids.get(&canister_id), None);
->>>>>>> d4e510aa
     }
 }