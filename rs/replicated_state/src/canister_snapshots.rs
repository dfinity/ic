use crate::{
    canister_state::{
        execution_state::Memory, system_state::wasm_chunk_store::WasmChunkStore,
        WASM_PAGE_SIZE_IN_BYTES,
    },
    page_map::Buffer,
    CanisterState, NumWasmPages, PageMap,
};
use ic_management_canister_types_private::{Global, OnLowWasmMemoryHookStatus, SnapshotSource};
use ic_sys::PAGE_SIZE;
use ic_types::{CanisterId, CanisterTimer, NumBytes, SnapshotId, Time};
use ic_validate_eq::ValidateEq;
use ic_validate_eq_derive::ValidateEq;
use ic_wasm_types::CanisterModule;

use std::{
    collections::{BTreeMap, BTreeSet},
    sync::Arc,
};

/// A collection of canister snapshots and their IDs.
///
/// Additionally, keeps track of all the accumulated changes
/// since the last flush to the disk.
#[derive(Clone, Eq, PartialEq, Debug, Default, ValidateEq)]
pub struct CanisterSnapshots {
    #[validate_eq(CompareWithValidateEq)]
    snapshots: BTreeMap<SnapshotId, Arc<CanisterSnapshot>>,
    /// Snapshot operations are consumed by the `StateManager` in order to
    /// correctly represent backups and restores in the next checkpoint.
    unflushed_changes: Vec<SnapshotOperation>,
    /// The set of snapshots ids grouped by canisters.
    snapshot_ids: BTreeMap<CanisterId, BTreeSet<SnapshotId>>,
    /// Memory usage of all canister snapshots in bytes.
    ///
    /// This field is updated whenever a snapshot is added or removed and
    /// is used to report the memory usage of all canister snapshots in
    /// the subnet.
    memory_usage: NumBytes,
}

impl CanisterSnapshots {
    pub fn new(snapshots: BTreeMap<SnapshotId, Arc<CanisterSnapshot>>) -> Self {
        let mut snapshot_ids = BTreeMap::default();
        let mut memory_usage = NumBytes::from(0);
        for (snapshot_id, snapshot) in snapshots.iter() {
            let canister_id = snapshot_id.get_canister_id();
            let canister_snapshot_ids: &mut BTreeSet<SnapshotId> =
                snapshot_ids.entry(canister_id).or_default();
            canister_snapshot_ids.insert(*snapshot_id);
            memory_usage += snapshot.size();
        }
        Self {
            snapshots,
            unflushed_changes: vec![],
            snapshot_ids,
            memory_usage,
        }
    }

    /// Adds new snapshot in the collection and assigns a `SnapshotId`.
    ///
    /// Additionally, adds a new item to the `unflushed_changes`
    /// which represents the new backup accumulated since the last flush to the disk.
    pub fn push(&mut self, snapshot_id: SnapshotId, snapshot: Arc<CanisterSnapshot>) -> SnapshotId {
        let canister_id = snapshot.canister_id();
        self.unflushed_changes
            .push(SnapshotOperation::Backup(canister_id, snapshot_id));
        self.memory_usage += snapshot.size();
        self.snapshots.insert(snapshot_id, snapshot);
        let snapshot_ids = self.snapshot_ids.entry(canister_id).or_default();
        snapshot_ids.insert(snapshot_id);
        snapshot_id
    }

    /// Returns a reference of the canister snapshot identified by `snapshot_id`.
    pub fn get(&self, snapshot_id: SnapshotId) -> Option<&Arc<CanisterSnapshot>> {
        self.snapshots.get(&snapshot_id)
    }

    /// Returns a mutable reference of the canister snapshot identified by `snapshot_id`.
    pub fn get_mut(&mut self, snapshot_id: SnapshotId) -> Option<&mut Arc<CanisterSnapshot>> {
        self.snapshots.get_mut(&snapshot_id)
    }

    /// Iterate over all snapshots.
    pub fn iter(&self) -> impl Iterator<Item = (&SnapshotId, &Arc<CanisterSnapshot>)> {
        self.snapshots.iter()
    }

    /// Mutably iterate over all snapshots.
    pub fn iter_mut(&mut self) -> impl Iterator<Item = (&SnapshotId, &mut Arc<CanisterSnapshot>)> {
        self.snapshots.iter_mut()
    }

    /// Remove snapshot identified by `snapshot_id` from the collection of snapshots.
    ///
    /// Additionally, adds a new item to the `unflushed_changes`
    /// which represents the deleted backup since the last flush to the disk.
    pub fn remove(&mut self, snapshot_id: SnapshotId) -> Option<Arc<CanisterSnapshot>> {
        let removed_snapshot = self.snapshots.remove(&snapshot_id);
        match removed_snapshot {
            Some(snapshot) => {
                self.unflushed_changes
                    .push(SnapshotOperation::Delete(snapshot_id));
                let canister_id = snapshot.canister_id();

                // The snapshot ID if present in the `self.snapshots`,
                // must also be present in the `self.snapshot_ids`.
                debug_assert!(self.snapshot_ids.contains_key(&canister_id));
                let snapshot_ids = self.snapshot_ids.get_mut(&canister_id).unwrap();
                debug_assert!(snapshot_ids.contains(&snapshot_id));
                snapshot_ids.remove(&snapshot_id);
                if snapshot_ids.is_empty() {
                    self.snapshot_ids.remove(&canister_id);
                }
                self.memory_usage -= snapshot.size();

                Some(snapshot)
            }
            None => {
                // No snapshot found based on the snapshot ID provided.
                None
            }
        }
    }

    /// Remove all snapshots identified by `canister_id` from the collections of snapshots.
    ///
    /// Additionally, new items are added to the `unflushed_changes`,
    /// representing the deleted backups since the last flush to the disk.
    pub fn delete_snapshots(&mut self, canister_id: CanisterId) {
        if let Some(snapshot_ids) = self.snapshot_ids.get(&canister_id).cloned() {
            for snapshot_id in snapshot_ids {
                self.remove(snapshot_id);
            }
        }
    }

    /// Selects the snapshots associated with the provided canister ID.
    /// Returns a list of tuples containing the ID and the canister snapshot.
    pub fn list_snapshots(
        &self,
        canister_id: CanisterId,
    ) -> Vec<(SnapshotId, Arc<CanisterSnapshot>)> {
        let mut snapshots = vec![];

        if let Some(snapshot_ids) = self.snapshot_ids.get(&canister_id) {
            for snapshot_id in snapshot_ids {
                // The snapshot ID if present in the `self.snapshot_ids`,
                // must also be present in the `self.snapshot`.
                let snapshot = self.snapshots.get(snapshot_id).unwrap();
                snapshots.push((*snapshot_id, snapshot.clone()))
            }
        }
        snapshots
    }

    /// Returns the number of snapshots stored for the given canister id.
    pub fn count_by_canister(&self, canister_id: &CanisterId) -> usize {
        match self.snapshot_ids.get(canister_id) {
            Some(snapshot_ids) => snapshot_ids.len(),
            None => 0,
        }
    }

    /// Returns the total number of snapshots stored in the replicated state.
    pub fn count(&self) -> usize {
        self.snapshots.len()
    }

    /// Computes the total memory usage of all of the specified canister's snapshots.
    ///
    /// Used for testing that `SystemState::snapshots_memory_usage` is updated as needed
    /// whenever taking or deleting a snapshot.
    #[doc(hidden)]
    pub fn compute_memory_usage_by_canister(&self, canister_id: CanisterId) -> NumBytes {
        let mut memory_size = NumBytes::new(0);
        if let Some(snapshot_ids) = self.snapshot_ids.get(&canister_id) {
            for snapshot_id in snapshot_ids {
                debug_assert!(self.snapshots.contains_key(snapshot_id));
                memory_size += self.snapshots.get(snapshot_id).unwrap().size();
            }
        }
        memory_size
    }

    /// Adds a new restore snapshot operation in the unflushed changes.
    pub fn add_restore_operation(&mut self, canister_id: CanisterId, snapshot_id: SnapshotId) {
        self.unflushed_changes
            .push(SnapshotOperation::Restore(canister_id, snapshot_id))
    }

    /// Returns true if snapshot ID can be found in the collection.
    pub fn contains(&self, snapshot_id: &SnapshotId) -> bool {
        self.snapshots.contains_key(snapshot_id)
    }

    /// Take the unflushed changes.
    pub fn take_unflushed_changes(&mut self) -> Vec<SnapshotOperation> {
        std::mem::take(&mut self.unflushed_changes)
    }

    /// Returns true if unflushed changes list is empty.
    pub fn is_unflushed_changes_empty(&self) -> bool {
        self.unflushed_changes.is_empty()
    }

    /// Splits the `CanisterSnapshots` as part of subnet splitting phase 1.
    ///
    /// A subnet split starts with a subnet A and results in two subnets, A' and B.
    /// For the sake of clarity, comments refer to the two resulting subnets as
    /// *subnet A'* and *subnet B*. And to the original subnet as *subnet A*.
    ///
    /// Splitting the canister snapshot is decided based on the new canister list
    /// hosted by the *subnet A'* or *subnet B*.
    /// A snapshot associated with a canister not hosted by the local subnet
    /// will be discarded. A delete `SnapshotOperation` will also be triggered to
    /// apply the changes during checkpoint time.
    pub(crate) fn split<F>(&mut self, is_local_canister: F)
    where
        F: Fn(CanisterId) -> bool,
    {
        let old_snapshot_ids = self.snapshots.keys().cloned().collect::<Vec<_>>();
        for snapshot_id in old_snapshot_ids {
            // Unwrapping is safe here because `snapshot_id` is part of the keys collection.
            let snapshot = self.snapshots.get(&snapshot_id).unwrap();
            let canister_id = snapshot.canister_id;
            if !is_local_canister(canister_id) {
                self.remove(snapshot_id);
            }
        }

        // Destructure `self` and put it back together, in order for the compiler to
        // enforce an explicit decision whenever new fields are added.
        let CanisterSnapshots {
            snapshots: _,
            unflushed_changes: _,
            snapshot_ids: _,
            memory_usage: _,
        } = self;
    }

    /// Returns the amount of memory taken by all canister snapshots on
    /// this subnet.
    pub fn memory_taken(&self) -> NumBytes {
        // The running sum of the memory usage of all canister snapshots should
        // be the same as the one computed by iterating over all snapshots.
        debug_assert_eq!(
            self.snapshots
                .values()
                .map(|snapshot| snapshot.size())
                .sum::<NumBytes>(),
            self.memory_usage
        );

        self.memory_usage
    }
}

#[derive(Clone, Eq, PartialEq, Debug, ValidateEq)]
pub struct PageMemory {
    /// The contents of this memory.
    #[validate_eq(Ignore)]
    pub page_map: PageMap,
    /// The size of the memory in wasm pages. This does not indicate how much
    /// data is stored in the `page_map`, only the number of pages the memory
    /// has access to.
    pub size: NumWasmPages,
}

impl From<&Memory> for PageMemory {
    fn from(memory: &Memory) -> Self {
        Self {
            page_map: memory.page_map.clone(),
            size: memory.size,
        }
    }
}

impl From<&PageMemory> for Memory {
    fn from(pg_memory: &PageMemory) -> Self {
        Memory::new(pg_memory.page_map.clone(), pg_memory.size)
    }
}

/// Contains all information related to a canister's execution state.
#[derive(Clone, Eq, PartialEq, Debug, ValidateEq)]
pub struct ExecutionStateSnapshot {
    /// The raw canister module.
    #[validate_eq(Ignore)]
    pub wasm_binary: CanisterModule,
    /// The Wasm global variables.
    /// Note: The hypervisor instrumentations exports all global variables,
    /// including originally internal global variables.
    #[validate_eq(Ignore)]
    pub exported_globals: Vec<Global>,
    /// Snapshot of stable memory.
    #[validate_eq(CompareWithValidateEq)]
    pub stable_memory: PageMemory,
    /// Snapshot of wasm memory.
    #[validate_eq(CompareWithValidateEq)]
    pub wasm_memory: PageMemory,
    /// Status of global timer
    pub global_timer: Option<CanisterTimer>,
    /// Whether the hook is inactive, ready or executed.
    pub on_low_wasm_memory_hook_status: Option<OnLowWasmMemoryHookStatus>,
}

/// Contains all information related to a canister snapshot.
#[derive(Clone, Eq, PartialEq, Debug, ValidateEq)]
pub struct CanisterSnapshot {
    /// Identifies the canister to which this snapshot belongs.
    canister_id: CanisterId,
    /// Whether this snapshot was created from the canister or uploaded manually.
    source: SnapshotSource,
    /// The timestamp indicating the moment the snapshot was captured.
    taken_at_timestamp: Time,
    /// The canister version at the time of taking the snapshot.
    canister_version: u64,
    /// Amount of memory used by a snapshot in bytes.
    size: NumBytes,
    /// The certified data blob belonging to the canister.
    certified_data: Vec<u8>,
    /// Snapshot of chunked store.
    #[validate_eq(CompareWithValidateEq)]
    chunk_store: WasmChunkStore,
    #[validate_eq(CompareWithValidateEq)]
    execution_snapshot: ExecutionStateSnapshot,
}

impl CanisterSnapshot {
    pub fn new(
        canister_id: CanisterId,
        source: SnapshotSource,
        taken_at_timestamp: Time,
        canister_version: u64,
        certified_data: Vec<u8>,
        chunk_store: WasmChunkStore,
        execution_snapshot: ExecutionStateSnapshot,
        size: NumBytes,
    ) -> CanisterSnapshot {
        Self {
            canister_id,
            source,
            taken_at_timestamp,
            canister_version,
            certified_data,
            chunk_store,
            execution_snapshot,
            size,
        }
    }

    pub fn from_canister(
        canister: &CanisterState,
        taken_at_timestamp: Time,
    ) -> Result<Self, CanisterSnapshotError> {
        let canister_id = canister.canister_id();

        let execution_state = canister
            .execution_state
            .as_ref()
            .ok_or(CanisterSnapshotError::EmptyExecutionState(canister_id))?;
        let global_timer = canister.system_state.global_timer;
        let hook_status = canister.system_state.task_queue.peek_hook_status();
        let execution_snapshot = ExecutionStateSnapshot {
            wasm_binary: execution_state.wasm_binary.binary.clone(),
            exported_globals: execution_state.exported_globals.clone(),
            stable_memory: PageMemory::from(&execution_state.stable_memory),
            wasm_memory: PageMemory::from(&execution_state.wasm_memory),
            global_timer: Some(global_timer),
            on_low_wasm_memory_hook_status: Some(hook_status),
        };

        Ok(CanisterSnapshot {
            canister_id,
            source: SnapshotSource::TakenFromCanister,
            taken_at_timestamp,
            canister_version: canister.system_state.canister_version,
            certified_data: canister.system_state.certified_data.clone(),
            chunk_store: canister.system_state.wasm_chunk_store.clone(),
            execution_snapshot,
            size: canister.snapshot_size_bytes(),
        })
    }

    pub fn canister_id(&self) -> CanisterId {
        self.canister_id
    }

    pub fn source(&self) -> SnapshotSource {
        self.source
    }

    pub fn canister_version(&self) -> u64 {
        self.canister_version
    }

    pub fn taken_at_timestamp(&self) -> &Time {
        &self.taken_at_timestamp
    }

    pub fn size(&self) -> NumBytes {
        self.size
    }

    pub fn execution_snapshot(&self) -> &ExecutionStateSnapshot {
        &self.execution_snapshot
    }

    pub fn stable_memory(&self) -> &PageMemory {
        &self.execution_snapshot.stable_memory
    }

    pub fn wasm_memory(&self) -> &PageMemory {
        &self.execution_snapshot.wasm_memory
    }

    pub fn canister_module(&self) -> &CanisterModule {
        &self.execution_snapshot.wasm_binary
    }

    pub fn exported_globals(&self) -> &Vec<Global> {
        &self.execution_snapshot.exported_globals
    }

    pub fn chunk_store(&self) -> &WasmChunkStore {
        &self.chunk_store
    }

    pub fn certified_data(&self) -> &Vec<u8> {
        &self.certified_data
    }

    pub fn chunk_store_mut(&mut self) -> &mut WasmChunkStore {
        &mut self.chunk_store
    }

    pub fn execution_snapshot_mut(&mut self) -> &mut ExecutionStateSnapshot {
        &mut self.execution_snapshot
    }

    /// Returns the heap delta produced by this snapshot.
    ///
    /// The heap delta includes the delta of the wasm memory, stable memory and
    /// the chunk store, i.e. the snapshot parts that are backed by `PageMap`s.
    pub fn heap_delta(&self) -> NumBytes {
        let delta_pages = self
            .execution_snapshot
            .wasm_memory
            .page_map
            .num_delta_pages()
            + self
                .execution_snapshot
                .stable_memory
                .page_map
                .num_delta_pages();
        NumBytes::from((delta_pages * PAGE_SIZE) as u64) + self.chunk_store.heap_delta()
    }

    pub fn get_wasm_module_chunk(
        &self,
        offset: u64,
        size: u64,
    ) -> Result<Vec<u8>, CanisterSnapshotError> {
        let module_bytes = self.execution_snapshot.wasm_binary.as_slice();
<<<<<<< HEAD
        let end = offset + size;
=======
        let end = offset.saturating_add(size);
>>>>>>> d5d8d47c
        if end > module_bytes.len() as u64 {
            return Err(CanisterSnapshotError::InvalidSubslice { offset, size });
        }
        Ok(module_bytes[(offset as usize)..(end as usize)].to_vec())
    }

    /// Get a user-defined chunk of the (stable/main) memory represented by `page_map`.
    /// Returns an error if offset + size exceed the page_map's current size.
    pub fn get_memory_chunk(
        page_memory: PageMemory,
        offset: u64,
        size: u64,
    ) -> Result<Vec<u8>, CanisterSnapshotError> {
        let page_map_size_bytes = (page_memory.size.get() * WASM_PAGE_SIZE_IN_BYTES) as u64;
<<<<<<< HEAD
        if offset + size > page_map_size_bytes {
=======
        if offset.saturating_add(size) > page_map_size_bytes {
>>>>>>> d5d8d47c
            return Err(CanisterSnapshotError::InvalidSubslice { offset, size });
        }
        let memory_buffer = Buffer::new(page_memory.page_map);
        let mut dst = vec![0; size as usize];
        memory_buffer.read(&mut dst, offset as usize);
        Ok(dst)
    }
}

/// Errors that can occur when trying to create a `CanisterSnapshot` from a canister.
#[derive(Debug)]
pub enum CanisterSnapshotError {
    /// The canister is missing the execution state because it's empty (newly created or uninstalled).
    EmptyExecutionState(CanisterId),
    /// Offset and size exceed module or memory bounds.
    InvalidSubslice { offset: u64, size: u64 },
}

/// Describes the types of unflushed changes that can be stored by the `SnapshotManager`.
#[derive(Clone, Eq, PartialEq, Debug)]
pub enum SnapshotOperation {
    Delete(SnapshotId),
    Backup(CanisterId, SnapshotId),
    Restore(CanisterId, SnapshotId),
}

#[cfg(test)]
mod tests {
    use super::*;
    use super::{CanisterSnapshot, CanisterSnapshots, PageMap};
    use ic_test_utilities_types::ids::canister_test_id;
    use ic_types::time::UNIX_EPOCH;
    use ic_types::NumBytes;
    use maplit::{btreemap, btreeset};

    fn fake_canister_snapshot(
        canister_id: CanisterId,
        local_id: u64,
    ) -> (SnapshotId, CanisterSnapshot) {
        let execution_snapshot = ExecutionStateSnapshot {
            wasm_binary: CanisterModule::new(vec![1, 2, 3]),
            exported_globals: vec![Global::I32(1), Global::I64(2), Global::F64(0.1)],
            stable_memory: PageMemory {
                page_map: PageMap::new_for_testing(),
                size: NumWasmPages::new(10),
            },
            wasm_memory: PageMemory {
                page_map: PageMap::new_for_testing(),
                size: NumWasmPages::new(10),
            },
            global_timer: Some(CanisterTimer::Inactive),
            on_low_wasm_memory_hook_status: Some(OnLowWasmMemoryHookStatus::ConditionNotSatisfied),
        };
        let snapshot = CanisterSnapshot::new(
            canister_id,
            SnapshotSource::TakenFromCanister,
            UNIX_EPOCH,
            0,
            vec![],
            WasmChunkStore::new_for_testing(),
            execution_snapshot,
            NumBytes::from(0),
        );

        let snapshot_id = SnapshotId::from((canister_id, local_id));

        (snapshot_id, snapshot)
    }

    #[test]
    fn test_push_and_remove_snapshot() {
        let canister_id = canister_test_id(0);
        let (snapshot_id, snapshot) = fake_canister_snapshot(canister_id, 1);
        let mut snapshot_manager = CanisterSnapshots::default();
        assert_eq!(snapshot_manager.snapshots.len(), 0);
        assert_eq!(snapshot_manager.unflushed_changes.len(), 0);
        assert_eq!(snapshot_manager.snapshot_ids.len(), 0);

        // Pushing new snapshot updates the `unflushed_changes` collection.
        snapshot_manager.push(snapshot_id, Arc::<CanisterSnapshot>::new(snapshot));
        assert_eq!(snapshot_manager.snapshots.len(), 1);
        assert_eq!(snapshot_manager.unflushed_changes.len(), 1);
        assert_eq!(snapshot_manager.snapshot_ids.len(), 1);
        assert_eq!(
            snapshot_manager
                .snapshot_ids
                .get(&canister_id)
                .unwrap()
                .len(),
            1
        );

        let unflushed_changes = snapshot_manager.take_unflushed_changes();
        assert_eq!(snapshot_manager.snapshots.len(), 1);
        assert_eq!(snapshot_manager.unflushed_changes.len(), 0);
        assert_eq!(unflushed_changes.len(), 1);

        // Deleting snapshot updates the `unflushed_changes` collection.
        snapshot_manager.remove(snapshot_id);
        assert_eq!(snapshot_manager.snapshots.len(), 0);
        assert_eq!(snapshot_manager.unflushed_changes.len(), 1);
        let unflushed_changes = snapshot_manager.take_unflushed_changes();
        assert_eq!(snapshot_manager.unflushed_changes.len(), 0);
        assert_eq!(unflushed_changes.len(), 1);
        assert_eq!(snapshot_manager.snapshot_ids.len(), 0);
        assert_eq!(snapshot_manager.snapshot_ids.get(&canister_id), None);
    }

    #[test]
    fn test_construct_canister_snapshot_ids() {
        let snapshots: BTreeMap<_, _> = [
            fake_canister_snapshot(canister_test_id(0), 1),
            fake_canister_snapshot(canister_test_id(0), 2),
            fake_canister_snapshot(canister_test_id(1), 0),
        ]
        .into_iter()
        .map(|(i, s)| (i, Arc::new(s)))
        .collect();
        let snapshot_manager = CanisterSnapshots::new(snapshots);

        let expected_snapshot_ids = btreemap! {
            canister_test_id(0) => btreeset!{
                SnapshotId::from((canister_test_id(0), 1)), SnapshotId::from((canister_test_id(0), 2))
            },
            canister_test_id(1) =>  btreeset!{
                SnapshotId::from((canister_test_id(1), 0))
            },
        };

        assert_eq!(snapshot_manager.snapshot_ids, expected_snapshot_ids);
    }

    #[test]
    fn test_memory_usage_correctly_updated_while_adding_and_removing_snapshots() {
        let canister_id = canister_test_id(0);
        let (first_snapshot_id, first_snapshot) = fake_canister_snapshot(canister_id, 1);
        let snapshot1_size = first_snapshot.size();
        let mut snapshots = BTreeMap::new();
        snapshots.insert(
            first_snapshot_id,
            Arc::<CanisterSnapshot>::new(first_snapshot),
        );
        let mut snapshot_manager = CanisterSnapshots::new(snapshots);
        assert_eq!(snapshot_manager.snapshots.len(), 1);
        assert_eq!(snapshot_manager.unflushed_changes.len(), 0);
        assert_eq!(snapshot_manager.snapshot_ids.len(), 1);
        assert_eq!(
            snapshot_manager.memory_taken(),
            NumBytes::from(snapshot1_size)
        );
        assert_eq!(
            snapshot_manager.compute_memory_usage_by_canister(canister_id),
            NumBytes::from(snapshot1_size)
        );

        let other_canister_id = canister_test_id(1);
        let (second_snapshot_id, second_snapshot) = fake_canister_snapshot(other_canister_id, 2);
        assert_eq!(
            snapshot_manager.compute_memory_usage_by_canister(other_canister_id),
            NumBytes::from(0)
        );

        // Pushing another snapshot updates the `memory_usage`.
        let snapshot2_size = second_snapshot.size();
        snapshot_manager.push(
            second_snapshot_id,
            Arc::<CanisterSnapshot>::new(second_snapshot),
        );
        assert_eq!(
            snapshot_manager.memory_taken(),
            NumBytes::from(snapshot1_size + snapshot2_size)
        );
        assert_eq!(
            snapshot_manager.compute_memory_usage_by_canister(other_canister_id),
            NumBytes::from(snapshot2_size)
        );

        // Deleting a snapshot updates the `memory_usage`.
        snapshot_manager.remove(first_snapshot_id);
        assert_eq!(
            snapshot_manager.memory_taken(),
            NumBytes::from(snapshot2_size)
        );
        assert_eq!(
            snapshot_manager.compute_memory_usage_by_canister(canister_id),
            NumBytes::from(0)
        );

        // Deleting the second snapshot brings us back to 0 memory taken.
        snapshot_manager.remove(second_snapshot_id);
        assert_eq!(snapshot_manager.memory_taken(), NumBytes::from(0));
        assert_eq!(
            snapshot_manager.compute_memory_usage_by_canister(other_canister_id),
            NumBytes::from(0)
        );
    }
}<|MERGE_RESOLUTION|>--- conflicted
+++ resolved
@@ -465,11 +465,7 @@
         size: u64,
     ) -> Result<Vec<u8>, CanisterSnapshotError> {
         let module_bytes = self.execution_snapshot.wasm_binary.as_slice();
-<<<<<<< HEAD
-        let end = offset + size;
-=======
         let end = offset.saturating_add(size);
->>>>>>> d5d8d47c
         if end > module_bytes.len() as u64 {
             return Err(CanisterSnapshotError::InvalidSubslice { offset, size });
         }
@@ -484,11 +480,7 @@
         size: u64,
     ) -> Result<Vec<u8>, CanisterSnapshotError> {
         let page_map_size_bytes = (page_memory.size.get() * WASM_PAGE_SIZE_IN_BYTES) as u64;
-<<<<<<< HEAD
-        if offset + size > page_map_size_bytes {
-=======
         if offset.saturating_add(size) > page_map_size_bytes {
->>>>>>> d5d8d47c
             return Err(CanisterSnapshotError::InvalidSubslice { offset, size });
         }
         let memory_buffer = Buffer::new(page_memory.page_map);
