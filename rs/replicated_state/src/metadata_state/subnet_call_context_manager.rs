use ic_btc_replica_types::{GetSuccessorsRequestInitial, SendTransactionRequest};
use ic_logger::{info, ReplicaLogger};
use ic_management_canister_types_private::{
    EcdsaKeyId, MasterPublicKeyId, SchnorrKeyId, VetKdKeyId,
};
use ic_protobuf::{
    proxy::{try_from_option_field, ProxyDecodeError},
    registry::subnet::v1 as pb_subnet,
    state::queues::v1 as pb_queues,
    state::system_metadata::v1 as pb_metadata,
    types::v1 as pb_types,
};
use ic_types::{
    canister_http::CanisterHttpRequestContext,
    consensus::idkg::{common::PreSignature, PreSigId},
    crypto::{
        canister_threshold_sig::{
            idkg::IDkgTranscript, EcdsaPreSignatureQuadruple, SchnorrPreSignatureTranscript,
        },
        threshold_sig::ni_dkg::{id::ni_dkg_target_id, NiDkgId, NiDkgTargetId},
    },
    messages::{CallbackId, CanisterCall, Request, StopCanisterCallId},
    node_id_into_protobuf, node_id_try_from_option, CanisterId, ExecutionRound, Height, NodeId,
    RegistryVersion, Time,
};
use phantom_newtype::Id;
use std::{
    collections::{BTreeMap, BTreeSet, VecDeque},
    convert::{From, TryFrom},
    sync::Arc,
};

/// ECDSA message hash size in bytes.
const MESSAGE_HASH_SIZE: usize = 32;

/// Threshold algorithm pseudo-random ID size in bytes.
const PSEUDO_RANDOM_ID_SIZE: usize = 32;

/// Threshold algorithm nonce size in bytes.
const NONCE_SIZE: usize = 32;

pub enum SubnetCallContext {
    SetupInitialDKG(SetupInitialDkgContext),
    CanisterHttpRequest(CanisterHttpRequestContext),
    ReshareChainKey(ReshareChainKeyContext),
    BitcoinGetSuccessors(BitcoinGetSuccessorsContext),
    BitcoinSendTransactionInternal(BitcoinSendTransactionInternalContext),
    SignWithThreshold(SignWithThresholdContext),
}

impl SubnetCallContext {
    pub fn get_request(&self) -> &Request {
        match &self {
            SubnetCallContext::SetupInitialDKG(context) => &context.request,
            SubnetCallContext::CanisterHttpRequest(context) => &context.request,
            SubnetCallContext::ReshareChainKey(context) => &context.request,
            SubnetCallContext::BitcoinGetSuccessors(context) => &context.request,
            SubnetCallContext::BitcoinSendTransactionInternal(context) => &context.request,
            SubnetCallContext::SignWithThreshold(context) => &context.request,
        }
    }

    pub fn get_time(&self) -> Time {
        match &self {
            SubnetCallContext::SetupInitialDKG(context) => context.time,
            SubnetCallContext::CanisterHttpRequest(context) => context.time,
            SubnetCallContext::ReshareChainKey(context) => context.time,
            SubnetCallContext::BitcoinGetSuccessors(context) => context.time,
            SubnetCallContext::BitcoinSendTransactionInternal(context) => context.time,
            SubnetCallContext::SignWithThreshold(context) => context.batch_time,
        }
    }
}

pub struct InstallCodeCallIdTag;
pub type InstallCodeCallId = Id<InstallCodeCallIdTag, u64>;

/// Collection of install code call messages whose execution is paused at the
/// end of the round.
///
/// During a subnet split, these messages will be automatically rejected if
/// the targeted canister has moved to a new subnet.
#[derive(Clone, Eq, PartialEq, Debug, Default)]
struct InstallCodeCallManager {
    next_call_id: u64,
    install_code_calls: BTreeMap<InstallCodeCallId, InstallCodeCall>,
}

impl InstallCodeCallManager {
    fn push_call(&mut self, call: InstallCodeCall) -> InstallCodeCallId {
        let call_id = InstallCodeCallId::new(self.next_call_id);
        self.next_call_id += 1;
        self.install_code_calls.insert(call_id, call);

        call_id
    }

    fn remove_call(&mut self, call_id: InstallCodeCallId) -> Option<InstallCodeCall> {
        self.install_code_calls.remove(&call_id)
    }

    /// Removes and returns all `InstallCodeCalls` not targeted to local canisters.
    ///
    /// Used for rejecting all calls targeting migrated canisters after a subnet
    /// split.
    fn remove_non_local_calls(
        &mut self,
        is_local_canister: impl Fn(CanisterId) -> bool,
    ) -> Vec<InstallCodeCall> {
        let mut removed = Vec::new();
        self.install_code_calls.retain(|_call_id, call| {
            if is_local_canister(call.effective_canister_id) {
                true
            } else {
                removed.push(call.clone());
                false
            }
        });
        removed
    }
}

/// Collection of stop canister messages whose execution is paused at the
/// end of the round.
///
/// During a subnet split, these messages will be automatically rejected if
/// the target canister has moved to a new subnet.
#[derive(Clone, Eq, PartialEq, Debug, Default)]
struct StopCanisterCallManager {
    next_call_id: u64,
    stop_canister_calls: BTreeMap<StopCanisterCallId, StopCanisterCall>,
}

impl StopCanisterCallManager {
    fn push_call(&mut self, call: StopCanisterCall) -> StopCanisterCallId {
        let call_id = StopCanisterCallId::new(self.next_call_id);
        self.next_call_id += 1;
        self.stop_canister_calls.insert(call_id, call);

        call_id
    }

    fn remove_call(&mut self, call_id: StopCanisterCallId) -> Option<StopCanisterCall> {
        self.stop_canister_calls.remove(&call_id)
    }

    fn get_time(&self, call_id: &StopCanisterCallId) -> Option<Time> {
        self.stop_canister_calls.get(call_id).map(|x| x.time)
    }

    /// Removes and returns all `StopCanisterCalls` not targeted to local canisters.
    ///
    /// Used for rejecting all calls targeting migrated canisters after a subnet
    /// split.
    fn remove_non_local_calls(
        &mut self,
        is_local_canister: impl Fn(CanisterId) -> bool,
    ) -> Vec<StopCanisterCall> {
        let mut removed = Vec::new();
        self.stop_canister_calls.retain(|_call_id, call| {
            if is_local_canister(call.effective_canister_id) {
                true
            } else {
                removed.push(call.clone());
                false
            }
        });
        removed
    }
}

/// It is responsible for keeping track of all subnet messages that
/// do not require work to be done by another IC layer and
/// cannot finalize the execution in a single round.
#[derive(Clone, Eq, PartialEq, Debug, Default)]
struct CanisterManagementCalls {
    install_code_call_manager: InstallCodeCallManager,
    stop_canister_call_manager: StopCanisterCallManager,
}

impl CanisterManagementCalls {
    fn push_install_code_call(&mut self, call: InstallCodeCall) -> InstallCodeCallId {
        self.install_code_call_manager.push_call(call)
    }

    fn push_stop_canister_call(&mut self, call: StopCanisterCall) -> StopCanisterCallId {
        self.stop_canister_call_manager.push_call(call)
    }

    fn remove_install_code_call(&mut self, call_id: InstallCodeCallId) -> Option<InstallCodeCall> {
        self.install_code_call_manager.remove_call(call_id)
    }

    fn remove_stop_canister_call(
        &mut self,
        call_id: StopCanisterCallId,
    ) -> Option<StopCanisterCall> {
        self.stop_canister_call_manager.remove_call(call_id)
    }

    fn get_time_for_stop_canister_call(&self, call_id: &StopCanisterCallId) -> Option<Time> {
        self.stop_canister_call_manager.get_time(call_id)
    }

    pub fn install_code_calls_len(&self) -> usize {
        self.install_code_call_manager.install_code_calls.len()
    }

    pub fn stop_canister_calls_len(&self) -> usize {
        self.stop_canister_call_manager.stop_canister_calls.len()
    }
}

#[derive(Clone, Eq, PartialEq, Debug)]
pub struct PreSignatureStash {
    pub key_transcript: Arc<IDkgTranscript>,
    pub pre_signatures: BTreeMap<PreSigId, PreSignature>,
}

#[derive(Clone, Eq, PartialEq, Debug, Default)]
pub struct SubnetCallContextManager {
    /// Should increase monotonically. This property is used to determine if a request
    /// corresponds to a future state.
    next_callback_id: u64,
    pub setup_initial_dkg_contexts: BTreeMap<CallbackId, SetupInitialDkgContext>,
    pub sign_with_threshold_contexts: BTreeMap<CallbackId, SignWithThresholdContext>,
    pub canister_http_request_contexts: BTreeMap<CallbackId, CanisterHttpRequestContext>,
    pub reshare_chain_key_contexts: BTreeMap<CallbackId, ReshareChainKeyContext>,
    pub bitcoin_get_successors_contexts: BTreeMap<CallbackId, BitcoinGetSuccessorsContext>,
    pub bitcoin_send_transaction_internal_contexts:
        BTreeMap<CallbackId, BitcoinSendTransactionInternalContext>,
    canister_management_calls: CanisterManagementCalls,
    pub raw_rand_contexts: VecDeque<RawRandContext>,
    pub pre_signature_stashes: BTreeMap<MasterPublicKeyId, PreSignatureStash>,
}

impl SubnetCallContextManager {
    pub fn next_callback_id(&self) -> CallbackId {
        CallbackId::from(self.next_callback_id)
    }

    pub fn push_context(&mut self, context: SubnetCallContext) -> CallbackId {
        let callback_id = CallbackId::new(self.next_callback_id);
        self.next_callback_id += 1;

        match context {
            SubnetCallContext::SetupInitialDKG(context) => {
                self.setup_initial_dkg_contexts.insert(callback_id, context);
            }
            SubnetCallContext::SignWithThreshold(context) => {
                self.sign_with_threshold_contexts
                    .insert(callback_id, context);
            }
            SubnetCallContext::CanisterHttpRequest(context) => {
                self.canister_http_request_contexts
                    .insert(callback_id, context);
            }
            SubnetCallContext::ReshareChainKey(context) => {
                self.reshare_chain_key_contexts.insert(callback_id, context);
            }
            SubnetCallContext::BitcoinGetSuccessors(context) => {
                self.bitcoin_get_successors_contexts
                    .insert(callback_id, context);
            }
            SubnetCallContext::BitcoinSendTransactionInternal(context) => {
                self.bitcoin_send_transaction_internal_contexts
                    .insert(callback_id, context);
            }
        };

        callback_id
    }

    pub fn retrieve_context(
        &mut self,
        callback_id: CallbackId,
        logger: &ReplicaLogger,
    ) -> Option<SubnetCallContext> {
        self.setup_initial_dkg_contexts
            .remove(&callback_id)
            .map(|context| {
                info!(
                    logger,
                    "Received the response for SetupInitialDKG request for target {:?}",
                    context.target_id
                );
                SubnetCallContext::SetupInitialDKG(context)
            })
            .or_else(|| {
                self.sign_with_threshold_contexts
                    .remove(&callback_id)
                    .map(|context| {
                        info!(
                            logger,
                            "Received the response for SignWithThreshold request with id {:?} from {:?}",
                            context.pseudo_random_id,
                            context.request.sender
                        );
                        SubnetCallContext::SignWithThreshold(context)
                    })
            })
            .or_else(|| {
                self.reshare_chain_key_contexts
                    .remove(&callback_id)
                    .map(|context| {
                        info!(
                            logger,
                            "Received the response for ReshareChainKey request with key_id {:?} and callback id {:?} from {:?}",
                            context.key_id,
                            context.request.sender_reply_callback,
                            context.request.sender
                        );
                        SubnetCallContext::ReshareChainKey(context)
                    })
            })
            .or_else(|| {
                self.canister_http_request_contexts
                    .remove(&callback_id)
                    .map(|context| {
                        info!(
                            logger,
                            "Received the response for HttpRequest with callback id {:?} from {:?}",
                            context.request.sender_reply_callback,
                            context.request.sender
                        );
                        SubnetCallContext::CanisterHttpRequest(context)
                    })
            })
            .or_else(|| {
                self.bitcoin_get_successors_contexts
                    .remove(&callback_id)
                    .map(|context| {
                        info!(
                            logger,
                            "Received the response for BitcoinGetSuccessors with callback id {:?} from {:?}",
                            context.request.sender_reply_callback,
                            context.request.sender
                        );
                        SubnetCallContext::BitcoinGetSuccessors(context)
                    })
            })
            .or_else(|| {
                self.bitcoin_send_transaction_internal_contexts
                    .remove(&callback_id)
                    .map(|context| {
                        info!(
                            logger,
                            "Received the response for BitcoinSendTransactionInternal with callback id {:?} from {:?}",
                            context.request.sender_reply_callback,
                            context.request.sender
                        );
                        SubnetCallContext::BitcoinSendTransactionInternal(context)
                    })
            })
    }

    pub fn push_install_code_call(&mut self, call: InstallCodeCall) -> InstallCodeCallId {
        self.canister_management_calls.push_install_code_call(call)
    }

    pub fn remove_install_code_call(
        &mut self,
        call_id: InstallCodeCallId,
    ) -> Option<InstallCodeCall> {
        self.canister_management_calls
            .remove_install_code_call(call_id)
    }

    pub fn remove_non_local_install_code_calls(
        &mut self,
        is_local_canister: impl Fn(CanisterId) -> bool,
    ) -> Vec<InstallCodeCall> {
        self.canister_management_calls
            .install_code_call_manager
            .remove_non_local_calls(is_local_canister)
    }

    pub fn install_code_calls_len(&self) -> usize {
        self.canister_management_calls.install_code_calls_len()
    }

    pub fn push_stop_canister_call(&mut self, call: StopCanisterCall) -> StopCanisterCallId {
        self.canister_management_calls.push_stop_canister_call(call)
    }

    pub fn remove_stop_canister_call(
        &mut self,
        call_id: StopCanisterCallId,
    ) -> Option<StopCanisterCall> {
        self.canister_management_calls
            .remove_stop_canister_call(call_id)
    }

    pub fn get_time_for_stop_canister_call(&self, call_id: &StopCanisterCallId) -> Option<Time> {
        self.canister_management_calls
            .get_time_for_stop_canister_call(call_id)
    }

    pub fn remove_non_local_stop_canister_calls(
        &mut self,
        is_local_canister: impl Fn(CanisterId) -> bool,
    ) -> Vec<StopCanisterCall> {
        self.canister_management_calls
            .stop_canister_call_manager
            .remove_non_local_calls(is_local_canister)
    }

    pub fn stop_canister_calls_len(&self) -> usize {
        self.canister_management_calls.stop_canister_calls_len()
    }

    pub fn push_raw_rand_request(
        &mut self,
        request: Request,
        execution_round_id: ExecutionRound,
        time: Time,
    ) {
        self.raw_rand_contexts.push_back(RawRandContext {
            request,
            execution_round_id,
            time,
        });
    }

    pub fn remove_non_local_raw_rand_calls(
        &mut self,
        is_local_canister: impl Fn(CanisterId) -> bool,
    ) -> Vec<RawRandContext> {
        let mut removed = Vec::new();
        self.raw_rand_contexts.retain(|context| {
            if is_local_canister(context.request.sender()) {
                true
            } else {
                removed.push(context.clone());
                false
            }
        });
        removed
    }

    /// Returns the number of `sign_with_threshold_contexts` per key id.
    pub fn sign_with_threshold_contexts_count(&self, key_id: &MasterPublicKeyId) -> usize {
        self.sign_with_threshold_contexts
            .iter()
            .filter(|(_, context)| match (key_id, &context.args) {
                (MasterPublicKeyId::Ecdsa(ecdsa_key_id), ThresholdArguments::Ecdsa(args)) => {
                    args.key_id == *ecdsa_key_id
                }
                (MasterPublicKeyId::Schnorr(schnorr_key_id), ThresholdArguments::Schnorr(args)) => {
                    args.key_id == *schnorr_key_id
                }
                (MasterPublicKeyId::VetKd(vetkd_key_id), ThresholdArguments::VetKd(args)) => {
                    args.key_id == *vetkd_key_id
                }
                _ => false,
            })
            .count()
    }

    pub fn sign_with_ecdsa_contexts(&self) -> BTreeMap<CallbackId, SignWithThresholdContext> {
        self.sign_with_threshold_contexts
            .iter()
            .filter(|(_, context)| context.is_ecdsa())
            .map(|(cid, context)| (*cid, context.clone()))
            .collect()
    }

    pub fn sign_with_schnorr_contexts(&self) -> BTreeMap<CallbackId, SignWithThresholdContext> {
        self.sign_with_threshold_contexts
            .iter()
            .filter(|(_, context)| context.is_schnorr())
            .map(|(cid, context)| (*cid, context.clone()))
            .collect()
    }

    pub fn vetkd_derive_key_contexts(&self) -> BTreeMap<CallbackId, SignWithThresholdContext> {
        self.sign_with_threshold_contexts
            .iter()
            .filter(|(_, context)| context.is_vetkd())
            .map(|(cid, context)| (*cid, context.clone()))
            .collect()
    }
}

impl From<&SubnetCallContextManager> for pb_metadata::SubnetCallContextManager {
    fn from(item: &SubnetCallContextManager) -> Self {
        Self {
            next_callback_id: item.next_callback_id,
            setup_initial_dkg_contexts: item
                .setup_initial_dkg_contexts
                .iter()
                .map(
                    |(callback_id, context)| pb_metadata::SetupInitialDkgContextTree {
                        callback_id: callback_id.get(),
                        context: Some(context.into()),
                    },
                )
                .collect(),
            sign_with_threshold_contexts: item
                .sign_with_threshold_contexts
                .iter()
                .map(
                    |(callback_id, context)| pb_metadata::SignWithThresholdContextTree {
                        callback_id: callback_id.get(),
                        context: Some(context.into()),
                    },
                )
                .collect(),
            pre_signature_stashes: item
                .pre_signature_stashes
                .iter()
                .map(
                    |(key_id, pre_signature_stash)| pb_metadata::PreSignatureStashTree {
                        key_id: Some(key_id.into()),
                        key_transcript: Some(pre_signature_stash.key_transcript.as_ref().into()),
                        pre_signatures: pre_signature_stash
                            .pre_signatures
                            .iter()
                            .map(|(id, pre_sig)| pb_metadata::PreSignatureIdPair {
                                pre_sig_id: id.0,
                                pre_signature: Some(pre_sig.into()),
                            })
                            .collect(),
                    },
                )
                .collect(),
            canister_http_request_contexts: item
                .canister_http_request_contexts
                .iter()
                .map(
                    |(callback_id, context)| pb_metadata::CanisterHttpRequestContextTree {
                        callback_id: callback_id.get(),
                        context: Some(context.into()),
                    },
                )
                .collect(),
            bitcoin_get_successors_contexts: item
                .bitcoin_get_successors_contexts
                .iter()
                .map(
                    |(callback_id, context)| pb_metadata::BitcoinGetSuccessorsContextTree {
                        callback_id: callback_id.get(),
                        context: Some(context.into()),
                    },
                )
                .collect(),
            bitcoin_send_transaction_internal_contexts: item
                .bitcoin_send_transaction_internal_contexts
                .iter()
                .map(|(callback_id, context)| {
                    pb_metadata::BitcoinSendTransactionInternalContextTree {
                        callback_id: callback_id.get(),
                        context: Some(context.into()),
                    }
                })
                .collect(),
            install_code_calls: item
                .canister_management_calls
                .install_code_call_manager
                .install_code_calls
                .iter()
                .map(|(call_id, call)| pb_metadata::InstallCodeCallTree {
                    call_id: call_id.get(),
                    call: Some(call.into()),
                })
                .collect(),
            install_code_requests: vec![],
            next_install_code_call_id: item
                .canister_management_calls
                .install_code_call_manager
                .next_call_id,

            stop_canister_calls: item
                .canister_management_calls
                .stop_canister_call_manager
                .stop_canister_calls
                .iter()
                .map(|(call_id, call)| pb_metadata::StopCanisterCallTree {
                    call_id: call_id.get(),
                    call: Some(call.into()),
                })
                .collect(),
            next_stop_canister_call_id: item
                .canister_management_calls
                .stop_canister_call_manager
                .next_call_id,
            raw_rand_contexts: item
                .raw_rand_contexts
                .iter()
                .map(|context| context.into())
                .collect(),
            reshare_chain_key_contexts: item
                .reshare_chain_key_contexts
                .iter()
                .map(
                    |(callback_id, context)| pb_metadata::ReshareChainKeyContextTree {
                        callback_id: callback_id.get(),
                        context: Some(context.into()),
                    },
                )
                .collect(),
        }
    }
}

impl TryFrom<(Time, pb_metadata::SubnetCallContextManager)> for SubnetCallContextManager {
    type Error = ProxyDecodeError;
    fn try_from(
        (time, item): (Time, pb_metadata::SubnetCallContextManager),
    ) -> Result<Self, Self::Error> {
        let mut setup_initial_dkg_contexts = BTreeMap::<CallbackId, SetupInitialDkgContext>::new();
        for entry in item.setup_initial_dkg_contexts {
            let pb_context =
                try_from_option_field(entry.context, "SystemMetadata::SetupInitialDkgContext")?;
            let context = SetupInitialDkgContext::try_from((time, pb_context))?;
            setup_initial_dkg_contexts.insert(CallbackId::new(entry.callback_id), context);
        }

        let mut sign_with_threshold_contexts =
            BTreeMap::<CallbackId, SignWithThresholdContext>::new();
        for entry in item.sign_with_threshold_contexts {
            let context: SignWithThresholdContext =
                try_from_option_field(entry.context, "SystemMetadata::SignWithThresholdContext")?;
            sign_with_threshold_contexts.insert(CallbackId::new(entry.callback_id), context);
        }

        let mut pre_signature_stashes = BTreeMap::<MasterPublicKeyId, PreSignatureStash>::new();
        for entry in item.pre_signature_stashes {
            let key_id: MasterPublicKeyId = try_from_option_field(
                entry.key_id,
                "SystemMetadata::PreSignatureStash::MasterPublicKeyId",
            )?;
            let key_transcript: IDkgTranscript = try_from_option_field(
                entry.key_transcript.as_ref(),
                "SystemMetadata::PreSignatureStash::IDkgTranscript",
            )?;
            let mut pre_signatures = BTreeMap::new();
            for pre_signature in entry.pre_signatures {
                pre_signatures.insert(
                    PreSigId(pre_signature.pre_sig_id),
                    try_from_option_field(
                        pre_signature.pre_signature.as_ref(),
                        "SystemMetadata::PreSignatureStash::PreSignature",
                    )?,
                );
            }
            pre_signature_stashes.insert(
                key_id,
                PreSignatureStash {
                    key_transcript: Arc::new(key_transcript),
                    pre_signatures,
                },
            );
        }

        let mut canister_http_request_contexts =
            BTreeMap::<CallbackId, CanisterHttpRequestContext>::new();
        for entry in item.canister_http_request_contexts {
            let context: CanisterHttpRequestContext =
                try_from_option_field(entry.context, "SystemMetadata::CanisterHttpRequestContext")?;
            canister_http_request_contexts.insert(CallbackId::new(entry.callback_id), context);
        }

        let mut reshare_chain_key_contexts = BTreeMap::<CallbackId, ReshareChainKeyContext>::new();
        for entry in item.reshare_chain_key_contexts {
            let pb_context =
                try_from_option_field(entry.context, "SystemMetadata::ReshareChainKeyContext")?;
            let context = ReshareChainKeyContext::try_from((time, pb_context))?;
            reshare_chain_key_contexts.insert(CallbackId::new(entry.callback_id), context);
        }

        let mut bitcoin_get_successors_contexts =
            BTreeMap::<CallbackId, BitcoinGetSuccessorsContext>::new();
        for entry in item.bitcoin_get_successors_contexts {
            let pb_context = try_from_option_field(
                entry.context,
                "SystemMetadata::BitcoinGetSuccessorsContext",
            )?;
            let context = BitcoinGetSuccessorsContext::try_from((time, pb_context))?;
            bitcoin_get_successors_contexts.insert(CallbackId::new(entry.callback_id), context);
        }

        let mut bitcoin_send_transaction_internal_contexts =
            BTreeMap::<CallbackId, BitcoinSendTransactionInternalContext>::new();
        for entry in item.bitcoin_send_transaction_internal_contexts {
            let pb_context = try_from_option_field(
                entry.context,
                "SystemMetadata::BitcoinSendTransactionInternalContext",
            )?;
            let context = BitcoinSendTransactionInternalContext::try_from((time, pb_context))?;
            bitcoin_send_transaction_internal_contexts
                .insert(CallbackId::new(entry.callback_id), context);
        }

        let mut install_code_calls = BTreeMap::<InstallCodeCallId, InstallCodeCall>::new();
        // TODO(EXC-1454): Remove when `install_code_requests` field is not needed.
        for entry in item.install_code_requests {
            let pb_request = entry.request.ok_or(ProxyDecodeError::MissingField(
                "InstallCodeRequest::request",
            ))?;
            let call = InstallCodeCall::try_from((time, pb_request))?;
            install_code_calls.insert(InstallCodeCallId::new(entry.request_id), call);
        }
        for entry in item.install_code_calls {
            let pb_call = entry.call.ok_or(ProxyDecodeError::MissingField(
                "SystemMetadata::InstallCodeCall",
            ))?;
            let call = InstallCodeCall::try_from((time, pb_call))?;
            install_code_calls.insert(InstallCodeCallId::new(entry.call_id), call);
        }
        let install_code_call_manager: InstallCodeCallManager = InstallCodeCallManager {
            next_call_id: item.next_install_code_call_id,
            install_code_calls,
        };

        let mut stop_canister_calls = BTreeMap::<StopCanisterCallId, StopCanisterCall>::new();
        for entry in item.stop_canister_calls {
            let pb_call = try_from_option_field(entry.call, "SystemMetadata::StopCanisterCall")?;
            let call = StopCanisterCall::try_from((time, pb_call))?;
            stop_canister_calls.insert(StopCanisterCallId::new(entry.call_id), call);
        }
        let stop_canister_call_manager = StopCanisterCallManager {
            next_call_id: item.next_stop_canister_call_id,
            stop_canister_calls,
        };
        let mut raw_rand_contexts = VecDeque::<RawRandContext>::new();
        for pb_context in item.raw_rand_contexts {
            let context = RawRandContext::try_from((time, pb_context))?;
            raw_rand_contexts.push_back(context);
        }

        Ok(Self {
            next_callback_id: item.next_callback_id,
            setup_initial_dkg_contexts,
            sign_with_threshold_contexts,
            canister_http_request_contexts,
            bitcoin_get_successors_contexts,
            bitcoin_send_transaction_internal_contexts,
            canister_management_calls: CanisterManagementCalls {
                install_code_call_manager,
                stop_canister_call_manager,
            },
            raw_rand_contexts,
            reshare_chain_key_contexts,
            pre_signature_stashes,
        })
    }
}

#[derive(Clone, Eq, PartialEq, Debug)]
pub struct SetupInitialDkgContext {
    pub request: Request,
    pub nodes_in_target_subnet: BTreeSet<NodeId>,
    pub target_id: NiDkgTargetId,
    pub registry_version: RegistryVersion,
    pub time: Time,
}

impl From<&SetupInitialDkgContext> for pb_metadata::SetupInitialDkgContext {
    fn from(context: &SetupInitialDkgContext) -> Self {
        Self {
            request: Some((&context.request).into()),
            nodes_in_subnet: context
                .nodes_in_target_subnet
                .iter()
                .map(|node_id| node_id_into_protobuf(*node_id))
                .collect(),
            target_id: context.target_id.to_vec(),
            registry_version: context.registry_version.get(),
            time: Some(pb_metadata::Time {
                time_nanos: context.time.as_nanos_since_unix_epoch(),
            }),
        }
    }
}

impl TryFrom<(Time, pb_metadata::SetupInitialDkgContext)> for SetupInitialDkgContext {
    type Error = ProxyDecodeError;
    fn try_from(
        (time, context): (Time, pb_metadata::SetupInitialDkgContext),
    ) -> Result<Self, Self::Error> {
        let mut nodes_in_target_subnet = BTreeSet::<NodeId>::new();
        for node_id in context.nodes_in_subnet {
            nodes_in_target_subnet.insert(node_id_try_from_option(Some(node_id))?);
        }
        Ok(SetupInitialDkgContext {
            request: try_from_option_field(context.request, "SetupInitialDkgContext::request")?,
            nodes_in_target_subnet,
            target_id: match ni_dkg_target_id(context.target_id.as_slice()) {
                Ok(target_id) => target_id,
                Err(_) => return Err(Self::Error::Other("target_id is not 32 bytes.".to_string())),
            },
            registry_version: RegistryVersion::from(context.registry_version),
            time: context
                .time
                .map_or(time, |t| Time::from_nanos_since_unix_epoch(t.time_nanos)),
        })
    }
}

/// Tries to convert a vector of bytes into an array of N bytes.
fn try_into_array<const N: usize>(bytes: Vec<u8>, name: &str) -> Result<[u8; N], ProxyDecodeError> {
    if bytes.len() != N {
        return Err(ProxyDecodeError::Other(format!(
            "{} is not {} bytes.",
            name, N
        )));
    }
    let mut id = [0; N];
    id.copy_from_slice(&bytes);
    Ok(id)
}

fn try_into_array_message_hash(
    bytes: Vec<u8>,
) -> Result<[u8; MESSAGE_HASH_SIZE], ProxyDecodeError> {
    try_into_array::<MESSAGE_HASH_SIZE>(bytes, "message_hash")
}

fn try_into_array_pseudo_random_id(
    bytes: Vec<u8>,
) -> Result<[u8; PSEUDO_RANDOM_ID_SIZE], ProxyDecodeError> {
    try_into_array::<PSEUDO_RANDOM_ID_SIZE>(bytes, "pseudo_random_id")
}

fn try_into_array_nonce(bytes: Vec<u8>) -> Result<[u8; NONCE_SIZE], ProxyDecodeError> {
    try_into_array::<NONCE_SIZE>(bytes, "nonce")
}

#[derive(Clone, Eq, PartialEq, Debug)]
pub struct EcdsaMatchedPreSignature {
    pub id: PreSigId,
    pub height: Height,
    pub pre_signature: Arc<EcdsaPreSignatureQuadruple>,
    pub key_transcript: Arc<IDkgTranscript>,
}

impl From<&EcdsaMatchedPreSignature> for pb_types::EcdsaMatchedPreSignature {
    fn from(value: &EcdsaMatchedPreSignature) -> Self {
        Self {
            pre_signature_id: value.id.0,
            height: value.height.get(),
            pre_signature: Some(pb_types::EcdsaPreSignatureQuadruple::from(
                value.pre_signature.as_ref(),
            )),
            key_transcript: Some(pb_subnet::IDkgTranscript::from(
                value.key_transcript.as_ref(),
            )),
        }
    }
}

impl TryFrom<pb_types::EcdsaMatchedPreSignature> for EcdsaMatchedPreSignature {
    type Error = ProxyDecodeError;
    fn try_from(proto: pb_types::EcdsaMatchedPreSignature) -> Result<Self, Self::Error> {
        Ok(EcdsaMatchedPreSignature {
            id: PreSigId(proto.pre_signature_id),
            height: Height::from(proto.height),
            pre_signature: Arc::new(try_from_option_field(
                proto.pre_signature.as_ref(),
                "EcdsaMatchedPreSignature::pre_signature",
            )?),
            key_transcript: Arc::new(try_from_option_field(
                proto.key_transcript.as_ref(),
                "EcdsaMatchedPreSignature::key_transcript",
            )?),
        })
    }
}

#[derive(Clone, Eq, PartialEq, Debug)]
pub struct EcdsaArguments {
    pub key_id: EcdsaKeyId,
    pub message_hash: [u8; MESSAGE_HASH_SIZE],
    pub pre_signature: Option<EcdsaMatchedPreSignature>,
<<<<<<< HEAD
}

impl EcdsaArguments {
    pub fn iter_idkg_transcripts(&self) -> impl Iterator<Item = &IDkgTranscript> {
        let refs = if let Some(pre_sig) = &self.pre_signature {
            vec![
                pre_sig.pre_signature.kappa_unmasked(),
                pre_sig.pre_signature.lambda_masked(),
                pre_sig.pre_signature.kappa_times_lambda(),
                pre_sig.pre_signature.key_times_lambda(),
                pre_sig.key_transcript.as_ref(),
            ]
        } else {
            vec![]
        };
        refs.into_iter()
    }
=======
>>>>>>> cfa2ace4
}

impl From<&EcdsaArguments> for pb_metadata::EcdsaArguments {
    fn from(args: &EcdsaArguments) -> Self {
        Self {
            key_id: Some((&args.key_id).into()),
            message_hash: args.message_hash.to_vec(),
            pre_signature: args
                .pre_signature
                .as_ref()
                .map(pb_types::EcdsaMatchedPreSignature::from),
        }
    }
}

impl TryFrom<pb_metadata::EcdsaArguments> for EcdsaArguments {
    type Error = ProxyDecodeError;
    fn try_from(context: pb_metadata::EcdsaArguments) -> Result<Self, Self::Error> {
        Ok(EcdsaArguments {
            key_id: try_from_option_field(context.key_id, "EcdsaArguments::key_id")?,
            message_hash: try_into_array_message_hash(context.message_hash)?,
            pre_signature: context
                .pre_signature
                .map(EcdsaMatchedPreSignature::try_from)
                .transpose()?,
        })
    }
}

#[derive(Clone, Eq, PartialEq, Debug)]
pub struct SchnorrMatchedPreSignature {
    pub id: PreSigId,
    pub height: Height,
    pub pre_signature: Arc<SchnorrPreSignatureTranscript>,
    pub key_transcript: Arc<IDkgTranscript>,
}

impl From<&SchnorrMatchedPreSignature> for pb_types::SchnorrMatchedPreSignature {
    fn from(value: &SchnorrMatchedPreSignature) -> Self {
        Self {
            pre_signature_id: value.id.0,
            height: value.height.get(),
            pre_signature: Some(pb_types::SchnorrPreSignatureTranscript::from(
                value.pre_signature.as_ref(),
            )),
            key_transcript: Some(pb_subnet::IDkgTranscript::from(
                value.key_transcript.as_ref(),
            )),
        }
    }
}

impl TryFrom<pb_types::SchnorrMatchedPreSignature> for SchnorrMatchedPreSignature {
    type Error = ProxyDecodeError;
    fn try_from(proto: pb_types::SchnorrMatchedPreSignature) -> Result<Self, Self::Error> {
        Ok(SchnorrMatchedPreSignature {
            id: PreSigId(proto.pre_signature_id),
            height: Height::from(proto.height),
            pre_signature: Arc::new(try_from_option_field(
                proto.pre_signature.as_ref(),
                "SchnorrMatchedPreSignature::pre_signature",
            )?),
            key_transcript: Arc::new(try_from_option_field(
                proto.key_transcript.as_ref(),
                "SchnorrMatchedPreSignature::key_transcript",
            )?),
        })
    }
}

#[derive(Clone, Eq, PartialEq, Debug)]
pub struct SchnorrArguments {
    pub key_id: SchnorrKeyId,
    pub message: Arc<Vec<u8>>,
    pub taproot_tree_root: Option<Arc<Vec<u8>>>,
    pub pre_signature: Option<SchnorrMatchedPreSignature>,
<<<<<<< HEAD
}

impl SchnorrArguments {
    pub fn iter_idkg_transcripts(&self) -> impl Iterator<Item = &IDkgTranscript> {
        let refs = if let Some(pre_sig) = &self.pre_signature {
            vec![
                pre_sig.pre_signature.blinder_unmasked(),
                pre_sig.key_transcript.as_ref(),
            ]
        } else {
            vec![]
        };
        refs.into_iter()
    }
=======
>>>>>>> cfa2ace4
}

impl From<&SchnorrArguments> for pb_metadata::SchnorrArguments {
    fn from(args: &SchnorrArguments) -> Self {
        Self {
            key_id: Some((&args.key_id).into()),
            message: args.message.to_vec(),
            taproot_tree_root: args.taproot_tree_root.as_ref().map(|v| v.to_vec()),
            pre_signature: args
                .pre_signature
                .as_ref()
                .map(pb_types::SchnorrMatchedPreSignature::from),
        }
    }
}

impl TryFrom<pb_metadata::SchnorrArguments> for SchnorrArguments {
    type Error = ProxyDecodeError;
    fn try_from(context: pb_metadata::SchnorrArguments) -> Result<Self, Self::Error> {
        Ok(SchnorrArguments {
            key_id: try_from_option_field(context.key_id, "SchnorrArguments::key_id")?,
            message: Arc::new(context.message),
            taproot_tree_root: context.taproot_tree_root.map(Arc::new),
            pre_signature: context
                .pre_signature
                .map(SchnorrMatchedPreSignature::try_from)
                .transpose()?,
        })
    }
}

#[derive(Clone, Eq, PartialEq, Debug)]
pub struct VetKdArguments {
    pub key_id: VetKdKeyId,
    pub input: Arc<Vec<u8>>,
    pub transport_public_key: Vec<u8>,
    pub ni_dkg_id: NiDkgId,
    pub height: Height,
}

impl From<&VetKdArguments> for pb_metadata::VetKdArguments {
    fn from(args: &VetKdArguments) -> Self {
        Self {
            key_id: Some((&args.key_id).into()),
            input: args.input.to_vec(),
            transport_public_key: args.transport_public_key.to_vec(),
            ni_dkg_id: Some((args.ni_dkg_id.clone()).into()),
            height: args.height.get(),
        }
    }
}

impl TryFrom<pb_metadata::VetKdArguments> for VetKdArguments {
    type Error = ProxyDecodeError;
    fn try_from(context: pb_metadata::VetKdArguments) -> Result<Self, Self::Error> {
        Ok(VetKdArguments {
            key_id: try_from_option_field(context.key_id, "VetKdArguments::key_id")?,
            input: Arc::new(context.input),
            transport_public_key: context.transport_public_key,
            ni_dkg_id: try_from_option_field(context.ni_dkg_id, "VetKdArguments::ni_dkg_id")?,
            height: Height::from(context.height),
        })
    }
}

#[derive(Clone, Eq, PartialEq, Debug)]
pub enum ThresholdArguments {
    Ecdsa(EcdsaArguments),
    Schnorr(SchnorrArguments),
    VetKd(VetKdArguments),
}

impl ThresholdArguments {
    /// Returns the generic key id.
    pub fn key_id(&self) -> MasterPublicKeyId {
        match self {
            ThresholdArguments::Ecdsa(args) => MasterPublicKeyId::Ecdsa(args.key_id.clone()),
            ThresholdArguments::Schnorr(args) => MasterPublicKeyId::Schnorr(args.key_id.clone()),
            ThresholdArguments::VetKd(args) => MasterPublicKeyId::VetKd(args.key_id.clone()),
        }
    }
}

impl From<&ThresholdArguments> for pb_metadata::ThresholdArguments {
    fn from(context: &ThresholdArguments) -> Self {
        let threshold_scheme = match context {
            ThresholdArguments::Ecdsa(args) => {
                pb_metadata::threshold_arguments::ThresholdScheme::Ecdsa(args.into())
            }
            ThresholdArguments::Schnorr(args) => {
                pb_metadata::threshold_arguments::ThresholdScheme::Schnorr(args.into())
            }
            ThresholdArguments::VetKd(args) => {
                pb_metadata::threshold_arguments::ThresholdScheme::Vetkd(args.into())
            }
        };
        Self {
            threshold_scheme: Some(threshold_scheme),
        }
    }
}

impl TryFrom<pb_metadata::ThresholdArguments> for ThresholdArguments {
    type Error = ProxyDecodeError;
    fn try_from(context: pb_metadata::ThresholdArguments) -> Result<Self, Self::Error> {
        let threshold_scheme = try_from_option_field(
            context.threshold_scheme,
            "ThresholdArguments::threshold_scheme",
        )?;
        match threshold_scheme {
            pb_metadata::threshold_arguments::ThresholdScheme::Ecdsa(args) => {
                Ok(ThresholdArguments::Ecdsa(EcdsaArguments::try_from(args)?))
            }
            pb_metadata::threshold_arguments::ThresholdScheme::Schnorr(args) => Ok(
                ThresholdArguments::Schnorr(SchnorrArguments::try_from(args)?),
            ),
            pb_metadata::threshold_arguments::ThresholdScheme::Vetkd(args) => {
                Ok(ThresholdArguments::VetKd(VetKdArguments::try_from(args)?))
            }
        }
    }
}

#[derive(Clone, Eq, PartialEq, Debug)]
pub struct IDkgSignWithThresholdContext<'a>(&'a SignWithThresholdContext);

impl<'a> TryFrom<&'a SignWithThresholdContext> for IDkgSignWithThresholdContext<'a> {
    type Error = ();

    fn try_from(val: &'a SignWithThresholdContext) -> Result<Self, Self::Error> {
        if !val.is_idkg() {
            Err(())
        } else {
            Ok(Self(val))
        }
    }
}

impl<'a> From<IDkgSignWithThresholdContext<'a>> for &'a SignWithThresholdContext {
    fn from(val: IDkgSignWithThresholdContext<'a>) -> Self {
        val.0
    }
}

impl IDkgSignWithThresholdContext<'_> {
    pub fn inner(&self) -> &SignWithThresholdContext {
        self.0
    }
}

impl std::ops::Deref for IDkgSignWithThresholdContext<'_> {
    type Target = SignWithThresholdContext;

    fn deref(&self) -> &<Self as std::ops::Deref>::Target {
        self.inner()
    }
}

impl std::borrow::Borrow<SignWithThresholdContext> for IDkgSignWithThresholdContext<'_> {
    fn borrow(&self) -> &SignWithThresholdContext {
        self.inner()
    }
}

#[derive(Clone, Eq, PartialEq, Debug)]
pub struct SignWithThresholdContext {
    pub request: Request,
    pub args: ThresholdArguments,
    pub derivation_path: Arc<Vec<Vec<u8>>>,
    pub pseudo_random_id: [u8; PSEUDO_RANDOM_ID_SIZE],
    pub batch_time: Time,
    pub matched_pre_signature: Option<(PreSigId, Height)>,
    pub nonce: Option<[u8; NONCE_SIZE]>,
}

impl SignWithThresholdContext {
    /// Returns the key id of the master public key.
    pub fn key_id(&self) -> MasterPublicKeyId {
        match &self.args {
            ThresholdArguments::Ecdsa(args) => MasterPublicKeyId::Ecdsa(args.key_id.clone()),
            ThresholdArguments::Schnorr(args) => MasterPublicKeyId::Schnorr(args.key_id.clone()),
            ThresholdArguments::VetKd(args) => MasterPublicKeyId::VetKd(args.key_id.clone()),
        }
    }

    /// Returns true if arguments are for ECDSA.
    pub fn is_ecdsa(&self) -> bool {
        matches!(&self.args, ThresholdArguments::Ecdsa(_))
    }

    /// Returns true if arguments are for Schnorr.
    pub fn is_schnorr(&self) -> bool {
        matches!(&self.args, ThresholdArguments::Schnorr(_))
    }

    /// Returns true if arguments are for VetKd.
    pub fn is_vetkd(&self) -> bool {
        matches!(&self.args, ThresholdArguments::VetKd(_))
    }

    /// Returns true if arguments are for a context handled by IDKG.
    pub fn is_idkg(&self) -> bool {
        match &self.args {
            ThresholdArguments::Ecdsa(_) | ThresholdArguments::Schnorr(_) => true,
            ThresholdArguments::VetKd(_) => false,
        }
    }

    /// Returns ECDSA arguments.
    /// Panics if arguments are not for ECDSA.
    /// Should only be called if `is_ecdsa` returns true.
    pub fn ecdsa_args(&self) -> &EcdsaArguments {
        match &self.args {
            ThresholdArguments::Ecdsa(args) => args,
            _ => panic!("ECDSA arguments not found."),
        }
    }

    /// Returns Schnorr arguments.
    /// Panics if arguments are not for Schnorr
    /// Should only be called if `is_schnorr` returns true.
    pub fn schnorr_args(&self) -> &SchnorrArguments {
        match &self.args {
            ThresholdArguments::Schnorr(args) => args,
            _ => panic!("Schnorr arguments not found."),
        }
    }

    /// Returns VetKd arguments.
    /// Panics if arguments are not for VetKd
    /// Should only be called if `is_vetkd` returns true.
    pub fn vetkd_args(&self) -> &VetKdArguments {
        match &self.args {
            ThresholdArguments::VetKd(args) => args,
            _ => panic!("VetKd arguments not found."),
        }
    }
}

impl From<&SignWithThresholdContext> for pb_metadata::SignWithThresholdContext {
    fn from(context: &SignWithThresholdContext) -> Self {
        Self {
            request: Some((&context.request).into()),
            args: Some((&context.args).into()),
            derivation_path_vec: context.derivation_path.to_vec(),
            pseudo_random_id: context.pseudo_random_id.to_vec(),
            batch_time: context.batch_time.as_nanos_since_unix_epoch(),
            pre_signature_id: context.matched_pre_signature.as_ref().map(|q| q.0.id()),
            height: context.matched_pre_signature.as_ref().map(|q| q.1.get()),
            nonce: context.nonce.map(|n| n.to_vec()),
        }
    }
}

impl TryFrom<pb_metadata::SignWithThresholdContext> for SignWithThresholdContext {
    type Error = ProxyDecodeError;
    fn try_from(context: pb_metadata::SignWithThresholdContext) -> Result<Self, Self::Error> {
        let request: Request =
            try_from_option_field(context.request, "SignWithThresholdContext::request")?;
        let args: ThresholdArguments =
            try_from_option_field(context.args, "SignWithThresholdContext::args")?;
        Ok(SignWithThresholdContext {
            request,
            args,
            derivation_path: Arc::new(context.derivation_path_vec),
            pseudo_random_id: try_into_array_pseudo_random_id(context.pseudo_random_id)?,
            batch_time: Time::from_nanos_since_unix_epoch(context.batch_time),
            matched_pre_signature: context
                .pre_signature_id
                .map(PreSigId)
                .zip(context.height)
                .map(|(q, h)| (q, Height::from(h))),
            nonce: context.nonce.map(try_into_array_nonce).transpose()?,
        })
    }
}

#[derive(Clone, Eq, PartialEq, Debug)]
pub struct ReshareChainKeyContext {
    pub request: Request,
    pub key_id: MasterPublicKeyId,
    pub nodes: BTreeSet<NodeId>,
    pub registry_version: RegistryVersion,
    pub time: Time,
    pub target_id: NiDkgTargetId,
}

impl From<&ReshareChainKeyContext> for pb_metadata::ReshareChainKeyContext {
    fn from(context: &ReshareChainKeyContext) -> Self {
        Self {
            request: Some(pb_queues::Request::from(&context.request)),
            key_id: Some(pb_types::MasterPublicKeyId::from(&context.key_id)),
            nodes: context
                .nodes
                .iter()
                .map(|node_id| node_id_into_protobuf(*node_id))
                .collect(),
            registry_version: context.registry_version.get(),
            time: Some(pb_metadata::Time {
                time_nanos: context.time.as_nanos_since_unix_epoch(),
            }),
            target_id: context.target_id.to_vec(),
        }
    }
}

impl TryFrom<(Time, pb_metadata::ReshareChainKeyContext)> for ReshareChainKeyContext {
    type Error = ProxyDecodeError;
    fn try_from(
        (time, context): (Time, pb_metadata::ReshareChainKeyContext),
    ) -> Result<Self, Self::Error> {
        let key_id: MasterPublicKeyId =
            try_from_option_field(context.key_id, "ReshareChainKeyContext::key_id")?;

        Ok(Self {
            request: try_from_option_field(context.request, "ReshareChainKeyContext::request")?,
            key_id,
            nodes: context
                .nodes
                .into_iter()
                .map(|node_id| node_id_try_from_option(Some(node_id)))
                .collect::<Result<_, _>>()?,
            registry_version: RegistryVersion::from(context.registry_version),
            time: context
                .time
                .map_or(time, |t| Time::from_nanos_since_unix_epoch(t.time_nanos)),
            target_id: {
                // The target id is empty, if we have a legacy IDkgDealingContext
                // Since we don't need the target id for Idkg, this is safe
                // TODO(CRP-2613): remove this case
                if context.target_id.is_empty() {
                    NiDkgTargetId::new([0; 32])
                } else {
                    match ni_dkg_target_id(context.target_id.as_slice()) {
                        Ok(target_id) => target_id,
                        Err(_) => {
                            return Err(Self::Error::Other(
                                "target_id is not 32 bytes.".to_string(),
                            ))
                        }
                    }
                }
            },
        })
    }
}

#[derive(Clone, Eq, PartialEq, Debug)]
pub struct BitcoinGetSuccessorsContext {
    pub request: Request,
    pub payload: GetSuccessorsRequestInitial,
    pub time: Time,
}

impl From<&BitcoinGetSuccessorsContext> for pb_metadata::BitcoinGetSuccessorsContext {
    fn from(context: &BitcoinGetSuccessorsContext) -> Self {
        Self {
            request: Some((&context.request).into()),
            payload: Some((&context.payload).into()),
            time: Some(pb_metadata::Time {
                time_nanos: context.time.as_nanos_since_unix_epoch(),
            }),
        }
    }
}

impl TryFrom<(Time, pb_metadata::BitcoinGetSuccessorsContext)> for BitcoinGetSuccessorsContext {
    type Error = ProxyDecodeError;
    fn try_from(
        (time, context): (Time, pb_metadata::BitcoinGetSuccessorsContext),
    ) -> Result<Self, Self::Error> {
        let request: Request =
            try_from_option_field(context.request, "BitcoinGetSuccessorsContext::request")?;
        let payload: GetSuccessorsRequestInitial =
            try_from_option_field(context.payload, "BitcoinGetSuccessorsContext::payload")?;
        Ok(BitcoinGetSuccessorsContext {
            request,
            payload,
            time: context
                .time
                .map_or(time, |t| Time::from_nanos_since_unix_epoch(t.time_nanos)),
        })
    }
}

#[derive(Clone, Eq, PartialEq, Debug)]
pub struct BitcoinSendTransactionInternalContext {
    pub request: Request,
    pub payload: SendTransactionRequest,
    pub time: Time,
}

impl From<&BitcoinSendTransactionInternalContext>
    for pb_metadata::BitcoinSendTransactionInternalContext
{
    fn from(context: &BitcoinSendTransactionInternalContext) -> Self {
        Self {
            request: Some((&context.request).into()),
            payload: Some((&context.payload).into()),
            time: Some(pb_metadata::Time {
                time_nanos: context.time.as_nanos_since_unix_epoch(),
            }),
        }
    }
}

impl TryFrom<(Time, pb_metadata::BitcoinSendTransactionInternalContext)>
    for BitcoinSendTransactionInternalContext
{
    type Error = ProxyDecodeError;
    fn try_from(
        (time, context): (Time, pb_metadata::BitcoinSendTransactionInternalContext),
    ) -> Result<Self, Self::Error> {
        let request: Request =
            try_from_option_field(context.request, "BitcoinGetSuccessorsContext::request")?;
        let payload: SendTransactionRequest =
            try_from_option_field(context.payload, "BitcoinGetSuccessorsContext::payload")?;
        Ok(BitcoinSendTransactionInternalContext {
            request,
            payload,
            time: context
                .time
                .map_or(time, |t| Time::from_nanos_since_unix_epoch(t.time_nanos)),
        })
    }
}

#[derive(Clone, Eq, PartialEq, Debug)]
pub struct InstallCodeCall {
    pub call: CanisterCall,
    pub time: Time,
    pub effective_canister_id: CanisterId,
}

impl From<&InstallCodeCall> for pb_metadata::InstallCodeCall {
    fn from(install_code_call: &InstallCodeCall) -> Self {
        use pb_metadata::install_code_call::CanisterCall as PbCanisterCall;
        let call = match &install_code_call.call {
            CanisterCall::Request(request) => PbCanisterCall::Request(request.as_ref().into()),
            CanisterCall::Ingress(ingress) => PbCanisterCall::Ingress(ingress.as_ref().into()),
        };
        Self {
            canister_call: Some(call),
            effective_canister_id: Some((install_code_call.effective_canister_id).into()),
            time: Some(pb_metadata::Time {
                time_nanos: install_code_call.time.as_nanos_since_unix_epoch(),
            }),
        }
    }
}

impl TryFrom<(Time, pb_metadata::InstallCodeRequest)> for InstallCodeCall {
    type Error = ProxyDecodeError;
    fn try_from(
        (time, install_code_request): (Time, pb_metadata::InstallCodeRequest),
    ) -> Result<Self, Self::Error> {
        let pb_call = install_code_request
            .request
            .ok_or(ProxyDecodeError::MissingField(
                "InstallCodeRequest::request",
            ))?;
        let effective_canister_id: CanisterId = try_from_option_field(
            install_code_request.effective_canister_id,
            "InstallCodeRequest::effective_canister_id",
        )?;
        Ok(InstallCodeCall {
            call: CanisterCall::Request(Arc::new(pb_call.try_into()?)),
            effective_canister_id,
            time: install_code_request
                .time
                .map_or(time, |t| Time::from_nanos_since_unix_epoch(t.time_nanos)),
        })
    }
}

impl TryFrom<(Time, pb_metadata::InstallCodeCall)> for InstallCodeCall {
    type Error = ProxyDecodeError;
    fn try_from(
        (time, install_code_call): (Time, pb_metadata::InstallCodeCall),
    ) -> Result<Self, Self::Error> {
        use pb_metadata::install_code_call::CanisterCall as PbCanisterCall;
        let pb_call = install_code_call
            .canister_call
            .ok_or(ProxyDecodeError::MissingField(
                "InstallCodeCall::canister_call",
            ))?;

        let call = match pb_call {
            PbCanisterCall::Request(request) => {
                CanisterCall::Request(Arc::new(request.try_into()?))
            }
            PbCanisterCall::Ingress(ingress) => {
                CanisterCall::Ingress(Arc::new(ingress.try_into()?))
            }
        };

        let effective_canister_id: CanisterId = try_from_option_field(
            install_code_call.effective_canister_id,
            "InstallCodeCall::effective_canister_id",
        )?;
        Ok(InstallCodeCall {
            call,
            effective_canister_id,
            time: install_code_call
                .time
                .map_or(time, |t| Time::from_nanos_since_unix_epoch(t.time_nanos)),
        })
    }
}

#[derive(Clone, Eq, PartialEq, Debug)]
pub struct StopCanisterCall {
    pub call: CanisterCall,
    pub effective_canister_id: CanisterId,
    pub time: Time,
}

impl From<&StopCanisterCall> for pb_metadata::StopCanisterCall {
    fn from(stop_canister_call: &StopCanisterCall) -> Self {
        use pb_metadata::stop_canister_call::CanisterCall as PbCanisterCall;
        let call = match &stop_canister_call.call {
            CanisterCall::Request(request) => PbCanisterCall::Request(request.as_ref().into()),
            CanisterCall::Ingress(ingress) => PbCanisterCall::Ingress(ingress.as_ref().into()),
        };
        Self {
            canister_call: Some(call),
            effective_canister_id: Some((stop_canister_call.effective_canister_id).into()),
            time: Some(pb_metadata::Time {
                time_nanos: stop_canister_call.time.as_nanos_since_unix_epoch(),
            }),
        }
    }
}

impl TryFrom<(Time, pb_metadata::StopCanisterCall)> for StopCanisterCall {
    type Error = ProxyDecodeError;
    fn try_from(
        (time, stop_canister_call): (Time, pb_metadata::StopCanisterCall),
    ) -> Result<Self, Self::Error> {
        use pb_metadata::stop_canister_call::CanisterCall as PbCanisterCall;
        let pb_call = stop_canister_call
            .canister_call
            .ok_or(ProxyDecodeError::MissingField(
                "StopCanisterCall::canister_call",
            ))?;

        let call = match pb_call {
            PbCanisterCall::Request(request) => {
                CanisterCall::Request(Arc::new(request.try_into()?))
            }
            PbCanisterCall::Ingress(ingress) => {
                CanisterCall::Ingress(Arc::new(ingress.try_into()?))
            }
        };
        let effective_canister_id = try_from_option_field(
            stop_canister_call.effective_canister_id,
            "StopCanisterCall::effective_canister_id",
        )?;
        Ok(StopCanisterCall {
            call,
            effective_canister_id,
            time: stop_canister_call
                .time
                .map_or(time, |t| Time::from_nanos_since_unix_epoch(t.time_nanos)),
        })
    }
}

/// Struct for tracking the required information needed for creating a response.
#[derive(Clone, Eq, PartialEq, Debug)]
pub struct RawRandContext {
    pub request: Request,
    pub time: Time,
    pub execution_round_id: ExecutionRound,
}

impl From<&RawRandContext> for pb_metadata::RawRandContext {
    fn from(context: &RawRandContext) -> Self {
        Self {
            request: Some((&context.request).into()),
            execution_round_id: context.execution_round_id.get(),
            time: Some(pb_metadata::Time {
                time_nanos: context.time.as_nanos_since_unix_epoch(),
            }),
        }
    }
}

impl TryFrom<(Time, pb_metadata::RawRandContext)> for RawRandContext {
    type Error = ProxyDecodeError;
    fn try_from((time, context): (Time, pb_metadata::RawRandContext)) -> Result<Self, Self::Error> {
        let request: Request = try_from_option_field(context.request, "RawRandContext::request")?;

        Ok(RawRandContext {
            request,
            execution_round_id: ExecutionRound::new(context.execution_round_id),
            time: context
                .time
                .map_or(time, |t| Time::from_nanos_since_unix_epoch(t.time_nanos)),
        })
    }
}

mod testing {
    use super::*;

    /// Early warning system / stumbling block forcing the authors of changes adding
    /// or removing replicated state fields to think about and/or ask the Message
    /// Routing team to think about any repercussions to the subnet splitting logic.
    ///
    /// If you do find yourself having to make changes to this function, it is quite
    /// possible that you have not broken anything. But there is a non-zero chance
    /// for changes to the structure of the replicated state to also require changes
    /// to the subnet splitting logic or risk breaking it. Which is why this brute
    /// force check exists.
    ///
    /// See `ReplicatedState::split()` and `ReplicatedState::after_split()` for more
    /// context.
    #[allow(dead_code)]
    fn subnet_splitting_change_guard_do_not_modify_without_reading_doc_comment() {
        //
        // DO NOT MODIFY WITHOUT READING DOC COMMENT!
        //
        let canister_management_calls = CanisterManagementCalls {
            install_code_call_manager: Default::default(),
            stop_canister_call_manager: Default::default(),
        };
        //
        // DO NOT MODIFY WITHOUT READING DOC COMMENT!
        //
        let _subnet_call_context_manager = SubnetCallContextManager {
            next_callback_id: 0,
            setup_initial_dkg_contexts: Default::default(),
            sign_with_threshold_contexts: Default::default(),
            canister_http_request_contexts: Default::default(),
            reshare_chain_key_contexts: Default::default(),
            bitcoin_get_successors_contexts: Default::default(),
            bitcoin_send_transaction_internal_contexts: Default::default(),
            canister_management_calls,
            raw_rand_contexts: Default::default(),
            pre_signature_stashes: Default::default(),
        };
    }
}<|MERGE_RESOLUTION|>--- conflicted
+++ resolved
@@ -873,26 +873,6 @@
     pub key_id: EcdsaKeyId,
     pub message_hash: [u8; MESSAGE_HASH_SIZE],
     pub pre_signature: Option<EcdsaMatchedPreSignature>,
-<<<<<<< HEAD
-}
-
-impl EcdsaArguments {
-    pub fn iter_idkg_transcripts(&self) -> impl Iterator<Item = &IDkgTranscript> {
-        let refs = if let Some(pre_sig) = &self.pre_signature {
-            vec![
-                pre_sig.pre_signature.kappa_unmasked(),
-                pre_sig.pre_signature.lambda_masked(),
-                pre_sig.pre_signature.kappa_times_lambda(),
-                pre_sig.pre_signature.key_times_lambda(),
-                pre_sig.key_transcript.as_ref(),
-            ]
-        } else {
-            vec![]
-        };
-        refs.into_iter()
-    }
-=======
->>>>>>> cfa2ace4
 }
 
 impl From<&EcdsaArguments> for pb_metadata::EcdsaArguments {
@@ -969,23 +949,6 @@
     pub message: Arc<Vec<u8>>,
     pub taproot_tree_root: Option<Arc<Vec<u8>>>,
     pub pre_signature: Option<SchnorrMatchedPreSignature>,
-<<<<<<< HEAD
-}
-
-impl SchnorrArguments {
-    pub fn iter_idkg_transcripts(&self) -> impl Iterator<Item = &IDkgTranscript> {
-        let refs = if let Some(pre_sig) = &self.pre_signature {
-            vec![
-                pre_sig.pre_signature.blinder_unmasked(),
-                pre_sig.key_transcript.as_ref(),
-            ]
-        } else {
-            vec![]
-        };
-        refs.into_iter()
-    }
-=======
->>>>>>> cfa2ace4
 }
 
 impl From<&SchnorrArguments> for pb_metadata::SchnorrArguments {
@@ -1222,6 +1185,37 @@
             ThresholdArguments::VetKd(args) => args,
             _ => panic!("VetKd arguments not found."),
         }
+    }
+
+    /// Return all IDkgTranscripts included in this context
+    pub fn iter_idkg_transcripts(&self) -> impl Iterator<Item = &IDkgTranscript> {
+        let refs = match &self.args {
+            ThresholdArguments::Ecdsa(args) => args
+                .pre_signature
+                .as_ref()
+                .map(|pre_sig| {
+                    vec![
+                        pre_sig.pre_signature.kappa_unmasked(),
+                        pre_sig.pre_signature.lambda_masked(),
+                        pre_sig.pre_signature.kappa_times_lambda(),
+                        pre_sig.pre_signature.key_times_lambda(),
+                        &pre_sig.key_transcript,
+                    ]
+                })
+                .unwrap_or_default(),
+            ThresholdArguments::Schnorr(args) => args
+                .pre_signature
+                .as_ref()
+                .map(|pre_sig| {
+                    vec![
+                        pre_sig.pre_signature.blinder_unmasked(),
+                        &pre_sig.key_transcript,
+                    ]
+                })
+                .unwrap_or_default(),
+            ThresholdArguments::VetKd(_) => vec![],
+        };
+        refs.into_iter()
     }
 }
 
