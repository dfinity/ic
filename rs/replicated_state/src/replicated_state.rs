use super::{
    canister_state::CanisterState,
    metadata_state::{IngressHistoryState, Stream, Streams, SystemMetadata},
};
use crate::{
    canister_snapshots::CanisterSnapshots,
    canister_state::{
        queues::{CanisterInput, CanisterQueuesLoopDetector},
        system_state::{push_input, CanisterOutputQueuesIterator},
    },
    metadata_state::{
        subnet_call_context_manager::{IDkgDealingsContext, SignWithThresholdContext},
        StreamMap,
    },
    CanisterQueues,
};
use ic_base_types::PrincipalId;
use ic_btc_replica_types::BitcoinAdapterResponse;
use ic_error_types::{ErrorCode, UserError};
use ic_interfaces::messaging::{
    IngressInductionError, LABEL_VALUE_CANISTER_NOT_FOUND, LABEL_VALUE_CANISTER_STOPPED,
    LABEL_VALUE_CANISTER_STOPPING,
};
use ic_protobuf::state::queues::v1::canister_queues::NextInputQueue;
use ic_registry_routing_table::RoutingTable;
use ic_registry_subnet_type::SubnetType;
use ic_types::{
    batch::{ConsensusResponse, RawQueryStats},
    ingress::IngressStatus,
    messages::{CallbackId, CanisterMessage, Ingress, MessageId, RequestOrResponse, Response},
    time::CoarseTime,
    CanisterId, MemoryAllocation, NumBytes, SubnetId, Time,
};
use ic_validate_eq::ValidateEq;
use ic_validate_eq_derive::ValidateEq;
use rand::{Rng, SeedableRng};
use rand_chacha::ChaChaRng;
use std::collections::{BTreeMap, BTreeSet, VecDeque};
use std::sync::Arc;
use strum_macros::{EnumCount, EnumIter};

/// Maximum message length of a synthetic reject response produced by message
/// routing.
pub const MR_SYNTHETIC_REJECT_MESSAGE_MAX_LEN: usize = 255;

/// Input queue type: local or remote subnet.
#[derive(Copy, Clone, Eq, PartialEq, Debug)]
pub enum InputQueueType {
    /// Local subnet input messages.
    LocalSubnet,
    /// Remote subnet input messages.
    RemoteSubnet,
}

/// Next input source: round-robin across local subnet canister messages;
/// ingress messages; and remote subnet canister messages.
#[derive(Copy, Clone, Eq, PartialEq, Debug, Default, EnumCount, EnumIter)]
pub enum InputSource {
    /// Local subnet input messages.
    #[default]
    LocalSubnet = 0,
    /// Ingress messages.
    Ingress = 1,
    /// Remote subnet input messages.
    RemoteSubnet = 2,
}

impl From<&InputSource> for NextInputQueue {
    fn from(next: &InputSource) -> Self {
        match next {
            // Encode `LocalSubnet` as `Unspecified` because it is decoded as such (and it
            // serializes to zero bytes).
            InputSource::LocalSubnet => NextInputQueue::Unspecified,
            InputSource::Ingress => NextInputQueue::Ingress,
            InputSource::RemoteSubnet => NextInputQueue::RemoteSubnet,
        }
    }
}

impl From<NextInputQueue> for InputSource {
    fn from(next: NextInputQueue) -> Self {
        match next {
            NextInputQueue::Unspecified | NextInputQueue::LocalSubnet => InputSource::LocalSubnet,
            NextInputQueue::Ingress => InputSource::Ingress,
            NextInputQueue::RemoteSubnet => InputSource::RemoteSubnet,
        }
    }
}

#[derive(Eq, PartialEq, Debug)]
pub enum StateError {
    /// Message enqueuing failed due to no matching canister ID.
    CanisterNotFound(CanisterId),

    /// Canister is stopped, not accepting any messages.
    CanisterStopped(CanisterId),

    /// Canister is stopping, only accepting responses.
    CanisterStopping(CanisterId),

    /// Message enqueuing failed due to canister migration.
    CanisterMigrating {
        canister_id: CanisterId,
        host_subnet: SubnetId,
    },

    /// Message enqueuing failed due to full in/out queue.
    QueueFull { capacity: usize },

    /// Message enqueuing would have caused the canister or subnet to run over
    /// their memory limit.
    OutOfMemory { requested: NumBytes, available: i64 },

    /// Response enqueuing failed due to not matching the expected response.
    NonMatchingResponse {
        err_str: String,
        originator: CanisterId,
        callback_id: CallbackId,
        respondent: CanisterId,
        deadline: CoarseTime,
    },

    /// No corresponding request found when trying to push a response from the bitcoin adapter.
    BitcoinNonMatchingResponse { callback_id: u64 },
}

/// Circular iterator that consumes messages from all canisters' and the
/// subnet's output queues. All messages that have not been explicitly popped
/// will remain in the state.
///
/// The iterator loops over the canisters (plus subnet) consuming one output
/// message from each in a round robin fashion. For each canister and the subnet
/// a circular iterator again ensures that messages are consumed from output
/// queues in a round robin fashion.
///
/// Additional operations compared to a standard iterator:
///  * peeking (returning a reference to the next message without consuming it);
///    and
///  * excluding whole queues from iteration while retaining their messages
///    (e.g. in order to efficiently implement per destination limits).
#[derive(Debug)]
struct OutputIterator<'a> {
    /// Priority queue of non-empty canister iterators. The next message will be
    /// popped / peeked from the first iterator.
    canister_iterators: VecDeque<CanisterOutputQueuesIterator<'a>>,

    /// Number of (potentially stale) message references left in the iterator.
    size: usize,
}

impl<'a> OutputIterator<'a> {
    fn new(
        canisters: &'a mut BTreeMap<CanisterId, CanisterState>,
        subnet_queues: &'a mut CanisterQueues,
        seed: u64,
    ) -> Self {
        let mut canister_iterators: VecDeque<_> = canisters
            .values_mut()
            .filter(|canister| canister.has_output())
            .map(|canister| canister.system_state.output_into_iter())
            .collect();

        let mut rng = ChaChaRng::seed_from_u64(seed);
        let rotation = rng.gen_range(0..canister_iterators.len().max(1));
        canister_iterators.rotate_left(rotation);

        // Push the subnet queues in front in order to make sure that at least one
        // system message is always routed as long as there is space for it.
        if subnet_queues.has_output() {
            canister_iterators.push_front(subnet_queues.output_into_iter());
        }

        let size = canister_iterators.iter().map(|q| q.size()).sum();

        OutputIterator {
            canister_iterators,
            size,
        }
    }

    /// Computes the number of (potentially stale) message references left in
    /// `queue_handles`.
    ///
    /// Time complexity: O(N).
    fn compute_size(queue_handles: &VecDeque<CanisterOutputQueuesIterator<'a>>) -> usize {
        queue_handles.iter().map(|q| q.size()).sum()
    }
}

impl std::iter::Iterator for OutputIterator<'_> {
    type Item = RequestOrResponse;

    /// Pops a message from the next canister. If this was not the last message
    /// for that canister, the canister iterator is moved to the back of the
    /// iteration order.
    fn next(&mut self) -> Option<Self::Item> {
        while let Some(mut canister_iterator) = self.canister_iterators.pop_front() {
            // `next()` may consume an arbitrary number of stale references.
            self.size -= canister_iterator.size();
            let next = canister_iterator.next();
            self.size += canister_iterator.size();

            if next.is_some() {
                if !canister_iterator.is_empty() {
                    self.canister_iterators.push_back(canister_iterator);
                }

                debug_assert_eq!(Self::compute_size(&self.canister_iterators), self.size);
                return next;
            }
        }

        debug_assert_eq!(0, self.size);
        None
    }

    /// Returns the bounds on the number of messages remaining in the iterator.
    ///
    /// Since any message reference may or may not be stale (due to expiration /
    /// load shedding), there may be anywhere between 0 and `size` messages left in
    /// the iterator.
    fn size_hint(&self) -> (usize, Option<usize>) {
        (0, Some(self.size))
    }
}

pub trait PeekableOutputIterator: std::iter::Iterator<Item = RequestOrResponse> {
    /// Peeks into the iterator and returns a reference to the message that
    /// `next()` would return.
    fn peek(&self) -> Option<&RequestOrResponse>;

    /// Permanently filters out from iteration the next queue (i.e. all messages
    /// with the same sender and receiver as the next). The messages are retained
    /// in the output queue.
    fn exclude_queue(&mut self);

    /// Returns the number of (potentially stale) message references left in the
    /// iterator.
    fn size(&self) -> usize;
}

impl PeekableOutputIterator for OutputIterator<'_> {
    fn peek(&self) -> Option<&RequestOrResponse> {
        self.canister_iterators.front()?.peek()
    }

    fn exclude_queue(&mut self) {
        if let Some(mut canister_iterator) = self.canister_iterators.pop_front() {
            self.size -= canister_iterator.exclude_queue();
            if !canister_iterator.is_empty() {
                self.canister_iterators.push_front(canister_iterator);
            }
            debug_assert_eq!(Self::compute_size(&self.canister_iterators), self.size);
        }
    }

    fn size(&self) -> usize {
        self.size
    }
}

pub const LABEL_VALUE_CANISTER_MIGRATING: &str = "CanisterMigrating";
pub const LABEL_VALUE_QUEUE_FULL: &str = "QueueFull";
pub const LABEL_VALUE_OUT_OF_MEMORY: &str = "OutOfMemory";
pub const LABEL_VALUE_INVALID_RESPONSE: &str = "InvalidResponse";
pub const LABEL_VALUE_BITCOIN_NON_MATCHING_RESPONSE: &str = "BitcoinNonMatchingResponse";

impl StateError {
    /// Returns a string representation of the `StateError` variant name to be
    /// used as a metric label value (e.g. `"QueueFull"`).
    pub fn to_label_value(&self) -> &'static str {
        match self {
            StateError::CanisterNotFound(_) => LABEL_VALUE_CANISTER_NOT_FOUND,
            StateError::CanisterStopped(_) => LABEL_VALUE_CANISTER_STOPPED,
            StateError::CanisterStopping(_) => LABEL_VALUE_CANISTER_STOPPING,
            StateError::CanisterMigrating { .. } => LABEL_VALUE_CANISTER_MIGRATING,
            StateError::QueueFull { .. } => LABEL_VALUE_QUEUE_FULL,
            StateError::OutOfMemory { .. } => LABEL_VALUE_OUT_OF_MEMORY,
            StateError::NonMatchingResponse { .. } => LABEL_VALUE_INVALID_RESPONSE,
            StateError::BitcoinNonMatchingResponse { .. } => {
                LABEL_VALUE_BITCOIN_NON_MATCHING_RESPONSE
            }
        }
    }

    /// Creates a `StateError::CanisterNotFound` variant with the given error
    /// message for the given `Response`.
    pub fn non_matching_response(err_str: impl ToString, response: &Response) -> Self {
        Self::NonMatchingResponse {
            err_str: err_str.to_string(),
            originator: response.originator,
            callback_id: response.originator_reply_callback,
            respondent: response.respondent,
            deadline: response.deadline,
        }
    }
}

impl std::error::Error for StateError {}

impl std::fmt::Display for StateError {
    fn fmt(&self, f: &mut std::fmt::Formatter<'_>) -> std::fmt::Result {
        match self {
            StateError::CanisterNotFound(canister_id) => {
                write!(f, "Canister {} not found", canister_id)
            }
            StateError::CanisterStopped(canister_id) => {
                write!(f, "Canister {} is stopped", canister_id)
            }
            StateError::CanisterStopping(canister_id) => {
                write!(f, "Canister {} is stopping", canister_id)
            }
            StateError::CanisterMigrating { canister_id, host_subnet } => {
                write!(f, "Canister {} is being migrated to/from {}", canister_id, host_subnet)
            }
            StateError::QueueFull { capacity } => {
                write!(f, "Maximum queue capacity {} reached", capacity)
            }
            StateError::OutOfMemory {
                requested,
                available,
            } => write!(
                f,
                "Cannot enqueue message. Out of memory: requested {}, available {}",
                requested, available
            ),
            StateError::NonMatchingResponse {err_str, originator, callback_id, respondent, deadline} => write!(
                f,
                "Cannot enqueue response with callback ID {} due to {} : originator => {}, respondent => {}, deadline => {}",
                callback_id, err_str, originator, respondent, Time::from(*deadline)
            ),
            StateError::BitcoinNonMatchingResponse { callback_id } => {
                write!(
                    f,
                    "Bitcoin: Attempted to push a response for callback ID {} without an in-flight corresponding request",
                    callback_id
                )
            }
        }
    }
}

/// Represents the memory taken in bytes by various resources.
///
/// Should be used in cases where the deterministic state machine needs to
/// compute how much available memory exists for canisters to use for the
/// various resources while respecting the relevant configured limits.
pub struct MemoryTaken {
    /// Execution memory accounts for canister memory reservation where
    /// specified and the actual canister memory usage (including
    /// Wasm custom sections) where no explicit memory reservation
    /// has been made.
    execution: NumBytes,
    /// Memory taken by guaranteed response canister messages.
    guaranteed_response_messages: NumBytes,
    /// Memory taken by Wasm Custom Sections.
    wasm_custom_sections: NumBytes,
    /// Memory taken by canister history.
    canister_history: NumBytes,
}

impl MemoryTaken {
    /// Returns the amount of memory taken by execution state.
    pub fn execution(&self) -> NumBytes {
        self.execution
    }

    /// Returns the amount of memory taken by guaranteed response canister messages.
    pub fn guaranteed_response_messages(&self) -> NumBytes {
        self.guaranteed_response_messages
    }

    /// Returns the amount of memory taken by Wasm Custom Sections.
    pub fn wasm_custom_sections(&self) -> NumBytes {
        self.wasm_custom_sections
    }

    /// Returns the amount of memory taken by canister history.
    pub fn canister_history(&self) -> NumBytes {
        self.canister_history
    }
}

/// ReplicatedState is the deterministic replicated state of the system.
/// Broadly speaking it consists of two parts:  CanisterState used for canister
/// execution and SystemMetadata used for message routing and history queries.
//
// * We don't derive `Serialize` and `Deserialize` because these are handled by
// our OP layer.
#[derive(Clone, PartialEq, Debug, ValidateEq)]
pub struct ReplicatedState {
    /// States of all canisters, indexed by canister ids.
    #[validate_eq(CompareWithValidateEq)]
    pub canister_states: BTreeMap<CanisterId, CanisterState>,

    /// Deterministic processing metadata.
    #[validate_eq(CompareWithValidateEq)]
    pub metadata: SystemMetadata,

    /// Queues for holding messages sent/received by the subnet.
    // Must remain private.
    #[validate_eq(CompareWithValidateEq)]
    subnet_queues: CanisterQueues,

    /// Queue for holding responses arriving from Consensus.
    ///
    /// Responses from consensus are to be processed each round.
    /// The queue is, therefore, emptied at the end of every round.
    // TODO(EXE-109): Move this queue into `subnet_queues`
    pub consensus_queue: Vec<ConsensusResponse>,

    /// Temporary query stats received during the current epoch.
    /// Reset during the start of each epoch.
    pub epoch_query_stats: RawQueryStats,

    /// Manages the canister snapshots.
    #[validate_eq(CompareWithValidateEq)]
    pub canister_snapshots: CanisterSnapshots,
}

impl ReplicatedState {
    /// Creates a new empty replicated state.
    pub fn new(own_subnet_id: SubnetId, own_subnet_type: SubnetType) -> ReplicatedState {
        ReplicatedState {
            canister_states: BTreeMap::new(),
            metadata: SystemMetadata::new(own_subnet_id, own_subnet_type),
            subnet_queues: CanisterQueues::default(),
            consensus_queue: Vec::new(),
            epoch_query_stats: RawQueryStats::default(),
            canister_snapshots: CanisterSnapshots::default(),
        }
    }

    /// Creates a replicated state from a checkpoint.
    pub fn new_from_checkpoint(
        canister_states: BTreeMap<CanisterId, CanisterState>,
        metadata: SystemMetadata,
        subnet_queues: CanisterQueues,
        epoch_query_stats: RawQueryStats,
        canister_snapshots: CanisterSnapshots,
    ) -> Self {
        let mut res = Self {
            canister_states,
            metadata,
            subnet_queues,
            consensus_queue: Vec::new(),
            epoch_query_stats,
            canister_snapshots,
        };
        res.update_stream_guaranteed_responses_size_bytes();
        res
    }

    pub fn canister_state(&self, canister_id: &CanisterId) -> Option<&CanisterState> {
        self.canister_states.get(canister_id)
    }

    pub fn canister_state_mut(&mut self, canister_id: &CanisterId) -> Option<&mut CanisterState> {
        self.canister_states.get_mut(canister_id)
    }

    pub fn take_canister_state(&mut self, canister_id: &CanisterId) -> Option<CanisterState> {
        self.canister_states.remove(canister_id)
    }

    pub fn take_canister_states(&mut self) -> BTreeMap<CanisterId, CanisterState> {
        std::mem::take(&mut self.canister_states)
    }

    pub fn routing_table(&self) -> Arc<RoutingTable> {
        Arc::clone(&self.metadata.network_topology.routing_table)
    }

    /// Insert the canister state into the replicated state. If a canister
    /// already exists for the given canister ID, it will be replaced. It is the
    /// responsibility of the caller of this function to ensure that any
    /// relevant state associated with the older canister state are properly
    /// cleaned up.
    pub fn put_canister_state(&mut self, canister_state: CanisterState) {
        self.canister_states
            .insert(canister_state.canister_id(), canister_state);
    }

    /// Replaces the content of `self.canister_states` with the provided `canisters`.
    ///
    /// Panics if `self.canister_states` was not empty. The intended use is to
    /// call `put_canister_states()` after `take_canister_states()`, with no
    /// other canister-related calls in-between, in order to prevent concurrent
    /// mutations from replacing each other.
    pub fn put_canister_states(&mut self, canisters: BTreeMap<CanisterId, CanisterState>) {
        assert!(self.canister_states.is_empty());
        self.canister_states = canisters;
    }

    /// Returns an iterator over canister states, ordered by canister ID.
    pub fn canisters_iter(
        &self,
    ) -> std::collections::btree_map::Values<'_, CanisterId, CanisterState> {
        self.canister_states.values()
    }

    /// Returns a mutable iterator over canister states, ordered by canister ID.
    pub fn canisters_iter_mut(
        &mut self,
    ) -> std::collections::btree_map::ValuesMut<'_, CanisterId, CanisterState> {
        self.canister_states.values_mut()
    }

    // Loads a fresh version of the canister from the state and ensures that it
    // has a call context manager i.e. it is not stopped.
    pub fn get_active_canister(
        &self,
        canister_id: &CanisterId,
    ) -> Result<&CanisterState, UserError> {
        let canister = self.canister_state(canister_id).ok_or_else(|| {
            UserError::new(
                ErrorCode::CanisterNotFound,
                format!("Canister {} not found", canister_id),
            )
        })?;

        if canister.system_state.call_context_manager().is_none() {
            Err(UserError::new(
                ErrorCode::CanisterStopped,
                format!(
                    "Canister {} is stopped and therefore does not have a CallContextManager",
                    canister.canister_id()
                ),
            ))
        } else {
            Ok(canister)
        }
    }

    pub fn system_metadata(&self) -> &SystemMetadata {
        &self.metadata
    }

    pub fn get_ingress_status(&self, message_id: &MessageId) -> IngressStatus {
        self.metadata
            .ingress_history
            .get(message_id)
            .cloned()
            .unwrap_or(IngressStatus::Unknown)
    }

    pub fn get_ingress_history(&self) -> &IngressHistoryState {
        &self.metadata.ingress_history
    }

    /// Sets the `status` for `message_id` in the ingress history. It will
    /// be ensured that the cumulative payload size of statuses in the
    /// ingress history will be below or equal to `ingress_memory_capacity`
    /// by transitioning `Completed` and `Failed` statuses to `Done` from
    /// oldest to newest in case inserting `status` pushes the memory
    /// consumption over the bound.
    pub fn set_ingress_status(
        &mut self,
        message_id: MessageId,
        status: IngressStatus,
        ingress_memory_capacity: NumBytes,
    ) {
        self.metadata.ingress_history.insert(
            message_id,
            status,
            self.time(),
            ingress_memory_capacity,
        );
    }

    /// Prunes ingress history statuses with a pruning time older than
    /// `self.time()`.
    pub fn prune_ingress_history(&mut self) {
        self.metadata.ingress_history.prune(self.time());
    }

    /// Returns all subnets for which a stream is available.
    pub fn subnets_with_available_streams(&self) -> Vec<SubnetId> {
        self.metadata.streams.keys().cloned().collect()
    }

    /// Returns all signature request contexts.
    pub fn signature_request_contexts(&self) -> &BTreeMap<CallbackId, SignWithThresholdContext> {
        &self
            .metadata
            .subnet_call_context_manager
            .sign_with_threshold_contexts
    }

    /// Returns all IDKG dealings contexts.
    pub fn idkg_dealings_contexts(&self) -> &BTreeMap<CallbackId, IDkgDealingsContext> {
        &self
            .metadata
            .subnet_call_context_manager
            .idkg_dealings_contexts
    }

    /// Retrieves a reference to the stream from this subnet to the destination
    /// subnet, if such a stream exists.
    pub fn get_stream(&self, destination_subnet_id: &SubnetId) -> Option<&Stream> {
        self.metadata.streams.get(destination_subnet_id)
    }

    /// Returns the sum of reserved compute allocations of all currently
    /// available canisters.
    pub fn total_compute_allocation(&self) -> u64 {
        self.canisters_iter()
            .map(|canister| canister.scheduler_state.compute_allocation.as_percent())
            .sum()
    }

    /// Computes the memory taken by different types of memory resources.
    pub fn memory_taken(&self) -> MemoryTaken {
        let (
            raw_memory_taken,
            mut guaranteed_response_message_memory_taken,
            wasm_custom_sections_memory_taken,
            canister_history_memory_taken,
            wasm_chunk_store_memory_usage,
        ) = self
            .canisters_iter()
            .map(|canister| {
                (
                    match canister.memory_allocation() {
                        MemoryAllocation::Reserved(bytes) => bytes,
                        MemoryAllocation::BestEffort => canister.execution_memory_usage(),
                    },
                    canister
                        .system_state
                        .guaranteed_response_message_memory_usage(),
                    canister.wasm_custom_sections_memory_usage(),
                    canister.canister_history_memory_usage(),
                    canister.wasm_chunk_store_memory_usage(),
                )
            })
            .reduce(|accum, val| {
                (
                    accum.0 + val.0,
                    accum.1 + val.1,
                    accum.2 + val.2,
                    accum.3 + val.3,
                    accum.4 + val.4,
                )
            })
            .unwrap_or_default();

        guaranteed_response_message_memory_taken +=
            (self.subnet_queues.guaranteed_response_memory_usage() as u64).into();

        let canister_snapshots_memory_taken = self.canister_snapshots.memory_taken();

        MemoryTaken {
            execution: raw_memory_taken
                + canister_history_memory_taken
                + wasm_chunk_store_memory_usage
                + canister_snapshots_memory_taken,
            guaranteed_response_messages: guaranteed_response_message_memory_taken,
            wasm_custom_sections: wasm_custom_sections_memory_taken,
            canister_history: canister_history_memory_taken,
        }
    }

    /// Computes the memory taken by guaranteed response messages.
    ///
    /// This is a more efficient alternative to `memory_taken()` for cases when only
    /// the message memory usage is necessary.
    pub fn guaranteed_response_message_memory_taken(&self) -> NumBytes {
        let canisters_memory_usage: NumBytes = self
            .canisters_iter()
            .map(|canister| {
                canister
                    .system_state
                    .guaranteed_response_message_memory_usage()
            })
            .sum();
        let subnet_memory_usage =
            (self.subnet_queues.guaranteed_response_memory_usage() as u64).into();

        canisters_memory_usage + subnet_memory_usage
    }

    /// Returns the total memory taken by the ingress history in bytes.
    pub fn total_ingress_memory_taken(&self) -> NumBytes {
        self.metadata.ingress_history.memory_usage()
    }

    /// Returns the `SubnetId` hosting the given `principal_id` (canister or
    /// subnet).
    pub fn find_subnet_id(&self, principal_id: PrincipalId) -> Result<SubnetId, UserError> {
        let subnet_id = self
            .metadata
            .network_topology
            .routing_table
            .route(principal_id);

        match subnet_id {
            None => Err(UserError::new(
                ErrorCode::SubnetNotFound,
                format!("Could not find subnetId given principalId {}", principal_id),
            )),
            Some(subnet_id) => Ok(subnet_id),
        }
    }

    /// Pushes a `RequestOrResponse` into the induction pool (canister or subnet
    /// input queue).
    ///
    /// The messages from the same subnet get pushed into the local subnet
    /// queue, while the messages from the other subnets get pushed to the inter
    /// subnet queues.
    ///
    /// On failure (queue full, canister not found, out of memory), returns the
    /// corresponding error and the original message.
    ///
    /// Updates `subnet_available_memory` to reflect any change in memory usage.
    pub fn push_input(
        &mut self,
        msg: RequestOrResponse,
        subnet_available_memory: &mut i64,
    ) -> Result<(), (StateError, RequestOrResponse)> {
        let own_subnet_type = self.metadata.own_subnet_type;
        let sender = msg.sender();
        let input_queue_type = if sender.get_ref() == self.metadata.own_subnet_id.get_ref()
            || self.canister_states.contains_key(&sender)
        {
            InputQueueType::LocalSubnet
        } else {
            InputQueueType::RemoteSubnet
        };

        let receiver = msg.receiver();
        match self.canister_state_mut(&receiver) {
            Some(receiver_canister) => receiver_canister.push_input(
                msg,
                subnet_available_memory,
                own_subnet_type,
                input_queue_type,
            ),
            None => {
                let subnet_id = self.metadata.own_subnet_id.get_ref();
                if receiver.get_ref() == subnet_id {
                    match &msg {
                        RequestOrResponse::Request(_) => push_input(
                            &mut self.subnet_queues,
                            msg,
                            subnet_available_memory,
                            own_subnet_type,
                            input_queue_type,
                        ),

                        RequestOrResponse::Response(response) => Err((
                            StateError::non_matching_response(
                                "Management canister does not accept canister responses",
                                response,
                            ),
                            msg,
                        )),
                    }
                } else {
                    Err((StateError::CanisterNotFound(receiver), msg))
                }
            }
        }
    }

    /// Pushes an ingress message into the induction pool (canister or subnet
    /// ingress queue).
    pub fn push_ingress(&mut self, msg: Ingress) -> Result<(), IngressInductionError> {
        if msg.is_addressed_to_subnet(self.metadata.own_subnet_id) {
            self.subnet_queues.push_ingress(msg);
        } else {
            let canister_id = msg.receiver;
            let canister = match self.canister_states.get_mut(&canister_id) {
                Some(canister) => canister,
                None => return Err(IngressInductionError::CanisterNotFound(canister_id)),
            };
            canister.push_ingress(msg);
        }
        Ok(())
    }

    /// Extracts the next inter-canister or ingress message (round-robin) from
    /// `self.subnet_queues`.
    pub fn pop_subnet_input(&mut self) -> Option<CanisterMessage> {
        self.subnet_queues
            .pop_input()
            .map(subnet_input_into_canister_message)
    }

    /// Peeks the next inter-canister or ingress message (round-robin) from
    /// `self.subnet_queues`.
    pub fn peek_subnet_input(&mut self) -> Option<CanisterMessage> {
        self.subnet_queues
            .peek_input()
            .map(subnet_input_into_canister_message)
    }

    /// Skips the next inter-canister or ingress message from `self.subnet_queues`.
    pub fn skip_subnet_input(&mut self, loop_detector: &mut CanisterQueuesLoopDetector) {
        self.subnet_queues.skip_input(loop_detector);
    }

    /// Creates a new loop detector.
    pub fn subnet_queues_loop_detector(&self) -> CanisterQueuesLoopDetector {
        CanisterQueuesLoopDetector::default()
    }

    /// Pushes a `Response` type message into the relevant subnet output queue.
    /// The protocol should have already reserved a slot, so this cannot fail.
    ///
    /// # Panics
    ///
    /// Panics if the queue does not already exist or there is no reserved slot
    /// to push the `Response` into.
    pub fn push_subnet_output_response(&mut self, msg: Arc<Response>) {
        self.subnet_queues.push_output_response(msg)
    }

    /// Returns a circular iterator that consumes messages from all canisters'
    /// and the subnet's output queues.
    ///
    /// The iterator loops over the canisters (plus subnet) consuming one output
    /// message from each in a round robin fashion. For each canister and the
    /// subnet a circular iterator again ensures that messages are consumed
    /// from output queues in a round robin fashion.
    ///
    /// The iterator is peekable so that one can obtain a reference to the next
    /// message. Calling `next` will consume the message and remove it from the
    /// state. All messages that have not been explicitly consumed will remain
    /// in the state.
    pub fn output_into_iter(&mut self) -> impl PeekableOutputIterator + '_ {
        let time = self.metadata.time();

        OutputIterator::new(
            &mut self.canister_states,
            &mut self.subnet_queues,
            // We seed the output iterator with the time. We can do this because
            // we don't need unpredictability of the rotation.
            time.as_nanos_since_unix_epoch(),
        )
    }

    pub fn time(&self) -> Time {
        self.metadata.time()
    }

    /// Returns an immutable reference to `self.subnet_queues`.
    pub fn subnet_queues(&self) -> &CanisterQueues {
        &self.subnet_queues
    }

    /// See `IngressQueue::filter_messages()` for documentation.
    pub fn filter_subnet_queues_ingress_messages<F>(&mut self, filter: F) -> Vec<Arc<Ingress>>
    where
        F: FnMut(&Arc<Ingress>) -> bool,
    {
        self.subnet_queues.filter_ingress_messages(filter)
    }

    /// Returns an immutable reference to `self.epoch_query_stats`.
    pub fn query_stats(&self) -> &RawQueryStats {
        &self.epoch_query_stats
    }

    /// Updates the byte size of guaranteed responses in streams for each canister.
    fn update_stream_guaranteed_responses_size_bytes(&mut self) {
        for (canister_id, size_bytes) in self.metadata.streams.guaranteed_responses_size_bytes() {
            if let Some(canister_state) = self.canister_states.get_mut(canister_id) {
                canister_state.set_stream_guaranteed_responses_size_bytes(*size_bytes);
            }
        }
        Arc::make_mut(&mut self.metadata.streams).prune_zero_guaranteed_responses_size_bytes()
    }

    /// Returns the number of canisters in this `ReplicatedState`.
    pub fn num_canisters(&self) -> usize {
        self.canister_states.len()
    }

    /// Garbage collects empty canister and subnet queues.
    pub fn garbage_collect_canister_queues(&mut self) {
        for (_canister_id, canister) in self.canister_states.iter_mut() {
            canister.system_state.garbage_collect_canister_queues();
        }
        self.subnet_queues.garbage_collect();
    }

    /// Pushes a response from the Bitcoin Adapter into the state.
    pub fn push_response_bitcoin(
        &mut self,
        response: BitcoinAdapterResponse,
    ) -> Result<(), StateError> {
        crate::bitcoin::push_response(self, response)
    }

    /// Times out all messages with expired deadlines (given the state time) in all
    /// canister (but not subnet) queues. Returns the number of timed out messages.
    ///
    /// See `CanisterQueues::time_out_messages` for further details.
    pub fn time_out_messages(&mut self) -> usize {
        let current_time = self.metadata.time();
        // Because the borrow checker requires us to remove each canister before
        // calling `time_out_messages()` on it and replace it afterwards; and removing
        // and replacing every canister on a large subnet is very costly; we first
        // filter for the (usually much fewer) canisters with timed out requests and only
        // apply the costly remove-call-replace to those.
        let canister_ids_with_expired_deadlines = self
            .canister_states
            .iter()
            .filter(|(_, canister_state)| {
                canister_state
                    .system_state
                    .has_expired_message_deadlines(current_time)
            })
            .map(|(canister_id, _)| *canister_id)
            .collect::<Vec<_>>();

        let mut timed_out_messages_count = 0;
        for canister_id in canister_ids_with_expired_deadlines {
            let mut canister = self.canister_states.remove(&canister_id).unwrap();
            timed_out_messages_count += canister.system_state.time_out_messages(
                current_time,
                &canister_id,
                &self.canister_states,
            );
            self.canister_states.insert(canister_id, canister);
        }

        timed_out_messages_count
    }

<<<<<<< HEAD
    /// Enforces the best-effort message limit by repeatedly shedding the largest
    /// best-effort messages of the canisters with the largest best-effort memory
    /// usage until the memory usage drops below the limit.
    ///
    /// Time complexity: `O(n * log(n))`.
    pub fn enforce_best_effort_message_limit(&mut self, limit: NumBytes) {
        const ZERO: NumBytes = NumBytes::new(0);

        // Check if we need to do anything at all before constructing a priority queue.
        let mut memory_usage = self
            .canister_states
            .values()
            .fold(NumBytes::new(0), |acc, canister| {
                acc + canister.system_state.best_effort_message_memory_usage()
            });
        if memory_usage <= limit {
            // No need to do anything.
            return;
        }

        // Construct a priority queue of canisters by best-effort message memory usage.
        let mut priority_queue: BTreeSet<_> = self
            .canister_states
            .iter()
            .filter_map(|(canister_id, canister)| {
                let memory_usage = canister.system_state.best_effort_message_memory_usage();
                if memory_usage > ZERO {
                    Some((memory_usage, *canister_id))
                } else {
                    None
                }
            })
            .collect();

        // Shed messages from the canisters with the largest memory usage until we are
        // below the limit.
        while memory_usage > limit {
            // Safe to unwrap, the priority queue cannot be empty.
            let (memory_usage_before, canister_id) = priority_queue.pop_last().unwrap();

            // Remove the canister, shed its largest message, replace it.
            let mut canister = self.canister_states.remove(&canister_id).unwrap();
            let message_shed = canister
                .system_state
                .shed_largest_message(&canister_id, &self.canister_states);
            debug_assert!(message_shed);
            let memory_usage_after = canister.system_state.best_effort_message_memory_usage();
            self.canister_states.insert(canister_id, canister);

            // Update the priority queue.
            if memory_usage_after > ZERO {
                priority_queue.insert((memory_usage_after, canister_id));
            }

            // Update the total memory usage.
            let memory_usage_delta = memory_usage_before - memory_usage_after;
            debug_assert!(memory_usage_delta > ZERO);
            memory_usage -= memory_usage_delta;
        }
=======
    /// Times out all callbacks with expired deadlines (given the state time) that
    /// have not already been timed out. Returns the number of timed out callbacks
    /// and any errors that prevented a `DeadlineExpired` response from being
    /// enqueued (which would signal a bug).
    ///
    /// See `CanisterQueues::time_out_callbacks` for further details.
    pub fn time_out_callbacks(&mut self) -> (usize, Vec<StateError>) {
        let current_time = CoarseTime::floor(self.metadata.time());
        // Because the borrow checker requires us to remove each canister before
        // calling `time_out_callbacks()` on it and replace it afterwards; and removing
        // and replacing every canister on a large subnet is very costly; we first
        // filter for the (usually much fewer) canisters with timed out callbacks and
        // only apply the costly remove-call-replace to those.
        let canister_ids_with_expired_callbacks = self
            .canister_states
            .iter()
            .filter(|(_, canister_state)| {
                canister_state
                    .system_state
                    .has_expired_callbacks(current_time)
            })
            .map(|(canister_id, _)| *canister_id)
            .collect::<Vec<_>>();

        let mut expired_callback_count = 0;
        let mut errors = Vec::new();
        for canister_id in canister_ids_with_expired_callbacks {
            let mut canister = self.canister_states.remove(&canister_id).unwrap();
            let (canister_expired_callback_count, canister_errors) = canister
                .system_state
                .time_out_callbacks(current_time, &canister_id, &self.canister_states);
            expired_callback_count += canister_expired_callback_count;
            errors.extend(canister_errors);
            self.canister_states.insert(canister_id, canister);
        }

        (expired_callback_count, errors)
>>>>>>> 5127f046
    }

    /// Splits the replicated state as part of subnet splitting phase 1, retaining
    /// only the canisters of `subnet_id` (as determined by the provided routing
    /// table).
    ///
    /// A subnet split starts with a subnet A and results in two subnets, A' and B.
    /// For the sake of clarity, comments refer to the two resulting subnets as
    /// *subnet A'* and *subnet B*; and to the original subnet as *subnet A*.
    /// Because subnet A' retains the subnet ID of subnet A, it is identified by
    /// having `subnet_id == self.own_subnet_id`. Conversely, subnet B has
    /// `subnet_id != self.own_subnet_id`.
    ///
    /// This first phase only consists of:
    ///  * Splitting the canisters hosted by A among A' and B, as determined by the
    ///    provided routing table.
    ///  * Splitting the canister snapshots stored by A among A' and B,
    ///    as determined by the canister splitting.
    ///  * Producing a new, empty `MetadataState` for subnet B, but preserving
    ///    the ingress history unchanged.
    ///
    /// Preserving the individual canister states and ingress history without
    /// mutations in a first phase, makes it trivial to ensure that the state has
    /// not been tampered with during the split (by checking that the file hashes
    /// have not changed).
    ///
    /// Internal adjustments to the various parts of the state happen in a second
    /// phase, during subnet startup (see [`Self::after_split()`]).
    pub fn split(
        self,
        subnet_id: SubnetId,
        routing_table: &RoutingTable,
        new_subnet_batch_time: Option<Time>,
    ) -> Result<Self, String> {
        // Destructure `self` and put it back together, in order for the compiler to
        // enforce an explicit decision whenever new fields are added.
        let Self {
            mut canister_states,
            metadata,
            mut subnet_queues,
            consensus_queue,
            epoch_query_stats: _,
            mut canister_snapshots,
        } = self;

        // Consensus queue is always empty at the end of the round.
        assert!(consensus_queue.is_empty());

        // Retain only canisters hosted by `own_subnet_id`.
        //
        // TODO: Validate that canisters are split across no more than 2 subnets.
        canister_states
            .retain(|canister_id, _| routing_table.route(canister_id.get()) == Some(subnet_id));

        // Retain only the canister snapshots belonging to the local canisters.
        canister_snapshots.split(|canister_id| canister_states.contains_key(&canister_id));

        // All subnet messages (ingress and canister) only remain on subnet A' because:
        //
        //  * Message Routing would drop a response from subnet B to a request it had
        //    routed to subnet A.
        //  * Message Routing will take care of routing the responses to the originator,
        //    regardless of subnet.
        //  * Some requests (ingress or canister) will fail if the target canister has
        //    been migrated away, but the alternative would require unpacking and acting
        //    on the contents of arbitrary methods' payloads.
        if metadata.own_subnet_id != subnet_id {
            // On subnet B, start with empty subnet queues.
            subnet_queues = CanisterQueues::default();
        }

        // Obtain a new metadata state for subnet B. No-op for subnet A' (apart from
        // setting the split marker).
        let metadata = metadata.split(subnet_id, new_subnet_batch_time)?;

        Ok(Self {
            canister_states,
            metadata,
            subnet_queues,
            consensus_queue,
            epoch_query_stats: RawQueryStats::default(), // Don't preserve query stats during subnet splitting.
            canister_snapshots,
        })
    }

    /// Makes adjustments to the replicated state, in the second phase of a subnet
    /// split (see `Self::split()` for the first phase).
    ///
    /// This second phase, during subnet startup:
    ///
    /// * Updates canisters' input schedules, based on `self.canister_states`.
    /// * Prunes the ingress history, retaining only messages addressed to this
    ///   subnet and messages in terminal states (which will time out).
    pub fn after_split(&mut self) {
        // Destructure `self` in order for the compiler to enforce an explicit decision
        // whenever new fields are added.
        //
        // (!) DO NOT USE THE ".." WILDCARD, THIS SERVES THE SAME FUNCTION AS a `match`!
        let Self {
            ref mut canister_states,
            ref mut metadata,
            ref mut subnet_queues,
            consensus_queue: _,
            epoch_query_stats: _,
            canister_snapshots: _,
        } = self;

        // Reset query stats after subnet split
        self.epoch_query_stats = RawQueryStats::default();

        metadata
            .split_from
            .expect("Not a state resulting from a subnet split");

        // Adjust `CanisterQueues::(local|remote)_subnet_input_schedule` based on which
        // canisters are present in `canister_states`.
        let local_canister_ids = canister_states.keys().cloned().collect::<Vec<_>>();
        for canister_id in local_canister_ids.iter() {
            let mut canister_state = canister_states.remove(canister_id).unwrap();
            canister_state
                .system_state
                .split_input_schedules(canister_id, canister_states);
            canister_states.insert(*canister_id, canister_state);
        }

        // Drop in-progress management calls being executed by canisters on subnet B
        // (`own_subnet_id != split_from`). The corresponding calls will be rejected on
        // subnet A', ensuring consistency across subnet and canister states.
        if metadata.split_from != Some(metadata.own_subnet_id) {
            for canister_state in canister_states.values_mut() {
                canister_state.drop_in_progress_management_calls_after_split();
            }
        }

        // Prune the ingress history. And reject in-progress subnet messages being
        // executed by canisters no longer on this subnet.
        metadata.after_split(
            |canister_id| canister_states.contains_key(&canister_id),
            subnet_queues,
        );

        self.update_stream_guaranteed_responses_size_bytes();
    }
}

/// Converts a `CanisterInput` popped from a subnet input queue into a
/// `CanisterMessage`.
///
/// As opposed to actual canister queues, subnet input queues should never hold
/// any kind of response (because the management canister does not make any
/// outbound calls as itself).
fn subnet_input_into_canister_message(input: CanisterInput) -> CanisterMessage {
    match input {
        CanisterInput::Ingress(ingress) => CanisterMessage::Ingress(ingress),
        CanisterInput::Request(request) => CanisterMessage::Request(request),
        CanisterInput::Response(_)
        | CanisterInput::DeadlineExpired(_)
        | CanisterInput::ResponseDropped(_) => {
            unreachable!("Subnet input queues should never hold responses")
        }
    }
}

/// A trait exposing `ReplicatedState` functionality for the exclusive use of
/// Message Routing.
pub trait ReplicatedStateMessageRouting {
    /// Returns a reference to the streams.
    fn streams(&self) -> &StreamMap;

    /// Removes the streams from this `ReplicatedState`.
    fn take_streams(&mut self) -> Streams;

    /// Atomically replaces the streams.
    fn put_streams(&mut self, streams: Streams);
}

impl ReplicatedStateMessageRouting for ReplicatedState {
    fn streams(&self) -> &StreamMap {
        self.metadata.streams.streams()
    }

    fn take_streams(&mut self) -> Streams {
        std::mem::take(Arc::make_mut(&mut self.metadata.streams))
    }

    fn put_streams(&mut self, streams: Streams) {
        // Should never replace a non-empty Streams via `put_streams()`.
        assert!(self.metadata.streams.streams().is_empty());

        *Arc::make_mut(&mut self.metadata.streams) = streams;
        self.update_stream_guaranteed_responses_size_bytes();
    }
}

pub mod testing {
    use super::*;
    use crate::metadata_state::testing::StreamsTesting;
    use crate::testing::CanisterQueuesTesting;

    /// Exposes `ReplicatedState` internals for use in other crates' unit tests.
    pub trait ReplicatedStateTesting {
        /// Testing only: Returns a reference to `self.subnet_queues`
        fn subnet_queues(&self) -> &CanisterQueues;

        /// Testing only: Returns a mutable reference to `self.subnet_queues`.
        fn subnet_queues_mut(&mut self) -> &mut CanisterQueues;

        /// Testing only: Replaces `self.subnet_queues` with `subnet_queues`
        fn put_subnet_queues(&mut self, subnet_queues: CanisterQueues);

        /// Testing only: Replaces `SystemMetadata::streams` with the provided
        /// ones.
        fn with_streams(&mut self, streams: StreamMap);

        /// Testing only: Modifies `SystemMetadata::streams` by applying the
        /// provided function.
        fn modify_streams<F: FnOnce(&mut StreamMap)>(&mut self, f: F);

        /// Testing only: Returns the number of messages across all canister and
        /// subnet output queues.
        fn output_message_count(&self) -> usize;
    }

    impl ReplicatedStateTesting for ReplicatedState {
        fn subnet_queues(&self) -> &CanisterQueues {
            &self.subnet_queues
        }

        fn subnet_queues_mut(&mut self) -> &mut CanisterQueues {
            &mut self.subnet_queues
        }

        fn put_subnet_queues(&mut self, subnet_queues: CanisterQueues) {
            self.subnet_queues = subnet_queues;
        }

        fn with_streams(&mut self, streams: StreamMap) {
            self.modify_streams(|streamz| *streamz = streams);
        }

        fn modify_streams<F: FnOnce(&mut StreamMap)>(&mut self, f: F) {
            let mut streams = self.take_streams();
            streams.modify_streams(f);
            self.put_streams(streams);
        }

        fn output_message_count(&self) -> usize {
            self.canister_states
                .values()
                .map(|canister| canister.system_state.queues().output_message_count())
                .sum::<usize>()
                + self.subnet_queues.output_message_count()
        }
    }

    /// Early warning system / stumbling block forcing the authors of changes adding
    /// or removing replicated state fields to think about and/or ask the Message
    /// Routing team to think about any repercussions to the subnet splitting logic.
    ///
    /// If you do find yourself having to make changes to this function, it is quite
    /// possible that you have not broken anything. But there is a non-zero chance
    /// for changes to the structure of the replicated state to also require changes
    /// to the subnet splitting logic or risk breaking it. Which is why this brute
    /// force check exists.
    ///
    /// See `ReplicatedState::split()` and `ReplicatedState::after_split()` for more
    /// context.
    #[allow(dead_code)]
    fn subnet_splitting_change_guard_do_not_modify_without_reading_doc_comment() {
        //
        // DO NOT MODIFY WITHOUT READING DOC COMMENT!
        //
        let _state = ReplicatedState {
            // No need to cover canister states, they get split based on the routing table.
            canister_states: Default::default(),
            // Covered in `crate::metadata_state::testing`.
            metadata: SystemMetadata::new(
                SubnetId::new(PrincipalId::new_subnet_test_id(13)),
                SubnetType::Application,
            ),
            subnet_queues: Default::default(),
            consensus_queue: Default::default(),
            epoch_query_stats: Default::default(),
            // TODO(EXC-1527): Handle canister snapshots during a subnet split.
            canister_snapshots: CanisterSnapshots::default(),
        };
    }
}<|MERGE_RESOLUTION|>--- conflicted
+++ resolved
@@ -929,67 +929,6 @@
         timed_out_messages_count
     }
 
-<<<<<<< HEAD
-    /// Enforces the best-effort message limit by repeatedly shedding the largest
-    /// best-effort messages of the canisters with the largest best-effort memory
-    /// usage until the memory usage drops below the limit.
-    ///
-    /// Time complexity: `O(n * log(n))`.
-    pub fn enforce_best_effort_message_limit(&mut self, limit: NumBytes) {
-        const ZERO: NumBytes = NumBytes::new(0);
-
-        // Check if we need to do anything at all before constructing a priority queue.
-        let mut memory_usage = self
-            .canister_states
-            .values()
-            .fold(NumBytes::new(0), |acc, canister| {
-                acc + canister.system_state.best_effort_message_memory_usage()
-            });
-        if memory_usage <= limit {
-            // No need to do anything.
-            return;
-        }
-
-        // Construct a priority queue of canisters by best-effort message memory usage.
-        let mut priority_queue: BTreeSet<_> = self
-            .canister_states
-            .iter()
-            .filter_map(|(canister_id, canister)| {
-                let memory_usage = canister.system_state.best_effort_message_memory_usage();
-                if memory_usage > ZERO {
-                    Some((memory_usage, *canister_id))
-                } else {
-                    None
-                }
-            })
-            .collect();
-
-        // Shed messages from the canisters with the largest memory usage until we are
-        // below the limit.
-        while memory_usage > limit {
-            // Safe to unwrap, the priority queue cannot be empty.
-            let (memory_usage_before, canister_id) = priority_queue.pop_last().unwrap();
-
-            // Remove the canister, shed its largest message, replace it.
-            let mut canister = self.canister_states.remove(&canister_id).unwrap();
-            let message_shed = canister
-                .system_state
-                .shed_largest_message(&canister_id, &self.canister_states);
-            debug_assert!(message_shed);
-            let memory_usage_after = canister.system_state.best_effort_message_memory_usage();
-            self.canister_states.insert(canister_id, canister);
-
-            // Update the priority queue.
-            if memory_usage_after > ZERO {
-                priority_queue.insert((memory_usage_after, canister_id));
-            }
-
-            // Update the total memory usage.
-            let memory_usage_delta = memory_usage_before - memory_usage_after;
-            debug_assert!(memory_usage_delta > ZERO);
-            memory_usage -= memory_usage_delta;
-        }
-=======
     /// Times out all callbacks with expired deadlines (given the state time) that
     /// have not already been timed out. Returns the number of timed out callbacks
     /// and any errors that prevented a `DeadlineExpired` response from being
@@ -1027,7 +966,67 @@
         }
 
         (expired_callback_count, errors)
->>>>>>> 5127f046
+    }
+
+    /// Enforces the best-effort message limit by repeatedly shedding the largest
+    /// best-effort messages of the canisters with the largest best-effort memory
+    /// usage until the memory usage drops below the limit.
+    ///
+    /// Time complexity: `O(n * log(n))`.
+    pub fn enforce_best_effort_message_limit(&mut self, limit: NumBytes) {
+        const ZERO: NumBytes = NumBytes::new(0);
+
+        // Check if we need to do anything at all before constructing a priority queue.
+        let mut memory_usage = self
+            .canister_states
+            .values()
+            .fold(NumBytes::new(0), |acc, canister| {
+                acc + canister.system_state.best_effort_message_memory_usage()
+            });
+        if memory_usage <= limit {
+            // No need to do anything.
+            return;
+        }
+
+        // Construct a priority queue of canisters by best-effort message memory usage.
+        let mut priority_queue: BTreeSet<_> = self
+            .canister_states
+            .iter()
+            .filter_map(|(canister_id, canister)| {
+                let memory_usage = canister.system_state.best_effort_message_memory_usage();
+                if memory_usage > ZERO {
+                    Some((memory_usage, *canister_id))
+                } else {
+                    None
+                }
+            })
+            .collect();
+
+        // Shed messages from the canisters with the largest memory usage until we are
+        // below the limit.
+        while memory_usage > limit {
+            // Safe to unwrap, the priority queue cannot be empty.
+            let (memory_usage_before, canister_id) = priority_queue.pop_last().unwrap();
+
+            // Remove the canister, shed its largest message, replace it.
+            let mut canister = self.canister_states.remove(&canister_id).unwrap();
+            let message_shed = canister
+                .system_state
+                .shed_largest_message(&canister_id, &self.canister_states);
+            debug_assert!(message_shed);
+            let memory_usage_after = canister.system_state.best_effort_message_memory_usage();
+            self.canister_states.insert(canister_id, canister);
+
+            // Update the priority queue.
+            if memory_usage_after > ZERO {
+                priority_queue.insert((memory_usage_after, canister_id));
+            }
+
+            // Update the total memory usage.
+            let memory_usage_delta = memory_usage_before - memory_usage_after;
+            debug_assert!(memory_usage_delta > ZERO);
+            memory_usage -= memory_usage_delta;
+        }
     }
 
     /// Splits the replicated state as part of subnet splitting phase 1, retaining
