--- conflicted
+++ resolved
@@ -26,12 +26,8 @@
 use ic_registry_routing_table::RoutingTable;
 use ic_registry_subnet_type::SubnetType;
 use ic_types::{
-<<<<<<< HEAD
     batch::{CanisterCyclesCostSchedule, ConsensusResponse, RawQueryStats},
-=======
-    batch::{ConsensusResponse, RawQueryStats},
     consensus::idkg::IDkgMasterPublicKeyId,
->>>>>>> b66c2707
     ingress::IngressStatus,
     messages::{CallbackId, CanisterMessage, Ingress, MessageId, RequestOrResponse, Response},
     time::CoarseTime,
