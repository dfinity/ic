--- conflicted
+++ resolved
@@ -709,11 +709,7 @@
             .sign_with_threshold_contexts
     }
 
-<<<<<<< HEAD
-    /// Returns all IDKG dealings contexts.
-=======
     /// Returns all reshare chain key contexts.
->>>>>>> ae96d74e
     pub fn reshare_chain_key_contexts(&self) -> &BTreeMap<CallbackId, ReshareChainKeyContext> {
         &self
             .metadata
