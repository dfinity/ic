mod call_context_manager;
pub mod wasm_chunk_store;

use self::wasm_chunk_store::{WasmChunkStore, WasmChunkStoreMetadata};
pub use super::queues::memory_required_to_push_request;
use super::queues::{can_push, CanisterInput};
pub use crate::canister_state::queues::CanisterOutputQueuesIterator;
use crate::metadata_state::subnet_call_context_manager::InstallCodeCallId;
use crate::page_map::PageAllocatorFileDescriptor;
use crate::replicated_state::MR_SYNTHETIC_REJECT_MESSAGE_MAX_LEN;
use crate::{
    CanisterQueues, CanisterState, CheckpointLoadingMetrics, InputQueueType, PageMap, StateError,
};
pub use call_context_manager::{CallContext, CallContextAction, CallContextManager, CallOrigin};
use ic_base_types::NumSeconds;
use ic_error_types::RejectCode;
use ic_logger::{error, ReplicaLogger};
use ic_management_canister_types::{
    CanisterChange, CanisterChangeDetails, CanisterChangeOrigin, LogVisibilityV2,
};
use ic_protobuf::proxy::{try_from_option_field, ProxyDecodeError};
use ic_protobuf::state::canister_state_bits::v1 as pb;
use ic_registry_subnet_type::SubnetType;
use ic_types::messages::{
    CallbackId, CanisterCall, CanisterMessage, CanisterMessageOrTask, CanisterTask, Ingress,
    Payload, RejectContext, Request, RequestOrResponse, Response, StopCanisterContext, NO_DEADLINE,
};
use ic_types::nominal_cycles::NominalCycles;
use ic_types::time::CoarseTime;
use ic_types::{
    CanisterId, CanisterLog, CanisterTimer, Cycles, MemoryAllocation, NumBytes, PrincipalId, Time,
};
use ic_validate_eq::ValidateEq;
use ic_validate_eq_derive::ValidateEq;
use lazy_static::lazy_static;
use maplit::btreeset;
use prometheus::IntCounter;
use serde::{Deserialize, Serialize};
use std::collections::{BTreeMap, BTreeSet, VecDeque};
use std::convert::{TryFrom, TryInto};
use std::str::FromStr;
use std::sync::Arc;
use strum_macros::EnumIter;

lazy_static! {
    static ref DEFAULT_PRINCIPAL_MULTIPLE_CONTROLLERS: PrincipalId =
        PrincipalId::from_str("ifxlm-aqaaa-multi-pleco-ntrol-lersa-h3ae").unwrap();
    static ref DEFAULT_PRINCIPAL_ZERO_CONTROLLERS: PrincipalId =
        PrincipalId::from_str("zrl4w-cqaaa-nocon-troll-eraaa-d5qc").unwrap();
}

/// Maximum number of canister changes stored in the canister history.
pub const MAX_CANISTER_HISTORY_CHANGES: u64 = 20;

/// Enumerates use cases of consumed cycles.
#[derive(Copy, Clone, Eq, PartialEq, Ord, PartialOrd, Debug, Deserialize, EnumIter, Serialize)]
pub enum CyclesUseCase {
    Memory = 1,
    ComputeAllocation = 2,
    IngressInduction = 3,
    Instructions = 4,
    RequestAndResponseTransmission = 5,
    Uninstall = 6,
    CanisterCreation = 7,
    ECDSAOutcalls = 8,
    HTTPOutcalls = 9,
    DeletedCanisters = 10,
    NonConsumed = 11,
    BurnedCycles = 12,
    SchnorrOutcalls = 13,
}

impl CyclesUseCase {
    /// Returns a string slice representation of the enum variant name for use
    /// e.g. as a metric label.
    pub fn as_str(&self) -> &'static str {
        match self {
            Self::Memory => "Memory",
            Self::ComputeAllocation => "ComputeAllocation",
            Self::IngressInduction => "IngressInduction",
            Self::Instructions => "Instructions",
            Self::RequestAndResponseTransmission => "RequestAndResponseTransmission",
            Self::Uninstall => "Uninstall",
            Self::CanisterCreation => "CanisterCreation",
            Self::ECDSAOutcalls => "ECDSAOutcalls",
            Self::HTTPOutcalls => "HTTPOutcalls",
            Self::DeletedCanisters => "DeletedCanisters",
            Self::NonConsumed => "NonConsumed",
            Self::BurnedCycles => "BurnedCycles",
            Self::SchnorrOutcalls => "SchnorrOutcalls",
        }
    }
}

impl From<CyclesUseCase> for pb::CyclesUseCase {
    fn from(item: CyclesUseCase) -> Self {
        match item {
            CyclesUseCase::Memory => pb::CyclesUseCase::Memory,
            CyclesUseCase::ComputeAllocation => pb::CyclesUseCase::ComputeAllocation,
            CyclesUseCase::IngressInduction => pb::CyclesUseCase::IngressInduction,
            CyclesUseCase::Instructions => pb::CyclesUseCase::Instructions,
            CyclesUseCase::RequestAndResponseTransmission => {
                pb::CyclesUseCase::RequestAndResponseTransmission
            }
            CyclesUseCase::Uninstall => pb::CyclesUseCase::Uninstall,
            CyclesUseCase::CanisterCreation => pb::CyclesUseCase::CanisterCreation,
            CyclesUseCase::ECDSAOutcalls => pb::CyclesUseCase::EcdsaOutcalls,
            CyclesUseCase::HTTPOutcalls => pb::CyclesUseCase::HttpOutcalls,
            CyclesUseCase::DeletedCanisters => pb::CyclesUseCase::DeletedCanisters,
            CyclesUseCase::NonConsumed => pb::CyclesUseCase::NonConsumed,
            CyclesUseCase::BurnedCycles => pb::CyclesUseCase::BurnedCycles,
            CyclesUseCase::SchnorrOutcalls => pb::CyclesUseCase::SchnorrOutcalls,
        }
    }
}

impl TryFrom<pb::CyclesUseCase> for CyclesUseCase {
    type Error = ProxyDecodeError;
    fn try_from(item: pb::CyclesUseCase) -> Result<Self, Self::Error> {
        match item {
            pb::CyclesUseCase::Unspecified => Err(ProxyDecodeError::ValueOutOfRange {
                typ: "CyclesUseCase",
                err: format!("Unexpected value of cycles use case: {:?}", item),
            }),
            pb::CyclesUseCase::Memory => Ok(Self::Memory),
            pb::CyclesUseCase::ComputeAllocation => Ok(Self::ComputeAllocation),
            pb::CyclesUseCase::IngressInduction => Ok(Self::IngressInduction),
            pb::CyclesUseCase::Instructions => Ok(Self::Instructions),
            pb::CyclesUseCase::RequestAndResponseTransmission => {
                Ok(Self::RequestAndResponseTransmission)
            }
            pb::CyclesUseCase::Uninstall => Ok(Self::Uninstall),
            pb::CyclesUseCase::CanisterCreation => Ok(Self::CanisterCreation),
            pb::CyclesUseCase::EcdsaOutcalls => Ok(Self::ECDSAOutcalls),
            pb::CyclesUseCase::HttpOutcalls => Ok(Self::HTTPOutcalls),
            pb::CyclesUseCase::DeletedCanisters => Ok(Self::DeletedCanisters),
            pb::CyclesUseCase::NonConsumed => Ok(Self::NonConsumed),
            pb::CyclesUseCase::BurnedCycles => Ok(Self::BurnedCycles),
            pb::CyclesUseCase::SchnorrOutcalls => Ok(Self::SchnorrOutcalls),
        }
    }
}

enum ConsumingCycles {
    Yes,
    No,
}

#[derive(Clone, Eq, PartialEq, Debug, Default)]
/// Canister-specific metrics on scheduling, maintained by the scheduler.
// For semantics of the fields please check
// protobuf/def/state/canister_state_bits/v1/canister_state_bits.proto:
// CanisterStateBits
pub struct CanisterMetrics {
    pub scheduled_as_first: u64,
    pub skipped_round_due_to_no_messages: u64,
    pub executed: u64,
    pub interrupted_during_execution: u64,
    pub consumed_cycles: NominalCycles,
    consumed_cycles_by_use_cases: BTreeMap<CyclesUseCase, NominalCycles>,
}

impl CanisterMetrics {
    pub fn new(
        scheduled_as_first: u64,
        skipped_round_due_to_no_messages: u64,
        executed: u64,
        interrupted_during_execution: u64,
        consumed_cycles: NominalCycles,
        consumed_cycles_by_use_cases: BTreeMap<CyclesUseCase, NominalCycles>,
    ) -> Self {
        Self {
            scheduled_as_first,
            skipped_round_due_to_no_messages,
            executed,
            interrupted_during_execution,
            consumed_cycles,
            consumed_cycles_by_use_cases,
        }
    }

    pub fn get_consumed_cycles_by_use_cases(&self) -> &BTreeMap<CyclesUseCase, NominalCycles> {
        &self.consumed_cycles_by_use_cases
    }
}

/// Computes the total byte size of the given canister changes. Requires `O(N)` time.
pub fn compute_total_canister_change_size(changes: &VecDeque<Arc<CanisterChange>>) -> NumBytes {
    changes.iter().map(|c| c.count_bytes()).sum()
}

/// The canister history consists of a list of canister changes
/// with the oldest canister changes at lowest indices.
/// The system can drop the oldest canister changes from the list to keep its length bounded
/// (with `20` latest canister changes to always remain in the list).
/// The system also drops all canister changes if the canister runs out of cycles.
#[derive(Clone, Eq, PartialEq, Debug, Default, ValidateEq)]
pub struct CanisterHistory {
    /// The canister changes stored in the order from the oldest to the most recent.
    #[validate_eq(Ignore)]
    changes: Arc<VecDeque<Arc<CanisterChange>>>,
    /// The `total_num_changes` records the total number of canister changes
    /// that have ever been recorded. In particular, if the system drops some canister changes,
    /// `total_num_changes` does not decrease.
    total_num_changes: u64,
    /// Sum over `c.count_bytes()` for all canister changes `c`.
    /// We pre-compute and store the sum in a field to optimize the running time
    /// of computing the sum as the canister history memory usage is requested frequently.
    canister_history_memory_usage: NumBytes,
}

impl CanisterHistory {
    /// Clears all canister changes and their memory usage,
    /// but keeps the total number of changes recorded.
    pub fn clear(&mut self) {
        self.changes = Arc::new(Default::default());
        self.canister_history_memory_usage = NumBytes::from(0);

        debug_assert_eq!(
            self.get_memory_usage(),
            compute_total_canister_change_size(&self.changes),
        );
    }

    /// Adds a canister change to the history, updating the memory usage
    /// and total number of changes. It also makes sure that the number
    /// of canister changes does not exceed `MAX_CANISTER_HISTORY_CHANGES`
    /// by dropping the oldest entry if necessary.
    pub fn add_canister_change(&mut self, canister_change: CanisterChange) {
        let changes = Arc::make_mut(&mut self.changes);
        if changes.len() >= MAX_CANISTER_HISTORY_CHANGES as usize {
            let change_size = changes
                .pop_front()
                .as_ref()
                .map(|c| c.count_bytes())
                .unwrap_or_default();
            self.canister_history_memory_usage -= change_size;
        }
        self.canister_history_memory_usage += canister_change.count_bytes();
        changes.push_back(Arc::new(canister_change));
        self.total_num_changes += 1;

        debug_assert_eq!(
            self.get_memory_usage(),
            compute_total_canister_change_size(&self.changes),
        );
    }

    /// Returns an iterator over the requested number of most recent canister changes
    /// or, if more changes are requested than available in the history,
    /// an iterator over all canister changes.
    /// The changes are iterated in chronological order, i.e., from the oldest to the most recent.
    pub fn get_changes(
        &self,
        num_requested_changes: usize,
    ) -> impl Iterator<Item = &Arc<CanisterChange>> {
        let num_all_changes = self.changes.len();
        let num_changes = num_requested_changes.min(num_all_changes);
        self.changes.range((num_all_changes - num_changes)..)
    }

    pub fn get_total_num_changes(&self) -> u64 {
        self.total_num_changes
    }

    pub fn get_memory_usage(&self) -> NumBytes {
        self.canister_history_memory_usage
    }
}

/// State that is controlled and owned by the system (IC).
///
/// Contains structs needed for running and maintaining the canister on the IC.
/// The state here cannot be directly modified by the Wasm module in the
/// canister but can be indirectly via the SystemApi interface.
#[derive(Clone, Eq, PartialEq, Debug, ValidateEq)]
pub struct SystemState {
    pub controllers: BTreeSet<PrincipalId>,
    pub canister_id: CanisterId,
    // This must remain private, in order to properly enforce system states (running, stopping,
    // stopped) when enqueueing inputs; and to ensure message memory reservations are accurate.
    #[validate_eq(CompareWithValidateEq)]
    queues: CanisterQueues,
    /// The canister's memory allocation.
    pub memory_allocation: MemoryAllocation,
    /// Threshold used for activation of canister_on_low_wasm_memory hook.
    pub wasm_memory_threshold: NumBytes,
    pub freeze_threshold: NumSeconds,
    /// The status of the canister: Running, Stopping, or Stopped.
    /// Different statuses allow for different behaviors on the SystemState.
    pub status: CanisterStatus,
    /// Certified data blob allows canisters to certify parts of their state to
    /// securely answer queries from a single machine.
    ///
    /// Certified data is set by the canister by calling ic0.certified_data_set.
    ///
    /// It can be at most 32 bytes long.  For fresh canisters, this blob is the
    /// empty blob.
    ///
    /// See also:
    ///   * https://internetcomputer.org/docs/current/references/ic-interface-spec#system-api-certified-data
    pub certified_data: Vec<u8>,
    pub canister_metrics: CanisterMetrics,

    /// Should only be modified through `CyclesAccountManager`.
    ///
    /// A canister's state has an associated cycles balance, and may `send` a
    /// part of this cycles balance to another canister.
    /// In addition to sending cycles to another canister, a canister `spend`s
    /// cycles in the following three ways:
    ///     a) executing messages,
    ///     b) sending messages to other canisters,
    ///     c) storing data over time/rounds
    /// Each of the above spending is done in three phases:
    ///     1. reserving maximum cycles the operation can require
    ///     2. executing the operation and return `cycles_spent`
    ///     3. reimburse the canister with `cycles_reserved` - `cycles_spent`
    cycles_balance: Cycles,

    /// Pending charges to `cycles_balance` that are not applied yet.
    ///
    /// Deterministic time slicing requires that `cycles_balance` remains the
    /// same throughout a multi-round execution. During that time all charges
    /// performed in ingress induction are recorded in
    /// `ingress_induction_cycles_debit`. When the multi-round execution
    /// completes, it will apply `ingress_induction_cycles_debit` to `cycles_balance`.
    ingress_induction_cycles_debit: Cycles,

    /// Resource reservation cycles.
    reserved_balance: Cycles,

    /// The user-specified upper limit on `reserved_balance`.
    ///
    /// A resource allocation operation that attempts to reserve `N` cycles will
    /// fail if `reserved_balance + N` exceeds this limit if the limit is set.
    reserved_balance_limit: Option<Cycles>,

    /// Tasks to execute before processing input messages.
    /// Currently the task queue is empty outside of execution rounds.
    pub task_queue: VecDeque<ExecutionTask>,

    /// Canister global timer.
    pub global_timer: CanisterTimer,

    /// Canister version.
    pub canister_version: u64,

    /// Canister history.
    #[validate_eq(CompareWithValidateEq)]
    canister_history: CanisterHistory,

    /// Store of Wasm chunks to support installation of large Wasm modules.
    #[validate_eq(CompareWithValidateEq)]
    pub wasm_chunk_store: WasmChunkStore,

    /// Log visibility of the canister.
    pub log_visibility: LogVisibilityV2,

    /// Log records of the canister.
    #[validate_eq(CompareWithValidateEq)]
    pub canister_log: CanisterLog,

    /// The Wasm memory limit. This is a field in developer-visible canister
    /// settings that allows the developer to limit the usage of the Wasm memory
    /// by the canister to leave some room in 4GiB for upgrade calls.
    /// See the interface specification for more information.
    pub wasm_memory_limit: Option<NumBytes>,

    /// Next local snapshot id.
    pub next_snapshot_id: u64,

    /// Cumulative memory usage of all snapshots that belong to this canister.
    ///
    /// This amount contributes to the total `memory_usage` of the canister as
    /// reported by `CanisterState::memory_usage`.
    pub snapshots_memory_usage: NumBytes,

    /// Status of low_on_wasm_memory hook execution.
    on_low_wasm_memory_hook_status: OnLowWasmMemoryHookStatus,
}

/// A wrapper around the different statuses of `OnLowWasmMemory` hook execution.
#[derive(Clone, Copy, Eq, PartialEq, Debug, Default, Deserialize, Serialize)]
pub enum OnLowWasmMemoryHookStatus {
    #[default]
    ConditionNotSatisfied,
    Ready,
    Executed,
}

impl From<&OnLowWasmMemoryHookStatus> for pb::OnLowWasmMemoryHookStatus {
    fn from(item: &OnLowWasmMemoryHookStatus) -> Self {
        use OnLowWasmMemoryHookStatus::*;

        match *item {
            ConditionNotSatisfied => Self::ConditionNotSatisfied,
            Ready => Self::Ready,
            Executed => Self::Executed,
        }
    }
}

impl TryFrom<pb::OnLowWasmMemoryHookStatus> for OnLowWasmMemoryHookStatus {
    type Error = ProxyDecodeError;

    fn try_from(value: pb::OnLowWasmMemoryHookStatus) -> Result<Self, Self::Error> {
        match value {
            pb::OnLowWasmMemoryHookStatus::Unspecified => Err(ProxyDecodeError::ValueOutOfRange {
                typ: "OnLowWasmMemoryHookStatus",
                err: format!(
                    "Unexpected value of status of on low wasm memory hook: {:?}",
                    value
                ),
            }),
            pb::OnLowWasmMemoryHookStatus::ConditionNotSatisfied => {
                Ok(OnLowWasmMemoryHookStatus::ConditionNotSatisfied)
            }
            pb::OnLowWasmMemoryHookStatus::Ready => Ok(OnLowWasmMemoryHookStatus::Ready),
            pb::OnLowWasmMemoryHookStatus::Executed => Ok(OnLowWasmMemoryHookStatus::Executed),
        }
    }
}

/// A wrapper around the different canister statuses.
#[derive(Clone, Eq, PartialEq, Debug)]
pub enum CanisterStatus {
    Running {
        call_context_manager: CallContextManager,
    },
    Stopping {
        call_context_manager: CallContextManager,
        /// Info about the messages that requested the canister to stop.
        /// The reason this is a vec is because it's possible to receive
        /// multiple requests to stop the canister while it is stopping. All
        /// of them would be tracked here so that they can all get a response.
        stop_contexts: Vec<StopCanisterContext>,
    },
    Stopped,
}

impl CanisterStatus {
    pub fn new_running() -> Self {
        Self::Running {
            call_context_manager: CallContextManager::default(),
        }
    }
}

impl From<&CanisterStatus> for pb::canister_state_bits::CanisterStatus {
    fn from(item: &CanisterStatus) -> Self {
        match item {
            CanisterStatus::Running {
                call_context_manager,
            } => Self::Running(pb::CanisterStatusRunning {
                call_context_manager: Some(call_context_manager.into()),
            }),
            CanisterStatus::Stopped => Self::Stopped(pb::CanisterStatusStopped {}),
            CanisterStatus::Stopping {
                call_context_manager,
                stop_contexts,
            } => Self::Stopping(pb::CanisterStatusStopping {
                call_context_manager: Some(call_context_manager.into()),
                stop_contexts: stop_contexts.iter().map(|context| context.into()).collect(),
            }),
        }
    }
}

impl TryFrom<pb::canister_state_bits::CanisterStatus> for CanisterStatus {
    type Error = ProxyDecodeError;
    fn try_from(value: pb::canister_state_bits::CanisterStatus) -> Result<Self, Self::Error> {
        let canister_status = match value {
            pb::canister_state_bits::CanisterStatus::Running(pb::CanisterStatusRunning {
                call_context_manager,
            }) => Self::Running {
                call_context_manager: try_from_option_field(
                    call_context_manager,
                    "CanisterStatus::Running::call_context_manager",
                )?,
            },
            pb::canister_state_bits::CanisterStatus::Stopped(pb::CanisterStatusStopped {}) => {
                Self::Stopped
            }
            pb::canister_state_bits::CanisterStatus::Stopping(pb::CanisterStatusStopping {
                call_context_manager,
                stop_contexts,
            }) => {
                let mut contexts = Vec::<StopCanisterContext>::with_capacity(stop_contexts.len());
                for context in stop_contexts.into_iter() {
                    contexts.push(context.try_into()?);
                }
                Self::Stopping {
                    call_context_manager: try_from_option_field(
                        call_context_manager,
                        "CanisterStatus::Stopping::call_context_manager",
                    )?,
                    stop_contexts: contexts,
                }
            }
        };
        Ok(canister_status)
    }
}

/// The id of a paused execution stored in the execution environment.
#[derive(Copy, Clone, Eq, PartialEq, Hash, Debug)]
pub struct PausedExecutionId(pub u64);

/// Represents a task that needs to be executed before processing canister
/// inputs.
#[derive(Clone, Eq, PartialEq, Debug)]
pub enum ExecutionTask {
    /// A heartbeat task exists only within an execution round. It is never
    /// serialized.
    Heartbeat,

    /// Canister global timer task.
    /// The task exists only within an execution round, it never gets serialized.
    GlobalTimer,

    /// On low Wasm memory hook.
    /// The task exists only within an execution round, it never gets serialized.
    OnLowWasmMemory,

    /// A paused execution task exists only within an epoch (between
    /// checkpoints). It is never serialized, and it turns into `AbortedExecution`
    /// before the checkpoint or when there are too many long-running executions.
    PausedExecution {
        id: PausedExecutionId,
        /// A copy of the message or task whose execution is being paused.
        input: CanisterMessageOrTask,
    },

    /// A paused `install_code` task exists only within an epoch (between
    /// checkpoints). It is never serialized and turns into `AbortedInstallCode`
    /// before the checkpoint.
    PausedInstallCode(PausedExecutionId),

    /// Any paused execution that doesn't finish until the next checkpoint
    /// becomes an aborted execution that should be retried after the checkpoint.
    /// A paused execution can also be aborted to keep the memory usage low if
    /// there are too many long-running executions.
    AbortedExecution {
        input: CanisterMessageOrTask,
        /// The execution cost that has already been charged from the canister.
        /// Retried execution does not have to pay for it again.
        prepaid_execution_cycles: Cycles,
    },

    /// Any paused `install_code` that doesn't finish until the next checkpoint
    /// becomes an aborted `install_code` that should be retried after the
    /// checkpoint. A paused execution can also be aborted to keep the memory
    /// usage low if there are too many long-running executions.
    AbortedInstallCode {
        message: CanisterCall,
        /// The call ID used by the subnet to identify long running install
        /// code messages.
        call_id: InstallCodeCallId,
        /// The execution cost that has already been charged from the canister.
        /// Retried execution does not have to pay for it again.
        prepaid_execution_cycles: Cycles,
    },
}

impl From<&ExecutionTask> for pb::ExecutionTask {
    fn from(item: &ExecutionTask) -> Self {
        match item {
            ExecutionTask::Heartbeat
            | ExecutionTask::GlobalTimer
            | ExecutionTask::OnLowWasmMemory
            | ExecutionTask::PausedExecution { .. }
            | ExecutionTask::PausedInstallCode(_) => {
                panic!("Attempt to serialize ephemeral task: {:?}.", item);
            }
            ExecutionTask::AbortedExecution {
                input,
                prepaid_execution_cycles,
            } => {
                use pb::execution_task::{
                    aborted_execution::Input as PbInput, CanisterTask as PbCanisterTask,
                };
                let input = match input {
                    CanisterMessageOrTask::Message(CanisterMessage::Response(v)) => {
                        PbInput::Response(v.as_ref().into())
                    }
                    CanisterMessageOrTask::Message(CanisterMessage::Request(v)) => {
                        PbInput::Request(v.as_ref().into())
                    }
                    CanisterMessageOrTask::Message(CanisterMessage::Ingress(v)) => {
                        PbInput::Ingress(v.as_ref().into())
                    }
                    CanisterMessageOrTask::Task(task) => {
                        PbInput::Task(PbCanisterTask::from(task).into())
                    }
                };
                Self {
                    task: Some(pb::execution_task::Task::AbortedExecution(
                        pb::execution_task::AbortedExecution {
                            input: Some(input),
                            prepaid_execution_cycles: Some((*prepaid_execution_cycles).into()),
                        },
                    )),
                }
            }
            ExecutionTask::AbortedInstallCode {
                message,
                call_id,
                prepaid_execution_cycles,
            } => {
                use pb::execution_task::aborted_install_code::Message;
                let message = match message {
                    CanisterCall::Request(v) => Message::Request(v.as_ref().into()),
                    CanisterCall::Ingress(v) => Message::Ingress(v.as_ref().into()),
                };
                Self {
                    task: Some(pb::execution_task::Task::AbortedInstallCode(
                        pb::execution_task::AbortedInstallCode {
                            message: Some(message),
                            call_id: Some(call_id.get()),
                            prepaid_execution_cycles: Some((*prepaid_execution_cycles).into()),
                        },
                    )),
                }
            }
        }
    }
}

impl TryFrom<pb::ExecutionTask> for ExecutionTask {
    type Error = ProxyDecodeError;

    fn try_from(value: pb::ExecutionTask) -> Result<Self, Self::Error> {
        let task = value
            .task
            .ok_or(ProxyDecodeError::MissingField("ExecutionTask::task"))?;
        let task = match task {
            pb::execution_task::Task::AbortedExecution(aborted) => {
                use pb::execution_task::{
                    aborted_execution::Input as PbInput, CanisterTask as PbCanisterTask,
                };
                let input = aborted
                    .input
                    .ok_or(ProxyDecodeError::MissingField("AbortedExecution::input"))?;
                let input = match input {
                    PbInput::Request(v) => CanisterMessageOrTask::Message(
                        CanisterMessage::Request(Arc::new(v.try_into()?)),
                    ),
                    PbInput::Response(v) => CanisterMessageOrTask::Message(
                        CanisterMessage::Response(Arc::new(v.try_into()?)),
                    ),
                    PbInput::Ingress(v) => CanisterMessageOrTask::Message(
                        CanisterMessage::Ingress(Arc::new(v.try_into()?)),
                    ),
                    PbInput::Task(val) => {
                        let task = CanisterTask::try_from(PbCanisterTask::try_from(val).map_err(
                            |_| ProxyDecodeError::ValueOutOfRange {
                                typ: "CanisterTask",
                                err: format!("Unexpected value of canister task: {}", val),
                            },
                        )?)?;
                        CanisterMessageOrTask::Task(task)
                    }
                };
                let prepaid_execution_cycles = aborted
                    .prepaid_execution_cycles
                    .map_or_else(Cycles::zero, |c| c.into());
                ExecutionTask::AbortedExecution {
                    input,
                    prepaid_execution_cycles,
                }
            }
            pb::execution_task::Task::AbortedInstallCode(aborted) => {
                use pb::execution_task::aborted_install_code::Message;
                let message = aborted.message.ok_or(ProxyDecodeError::MissingField(
                    "AbortedInstallCode::message",
                ))?;
                let message = match message {
                    Message::Request(v) => CanisterCall::Request(Arc::new(v.try_into()?)),
                    Message::Ingress(v) => CanisterCall::Ingress(Arc::new(v.try_into()?)),
                };
                let prepaid_execution_cycles = aborted
                    .prepaid_execution_cycles
                    .map_or_else(Cycles::zero, |c| c.into());
                let call_id = aborted.call_id.ok_or(ProxyDecodeError::MissingField(
                    "AbortedInstallCode::call_id",
                ))?;
                ExecutionTask::AbortedInstallCode {
                    message,
                    call_id: InstallCodeCallId::new(call_id),
                    prepaid_execution_cycles,
                }
            }
        };
        Ok(task)
    }
}

impl From<&CanisterHistory> for pb::CanisterHistory {
    fn from(item: &CanisterHistory) -> Self {
        Self {
            changes: item
                .changes
                .iter()
                .map(|e| (&(**e)).into())
                .collect::<Vec<pb::CanisterChange>>(),
            total_num_changes: item.total_num_changes,
        }
    }
}

impl TryFrom<pb::CanisterHistory> for CanisterHistory {
    type Error = ProxyDecodeError;

    fn try_from(value: pb::CanisterHistory) -> Result<Self, Self::Error> {
        let changes = value
            .changes
            .into_iter()
            .map(|e| Ok(Arc::new(e.try_into()?)))
            .collect::<Result<VecDeque<_>, Self::Error>>()?;
        let canister_history_memory_usage = compute_total_canister_change_size(&changes);
        Ok(Self {
            changes: Arc::new(changes),
            total_num_changes: value.total_num_changes,
            canister_history_memory_usage,
        })
    }
}

#[derive(Debug)]
pub enum ReservationError {
    InsufficientCycles {
        requested: Cycles,
        available: Cycles,
    },
    ReservedLimitExceed {
        requested: Cycles,
        limit: Cycles,
    },
}

impl SystemState {
    pub fn new_running(
        canister_id: CanisterId,
        controller: PrincipalId,
        initial_cycles: Cycles,
        freeze_threshold: NumSeconds,
        fd_factory: Arc<dyn PageAllocatorFileDescriptor>,
    ) -> Self {
        Self::new_internal(
            canister_id,
            controller,
            initial_cycles,
            freeze_threshold,
            CanisterStatus::new_running(),
            WasmChunkStore::new(fd_factory),
        )
    }

    fn new_internal(
        canister_id: CanisterId,
        controller: PrincipalId,
        initial_cycles: Cycles,
        freeze_threshold: NumSeconds,
        status: CanisterStatus,
        wasm_chunk_store: WasmChunkStore,
    ) -> Self {
        Self {
            canister_id,
            controllers: btreeset! {controller},
            queues: CanisterQueues::default(),
            cycles_balance: initial_cycles,
            ingress_induction_cycles_debit: Cycles::zero(),
            reserved_balance: Cycles::zero(),
            reserved_balance_limit: None,
            memory_allocation: MemoryAllocation::BestEffort,
            wasm_memory_threshold: NumBytes::new(0),
            freeze_threshold,
            status,
            certified_data: Default::default(),
            canister_metrics: CanisterMetrics::default(),
            task_queue: Default::default(),
            global_timer: CanisterTimer::Inactive,
            canister_version: 0,
            canister_history: CanisterHistory::default(),
            wasm_chunk_store,
            log_visibility: Default::default(),
            canister_log: Default::default(),
            wasm_memory_limit: None,
            next_snapshot_id: 0,
            snapshots_memory_usage: NumBytes::from(0),
            on_low_wasm_memory_hook_status: OnLowWasmMemoryHookStatus::default(),
        }
    }

    #[allow(clippy::too_many_arguments)]
    pub fn new_from_checkpoint(
        controllers: BTreeSet<PrincipalId>,
        canister_id: CanisterId,
        queues: CanisterQueues,
        memory_allocation: MemoryAllocation,
        wasm_memory_threshold: NumBytes,
        freeze_threshold: NumSeconds,
        status: CanisterStatus,
        certified_data: Vec<u8>,
        canister_metrics: CanisterMetrics,
        cycles_balance: Cycles,
        ingress_induction_cycles_debit: Cycles,
        reserved_balance: Cycles,
        reserved_balance_limit: Option<Cycles>,
        task_queue: VecDeque<ExecutionTask>,
        global_timer: CanisterTimer,
        canister_version: u64,
        canister_history: CanisterHistory,
        wasm_chunk_store_data: PageMap,
        wasm_chunk_store_metadata: WasmChunkStoreMetadata,
        log_visibility: LogVisibilityV2,
        canister_log: CanisterLog,
        wasm_memory_limit: Option<NumBytes>,
        next_snapshot_id: u64,
        snapshots_memory_usage: NumBytes,
        metrics: &dyn CheckpointLoadingMetrics,
        on_low_wasm_memory_hook_status: OnLowWasmMemoryHookStatus,
    ) -> Self {
        let system_state = Self {
            controllers,
            canister_id,
            queues,
            memory_allocation,
            wasm_memory_threshold,
            freeze_threshold,
            status,
            certified_data,
            canister_metrics,
            cycles_balance,
            ingress_induction_cycles_debit,
            reserved_balance,
            reserved_balance_limit,
            task_queue,
            global_timer,
            canister_version,
            canister_history,
            wasm_chunk_store: WasmChunkStore::from_checkpoint(
                wasm_chunk_store_data,
                wasm_chunk_store_metadata,
            ),
            log_visibility,
            canister_log,
            wasm_memory_limit,
            next_snapshot_id,
            snapshots_memory_usage,
            on_low_wasm_memory_hook_status,
        };
        system_state.check_invariants().unwrap_or_else(|msg| {
            metrics.observe_broken_soft_invariant(msg);
        });
        system_state
    }

    pub fn new_running_for_testing(
        canister_id: CanisterId,
        controller: PrincipalId,
        initial_cycles: Cycles,
        freeze_threshold: NumSeconds,
    ) -> Self {
        Self::new_for_testing(
            canister_id,
            controller,
            initial_cycles,
            freeze_threshold,
            CanisterStatus::new_running(),
        )
    }

    pub fn new_stopping_for_testing(
        canister_id: CanisterId,
        controller: PrincipalId,
        initial_cycles: Cycles,
        freeze_threshold: NumSeconds,
    ) -> Self {
        Self::new_for_testing(
            canister_id,
            controller,
            initial_cycles,
            freeze_threshold,
            CanisterStatus::Stopping {
                call_context_manager: CallContextManager::default(),
                stop_contexts: Vec::default(),
            },
        )
    }

    pub fn new_stopped_for_testing(
        canister_id: CanisterId,
        controller: PrincipalId,
        initial_cycles: Cycles,
        freeze_threshold: NumSeconds,
    ) -> Self {
        Self::new_for_testing(
            canister_id,
            controller,
            initial_cycles,
            freeze_threshold,
            CanisterStatus::Stopped,
        )
    }

    fn new_for_testing(
        canister_id: CanisterId,
        controller: PrincipalId,
        initial_cycles: Cycles,
        freeze_threshold: NumSeconds,
        status: CanisterStatus,
    ) -> Self {
        Self::new_internal(
            canister_id,
            controller,
            initial_cycles,
            freeze_threshold,
            status,
            WasmChunkStore::new_for_testing(),
        )
    }

    pub fn canister_id(&self) -> CanisterId {
        self.canister_id
    }

    /// Returns the amount of cycles that the balance holds.
    pub fn balance(&self) -> Cycles {
        self.cycles_balance
    }

    /// Returns the balance after applying the pending 'ingress_induction_cycles_debit'.
    /// Returns 0 if the balance is smaller than the pending 'ingress_induction_cycles_debit'.
    pub fn debited_balance(&self) -> Cycles {
        // We rely on saturating operations of `Cycles` here.
        self.cycles_balance - self.ingress_induction_cycles_debit
    }

    /// Returns the pending 'ingress_induction_cycles_debit'.
    pub fn ingress_induction_cycles_debit(&self) -> Cycles {
        self.ingress_induction_cycles_debit
    }

    /// Returns resource reservation cycles.
    pub fn reserved_balance(&self) -> Cycles {
        self.reserved_balance
    }

    /// Returns the user-specified upper limit on `reserved_balance`.
    pub fn reserved_balance_limit(&self) -> Option<Cycles> {
        self.reserved_balance_limit
    }

    /// Sets the user-specified upper limit on `reserved_balance()`.
    pub fn set_reserved_balance_limit(&mut self, limit: Cycles) {
        self.reserved_balance_limit = Some(limit);
    }

    /// Get new local snapshot ID.
    pub fn new_local_snapshot_id(&mut self) -> u64 {
        let local_snapshot_id = self.next_snapshot_id;
        self.next_snapshot_id += 1;
        local_snapshot_id
    }

    /// Records the given amount as debit that will be charged from the balance
    /// at some point in the future.
    ///
    /// Precondition:
    /// - `charge <= self.debited_balance()`.
    pub fn add_postponed_charge_to_ingress_induction_cycles_debit(&mut self, charge: Cycles) {
        assert!(
            charge <= self.debited_balance(),
            "Insufficient cycles for a postponed charge: {} vs {}",
            charge,
            self.debited_balance()
        );
        self.ingress_induction_cycles_debit += charge;
    }

    /// Removes a previously postponed charge for ingress messages from the balance
    /// of the canister.
    ///
    /// Note that this will saturate the balance to zero if the charge to remove is
    /// larger than the current debit.
    pub fn remove_charge_from_ingress_induction_cycles_debit(&mut self, charge: Cycles) {
        self.ingress_induction_cycles_debit -= charge;
    }

    /// Charges the pending 'ingress_induction_cycles_debit' from the balance.
    ///
    /// Precondition:
    /// - The balance is large enough to cover the debit.
    pub fn apply_ingress_induction_cycles_debit(
        &mut self,
        canister_id: CanisterId,
        log: &ReplicaLogger,
        charging_from_balance_error: &IntCounter,
    ) {
        // We rely on saturating operations of `Cycles` here.
        let remaining_debit = self.ingress_induction_cycles_debit - self.cycles_balance;
        debug_assert_eq!(remaining_debit.get(), 0);
        if remaining_debit.get() > 0 {
            // This case is unreachable and may happen only due to a bug: if the
            // caller has reduced the cycles balance below the cycles debit.
            charging_from_balance_error.inc();
            error!(
                log,
                "[EXC-BUG]: Debited cycles exceed the cycles balance of {} by {} in install_code",
                canister_id,
                remaining_debit,
            );
            // Continue the execution by dropping the remaining debit, which makes
            // some of the postponed charges free.
        }
        self.remove_cycles(
            self.ingress_induction_cycles_debit,
            CyclesUseCase::IngressInduction,
        );
        self.ingress_induction_cycles_debit = Cycles::zero();
    }

    /// This method is used for maintaining the backwards compatibility.
    /// Returns:
    /// - controller ID as-is, if there is only one controller.
    /// - DEFAULT_PRINCIPAL_MULTIPLE_CONTROLLERS, if there are multiple
    ///   controllers.
    /// - DEFAULT_PRINCIPAL_ZERO_CONTROLLERS, if there is no controller.
    pub fn controller(&self) -> &PrincipalId {
        if self.controllers.len() < 2 {
            match self.controllers.iter().next() {
                None => &DEFAULT_PRINCIPAL_ZERO_CONTROLLERS,
                Some(controller) => controller,
            }
        } else {
            &DEFAULT_PRINCIPAL_MULTIPLE_CONTROLLERS
        }
    }

    pub fn call_context_manager(&self) -> Option<&CallContextManager> {
        match &self.status {
            CanisterStatus::Running {
                call_context_manager,
            } => Some(call_context_manager),
            CanisterStatus::Stopping {
                call_context_manager,
                ..
            } => Some(call_context_manager),
            CanisterStatus::Stopped => None,
        }
    }

    pub fn call_context_manager_mut(&mut self) -> Option<&mut CallContextManager> {
        match &mut self.status {
            CanisterStatus::Running {
                call_context_manager,
            } => Some(call_context_manager),
            CanisterStatus::Stopping {
                call_context_manager,
                ..
            } => Some(call_context_manager),
            CanisterStatus::Stopped => None,
        }
    }

    /// Pushes a `Request` type message into the relevant output queue.
    /// This is preceded by withdrawing the cycles for sending the `Request` and
    /// receiving and processing the corresponding `Response`.
    /// If cycles withdrawal succeeds, the function also reserves a slot on the
    /// matching input queue for the `Response`.
    ///
    /// # Errors
    ///
    /// Returns a `QueueFull` error along with the provided message if either
    /// the output queue or the matching input queue is full.
    pub fn push_output_request(
        &mut self,
        msg: Arc<Request>,
        time: Time,
    ) -> Result<(), (StateError, Arc<Request>)> {
        assert_eq!(
            msg.sender, self.canister_id,
            "Expected `Request` to have been sent by canister ID {}, but instead got {}",
            self.canister_id, msg.sender
        );
        self.queues.push_output_request(msg, time)
    }

    /// See documentation for [`CanisterQueues::reject_subnet_output_request`].
    pub fn reject_subnet_output_request(
        &mut self,
        request: Request,
        reject_context: RejectContext,
        subnet_ids: &[PrincipalId],
    ) -> Result<(), StateError> {
        assert_eq!(
            request.sender, self.canister_id,
            "Expected `Request` to have been sent from canister ID {}, but instead got {}",
            self.canister_id, request.sender
        );
        self.queues
            .reject_subnet_output_request(request, reject_context, subnet_ids)
    }

    /// Returns the number of output requests that can be pushed onto the queue
    /// before it becomes full. Specifically, this is the number of times
    /// `push_output_request` can be called (assuming the canister has enough
    /// cycles to pay for sending the messages).
    pub fn available_output_request_slots(&self) -> BTreeMap<CanisterId, usize> {
        self.queues.available_output_request_slots()
    }

    /// Pushes a `Response` type message into the relevant output queue. The
    /// protocol should have already reserved a slot, so this cannot fail. The
    /// canister is also refunded the excess cycles that was reserved for
    /// sending this response when the original request was received.
    ///
    /// # Panics
    ///
    /// Panics if the queue does not already exist or there is no reserved slot
    /// to push the `Response` into.
    pub fn push_output_response(&mut self, msg: Arc<Response>) {
        assert_eq!(
            msg.respondent, self.canister_id,
            "Expected `Response` to have been sent by canister ID {}, but instead got {}",
            self.canister_id, msg.respondent
        );
        self.queues.push_output_response(msg)
    }

    /// Extracts the next inter-canister or ingress message (round-robin).
    pub(crate) fn pop_input(&mut self) -> Option<CanisterMessage> {
        Some(match self.queues.pop_input()? {
            CanisterInput::Ingress(msg) => CanisterMessage::Ingress(msg),
            CanisterInput::Request(msg) => CanisterMessage::Request(msg),
            CanisterInput::Response(msg) => CanisterMessage::Response(msg),
            CanisterInput::DeadlineExpired(callback_id) => {
                self.to_reject_response(callback_id, "Call deadline has expired.")
            }
            CanisterInput::ResponseDropped(callback_id) => {
                self.to_reject_response(callback_id, "Response was dropped.")
            }
        })
    }

    /// Generates a reject response for the given callback ID with the given
    /// message.
    ///
    /// If the `CallContextManager` does not hold a callback with the given
    /// `CallbackId`, generates a reject response with arbitrary values (but
    /// matching `CallbackId`). The missing callback will generate a critical error
    /// when the response is about to be executed, regardless.
    fn to_reject_response(&self, callback_id: CallbackId, message: &str) -> CanisterMessage {
        const UNKNOWN_CANISTER_ID: CanisterId =
            CanisterId::unchecked_from_principal(PrincipalId::new_anonymous());
        const SOME_DEADLINE: CoarseTime = CoarseTime::from_secs_since_unix_epoch(1);

        let call_context_manager = self.call_context_manager().unwrap();
        let (originator, respondent, deadline) =
            match call_context_manager.callbacks().get(&callback_id) {
                // Populate reject responses from the callback.
                Some(callback) => (callback.originator, callback.respondent, callback.deadline),

                // This should be unreachable, but if we somehow end up here, we can populate
                // the reject response with arbitrary values, as trying to execute it it will
                // fail anyway and produce a critical error. This is safer than panicking.
                None => (UNKNOWN_CANISTER_ID, UNKNOWN_CANISTER_ID, SOME_DEADLINE),
            };

        CanisterMessage::Response(
            Response {
                originator,
                respondent,
                originator_reply_callback: callback_id,
                refund: Cycles::zero(),
                response_payload: Payload::Reject(RejectContext::new_with_message_length_limit(
                    RejectCode::SysUnknown,
                    message,
                    MR_SYNTHETIC_REJECT_MESSAGE_MAX_LEN,
                )),
                deadline,
            }
            .into(),
        )
    }

    /// Returns true if there are messages in the input queues, false otherwise.
    pub fn has_input(&self) -> bool {
        self.queues.has_input()
    }

    /// Pushes a `RequestOrResponse` into the induction pool.
    ///
    /// If the message is a `Request`, reserves a slot in the corresponding
    /// output queue for the eventual response; and the maximum memory size and
    /// cycles cost for sending the `Response` back. If it is a `Response`,
    /// the protocol should have already reserved a slot and memory for it.
    ///
    /// Updates `subnet_available_memory` to reflect any change in memory usage.
    ///
    /// # Notes
    ///  * `Running` system states accept requests and responses.
    ///  * `Stopping` system states accept responses only.
    ///  * `Stopped` system states accept neither.
    ///
    /// # Errors
    ///
    /// On failure, returns the provided message along with a `StateError`:
    ///  * `QueueFull` if either the input queue or the matching output queue is
    ///    full when pushing a `Request`;
    ///  * `CanisterOutOfCycles` if the canister does not have enough cycles.
    ///  * `OutOfMemory` if the necessary guaranteed response memory reservation
    ///    is larger than `subnet_available_memory`.
    ///  * `CanisterStopping` if the canister is stopping and inducting a
    ///    `Request` was attempted.
    ///  * `CanisterStopped` if the canister is stopped.
    ///  * `NonMatchingResponse` if no response is expected, the callback is not
    ///    found, the respondent does not match or this is a duplicate guaranteed
    ///    response.
    pub(crate) fn push_input(
        &mut self,
        msg: RequestOrResponse,
        subnet_available_memory: &mut i64,
        own_subnet_type: SubnetType,
        input_queue_type: InputQueueType,
    ) -> Result<(), (StateError, RequestOrResponse)> {
        assert_eq!(
            msg.receiver(),
            self.canister_id,
            "Expected `RequestOrResponse` to be targeted to canister ID {}, but instead got {}",
            self.canister_id,
            msg.receiver()
        );

        match (&msg, &self.status) {
            // Requests and responses are both rejected when stopped.
            (_, CanisterStatus::Stopped { .. }) => {
                Err((StateError::CanisterStopped(self.canister_id()), msg))
            }

            // Requests (only) are rejected while stopping.
            (RequestOrResponse::Request(_), CanisterStatus::Stopping { .. }) => {
                Err((StateError::CanisterStopping(self.canister_id()), msg))
            }

            // Everything else is accepted iff there is available memory and queue slots.
            (
                _,
                CanisterStatus::Running {
                    call_context_manager,
                },
            )
            | (
                RequestOrResponse::Response(_),
                CanisterStatus::Stopping {
                    call_context_manager,
                    ..
                },
            ) => {
                if let RequestOrResponse::Response(response) = &msg {
                    if !should_enqueue_input(
                        response,
                        call_context_manager,
                        self.aborted_or_paused_response(),
                    )
                    .map_err(|err| (err, msg.clone()))?
                    {
                        // Best effort response whose callback is gone. Silently drop it.
                        return Ok(());
                    }
                }
                push_input(
                    &mut self.queues,
                    msg,
                    subnet_available_memory,
                    own_subnet_type,
                    input_queue_type,
                )
            }
        }
    }

    /// Pushes an ingress message into the induction pool.
    pub(crate) fn push_ingress(&mut self, msg: Ingress) {
        self.queues.push_ingress(msg)
    }

    /// For each output queue, invokes `f` on every message until `f` returns
    /// `Err`; then moves on to the next output queue.
    ///
    /// All messages that `f` returned `Ok` for, are popped. Messages that `f`
    /// returned `Err` for and all those following them in the output queue are
    /// retained.
    pub fn output_queues_for_each<F>(&mut self, f: F)
    where
        F: FnMut(&CanisterId, &RequestOrResponse) -> Result<(), ()>,
    {
        self.queues.output_queues_for_each(f)
    }

    /// Returns an iterator that loops over the canister's output queues,
    /// popping one message at a time from each in a round robin fashion. The
    /// iterator consumes all popped messages.
    pub fn output_into_iter(&mut self) -> CanisterOutputQueuesIterator {
        self.queues.output_into_iter()
    }

    /// Returns an immutable reference to the canister queues.
    pub fn queues(&self) -> &CanisterQueues {
        &self.queues
    }

    /// Returns a boolean whether the system state is ready to be `Stopped`.
    /// Only relevant for a `Stopping` system state.
    pub fn ready_to_stop(&self) -> bool {
        match &self.status {
            CanisterStatus::Running { .. } => false,
            CanisterStatus::Stopping {
                call_context_manager,
                ..
            } => {
                call_context_manager.callbacks().is_empty()
                    && call_context_manager.call_contexts().is_empty()
            }
            CanisterStatus::Stopped => true,
        }
    }

    pub fn status_string(&self) -> &'static str {
        match self.status {
            CanisterStatus::Running { .. } => "Running",
            CanisterStatus::Stopping { .. } => "Stopping",
            CanisterStatus::Stopped => "Stopped",
        }
    }

    /// See `IngressQueue::filter_messages()` for documentation.
    pub fn filter_ingress_messages<F>(&mut self, filter: F) -> Vec<Arc<Ingress>>
    where
        F: FnMut(&Arc<Ingress>) -> bool,
    {
        self.queues.filter_ingress_messages(filter)
    }

    /// Returns the memory currently used by or reserved for guaranteed response
    /// canister messages.
    pub fn guaranteed_response_message_memory_usage(&self) -> NumBytes {
        (self.queues.guaranteed_response_memory_usage() as u64).into()
    }

    /// Returns the memory currently in use by the `SystemState`
    /// for canister history.
    pub fn canister_history_memory_usage(&self) -> NumBytes {
        self.canister_history.get_memory_usage()
    }

    /// Sets the (transient) size in bytes of guaranteed responses from this
    /// canister routed into streams and not yet garbage collected.
    pub(super) fn set_stream_guaranteed_responses_size_bytes(&mut self, size_bytes: usize) {
        self.queues
            .set_stream_guaranteed_responses_size_bytes(size_bytes);
    }

    pub fn add_stop_context(&mut self, stop_context: StopCanisterContext) {
        match &mut self.status {
            CanisterStatus::Running { .. } | CanisterStatus::Stopped => {
                panic!("Should never add_stop_context to a non-stopping canister.")
            }
            CanisterStatus::Stopping { stop_contexts, .. } => stop_contexts.push(stop_context),
        }
    }

    /// Method used only by the dashboard.
    pub fn collect_controllers_as_string(&self) -> String {
        self.controllers
            .iter()
            .map(|id| format!("{}", id))
            .collect::<Vec<String>>()
            .join(" ")
    }

    /// Inducts messages from the output queue to `self` into the input queue
    /// from `self` while respecting queue capacity and the provided subnet
    /// available guaranteed response message memory.
    ///
    /// `subnet_available_memory` (the subnet's available guaranteed response
    /// message memory) is updated to reflect the change in `self.queues` guaranteed
    /// response message memory usage.
    ///
    /// Available memory is ignored (but updated) for system subnets, since we
    /// don't want to DoS system canisters due to lots of incoming requests.
    pub fn induct_messages_to_self(
        &mut self,
        subnet_available_memory: &mut i64,
        own_subnet_type: SubnetType,
    ) {
        // Bail out if the canister is not running.
        match self.status {
            CanisterStatus::Running { .. } => (),
            CanisterStatus::Stopped | CanisterStatus::Stopping { .. } => return,
        }

        let mut memory_usage = self.queues.guaranteed_response_memory_usage() as i64;

        while let Some(msg) = self.queues.peek_output(&self.canister_id) {
            // Ensure that enough memory is available for inducting `msg`.
            if own_subnet_type != SubnetType::System
                && can_push(msg, *subnet_available_memory).is_err()
            {
                return;
            }

            // Protect against enqueuing a second response for the currently executing
            // (aborted or paused) callback.
            if let RequestOrResponse::Response(response) = &msg {
                if let Some(aborted_or_paused_response) = self.aborted_or_paused_response() {
                    if response.originator_reply_callback
                        == aborted_or_paused_response.originator_reply_callback
                    {
                        // The callback is already executing, don't enqueue a second response for it.
                        return;
                    }
                }
            }

            // Attempt inducting `msg`. May fail if the input queue is full.
            if self
                .queues
                .induct_message_to_self(self.canister_id)
                .is_err()
            {
                return;
            }

            // Adjust `subnet_available_memory` by `memory_usage_before - memory_usage_after`.
            // Defer the accounting to `CanisterQueues`, to avoid duplication or divergence.
            *subnet_available_memory += memory_usage;
            memory_usage = self.queues.guaranteed_response_memory_usage() as i64;
            *subnet_available_memory -= memory_usage;
        }
    }

    /// Garbage collects empty input and output queue pairs.
    pub fn garbage_collect_canister_queues(&mut self) {
        self.queues.garbage_collect();
    }

    /// Queries whether any of the `OutputQueues` in `self.queues` have any expired
    /// deadlines in them.
    pub fn has_expired_deadlines(&self, current_time: Time) -> bool {
        self.queues.has_expired_deadlines(current_time)
    }

    /// Drops expired messages given a current time. Returns the number of messages
    /// that were timed out.
    ///
    /// See [`CanisterQueues::time_out_messages`] for further details.
    pub fn time_out_messages(
        &mut self,
        current_time: Time,
        own_canister_id: &CanisterId,
        local_canisters: &BTreeMap<CanisterId, CanisterState>,
    ) -> usize {
        self.queues
            .time_out_messages(current_time, own_canister_id, local_canisters)
    }

    /// Enqueues "deadline expired" references for all expired best-effort callbacks
    /// without a response.
    ///
    /// Returns `Err` if a `SystemState` internal inconsistency prevented  one or
    /// more "deadline expired" references from being enqueued.
    pub fn time_out_callbacks(
        &mut self,
        current_time: CoarseTime,
        own_canister_id: &CanisterId,
        local_canisters: &BTreeMap<CanisterId, CanisterState>,
    ) -> Result<(), Vec<StateError>> {
        if self.status == CanisterStatus::Stopped {
            // Stopped canisters have no call context manager, so no callbacks.
            return Ok(());
        }

        let aborted_or_paused_callback_id = self
            .aborted_or_paused_response()
            .map(|response| response.originator_reply_callback);

        // Safe to unwrap because we just checked that the status is not `Stopped`.
        let call_context_manager = call_context_manager_mut(&mut self.status).unwrap();

        let mut errors = Vec::new();
        let expired_callbacks = call_context_manager
            .expire_callbacks(current_time)
            .collect::<Vec<_>>();
        for callback_id in expired_callbacks {
            if Some(callback_id) == aborted_or_paused_callback_id {
                // This callback is already executing, don't produce a second response for it.
                continue;
            }

            // Safe to unwrap because this is a callback ID we just got from the
            // `CallContextManager`.
            let callback = call_context_manager.callbacks().get(&callback_id).unwrap();
            self.queues
                .try_push_deadline_expired_input(
                    callback_id,
                    &callback.respondent,
                    own_canister_id,
                    local_canisters,
                )
                .unwrap_or_else(|err_str| {
                    errors.push(StateError::NonMatchingResponse {
                        err_str,
                        originator: callback.originator,
                        callback_id,
                        respondent: callback.respondent,
                        deadline: callback.deadline,
                    })
                });
        }

        if errors.is_empty() {
            Ok(())
        } else {
            Err(errors)
        }
    }

    /// Re-partitions the local and remote input schedules of `self.queues`
    /// following a canister migration, based on the updated set of local canisters.
    ///
    /// See [`CanisterQueues::split_input_schedules`] for further details.
    pub(crate) fn split_input_schedules(
        &mut self,
        own_canister_id: &CanisterId,
        local_canisters: &BTreeMap<CanisterId, CanisterState>,
    ) {
        self.queues
            .split_input_schedules(own_canister_id, local_canisters);
    }

    /// Increments 'cycles_balance' and in case of refund for consumed cycles
    /// decrements the metric `consumed_cycles`.
    pub fn add_cycles(&mut self, amount: Cycles, use_case: CyclesUseCase) {
        self.cycles_balance += amount;
        self.observe_consumed_cycles_with_use_case(amount, use_case, ConsumingCycles::No);
    }

    /// Decreases 'cycles_balance' for 'requested_amount'.
    /// The resource use cases first drain the `reserved_balance` and only after
    /// that drain the main `cycles_balance`.
    pub fn remove_cycles(&mut self, requested_amount: Cycles, use_case: CyclesUseCase) {
        let remaining_amount = match use_case {
            CyclesUseCase::Memory | CyclesUseCase::ComputeAllocation | CyclesUseCase::Uninstall => {
                let covered_by_reserved_balance = requested_amount.min(self.reserved_balance);
                self.reserved_balance -= covered_by_reserved_balance;
                requested_amount - covered_by_reserved_balance
            }
            CyclesUseCase::IngressInduction
            | CyclesUseCase::Instructions
            | CyclesUseCase::RequestAndResponseTransmission
            | CyclesUseCase::CanisterCreation
            | CyclesUseCase::ECDSAOutcalls
            | CyclesUseCase::SchnorrOutcalls
            | CyclesUseCase::HTTPOutcalls
            | CyclesUseCase::DeletedCanisters
            | CyclesUseCase::NonConsumed
            | CyclesUseCase::BurnedCycles => requested_amount,
        };
        self.cycles_balance -= remaining_amount;
        self.observe_consumed_cycles_with_use_case(
            requested_amount,
            use_case,
            ConsumingCycles::Yes,
        );
    }

    /// Moves the given amount of cycles from the main balance to the reserved balance.
    /// Returns an error if the main balance is lower than the requested amount.
    pub fn reserve_cycles(&mut self, amount: Cycles) -> Result<(), ReservationError> {
        if let Some(reserved_balance_limit) = self.reserved_balance_limit {
            if self.reserved_balance + amount > reserved_balance_limit {
                return Err(ReservationError::ReservedLimitExceed {
                    requested: self.reserved_balance + amount,
                    limit: reserved_balance_limit,
                });
            }
        }
        if amount > self.cycles_balance {
            Err(ReservationError::InsufficientCycles {
                requested: amount,
                available: self.cycles_balance,
            })
        } else {
            self.cycles_balance -= amount;
            self.reserved_balance += amount;
            Ok(())
        }
    }

    /// Removes all cycles from `cycles_balance` and `reserved_balance` as part
    /// of canister uninstallation due to it running out of cycles.
    pub fn burn_remaining_balance_for_uninstall(&mut self) {
        let balance = self.cycles_balance + self.reserved_balance;
        self.remove_cycles(balance, CyclesUseCase::Uninstall);
    }

    fn observe_consumed_cycles_with_use_case(
        &mut self,
        amount: Cycles,
        use_case: CyclesUseCase,
        consuming_cycles: ConsumingCycles,
    ) {
        // The three CyclesUseCase below are not valid on the canister
        // level, they should only appear on the subnet level.
        debug_assert_ne!(use_case, CyclesUseCase::ECDSAOutcalls);
        debug_assert_ne!(use_case, CyclesUseCase::HTTPOutcalls);
        debug_assert_ne!(use_case, CyclesUseCase::DeletedCanisters);

        if use_case == CyclesUseCase::NonConsumed || amount == Cycles::from(0u128) {
            return;
        }

        let metric: &mut BTreeMap<CyclesUseCase, NominalCycles> =
            &mut self.canister_metrics.consumed_cycles_by_use_cases;

        let use_case_consumption = metric
            .entry(use_case)
            .or_insert_with(|| NominalCycles::from(0));

        let nominal_amount = amount.into();

        match consuming_cycles {
            ConsumingCycles::Yes => {
                *use_case_consumption += nominal_amount;
                self.canister_metrics.consumed_cycles += nominal_amount;
            }
            ConsumingCycles::No => {
                *use_case_consumption -= nominal_amount;
                self.canister_metrics.consumed_cycles -= nominal_amount;
            }
        }
    }

    /// Clears all canister changes and their memory usage,
    /// but keeps the total number of changes recorded.
    pub fn clear_canister_history(&mut self) {
        self.canister_history.clear();
    }

    /// Adds a canister change to canister history.
    /// The canister version of the newly added canister change is
    /// taken directly from the `SystemState`.
    pub fn add_canister_change(
        &mut self,
        timestamp_nanos: Time,
        change_origin: CanisterChangeOrigin,
        change_details: CanisterChangeDetails,
    ) {
        let new_change = CanisterChange::new(
            timestamp_nanos.as_nanos_since_unix_epoch(),
            self.canister_version,
            change_origin,
            change_details,
        );
        self.canister_history.add_canister_change(new_change);
    }

    pub fn get_canister_history(&self) -> &CanisterHistory {
        &self.canister_history
    }

    /// Checks the invariants that should hold at the end of each consensus round.
    pub fn check_invariants(&self) -> Result<(), String> {
        // Callbacks still awaiting a (potentially already enqueued) response.
        let pending_callbacks = self
            .call_context_manager()
            .map(|ccm| ccm.unresponded_callback_count(self.aborted_or_paused_response()))
            .unwrap_or_default();

        let input_queue_responses = self.queues.input_queues_response_count();
        let input_queue_reserved_slots = self.queues.input_queues_reserved_slots();

        if pending_callbacks != input_queue_reserved_slots + input_queue_responses {
            return Err(format!(
                "Invariant broken: Canister {}: Number of callbacks ({}) is different from the cumulative number of reservations and responses ({})",
                self.canister_id(),
                pending_callbacks,
                input_queue_reserved_slots + input_queue_responses
            ));
        }

        let unresponded_call_contexts = self
            .call_context_manager()
            .map(|ccm| {
                ccm.unresponded_canister_update_call_contexts(self.aborted_or_paused_request())
            })
            .unwrap_or_default();

        let input_queue_requests = self.queues.input_queues_request_count();
        let output_queue_reserved_slots = self.queues.output_queues_reserved_slots();

        if input_queue_requests + unresponded_call_contexts != output_queue_reserved_slots {
            return Err(format!(
                "Invariant broken: Canister {}: Number of output queue reserved slots ({}) is different from the cumulative number of input requests and unresponded call contexts ({})",
                self.canister_id(),
                output_queue_reserved_slots,
                input_queue_requests + unresponded_call_contexts
            ));
        }

        Ok(())
    }

    /// Returns the aborted or paused `Response` at the head of the task queue, if
    /// any.
    fn aborted_or_paused_response(&self) -> Option<&Response> {
        match self.task_queue.front() {
            Some(ExecutionTask::AbortedExecution {
                input: CanisterMessageOrTask::Message(CanisterMessage::Response(response)),
                ..
            })
            | Some(ExecutionTask::PausedExecution {
                input: CanisterMessageOrTask::Message(CanisterMessage::Response(response)),
                ..
            }) => Some(response),
            _ => None,
        }
    }

    /// Returns the aborted or paused `Request` at the head of the task queue, if
    /// any.
    fn aborted_or_paused_request(&self) -> Option<&Request> {
        match self.task_queue.front() {
            Some(ExecutionTask::AbortedExecution {
                input: CanisterMessageOrTask::Message(CanisterMessage::Request(request)),
                ..
            })
            | Some(ExecutionTask::PausedExecution {
                input: CanisterMessageOrTask::Message(CanisterMessage::Request(request)),
                ..
            }) => Some(request),
            _ => None,
        }
    }

    pub fn set_on_low_wasm_memory_hook_status(&mut self, status: OnLowWasmMemoryHookStatus) {
        self.on_low_wasm_memory_hook_status = status;
    }

    pub fn get_on_low_wasm_memory_hook_status(&self) -> OnLowWasmMemoryHookStatus {
        self.on_low_wasm_memory_hook_status
    }
}

/// Implements memory limits verification for pushing a canister-to-canister
/// message into the induction pool of `queues`.
///
/// Returns `StateError::OutOfMemory` if pushing the message would require more
/// memory than `subnet_available_memory`.
///
/// `subnet_available_memory` (the subnet's available guaranteed response
/// message memory) is updated to reflect the change in memory usage after a
/// successful push; and left unmodified if the push failed.
///
/// See `CanisterQueues::push_input()` for further details.
pub(crate) fn push_input(
    queues: &mut CanisterQueues,
    msg: RequestOrResponse,
    subnet_available_memory: &mut i64,
    own_subnet_type: SubnetType,
    input_queue_type: InputQueueType,
) -> Result<(), (StateError, RequestOrResponse)> {
    // Do not enforce limits for local messages on system subnets.
    if own_subnet_type != SubnetType::System || input_queue_type != InputQueueType::LocalSubnet {
        if let Err(required_memory) = can_push(&msg, *subnet_available_memory) {
            return Err((
                StateError::OutOfMemory {
                    requested: NumBytes::new(required_memory as u64),
                    available: *subnet_available_memory,
                },
                msg,
            ));
        }
    }

    // But always adjust `subnet_available_memory` by `memory_usage_before -
    // memory_usage_after`. Defer the accounting to `CanisterQueues`, to avoid
    // duplication (and the possibility of divergence).
    *subnet_available_memory += queues.guaranteed_response_memory_usage() as i64;
    let res = queues.push_input(msg, input_queue_type);
    *subnet_available_memory -= queues.guaranteed_response_memory_usage() as i64;
    res
}

<<<<<<< HEAD
/// Tests whether the given response should be inducted or silently dropped.
/// Verifies that the stored respondent and originator associated with the
/// `callback_id`, as well as its deadline match those of the response.
///
/// Returns:
///
///  * `Ok(true)` if the response can be safely inducted.
///  * `Ok(false)` (drop silently) when a matching `callback_id` was not found
///    for a best-effort response (because the callback might have expired and
///    been closed; or because the callback is executing -- aborted or paused).
///  * `Err(StateError::NonMatchingResponse)` when a matching `callback_id` was
///    not found for a guaranteed response.
///  * `Err(StateError::NonMatchingResponse)` if the response details do not
///    match those of the callback.
pub(crate) fn should_enqueue_input(
    response: &Response,
    call_context_manager: &CallContextManager,
    aborted_or_paused_response: Option<&Response>,
) -> Result<bool, StateError> {
    let callback = match aborted_or_paused_response {
        Some(aborted_or_paused_response)
            if response.originator_reply_callback
                == aborted_or_paused_response.originator_reply_callback =>
        {
            // A response for the same callback as `aborted_or_paused_response`. In other
            // words, it does not match any unresponded callback.
            None
        }
        _ => call_context_manager.callback(response.originator_reply_callback),
    };

    match callback {
            Some(callback) if response.respondent != callback.respondent
                    || response.originator != callback.originator
                    || response.deadline != callback.deadline => {
                Err(StateError::non_matching_response(format!(
                        "invalid details, expected => [originator => {}, respondent => {}, deadline => {}], but got response with",
                        callback.originator, callback.respondent, Time::from(callback.deadline)
                    ), response))
            }
            Some(_) => Ok(true),
            None => {
                // Received an unknown callback ID.
                if response.deadline == NO_DEADLINE {
                    // This is an error for a guaranteed response.
                    Err(StateError::non_matching_response("unknown callback ID", response))
                } else {
                    // But should be ignored in the case of a best-effort response (as the callback
                    // may have expired and been dropped in the meantime).
                    Ok(false)
                }
            }
        }
=======
fn call_context_manager_mut(status: &mut CanisterStatus) -> Option<&mut CallContextManager> {
    match status {
        CanisterStatus::Running {
            call_context_manager,
        }
        | CanisterStatus::Stopping {
            call_context_manager,
            ..
        } => Some(call_context_manager),

        CanisterStatus::Stopped => None,
    }
>>>>>>> b0cb8a12
}

pub mod testing {
    use super::*;

    /// Exposes `SystemState` internals for use in other crates' unit tests.
    pub trait SystemStateTesting {
        /// Testing only: Sets the value of the `canister_id` field.
        fn set_canister_id(&mut self, canister_id: CanisterId);

        /// Testing only: Returns a mutable reference to `self.queues`.
        fn queues_mut(&mut self) -> &mut CanisterQueues;

        /// Testing only: Sets `self.queues` to the given `queues`
        fn put_queues(&mut self, queues: CanisterQueues);

        /// Testing only: pops next input message
        fn pop_input(&mut self) -> Option<CanisterMessage>;

        /// Testing only: sets the value of 'cycles_balance'.
        fn set_balance(&mut self, balance: Cycles);

        /// Testing only: repartitions the local and remote input schedules after a
        /// subnet split.
        fn split_input_schedules(
            &mut self,
            own_canister_id: &CanisterId,
            local_canisters: &BTreeMap<CanisterId, CanisterState>,
        );
    }

    impl SystemStateTesting for SystemState {
        fn set_canister_id(&mut self, canister_id: CanisterId) {
            self.canister_id = canister_id;
        }

        fn queues_mut(&mut self) -> &mut CanisterQueues {
            &mut self.queues
        }

        fn put_queues(&mut self, queues: CanisterQueues) {
            self.queues = queues;
        }

        fn pop_input(&mut self) -> Option<CanisterMessage> {
            self.pop_input()
        }

        fn set_balance(&mut self, balance: Cycles) {
            self.cycles_balance = balance;
        }

        fn split_input_schedules(
            &mut self,
            own_canister_id: &CanisterId,
            local_canisters: &BTreeMap<CanisterId, CanisterState>,
        ) {
            self.split_input_schedules(own_canister_id, local_canisters)
        }
    }

    /// Early warning system / stumbling block forcing the authors of changes adding
    /// or removing system state fields to think about and/or ask the Execution
    /// team to think about any repercussions to the canister snapshot logic.
    ///
    /// If you do find yourself having to make changes to this function, it is quite
    /// possible that you have not broken anything. But there is a non-zero chance
    /// for changes to the structure of the system state to also require changes
    /// to the canister snapshot logic or risk breaking it. Which is why this brute
    /// force check exists.
    ///
    /// See `CanisterSnapshot::from_canister()` for more context.
    #[allow(dead_code)]
    fn canister_snapshot_change_guard_do_not_modify_without_reading_doc_comment() {
        //
        // DO NOT MODIFY WITHOUT READING DOC COMMENT!
        //
        let _system_state = SystemState {
            controllers: Default::default(),
            canister_id: 0.into(),
            queues: Default::default(),
            memory_allocation: Default::default(),
            wasm_memory_threshold: Default::default(),
            freeze_threshold: Default::default(),
            status: CanisterStatus::Stopped,
            certified_data: Default::default(),
            canister_metrics: Default::default(),
            cycles_balance: Default::default(),
            ingress_induction_cycles_debit: Default::default(),
            reserved_balance: Default::default(),
            reserved_balance_limit: Default::default(),
            task_queue: Default::default(),
            global_timer: CanisterTimer::Inactive,
            canister_version: Default::default(),
            canister_history: Default::default(),
            wasm_chunk_store: WasmChunkStore::new_for_testing(),
            log_visibility: Default::default(),
            canister_log: Default::default(),
            wasm_memory_limit: Default::default(),
            next_snapshot_id: Default::default(),
            snapshots_memory_usage: Default::default(),
            on_low_wasm_memory_hook_status: Default::default(),
        };
    }
}<|MERGE_RESOLUTION|>--- conflicted
+++ resolved
@@ -1794,7 +1794,6 @@
     res
 }
 
-<<<<<<< HEAD
 /// Tests whether the given response should be inducted or silently dropped.
 /// Verifies that the stored respondent and originator associated with the
 /// `callback_id`, as well as its deadline match those of the response.
@@ -1827,28 +1826,29 @@
     };
 
     match callback {
-            Some(callback) if response.respondent != callback.respondent
-                    || response.originator != callback.originator
-                    || response.deadline != callback.deadline => {
-                Err(StateError::non_matching_response(format!(
-                        "invalid details, expected => [originator => {}, respondent => {}, deadline => {}], but got response with",
-                        callback.originator, callback.respondent, Time::from(callback.deadline)
-                    ), response))
-            }
-            Some(_) => Ok(true),
-            None => {
-                // Received an unknown callback ID.
-                if response.deadline == NO_DEADLINE {
-                    // This is an error for a guaranteed response.
-                    Err(StateError::non_matching_response("unknown callback ID", response))
-                } else {
-                    // But should be ignored in the case of a best-effort response (as the callback
-                    // may have expired and been dropped in the meantime).
-                    Ok(false)
-                }
-            }
-        }
-=======
+        Some(callback) if response.respondent != callback.respondent
+                || response.originator != callback.originator
+                || response.deadline != callback.deadline => {
+            Err(StateError::non_matching_response(format!(
+                    "invalid details, expected => [originator => {}, respondent => {}, deadline => {}], but got response with",
+                    callback.originator, callback.respondent, Time::from(callback.deadline)
+                ), response))
+        }
+        Some(_) => Ok(true),
+        None => {
+            // Received an unknown callback ID.
+            if response.deadline == NO_DEADLINE {
+                // This is an error for a guaranteed response.
+                Err(StateError::non_matching_response("unknown callback ID", response))
+            } else {
+                // But should be ignored in the case of a best-effort response (as the callback
+                // may have expired and been dropped in the meantime).
+                Ok(false)
+            }
+        }
+    }
+}
+
 fn call_context_manager_mut(status: &mut CanisterStatus) -> Option<&mut CallContextManager> {
     match status {
         CanisterStatus::Running {
@@ -1861,7 +1861,6 @@
 
         CanisterStatus::Stopped => None,
     }
->>>>>>> b0cb8a12
 }
 
 pub mod testing {
