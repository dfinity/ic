--- conflicted
+++ resolved
@@ -15,11 +15,7 @@
 use ic_base_types::NumSeconds;
 use ic_config::flag_status::FlagStatus;
 use ic_error_types::RejectCode;
-<<<<<<< HEAD
-use ic_interfaces::execution_environment::HypervisorError;
-=======
-use ic_interfaces::execution_environment::ExecutionRoundType;
->>>>>>> 5127f046
+use ic_interfaces::execution_environment::{ExecutionRoundType, HypervisorError};
 use ic_logger::{error, ReplicaLogger};
 use ic_management_canister_types::{
     CanisterChange, CanisterChangeDetails, CanisterChangeOrigin, CanisterStatusType,
@@ -30,14 +26,9 @@
 use ic_registry_subnet_type::SubnetType;
 use ic_types::ingress::WasmResult;
 use ic_types::messages::{
-<<<<<<< HEAD
     CallContextId, CallbackId, CanisterCall, CanisterMessage, CanisterMessageOrTask, CanisterTask,
     Ingress, Payload, RejectContext, Request, RequestMetadata, RequestOrResponse, Response,
-    StopCanisterContext,
-=======
-    CallbackId, CanisterCall, CanisterMessage, CanisterMessageOrTask, CanisterTask, Ingress,
-    Payload, RejectContext, Request, RequestOrResponse, Response, StopCanisterContext, NO_DEADLINE,
->>>>>>> 5127f046
+    StopCanisterContext, NO_DEADLINE,
 };
 use ic_types::methods::Callback;
 use ic_types::nominal_cycles::NominalCycles;
@@ -520,17 +511,12 @@
 pub struct SystemState {
     pub controllers: BTreeSet<PrincipalId>,
     pub canister_id: CanisterId,
-<<<<<<< HEAD
     /// Input (canister and ingress) and output (canister) message queues.
     ///
     /// Must remain private, to ensure consistency with the `CallContextManager`; to
     /// properly enforce system states (`Running`, `Stopping`, `Stopped`) when
     /// enqueuing inputs; and to ensure accurate slot and message memory
     /// reservations.
-=======
-    // This must remain private, in order to properly enforce system states (running, stopping,
-    // stopped) when enqueueing inputs; and to ensure message memory reservations are accurate.
->>>>>>> 5127f046
     #[validate_eq(CompareWithValidateEq)]
     queues: CanisterQueues,
     /// The canister's memory allocation.
@@ -1809,15 +1795,7 @@
     /// another subnet.
     pub fn drop_in_progress_management_calls_after_split(&mut self) {
         // Remove aborted install code task.
-        self.task_queue.retain(|task| match task {
-            ExecutionTask::AbortedInstallCode { .. } => false,
-            ExecutionTask::Heartbeat
-            | ExecutionTask::GlobalTimer
-            | ExecutionTask::OnLowWasmMemory
-            | ExecutionTask::PausedExecution { .. }
-            | ExecutionTask::PausedInstallCode(_)
-            | ExecutionTask::AbortedExecution { .. } => true,
-        });
+        self.task_queue.remove_aborted_install_code_task();
 
         // Roll back `Stopping` canister states to `Running` and drop all their stop
         // contexts (the calls corresponding to the dropped stop contexts will be
@@ -2291,10 +2269,6 @@
     res
 }
 
-<<<<<<< HEAD
-/// Helper function to get a mutable reference to the `CallContextManager` when
-/// `Running` or `Stopping`, `None` if `Stopped`.
-=======
 /// Tests whether the given response should be inducted or silently dropped.
 /// Verifies that the stored respondent and originator associated with the
 /// `callback_id`, as well as its deadline match those of the response.
@@ -2350,7 +2324,8 @@
     }
 }
 
->>>>>>> 5127f046
+/// Helper function to get a mutable reference to the `CallContextManager` when
+/// `Running` or `Stopping`, `None` if `Stopped`.
 fn call_context_manager_mut(status: &mut CanisterStatus) -> Option<&mut CallContextManager> {
     match status {
         CanisterStatus::Running {
@@ -2368,6 +2343,7 @@
 pub mod testing {
     pub use super::call_context_manager::testing::*;
     use super::*;
+    use ic_types::methods::WasmClosure;
 
     /// Exposes `SystemState` internals for use in other crates' unit tests.
     pub trait SystemStateTesting {
@@ -2384,6 +2360,9 @@
         fn pop_input(&mut self) -> Option<CanisterMessage>;
 
         fn with_call_context(&mut self, call_context: CallContext) -> CallContextId;
+
+        /// Registers a callback for the given respondent, with the given deadline.
+        fn with_callback(&mut self, respondent: CanisterId, deadline: CoarseTime) -> CallbackId;
 
         /// Testing only: sets the canister status.
         fn set_status(&mut self, status: CanisterStatus);
@@ -2429,6 +2408,30 @@
             call_context_manager_mut(&mut self.status)
                 .unwrap()
                 .with_call_context(call_context)
+        }
+
+        fn with_callback(&mut self, respondent: CanisterId, deadline: CoarseTime) -> CallbackId {
+            let call_context_manager = call_context_manager_mut(&mut self.status).unwrap();
+            let time = Time::from_nanos_since_unix_epoch(1);
+            let call_context_id = call_context_manager.new_call_context(
+                CallOrigin::SystemTask,
+                Cycles::zero(),
+                time,
+                RequestMetadata::new(0, time),
+            );
+
+            call_context_manager.register_callback(Callback::new(
+                call_context_id,
+                self.canister_id,
+                respondent,
+                Cycles::zero(),
+                Cycles::new(42),
+                Cycles::new(84),
+                WasmClosure::new(0, 2),
+                WasmClosure::new(0, 2),
+                None,
+                deadline,
+            ))
         }
 
         fn add_stop_context(&mut self, stop_context: StopCanisterContext) {
