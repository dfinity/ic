--- conflicted
+++ resolved
@@ -1712,19 +1712,6 @@
             .time_out_messages(current_time, own_canister_id, local_canisters)
     }
 
-<<<<<<< HEAD
-    /// Removes the largest best-effort message in the underlying pool. Returns
-    /// `true` if a message was removed; `false` otherwise.
-    ///
-    /// Time complexity: `O(log(n))`.
-    pub fn shed_largest_message(
-        &mut self,
-        own_canister_id: &CanisterId,
-        local_canisters: &BTreeMap<CanisterId, CanisterState>,
-    ) -> bool {
-        self.queues
-            .shed_largest_message(own_canister_id, local_canisters)
-=======
     /// Queries whether the `CallContextManager` in `self.state` holds any not
     /// previouosly expired (i.e. returned by `time_out_callbacks()`) callbacks with
     /// deadlines `< current_time`.
@@ -1798,7 +1785,19 @@
         }
 
         (expired_callback_count, errors)
->>>>>>> 5127f046
+    }
+
+    /// Removes the largest best-effort message in the underlying pool. Returns
+    /// `true` if a message was removed; `false` otherwise.
+    ///
+    /// Time complexity: `O(log(n))`.
+    pub fn shed_largest_message(
+        &mut self,
+        own_canister_id: &CanisterId,
+        local_canisters: &BTreeMap<CanisterId, CanisterState>,
+    ) -> bool {
+        self.queues
+            .shed_largest_message(own_canister_id, local_canisters)
     }
 
     /// Re-partitions the local and remote input schedules of `self.queues`
