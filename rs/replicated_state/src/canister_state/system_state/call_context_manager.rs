#[cfg(test)]
mod tests;

use crate::StateError;
use ic_interfaces::execution_environment::HypervisorError;
use ic_management_canister_types::IC_00;
use ic_protobuf::proxy::{try_from_option_field, ProxyDecodeError};
use ic_protobuf::state::canister_state_bits::v1 as pb;
use ic_protobuf::types::v1 as pb_types;
use ic_types::ingress::WasmResult;
use ic_types::messages::{
    CallContextId, CallbackId, CanisterCall, CanisterCallOrTask, MessageId, Request,
    RequestMetadata, Response, NO_DEADLINE,
};
use ic_types::methods::Callback;
use ic_types::time::CoarseTime;
use ic_types::{
    user_id_into_protobuf, user_id_try_from_protobuf, CanisterId, Cycles, Funds, NumInstructions,
    PrincipalId, Time, UserId,
};
use serde::{Deserialize, Serialize};
use std::collections::btree_map::Entry;
use std::collections::BTreeMap;
use std::convert::{From, TryFrom, TryInto};
use std::time::Duration;

/// Contains all context information related to an incoming call.
#[derive(Clone, Debug, PartialEq, Eq, Serialize, Deserialize)]
pub struct CallContext {
    /// Tracks relevant information about who sent the request that created the
    /// `CallContext` needed to form the eventual reply.
    call_origin: CallOrigin,

    /// A `CallContext` may still be alive after the canister has replied on it
    /// already (e.g. it replies without executing all callbacks).
    ///
    /// Tracks the current status.
    responded: bool,

    /// True if the `CallContext` associated with the callback has been deleted
    /// (e.g. during uninstall); false otherwise.
    deleted: bool,

    /// Cycles that were sent in the request that created the `CallContext`.
    available_cycles: Cycles,

    /// Point in time at which the `CallContext` was created.
    time: Time,

    /// Metadata for requests generated within this `CallContext`.
    metadata: RequestMetadata,

    /// The total number of instructions executed in the given call context.
    /// This value is used for the `ic0.performance_counter` type 1.
    instructions_executed: NumInstructions,
}

impl CallContext {
    pub fn new(
        call_origin: CallOrigin,
        responded: bool,
        deleted: bool,
        available_cycles: Cycles,
        time: Time,
        metadata: RequestMetadata,
    ) -> Self {
        Self {
            call_origin,
            responded,
            deleted,
            available_cycles,
            time,
            metadata,
            instructions_executed: NumInstructions::default(),
        }
    }

    /// Returns the available amount of cycles in this call context.
    pub fn available_cycles(&self) -> Cycles {
        self.available_cycles
    }

    /// Updates the available cycles in the `CallContext` based on how much
    /// cycles the canister requested to keep.
    ///
    /// Returns an error if `cycles` is more than what's available in the call
    /// context.
    #[allow(clippy::result_unit_err)]
    pub fn withdraw_cycles(&mut self, cycles: Cycles) -> Result<(), ()> {
        if self.available_cycles < cycles {
            return Err(());
        }
        self.available_cycles -= cycles;
        Ok(())
    }

    pub fn call_origin(&self) -> &CallOrigin {
        &self.call_origin
    }

    pub fn is_deleted(&self) -> bool {
        self.deleted
    }

    /// Mark the call context as deleted.
    pub fn mark_deleted(&mut self) {
        self.deleted = true;
    }

    pub fn has_responded(&self) -> bool {
        self.responded
    }

    /// Marks the call context as responded.
    ///
    /// DO NOT CALL THIS METHOD DIRECTLY AND DO NOT MAKE IT PUBLIC. Use
    /// `CallContextManager::mark_responded()` instead.
    fn mark_responded(&mut self) {
        self.available_cycles = Cycles::new(0);
        self.responded = true;
    }

    /// The point in time at which the call context was created.
    pub fn time(&self) -> Time {
        self.time
    }

    /// Metadata for requests generated within this `CallContext`.
    pub fn metadata(&self) -> &RequestMetadata {
        &self.metadata
    }

    /// Return the total number of instructions executed in the given call context.
    /// This value is used for the `ic0.performance_counter` type 1.
    pub fn instructions_executed(&self) -> NumInstructions {
        self.instructions_executed
    }

    /// Returns the deadline of the originating call if it's a `CanisterUpdate`;
    /// `None` for all other origins.
    pub fn deadline(&self) -> Option<CoarseTime> {
        self.call_origin.deadline()
    }
}

impl From<&CallContext> for pb::CallContext {
    fn from(item: &CallContext) -> Self {
        let funds = Funds::new(item.available_cycles);
        Self {
            call_origin: Some((&item.call_origin).into()),
            responded: item.responded,
            deleted: item.deleted,
            available_funds: Some((&funds).into()),
            time_nanos: item.time.as_nanos_since_unix_epoch(),
            metadata: Some((&item.metadata).into()),
            instructions_executed: item.instructions_executed.get(),
        }
    }
}

impl TryFrom<pb::CallContext> for CallContext {
    type Error = ProxyDecodeError;
    fn try_from(value: pb::CallContext) -> Result<Self, Self::Error> {
        let funds: Funds =
            try_from_option_field(value.available_funds, "CallContext::available_funds")?;

        Ok(Self {
            call_origin: try_from_option_field(value.call_origin, "CallContext::call_origin")?,
            responded: value.responded,
            deleted: value.deleted,
            available_cycles: funds.cycles(),
            time: Time::from_nanos_since_unix_epoch(value.time_nanos),
            metadata: value
                .metadata
                .map(From::from)
                .unwrap_or(RequestMetadata::for_new_call_tree(
                    Time::from_nanos_since_unix_epoch(0),
                )),
            instructions_executed: value.instructions_executed.into(),
        })
    }
}

/// The action the caller of `CallContext.on_canister_result` should take.
#[derive(Clone, Debug, PartialEq, Eq)]
pub enum CallContextAction {
    /// The canister produced a `Reply` for the request which is returned along
    /// with the remaining cycles that the canister did not accept.
    Reply { payload: Vec<u8>, refund: Cycles },
    /// The canister produced a `Reject` for the request which is returned along
    /// with all the cycles that the request initially contained.
    Reject { payload: String, refund: Cycles },
    /// The canister did not produce a `Response` or a `Reject` and will not produce
    /// one. The cycles that the sender supplied is returned.
    NoResponse { refund: Cycles },
    /// Message execution failed; the canister has not produced a `Response` or a
    /// `Reject` yet; and will not produce one.  The produced error and the cycles
    /// that the sender supplied is returned.
    Fail {
        error: HypervisorError,
        refund: Cycles,
    },
    /// The canister did not produce a `Response` or a `Reject` yet but may still
    /// produce one later.
    NotYetResponded,
    /// The canister did not produce a `Response` or a `Reject` during this
    /// execution but it produced one earlier.
    AlreadyResponded,
}

/// Call context and callback stats to initialize and validate `CanisterQueues`
/// guaranteed response memory reservation and queue capacity stats.
#[derive(Clone, Default, Debug, PartialEq, Eq, Serialize, Deserialize)]
pub(crate) struct CallContextManagerStats {
    /// The number of canister update call contexts that have not yet been responded
    /// to.
    unresponded_canister_update_call_contexts: usize,

    /// The number of guaranteed response (i.e. `deadline == NO_DEADLINE`) call
    /// contexts that have not yet been responded to.
    unresponded_guaranteed_response_call_contexts: usize,

    /// The number of guaranteed response (i.e. `deadline == NO_DEADLINE`)
    /// callbacks.
    guaranteed_response_callback_count: usize,
}

impl CallContextManagerStats {
    /// Updates the stats following the creation of a new call context.
    fn on_new_call_context(&mut self, call_origin: &CallOrigin) {
        match call_origin {
            CallOrigin::CanisterUpdate(_, _, deadline) => {
                self.unresponded_canister_update_call_contexts += 1;
                if *deadline == NO_DEADLINE {
                    self.unresponded_guaranteed_response_call_contexts += 1;
                }
            }
            CallOrigin::CanisterQuery(_, _)
            | CallOrigin::Ingress(_, _)
            | CallOrigin::Query(_)
            | CallOrigin::SystemTask => {}
        }
    }

    /// Updates the stats following a response for a call context with the given
    /// origin.
    fn on_call_context_response(&mut self, call_origin: &CallOrigin) {
        match call_origin {
            CallOrigin::CanisterUpdate(_, _, deadline) => {
                self.unresponded_canister_update_call_contexts -= 1;
                if *deadline == NO_DEADLINE {
                    self.unresponded_guaranteed_response_call_contexts -= 1;
                }
            }
            CallOrigin::CanisterQuery(_, _)
            | CallOrigin::Ingress(_, _)
            | CallOrigin::Query(_)
            | CallOrigin::SystemTask => {}
        }
    }

    /// Updates the stats following the registration of a new callback.
    fn on_register_callback(&mut self, callback: &Callback) {
        if callback.deadline == NO_DEADLINE {
            self.guaranteed_response_callback_count += 1;
        }
    }

    /// Updates the stats following the invocation of a callback.
    fn on_unregister_callback(&mut self, callback: &Callback) {
        if callback.deadline == NO_DEADLINE {
            self.guaranteed_response_callback_count -= 1;
        }
    }

    /// Calculates the stats for the given call contexts and callbacks.
    ///
    /// Time complexity: `O(N)`.
    pub(crate) fn calculate_stats(
        call_contexts: &BTreeMap<CallContextId, CallContext>,
        callbacks: &BTreeMap<CallbackId, Callback>,
    ) -> CallContextManagerStats {
        let unresponded_canister_update_call_contexts = call_contexts
            .values()
            .filter(|call_context| !call_context.responded)
            .filter_map(|call_context| match call_context.call_origin {
                CallOrigin::CanisterUpdate(originator, _, _) => Some(originator),
                _ => None,
            })
            .count();
        let unresponded_guaranteed_response_call_contexts = call_contexts
            .values()
            .filter(|call_context| !call_context.responded)
            .filter(|call_context| {
                matches!(
                    call_context.call_origin,
                    CallOrigin::CanisterUpdate(_, _, deadline) if deadline == NO_DEADLINE
                )
            })
            .count();
        let guaranteed_response_callback_count = callbacks
            .values()
            .filter(|callback| callback.deadline == NO_DEADLINE)
            .count();

        CallContextManagerStats {
            unresponded_canister_update_call_contexts,
            unresponded_guaranteed_response_call_contexts,
            guaranteed_response_callback_count,
        }
    }

    /// Calculates the expected number of response slots (responses plus
    /// reservations) per input queue.
    ///
    /// This is the count of callbacks per respondent; except for the callback
    /// corresponding to a potential paused or aborted canister response execution
<<<<<<< HEAD
    /// (since that callback was already responded to).
    ///
    /// Time complexity: `O(N)`.
    #[allow(dead_code)]
    pub(crate) fn calculate_callbacks_per_respondent(
=======
    /// (since this response was just delivered).
    ///
    /// Time complexity: `O(N)`.
    #[allow(dead_code)]
    pub(crate) fn calculate_unresponded_callbacks_per_respondent(
>>>>>>> 0265404c
        callbacks: &BTreeMap<CallbackId, Callback>,
        aborted_or_paused_response: Option<&Response>,
    ) -> BTreeMap<CanisterId, usize> {
        let mut callback_counts = callbacks.values().fold(
            BTreeMap::<CanisterId, usize>::new(),
            |mut counts, callback| {
                *counts.entry(callback.respondent).or_default() += 1;
                counts
            },
        );

<<<<<<< HEAD
        // An aborted or paused response execution means that the
        // corresponding callback has already been responded to.
=======
        // Discount the callback corresponding to an aborted or paused response
        // execution, because this response was already delivered.
>>>>>>> 0265404c
        if let Some(response) = aborted_or_paused_response {
            match callback_counts.entry(response.respondent) {
                Entry::Occupied(mut entry) => {
                    let count = entry.get_mut();
                    if *count > 1 {
                        *count -= 1;
                    } else {
                        entry.remove();
                    }
                }
                Entry::Vacant(_) => {
                    debug_assert!(
                        false,
                        "Aborted or paused DTS response with no matching callback: {:?}",
                        response
                    )
                }
            }
        }

        callback_counts
    }

    /// Calculates the expected number of response slots (responses plus
<<<<<<< HEAD
    /// reservations) per output queue.
=======
    /// reservations) per output queue corresponding to unresponded call contexts.
>>>>>>> 0265404c
    ///
    /// This is the count of unresponded call contexts per originator; potentially
    /// plus one for a paused or aborted canister request execution, if any.
    ///
    /// Time complexity: `O(N)`.
    #[allow(dead_code)]
    pub(crate) fn calculate_unresponded_call_contexts_per_originator(
        call_contexts: &BTreeMap<CallContextId, CallContext>,
        aborted_or_paused_request: Option<&Request>,
    ) -> BTreeMap<CanisterId, usize> {
        let mut unresponded_canister_update_call_contexts = call_contexts
            .values()
            .filter(|call_context| !call_context.responded)
            .filter_map(|call_context| match call_context.call_origin {
                CallOrigin::CanisterUpdate(originator, _, _) => Some(originator),
                _ => None,
            })
            .fold(
                BTreeMap::<CanisterId, usize>::new(),
                |mut counts, originator| {
                    *counts.entry(originator).or_default() += 1;
                    counts
                },
            );

        // An aborted or paused request execution is equivalent to one extra unresponded
        // call context.
        if let Some(request) = aborted_or_paused_request {
            *unresponded_canister_update_call_contexts
                .entry(request.sender)
                .or_default() += 1;
        }

        unresponded_canister_update_call_contexts
    }
}

/// `CallContextManager` is the entity responsible for managing call contexts of
/// incoming calls of a canister. It must be used for opening new call contexts,
/// registering and unregistering of a callback for subsequent outgoing calls and
/// for closing call contexts.
///
/// In every method, if the provided callback or call context ID was not found
/// inside the call context manager, we panic. Since this logic is executed inside
/// the "trusted" part of the execution (after the consensus), any such error would
/// indicate an unexpected and inconsistent system state.
///
/// Conceptually, this data structure reimplements a reference counter and could
/// be replaced by an `Arc`/`Rc` smart pointer. However, serde does not play well
/// with the serialization of these pointers. In the future we might consider
/// introducing an intermediate layer between the serialization and the actual
/// working data structure, to separate these concerns.
#[derive(Clone, Default, Debug, PartialEq, Eq, Serialize, Deserialize)]
pub struct CallContextManager {
    next_call_context_id: u64,
    next_callback_id: u64,
    /// Maps call context to its responded status.
    call_contexts: BTreeMap<CallContextId, CallContext>,
    callbacks: BTreeMap<CallbackId, Callback>,

    /// Guaranteed response and overall callback and call context stats.
    stats: CallContextManagerStats,
}

#[derive(Clone, Debug, PartialEq, Eq, Serialize, Deserialize)]
pub enum CallOrigin {
    Ingress(UserId, MessageId),
    CanisterUpdate(CanisterId, CallbackId, CoarseTime),
    Query(UserId),
    CanisterQuery(CanisterId, CallbackId),
    /// System task is either a `Heartbeat` or a `GlobalTimer`.
    SystemTask,
}

impl CallOrigin {
    /// Returns the principal ID associated with this call origin.
    pub fn get_principal(&self) -> PrincipalId {
        match self {
            CallOrigin::Ingress(user_id, _) => user_id.get(),
            CallOrigin::CanisterUpdate(canister_id, _, _) => canister_id.get(),
            CallOrigin::Query(user_id) => user_id.get(),
            CallOrigin::CanisterQuery(canister_id, _) => canister_id.get(),
            CallOrigin::SystemTask => IC_00.get(),
        }
    }

    /// Returns the deadline of the originating call if it's a `CanisterUpdate`;
    /// `None` for all other origins.
    pub fn deadline(&self) -> Option<CoarseTime> {
        match self {
            CallOrigin::CanisterUpdate(_, _, deadline) => Some(*deadline),
            CallOrigin::Ingress(..)
            | CallOrigin::Query(..)
            | CallOrigin::CanisterQuery(..)
            | CallOrigin::SystemTask => None,
        }
    }
}

impl From<&CallOrigin> for pb::call_context::CallOrigin {
    fn from(item: &CallOrigin) -> Self {
        match item {
            CallOrigin::Ingress(user_id, message_id) => Self::Ingress(pb::call_context::Ingress {
                user_id: Some(user_id_into_protobuf(*user_id)),
                message_id: message_id.as_bytes().to_vec(),
            }),
            CallOrigin::CanisterUpdate(canister_id, callback_id, deadline) => {
                Self::CanisterUpdate(pb::call_context::CanisterUpdateOrQuery {
                    canister_id: Some(pb_types::CanisterId::from(*canister_id)),
                    callback_id: callback_id.get(),
                    deadline_seconds: deadline.as_secs_since_unix_epoch(),
                })
            }
            CallOrigin::Query(user_id) => Self::Query(user_id_into_protobuf(*user_id)),
            CallOrigin::CanisterQuery(canister_id, callback_id) => {
                Self::CanisterQuery(pb::call_context::CanisterUpdateOrQuery {
                    canister_id: Some(pb_types::CanisterId::from(*canister_id)),
                    callback_id: callback_id.get(),
                    deadline_seconds: NO_DEADLINE.as_secs_since_unix_epoch(),
                })
            }
            CallOrigin::SystemTask => Self::SystemTask(pb::call_context::SystemTask {}),
        }
    }
}

impl TryFrom<pb::call_context::CallOrigin> for CallOrigin {
    type Error = ProxyDecodeError;
    fn try_from(value: pb::call_context::CallOrigin) -> Result<Self, Self::Error> {
        let call_origin = match value {
            pb::call_context::CallOrigin::Ingress(pb::call_context::Ingress {
                user_id,
                message_id,
            }) => Self::Ingress(
                user_id_try_from_protobuf(try_from_option_field(
                    user_id,
                    "CallOrigin::Ingress::user_id",
                )?)?,
                message_id.as_slice().try_into()?,
            ),
            pb::call_context::CallOrigin::CanisterUpdate(
                pb::call_context::CanisterUpdateOrQuery {
                    canister_id,
                    callback_id,
                    deadline_seconds,
                },
            ) => Self::CanisterUpdate(
                try_from_option_field(canister_id, "CallOrigin::CanisterUpdate::canister_id")?,
                callback_id.into(),
                CoarseTime::from_secs_since_unix_epoch(deadline_seconds),
            ),
            pb::call_context::CallOrigin::Query(user_id) => {
                Self::Query(user_id_try_from_protobuf(user_id)?)
            }
            pb::call_context::CallOrigin::CanisterQuery(
                pb::call_context::CanisterUpdateOrQuery {
                    canister_id,
                    callback_id,
                    deadline_seconds: _,
                },
            ) => Self::CanisterQuery(
                try_from_option_field(canister_id, "CallOrigin::CanisterQuery::canister_id")?,
                callback_id.into(),
            ),
            pb::call_context::CallOrigin::SystemTask { .. } => Self::SystemTask,
        };
        Ok(call_origin)
    }
}

impl CallContextManager {
    /// Must be used to create a new call context at the beginning of every new
    /// ingress or inter-canister message.
    pub fn new_call_context(
        &mut self,
        call_origin: CallOrigin,
        cycles: Cycles,
        time: Time,
        metadata: RequestMetadata,
    ) -> CallContextId {
        self.stats.on_new_call_context(&call_origin);

        self.next_call_context_id += 1;
        let id = CallContextId::from(self.next_call_context_id);
        self.call_contexts.insert(
            id,
            CallContext {
                call_origin,
                responded: false,
                deleted: false,
                available_cycles: cycles,
                time,
                metadata,
                instructions_executed: NumInstructions::default(),
            },
        );
        debug_assert!(self.stats_ok());

        id
    }

    /// Returns the currently open `CallContext`s maintained by this
    /// `CallContextManager`.
    pub fn call_contexts(&self) -> &BTreeMap<CallContextId, CallContext> {
        &self.call_contexts
    }

    pub fn call_contexts_mut(&mut self) -> impl Iterator<Item = &mut CallContext> {
        self.call_contexts.values_mut()
    }

    /// Returns a reference to the call context with `call_context_id`.
    pub fn call_context(&self, call_context_id: CallContextId) -> Option<&CallContext> {
        self.call_contexts.get(&call_context_id)
    }

    /// Returns a mutable reference to the call context with `call_context_id`.
    pub fn call_context_mut(&mut self, call_context_id: CallContextId) -> Option<&mut CallContext> {
        self.call_contexts.get_mut(&call_context_id)
    }

    /// Returns the `Callback`s maintained by this `CallContextManager`.
    pub fn callbacks(&self) -> &BTreeMap<CallbackId, Callback> {
        &self.callbacks
    }

    /// Returns a reference to the callback with `callback_id`.
    pub fn callback(&self, callback_id: CallbackId) -> Option<&Callback> {
        self.callbacks.get(&callback_id)
    }

    /// Validates the given response before inducting it into the queue.
    /// Verifies that the stored respondent and originator associated with the
    /// `callback_id`, as well as its deadline match those of the response.
    ///
    /// Returns a `StateError::NonMatchingResponse` if the `callback_id` was not found
    /// or if the response is not valid.
    pub(crate) fn validate_response(&self, response: &Response) -> Result<(), StateError> {
        match self.callback(response.originator_reply_callback) {
            Some(callback) if response.respondent != callback.respondent
                    || response.originator != callback.originator
                    || response.deadline != callback.deadline => {
                Err(StateError::NonMatchingResponse {
                    err_str: format!(
                        "invalid details, expected => [originator => {}, respondent => {}, deadline => {}], but got response with",
                        callback.originator, callback.respondent, Time::from(callback.deadline)
                    ),
                    originator: response.originator,
                    callback_id: response.originator_reply_callback,
                    respondent: response.respondent,
                    deadline: response.deadline,
                })
            }
            Some(_) => Ok(()),
            None => {
                // Received an unknown callback ID.
                Err(StateError::NonMatchingResponse {
                    err_str: "unknown callback ID".to_string(),
                    originator: response.originator,
                    callback_id: response.originator_reply_callback,
                    respondent: response.respondent,
                    deadline: response.deadline,
                })
            }
        }
    }

    /// Accepts a canister result and produces an action that should be taken
    /// by the caller; and the call context, if completed.
    pub fn on_canister_result(
        &mut self,
        call_context_id: CallContextId,
        callback_id: Option<CallbackId>,
        result: Result<Option<WasmResult>, HypervisorError>,
        instructions_used: NumInstructions,
    ) -> (CallContextAction, Option<CallContext>) {
        enum OutstandingCalls {
            Yes,
            No,
        }
        enum Responded {
            Yes,
            No,
        }

        if let Some(callback_id) = callback_id {
            self.unregister_callback(callback_id);
        }

        let outstanding_calls = if self.outstanding_calls(call_context_id) > 0 {
            OutstandingCalls::Yes
        } else {
            OutstandingCalls::No
        };

        let context = self
            .call_contexts
            .get_mut(&call_context_id)
            .unwrap_or_else(|| panic!("no call context with ID={}", call_context_id));
        // Update call context `instructions_executed += instructions_used`
        context.instructions_executed = context
            .instructions_executed
            .get()
            .saturating_add(instructions_used.get())
            .into();
        let responded = if context.responded {
            Responded::Yes
        } else {
            Responded::No
        };

        // This is one big match instead of a few if statements because we want
        // the compiler to tell us if we handled all the possible cases.
        let (action, call_context) = match (result, responded, outstanding_calls) {
            (Ok(None), Responded::No, OutstandingCalls::Yes)
            | (Err(_), Responded::No, OutstandingCalls::Yes) => {
                (CallContextAction::NotYetResponded, None)
            }

            (Ok(None), Responded::Yes, OutstandingCalls::Yes)
            | (Err(_), Responded::Yes, OutstandingCalls::Yes) => {
                (CallContextAction::AlreadyResponded, None)
            }
            (Ok(None), Responded::Yes, OutstandingCalls::No)
            | (Err(_), Responded::Yes, OutstandingCalls::No) => (
                CallContextAction::AlreadyResponded,
                self.call_contexts.remove(&call_context_id),
            ),

            (Ok(None), Responded::No, OutstandingCalls::No) => {
                self.stats.on_call_context_response(&context.call_origin);
                let refund = context.available_cycles;
                (
                    CallContextAction::NoResponse { refund },
                    self.call_contexts.remove(&call_context_id),
                )
            }

            (Ok(Some(WasmResult::Reply(payload))), Responded::No, OutstandingCalls::No) => {
                self.stats.on_call_context_response(&context.call_origin);
                let refund = context.available_cycles;
                (
                    CallContextAction::Reply { payload, refund },
                    self.call_contexts.remove(&call_context_id),
                )
            }
            (Ok(Some(WasmResult::Reply(payload))), Responded::No, OutstandingCalls::Yes) => {
                self.stats.on_call_context_response(&context.call_origin);
                let refund = context.available_cycles;
                context.mark_responded();
                (CallContextAction::Reply { payload, refund }, None)
            }

            (Ok(Some(WasmResult::Reject(payload))), Responded::No, OutstandingCalls::No) => {
                self.stats.on_call_context_response(&context.call_origin);
                let refund = context.available_cycles;
                (
                    CallContextAction::Reject { payload, refund },
                    self.call_contexts.remove(&call_context_id),
                )
            }
            (Ok(Some(WasmResult::Reject(payload))), Responded::No, OutstandingCalls::Yes) => {
                self.stats.on_call_context_response(&context.call_origin);
                let refund = context.available_cycles;
                context.mark_responded();
                (CallContextAction::Reject { payload, refund }, None)
            }

            (Err(error), Responded::No, OutstandingCalls::No) => {
                self.stats.on_call_context_response(&context.call_origin);
                let refund = context.available_cycles;
                (
                    CallContextAction::Fail { error, refund },
                    self.call_contexts.remove(&call_context_id),
                )
            }

            // The following can never happen since we handle at the SystemApi level if a canister
            // tries to reply to an already responded call context.
            (Ok(Some(WasmResult::Reply(_))), Responded::Yes, _) => unreachable!(
                "Canister replied twice on the same request, call_context_id = {}",
                call_context_id
            ),
            (Ok(Some(WasmResult::Reject(_))), Responded::Yes, _) => unreachable!(
                "Canister replied twice on the same request, call_context_id = {}",
                call_context_id
            ),
        };
        debug_assert!(self.stats_ok());

        (action, call_context)
    }

    /// Marks the call context with the given ID as responded.
    ///
    /// Returns an error if the call context was not found. No-op if the call
    /// context was already responded to.
    pub fn mark_responded(&mut self, call_context_id: CallContextId) -> Result<(), String> {
        let call_context = self
            .call_contexts
            .get_mut(&call_context_id)
            .ok_or(format!("Call context not found: {}", call_context_id))?;
        if call_context.responded {
            return Ok(());
        }

        call_context.mark_responded();

        self.stats
            .on_call_context_response(&call_context.call_origin);
        debug_assert!(self.stats_ok());

        Ok(())
    }

    /// Registers a callback for an outgoing call.
    pub fn register_callback(&mut self, callback: Callback) -> CallbackId {
        self.stats.on_register_callback(&callback);

        self.next_callback_id += 1;
        let callback_id = CallbackId::from(self.next_callback_id);
        self.callbacks.insert(callback_id, callback);

        debug_assert!(self.stats_ok());

        callback_id
    }

    /// If we get a response for one of the outstanding calls, we unregister
    /// the callback and return it.
    pub fn unregister_callback(&mut self, callback_id: CallbackId) -> Option<Callback> {
        self.callbacks.remove(&callback_id).map(|callback| {
            self.stats.on_unregister_callback(&callback);
            debug_assert!(self.stats_ok());

            callback
        })
    }

    /// Returns the call origin, which is either the message ID of the ingress
    /// message or the canister ID of the canister that sent the initial
    /// request.
    pub fn call_origin(&self, call_context_id: CallContextId) -> Option<CallOrigin> {
        self.call_contexts
            .get(&call_context_id)
            .map(|cc| cc.call_origin.clone())
    }

    /// Returns if a call context was already responded or not.
    pub fn call_responded(&self, call_context_id: CallContextId) -> Option<bool> {
        self.call_contexts
            .get(&call_context_id)
            .map(|cc| cc.responded)
    }

    /// Returns the number of outstanding calls for a given call context.
    pub fn outstanding_calls(&self, call_context_id: CallContextId) -> usize {
        self.callbacks
            .iter()
            .filter(|(_, callback)| callback.call_context_id == call_context_id)
            .count()
    }

    /// Expose the `next_callback_id` field so that the canister sandbox can
    /// predict what the new ids will be.
    pub fn next_callback_id(&self) -> u64 {
        self.next_callback_id
    }

    /// Returns a collection of all call contexts older than the provided age.
    pub fn call_contexts_older_than(
        &self,
        current_time: Time,
        age: Duration,
    ) -> Vec<(&CallOrigin, Time)> {
        // Call contexts are stored in order of increasing CallContextId, and
        // the IDs are generated sequentially, so we are iterating in order of
        // creation time. This means we can stop as soon as we encounter a call
        // context that isn't old enough.
        self.call_contexts
            .iter()
            .take_while(|(_, call_context)| call_context.time() + age <= current_time)
            .filter_map(|(_, call_context)| {
                if !call_context.is_deleted() {
                    return Some((call_context.call_origin(), call_context.time()));
                }
                None
            })
            .collect()
    }

    /// Returns the number of unresponded canister update call contexts, also taking
    /// into account a potential paused or aborted canister request execution
<<<<<<< HEAD
    /// (equivalent to one more call context).
=======
    /// (equivalent to one extra call context).
>>>>>>> 0265404c
    ///
    /// Time complexity: `O(1)`.
    pub fn unresponded_canister_update_call_contexts(
        &self,
        aborted_or_paused_request: Option<&Request>,
    ) -> usize {
        self.stats.unresponded_canister_update_call_contexts
            + match aborted_or_paused_request {
                Some(_) => 1,
                None => 0,
            }
    }

    /// Returns the number of unresponded guaranteed response call contexts, also
    /// taking into account a potential paused or aborted canister request execution
<<<<<<< HEAD
    /// (equivalent to one more call context).
=======
    /// (equivalent to one extra call context).
>>>>>>> 0265404c
    ///
    /// Time complexity: `O(1)`.
    pub fn unresponded_guaranteed_response_call_contexts(
        &self,
        aborted_or_paused_request: Option<&Request>,
    ) -> usize {
        self.stats.unresponded_guaranteed_response_call_contexts
            + match aborted_or_paused_request {
                Some(request) if request.deadline == NO_DEADLINE => 1,
                _ => 0,
            }
    }

<<<<<<< HEAD
    /// Returns the number of callbacks, also taking into account a potential paused
    /// or aborted canister response execution (meaning that the corresponding
    /// callback was already responded to).
    ///
    /// Time complexity: `O(1)`.
    pub fn callback_count(&self, aborted_or_paused_response: Option<&Response>) -> usize {
=======
    /// Returns the number of unresponded callbacks, ignoring the callback
    /// corresponding to a potential paused or aborted canister response execution
    /// (since this response was just delivered).
    ///
    /// Time complexity: `O(1)`.
    pub fn unresponded_callback_count(
        &self,
        aborted_or_paused_response: Option<&Response>,
    ) -> usize {
>>>>>>> 0265404c
        self.callbacks.len()
            - match aborted_or_paused_response {
                Some(_) => 1,
                None => 0,
            }
    }

<<<<<<< HEAD
    /// Returns the number of guaranteed response callbacks, also taking into
    /// account a potential paused or aborted canister response execution (meaning
    /// that the corresponding callback was already responded to).
    ///
    /// Time complexity: `O(1)`.
    pub fn guaranteed_response_callback_count(
=======
    /// Returns the number of unresponded guaranteed response callbacks, ignoring
    /// the callback corresponding to a potential paused or aborted canister
    /// response execution (since this response was just delivered).
    ///
    /// Time complexity: `O(1)`.
    pub fn unresponded_guaranteed_response_callback_count(
>>>>>>> 0265404c
        &self,
        aborted_or_paused_response: Option<&Response>,
    ) -> usize {
        self.stats.guaranteed_response_callback_count
            - match aborted_or_paused_response {
                Some(response) if response.deadline == NO_DEADLINE => 1,
                _ => 0,
            }
    }

    /// Helper function to concisely validate stats adjustments in debug builds,
    /// by writing `debug_assert!(self.stats_ok())`.
    ///
    /// Time complexity: `O(N)`.
    fn stats_ok(&self) -> bool {
        debug_assert_eq!(
            CallContextManagerStats::calculate_stats(&self.call_contexts, &self.callbacks),
            self.stats
        );
        true
    }
}

impl From<&CanisterCall> for CallOrigin {
    fn from(msg: &CanisterCall) -> Self {
        match msg {
            CanisterCall::Request(request) => CallOrigin::CanisterUpdate(
                request.sender,
                request.sender_reply_callback,
                request.deadline,
            ),
            CanisterCall::Ingress(ingress) => {
                CallOrigin::Ingress(ingress.source, ingress.message_id.clone())
            }
        }
    }
}

impl From<&CanisterCallOrTask> for CallOrigin {
    fn from(call_or_task: &CanisterCallOrTask) -> Self {
        match call_or_task {
            CanisterCallOrTask::Call(call) => CallOrigin::from(call),
            CanisterCallOrTask::Task(_) => CallOrigin::SystemTask,
        }
    }
}

impl From<&CallContextManager> for pb::CallContextManager {
    fn from(item: &CallContextManager) -> Self {
        Self {
            next_call_context_id: item.next_call_context_id,
            next_callback_id: item.next_callback_id,
            call_contexts: item
                .call_contexts
                .iter()
                .map(|(id, context)| pb::CallContextEntry {
                    call_context_id: id.get(),
                    call_context: Some(context.into()),
                })
                .collect(),
            callbacks: item
                .callbacks
                .iter()
                .map(|(id, callback)| pb::CallbackEntry {
                    callback_id: id.get(),
                    callback: Some(callback.into()),
                })
                .collect(),
        }
    }
}

impl TryFrom<pb::CallContextManager> for CallContextManager {
    type Error = ProxyDecodeError;
    fn try_from(value: pb::CallContextManager) -> Result<Self, Self::Error> {
        let mut call_contexts = BTreeMap::<CallContextId, CallContext>::new();
        let mut callbacks = BTreeMap::<CallbackId, Callback>::new();
        for pb::CallContextEntry {
            call_context_id,
            call_context,
        } in value.call_contexts.into_iter()
        {
            call_contexts.insert(
                call_context_id.into(),
                try_from_option_field(call_context, "CallContextManager::call_contexts::V")?,
            );
        }
        for pb::CallbackEntry {
            callback_id,
            callback,
        } in value.callbacks.into_iter()
        {
            callbacks.insert(
                callback_id.into(),
                try_from_option_field(callback, "CallContextManager::callbacks::V")?,
            );
        }
        let stats = CallContextManagerStats::calculate_stats(&call_contexts, &callbacks);

        Ok(Self {
            next_call_context_id: value.next_call_context_id,
            next_callback_id: value.next_callback_id,
            call_contexts,
            callbacks,
            stats,
        })
    }
}<|MERGE_RESOLUTION|>--- conflicted
+++ resolved
@@ -315,19 +315,11 @@
     ///
     /// This is the count of callbacks per respondent; except for the callback
     /// corresponding to a potential paused or aborted canister response execution
-<<<<<<< HEAD
-    /// (since that callback was already responded to).
-    ///
-    /// Time complexity: `O(N)`.
-    #[allow(dead_code)]
-    pub(crate) fn calculate_callbacks_per_respondent(
-=======
     /// (since this response was just delivered).
     ///
     /// Time complexity: `O(N)`.
     #[allow(dead_code)]
     pub(crate) fn calculate_unresponded_callbacks_per_respondent(
->>>>>>> 0265404c
         callbacks: &BTreeMap<CallbackId, Callback>,
         aborted_or_paused_response: Option<&Response>,
     ) -> BTreeMap<CanisterId, usize> {
@@ -339,13 +331,8 @@
             },
         );
 
-<<<<<<< HEAD
-        // An aborted or paused response execution means that the
-        // corresponding callback has already been responded to.
-=======
         // Discount the callback corresponding to an aborted or paused response
         // execution, because this response was already delivered.
->>>>>>> 0265404c
         if let Some(response) = aborted_or_paused_response {
             match callback_counts.entry(response.respondent) {
                 Entry::Occupied(mut entry) => {
@@ -370,11 +357,7 @@
     }
 
     /// Calculates the expected number of response slots (responses plus
-<<<<<<< HEAD
-    /// reservations) per output queue.
-=======
     /// reservations) per output queue corresponding to unresponded call contexts.
->>>>>>> 0265404c
     ///
     /// This is the count of unresponded call contexts per originator; potentially
     /// plus one for a paused or aborted canister request execution, if any.
@@ -868,11 +851,7 @@
 
     /// Returns the number of unresponded canister update call contexts, also taking
     /// into account a potential paused or aborted canister request execution
-<<<<<<< HEAD
-    /// (equivalent to one more call context).
-=======
     /// (equivalent to one extra call context).
->>>>>>> 0265404c
     ///
     /// Time complexity: `O(1)`.
     pub fn unresponded_canister_update_call_contexts(
@@ -888,11 +867,7 @@
 
     /// Returns the number of unresponded guaranteed response call contexts, also
     /// taking into account a potential paused or aborted canister request execution
-<<<<<<< HEAD
-    /// (equivalent to one more call context).
-=======
     /// (equivalent to one extra call context).
->>>>>>> 0265404c
     ///
     /// Time complexity: `O(1)`.
     pub fn unresponded_guaranteed_response_call_contexts(
@@ -906,14 +881,6 @@
             }
     }
 
-<<<<<<< HEAD
-    /// Returns the number of callbacks, also taking into account a potential paused
-    /// or aborted canister response execution (meaning that the corresponding
-    /// callback was already responded to).
-    ///
-    /// Time complexity: `O(1)`.
-    pub fn callback_count(&self, aborted_or_paused_response: Option<&Response>) -> usize {
-=======
     /// Returns the number of unresponded callbacks, ignoring the callback
     /// corresponding to a potential paused or aborted canister response execution
     /// (since this response was just delivered).
@@ -923,7 +890,6 @@
         &self,
         aborted_or_paused_response: Option<&Response>,
     ) -> usize {
->>>>>>> 0265404c
         self.callbacks.len()
             - match aborted_or_paused_response {
                 Some(_) => 1,
@@ -931,21 +897,12 @@
             }
     }
 
-<<<<<<< HEAD
-    /// Returns the number of guaranteed response callbacks, also taking into
-    /// account a potential paused or aborted canister response execution (meaning
-    /// that the corresponding callback was already responded to).
-    ///
-    /// Time complexity: `O(1)`.
-    pub fn guaranteed_response_callback_count(
-=======
     /// Returns the number of unresponded guaranteed response callbacks, ignoring
     /// the callback corresponding to a potential paused or aborted canister
     /// response execution (since this response was just delivered).
     ///
     /// Time complexity: `O(1)`.
     pub fn unresponded_guaranteed_response_callback_count(
->>>>>>> 0265404c
         &self,
         aborted_or_paused_response: Option<&Response>,
     ) -> usize {
