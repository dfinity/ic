--- conflicted
+++ resolved
@@ -432,25 +432,15 @@
         ccm: &CallContextManager,
         aborted_or_paused_response: Option<&Response>,
     ) -> BTreeMap<CanisterId, usize> {
-<<<<<<< HEAD
-        CallContextManagerStats::calculate_callbacks_per_respondent(
-=======
         CallContextManagerStats::calculate_unresponded_callbacks_per_respondent(
->>>>>>> 0265404c
             ccm.callbacks(),
             aborted_or_paused_response,
         )
     }
 
-<<<<<<< HEAD
-    assert_eq!(0, ccm.callback_count(None));
-    assert_eq!(btreemap! {}, calculate_callback_counts(&ccm, None));
-    assert_eq!(0, ccm.guaranteed_response_callback_count(None));
-=======
     assert_eq!(0, ccm.unresponded_callback_count(None));
     assert_eq!(btreemap! {}, calculate_callback_counts(&ccm, None));
     assert_eq!(0, ccm.unresponded_guaranteed_response_callback_count(None));
->>>>>>> 0265404c
 
     //
     // Register a best-effort callback.
@@ -462,20 +452,12 @@
         .originator_reply_callback(best_effort_callback_id)
         .deadline(CoarseTime::from_secs_since_unix_epoch(14))
         .build();
-<<<<<<< HEAD
-    assert_eq!(1, ccm.callback_count(None));
-=======
     assert_eq!(1, ccm.unresponded_callback_count(None));
->>>>>>> 0265404c
     assert_eq!(
         btreemap! { respondent => 1 },
         calculate_callback_counts(&ccm, None)
     );
-<<<<<<< HEAD
-    assert_eq!(0, ccm.guaranteed_response_callback_count(None));
-=======
     assert_eq!(0, ccm.unresponded_guaranteed_response_callback_count(None));
->>>>>>> 0265404c
 
     //
     // Register a guaranteed response callback.
@@ -488,29 +470,17 @@
         .deadline(NO_DEADLINE)
         .build();
     // 2 pending callbacks, one guaranteed response.
-<<<<<<< HEAD
-    assert_eq!(2, ccm.callback_count(None));
-=======
     assert_eq!(2, ccm.unresponded_callback_count(None));
->>>>>>> 0265404c
     assert_eq!(
         btreemap! { respondent => 2 },
         calculate_callback_counts(&ccm, None)
     );
-<<<<<<< HEAD
-    assert_eq!(1, ccm.guaranteed_response_callback_count(None));
-=======
     assert_eq!(1, ccm.unresponded_guaranteed_response_callback_count(None));
->>>>>>> 0265404c
 
     // But only 1 if either response is in DTS execution.
     assert_eq!(
         1,
-<<<<<<< HEAD
-        ccm.callback_count(Some(&guaranteed_response_callback_response))
-=======
         ccm.unresponded_callback_count(Some(&guaranteed_response_callback_response))
->>>>>>> 0265404c
     );
     assert_eq!(
         btreemap! { respondent => 1 },
@@ -518,11 +488,6 @@
     );
     assert_eq!(
         0,
-<<<<<<< HEAD
-        ccm.guaranteed_response_callback_count(Some(&guaranteed_response_callback_response))
-    );
-    assert_eq!(1, ccm.callback_count(Some(&best_effort_callback_response)));
-=======
         ccm.unresponded_guaranteed_response_callback_count(Some(
             &guaranteed_response_callback_response
         ))
@@ -531,18 +496,13 @@
         1,
         ccm.unresponded_callback_count(Some(&best_effort_callback_response))
     );
->>>>>>> 0265404c
     assert_eq!(
         btreemap! { respondent => 1 },
         calculate_callback_counts(&ccm, Some(&best_effort_callback_response))
     );
     assert_eq!(
         1,
-<<<<<<< HEAD
-        ccm.guaranteed_response_callback_count(Some(&best_effort_callback_response))
-=======
         ccm.unresponded_guaranteed_response_callback_count(Some(&best_effort_callback_response))
->>>>>>> 0265404c
     );
 
     // Also test an encode-decode roundtrip, to ensure that the count is preserved.
@@ -556,34 +516,20 @@
     // Unreguster the best-effort callback.
     //
     ccm.unregister_callback(best_effort_callback_id);
-<<<<<<< HEAD
-    assert_eq!(1, ccm.callback_count(None));
-=======
     assert_eq!(1, ccm.unresponded_callback_count(None));
->>>>>>> 0265404c
     assert_eq!(
         btreemap! { respondent => 1 },
         calculate_callback_counts(&ccm, None)
     );
-<<<<<<< HEAD
-    assert_eq!(1, ccm.guaranteed_response_callback_count(None));
-=======
     assert_eq!(1, ccm.unresponded_guaranteed_response_callback_count(None));
->>>>>>> 0265404c
 
     //
     // Unregister the guaranteed response callback.
     //
     ccm.unregister_callback(guaranteed_response_callback_id);
-<<<<<<< HEAD
-    assert_eq!(0, ccm.callback_count(None));
-    assert_eq!(btreemap! {}, calculate_callback_counts(&ccm, None));
-    assert_eq!(0, ccm.guaranteed_response_callback_count(None));
-=======
     assert_eq!(0, ccm.unresponded_callback_count(None));
     assert_eq!(btreemap! {}, calculate_callback_counts(&ccm, None));
     assert_eq!(0, ccm.unresponded_guaranteed_response_callback_count(None));
->>>>>>> 0265404c
 }
 
 #[test]
@@ -608,19 +554,11 @@
             aborted_or_paused_request,
         )
     }
-<<<<<<< HEAD
 
     assert_eq!(0, ccm.unresponded_canister_update_call_contexts(None));
     assert_eq!(btreemap! {}, calculate_call_context_counts(&ccm, None));
     assert_eq!(0, ccm.unresponded_guaranteed_response_call_contexts(None));
 
-=======
-
-    assert_eq!(0, ccm.unresponded_canister_update_call_contexts(None));
-    assert_eq!(btreemap! {}, calculate_call_context_counts(&ccm, None));
-    assert_eq!(0, ccm.unresponded_guaranteed_response_call_contexts(None));
-
->>>>>>> 0265404c
     //
     // Create a new call context with ingress origin.
     //
@@ -664,7 +602,6 @@
     // Two unresponded call contexts, a best-effort one and a guaranteed response
     // one.
     assert_eq!(2, ccm.unresponded_canister_update_call_contexts(None));
-<<<<<<< HEAD
     assert_eq!(
         btreemap! { be_originator => 1, gr_originator => 1 },
         calculate_call_context_counts(&ccm, None)
@@ -690,33 +627,6 @@
         ccm.unresponded_guaranteed_response_call_contexts(Some(&other_be_request))
     );
 
-=======
-    assert_eq!(
-        btreemap! { be_originator => 1, gr_originator => 1 },
-        calculate_call_context_counts(&ccm, None)
-    );
-    assert_eq!(1, ccm.unresponded_guaranteed_response_call_contexts(None));
-
-    // But one more call context if we have another request in DTS execution.
-    let other_be_request = RequestBuilder::new()
-        .sender(be_originator)
-        .sender_reply_callback(CallbackId::from(8))
-        .deadline(be_deadline)
-        .build();
-    assert_eq!(
-        3,
-        ccm.unresponded_canister_update_call_contexts(Some(&other_be_request))
-    );
-    assert_eq!(
-        btreemap! { be_originator => 2, gr_originator => 1 },
-        calculate_call_context_counts(&ccm, Some(&other_be_request))
-    );
-    assert_eq!(
-        1,
-        ccm.unresponded_guaranteed_response_call_contexts(Some(&other_be_request))
-    );
-
->>>>>>> 0265404c
     // Same with a guaranteed response request in DTS execution.
     let other_gr_request = RequestBuilder::new()
         .sender(gr_originator)
