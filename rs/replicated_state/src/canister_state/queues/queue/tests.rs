--- conflicted
+++ resolved
@@ -336,440 +336,6 @@
     );
 }
 
-<<<<<<< HEAD
-=======
-fn make_request(callback_id: u64, deadline_seconds: u32) -> Request {
-    RequestBuilder::default()
-        .sender_reply_callback(CallbackId::from(callback_id))
-        .deadline(CoarseTime::from_secs_since_unix_epoch(deadline_seconds))
-        .build()
-}
-
-#[test]
-fn canister_queue_try_from_input_queue() {
-    let req1 = make_request(1, 0);
-    let req2 = make_request(2, 0);
-    let req3 = make_request(3, 13);
-    let rep = ResponseBuilder::default()
-        .originator_reply_callback(CallbackId::new(4))
-        .build();
-
-    // An `InputQueue` with a non-zero `begin`, a couple of requests, a response and
-    // a reserved slot.
-    let mut input_queue = OldInputQueue::new(10);
-    input_queue.push(req1.clone().into()).unwrap();
-    input_queue.pop().unwrap();
-    input_queue.push(req2.clone().into()).unwrap();
-    input_queue.push(req3.clone().into()).unwrap();
-    input_queue.reserve_slot().unwrap();
-    input_queue.push(rep.clone().into()).unwrap();
-    input_queue.reserve_slot().unwrap();
-
-    // Expected `MessagePool` and `CanisterQueue`.
-    let mut expected_pool = MessagePool::default();
-    let mut expected_queue = CanisterQueue::new(10);
-    expected_queue.push_request(expected_pool.insert_inbound(req2.into()));
-    expected_queue.push_request(expected_pool.insert_inbound(req3.into()));
-    expected_queue.try_reserve_response_slot().unwrap();
-    expected_queue.push_response(expected_pool.insert_inbound(rep.into()));
-    expected_queue.try_reserve_response_slot().unwrap();
-
-    let mut pool = MessagePool::default();
-    let queue: InputQueue = (input_queue, &mut pool).try_into().unwrap();
-
-    assert_eq!((expected_pool, expected_queue), (pool, queue));
-}
-
-#[test]
-fn canister_queue_try_from_output_queue() {
-    let t0 = Time::from_secs_since_unix_epoch(10).unwrap();
-    let t3 = t0 + Duration::from_secs(3);
-    let t4 = t0 + Duration::from_secs(4);
-    let d0 = t0 + REQUEST_LIFETIME;
-    let d3 = t3 + REQUEST_LIFETIME;
-    let d4 = t4 + REQUEST_LIFETIME;
-    let req1 = make_request(1, 0);
-    let req2 = make_request(2, 13);
-    let req3 = make_request(3, 0);
-    let req4 = make_request(4, 14);
-    let rep = ResponseBuilder::default()
-        .originator_reply_callback(CallbackId::new(5))
-        .build();
-
-    // An `OutputQueue` with a non-zero `begin`, a response, a timed out request
-    // (`None`), a couple of requests and a reserved slot.
-    let mut output_queue = OldOutputQueue::new(10);
-    // Advance `begin`.
-    output_queue.push_request(req1.clone().into(), d0).unwrap();
-    output_queue.pop().unwrap();
-    // Enqueue a response to induce head-of-line blocking.
-    output_queue.reserve_slot().unwrap();
-    output_queue.push_response(rep.clone().into());
-    // Enqueue and time out a request.
-    output_queue.push_request(req2.clone().into(), d0).unwrap();
-    output_queue.time_out_requests(d3).next();
-    // Enqueue a couple more requests.
-    output_queue.push_request(req3.clone().into(), d3).unwrap();
-    output_queue.push_request(req4.clone().into(), d4).unwrap();
-    // Make an extra response reservation.
-    output_queue.reserve_slot().unwrap();
-
-    // Expected `MessagePool` and `CanisterQueue`.
-    let mut expected_pool = MessagePool::default();
-    let mut expected_queue = CanisterQueue::new(10);
-    expected_queue.try_reserve_response_slot().unwrap();
-    expected_queue.push_response(expected_pool.insert_outbound_response(rep.into()));
-    expected_queue.push_request(expected_pool.insert_outbound_request(req3.into(), t3));
-    expected_queue.push_request(expected_pool.insert_outbound_request(req4.into(), t4));
-    expected_queue.try_reserve_response_slot().unwrap();
-
-    let mut pool = MessagePool::default();
-    let queue: OutputQueue = (output_queue, &mut pool).try_into().unwrap();
-
-    assert_eq!((expected_pool, expected_queue), (pool, queue));
-}
-
-#[test]
-fn input_queue_try_from_canister_queue() {
-    let req1 = make_request(1, 0);
-    let req2 = make_request(2, 14);
-    let rep = ResponseBuilder::default()
-        .originator_reply_callback(CallbackId::new(4))
-        .build();
-
-    // A `CanisterQueue` with a couple of requests and a response and a reserved
-    // slot.
-    let mut pool = MessagePool::default();
-    let mut queue = CanisterQueue::new(10);
-    // Enqueue a couple of requests and a response.
-    queue.push_request(pool.insert_inbound(req1.clone().into()));
-    queue.push_request(pool.insert_inbound(req2.clone().into()));
-    queue.try_reserve_response_slot().unwrap();
-    queue.push_response(pool.insert_inbound(rep.clone().into()));
-    // Make an extra response reservation.
-    queue.try_reserve_response_slot().unwrap();
-
-    // Expected `InputQueue`.
-    let mut expected_input_queue = OldInputQueue::new(10);
-    expected_input_queue.push(req1.into()).unwrap();
-    expected_input_queue.push(req2.into()).unwrap();
-    expected_input_queue.reserve_slot().unwrap();
-    expected_input_queue.push(rep.into()).unwrap();
-    expected_input_queue.reserve_slot().unwrap();
-
-    let input_queue: OldInputQueue = (&queue, &pool).try_into().unwrap();
-
-    assert_eq!(expected_input_queue, input_queue);
-}
-
-#[test]
-fn output_queue_try_from_canister_queue() {
-    let t0 = Time::from_secs_since_unix_epoch(10).unwrap();
-    let t2 = t0 + Duration::from_secs(2);
-    let t3 = t0 + Duration::from_secs(3);
-    let d2 = t2 + REQUEST_LIFETIME;
-    let req1 = make_request(1, 11);
-    let req2 = make_request(2, 0);
-    let req3 = make_request(3, 13);
-    let rep = ResponseBuilder::default()
-        .originator_reply_callback(CallbackId::new(4))
-        .build();
-
-    // A `CanisterQueue` with a couple of requests and a response, a stale request
-    // and a reserved slot.
-    let mut pool = MessagePool::default();
-    let mut queue = CanisterQueue::new(10);
-    // Enqueue and then shed a request.
-    queue.push_request(pool.insert_outbound_request(req1.clone().into(), t0));
-    pool.shed_largest_message().unwrap();
-    assert_eq!(1, queue.len());
-    // Enqueue a couple of requests and a response.
-    queue.push_request(pool.insert_outbound_request(req2.clone().into(), t2));
-    queue.push_request(pool.insert_outbound_request(req3.clone().into(), t3));
-    queue.try_reserve_response_slot().unwrap();
-    queue.push_response(pool.insert_outbound_response(rep.clone().into()));
-    // Make an extra response reservation.
-    queue.try_reserve_response_slot().unwrap();
-
-    // Expected `OutputQueue`. The stale request and response are not preserved.
-    let mut expected_output_queue = OldOutputQueue::new(10);
-    expected_output_queue.push_request(req2.into(), d2).unwrap();
-    // `CanisterQueue` does not record when `req3` was pushed (at `t3`), so it
-    // inherits `req2`'s deadline.
-    expected_output_queue.push_request(req3.into(), d2).unwrap();
-    expected_output_queue.reserve_slot().unwrap();
-    expected_output_queue.push_response(rep.into());
-    expected_output_queue.reserve_slot().unwrap();
-
-    let output_queue: OldOutputQueue = (&queue, &pool).try_into().unwrap();
-
-    assert_eq!(expected_output_queue, output_queue);
-}
-
-#[test]
-fn input_queue_constructor_test() {
-    let capacity: usize = 14;
-    let mut queue = OldInputQueue::new(capacity);
-    assert_eq!(queue.len(), 0);
-    assert!(!queue.has_used_slots());
-    assert_eq!(queue.pop(), None);
-}
-
-#[test]
-fn input_queue_with_message_is_not_empty() {
-    let mut input_queue = OldInputQueue::new(1);
-
-    input_queue
-        .push(RequestBuilder::default().build().into())
-        .expect("could push");
-    assert_ne!(input_queue.len(), 0);
-    assert!(input_queue.has_used_slots());
-}
-
-#[test]
-fn input_queue_with_reservation_is_not_empty() {
-    let mut input_queue = OldInputQueue::new(1);
-    input_queue.reserve_slot().unwrap();
-
-    assert_eq!(input_queue.len(), 0);
-    assert!(input_queue.has_used_slots());
-}
-
-/// Test affirming success on popping pushed messages.
-#[test]
-fn input_queue_pushed_messages_get_popped() {
-    let capacity: usize = 4;
-    let mut input_queue = OldInputQueue::new(capacity);
-    let mut msg_queue = VecDeque::new();
-    for _ in 0..capacity {
-        let req: RequestOrResponse = RequestBuilder::default().build().into();
-        msg_queue.push_back(req.clone());
-        assert_eq!(Ok(()), input_queue.push(req));
-    }
-    while !msg_queue.is_empty() {
-        assert_eq!(input_queue.pop(), msg_queue.pop_front());
-    }
-    assert_eq!(None, msg_queue.pop_front());
-    assert_eq!(None, input_queue.pop());
-}
-
-/// Pushing a request succeeds if there is space.
-/// Reserving a slot, then pushing a response succeeds if there is space.
-#[test]
-fn input_queue_push_succeeds() {
-    let capacity: usize = 1;
-    let mut input_queue = OldInputQueue::new(capacity);
-
-    // Push request.
-    assert_eq!(input_queue.queue.available_request_slots(), 1);
-    input_queue
-        .push(RequestBuilder::default().build().into())
-        .unwrap();
-    assert_eq!(input_queue.queue.available_request_slots(), 0);
-    assert!(input_queue.check_has_request_slot().is_err());
-
-    // Push response.
-    assert_eq!(input_queue.queue.available_response_slots(), 1);
-    input_queue.reserve_slot().unwrap();
-    assert_eq!(input_queue.queue.available_response_slots(), 0);
-    input_queue
-        .push(ResponseBuilder::default().build().into())
-        .unwrap();
-    assert_eq!(input_queue.queue.available_response_slots(), 0);
-
-    assert_eq!(2, input_queue.len());
-}
-
-/// Test that overfilling an input queue with messages and reservations
-/// results in failed pushes and reservations; also verifies that
-/// pushes and reservations below capacity succeed.
-#[test]
-fn input_queue_push_to_full_queue_fails() {
-    // First fill up the queue.
-    let capacity: usize = 2;
-    let mut input_queue = OldInputQueue::new(capacity);
-    for _ in 0..capacity {
-        input_queue
-            .push(RequestBuilder::default().build().into())
-            .unwrap();
-    }
-    for _index in 0..capacity {
-        input_queue.reserve_slot().unwrap();
-    }
-    assert_eq!(input_queue.len(), capacity);
-
-    // Now push an extraneous message in.
-    assert_eq!(
-        input_queue
-            .push(RequestBuilder::default().build().into(),)
-            .map_err(|(err, _)| err),
-        Err(StateError::QueueFull { capacity })
-    );
-    // Or try to reserve a slot.
-    assert_eq!(
-        input_queue.reserve_slot(),
-        Err(StateError::QueueFull { capacity })
-    );
-}
-
-#[test]
-fn input_queue_push_response_without_reservation_fails() {
-    let mut queue = OldInputQueue::new(10);
-    queue
-        .push(ResponseBuilder::default().build().into())
-        .unwrap_err();
-}
-
-#[test]
-fn input_queue_decode_with_non_empty_deadlines_fails() {
-    let mut q = OldInputQueue::new(super::super::DEFAULT_QUEUE_CAPACITY);
-    for _ in 0..2 {
-        let _ = q.push(RequestOrResponse::Request(
-            RequestBuilder::default().build().into(),
-        ));
-    }
-    let mut proto_queue: pb_queues::InputOutputQueue = (&q).into();
-    proto_queue
-        .deadline_range_ends
-        .push(pb_queues::MessageDeadline {
-            deadline: 0,
-            index: 0,
-        });
-    assert!(TryInto::<OldInputQueue>::try_into(proto_queue).is_err());
-}
-
-#[test]
-fn output_queue_constructor_test() {
-    let mut queue = OldOutputQueue::new(14);
-    assert_eq!(queue.num_messages(), 0);
-    assert_eq!(queue.pop(), None);
-}
-
-#[test]
-fn output_queue_with_message_is_not_empty() {
-    let mut queue = OldOutputQueue::new(14);
-
-    queue
-        .push_request(RequestBuilder::default().build().into(), UNIX_EPOCH)
-        .expect("could push");
-    assert_eq!(queue.num_messages(), 1);
-    assert!(queue.has_used_slots());
-}
-
-#[test]
-fn output_queue_with_reservation_is_not_empty() {
-    let mut queue = OldOutputQueue::new(14);
-    queue.reserve_slot().unwrap();
-
-    assert_eq!(queue.num_messages(), 0);
-    assert!(queue.has_used_slots());
-}
-
-// Pushing a request succeeds if there is space.
-#[test]
-fn output_queue_push_request_succeeds() {
-    let capacity: usize = 1;
-    let mut output_queue = OldOutputQueue::new(capacity);
-
-    assert_eq!(output_queue.queue.available_request_slots(), 1);
-    output_queue
-        .push_request(RequestBuilder::default().build().into(), UNIX_EPOCH)
-        .unwrap();
-    assert_eq!(output_queue.queue.available_request_slots(), 0);
-    assert!(output_queue.check_has_request_slot().is_err());
-
-    assert_eq!(1, output_queue.num_messages());
-}
-
-// Reserving a slot, then pushing a response succeeds if there is space.
-#[test]
-fn output_queue_push_response_succeeds() {
-    let capacity: usize = 1;
-    let mut output_queue = OldOutputQueue::new(capacity);
-
-    assert_eq!(output_queue.queue.available_response_slots(), 1);
-    output_queue.reserve_slot().unwrap();
-    assert_eq!(output_queue.queue.available_response_slots(), 0);
-    output_queue.push_response(ResponseBuilder::default().build().into());
-    assert_eq!(output_queue.queue.available_response_slots(), 0);
-
-    assert_eq!(1, output_queue.num_messages());
-}
-
-/// Test that overfilling an output queue with messages and reservations
-/// results in failed pushes and reservations; also verifies that
-/// pushes and reservations below capacity succeeds.
-#[test]
-fn output_queue_push_to_full_queue_fails() {
-    // First fill up the queue.
-    let capacity: usize = 2;
-    let mut output_queue = OldOutputQueue::new(capacity);
-    for _index in 0..capacity {
-        output_queue
-            .push_request(RequestBuilder::default().build().into(), UNIX_EPOCH)
-            .unwrap();
-    }
-    for _index in 0..capacity {
-        output_queue.reserve_slot().unwrap();
-    }
-    assert_eq!(output_queue.num_messages(), capacity);
-
-    // Now push an extraneous message in
-    assert_eq!(
-        output_queue
-            .push_request(RequestBuilder::default().build().into(), UNIX_EPOCH,)
-            .map_err(|(err, _)| err),
-        Err(StateError::QueueFull { capacity })
-    );
-    // Or try to reserve a slot.
-    assert_eq!(
-        output_queue.reserve_slot(),
-        Err(StateError::QueueFull { capacity })
-    );
-}
-
-#[test]
-#[should_panic(expected = "called `Result::unwrap()` on an `Err` value")]
-fn output_push_without_reserved_slot_fails() {
-    let mut queue = OldOutputQueue::new(10);
-    queue.push_response(ResponseBuilder::default().build().into());
-}
-
-/// An explicit example of deadlines in OutputQueue, where we manually fill
-/// and empty the queue, while checking whether we find what we'd expect.
-/// This test also ensures `push_request` and `push_response` don't increment
-/// the queue begin index, but `pop` does (by 1).
-#[test]
-fn output_queue_explicit_push_and_pop_test() {
-    let mut q = OldOutputQueue::new(100);
-    assert_eq!(0, q.num_messages());
-
-    let test_request = Arc::<Request>::from(RequestBuilder::default().build());
-    let test_response = Arc::<Response>::from(ResponseBuilder::default().build());
-    let deadline1 = Time::from_nanos_since_unix_epoch(3);
-    let deadline2 = Time::from_nanos_since_unix_epoch(7);
-
-    q.push_request(test_request.clone(), deadline1).unwrap();
-    q.reserve_slot().unwrap();
-    q.push_response(test_response);
-    q.push_request(test_request.clone(), deadline1).unwrap();
-    q.push_request(test_request, deadline2).unwrap();
-
-    assert_eq!(4, q.num_messages());
-    assert_eq!(0, q.begin);
-    assert_eq!(
-        VecDeque::from(vec![(deadline1, 3), (deadline2, 4)]),
-        q.deadline_range_ends
-    );
-
-    let timeout_index = q.timeout_index;
-    assert!(matches!(q.pop().unwrap(), RequestOrResponse::Request(_)));
-    assert_eq!(3, q.num_messages());
-    assert_eq!(1, q.begin);
-    assert_eq!(timeout_index, q.timeout_index);
-}
-
->>>>>>> 3221c593
 /// This ensures `debug_asserts` are enabled, because we are passively testing invariants
 /// through the function `OutputQueue::check_invariants()`, which is only called when
 /// `debug_asserts` are enabled.
@@ -779,434 +345,6 @@
     debug_assert!(false);
 }
 
-<<<<<<< HEAD
-=======
-proptest! {
-    /// Checks `push_request` enforces `OutputQueue` invariants. This is implicitly checked at
-    /// the bottom of `OutputQueue::push_request()`. There is another explicit check here after
-    /// the fact to ensure this test doesn't just silently pass if the implicit check is removed.
-    /// Additionally, an expected `deadline_range_ends` is reconstructed and then compared to
-    /// the actual version at at the end.
-    #[test]
-    fn output_queue_push_request_enforces_invariants(
-        (requests, deadlines) in (2..=10_usize)
-        .prop_flat_map(|num_requests| {
-            (
-                proptest::collection::vec(
-                    arbitrary::request().prop_map(Arc::from),
-                    num_requests,
-                ),
-                proptest::collection::vec(
-                    (0..=1000_u64).prop_map(Time::from_nanos_since_unix_epoch),
-                    num_requests,
-                ),
-            )
-        })
-    ) {
-        let mut q = OldOutputQueue::new(super::super::DEFAULT_QUEUE_CAPACITY);
-        let mut expected_deadline_range_ends = VecDeque::<(Time, usize)>::new();
-
-        let mut index = 1;
-        for (request, deadline) in requests
-            .into_iter()
-            .zip(deadlines.into_iter())
-        {
-            q.push_request(request, deadline).unwrap();
-
-            match expected_deadline_range_ends.back_mut() {
-                Some((back_deadline, end)) if *back_deadline >= deadline => {
-                    *end = index;
-                }
-                _ => {
-                    expected_deadline_range_ends.push_back((deadline, index));
-                }
-            }
-
-            index += 1;
-        }
-
-        prop_assert!(q.check_invariants());
-        prop_assert_eq!(expected_deadline_range_ends, q.deadline_range_ends);
-    }
-}
-
-prop_compose! {
-    /// Generator for an arbitrary `OutputQueue` where nothing is timed out. An arbitrary number
-    /// of execution rounds is simulated by starting with round boundaries (in terms of messages
-    /// pushed onto the queue by the end of the respective round) [1, 2, ... num_msgs]; and removing
-    /// a random subset thereof.
-    fn arb_output_queue_no_timeout(num_msgs: std::ops::RangeInclusive<usize>) (
-        begin in 0..10_usize,
-        (msgs, indices_to_remove) in num_msgs
-        .prop_flat_map(|num_msgs| {
-            (
-                proptest::collection::vec(arbitrary::request_or_response(), num_msgs),
-                proptest::collection::vec(any::<usize>(), 0..=num_msgs),
-            )
-        })
-    ) -> OldOutputQueue {
-
-        let mut q = OldOutputQueue::new(super::super::DEFAULT_QUEUE_CAPACITY);
-        q.begin = begin;
-
-        // Boundaries of execution rounds.
-        let mut range_ends = (0..=msgs.len()).collect::<Vec<usize>>();
-        for i in indices_to_remove {
-            range_ends.remove(i % range_ends.len());
-        }
-        range_ends.push(usize::MAX);
-
-        // Push messages on the queue. The deadlines start at 10 so that
-        // there is some room to pick a random time from that won't time out
-        // anything.
-        let mut round = 0;
-        for (i, msg) in msgs.into_iter().enumerate() {
-            if range_ends[round] == i {
-                round += 1;
-            }
-            match msg {
-                RequestOrResponse::Request(request) => {
-                    q.push_request(
-                        request,
-                        Time::from_nanos_since_unix_epoch((10 + round) as u64),
-                    ).unwrap();
-                }
-                RequestOrResponse::Response(response) => {
-                    q.reserve_slot().unwrap();
-                    q.push_response(response);
-                }
-            }
-        }
-        q.check_invariants();
-
-        q
-    }
-}
-
-prop_compose! {
-    /// Generator for an arbitrary time in the interval [min_deadline - 5, max_deadline + 5]
-    /// for an arbitrary `OutputQueue`. Returns 0 if there are no deadlines in the queue.
-    fn arb_time_for_output_queue_timeouts(q: &OldOutputQueue) (
-        time in {
-            // Find time for timing out in [min_deadline-5, max_deadline+5].
-            if let (Some((min_deadline, _)), Some((max_deadline, _))) =
-                (q.deadline_range_ends.front(), q.deadline_range_ends.back())
-            {
-                let min_deadline = min_deadline.as_nanos_since_unix_epoch();
-                let max_deadline = max_deadline.as_nanos_since_unix_epoch();
-                min_deadline - 5 ..= max_deadline + 5
-            } else {
-                0..=0_u64
-            }
-        },
-    ) -> Time {
-        Time::from_nanos_since_unix_epoch(time)
-    }
-}
-
-prop_compose! {
-    /// Generator for an arbitrary `OutputQueue` where requests are (partially) timed out.
-    /// The time for timing out is chosen in the interval [min_deadline - 5, max_deadline+ 5]
-    /// such that it encompasses edge cases.
-    fn arb_output_queue() (
-        (time, num_pop, mut q) in arb_output_queue_no_timeout(5..=20)
-        .prop_flat_map(|q| (arb_time_for_output_queue_timeouts(&q), 0..3_usize, Just(q)))
-    ) -> OldOutputQueue {
-        q.time_out_requests(time).count();
-        q.check_invariants();
-
-        // Pop a few messages to somewhat randomize `timeout_index`.
-        for _ in 0..num_pop {
-            q.pop();
-        }
-
-        q
-    }
-}
-
-proptest! {
-    /// Check timing out requests using an iterator. This uses a random time and then
-    /// checks that requests whose deadline has expired are extracted from the queue,
-    /// but the corresponding responses remain.
-    #[test]
-    fn output_queue_test_time_out_requests(
-        (time, mut q) in arb_output_queue()
-        .prop_flat_map(|q| (arb_time_for_output_queue_timeouts(&q), Just(q)))
-    ) {
-        let mut ref_q = q.clone();
-
-        let mut timed_out_requests = q
-            .time_out_requests(time)
-            .map(RequestOrResponse::Request)
-            .collect::<VecDeque<_>>();
-
-        q.check_invariants();
-
-        // Check there are no `None` at or after `timeout_index`.
-        if !timed_out_requests.is_empty() {
-            prop_assert!(q
-                .queue
-                .queue
-                .iter()
-                .skip(q.timeout_index - q.begin)
-                .all(|msg| msg.is_some()));
-        }
-
-        while let Some((deadline, _)) = ref_q.deadline_range_ends.front() {
-            if *deadline > time {
-                break;
-            }
-            match ref_q.peek() {
-                Some(RequestOrResponse::Response(_)) => {
-                    prop_assert_eq!(ref_q.pop(), q.pop());
-                }
-                Some(RequestOrResponse::Request(_)) => {
-                    prop_assert_eq!(ref_q.pop(), timed_out_requests.pop_front());
-                }
-                None => unreachable!(),
-            }
-        }
-
-        // `ref_q` and `q` must be the same after popping all messages from the
-        // time outed section, except `timeout_index` was not updated since we
-        // never timed out anything for `ref_q`.
-        ref_q.timeout_index = q.timeout_index;
-        prop_assert_eq!(ref_q, q);
-    }
-}
-
-/// Check whether a timed out request produces back pressure.
-#[test]
-fn output_queue_check_back_pressure_with_timed_out_requests() {
-    let mut q = OldOutputQueue::new(1);
-
-    q.reserve_slot().unwrap();
-    q.push_response(Arc::new(ResponseBuilder::default().build()));
-
-    q.push_request(
-        Arc::new(RequestBuilder::default().build()),
-        Time::from_nanos_since_unix_epoch(1),
-    )
-    .unwrap();
-    q.time_out_requests(Time::from_nanos_since_unix_epoch(u64::MAX))
-        .count();
-
-    assert!(q
-        .push_request(
-            Arc::new(RequestBuilder::default().build()),
-            Time::from_nanos_since_unix_epoch(1),
-        )
-        .is_err());
-}
-
-proptest! {
-    /// Check whether the conversion to and from the protobuf version
-    /// works for arbitrary output queues.
-    #[test]
-    fn output_queue_roundtrip_conversions(
-        q in arb_output_queue()
-    ) {
-        let proto_queue: pb_queues::InputOutputQueue = (&q).into();
-        let deserialized_q: OldOutputQueue = proto_queue.try_into().expect("bad conversion");
-
-        prop_assert_eq!(q, deserialized_q);
-    }
-}
-
-/// Generates a simple `OutputQueue` holding a specified number of requests,
-/// each with a unique deadline.
-fn generate_test_queue(num_requests: usize) -> OldOutputQueue {
-    let mut q = OldOutputQueue::new(super::super::DEFAULT_QUEUE_CAPACITY);
-    for t in 1..=num_requests {
-        q.push_request(
-            RequestBuilder::default().build().into(),
-            Time::from_nanos_since_unix_epoch(t as u64),
-        )
-        .unwrap();
-    }
-    q
-}
-
-#[test]
-fn output_queue_test_has_expired_deadlines() {
-    let end_of_time = Time::from_nanos_since_unix_epoch(u64::MAX);
-
-    let q = generate_test_queue(0);
-    assert!(!q.has_expired_deadlines(end_of_time));
-
-    let q = generate_test_queue(1);
-    assert!(!q.has_expired_deadlines(Time::from_nanos_since_unix_epoch(0)));
-    assert!(q.has_expired_deadlines(end_of_time));
-}
-
-#[test]
-fn output_queue_decode_with_deadlines_not_strictly_sorted_fails() {
-    let mut q = generate_test_queue(2);
-
-    // Check duplicate deadline range end causes error.
-    let deadline = q.deadline_range_ends[0].0;
-    q.deadline_range_ends[0].0 = q.deadline_range_ends[1].0;
-    let proto_queue: pb_queues::InputOutputQueue = (&q).into();
-    assert!(OldOutputQueue::try_from(proto_queue).is_err());
-
-    // Check swapped deadline range ends cause error.
-    q.deadline_range_ends[1].0 = deadline;
-    let proto_queue: pb_queues::InputOutputQueue = (&q).into();
-    assert!(OldOutputQueue::try_from(proto_queue).is_err());
-}
-
-#[test]
-fn output_queue_decode_with_deadline_indices_not_strictly_sorted_fails() {
-    let mut q = generate_test_queue(2);
-
-    // Check duplicate deadline range end causes error.
-    let index = q.deadline_range_ends[0].1;
-    q.deadline_range_ends[0].1 = q.deadline_range_ends[1].1;
-    let proto_queue: pb_queues::InputOutputQueue = (&q).into();
-    assert!(OldOutputQueue::try_from(proto_queue).is_err());
-
-    // Check swapped deadline range ends cause error.
-    q.deadline_range_ends[1].1 = index;
-    let proto_queue: pb_queues::InputOutputQueue = (&q).into();
-    assert!(OldOutputQueue::try_from(proto_queue).is_err());
-}
-
-#[test]
-fn output_queue_decode_with_deadlines_index_out_of_bounds_fails() {
-    let mut q = generate_test_queue(1);
-    q.begin = 1;
-
-    // Check deadline index before the queue causes error.
-    q.deadline_range_ends[0].1 = 0;
-    let proto_queue: pb_queues::InputOutputQueue = (&q).into();
-    assert!(OldOutputQueue::try_from(proto_queue).is_err());
-
-    // Check deadline index after the queue causes error.
-    q.deadline_range_ends[0].1 = 3;
-    let proto_queue: pb_queues::InputOutputQueue = (&q).into();
-    assert!(OldOutputQueue::try_from(proto_queue).is_err());
-}
-
-#[test]
-fn output_queue_decode_with_none_head_fails() {
-    let mut q = OldOutputQueue::new(super::super::DEFAULT_QUEUE_CAPACITY);
-    for _ in 0..2 {
-        q.push_request(RequestBuilder::default().build().into(), UNIX_EPOCH)
-            .unwrap();
-    }
-    q.queue.queue.front_mut().unwrap().take();
-
-    let proto_queue: pb_queues::InputOutputQueue = (&q).into();
-    assert!(matches!(
-        OldOutputQueue::try_from(proto_queue).err(),
-        Some(ProxyDecodeError::Other(_))
-    ));
-}
-
-// Creates an `OutputQueue` from a VecDeque directly to allow for roundtrips with
-// `queue.len() > capacity`.
-fn output_queue_roundtrip_from_vec_deque(
-    queue: VecDeque<Option<RequestOrResponse>>,
-    num_request_slots: usize,
-    num_response_slots: usize,
-    num_messages: usize,
-) -> Result<OldOutputQueue, ProxyDecodeError> {
-    let q = OldOutputQueue {
-        queue: QueueWithReservation::<Option<RequestOrResponse>> {
-            queue,
-            capacity: super::super::DEFAULT_QUEUE_CAPACITY,
-            num_response_slots,
-            num_request_slots,
-        },
-        begin: 0,
-        deadline_range_ends: VecDeque::new(),
-        timeout_index: 0,
-        num_messages,
-    };
-
-    let proto_queue: pb_queues::InputOutputQueue = (&q).into();
-    TryInto::<OldOutputQueue>::try_into(proto_queue)
-}
-
-#[test]
-fn output_queue_decode_check_num_requests_and_responses() {
-    let capacity = super::super::DEFAULT_QUEUE_CAPACITY;
-    let half_capacity = capacity / 2;
-
-    let mut queue = VecDeque::new();
-
-    for _ in 0..half_capacity {
-        queue.push_back(Some(RequestOrResponse::Request(
-            RequestBuilder::default().build().into(),
-        )));
-    }
-    for _ in half_capacity..capacity {
-        queue.push_back(None);
-    }
-    for _ in 0..half_capacity {
-        queue.push_back(Some(RequestOrResponse::Response(
-            ResponseBuilder::default().build().into(),
-        )));
-    }
-    let num_request_slots = capacity;
-    let num_response_slots = capacity;
-    let num_messages = 2 * half_capacity;
-    assert!(output_queue_roundtrip_from_vec_deque(
-        queue.clone(),
-        num_request_slots,
-        num_response_slots,
-        num_messages
-    )
-    .is_ok());
-
-    // Check that we get an error with one more request.
-    queue.push_back(Some(RequestOrResponse::Request(
-        RequestBuilder::default().build().into(),
-    )));
-    assert!(output_queue_roundtrip_from_vec_deque(
-        queue.clone(),
-        num_request_slots + 1,
-        num_response_slots,
-        num_messages + 1,
-    )
-    .is_err());
-    queue.pop_back();
-
-    // Check that we get an error with one more `None`.
-    queue.push_back(None);
-    assert!(output_queue_roundtrip_from_vec_deque(
-        queue.clone(),
-        num_request_slots + 1,
-        num_response_slots,
-        num_messages
-    )
-    .is_err());
-    queue.pop_back();
-
-    // Check that we get an error with one more response.
-    queue.push_back(Some(RequestOrResponse::Response(
-        ResponseBuilder::default().build().into(),
-    )));
-    assert!(output_queue_roundtrip_from_vec_deque(
-        queue.clone(),
-        num_request_slots,
-        num_response_slots + 1,
-        num_messages + 1,
-    )
-    .is_err());
-    queue.pop_back();
-
-    // Check that we get an error with one more slot reservation.
-    assert!(output_queue_roundtrip_from_vec_deque(
-        queue.clone(),
-        num_request_slots,
-        num_response_slots + 1,
-        num_messages,
-    )
-    .is_err());
-}
-
->>>>>>> 3221c593
 #[test]
 fn ingress_queue_constructor_test() {
     let mut queue = IngressQueue::default();
