use super::input_schedule::testing::InputScheduleTesting;
use super::message_pool::{MessageStats, REQUEST_LIFETIME};
use super::testing::new_canister_output_queues_for_test;
use super::*;
use crate::testing::FakeDropMessageMetrics;
use crate::{CanisterState, InputQueueType::*, SchedulerState, SystemState};
use assert_matches::assert_matches;
use ic_base_types::NumSeconds;
use ic_protobuf::proxy::ProxyDecodeError;
use ic_test_utilities_state::arb_num_receivers;
use ic_test_utilities_types::arbitrary;
use ic_test_utilities_types::ids::{canister_test_id, message_test_id, user_test_id};
use ic_test_utilities_types::messages::{IngressBuilder, RequestBuilder, ResponseBuilder};
use ic_types::messages::{CallbackId, MAX_INTER_CANISTER_PAYLOAD_IN_BYTES_U64, NO_DEADLINE};
use ic_types::time::{CoarseTime, UNIX_EPOCH, expiry_time_from_now};
use ic_types::{Cycles, UserId};
use maplit::btreemap;
use proptest::prelude::*;
use std::cell::RefCell;
use std::convert::TryInto;
use std::time::Duration;

/// Wrapper for `CanisterQueues` for tests using only one pair of
/// `(InputQueue, OutputQueue)` and arbitrary requests/responses.
struct CanisterQueuesFixture {
    pub queues: CanisterQueues,
    pub this: CanisterId,
    pub other: CanisterId,

    /// The last callback ID used for outbound requests / inbound responses. Ensures
    /// that all inbound responses have unique callback IDs.
    last_callback_id: u64,
}

impl CanisterQueuesFixture {
    fn new() -> CanisterQueuesFixture {
        CanisterQueuesFixture {
            queues: CanisterQueues::default(),
            this: canister_test_id(13),
            other: canister_test_id(11),
            last_callback_id: 0,
        }
    }

    fn new_with_ids(this: CanisterId, other: CanisterId) -> CanisterQueuesFixture {
        CanisterQueuesFixture {
            queues: CanisterQueues::default(),
            this,
            other,
            last_callback_id: 0,
        }
    }

    fn push_input_request(
        &mut self,
        deadline: CoarseTime,
    ) -> Result<(), (StateError, RequestOrResponse)> {
        self.queues
            .push_input(
                RequestBuilder::default()
                    .sender(self.other)
                    .receiver(self.this)
                    .deadline(deadline)
                    .build()
                    .into(),
                LocalSubnet,
            )
            .map(|dropped_response| {
                assert!(dropped_response.is_none());
            })
    }

    fn push_input_response(
        &mut self,
        deadline: CoarseTime,
    ) -> Result<Option<Arc<Response>>, (StateError, RequestOrResponse)> {
        self.last_callback_id += 1;
        self.queues.push_input(
            ResponseBuilder::default()
                .originator(self.this)
                .respondent(self.other)
                .originator_reply_callback(CallbackId::from(self.last_callback_id))
                .deadline(deadline)
                .build()
                .into(),
            LocalSubnet,
        )
    }

    fn try_push_deadline_expired_input(&mut self) -> Result<bool, String> {
        self.last_callback_id += 1;
        self.queues.try_push_deadline_expired_input(
            CallbackId::from(self.last_callback_id),
            &self.other,
            &self.this,
            &BTreeMap::new(),
        )
    }

    fn peek_input(&mut self) -> Option<CanisterInput> {
        self.queues.peek_input()
    }

    fn pop_input(&mut self) -> Option<CanisterInput> {
        self.queues.pop_input()
    }

    fn push_output_request(
        &mut self,
        deadline: CoarseTime,
    ) -> Result<(), (StateError, Arc<Request>)> {
        self.last_callback_id += 1;
        self.queues.push_output_request(
            Arc::new(
                RequestBuilder::default()
                    .sender(self.this)
                    .receiver(self.other)
                    .sender_reply_callback(CallbackId::from(self.last_callback_id))
                    .deadline(deadline)
                    .build(),
            ),
            UNIX_EPOCH,
        )
    }

    fn push_output_response(&mut self, deadline: CoarseTime) {
        self.queues.push_output_response(Arc::new(
            ResponseBuilder::default()
                .originator(self.other)
                .respondent(self.this)
                .deadline(deadline)
                .build(),
        ));
    }

    fn pop_output(&mut self) -> Option<RequestOrResponse> {
        let mut iter = self.queues.output_into_iter();
        iter.pop()
    }

    /// Times out all messages with deadlines: all requests in output queues (best
    /// effort or guaranteed response); and all best effort messages, except
    /// responses in input queues.
    fn time_out_all_messages_with_deadlines(&mut self) -> RefundPool {
        let mut refunds = RefundPool::default();
        self.queues.time_out_messages(
            Time::from_nanos_since_unix_epoch(u64::MAX),
            &self.this,
            &BTreeMap::default(),
            &mut refunds,
            &FakeDropMessageMetrics::default(),
        );
        refunds
    }

    fn available_output_request_slots(&self) -> usize {
        *self
            .queues
            .available_output_request_slots()
            .get(&self.other)
            .unwrap()
    }
}

fn push_requests(queues: &mut CanisterQueues, input_type: InputQueueType, requests: &Vec<Request>) {
    for req in requests {
        assert_eq!(Ok(None), queues.push_input(req.clone().into(), input_type));
    }
}

fn request(callback: u64, deadline: CoarseTime) -> Request {
    request_with_payload(13, callback, deadline)
}

fn request_with_payload(payload_size: usize, callback: u64, deadline: CoarseTime) -> Request {
    RequestBuilder::new()
        .sender(canister_test_id(13))
        .receiver(canister_test_id(13))
        .method_payload(vec![13; payload_size])
        .sender_reply_callback(CallbackId::from(callback))
        .deadline(deadline)
        .payment(Cycles::new(100))
        .build()
}

fn request_with_payment(callback: u64, deadline: CoarseTime, payment: u128) -> Request {
    Request {
        payment: Cycles::new(payment),
        ..request(callback, deadline)
    }
}

fn response(callback: u64, deadline: CoarseTime) -> Response {
    response_with_payload(13, callback, deadline)
}

fn response_with_payload(payload_size: usize, callback: u64, deadline: CoarseTime) -> Response {
    ResponseBuilder::new()
        .respondent(canister_test_id(13))
        .originator(canister_test_id(13))
        .response_payload(Payload::Data(vec![13; payload_size]))
        .originator_reply_callback(CallbackId::from(callback))
        .deadline(deadline)
        .refund(Cycles::new(10))
        .build()
}

fn response_with_refund(callback: u64, deadline: CoarseTime, refund: u128) -> Response {
    Response {
        refund: Cycles::new(refund),
        ..response(callback, deadline)
    }
}

const fn coarse_time(seconds_since_unix_epoch: u32) -> CoarseTime {
    CoarseTime::from_secs_since_unix_epoch(seconds_since_unix_epoch)
}

/// A non-zero deadline, for use when a single deadline is needed.
const SOME_DEADLINE: CoarseTime = coarse_time(1);

/// Generates an `input_queue_type_fn` that returns `LocalSubnet` for
/// `local_canisters` and `RemoteSubnet` otherwise.
pub fn input_queue_type_from_local_canisters(
    local_canisters: Vec<CanisterId>,
) -> impl Fn(&CanisterId) -> InputQueueType {
    move |sender| {
        if local_canisters.contains(sender) {
            LocalSubnet
        } else {
            RemoteSubnet
        }
    }
}

fn time_out_messages(
    queues: &mut CanisterQueues,
    current_time: Time,
    own_canister_id: &CanisterId,
    local_canisters: &BTreeMap<CanisterId, CanisterState>,
) -> (usize, RefundPool) {
    let mut refunds = RefundPool::default();
    let metrics = FakeDropMessageMetrics::default();
    queues.time_out_messages(
        current_time,
        own_canister_id,
        local_canisters,
        &mut refunds,
        &metrics,
    );
    let timed_out_messages = metrics.timed_out_messages.borrow().values().sum();
    (timed_out_messages, refunds)
}

fn shed_largest_message(
    queues: &mut CanisterQueues,
    own_canister_id: &CanisterId,
    local_canisters: &BTreeMap<CanisterId, CanisterState>,
) -> (bool, RefundPool) {
    let mut refunds = RefundPool::default();
    let metrics = FakeDropMessageMetrics::default();
    let message_shed =
        queues.shed_largest_message(own_canister_id, local_canisters, &mut refunds, &metrics);

    let shed_messages: usize = metrics.shed_messages.borrow().values().sum();
    assert_eq!(message_shed as usize, shed_messages);

    (message_shed, refunds)
}

fn refund_pool(refunds: &[(CanisterId, Cycles)]) -> RefundPool {
    let mut refund_pool = RefundPool::new();
    for (canister_id, cycles) in refunds {
        refund_pool.add(*canister_id, *cycles);
    }
    refund_pool
}

/// Can push one request to the output queues.
#[test]
fn can_push_output_request() {
    let mut fixture = CanisterQueuesFixture::new();
    fixture.push_output_request(NO_DEADLINE).unwrap();
}

/// Cannot push guaranteed response to output queues without having pushed an
/// input request first.
#[test]
#[should_panic(expected = "assertion failed: self.guaranteed_response_memory_reservations > 0")]
fn cannot_push_output_response_guaranteed_without_input_request() {
    let mut fixture = CanisterQueuesFixture::new();
    fixture.push_output_response(NO_DEADLINE);
}

/// Cannot push best-effort response to output queues without having pushed an
/// input request first.
#[test]
#[should_panic(expected = "assertion failed: self.output_queues_reserved_slots > 0")]
fn cannot_push_output_response_best_effort_without_input_request() {
    let mut queues = CanisterQueues::default();
    queues.push_output_response(Arc::new(
        ResponseBuilder::default()
            .originator(canister_test_id(11))
            .respondent(canister_test_id(13))
            .deadline(SOME_DEADLINE)
            .build(),
    ));
}

#[test]
fn enqueuing_unexpected_response_does_not_panic() {
    let mut fixture = CanisterQueuesFixture::new();
    // Enqueue a request to create a queue for `other`.
    fixture.push_input_request(NO_DEADLINE).unwrap();
    // Now `other` sends an unexpected `Response`. We should return an error, not
    // panic.
    fixture.push_input_response(NO_DEADLINE).unwrap_err();
}

/// Can push response to output queues after pushing input request.
#[test]
fn can_push_output_response_after_input_request() {
    let mut fixture = CanisterQueuesFixture::new();
    fixture.push_input_request(NO_DEADLINE).unwrap();
    fixture.pop_input().unwrap();
    fixture.push_output_response(NO_DEADLINE);
}

/// Can push one request to the induction pool.
#[test]
fn can_push_input_request() {
    let mut fixture = CanisterQueuesFixture::new();
    fixture.push_input_request(NO_DEADLINE).unwrap();
}

/// Cannot push response to the induction pool without pushing output
/// request first.
#[test]
fn cannot_push_input_response_without_output_request() {
    let mut fixture = CanisterQueuesFixture::new();
    fixture.push_input_response(NO_DEADLINE).unwrap_err();
}

/// Can push response to input queues after pushing request to output
/// queues.
#[test]
fn can_push_input_response_after_output_request() {
    let mut fixture = CanisterQueuesFixture::new();
    fixture.push_output_request(NO_DEADLINE).unwrap();
    fixture.pop_output().unwrap();
    assert_eq!(Ok(None), fixture.push_input_response(NO_DEADLINE));
}

#[test]
fn push_input_response_duplicate_guaranteed_response() {
    let mut queues = CanisterQueues::default();

    // Enqueue two output requests (callback IDs 1 and 2), reserving 2 input queue
    // slots.
    queues
        .push_output_request(request(1, NO_DEADLINE).into(), UNIX_EPOCH)
        .unwrap();
    queues.output_into_iter().pop().unwrap();
    queues
        .push_output_request(request(2, NO_DEADLINE).into(), UNIX_EPOCH)
        .unwrap();
    queues.output_into_iter().pop().unwrap();
    assert_eq!(2, queues.input_queues_reserved_slots());
    assert_eq!(0, queues.input_queues_response_count());

    // Try enqueuing two responses with the same callback ID. The second attempt
    // should fail.
    assert_eq!(
        Ok(None),
        queues.push_input(response(1, NO_DEADLINE).into(), LocalSubnet)
    );
    queues
        .push_input(response(1, NO_DEADLINE).into(), LocalSubnet)
        .unwrap_err();
    assert_eq!(1, queues.input_queues_reserved_slots());
    assert_eq!(1, queues.input_queues_response_count());

    // But enqueuing a response with a different callback ID succeeds.
    assert_eq!(
        Ok(None),
        queues.push_input(response(2, NO_DEADLINE).into(), LocalSubnet)
    );
    assert_eq!(0, queues.input_queues_reserved_slots());
    assert_eq!(2, queues.input_queues_response_count());
}

#[test]
fn push_input_response_duplicate_best_effort_response() {
    let mut queues = CanisterQueues::default();

    // Enqueue two output requests (callback IDs 1 and 2), reserving 2 input queue
    // slots.
    queues
        .push_output_request(request(1, SOME_DEADLINE).into(), UNIX_EPOCH)
        .unwrap();
    queues.output_into_iter().pop().unwrap();
    queues
        .push_output_request(request(2, SOME_DEADLINE).into(), UNIX_EPOCH)
        .unwrap();
    queues.output_into_iter().pop().unwrap();
    assert_eq!(2, queues.input_queues_reserved_slots());
    assert_eq!(0, queues.input_queues_response_count());

    // Try enqueuing two responses with the same callback ID. The second attempt
    // should not return an error, but should be a no-op.
    let best_effort_response = response(1, SOME_DEADLINE);
    assert_eq!(
        Ok(None),
        queues.push_input(best_effort_response.clone().into(), LocalSubnet)
    );
    assert_eq!(
        Ok(Some(Arc::new(best_effort_response.clone()))),
        queues.push_input(best_effort_response.into(), LocalSubnet)
    );
    assert_eq!(1, queues.input_queues_reserved_slots());
    assert_eq!(1, queues.input_queues_response_count());

    // But enqueuing a response with a different callback ID succeeds.
    assert_eq!(
        Ok(None),
        queues.push_input(response(2, SOME_DEADLINE).into(), LocalSubnet)
    );
    assert_eq!(0, queues.input_queues_reserved_slots());
    assert_eq!(2, queues.input_queues_response_count());
}

/// Checks that `available_output_request_slots` doesn't count input requests and
/// output reserved slots and responses.
#[test]
fn test_available_output_request_slots_dont_counts() {
    let mut fixture = CanisterQueuesFixture::new();
    fixture.push_input_request(NO_DEADLINE).unwrap();
    assert_eq!(
        DEFAULT_QUEUE_CAPACITY,
        fixture.available_output_request_slots()
    );
    fixture.pop_input().unwrap();

    fixture.push_output_response(NO_DEADLINE);
    assert_eq!(
        DEFAULT_QUEUE_CAPACITY,
        fixture.available_output_request_slots()
    );
}

/// Checks that `available_output_request_slots` counts output requests and input
/// reserved slots and responses.
#[test]
fn test_available_output_request_slots_counts() {
    let mut fixture = CanisterQueuesFixture::new();

    // Check that output request counts.
    fixture.push_output_request(NO_DEADLINE).unwrap();
    assert_eq!(
        DEFAULT_QUEUE_CAPACITY - 1,
        fixture.available_output_request_slots()
    );

    // Check that input reserved slot counts.
    fixture.pop_output().unwrap();
    assert_eq!(
        DEFAULT_QUEUE_CAPACITY - 1,
        fixture.available_output_request_slots()
    );

    // Check that input response counts.
    assert_eq!(Ok(None), fixture.push_input_response(NO_DEADLINE));
    assert_eq!(
        DEFAULT_QUEUE_CAPACITY - 1,
        fixture.available_output_request_slots()
    );
}

/// Checks that `available_output_request_slots` counts timed out output
/// requests.
#[test]
fn test_available_output_request_slots_counts_timed_out_output_requests() {
    let mut fixture = CanisterQueuesFixture::new();

    // Need output response to pin timed out request behind.
    fixture.push_input_request(NO_DEADLINE).unwrap();
    fixture.pop_input().unwrap();
    fixture.push_output_response(NO_DEADLINE);

    // All output request slots are still available.
    assert_eq!(
        DEFAULT_QUEUE_CAPACITY,
        fixture.available_output_request_slots()
    );

    // Push output request, then time it out.
    fixture.push_output_request(NO_DEADLINE).unwrap();
    fixture.time_out_all_messages_with_deadlines();

    // Pop the reject response, to isolate the timed out request.
    fixture.pop_input().unwrap();

    // Check timed out request counts.
    assert_eq!(
        DEFAULT_QUEUE_CAPACITY - 1,
        fixture.available_output_request_slots()
    );
}

#[test]
fn test_backpressure_with_timed_out_requests() {
    let mut fixture = CanisterQueuesFixture::new();

    // Need output response to pin timed out requests behind.
    fixture.push_input_request(NO_DEADLINE).unwrap();
    fixture.pop_input();
    fixture.push_output_response(NO_DEADLINE);

    // Push `DEFAULT_QUEUE_CAPACITY` output requests and time them all out.
    for _ in 0..DEFAULT_QUEUE_CAPACITY {
        fixture.push_output_request(NO_DEADLINE).unwrap();
    }
    fixture.time_out_all_messages_with_deadlines();

    // Check that no new request can be pushed.
    assert!(fixture.push_output_request(NO_DEADLINE).is_err());
}

/// Checks that `available_output_request_slots` counts timed out output
/// requests.
#[test]
fn test_available_output_request_slots() {
    let mut fixture = CanisterQueuesFixture::new();

    // Fill the output queue with requests.
    for _ in 0..DEFAULT_QUEUE_CAPACITY {
        fixture.push_output_request(NO_DEADLINE).unwrap();
    }
    // No output request slots are available.
    assert_eq!(0, fixture.available_output_request_slots());

    // Time out all output requests.
    fixture.time_out_all_messages_with_deadlines();
    // Still no output request slots available.
    assert_eq!(0, fixture.available_output_request_slots());

    // Consume the reject responses, to free up input queue response slots.
    for _ in 0..DEFAULT_QUEUE_CAPACITY {
        fixture.pop_input().unwrap();
    }

    // There is no output.
    assert!(!fixture.queues.has_output());
    // All output request slots are now available.
    assert_eq!(
        DEFAULT_QUEUE_CAPACITY,
        fixture.available_output_request_slots()
    );
}

#[test]
fn test_deadline_expired_input() {
    let mut fixture = CanisterQueuesFixture::new();

    // Enqueue a "deadline expired" compact reject response.
    fixture.push_output_request(NO_DEADLINE).unwrap();
    fixture.pop_output().unwrap();
    assert_eq!(Ok(true), fixture.try_push_deadline_expired_input());

    // We have one input (compact) response.
    assert_eq!(1, fixture.queues.input_queues_message_count());
    assert_eq!(1, fixture.queues.input_queues_response_count());
    assert_eq!(0, fixture.queues.input_queues_reserved_slots());
    assert!(fixture.queues.has_input());
    assert!(!fixture.queues.has_output());
    assert!(!fixture.queues.store.is_empty());

    // Peek, then pop the "deadline expired" compact reject response. This also
    // implicitly checks that the input schedule was correctly updated.
    let expected_callback_id = CallbackId::from(fixture.last_callback_id);
    assert_eq!(
        Some(CanisterInput::DeadlineExpired(expected_callback_id)),
        fixture.peek_input()
    );
    assert_eq!(
        Some(CanisterInput::DeadlineExpired(expected_callback_id)),
        fixture.pop_input()
    );

    // No inputs and no outputs left.
    assert_eq!(0, fixture.queues.input_queues_message_count());
    assert_eq!(0, fixture.queues.input_queues_response_count());
    assert_eq!(0, fixture.queues.input_queues_reserved_slots());
    assert!(!fixture.queues.has_input());
    assert!(!fixture.queues.has_output());
    assert!(fixture.queues.store.is_empty());
}

#[test]
fn test_try_push_deadline_expired_input_no_queue() {
    let mut fixture = CanisterQueuesFixture::new();

    // Pushing a deadline expired input into a non-existent queue signals a bug.
    assert_eq!(
        Err("No input queue for expired callback: 1".to_string()),
        fixture.try_push_deadline_expired_input()
    );
}

#[test]
fn test_try_push_deadline_expired_input_no_reserved_slot() {
    let mut fixture = CanisterQueuesFixture::new();

    // Enqueue an input request, to create the input queue.
    fixture.push_input_request(NO_DEADLINE).unwrap();

    // Pushing a deadline expired input without a reserved slot signals a bug.
    assert_eq!(
        Err("No reserved response slot for expired callback: 1".to_string()),
        fixture.try_push_deadline_expired_input()
    );
}

#[test]
fn test_try_push_deadline_expired_input_with_same_callback_id() {
    let mut fixture = CanisterQueuesFixture::new();

    // Push an input response.
    fixture.push_output_request(NO_DEADLINE).unwrap();
    fixture.pop_output().unwrap();
    assert_eq!(Ok(None), fixture.push_input_response(NO_DEADLINE));

    // Sanity check.
    assert_eq!(1, fixture.queues.input_queues_message_count());
    assert_eq!(1, fixture.queues.input_queues_response_count());
    assert_eq!(0, fixture.queues.input_queues_reserved_slots());
    assert!(fixture.queues.has_input());
    assert!(!fixture.queues.store.is_empty());

    // Pushing a deadline expired input with the same callback ID is a no-op.
    let callback_id = fixture.last_callback_id.into();
    assert_eq!(
        Ok(false),
        fixture.queues.try_push_deadline_expired_input(
            callback_id,
            &fixture.other,
            &fixture.this,
            &BTreeMap::new(),
        )
    );

    // Nothing has changed.
    assert_eq!(1, fixture.queues.input_queues_message_count());
    assert_eq!(1, fixture.queues.input_queues_response_count());
    assert_eq!(0, fixture.queues.input_queues_reserved_slots());
    assert!(fixture.queues.has_input());
    assert!(!fixture.queues.store.is_empty());

    // Pop the response.
    assert_matches!(fixture.pop_input(), Some(CanisterInput::Response(_)));

    // Nothing left.
    assert_eq!(0, fixture.queues.input_queues_message_count());
    assert_eq!(0, fixture.queues.input_queues_response_count());
    assert_eq!(0, fixture.queues.input_queues_reserved_slots());
    assert!(!fixture.queues.has_input());
    assert!(fixture.queues.store.is_empty());
}

#[test]
fn test_shed_largest_message() {
    let this = canister_test_id(13);
    let other = canister_test_id(11);

    let mut queues = CanisterQueues::default();

    // Push an input and an output request.
    assert_eq!(
        Ok(None),
        queues.push_input(
            RequestBuilder::default()
                .sender(other)
                .receiver(this)
                .deadline(CoarseTime::from_secs_since_unix_epoch(17))
                .build()
                .into(),
            RemoteSubnet,
        )
    );
    queues
        .push_output_request(
            Arc::new(
                RequestBuilder::default()
                    .sender(this)
                    .receiver(other)
                    .deadline(CoarseTime::from_secs_since_unix_epoch(19))
                    .build(),
            ),
            UNIX_EPOCH,
        )
        .unwrap();

    // Shed the two requests.
    let local_canisters = Default::default();
    assert_eq!(
        (true, RefundPool::default()),
        shed_largest_message(&mut queues, &this, &local_canisters)
    );
    assert_eq!(
        (true, RefundPool::default()),
        shed_largest_message(&mut queues, &this, &local_canisters)
    );

    // There should be a reject response in an input queue.
    assert_matches!(queues.pop_input(), Some(CanisterInput::Response(_)));
    assert!(!queues.has_input());
    // But no output.
    assert!(!queues.has_output());
    assert!(queues.output_into_iter().next().is_none());

    // And nothing else to shed.
    assert_eq!(
        (false, RefundPool::default()),
        shed_largest_message(&mut queues, &this, &local_canisters)
    );
}

#[test]
fn test_shed_inbound_response() {
    let mut queues = CanisterQueues::default();

    // Enqueue three output requests, reserving 3 input queue slots.
    for callback in 1..=3 {
        queues
            .push_output_request(request(callback, SOME_DEADLINE).into(), UNIX_EPOCH)
            .unwrap();
    }
    assert_eq!(3, queues.output_into_iter().count());
    assert_eq!(3, queues.input_queues_reserved_slots());
    assert_eq!(0, queues.input_queues_response_count());

    // Enqueue three inbound responses with increasing payload sizes.
    for callback in 1..=3 {
        assert_eq!(
            Ok(None),
            queues.push_input(
                response_with_payload(1000 * callback as usize, callback, SOME_DEADLINE).into(),
                LocalSubnet,
            )
        );
    }
    assert_eq!(0, queues.input_queues_reserved_slots());
    assert_eq!(3, queues.input_queues_response_count());

    let this = canister_test_id(13);
    const NO_LOCAL_CANISTERS: BTreeMap<CanisterId, CanisterState> = BTreeMap::new();

    // Shed the largest response (callback ID 3).
    let memory_usage3 = queues.best_effort_message_memory_usage();
    assert_eq!(
        (true, refund_pool(&[(this, Cycles::new(10))])),
        shed_largest_message(&mut queues, &this, &NO_LOCAL_CANISTERS)
    );
    let memory_usage2 = queues.best_effort_message_memory_usage();
    assert!(memory_usage2 < memory_usage3);

    // Shed the next largest response (callback ID 2).
    assert_eq!(
        (true, refund_pool(&[(this, Cycles::new(10))])),
        shed_largest_message(&mut queues, &this, &NO_LOCAL_CANISTERS)
    );
    let memory_usage1 = queues.best_effort_message_memory_usage();
    assert!(memory_usage1 < memory_usage2);

    // Pop the response for callback ID 1.
    assert_matches!(queues.pop_input(), Some(CanisterInput::Response(response)) if response.originator_reply_callback.get() == 1);
    assert_eq!(2, queues.input_queues_response_count());
    assert_eq!(0, queues.best_effort_message_memory_usage());

    // There's nothing else to shed.
    assert_eq!(
        (false, RefundPool::default()),
        shed_largest_message(&mut queues, &this, &NO_LOCAL_CANISTERS)
    );

    // Peek then pop the response for callback ID 2.
    assert_matches!(
        queues.peek_input(),
        Some(CanisterInput::ResponseDropped(callback_id)) if callback_id.get() == 2
    );
    assert_matches!(
        queues.pop_input(),
        Some(CanisterInput::ResponseDropped(callback_id)) if callback_id.get() == 2
    );
    assert_eq!(1, queues.input_queues_response_count());

    // Pop the response for callback ID 3.
    assert_matches!(
        queues.pop_input(),
        Some(CanisterInput::ResponseDropped(callback_id)) if callback_id.get() == 3
    );
    assert_eq!(0, queues.input_queues_response_count());
}

#[test]
fn test_shed_largest_message_generates_refunds() {
    let mut canister_queues = CanisterQueues::default();

    // Cartesian product of best-effort inbound / outbound, request / response; with
    // cycle amounts that can be used as bit masks.
    //
    // Cycles attached to a shed outbound best-effort requests are refunded (in the
    // generated reject response). Cycles attached to all other best-effort messages
    // are lost when the message is shed.
    let inbound_request = request_with_payment(0, SOME_DEADLINE, 1 << 0);
    let inbound_response = response_with_refund(1, SOME_DEADLINE, 1 << 1);
    let outbound_request = request_with_payment(2, SOME_DEADLINE, 1 << 2);
    let outbound_response = response_with_refund(3, SOME_DEADLINE, 1 << 3);

    // Inbound best-effort request: refund message enqueued.
    let own_canister_id = inbound_request.receiver;
    canister_queues
        .push_input(inbound_request.clone().into(), LocalSubnet)
        .unwrap();
    assert_eq!(
        (
            true,
            refund_pool(&[(inbound_request.sender, inbound_request.payment)])
        ),
        shed_largest_message(&mut canister_queues, &own_canister_id, &BTreeMap::new())
    );

    // Inbound best-effort response: refund message enqueued.
    canister_queues
        .push_output_request(request(0, SOME_DEADLINE).into(), UNIX_EPOCH)
        .unwrap();
    canister_queues.output_into_iter().next().unwrap();
    canister_queues
        .push_input(inbound_response.clone().into(), LocalSubnet)
        .unwrap();
    assert_eq!(
        (
            true,
            refund_pool(&[(inbound_response.originator, inbound_response.refund)])
        ),
        shed_largest_message(&mut canister_queues, &own_canister_id, &BTreeMap::new())
    );
    assert_eq!(
        Some(CanisterInput::ResponseDropped(
            inbound_response.originator_reply_callback
        )),
        canister_queues.pop_input()
    );

    // Outbound best-effort request: reject response with refund enqueued.
    canister_queues
        .push_output_request(outbound_request.clone().into(), UNIX_EPOCH)
        .unwrap();
    assert_eq!(
        (true, RefundPool::default()),
        shed_largest_message(&mut canister_queues, &own_canister_id, &BTreeMap::new())
    );
    assert_matches!(
        canister_queues.pop_input(),
        Some(CanisterInput::Response(response)) if response.refund == outbound_request.payment
    );

    // Outbound best-effort response: refund message enqueued.
    canister_queues
        .push_input(request(0, SOME_DEADLINE).into(), LocalSubnet)
        .unwrap();
    canister_queues.pop_input().unwrap();
    canister_queues.push_output_response(outbound_response.clone().into());
    assert_eq!(
        (
            true,
            refund_pool(&[(outbound_response.originator, outbound_response.refund)])
        ),
        shed_largest_message(&mut canister_queues, &own_canister_id, &BTreeMap::new())
    );
}

/// Enqueues 3 requests for the same canister and consumes them.
#[test]
fn test_message_picking_round_robin_on_one_queue() {
    let mut fixture = CanisterQueuesFixture::new();
    assert!(fixture.pop_input().is_none());
    for _ in 0..3 {
        fixture.push_input_request(NO_DEADLINE).unwrap();
    }

    for _ in 0..3 {
        match fixture.pop_input().expect("could not pop a message") {
            CanisterInput::Request(msg) => assert_eq!(msg.sender, fixture.other),
            msg => panic!("unexpected message popped: {msg:?}"),
        }
    }

    assert!(!fixture.queues.has_input());
    assert!(fixture.pop_input().is_none());
}

/// Enqueues 10 ingress messages and pops them.
#[test]
fn test_message_picking_ingress_only() {
    let this = canister_test_id(13);

    let mut queues = CanisterQueues::default();
    assert!(queues.pop_input().is_none());

    for i in 0..10 {
        queues.push_ingress(Ingress {
            source: user_test_id(77),
            receiver: this,
            effective_canister_id: None,
            method_name: String::from("test"),
            method_payload: vec![i as u8],
            message_id: message_test_id(555),
            expiry_time: expiry_time_from_now(),
        });
    }

    let mut expected_byte = 0;
    while queues.has_input() {
        match queues.pop_input().expect("could not pop a message") {
            CanisterInput::Ingress(msg) => {
                assert_eq!(msg.method_payload, vec![expected_byte])
            }
            msg => panic!("unexpected message popped: {msg:?}"),
        }
        expected_byte += 1;
    }
    assert_eq!(10, expected_byte);

    assert!(queues.pop_input().is_none());
}

/// Wrapper for `CanisterQueues` for tests using requests/responses to/from
/// arbitrary remote canisters.
struct CanisterQueuesMultiFixture {
    pub queues: CanisterQueues,
    pub this: CanisterId,

    /// The last callback ID used for outbound requests / inbound responses. Ensures
    /// that all inbound responses have unique callback IDs.
    last_callback_id: u64,
}

impl CanisterQueuesMultiFixture {
    fn new() -> CanisterQueuesMultiFixture {
        CanisterQueuesMultiFixture {
            queues: CanisterQueues::default(),
            this: canister_test_id(13),
            last_callback_id: 0,
        }
    }

    fn push_input_request(
        &mut self,
        other: CanisterId,
        input_queue_type: InputQueueType,
    ) -> Result<(), (StateError, RequestOrResponse)> {
        self.push_input_request_with_deadline(other, NO_DEADLINE, input_queue_type)
    }

    fn push_input_request_with_deadline(
        &mut self,
        other: CanisterId,
        deadline: CoarseTime,
        input_queue_type: InputQueueType,
    ) -> Result<(), (StateError, RequestOrResponse)> {
        self.queues
            .push_input(
                RequestBuilder::default()
                    .sender(other)
                    .receiver(self.this)
                    .deadline(deadline)
                    .build()
                    .into(),
                input_queue_type,
            )
            .map(|dropped_response| assert!(dropped_response.is_none()))
    }

    fn push_input_response(
        &mut self,
        other: CanisterId,
        input_queue_type: InputQueueType,
    ) -> Result<Option<Arc<Response>>, (StateError, RequestOrResponse)> {
        self.last_callback_id += 1;
        self.queues.push_input(
            ResponseBuilder::default()
                .originator(self.this)
                .respondent(other)
                .originator_reply_callback(CallbackId::from(self.last_callback_id))
                .build()
                .into(),
            input_queue_type,
        )
    }

    fn reserve_and_push_input_response(
        &mut self,
        other: CanisterId,
        input_queue_type: InputQueueType,
    ) -> Result<Option<Arc<Response>>, (StateError, RequestOrResponse)> {
        self.push_output_request(other)
            .map_err(|(se, req)| (se, (*req).clone().into()))?;
        self.pop_output()
            .expect("Just pushed an output request, but nothing popped");
        self.push_input_response(other, input_queue_type)
    }

    fn push_ingress(&mut self, msg: Ingress) {
        self.queues.push_ingress(msg)
    }

    fn pop_input(&mut self) -> Option<CanisterInput> {
        self.queues.pop_input()
    }

    fn has_input(&mut self) -> bool {
        self.queues.has_input()
    }

    fn push_output_request(&mut self, other: CanisterId) -> Result<(), (StateError, Arc<Request>)> {
        self.last_callback_id += 1;
        self.queues.push_output_request(
            Arc::new(
                RequestBuilder::default()
                    .sender(self.this)
                    .receiver(other)
                    .sender_reply_callback(CallbackId::from(self.last_callback_id))
                    .build(),
            ),
            UNIX_EPOCH,
        )
    }

    fn pop_output(&mut self) -> Option<RequestOrResponse> {
        let mut iter = self.queues.output_into_iter();
        iter.pop()
    }

    /// Times out all messages with deadlines: all requests in output queues (best
    /// effort or guaranteed response); and all best effort messages, except
    /// responses in input queues.
    fn time_out_all_messages_with_deadlines(&mut self) -> (usize, RefundPool) {
        time_out_messages(
            &mut self.queues,
            Time::from_nanos_since_unix_epoch(u64::MAX),
            &self.this,
            &BTreeMap::default(),
        )
    }

    fn local_schedule(&self) -> Vec<CanisterId> {
        self.queues
            .input_schedule
            .local_sender_schedule()
            .clone()
            .into()
    }

    fn remote_schedule(&self) -> Vec<CanisterId> {
        self.queues
            .input_schedule
            .remote_sender_schedule()
            .clone()
            .into()
    }

    fn schedules_ok(&self) -> Result<(), String> {
        self.queues
            .schedules_ok(&input_queue_type_from_local_canisters(vec![self.this]))
    }

    fn pool_is_empty(&self) -> bool {
        self.queues.store.is_empty()
    }
}

/// Enqueues 3 requests and 1 response, then pops them and verifies the
/// expected order.
#[test]
fn test_message_picking_round_robin() {
    let this = canister_test_id(13);
    let other_1 = canister_test_id(1);
    let other_2 = canister_test_id(2);
    let other_3 = canister_test_id(3);

    let mut fixture = CanisterQueuesMultiFixture::new();
    assert!(!fixture.has_input());

    // 3 remote requests from 2 canisters.
    for id in &[other_1, other_1, other_3] {
        fixture.push_input_request(*id, RemoteSubnet).unwrap();
    }

    // Local response from `other_2`.
    // First push then pop a request to `other_2`, in order to get a reserved slot.
    fixture.push_output_request(other_2).unwrap();
    fixture.pop_output().unwrap();
    assert_eq!(Ok(None), fixture.push_input_response(other_2, LocalSubnet));

    // Local request from `other_2`.
    fixture.push_input_request(other_2, LocalSubnet).unwrap();

    fixture.push_ingress(Ingress {
        source: user_test_id(77),
        receiver: this,
        effective_canister_id: None,
        method_name: String::from("test"),
        method_payload: Vec::new(),
        message_id: message_test_id(555),
        expiry_time: expiry_time_from_now(),
    });

    // POPPING
    // Due to the round-robin across Local, Ingress, and Remote subnet messages;
    // and round-robin across input queues within Local and Remote input schedules;
    // the popping order should be:

    // 1. Local Subnet response (other_2)
    assert_matches!(
        fixture.pop_input(),
        Some(CanisterInput::Response(msg)) if msg.respondent == other_2
    );

    // 2. Ingress message
    assert_matches!(
        fixture.pop_input(),
        Some(CanisterInput::Ingress(msg)) if msg.source == user_test_id(77)
    );

    // 3. Remote Subnet request (other_1)
    assert_matches!(
        fixture.pop_input(),
        Some(CanisterInput::Request(msg)) if msg.sender == other_1
    );

    // 4. Local Subnet request (other_2)
    assert_matches!(
        fixture.pop_input(),
        Some(CanisterInput::Request(msg)) if msg.sender == other_2
    );

    // 5. Remote Subnet request (other_3)
    assert_matches!(
        fixture.pop_input(),
        Some(CanisterInput::Request(msg)) if msg.sender == other_3
    );

    // 6. Remote Subnet request (other_1)
    assert_matches!(
        fixture.pop_input(),
        Some(CanisterInput::Request(msg)) if msg.sender == other_1
    );

    assert!(!fixture.has_input());
    assert!(fixture.pop_input().is_none());
    assert!(fixture.pool_is_empty());
}

/// Enqueues 4 input requests across 3 canisters and consumes them, ensuring
/// correct round-robin scheduling.
#[test]
fn test_input_scheduling() {
    let other_1 = canister_test_id(1);
    let other_2 = canister_test_id(2);
    let other_3 = canister_test_id(3);

    let mut fixture = CanisterQueuesMultiFixture::new();
    assert!(!fixture.has_input());

    let push_input_from = |fixture: &mut CanisterQueuesMultiFixture, sender: CanisterId| {
        fixture.push_input_request(sender, RemoteSubnet).unwrap();
    };

    let assert_sender = |sender: CanisterId, message: CanisterInput| match message {
        CanisterInput::Request(req) => assert_eq!(sender, req.sender),
        _ => unreachable!(),
    };

    push_input_from(&mut fixture, other_1);
    assert_eq!(vec![other_1], fixture.remote_schedule());

    push_input_from(&mut fixture, other_2);
    assert_eq!(vec![other_1, other_2], fixture.remote_schedule());

    push_input_from(&mut fixture, other_1);
    assert_eq!(vec![other_1, other_2], fixture.remote_schedule());

    push_input_from(&mut fixture, other_3);
    assert_eq!(vec![other_1, other_2, other_3], fixture.remote_schedule());

    assert_sender(other_1, fixture.pop_input().unwrap());
    assert_eq!(vec![other_2, other_3, other_1], fixture.remote_schedule());

    assert_sender(other_2, fixture.pop_input().unwrap());
    assert_eq!(vec![other_3, other_1], fixture.remote_schedule());

    assert_sender(other_3, fixture.pop_input().unwrap());
    assert_eq!(vec![other_1], fixture.remote_schedule());

    assert_sender(other_1, fixture.pop_input().unwrap());
    assert!(fixture.remote_schedule().is_empty());

    assert!(!fixture.has_input());
    assert!(fixture.pop_input().is_none());
    assert!(fixture.pool_is_empty());
}

#[test]
fn test_split_input_schedules() {
    let other_1 = canister_test_id(1);
    let other_2 = canister_test_id(2);
    let other_3 = canister_test_id(3);
    let other_4 = canister_test_id(4);
    let other_5 = canister_test_id(5);

    let mut fixture = CanisterQueuesMultiFixture::new();
    let this = fixture.this;

    // 4 local input queues (`other_1`, `other_2`, `this`, `other_3`) and 2 remote
    // ones (`other_4`, `other_5`).
    fixture.push_input_request(other_1, LocalSubnet).unwrap();
    fixture.push_input_request(other_2, LocalSubnet).unwrap();
    fixture.push_input_request(this, LocalSubnet).unwrap();
    fixture.push_input_request(other_3, LocalSubnet).unwrap();
    fixture.push_input_request(other_4, RemoteSubnet).unwrap();
    fixture.push_input_request(other_5, RemoteSubnet).unwrap();

    // Schedules before.
    assert_eq!(
        vec![other_1, other_2, this, other_3],
        fixture.local_schedule()
    );
    assert_eq!(vec![other_4, other_5], fixture.remote_schedule());

    // After the split we only have `other_1` (and `this`) on the subnet.
    let system_state =
        SystemState::new_running_for_testing(other_1, other_1.get(), Cycles::zero(), 0.into());
    let scheduler_state = SchedulerState::new(UNIX_EPOCH);
    let local_canisters = btreemap! {
        other_1 => CanisterState::new(system_state, None, scheduler_state)
    };

    // Act.
    fixture
        .queues
        .split_input_schedules(&this, &local_canisters);

    // Schedules after: `other_2` and `other_3` have moved to the front of the
    // remote input schedule. Ordering is otherwise retained.
    assert_eq!(vec![other_1, this], fixture.local_schedule());
    assert_eq!(
        vec![other_2, other_3, other_4, other_5],
        fixture.remote_schedule()
    );
}

#[test]
fn test_peek_input_round_robin() {
    let mut queues = CanisterQueues::default();
    assert!(!queues.has_input());

    let local_senders = [
        canister_test_id(1),
        canister_test_id(2),
        canister_test_id(1),
    ];
    let remote_senders = [
        canister_test_id(3),
        canister_test_id(3),
        canister_test_id(4),
    ];

    let local_requests = local_senders
        .iter()
        .map(|sender| RequestBuilder::default().sender(*sender).build())
        .collect::<Vec<_>>();
    let remote_requests = remote_senders
        .iter()
        .map(|sender| RequestBuilder::default().sender(*sender).build())
        .collect::<Vec<_>>();

    push_requests(&mut queues, LocalSubnet, &local_requests);
    push_requests(&mut queues, RemoteSubnet, &remote_requests);

    let ingress = Ingress {
        source: user_test_id(77),
        receiver: canister_test_id(13),
        method_name: String::from("test"),
        method_payload: Vec::new(),
        effective_canister_id: None,
        message_id: message_test_id(555),
        expiry_time: expiry_time_from_now(),
    };
    queues.push_ingress(ingress.clone());

    assert!(queues.has_input());
    /* Peek */
    // Due to the round-robin across Local, Ingress, and Remote Subnet messages,
    // the peek order should be:
    // 1. Local Subnet request (index 0)
    let peeked_input = CanisterInput::Request(Arc::new(local_requests.first().unwrap().clone()));
    assert_eq!(queues.peek_input().unwrap(), peeked_input);
    // Peeking again the queues would return the same result.
    assert_eq!(queues.peek_input().unwrap(), peeked_input);
    assert_eq!(queues.pop_input().unwrap(), peeked_input);

    // 2. Ingress message
    let peeked_input = CanisterInput::Ingress(Arc::new(ingress));
    assert_eq!(queues.peek_input().unwrap(), peeked_input);
    assert_eq!(queues.pop_input().unwrap(), peeked_input);

    // 3. Remote Subnet request (index 0)
    let peeked_input = CanisterInput::Request(Arc::new(remote_requests.first().unwrap().clone()));
    assert_eq!(queues.peek_input().unwrap(), peeked_input);
    assert_eq!(queues.pop_input().unwrap(), peeked_input);

    // 4. Local Subnet request (index 1)
    let peeked_input = CanisterInput::Request(Arc::new(local_requests.get(1).unwrap().clone()));
    assert_eq!(queues.peek_input().unwrap(), peeked_input);
    assert_eq!(queues.pop_input().unwrap(), peeked_input);

    // 5. Remote Subnet request (index 2)
    let peeked_input = CanisterInput::Request(Arc::new(remote_requests.get(2).unwrap().clone()));
    assert_eq!(queues.peek_input().unwrap(), peeked_input);
    assert_eq!(queues.pop_input().unwrap(), peeked_input);

    // 6. Local Subnet request (index 2)
    let peeked_input = CanisterInput::Request(Arc::new(local_requests.get(2).unwrap().clone()));
    assert_eq!(queues.peek_input().unwrap(), peeked_input);
    assert_eq!(queues.pop_input().unwrap(), peeked_input);

    // 7. Remote Subnet request (index 1)
    let peeked_input = CanisterInput::Request(Arc::new(remote_requests.get(1).unwrap().clone()));
    assert_eq!(queues.peek_input().unwrap(), peeked_input);
    assert_eq!(queues.pop_input().unwrap(), peeked_input);

    assert!(!queues.has_input());
    assert!(queues.store.is_empty());
}

#[test]
fn test_skip_input_round_robin() {
    let mut queues = CanisterQueues::default();
    assert!(!queues.has_input());

    let local_senders = [
        canister_test_id(1),
        canister_test_id(2),
        canister_test_id(1),
    ];
    let local_requests = local_senders
        .iter()
        .map(|sender| RequestBuilder::default().sender(*sender).build())
        .collect::<Vec<_>>();

    push_requests(&mut queues, LocalSubnet, &local_requests);
    let ingress = Ingress {
        source: user_test_id(77),
        receiver: canister_test_id(13),
        method_name: String::from("test"),
        method_payload: Vec::new(),
        effective_canister_id: None,
        message_id: message_test_id(555),
        expiry_time: expiry_time_from_now(),
    };
    queues.push_ingress(ingress.clone());
    let ingress_input = CanisterInput::Ingress(Arc::new(ingress));
    assert!(queues.has_input());

    // 1. Pop local subnet request (index 0)
    // 2. Skip ingress message
    // 3. Pop local subnet request (index 1)
    // 4. Skip ingress message
    // 5. Skip local subnet request (index 2)
    // Loop detected.

    let mut loop_detector = CanisterQueuesLoopDetector::default();

    // Pop local queue.
    let peeked_input = CanisterInput::Request(Arc::new(local_requests.first().unwrap().clone()));
    assert_eq!(queues.peek_input().unwrap(), peeked_input);
    assert_eq!(queues.pop_input().unwrap(), peeked_input);

    // Skip ingress.
    assert_eq!(queues.peek_input().unwrap(), ingress_input);
    queues.skip_input(&mut loop_detector);
    assert_eq!(loop_detector.ingress_queue_skip_count, 1);
    assert!(!loop_detector.detected_loop(&queues));

    let peeked_input = CanisterInput::Request(Arc::new(local_requests.get(1).unwrap().clone()));
    assert_eq!(queues.peek_input().unwrap(), peeked_input);
    assert_eq!(queues.pop_input().unwrap(), peeked_input);

    // Skip ingress
    assert_eq!(queues.peek_input().unwrap(), ingress_input);
    queues.skip_input(&mut loop_detector);
    assert!(!loop_detector.detected_loop(&queues));
    assert_eq!(loop_detector.ingress_queue_skip_count, 2);

    // Skip local.
    let peeked_input = CanisterInput::Request(Arc::new(local_requests.get(2).unwrap().clone()));
    assert_eq!(queues.peek_input().unwrap(), peeked_input);
    queues.skip_input(&mut loop_detector);
    assert_eq!(loop_detector.ingress_queue_skip_count, 2);
    assert!(loop_detector.detected_loop(&queues));
}

/// Generates a `CanisterQueues` with 3 input queues: one empty; one holding one
/// message; and one queue with a stale reference, followed by a message,
/// followed by another stale reference. This is so that we can test all edge
/// cases: empty queue, (already popped) stale reference before message and
/// stale reference after message.
///
/// Returns the queues and copies of the requests that were enqueued (with only
/// requests @2 and @3 non-stale).
fn new_queues_with_stale_references() -> (CanisterQueues, Vec<Request>) {
    let mut queues = CanisterQueues::default();

    // 5 requests, with the given senders and deadlines.
    let requests = [(1, 1000), (2, 1001), (2, 1003), (3, 1004), (2, 1002)]
        .into_iter()
        .map(|(sender, deadline)| {
            RequestBuilder::default()
                .sender(canister_test_id(sender))
                .deadline(coarse_time(deadline as u32))
                .build()
        })
        .collect::<Vec<_>>();

    push_requests(&mut queues, LocalSubnet, &requests);

    let own_canister_id = canister_test_id(13);
    let local_canisters = BTreeMap::new();

    // Time out requests @0, @1 and @4 (deadlines 1000, 1001, 1002), including the
    // only request from canister 1; and the first and last request from canister 2.
    let mut refunds = RefundPool::default();
    let metrics = FakeDropMessageMetrics::default();
    queues.time_out_messages(
        coarse_time(1003).into(),
        &own_canister_id,
        &local_canisters,
        &mut refunds,
        &metrics,
    );
<<<<<<< HEAD
    assert_eq!(0, refunds.len());
=======
    assert!(refunds.is_empty());
>>>>>>> f46d6c92
    assert_eq!(
        btreemap! {
            ("request", "inbound", "best-effort") => 3,
        },
        *metrics.timed_out_messages.borrow(),
    );

    assert!(queues.has_input());
    (queues, requests)
}

#[test]
fn test_peek_input_with_stale_references() {
    let (mut queues, requests) = new_queues_with_stale_references();

    // 1. Request @2.
    let expected = CanisterInput::Request(Arc::new(requests.get(2).unwrap().clone()));
    assert_eq!(expected, queues.peek_input().unwrap());
    assert_eq!(expected, queues.pop_input().unwrap());

    // 2. Request @3.
    let expected = CanisterInput::Request(Arc::new(requests.get(3).unwrap().clone()));
    assert_eq!(expected, queues.peek_input().unwrap());
    assert_eq!(expected, queues.pop_input().unwrap());

    assert!(!queues.has_input());
    assert!(queues.store.is_empty());
}

#[test]
fn test_pop_input_with_stale_references() {
    let (mut queues, requests) = new_queues_with_stale_references();

    // 1. Request @2.
    let expected = CanisterInput::Request(Arc::new(requests.get(2).unwrap().clone()));
    assert_eq!(expected, queues.pop_input().unwrap());

    // 2. Request @3.
    let expected = CanisterInput::Request(Arc::new(requests.get(3).unwrap().clone()));
    assert_eq!(expected, queues.pop_input().unwrap());

    assert!(!queues.has_input());
    assert!(queues.store.is_empty());
}

#[test]
fn test_skip_input_with_stale_references() {
    let (mut queues, requests) = new_queues_with_stale_references();
    let request_2 = CanisterInput::Request(Arc::new(requests.get(2).unwrap().clone()));
    let request_3 = CanisterInput::Request(Arc::new(requests.get(3).unwrap().clone()));
    let mut loop_detector = CanisterQueuesLoopDetector::default();

    // Skip the request @2. Expect request @3.
    //
    // Don't peek before skipping, we want to test `skip_input()` dealing with stale
    // references.
    queues.skip_input(&mut loop_detector);
    assert!(!loop_detector.detected_loop(&queues));
    assert_eq!(request_3, queues.peek_input().unwrap());

    // Skip the request @3. Expect request @2.
    queues.skip_input(&mut loop_detector);
    assert!(loop_detector.detected_loop(&queues));
    assert_eq!(request_2, queues.peek_input().unwrap());

    // Pop the two messages.
    assert_eq!(request_2, queues.pop_input().unwrap());
    assert_eq!(request_3, queues.pop_input().unwrap());

    assert!(!queues.has_input());
    assert!(queues.store.is_empty());
}

/// Produces a `CanisterQueues` with 3 local input queues and 3 remote input
/// queues, all enqueued in their resepective input schedules, but only the
/// middle one still containing any messages.
fn canister_queues_with_empty_queues_in_input_schedules() -> CanisterQueues {
    let other_1 = canister_test_id(1);
    let other_2 = canister_test_id(2);
    let other_3 = canister_test_id(3);
    let other_4 = canister_test_id(4);
    let other_5 = canister_test_id(5);
    let other_6 = canister_test_id(6);

    let mut fixture = CanisterQueuesMultiFixture::new();

    // 3 local input queues (from `other_1` through `other_3`) and 3 remote ones
    // (from `other_4` through `other_6`). Queues from `other_2` and `other_5` hold
    // guaranteed response requests; the other queues contain best-effort requests.
    fixture
        .push_input_request_with_deadline(other_1, SOME_DEADLINE, LocalSubnet)
        .unwrap();
    fixture.push_input_request(other_2, LocalSubnet).unwrap();
    fixture
        .push_input_request_with_deadline(other_3, SOME_DEADLINE, LocalSubnet)
        .unwrap();
    fixture
        .push_input_request_with_deadline(other_4, SOME_DEADLINE, RemoteSubnet)
        .unwrap();
    fixture.push_input_request(other_5, RemoteSubnet).unwrap();
    fixture
        .push_input_request_with_deadline(other_6, SOME_DEADLINE, RemoteSubnet)
        .unwrap();
    assert_eq!(Ok(()), fixture.schedules_ok());

    // Time out the messages from `other_1`, `other_3`, `other_4` and `other_6`.
    assert_eq!(
        (4, RefundPool::default()),
        fixture.time_out_all_messages_with_deadlines()
    );
    assert_eq!(Ok(()), fixture.queues.test_invariants());
    assert_eq!(Ok(()), fixture.schedules_ok());

    let queues = fixture.queues;
    assert_eq!(
        Ok(()),
        queues.schedules_ok(&input_queue_type_from_local_canisters(vec![
            canister_test_id(1),
            canister_test_id(2),
            canister_test_id(3)
        ]))
    );

    // Ensure that we only have the messages from `other_2` and `other_5` left.
    assert_eq!(2, queues.input_queues_message_count());
    for canister in [1, 3, 4, 6] {
        let canister_id = canister_test_id(canister);
        assert_eq!(0, queues.canister_queues.get(&canister_id).unwrap().0.len());
    }
    // And no messages and only 2 reserved slots in output queues.
    assert_eq!(0, queues.output_queues_message_count());
    assert_eq!(2, queues.output_queues_reserved_slots());

    // But both schedules still have length 3.
    assert_eq!(3, queues.input_schedule.local_sender_schedule().len());
    assert_eq!(3, queues.input_schedule.remote_sender_schedule().len());

    queues
}

#[test]
fn test_pop_input_with_empty_queue_in_input_schedule() {
    let mut queues = canister_queues_with_empty_queues_in_input_schedules();

    assert!(queues.has_input());
    assert_matches!(queues.pop_input().unwrap(), CanisterInput::Request(request) if request.sender == canister_test_id(2));

    assert!(queues.has_input());
    assert_matches!(queues.pop_input().unwrap(), CanisterInput::Request(request) if request.sender == canister_test_id(5));

    assert!(!queues.has_input());
    assert_eq!(None, queues.pop_input());

    assert!(queues.store.is_empty());
    assert_eq!(
        Ok(()),
        queues.schedules_ok(&input_queue_type_from_local_canisters(vec![
            canister_test_id(1),
            canister_test_id(2),
            canister_test_id(3)
        ]))
    );
}

#[test]
fn test_pop_input_with_gced_queue_in_input_schedule() {
    let mut queues = canister_queues_with_empty_queues_in_input_schedules();

    // Garbage collect the empty queue pairs.
    queues.garbage_collect();
    // Only 2 queue pairs should be left.
    assert_eq!(2, queues.canister_queues.len());

    assert!(queues.has_input());
    assert_matches!(queues.pop_input().unwrap(), CanisterInput::Request(request) if request.sender == canister_test_id(2));

    assert!(queues.has_input());
    assert_matches!(queues.pop_input().unwrap(), CanisterInput::Request(request) if request.sender == canister_test_id(5));

    assert!(!queues.has_input());
    assert_eq!(None, queues.pop_input());

    assert!(queues.store.is_empty());
    assert_eq!(Ok(()), queues.schedules_ok(&|_| RemoteSubnet));
}

#[test]
fn test_peek_input_with_empty_queue_in_input_schedule() {
    let mut queues = canister_queues_with_empty_queues_in_input_schedules();

    assert_matches!(queues.peek_input().unwrap(), CanisterInput::Request(request) if request.sender == canister_test_id(2));
    assert_matches!(queues.pop_input().unwrap(), CanisterInput::Request(request) if request.sender == canister_test_id(2));

    assert_matches!(queues.peek_input().unwrap(), CanisterInput::Request(request) if request.sender == canister_test_id(5));
    assert_matches!(queues.pop_input().unwrap(), CanisterInput::Request(request) if request.sender == canister_test_id(5));

    assert_eq!(None, queues.peek_input());
    assert_eq!(None, queues.pop_input());

    assert!(queues.store.is_empty());
}

#[test]
fn test_peek_input_with_gced_queue_in_input_schedule() {
    let mut queues = canister_queues_with_empty_queues_in_input_schedules();

    // Garbage collect the empty queue pairs.
    queues.garbage_collect();
    // Only 2 queue pairs should be left.
    assert_eq!(2, queues.canister_queues.len());

    assert_matches!(queues.peek_input().unwrap(), CanisterInput::Request(request) if request.sender == canister_test_id(2));
    assert_matches!(queues.pop_input().unwrap(), CanisterInput::Request(request) if request.sender == canister_test_id(2));

    assert_matches!(queues.peek_input().unwrap(), CanisterInput::Request(request) if request.sender == canister_test_id(5));
    assert_matches!(queues.pop_input().unwrap(), CanisterInput::Request(request) if request.sender == canister_test_id(5));

    assert_eq!(None, queues.peek_input());
    assert_eq!(None, queues.pop_input());

    assert!(queues.store.is_empty());
}

#[test]
fn test_skip_input_with_empty_queue_in_input_schedule() {
    let mut queues = canister_queues_with_empty_queues_in_input_schedules();

    queues.skip_input(&mut CanisterQueuesLoopDetector::default());
    assert_matches!(queues.pop_input().unwrap(), CanisterInput::Request(request) if request.sender == canister_test_id(5));

    queues.skip_input(&mut CanisterQueuesLoopDetector::default());
    assert_matches!(queues.peek_input().unwrap(), CanisterInput::Request(request) if request.sender == canister_test_id(2));
    assert_matches!(queues.pop_input().unwrap(), CanisterInput::Request(request) if request.sender == canister_test_id(2));

    assert_eq!(None, queues.peek_input());
    assert_eq!(None, queues.pop_input());

    assert!(queues.store.is_empty());
}

#[test]
fn test_skip_input_with_gced_queue_in_input_schedule() {
    let mut queues = canister_queues_with_empty_queues_in_input_schedules();

    // Garbage collect the empty queue pairs.
    queues.garbage_collect();
    // Only 2 queue pairs should be left.
    assert_eq!(2, queues.canister_queues.len());

    queues.skip_input(&mut CanisterQueuesLoopDetector::default());
    assert_matches!(queues.pop_input().unwrap(), CanisterInput::Request(request) if request.sender == canister_test_id(5));

    queues.skip_input(&mut CanisterQueuesLoopDetector::default());
    assert_matches!(queues.peek_input().unwrap(), CanisterInput::Request(request) if request.sender == canister_test_id(2));
    assert_matches!(queues.pop_input().unwrap(), CanisterInput::Request(request) if request.sender == canister_test_id(2));

    assert_eq!(None, queues.peek_input());
    assert_eq!(None, queues.pop_input());

    assert!(queues.store.is_empty());
}

#[test]
fn roundtrip_encode_empty_queue_in_input_schedule() {
    let queues = canister_queues_with_empty_queues_in_input_schedules();

    let encoded: pb_queues::CanisterQueues = (&queues).into();
    let decoded = (encoded, &StrictMetrics as &dyn CheckpointLoadingMetrics)
        .try_into()
        .unwrap();

    assert_eq!(queues, decoded);
}

#[test]
fn roundtrip_encode_gced_queue_in_input_schedule() {
    let mut queues = canister_queues_with_empty_queues_in_input_schedules();

    // Garbage collect the empty queue pairs.
    queues.garbage_collect();
    // Only 2 queue pairs should be left.
    assert_eq!(2, queues.canister_queues.len());

    let encoded: pb_queues::CanisterQueues = (&queues).into();
    let decoded = (encoded, &StrictMetrics as &dyn CheckpointLoadingMetrics)
        .try_into()
        .unwrap();

    assert_eq!(queues, decoded);
}

#[test]
fn test_push_into_empty_queue_in_input_schedule() {
    let other_1 = canister_test_id(1);
    let other_2 = canister_test_id(2);

    let mut fixture = CanisterQueuesMultiFixture::new();

    // 1 local and 1 remote input queue holding best-effort requests.
    fixture
        .push_input_request_with_deadline(other_1, SOME_DEADLINE, LocalSubnet)
        .unwrap();
    fixture
        .push_input_request_with_deadline(other_2, SOME_DEADLINE, RemoteSubnet)
        .unwrap();

    // Time out all messages.
    assert_eq!(
        (2, RefundPool::default()),
        fixture.time_out_all_messages_with_deadlines()
    );
    assert_eq!(Ok(()), fixture.queues.test_invariants());
    assert_eq!(Ok(()), fixture.schedules_ok());
    assert!(!fixture.has_input());

    // Also garbage collect the empty queue pairs, for good measure.
    fixture.queues.garbage_collect();
    assert!(fixture.queues.canister_queues.is_empty());
    assert_eq!(Ok(()), fixture.queues.test_invariants());
    assert_eq!(Ok(()), fixture.schedules_ok());
    assert!(!fixture.has_input());

    // Push another round of messages into the 2 queues.
    fixture
        .push_input_request_with_deadline(other_1, SOME_DEADLINE, LocalSubnet)
        .unwrap();
    fixture
        .push_input_request_with_deadline(other_2, SOME_DEADLINE, RemoteSubnet)
        .unwrap();

    assert_eq!(Ok(()), fixture.schedules_ok());
    assert!(fixture.has_input());

    assert!(fixture.pop_input().is_some());
    assert!(fixture.pop_input().is_some());

    assert!(!fixture.has_input());
    assert!(fixture.pop_input().is_none());
    assert!(fixture.pool_is_empty());
}

/// Enqueues 6 output requests across 3 canisters and consumes them.
#[test]
fn test_output_into_iter() {
    let this = canister_test_id(13);
    let other_1 = canister_test_id(1);
    let other_2 = canister_test_id(2);
    let other_3 = canister_test_id(3);

    let mut queues = CanisterQueues::default();
    assert_eq!(0, queues.output_queues_message_count());

    let destinations = [other_1, other_2, other_1, other_3, other_2, other_1];
    for (i, id) in destinations.iter().enumerate() {
        queues
            .push_output_request(
                RequestBuilder::default()
                    .sender(this)
                    .receiver(*id)
                    .method_payload(vec![i as u8])
                    .build()
                    .into(),
                UNIX_EPOCH,
            )
            .expect("could not push");
    }

    let expected = [
        (&other_1, 0),
        (&other_2, 1),
        (&other_3, 3),
        (&other_1, 2),
        (&other_2, 4),
        (&other_1, 5),
    ];
    assert_eq!(expected.len(), queues.output_queues_message_count());

    for (i, msg) in queues.output_into_iter().enumerate() {
        match msg {
            RequestOrResponse::Request(msg) => {
                assert_eq!(this, msg.sender);
                assert_eq!(*expected[i].0, msg.receiver);
                assert_eq!(vec![expected[i].1], msg.method_payload)
            }
            msg => panic!("unexpected message popped: {msg:?}"),
        }
    }

    assert_eq!(0, queues.output_queues_message_count());
    assert!(queues.store.is_empty());
}

#[test]
fn test_peek_canister_input_does_not_affect_schedule() {
    let mut queues = CanisterQueues::default();
    let local_senders = [
        canister_test_id(1),
        canister_test_id(2),
        canister_test_id(1),
    ];
    let remote_senders = [canister_test_id(13), canister_test_id(14)];

    let local_requests = local_senders
        .iter()
        .map(|sender| RequestBuilder::default().sender(*sender).build())
        .collect::<Vec<_>>();
    let remote_requests = remote_senders
        .iter()
        .map(|sender| RequestBuilder::default().sender(*sender).build())
        .collect::<Vec<_>>();

    push_requests(&mut queues, LocalSubnet, &local_requests);
    push_requests(&mut queues, RemoteSubnet, &remote_requests);

    // Schedules before peek.
    let input_schedule_before = queues.input_schedule.clone();

    assert_eq!(
        queues.peek_canister_input(RemoteSubnet).unwrap(),
        CanisterInput::Request(Arc::new(remote_requests.first().unwrap().clone()))
    );
    assert_eq!(
        queues.peek_canister_input(LocalSubnet).unwrap(),
        CanisterInput::Request(Arc::new(local_requests.first().unwrap().clone()))
    );

    // Schedules are not changed.
    assert_eq!(input_schedule_before, queues.input_schedule);
    assert_eq!(
        queues
            .canister_queues
            .get(&canister_test_id(1))
            .unwrap()
            .0
            .len(),
        2
    );
}

#[test]
fn test_skip_canister_input() {
    let mut queues = CanisterQueues::default();
    let local_senders = [
        canister_test_id(1),
        canister_test_id(2),
        canister_test_id(1),
    ];
    let remote_senders = [canister_test_id(13), canister_test_id(14)];

    let local_requests = local_senders
        .iter()
        .map(|sender| RequestBuilder::default().sender(*sender).build())
        .collect::<Vec<_>>();
    let remote_requests = remote_senders
        .iter()
        .map(|sender| RequestBuilder::default().sender(*sender).build())
        .collect::<Vec<_>>();

    push_requests(&mut queues, LocalSubnet, &local_requests);
    push_requests(&mut queues, RemoteSubnet, &remote_requests);

    // Peek before skip.
    assert_eq!(
        queues.peek_canister_input(RemoteSubnet).unwrap(),
        CanisterInput::Request(Arc::new(remote_requests.first().unwrap().clone()))
    );
    assert_eq!(
        queues.peek_canister_input(LocalSubnet).unwrap(),
        CanisterInput::Request(Arc::new(local_requests.first().unwrap().clone()))
    );

    queues.skip_canister_input(RemoteSubnet);
    queues.skip_canister_input(LocalSubnet);

    // Peek will return a different result.
    assert_eq!(
        queues.peek_canister_input(RemoteSubnet).unwrap(),
        CanisterInput::Request(Arc::new(remote_requests.get(1).unwrap().clone()))
    );
    assert_eq!(queues.input_schedule.remote_sender_schedule().len(), 2);
    assert_eq!(
        queues.peek_canister_input(LocalSubnet).unwrap(),
        CanisterInput::Request(Arc::new(local_requests.get(1).unwrap().clone()))
    );
    assert_eq!(queues.input_schedule.local_sender_schedule().len(), 2);
    assert_eq!(
        queues
            .canister_queues
            .get(&canister_test_id(1))
            .unwrap()
            .0
            .len(),
        2
    );
}

struct StrictMetrics;
impl CheckpointLoadingMetrics for StrictMetrics {
    fn observe_broken_soft_invariant(&self, msg: String) {
        panic!("{}", msg);
    }
}

struct CountingMetrics(RefCell<usize>);
impl CheckpointLoadingMetrics for CountingMetrics {
    fn observe_broken_soft_invariant(&self, _: String) {
        *self.0.borrow_mut() += 1;
    }
}

/// Tests that an encode-decode roundtrip yields a result equal to the original
/// (and that the stats of an organically constructed `CanisterQueues` match
/// those of a deserialized one).
#[test]
fn encode_roundtrip() {
    let mut queues = CanisterQueues::default();

    let this = canister_test_id(13);
    let other = canister_test_id(14);
    assert_eq!(
        Ok(None),
        queues.push_input(
            RequestBuilder::default().sender(this).build().into(),
            LocalSubnet,
        )
    );
    assert_eq!(
        Ok(None),
        queues.push_input(
            RequestBuilder::default().sender(other).build().into(),
            RemoteSubnet,
        )
    );
    queues.pop_canister_input(RemoteSubnet).unwrap();

    let response_callback = CallbackId::from(42);
    queues
        .push_output_request(
            RequestBuilder::default()
                .receiver(other)
                .sender_reply_callback(response_callback)
                .build()
                .into(),
            UNIX_EPOCH,
        )
        .unwrap();
    queues.output_into_iter().next().unwrap();
    assert_eq!(
        Ok(None),
        queues.push_input(
            ResponseBuilder::default()
                .respondent(other)
                .originator_reply_callback(response_callback)
                .build()
                .into(),
            RemoteSubnet,
        )
    );

    queues.push_ingress(IngressBuilder::default().receiver(this).build());

    let encoded: pb_queues::CanisterQueues = (&queues).into();
    let decoded = (encoded, &StrictMetrics as &dyn CheckpointLoadingMetrics)
        .try_into()
        .unwrap();

    assert_eq!(queues, decoded);
}

/// Tests that serializing an empty `CanisterQueues` produces zero bytes.
#[test]
fn encode_empty() {
    use prost::Message;

    let queues = CanisterQueues::default();

    let encoded: pb_queues::CanisterQueues = (&queues).into();
    let mut serialized: Vec<u8> = Vec::new();
    encoded.encode(&mut serialized).unwrap();

    let expected: &[u8] = &[];
    assert_eq!(expected, serialized.as_slice());
}

/// Tests decoding a `CanisterQueues` with an invalid input schedule.
#[test]
fn decode_invalid_input_schedule() {
    let mut queues = CanisterQueues::default();

    let this = canister_test_id(13);
    let other = canister_test_id(14);
    assert_eq!(
        Ok(None),
        queues.push_input(
            RequestBuilder::default().sender(this).build().into(),
            LocalSubnet,
        )
    );
    assert_eq!(
        Ok(None),
        queues.push_input(
            RequestBuilder::default().sender(other).build().into(),
            RemoteSubnet,
        )
    );
    queues.push_ingress(IngressBuilder::default().receiver(this).build());

    let mut encoded: pb_queues::CanisterQueues = (&queues).into();
    // Wipe the local sender schedule.
    encoded.local_sender_schedule.clear();

    // Decoding should succeed.
    let metrics = CountingMetrics(RefCell::new(0));
    let mut decoded =
        CanisterQueues::try_from((encoded, &metrics as &dyn CheckpointLoadingMetrics)).unwrap();
    // Even though the input schedules are not valid.
    assert_matches!(
        decoded.schedules_ok(&input_queue_type_from_local_canisters(vec![this])),
        Err(_)
    );
    assert_eq!(1, *metrics.0.borrow());

    // If we enqueue `this` into the local sender queue, the rest should be equal.
    decoded.input_schedule.schedule(this, LocalSubnet);
    assert_eq!(queues, decoded);
}

/// Tests that serializing a `CanisterQueues` with an empty but non-default pool
/// preserves the non-default pool.
#[test]
fn encode_non_default_pool() {
    let mut queues = CanisterQueues::default();

    let this = canister_test_id(13);
    assert_eq!(
        Ok(None),
        queues.push_input(
            RequestBuilder::default().sender(this).build().into(),
            RemoteSubnet,
        )
    );
    queues.pop_canister_input(RemoteSubnet).unwrap();
    // Sanity check that the pool is empty but not equal to the default.
    assert!(queues.store.is_empty());
    assert_ne!(MessageStoreImpl::default(), queues.store);

    // And a roundtrip encode preserves the `CanisterQueues` unaltered.
    let encoded: pb_queues::CanisterQueues = (&queues).into();
    let decoded = (encoded, &StrictMetrics as &dyn CheckpointLoadingMetrics)
        .try_into()
        .unwrap();
    assert_eq!(queues, decoded);
}

/// Constructs an encoded `CanisterQueues` with 2 inbound responses (callbacks 1
/// and 2), one shed inbound response (callback 3) and one expired callback
/// response (4).
fn canister_queues_proto_with_inbound_responses() -> pb_queues::CanisterQueues {
    let mut queues = CanisterQueues::default();

    let canister_id = canister_test_id(13);

    // Make 4 input queue reservations.
    let deadline = coarse_time(1);
    queues
        .push_output_request(request(1, NO_DEADLINE).into(), UNIX_EPOCH)
        .unwrap();
    queues
        .push_output_request(request(2, deadline).into(), UNIX_EPOCH)
        .unwrap();
    queues
        .push_output_request(request(3, deadline).into(), UNIX_EPOCH)
        .unwrap();
    queues
        .push_output_request(request(4, deadline).into(), UNIX_EPOCH)
        .unwrap();
    assert_eq!(4, queues.output_into_iter().count());

    // Enqueue 3 inbound responses plus a deadine expired compact reject response.
    assert_eq!(
        Ok(None),
        queues.push_input(response(1, NO_DEADLINE).into(), LocalSubnet)
    );
    assert_eq!(
        Ok(None),
        queues.push_input(response(2, deadline).into(), LocalSubnet)
    );
    let response3 = response(3, deadline);
    assert_eq!(
        Ok(None),
        queues.push_input(response3.clone().into(), LocalSubnet)
    );
    assert_eq!(
        Ok(true),
        queues.try_push_deadline_expired_input(
            4.into(),
            &canister_id,
            &canister_id,
            &BTreeMap::new()
        )
    );

    // Shed the response for callback 3.
    assert_eq!(
        (
            true,
            refund_pool(&[(response3.originator, response3.refund)])
        ),
        shed_largest_message(&mut queues, &canister_id, &BTreeMap::new())
    );
    assert_eq!(
        Some(&CallbackId::from(3)),
        queues.store.shed_responses.values().next()
    );

    // Sanity check: roundtrip encode succeeds.
    let encoded: pb_queues::CanisterQueues = (&queues).into();
    let decoded = (
        encoded.clone(),
        &StrictMetrics as &dyn CheckpointLoadingMetrics,
    )
        .try_into()
        .unwrap();
    assert_eq!(queues, decoded);

    encoded
}

#[test]
fn decode_with_duplicate_response_callback_in_pool() {
    let mut encoded = canister_queues_proto_with_inbound_responses();

    // Tweak the pool so both responses have the same `CallbackId`.
    for entry in &mut encoded.pool.as_mut().unwrap().messages {
        let message = entry.message.as_mut().unwrap().r.as_mut().unwrap();
        let pb_queues::request_or_response::R::Response(response) = message else {
            panic!("Expected only responses");
        };
        response.originator_reply_callback = 1;
    }

    assert_matches!(
        CanisterQueues::try_from((encoded, &StrictMetrics as &dyn CheckpointLoadingMetrics)),
        Err(ProxyDecodeError::Other(msg)) if &msg == "CanisterQueues: Duplicate inbound response callback: 1"
    );
}

#[test]
fn decode_with_duplicate_response_callback_in_shed_responses() {
    let mut encoded = canister_queues_proto_with_inbound_responses();

    // Have the callback ID of the shed response match that of one of the responses.
    for shed_response in &mut encoded.shed_responses {
        shed_response.callback_id = 1;
    }

    assert_matches!(
        CanisterQueues::try_from((encoded, &StrictMetrics as &dyn CheckpointLoadingMetrics)),
        Err(ProxyDecodeError::Other(msg)) if &msg == "CanisterQueues: Duplicate inbound response callback: 1"
    );
}

#[test]
fn decode_with_duplicate_response_callback_in_expired_callbacks() {
    let mut encoded = canister_queues_proto_with_inbound_responses();

    // Have the callback ID of the expired callback match that of one of the
    // responses.
    for expired_callback in &mut encoded.expired_callbacks {
        expired_callback.callback_id = 1;
    }

    assert_matches!(
        CanisterQueues::try_from((encoded, &StrictMetrics as &dyn CheckpointLoadingMetrics)),
        Err(ProxyDecodeError::Other(msg)) if &msg == "CanisterQueues: Duplicate inbound response callback: 1"
    );
}

#[test]
fn decode_with_duplicate_reference() {
    let mut encoded = canister_queues_proto_with_inbound_responses();

    // Replace the reference to the second response with a duplicate reference to
    // the third.
    let input_queue = encoded.canister_queues[0].input_queue.as_mut().unwrap();
    input_queue.queue[1] = input_queue.queue[2];

    let metrics = CountingMetrics(RefCell::new(0));
    assert_matches!(
        CanisterQueues::try_from((encoded, &metrics as &dyn CheckpointLoadingMetrics)),
        Err(ProxyDecodeError::Other(msg)) if &msg == "CanisterQueues: Duplicate inbound response callback: 3"
    );
    // A critical error should also have been observed.
    assert_eq!(1, *metrics.0.borrow());
}

#[test]
fn decode_with_both_response_and_shed_response_for_reference() {
    let mut encoded = canister_queues_proto_with_inbound_responses();

    // Make the the shed response have the same reference as one of the responses.
    let input_queue = encoded.canister_queues[0].input_queue.as_ref().unwrap();
    for shed_response in &mut encoded.shed_responses {
        shed_response.id = input_queue.queue[1];
    }

    assert_matches!(
        CanisterQueues::try_from((encoded, &StrictMetrics as &dyn CheckpointLoadingMetrics)),
        Err(ProxyDecodeError::Other(msg)) if msg.contains("CanisterQueues: Multiple responses for Reference(")
    );
}

#[test]
fn decode_with_both_response_and_expired_callback_for_reference() {
    let mut encoded = canister_queues_proto_with_inbound_responses();

    // Make the the shed response have the same reference as one of the responses.
    let input_queue = encoded.canister_queues[0].input_queue.as_ref().unwrap();
    let response_id = input_queue.queue[1];
    for expired_callback in &mut encoded.expired_callbacks {
        expired_callback.id = response_id;
    }

    assert_matches!(
        CanisterQueues::try_from((encoded, &StrictMetrics as &dyn CheckpointLoadingMetrics)),
        Err(ProxyDecodeError::Other(msg)) if msg.contains("CanisterQueues: Multiple responses for Reference(")
    );
}

#[test]
fn decode_with_both_shed_response_and_expired_callback_for_reference() {
    let mut encoded = canister_queues_proto_with_inbound_responses();

    // Make the the expired callback have the same reference as the shed response.
    let response_id = encoded.shed_responses[0].id;
    for expired_callback in &mut encoded.expired_callbacks {
        expired_callback.id = response_id;
    }

    assert_matches!(
        CanisterQueues::try_from((encoded, &StrictMetrics as &dyn CheckpointLoadingMetrics)),
        Err(ProxyDecodeError::Other(msg)) if msg.contains("CanisterQueues: Multiple responses for Reference(")
    );
}

#[test]
fn decode_with_unreferenced_inbound_response() {
    let mut encoded = canister_queues_proto_with_inbound_responses();

    // Remove the reference to the second response.
    let input_queue = encoded.canister_queues[0].input_queue.as_mut().unwrap();
    input_queue.queue.remove(1);

    let metrics = CountingMetrics(RefCell::new(0));
    assert_matches!(
        CanisterQueues::try_from((encoded, &metrics as &dyn CheckpointLoadingMetrics)),
        Err(ProxyDecodeError::Other(msg)) if &msg == "CanisterQueues: Have 4 inbound responses, but only 3 are enqueued"
    );
    // A critical error should also have been observed.
    assert_eq!(1, *metrics.0.borrow());
}

#[test]
fn decode_with_unreferenced_shed_response() {
    let mut encoded = canister_queues_proto_with_inbound_responses();

    // Remove the reference to the third (shed) response.
    let input_queue = encoded.canister_queues[0].input_queue.as_mut().unwrap();
    input_queue.queue.remove(2);

    assert_matches!(
        CanisterQueues::try_from((encoded, &StrictMetrics as &dyn CheckpointLoadingMetrics)),
        Err(ProxyDecodeError::Other(msg)) if &msg == "CanisterQueues: Have 4 inbound responses, but only 3 are enqueued"
    );
}

#[test]
fn decode_with_unreferenced_expired_callback() {
    let mut encoded = canister_queues_proto_with_inbound_responses();

    // Remove the reference to the fourth (expired callback) response.
    let input_queue = encoded.canister_queues[0].input_queue.as_mut().unwrap();
    input_queue.queue.remove(3);

    assert_matches!(
        CanisterQueues::try_from((encoded, &StrictMetrics as &dyn CheckpointLoadingMetrics)),
        Err(ProxyDecodeError::Other(msg)) if &msg == "CanisterQueues: Have 4 inbound responses, but only 3 are enqueued"
    );
}

#[test]
fn decode_with_duplicate_inbound_response() {
    let mut queues = CanisterQueues::default();

    // Make 2 input queue reservations.
    queues
        .push_output_request(request(1, NO_DEADLINE).into(), UNIX_EPOCH)
        .unwrap();
    queues
        .push_output_request(request(2, SOME_DEADLINE).into(), UNIX_EPOCH)
        .unwrap();
    assert_eq!(2, queues.output_into_iter().count());

    // Enqueue 2 inbound responses.
    assert_eq!(
        Ok(None),
        queues.push_input(response(1, NO_DEADLINE).into(), LocalSubnet)
    );
    assert_eq!(
        Ok(None),
        queues.push_input(response(2, SOME_DEADLINE).into(), LocalSubnet)
    );

    // Sanity check: roundtrip encode succeeds.
    let mut encoded: pb_queues::CanisterQueues = (&queues).into();
    let decoded = (
        encoded.clone(),
        &StrictMetrics as &dyn CheckpointLoadingMetrics,
    )
        .try_into()
        .unwrap();
    assert_eq!(queues, decoded);

    // Tweak the encoded queues so both responses have the same `CallbackId`.
    for entry in &mut encoded.pool.as_mut().unwrap().messages {
        let message = entry.message.as_mut().unwrap().r.as_mut().unwrap();
        let pb_queues::request_or_response::R::Response(response) = message else {
            panic!("Expected only responses");
        };
        response.originator_reply_callback = 1;
    }

    // Decoding should now fail because of the duplicate `CallbackId`.
    let err = CanisterQueues::try_from((encoded, &StrictMetrics as &dyn CheckpointLoadingMetrics))
        .unwrap_err();
    assert_matches!(err, ProxyDecodeError::Other(msg) if &msg == "CanisterQueues: Duplicate inbound response callback: 1");
}

#[test]
fn test_stats_best_effort() {
    let mut queues = CanisterQueues::default();

    let mut expected_queue_stats = QueueStats::default();
    assert_eq!(expected_queue_stats, queues.queue_stats);
    assert_eq!(&MessageStats::default(), queues.message_stats());

    // Best-effort requests and best-effort responses, to be enqueued one each into
    // an input and an output queue.
    let t10 = coarse_time(10);
    let t20 = coarse_time(20);
    let request1_ = request(1, t10);
    let request2_ = request(2, t10);
    let request3 = request(3, t10);
    let request4 = request(4, t10);
    let request_size_bytes = request1_.count_bytes();
    assert_eq!(request_size_bytes, request2_.count_bytes());
    assert_eq!(request_size_bytes, request3.count_bytes());
    assert_eq!(request_size_bytes, request4.count_bytes());
    let response1 = response_with_payload(1000, 1, t20);
    let response2 = response_with_payload(1000, 2, t20);
    let response_size_bytes = response1.count_bytes();
    assert_eq!(response_size_bytes, response2.count_bytes());

    // Make reservations for the responses.
    assert_eq!(Ok(None), queues.push_input(request1_.into(), LocalSubnet));
    queues.pop_input().unwrap();
    queues
        .push_output_request(request2_.into(), UNIX_EPOCH)
        .unwrap();
    queues.output_into_iter().next().unwrap();

    // Actually enqueue the messages.
    assert_eq!(
        Ok(None),
        queues.push_input(request3.clone().into(), LocalSubnet)
    );
    assert_eq!(
        Ok(None),
        queues.push_input(response2.clone().into(), LocalSubnet)
    );
    queues.push_output_response(response1.clone().into());
    queues
        .push_output_request(request4.clone().into(), UNIX_EPOCH)
        .unwrap();

    // One input queue slot, one output queue slot, zero memory reservations.
    expected_queue_stats = QueueStats {
        guaranteed_response_memory_reservations: 0,
        input_queues_reserved_slots: 1,
        output_queues_reserved_slots: 1,
    };
    assert_eq!(expected_queue_stats, queues.queue_stats);
    // Two best-effort response requests, two best-effort responses.
    assert_eq!(
        &MessageStats {
            size_bytes: 2 * (request_size_bytes + response_size_bytes),
            best_effort_message_bytes: 2 * (request_size_bytes + response_size_bytes),
            guaranteed_responses_size_bytes: 0,
            oversized_guaranteed_requests_extra_bytes: 0,
            inbound_size_bytes: request_size_bytes + response_size_bytes,
            inbound_message_count: 2,
            inbound_response_count: 1,
            inbound_guaranteed_request_count: 0,
            inbound_guaranteed_response_count: 0,
            outbound_message_count: 2,
            cycles: Cycles::new(220),
        },
        queues.message_stats()
    );

    // Pop the incoming request and the outgoing response.
    assert_eq!(
        queues.pop_input(),
        Some(CanisterInput::Request(request3.clone().into()))
    );
    assert_eq!(
        queues.output_into_iter().next().unwrap(),
        RequestOrResponse::Response(response1.clone().into())
    );

    // No changes in slot and memory reservations.
    assert_eq!(expected_queue_stats, queues.queue_stats);
    // One best-effort response request, one best-effort response.
    assert_eq!(
        &MessageStats {
            size_bytes: request_size_bytes + response_size_bytes,
            best_effort_message_bytes: request_size_bytes + response_size_bytes,
            guaranteed_responses_size_bytes: 0,
            oversized_guaranteed_requests_extra_bytes: 0,
            inbound_size_bytes: response_size_bytes,
            inbound_message_count: 1,
            inbound_response_count: 1,
            inbound_guaranteed_request_count: 0,
            inbound_guaranteed_response_count: 0,
            outbound_message_count: 1,
            cycles: Cycles::new(110),
        },
        queues.message_stats()
    );

    // Time out the one message with a deadline of less than 20 (the outgoing
    // request; generating a reject response) and shed the incoming response.
    let mut refunds = RefundPool::default();
    let metrics = FakeDropMessageMetrics::default();
    queues.time_out_messages(
        t20.into(),
        &request4.sender,
        &BTreeMap::new(),
        &mut refunds,
        &metrics,
    );
    assert_eq!(
        btreemap! {
            ("request", "outbound", "best-effort") => 1,
        },
        *metrics.timed_out_messages.borrow(),
    );
<<<<<<< HEAD
    assert_eq!(RefundPool::default(), refunds);
=======
    assert!(refunds.is_empty());
>>>>>>> f46d6c92
    assert_eq!(
        (
            true,
            refund_pool(&[(response2.originator, response2.refund)])
        ),
        shed_largest_message(&mut queues, &response2.respondent, &BTreeMap::new())
    );

    // Input queue slot reservation was consumed by reject response.
    expected_queue_stats = QueueStats {
        guaranteed_response_memory_reservations: 0,
        input_queues_reserved_slots: 0,
        output_queues_reserved_slots: 1,
    };
    assert_eq!(expected_queue_stats, queues.queue_stats);
    // Only one best-effort reject response (the dropped response is no longer in
    // the pool).
    let reject_response = generate_timeout_response(&request4);
    let reject_response_size_bytes = reject_response.count_bytes();
    assert_eq!(
        &message_pool::MessageStats {
            size_bytes: reject_response_size_bytes,
            best_effort_message_bytes: reject_response_size_bytes,
            guaranteed_responses_size_bytes: 0,
            oversized_guaranteed_requests_extra_bytes: 0,
            inbound_size_bytes: reject_response_size_bytes,
            inbound_message_count: 1,
            inbound_response_count: 1,
            inbound_guaranteed_request_count: 0,
            inbound_guaranteed_response_count: 0,
            outbound_message_count: 0,
            cycles: Cycles::new(100),
        },
        queues.message_stats()
    );
    // But the `CanisterQueues` getter methods know that there are two responses.
    assert_eq!(2, queues.input_queues_message_count());
    assert_eq!(2, queues.input_queues_response_count());

    // Pop the dropped response and the generated reject response.
    assert_eq!(
        Some(CanisterInput::ResponseDropped(
            response2.originator_reply_callback
        )),
        queues.pop_input()
    );
    assert_eq!(
        Some(CanisterInput::Response(reject_response.into())),
        queues.pop_input(),
    );

    // No changes in slot and memory reservations.
    assert_eq!(expected_queue_stats, queues.queue_stats);
    // And we have all-zero message stats.
    assert_eq!(&MessageStats::default(), queues.message_stats());
}

#[test]
fn test_stats_guaranteed_response() {
    let mut queues = CanisterQueues::default();

    let mut expected_queue_stats = QueueStats::default();
    assert_eq!(expected_queue_stats, queues.queue_stats);
    assert_eq!(&MessageStats::default(), queues.message_stats());

    // Guaranteed response requests and guaranteed responses, to be enqueued one
    // each into an input and an output queue.
    let request1_ = request_with_payload(100, 1, NO_DEADLINE);
    let request2_ = request_with_payload(100, 2, NO_DEADLINE);
    let request3 = request_with_payload(100, 3, NO_DEADLINE);
    let request4 = request_with_payload(100, 4, NO_DEADLINE);
    let request_size_bytes = request1_.count_bytes();
    assert_eq!(request_size_bytes, request2_.count_bytes());
    assert_eq!(request_size_bytes, request3.count_bytes());
    assert_eq!(request_size_bytes, request4.count_bytes());
    let response1 = response(1, NO_DEADLINE);
    let response2 = response(2, NO_DEADLINE);
    let response4_ = response(4, NO_DEADLINE);
    let response_size_bytes = response1.count_bytes();
    assert_eq!(response_size_bytes, response2.count_bytes());
    assert_eq!(response_size_bytes, response4_.count_bytes());

    // Make reservations for the responses.
    assert_eq!(Ok(None), queues.push_input(request1_.into(), LocalSubnet));
    queues.pop_input().unwrap();
    queues
        .push_output_request(request2_.into(), UNIX_EPOCH)
        .unwrap();
    queues.output_into_iter().next().unwrap();

    // Actually enqueue the messages.
    assert_eq!(
        Ok(None),
        queues.push_input(request3.clone().into(), LocalSubnet)
    );
    assert_eq!(
        Ok(None),
        queues.push_input(response2.clone().into(), LocalSubnet)
    );
    queues.push_output_response(response1.clone().into());
    queues
        .push_output_request(request4.clone().into(), UNIX_EPOCH)
        .unwrap();

    // One input queue slot, one output queue slot, two memory reservations.
    expected_queue_stats = QueueStats {
        guaranteed_response_memory_reservations: 2,
        input_queues_reserved_slots: 1,
        output_queues_reserved_slots: 1,
    };
    assert_eq!(expected_queue_stats, queues.queue_stats);
    // Two guaranteed response requests, two guaranteed responses.
    assert_eq!(
        &MessageStats {
            size_bytes: 2 * (request_size_bytes + response_size_bytes),
            best_effort_message_bytes: 0,
            guaranteed_responses_size_bytes: 2 * response_size_bytes,
            oversized_guaranteed_requests_extra_bytes: 0,
            inbound_size_bytes: request_size_bytes + response_size_bytes,
            inbound_message_count: 2,
            inbound_response_count: 1,
            inbound_guaranteed_request_count: 1,
            inbound_guaranteed_response_count: 1,
            outbound_message_count: 2,
            cycles: Cycles::new(220),
        },
        queues.message_stats()
    );

    // Pop the incoming request and the outgoing response.
    assert_eq!(
        queues.pop_input(),
        Some(CanisterInput::Request(request3.clone().into()))
    );
    assert_eq!(
        queues.output_into_iter().next().unwrap(),
        RequestOrResponse::Response(response1.clone().into())
    );

    // No changes in slot and memory reservations.
    assert_eq!(expected_queue_stats, queues.queue_stats);
    // One guaranteed response request, one guaranteed response.
    assert_eq!(
        &MessageStats {
            size_bytes: request_size_bytes + response_size_bytes,
            best_effort_message_bytes: 0,
            guaranteed_responses_size_bytes: response_size_bytes,
            oversized_guaranteed_requests_extra_bytes: 0,
            inbound_size_bytes: response_size_bytes,
            inbound_message_count: 1,
            inbound_response_count: 1,
            inbound_guaranteed_request_count: 0,
            inbound_guaranteed_response_count: 1,
            outbound_message_count: 1,
            cycles: Cycles::new(110),
        },
        queues.message_stats()
    );

    // Time out the one message that has an (implicit) deadline (the outgoing
    // request), pop the incoming response and the generated reject response.
    let mut refunds = RefundPool::default();
    let metrics = FakeDropMessageMetrics::default();
    queues.time_out_messages(
        coarse_time(u32::MAX).into(),
        &request4.sender,
        &BTreeMap::new(),
        &mut refunds,
        &metrics,
    );
<<<<<<< HEAD
    assert_eq!(RefundPool::default(), refunds);
=======
    assert!(refunds.is_empty());
>>>>>>> f46d6c92
    assert_eq!(
        btreemap! {
            ("request", "outbound", "guaranteed response") => 1,
        },
        *metrics.timed_out_messages.borrow(),
    );
    assert_eq!(
        queues.pop_input(),
        Some(CanisterInput::Response(response2.clone().into()))
    );
    assert!(queues.pop_input().is_some());

    // Input queue slot and memory reservations were consumed.
    expected_queue_stats = QueueStats {
        guaranteed_response_memory_reservations: 1,
        input_queues_reserved_slots: 0,
        output_queues_reserved_slots: 1,
    };
    assert_eq!(expected_queue_stats, queues.queue_stats);
    // And we have all-zero message stats.
    assert_eq!(&MessageStats::default(), queues.message_stats());

    // Consume the output queue slot reservation.
    queues.push_output_response(response4_.clone().into());
    queues.output_into_iter().next().unwrap();

    // Default stats throughout.
    assert_eq!(QueueStats::default(), queues.queue_stats);
    assert_eq!(&MessageStats::default(), queues.message_stats());
}

#[test]
fn test_stats_oversized_requests() {
    let mut queues = CanisterQueues::default();

    let mut expected_queue_stats = QueueStats::default();
    assert_eq!(expected_queue_stats, queues.queue_stats);
    assert_eq!(&MessageStats::default(), queues.message_stats());

    // One oversized best-effort request and one oversized guaranteed response
    // request, to be enqueued into both an input and an output queue.
    let best_effort = request_with_payload(
        MAX_INTER_CANISTER_PAYLOAD_IN_BYTES_U64 as usize + 1000,
        1,
        SOME_DEADLINE,
    );
    let best_effort_size_bytes = best_effort.count_bytes();
    let guaranteed = request_with_payload(
        MAX_INTER_CANISTER_PAYLOAD_IN_BYTES_U64 as usize + 2000,
        2,
        NO_DEADLINE,
    );
    let guaranteed_size_bytes = guaranteed.count_bytes();
    // The 2000 bytes we added above; plus the method name provided by
    // `RequestBuilder`; plus any difference in size between the `Request` and
    // `Response` structs, so better compute it.
    let guaranteed_extra_bytes = guaranteed_size_bytes - MAX_RESPONSE_COUNT_BYTES;

    assert_eq!(
        Ok(None),
        queues.push_input(best_effort.clone().into(), LocalSubnet)
    );
    assert_eq!(
        Ok(None),
        queues.push_input(guaranteed.clone().into(), LocalSubnet)
    );
    queues
        .push_output_request(best_effort.clone().into(), UNIX_EPOCH)
        .unwrap();
    queues
        .push_output_request(guaranteed.clone().into(), UNIX_EPOCH)
        .unwrap();

    // Two input queue slots, two output queue slots, two memory reservations.
    expected_queue_stats = QueueStats {
        guaranteed_response_memory_reservations: 2,
        input_queues_reserved_slots: 2,
        output_queues_reserved_slots: 2,
    };
    assert_eq!(expected_queue_stats, queues.queue_stats);
    // Two best-effort requests, two oversized guaranteed requests, 4 requests in all.
    assert_eq!(
        &MessageStats {
            size_bytes: 2 * (best_effort_size_bytes + guaranteed_size_bytes),
            best_effort_message_bytes: 2 * best_effort_size_bytes,
            guaranteed_responses_size_bytes: 0,
            oversized_guaranteed_requests_extra_bytes: 2 * guaranteed_extra_bytes,
            inbound_size_bytes: best_effort_size_bytes + guaranteed_size_bytes,
            inbound_message_count: 2,
            inbound_response_count: 0,
            inbound_guaranteed_request_count: 1,
            inbound_guaranteed_response_count: 0,
            outbound_message_count: 2,
            cycles: Cycles::new(400),
        },
        queues.message_stats()
    );

    // Pop the incoming best-effort request and the incoming guaranteed request.
    assert_eq!(
        Some(CanisterInput::Request(best_effort.clone().into())),
        queues.pop_input()
    );
    assert_eq!(
        Some(CanisterInput::Request(guaranteed.clone().into())),
        queues.pop_input()
    );

    // No changes in slot and memory reservations.
    assert_eq!(expected_queue_stats, queues.queue_stats);
    // One best-effort request, one oversized guaranteed request, 2 requests in all.
    assert_eq!(
        &MessageStats {
            size_bytes: best_effort_size_bytes + guaranteed_size_bytes,
            best_effort_message_bytes: best_effort_size_bytes,
            guaranteed_responses_size_bytes: 0,
            oversized_guaranteed_requests_extra_bytes: guaranteed_extra_bytes,
            inbound_size_bytes: 0,
            inbound_message_count: 0,
            inbound_response_count: 0,
            inbound_guaranteed_request_count: 0,
            inbound_guaranteed_response_count: 0,
            outbound_message_count: 2,
            cycles: Cycles::new(200),
        },
        queues.message_stats()
    );

    // Shed the outgoing best-effort request and time out the outgoing guaranteed one.
    assert_eq!(
        (true, RefundPool::default()),
        shed_largest_message(&mut queues, &best_effort.sender, &BTreeMap::new())
    );
    let mut refunds = RefundPool::default();
    let metrics = FakeDropMessageMetrics::default();
    queues.time_out_messages(
        coarse_time(u32::MAX).into(),
        &best_effort.sender,
        &BTreeMap::new(),
        &mut refunds,
        &metrics,
    );
<<<<<<< HEAD
    assert_eq!(RefundPool::default(), refunds);
=======
    assert!(refunds.is_empty());
>>>>>>> f46d6c92
    assert_eq!(
        btreemap! {
            ("request", "outbound", "guaranteed response") => 1,
        },
        *metrics.timed_out_messages.borrow(),
    );

    // Input queue slots and the input queue memory reservation were consumed.
    expected_queue_stats = QueueStats {
        guaranteed_response_memory_reservations: 1,
        input_queues_reserved_slots: 0,
        output_queues_reserved_slots: 2,
    };
    assert_eq!(expected_queue_stats, queues.queue_stats);

    // And pop the two reject responses.
    queues.pop_input().unwrap();
    queues.pop_input().unwrap();

    // No change in slot and memory reservations.
    assert_eq!(expected_queue_stats, queues.queue_stats);
    // But back to all-zero message stats.
    assert_eq!(&MessageStats::default(), queues.message_stats());
}

/// Simulates sending an outgoing request and receiving an incoming response,
/// calling `garbage_collect()` throughout. This is always a no-op, until after
/// the response was consumed, when the queue pair is GC-ed and all fields are
/// reset to their default values.
#[test]
fn test_garbage_collect() {
    let this = canister_test_id(1);
    let other = canister_test_id(2);

    // A matching request and response pair.
    let request = RequestBuilder::default()
        .sender(this)
        .receiver(other)
        .build();
    let response = ResponseBuilder::default()
        .respondent(other)
        .originator(this)
        .build();

    // Empty `CanisterQueues`.
    let mut queues = CanisterQueues::default();
    assert!(queues.canister_queues.is_empty());
    // No-op.
    queues.garbage_collect();
    assert_eq!(CanisterQueues::default(), queues);

    // Push output request.
    queues
        .push_output_request(request.into(), UNIX_EPOCH)
        .unwrap();
    // No-op.
    queues.garbage_collect();
    assert!(queues.has_output());
    assert_eq!(1, queues.canister_queues.len());

    // "Route" output request.
    queues.output_into_iter().next();
    // No-op.
    queues.garbage_collect();
    // No messages, but the queue pair is not GC-ed (due to the reserved slot).
    assert!(!queues.has_output());
    assert_eq!(1, queues.canister_queues.len());

    // Push input response.
    assert_eq!(Ok(None), queues.push_input(response.into(), LocalSubnet));
    // Before popping any input, `next_input_source` has default value.
    assert_eq!(InputSource::default(), queues.input_schedule.input_source());
    // No-op.
    queues.garbage_collect();
    // Still one queue pair.
    assert!(queues.has_input());
    assert_eq!(1, queues.canister_queues.len());

    // "Process" response.
    queues.pop_input();
    // After having popped an input, `next_input_source` has advanced.
    assert_ne!(InputSource::default(), queues.input_schedule.input_source());
    // No more inputs, but we still have the queue pair.
    assert!(!queues.has_input());
    assert_eq!(1, queues.canister_queues.len());

    // Queue pair can finally be GC-ed.
    queues.garbage_collect();
    // No canister queues left.
    assert!(queues.canister_queues.is_empty());
    // And all fields have been reset to their default values.
    assert_eq!(CanisterQueues::default(), queues);
}

/// Tests that even when `garbage_collect()` would otherwise be a no-op, fields
/// are always reset to default.
#[test]
fn test_garbage_collect_restores_defaults() {
    let this = canister_test_id(1);

    // Empty `CanisterQueues`.
    let mut queues = CanisterQueues::default();
    assert_eq!(CanisterQueues::default(), queues);

    // Push and pop an ingress message.
    queues.push_ingress(IngressBuilder::default().receiver(this).build());
    assert!(queues.pop_input().is_some());
    // `next_input_source` has now advanced to `RemoteSubnet`.
    assert_ne!(CanisterQueues::default(), queues);

    // But `garbage_collect()` should restore the struct to its default value.
    queues.garbage_collect();
    assert_eq!(0, pb_queues::CanisterQueues::from(&queues).encoded_len());
}

#[test]
fn test_reject_subnet_output_request() {
    let this = canister_test_id(1);

    let request = RequestBuilder::default()
        .sender(this)
        .receiver(IC_00)
        .build();
    let reject_context = RejectContext::new(ic_error_types::RejectCode::DestinationInvalid, "");

    let mut queues = CanisterQueues::default();

    // Reject an output request without having enqueued it first.
    queues
        .reject_subnet_output_request(request, reject_context.clone(), &BTreeSet::new())
        .unwrap();

    // There is now a reject response.
    assert_eq!(
        CanisterInput::Response(Arc::new(
            ResponseBuilder::default()
                .respondent(IC_00)
                .originator(this)
                .response_payload(Payload::Reject(reject_context))
                .build()
        )),
        queues.pop_input().unwrap()
    );

    // And after popping it, there are no messages or reserved slots left.
    queues.garbage_collect();
    assert!(queues.canister_queues.is_empty());
    assert!(queues.store.is_empty());
}

#[test]
fn test_output_queues_for_each() {
    let this = canister_test_id(13);
    let other_1 = canister_test_id(1);
    let other_2 = canister_test_id(2);

    // 3 requests to `other_1`, one to `other_2`.
    let request_1 = RequestBuilder::default()
        .sender(this)
        .receiver(other_1)
        .method_name("request_1")
        .build();
    let request_2 = RequestBuilder::default()
        .sender(this)
        .receiver(other_1)
        .method_name("request_2")
        .build();
    let request_3 = RequestBuilder::default()
        .sender(this)
        .receiver(other_1)
        .method_name("request_3")
        .build();
    let request_4 = RequestBuilder::default()
        .sender(this)
        .receiver(other_2)
        .method_name("request_4")
        .build();

    let mut queues = CanisterQueues::default();
    queues
        .push_output_request(request_1.into(), UNIX_EPOCH)
        .unwrap();
    queues
        .push_output_request(request_2.into(), UNIX_EPOCH)
        .unwrap();
    queues
        .push_output_request(request_3.into(), UNIX_EPOCH)
        .unwrap();
    queues
        .push_output_request(request_4.into(), UNIX_EPOCH)
        .unwrap();

    // Should have 2 queue pairs (one for `other_1`, one for `other_2`).
    assert_eq!(2, queues.canister_queues.len());

    let mut seen = Vec::new();
    queues.output_queues_for_each(|canister_id, msg| match msg {
        RequestOrResponse::Request(req) => {
            seen.push((*canister_id, req.method_name.clone()));
            // Turn down `request_2`, accept everything else.
            if req.method_name == "request_2" {
                return Err(());
            }
            Ok(())
        }
        _ => unreachable!(),
    });

    // Ensure we've seen `request_1` and `request_2` to `other_1`; and
    // `request_4` to `other_2`; but not `request_3`.
    assert_eq!(
        vec![
            (other_1, "request_1".into()),
            (other_1, "request_2".into()),
            (other_2, "request_4".into())
        ],
        seen
    );

    // `request_2` and `request_3` should have been left in place.
    let mut seen = Vec::new();
    queues.output_queues_for_each(|canister_id, msg| match msg {
        RequestOrResponse::Request(req) => {
            seen.push((*canister_id, req.method_name.clone()));
            Ok(())
        }
        _ => unreachable!(),
    });
    assert_eq!(
        vec![(other_1, "request_2".into()), (other_1, "request_3".into())],
        seen
    );

    // No output left.
    assert!(!queues.has_output());
    // And the pool is also empty.
    assert!(queues.store.is_empty());
}

#[test]
fn test_peek_output_with_stale_references() {
    let mut queues = CanisterQueues::default();
    let canister1 = canister_test_id(1);
    let canister2 = canister_test_id(2);
    let canister3 = canister_test_id(3);

    let receivers = [canister1, canister2, canister1, canister3];
    let requests = receivers
        .iter()
        .enumerate()
        .map(|(i, receiver)| {
            RequestBuilder::default()
                .receiver(*receiver)
                .deadline(coarse_time(1000 + i as u32))
                .sender_reply_callback(CallbackId::from(i as u64))
                .build()
        })
        .collect::<Vec<_>>();

    for request in requests.iter() {
        queues
            .push_output_request(request.clone().into(), UNIX_EPOCH)
            .unwrap();
    }

    let own_canister_id = canister_test_id(13);
    let local_canisters = BTreeMap::new();
    // Time out the first two requests, including the only request to canister 2.
    time_out_messages(
        &mut queues,
        coarse_time(1002).into(),
        &own_canister_id,
        &local_canisters,
    );

    assert!(queues.has_output());

    // One message to canister 1.
    let request2: RequestOrResponse = requests.get(2).unwrap().clone().into();
    assert_eq!(Some(&request2), queues.peek_output(&canister1));
    assert_eq!(Some(request2), queues.pop_canister_output(&canister1));
    assert_eq!(None, queues.peek_output(&canister1));

    // No message to canister 2.
    assert_eq!(None, queues.peek_output(&canister2));

    // One message to canister 3.
    let request3: RequestOrResponse = requests.get(3).unwrap().clone().into();
    assert_eq!(Some(&request3), queues.peek_output(&canister3));
    assert_eq!(Some(request3), queues.pop_canister_output(&canister3));
    assert_eq!(None, queues.peek_output(&canister3));

    assert!(!queues.has_output());
    assert!(queues.store.pool.len() == 2);
}

// Must be duplicated here, because the `ic_test_utilities` one pulls in the
// `CanisterQueues` defined by its `ic_replicated_state`, not the ones from
// `crate` and we wouldn't have access to its non-public methods.
prop_compose! {
    /// Strategy that generates an arbitrary `CanisterQueues` (and a matching
    /// iteration order); with up to `max_requests` outbound requests; addressed to
    /// up to `max_receivers` (if `Some`) or one request per receiver (if `None`).
    fn arb_canister_output_queues(
        max_requests: usize,
        max_receivers: Option<usize>,
    )(
        num_receivers in arb_num_receivers(max_receivers),
        reqs in prop::collection::vec(arbitrary::request(), 0..max_requests)
    ) -> (CanisterQueues, VecDeque<RequestOrResponse>) {
        new_canister_output_queues_for_test(reqs, canister_test_id(42), num_receivers)
    }
}

#[test_strategy::proptest]
fn output_into_iter_peek_and_next_consistent(
    #[strategy(arb_canister_output_queues(10, Some(5)))] test: (
        CanisterQueues,
        VecDeque<RequestOrResponse>,
    ),
) {
    let (mut canister_queues, raw_requests) = test;
    let mut output_iter = canister_queues.output_into_iter();

    let mut popped = 0;
    while let Some(msg) = output_iter.peek() {
        popped += 1;
        prop_assert_eq!(Some(msg.clone()), output_iter.next());
    }

    prop_assert_eq!(output_iter.next(), None);
    prop_assert_eq!(raw_requests.len(), popped);
    prop_assert!(canister_queues.store.is_empty());
}

#[test_strategy::proptest]
fn output_into_iter_peek_and_next_consistent_with_excludes(
    #[strategy(arb_canister_output_queues(10, None))] test: (
        CanisterQueues,
        VecDeque<RequestOrResponse>,
    ),
    #[strategy(0..=1_u64)] start: u64,
    #[strategy(2..=5_u64)] exclude_step: u64,
) {
    let (mut canister_queues, raw_requests) = test;
    let mut output_iter = canister_queues.output_into_iter();

    let mut i = start;
    let mut popped = 0;
    let mut excluded = 0;
    while let Some(msg) = output_iter.peek() {
        i += 1;
        if i % exclude_step == 0 {
            output_iter.exclude_queue();
            excluded += 1;
            continue;
        }
        popped += 1;
        prop_assert_eq!(Some(msg.clone()), output_iter.next());
    }
    prop_assert_eq!(output_iter.pop(), None);
    prop_assert_eq!(raw_requests.len(), excluded + popped);
}

#[test_strategy::proptest]
fn output_into_iter_leaves_non_consumed_messages_untouched(
    #[strategy(arb_canister_output_queues(10, Some(5)))] test: (
        CanisterQueues,
        VecDeque<RequestOrResponse>,
    ),
) {
    let (mut canister_queues, mut raw_requests) = test;
    let num_requests = raw_requests.len();

    // Consume half of the messages in the canister queues and verify whether we pop the
    // expected elements.
    {
        let mut output_iter = canister_queues.output_into_iter();

        for _ in 0..num_requests / 2 {
            let popped_message = output_iter.next().unwrap();
            let expected_message = raw_requests.pop_front().unwrap();
            prop_assert_eq!(popped_message, expected_message);
        }

        prop_assert_eq!(
            canister_queues.output_queues_message_count(),
            num_requests - num_requests / 2
        );
    }

    // Ensure that the messages that have not been consumed above are still in the queues
    // after dropping `output_iter`.
    while let Some(raw) = raw_requests.pop_front() {
        if let Some(msg) = canister_queues.pop_canister_output(&raw.receiver()) {
            prop_assert_eq!(raw, msg);
        } else {
            prop_assert!(false, "Not all unconsumed messages left in canister queues");
        }
    }

    // Ensure that there are no messages left in the canister queues.
    prop_assert_eq!(canister_queues.output_queues_message_count(), 0);
    // And the pool is empty.
    prop_assert!(canister_queues.store.is_empty());
}

#[test_strategy::proptest]
fn output_into_iter_with_exclude_leaves_excluded_queues_untouched(
    #[strategy(arb_canister_output_queues(10, None))] test: (
        CanisterQueues,
        VecDeque<RequestOrResponse>,
    ),
    #[strategy(0..=1_u64)] start: u64,
    #[strategy(2..=5_u64)] exclude_step: u64,
) {
    let (mut canister_queues, mut raw_requests) = test;
    let mut excluded_requests = VecDeque::new();
    // Consume half of the messages in the canister queues and verify whether we pop the
    // expected elements.
    {
        let mut output_iter = canister_queues.output_into_iter();

        let mut i = start;
        let mut excluded = 0;
        while let Some(peeked_message) = output_iter.peek() {
            i += 1;
            if i % exclude_step == 0 {
                output_iter.exclude_queue();
                // We only have one message per queue, so popping this request
                // should leave us with a consistent expected queue
                excluded_requests.push_back(raw_requests.pop_front().unwrap());
                excluded += 1;
                continue;
            }

            let peeked_message = peeked_message.clone();
            let popped_message = output_iter.pop().unwrap();
            prop_assert_eq!(&popped_message, &peeked_message);
            let expected_message = raw_requests.pop_front().unwrap();
            prop_assert_eq!(&popped_message, &expected_message);
        }

        prop_assert_eq!(canister_queues.output_queues_message_count(), excluded);
    }

    // Ensure that the messages that have not been consumed above are still in the queues
    // after dropping `output_iter`.
    while let Some(raw) = excluded_requests.pop_front() {
        if let Some(msg) = canister_queues.pop_canister_output(&raw.receiver()) {
            prop_assert_eq!(
                &raw,
                &msg,
                "Popped message does not correspond with expected message. popped: {:?}. expected: {:?}.",
                msg,
                raw
            );
        } else {
            prop_assert!(false, "Not all unconsumed messages left in canister queues");
        }
    }

    // Ensure that there are no messages left in the canister queues.
    prop_assert_eq!(canister_queues.output_queues_message_count(), 0);
    // And the pool is empty.
    prop_assert!(canister_queues.store.is_empty());
}

#[test_strategy::proptest]
fn output_into_iter_yields_correct_elements(
    #[strategy(arb_canister_output_queues(10, Some(5)))] test: (
        CanisterQueues,
        VecDeque<RequestOrResponse>,
    ),
) {
    let (mut canister_queues, raw_requests) = test;
    let recovered: VecDeque<_> = canister_queues.output_into_iter().collect();

    prop_assert_eq!(raw_requests, recovered);
}

#[test_strategy::proptest]
fn output_into_iter_exclude_leaves_state_untouched(
    #[strategy(arb_canister_output_queues(10, Some(5)))] test: (
        CanisterQueues,
        VecDeque<RequestOrResponse>,
    ),
) {
    let (mut canister_queues, _raw_requests) = test;
    let expected_canister_queues = canister_queues.clone();
    let mut output_iter = canister_queues.output_into_iter();

    while output_iter.peek().is_some() {
        output_iter.exclude_queue();
    }
    // Check that there's nothing left to pop.
    prop_assert!(output_iter.next().is_none());

    prop_assert_eq!(expected_canister_queues, canister_queues);
}

#[test_strategy::proptest]
fn output_into_iter_peek_pop_loop_terminates(
    #[strategy(arb_canister_output_queues(10, Some(5)))] test: (
        CanisterQueues,
        VecDeque<RequestOrResponse>,
    ),
) {
    let (mut canister_queues, _raw_requests) = test;
    let mut output_iter = canister_queues.output_into_iter();

    while let Some(msg) = output_iter.peek() {
        prop_assert_eq!(Some(msg.clone()), output_iter.next());
    }
    prop_assert_eq!(None, output_iter.next());
}

#[test_strategy::proptest]
fn output_into_iter_peek_pop_loop_with_excludes_terminates(
    #[strategy(arb_canister_output_queues(10, Some(5)))] test: (
        CanisterQueues,
        VecDeque<RequestOrResponse>,
    ),
    #[strategy(0..=1_u64)] start: u64,
    #[strategy(2..=5_u64)] exclude_step: u64,
) {
    let (mut canister_queues, _raw_requests) = test;
    let mut output_iter = canister_queues.output_into_iter();

    let mut i = start;
    while let Some(msg) = output_iter.peek() {
        i += 1;
        if i % exclude_step == 0 {
            output_iter.exclude_queue();
            continue;
        }
        prop_assert_eq!(Some(msg.clone()), output_iter.next());
    }
}

#[test_strategy::proptest]
fn output_into_iter_peek_with_stale_references(
    #[strategy(arb_canister_output_queues(10, Some(5)))] test: (
        CanisterQueues,
        VecDeque<RequestOrResponse>,
    ),
    #[any] deadline: u32,
) {
    let (mut canister_queues, _raw_requests) = test;
    let own_canister_id = canister_test_id(13);
    let local_canisters = BTreeMap::new();
    // Time out some messages.
    time_out_messages(
        &mut canister_queues,
        coarse_time(deadline).into(),
        &own_canister_id,
        &local_canisters,
    );
    // And shed one more.
    shed_largest_message(&mut canister_queues, &own_canister_id, &local_canisters);

    // Peek and pop until the output queues are empty.
    let mut output_iter = canister_queues.output_into_iter();
    while let Some(msg) = output_iter.peek() {
        prop_assert_eq!(Some(msg.clone()), output_iter.next());
    }
    prop_assert_eq!(None, output_iter.next());
}

#[test_strategy::proptest]
fn output_into_iter_pop_with_stale_references(
    #[strategy(arb_canister_output_queues(10, Some(5)))] test: (
        CanisterQueues,
        VecDeque<RequestOrResponse>,
    ),
    #[any] deadline: u32,
) {
    let (mut canister_queues, _raw_requests) = test;
    let own_canister_id = canister_test_id(13);
    let local_canisters = BTreeMap::new();
    // Time out some messages.
    time_out_messages(
        &mut canister_queues,
        coarse_time(deadline).into(),
        &own_canister_id,
        &local_canisters,
    );
    // And shed one more.
    shed_largest_message(&mut canister_queues, &own_canister_id, &local_canisters);

    // Pop (after optionally peeking) a few times.
    let mut output_iter = canister_queues.output_into_iter();
    let mut should_peek = deadline % 2 == 0;
    for _ in 0..3 {
        if should_peek {
            output_iter.peek();
        }
        if output_iter.next().is_none() {
            break;
        };
        should_peek = !should_peek;
    }

    // Invariants should hold.
    prop_assert_eq!(Ok(()), canister_queues.test_invariants());
}

/// Tests that 'has_expired_deadlines` reports:
/// - false for an empty `CanisterQueues`.
/// - false for a non-empty `CanisterQueues` using a current time < all deadlines.
/// - true for a non-empty `CanisterQueues` using a current time >= at least one deadline.
#[test]
fn has_expired_deadlines_reports_correctly() {
    let mut canister_queues = CanisterQueues::default();

    let time0 = Time::from_secs_since_unix_epoch(0).unwrap();
    assert!(!canister_queues.has_expired_deadlines(time0 + REQUEST_LIFETIME));

    let time1 = Time::from_secs_since_unix_epoch(1).unwrap();
    canister_queues
        .push_output_request(request(1, NO_DEADLINE).into(), time0)
        .unwrap();

    let current_time = time0 + REQUEST_LIFETIME;
    assert!(!canister_queues.has_expired_deadlines(current_time));

    let current_time = time1 + REQUEST_LIFETIME;
    assert!(canister_queues.has_expired_deadlines(current_time));

    // Pop the output request.
    canister_queues.output_into_iter().next().unwrap();
    assert!(!canister_queues.has_expired_deadlines(current_time));

    let time100 = coarse_time(100);
    let time101 = Time::from_secs_since_unix_epoch(101).unwrap();

    // Enqueue an inbound best-effort response. No expired deadlines, as inbound
    // responses don't expire.
    assert_eq!(
        Ok(None),
        canister_queues.push_input(response(1, time100).into(), LocalSubnet)
    );
    assert!(!canister_queues.has_expired_deadlines(time101));

    // But an inbound best-effort request does expire.
    assert_eq!(
        Ok(None),
        canister_queues.push_input(request(2, time100).into(), LocalSubnet)
    );
    assert!(canister_queues.has_expired_deadlines(time101));
}

/// Tests `time_out_messages` on an instance of `CanisterQueues` that contains
/// exactly 4 output messages:
/// - A guaranteed response request addressed to self.
/// - A best-effort request addressed to a local canister.
/// - Two guaranteed response requests adressed to a remote canister.
#[test]
fn time_out_messages_pushes_correct_reject_responses() {
    let mut canister_queues = CanisterQueues::default();

    let own_canister_id = canister_test_id(67);
    let local_canister_id = canister_test_id(79);
    let remote_canister_id = canister_test_id(97);

    let t0 = Time::from_secs_since_unix_epoch(0).unwrap();
    let t1 = Time::from_secs_since_unix_epoch(1).unwrap();
    let d1 = CoarseTime::floor(t1);

    for (canister_id, callback_id, time, deadline) in [
        (own_canister_id, 0, t0, NO_DEADLINE),
        (local_canister_id, 1, t0, d1),
        (remote_canister_id, 2, t0, NO_DEADLINE),
        (remote_canister_id, 3, t1, NO_DEADLINE),
    ] {
        canister_queues
            .push_output_request(
                Arc::new(Request {
                    receiver: canister_id,
                    sender: own_canister_id,
                    sender_reply_callback: CallbackId::from(callback_id),
                    payment: Cycles::from(7_u64),
                    method_name: "No-Op".to_string(),
                    method_payload: vec![],
                    metadata: Default::default(),
                    deadline,
                }),
                time,
            )
            .unwrap();
    }

    let local_canisters = maplit::btreemap! {
        local_canister_id => {
            let scheduler_state = SchedulerState::default();
            let system_state = SystemState::new_running_for_testing(
                CanisterId::from_u64(42),
                user_test_id(24).get(),
                Cycles::new(1 << 36),
                NumSeconds::from(100_000),
            );
            CanisterState::new(system_state, None, scheduler_state)
        }
    };

    // 3 messages dropped. Zero cycles lost (all were refunded).
    let current_time = t0 + REQUEST_LIFETIME + Duration::from_secs(1);
    assert_eq!(
        (3, RefundPool::default()),
        time_out_messages(
            &mut canister_queues,
            current_time,
            &own_canister_id,
            &local_canisters
        ),
    );

    // Check that each canister has one request timed out in the output queue and one
    // reject response in the corresponding input queue.
    assert_eq!(1, canister_queues.queue_stats.input_queues_reserved_slots);
    let message_stats = canister_queues.message_stats();
    assert_eq!(3, message_stats.inbound_message_count);
    assert_eq!(2, message_stats.inbound_guaranteed_response_count);
    assert_eq!(1, message_stats.outbound_message_count);

    // Explicitly check the contents of the reject responses.
    let check_reject_response = |from_canister: CanisterId,
                                 callback_id: u64,
                                 deadline: CoarseTime| {
        let input_queue_from_canister = &canister_queues
            .canister_queues
            .get(&from_canister)
            .unwrap()
            .0;
        assert_eq!(1, input_queue_from_canister.len());
        let reference = input_queue_from_canister.peek().unwrap();
        let reject_response = canister_queues.store.get(reference);
        assert_eq!(
            CanisterInput::from(RequestOrResponse::from(Response {
                originator: own_canister_id,
                respondent: from_canister,
                originator_reply_callback: CallbackId::from(callback_id),
                refund: Cycles::from(7_u64),
                response_payload: Payload::Reject(RejectContext::new_with_message_length_limit(
                    RejectCode::SysTransient,
                    "Request timed out.",
                    MR_SYNTHETIC_REJECT_MESSAGE_MAX_LEN
                )),
                deadline,
            })),
            reject_response,
        );
    };
    check_reject_response(own_canister_id, 0, NO_DEADLINE);
    check_reject_response(local_canister_id, 1, d1);
    check_reject_response(remote_canister_id, 2, NO_DEADLINE);

    // Check that subnet input schedules contain the relevant canister IDs exactly once.
    assert_eq!(
        canister_queues.input_schedule.local_sender_schedule(),
        &VecDeque::from(vec![local_canister_id, own_canister_id]),
    );
    assert_eq!(
        canister_queues.input_schedule.remote_sender_schedule(),
        &VecDeque::from(vec![remote_canister_id]),
    );

    let current_time = t1 + REQUEST_LIFETIME + Duration::from_secs(1);
    assert_eq!(
        (1, RefundPool::default()),
        time_out_messages(
            &mut canister_queues,
            current_time,
            &own_canister_id,
            &local_canisters
        ),
    );

    // Zero input queue reserved slots, 4 inbound responses,
    assert_eq!(0, canister_queues.queue_stats.input_queues_reserved_slots);
    let message_stats = canister_queues.message_stats();
    assert_eq!(4, message_stats.inbound_message_count);
    assert_eq!(3, message_stats.inbound_guaranteed_response_count);
    assert_eq!(0, message_stats.outbound_message_count);
    // Check that timing out twice does not lead to duplicate entries in subnet input schedules.
    assert_eq!(
        canister_queues.input_schedule.remote_sender_schedule(),
        &VecDeque::from(vec![remote_canister_id]),
    );
    assert_eq!(Ok(()), canister_queues.test_invariants());
    assert_eq!(
        Ok(()),
        canister_queues.schedules_ok(&input_queue_type_from_local_canisters(vec![
            own_canister_id
        ]))
    );
}

#[test]
fn time_out_messages_produces_refunds() {
    let mut canister_queues = CanisterQueues::default();

    // Cartesian product of inbound / outbound, best-effort / guaranteed, request /
    // response; with cycle amounts that can be used as bit masks.
    //
    // `*` messages time out, but attached cycles are refunded. `**` messages time
    // out and attached cycles are lost.
    let inbound_best_effort_request = request_with_payment(0, SOME_DEADLINE, 1 << 0); // **
    let inbound_guaranteed_request = request_with_payment(1, NO_DEADLINE, 1 << 1);
    let inbound_best_effort_response = response_with_refund(2, SOME_DEADLINE, 1 << 2);
    let inbound_guaranteed_response = response_with_refund(3, NO_DEADLINE, 1 << 3);
    let outbound_best_effort_request = request_with_payment(4, SOME_DEADLINE, 1 << 4); // *
    let outbound_guaranteed_request = request_with_payment(5, NO_DEADLINE, 1 << 5); // *
    let outbound_best_effort_response = response_with_refund(6, SOME_DEADLINE, 1 << 6); // **
    let outbound_guaranteed_response = response_with_refund(7, NO_DEADLINE, 1 << 7);

    // Reserve slots for the 2 inbound and 2 outbound responses.
    for _ in 0..2 {
        canister_queues
            .push_output_request(request(0, NO_DEADLINE).into(), UNIX_EPOCH)
            .unwrap();
        canister_queues.output_into_iter().next().unwrap();

        canister_queues
            .push_input(request(0, NO_DEADLINE).into(), LocalSubnet)
            .unwrap();
        canister_queues.pop_input().unwrap();
    }

    // Enqueue the 8 messages.
    for message in [
        RequestOrResponse::from(inbound_best_effort_request.clone()),
        RequestOrResponse::from(inbound_guaranteed_request.clone()),
        RequestOrResponse::from(inbound_best_effort_response.clone()),
        RequestOrResponse::from(inbound_guaranteed_response.clone()),
    ] {
        canister_queues.push_input(message, LocalSubnet).unwrap();
    }
    for request in [
        outbound_best_effort_request.clone(),
        outbound_guaranteed_request.clone(),
    ] {
        canister_queues
            .push_output_request(request.into(), UNIX_EPOCH)
            .unwrap();
    }
    for response in [
        outbound_best_effort_response.clone(),
        outbound_guaranteed_response.clone(),
    ] {
        // Reserve a slot.
        canister_queues.push_output_response(response.into());
    }

    // 4 messages dropped:
    //  1. `inbound_best_effort_request`
    //  2. `outbound_best_effort_request`
    //  3. `outbound_guaranteed_request`
    //  4. `outbound_best_effort_response`
    //
    // From among these, only the cycles attached to (1) and (4) produce refund
    // messages (reject responses with refunds are generated for both outbound
    // requests).
    let current_time = UNIX_EPOCH + 2 * REQUEST_LIFETIME;
    let own_canister_id = inbound_best_effort_request.sender;
    let mut refunds = RefundPool::default();
    let metrics = FakeDropMessageMetrics::default();
    canister_queues.time_out_messages(
        current_time,
        &own_canister_id,
        &BTreeMap::new(),
        &mut refunds,
        &metrics,
    );
    assert_eq!(
        btreemap! {
            ("request", "inbound", "best-effort") => 1,
            ("request", "outbound", "best-effort") => 1,
            ("request", "outbound", "guaranteed response") => 1,
            ("response", "outbound", "best-effort") => 1,
        },
        *metrics.timed_out_messages.borrow(),
    );
    assert_eq!(
        refund_pool(&[
            (
                inbound_best_effort_request.sender,
                inbound_best_effort_request.payment
            ),
            (
                outbound_best_effort_response.originator,
                outbound_best_effort_response.refund
            )
        ]),
        refunds
    );
}

/// These tests are used to check the compatibility with the mainnet version.
/// They are not meant to be run as part of the regular test suite (hence the ignore attributes),
/// but instead invoked from the compiled test binary by a separate compatibility test.
mod mainnet_compatibility_tests {
    use prost::Message;
    use std::fs::File;
    use std::io::Write;

    #[cfg(test)]
    mod basic_test {

        use super::super::*;
        use super::*;

        const OUTPUT_NAME: &str = "queues.pbuf";
        const CANISTER_ID: CanisterId = CanisterId::from_u64(42);
        const OTHER_CANISTER_ID: CanisterId = CanisterId::from_u64(13);

        #[test]
        #[ignore]
        fn serialize() {
            let mut fixture = CanisterQueuesFixture::new_with_ids(CANISTER_ID, OTHER_CANISTER_ID);

            fixture.push_input_request(NO_DEADLINE).unwrap();
            fixture.push_output_request(NO_DEADLINE).unwrap();
            assert_eq!(Ok(None), fixture.push_input_response(NO_DEADLINE));
            fixture.push_output_response(NO_DEADLINE);

            let pb_queues: pb_queues::CanisterQueues = (&fixture.queues).into();
            let serialized = pb_queues.encode_to_vec();

            let output_path = std::path::Path::new(OUTPUT_NAME);
            File::create(output_path)
                .unwrap()
                .write_all(&serialized)
                .unwrap();
        }

        #[test]
        #[ignore]
        fn deserialize() {
            let serialized = std::fs::read(OUTPUT_NAME).expect("Could not read file");
            let pb_queues = pb_queues::CanisterQueues::decode(&serialized as &[u8])
                .expect("Failed to deserialize the protobuf");
            let queues = CanisterQueues::try_from((
                pb_queues,
                &StrictMetrics as &dyn CheckpointLoadingMetrics,
            ))
            .expect("Failed to convert the protobuf to CanisterQueues");
            let mut fixture = CanisterQueuesFixture {
                queues,
                this: CANISTER_ID,
                other: OTHER_CANISTER_ID,
                last_callback_id: 0,
            };
            assert_matches!(fixture.pop_input(), Some(CanisterInput::Request(req)) if req.deadline == NO_DEADLINE);
            assert_matches!(fixture.pop_input(), Some(CanisterInput::Response(rep)) if rep.deadline == NO_DEADLINE);
            assert_eq!(fixture.pop_input(), None);
            assert!(!fixture.queues.has_input());

            assert_matches!(fixture.pop_output(), Some(RequestOrResponse::Request(req)) if req.deadline == NO_DEADLINE);
            assert_matches!(fixture.pop_output(), Some(RequestOrResponse::Response(rep)) if rep.deadline == NO_DEADLINE);
            assert_eq!(fixture.pop_input(), None);
            assert!(!fixture.queues.has_output());
        }
    }

    #[cfg(test)]
    mod best_effort_test {

        use super::super::*;
        use super::*;

        const OUTPUT_NAME: &str = "queues.pbuf";
        const CANISTER_ID: CanisterId = CanisterId::from_u64(42);
        const OTHER_CANISTER_ID: CanisterId = CanisterId::from_u64(13);

        #[test]
        #[ignore]
        fn serialize() {
            let mut fixture = CanisterQueuesFixture::new_with_ids(CANISTER_ID, OTHER_CANISTER_ID);

            fixture.push_input_request(NO_DEADLINE).unwrap();
            fixture.push_output_request(NO_DEADLINE).unwrap();
            assert_eq!(Ok(None), fixture.push_input_response(NO_DEADLINE));
            fixture.push_output_response(NO_DEADLINE);

            fixture.push_input_request(SOME_DEADLINE).unwrap();
            fixture.push_output_request(SOME_DEADLINE).unwrap();
            assert_eq!(Ok(None), fixture.push_input_response(SOME_DEADLINE));
            fixture.push_output_response(SOME_DEADLINE);

            let pb_queues: pb_queues::CanisterQueues = (&fixture.queues).into();
            let serialized = pb_queues.encode_to_vec();

            let output_path = std::path::Path::new(OUTPUT_NAME);
            File::create(output_path)
                .unwrap()
                .write_all(&serialized)
                .unwrap();
        }

        #[test]
        #[ignore]
        fn deserialize() {
            let serialized = std::fs::read(OUTPUT_NAME).expect("Could not read file");
            let pb_queues = pb_queues::CanisterQueues::decode(&serialized as &[u8])
                .expect("Failed to deserialize the protobuf");
            let queues = CanisterQueues::try_from((
                pb_queues,
                &StrictMetrics as &dyn CheckpointLoadingMetrics,
            ))
            .expect("Failed to convert the protobuf to CanisterQueues");
            let mut fixture = CanisterQueuesFixture {
                queues,
                this: CANISTER_ID,
                other: OTHER_CANISTER_ID,
                last_callback_id: 0,
            };
            assert_matches!(fixture.pop_input(), Some(CanisterInput::Request(req)) if req.deadline == NO_DEADLINE);
            assert_matches!(fixture.pop_input(), Some(CanisterInput::Response(rep)) if rep.deadline == NO_DEADLINE);
            assert_matches!(fixture.pop_input(), Some(CanisterInput::Request(req)) if req.deadline == SOME_DEADLINE);
            assert_matches!(fixture.pop_input(), Some(CanisterInput::Response(rep)) if rep.deadline == SOME_DEADLINE);
            assert_eq!(fixture.pop_input(), None);
            assert!(!fixture.queues.has_input());

            assert_matches!(fixture.pop_output(), Some(RequestOrResponse::Request(req)) if req.deadline == NO_DEADLINE);
            assert_matches!(fixture.pop_output(), Some(RequestOrResponse::Response(rep)) if rep.deadline == NO_DEADLINE);
            assert_matches!(fixture.pop_output(), Some(RequestOrResponse::Request(req)) if req.deadline == SOME_DEADLINE);
            assert_matches!(fixture.pop_output(), Some(RequestOrResponse::Response(rep)) if rep.deadline == SOME_DEADLINE);
            assert_eq!(fixture.pop_input(), None);
            assert!(!fixture.queues.has_output());
        }
    }

    /// Test that, with multiple input queues of different types, the order in which they
    /// are consumed stays the same
    mod input_order_test {
        use super::super::*;
        use super::*;

        const OUTPUT_NAME: &str = "queues.pbuf";
        const CANISTER_ID: CanisterId = CanisterId::from_u64(42);
        const LOCAL_CANISTER_ID: CanisterId = CanisterId::from_u64(13);
        const REMOTE_CANISTER_ID: CanisterId = CanisterId::from_u64(666);
        const USER_ID: UserId = user_test_id(7);

        #[test]
        #[ignore]
        fn serialize() {
            let mut queues = CanisterQueuesMultiFixture::new();
            queues.this = CANISTER_ID;

            // Put a request and a response from a local canister in the input queues
            queues
                .push_input_request(LOCAL_CANISTER_ID, LocalSubnet)
                .unwrap();
            assert_eq!(
                Ok(None),
                queues.reserve_and_push_input_response(LOCAL_CANISTER_ID, LocalSubnet)
            );

            // Put a request and a response from a remote canister in the input queues
            queues
                .push_input_request(REMOTE_CANISTER_ID, RemoteSubnet)
                .unwrap();
            assert_eq!(
                Ok(None),
                queues.reserve_and_push_input_response(REMOTE_CANISTER_ID, RemoteSubnet)
            );

            // Put a request from the canister itself in the input queues
            queues.push_input_request(CANISTER_ID, LocalSubnet).unwrap();

            // Put an ingress message in the input queues
            queues.push_ingress(
                IngressBuilder::default()
                    .source(USER_ID)
                    .receiver(CANISTER_ID)
                    .build(),
            );

            let pb_queues: pb_queues::CanisterQueues = (&queues.queues).into();
            let serialized = pb_queues.encode_to_vec();

            let output_path = std::path::Path::new(OUTPUT_NAME);
            File::create(output_path)
                .unwrap()
                .write_all(&serialized)
                .unwrap();
        }

        #[test]
        #[ignore]
        fn deserialize() {
            let serialized = std::fs::read(OUTPUT_NAME).expect("Could not read file");
            let pb_queues = pb_queues::CanisterQueues::decode(&serialized as &[u8])
                .expect("Failed to deserialize the protobuf");
            let c_queues = CanisterQueues::try_from((
                pb_queues,
                &StrictMetrics as &dyn CheckpointLoadingMetrics,
            ))
            .expect("Failed to convert the protobuf to CanisterQueues");

            let mut queues = CanisterQueuesMultiFixture::new();
            queues.queues = c_queues;
            queues.this = CANISTER_ID;

            assert_matches!(queues.pop_input(), Some(CanisterInput::Request(ref req)) if req.sender == LOCAL_CANISTER_ID);
            assert_matches!(queues.pop_input(), Some(CanisterInput::Ingress(ref ing)) if ing.source == USER_ID);
            assert_matches!(queues.pop_input(), Some(CanisterInput::Request(ref req)) if req.sender == REMOTE_CANISTER_ID);
            assert_matches!(queues.pop_input(), Some(CanisterInput::Request(ref req)) if req.sender == CANISTER_ID);
            assert_matches!(queues.pop_input(), Some(CanisterInput::Response(ref req)) if req.respondent == REMOTE_CANISTER_ID);
            assert_matches!(queues.pop_input(), Some(CanisterInput::Response(ref req)) if req.respondent == LOCAL_CANISTER_ID);

            assert_eq!(queues.pop_input(), None);
            assert!(!queues.has_input());
        }
    }

    #[cfg(test)]
    mod refunds_test {

        use super::super::*;
        use super::*;

        const OUTPUT_NAME: &str = "refunds.pbuf";
        const CANISTER_ID: CanisterId = CanisterId::from_u64(42);
        const OTHER_CANISTER_ID: CanisterId = CanisterId::from_u64(13);

        fn make_refund_pool() -> refunds::RefundPool {
            let mut refund_pool = refunds::RefundPool::new();

            refund_pool.add(CANISTER_ID, Cycles::new(100));
            refund_pool.add(OTHER_CANISTER_ID, Cycles::new(200));
            refund_pool.add(CANISTER_ID, Cycles::new(200));

            refund_pool
        }

        #[test]
        #[ignore]
        fn serialize() {
            let refund_pool = make_refund_pool();

            let proto_refunds: pb_queues::Refunds = (&refund_pool).into();
            let serialized = proto_refunds.encode_to_vec();

            let output_path = std::path::Path::new(OUTPUT_NAME);
            File::create(output_path)
                .unwrap()
                .write_all(&serialized)
                .unwrap();
        }

        #[test]
        #[ignore]
        fn deserialize() {
            let serialized = std::fs::read(OUTPUT_NAME).expect("Could not read file");
            let proto_refunds = pb_queues::Refunds::decode(&serialized as &[u8])
                .expect("Failed to deserialize the protobuf");
            let refunds = refunds::RefundPool::try_from((
                proto_refunds,
                &StrictMetrics as &dyn CheckpointLoadingMetrics,
            ))
            .expect("Failed to convert the protobuf to RefundPool");

            assert_eq!(make_refund_pool(), refunds);
        }
    }
}<|MERGE_RESOLUTION|>--- conflicted
+++ resolved
@@ -1449,11 +1449,7 @@
         &mut refunds,
         &metrics,
     );
-<<<<<<< HEAD
-    assert_eq!(0, refunds.len());
-=======
     assert!(refunds.is_empty());
->>>>>>> f46d6c92
     assert_eq!(
         btreemap! {
             ("request", "inbound", "best-effort") => 3,
@@ -2511,11 +2507,7 @@
         },
         *metrics.timed_out_messages.borrow(),
     );
-<<<<<<< HEAD
-    assert_eq!(RefundPool::default(), refunds);
-=======
     assert!(refunds.is_empty());
->>>>>>> f46d6c92
     assert_eq!(
         (
             true,
@@ -2686,11 +2678,7 @@
         &mut refunds,
         &metrics,
     );
-<<<<<<< HEAD
-    assert_eq!(RefundPool::default(), refunds);
-=======
     assert!(refunds.is_empty());
->>>>>>> f46d6c92
     assert_eq!(
         btreemap! {
             ("request", "outbound", "guaranteed response") => 1,
@@ -2833,11 +2821,7 @@
         &mut refunds,
         &metrics,
     );
-<<<<<<< HEAD
-    assert_eq!(RefundPool::default(), refunds);
-=======
     assert!(refunds.is_empty());
->>>>>>> f46d6c92
     assert_eq!(
         btreemap! {
             ("request", "outbound", "guaranteed response") => 1,
