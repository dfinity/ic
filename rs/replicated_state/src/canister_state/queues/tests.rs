use super::input_schedule::testing::InputScheduleTesting;
use super::message_pool::{MessageStats, REQUEST_LIFETIME};
use super::testing::new_canister_output_queues_for_test;
use super::*;
use crate::testing::FakeDropMessageMetrics;
use crate::{CanisterState, InputQueueType::*, SchedulerState, SystemState};
use assert_matches::assert_matches;
use ic_base_types::NumSeconds;
use ic_protobuf::proxy::ProxyDecodeError;
use ic_test_utilities_state::arb_num_receivers;
use ic_test_utilities_types::arbitrary;
use ic_test_utilities_types::ids::{canister_test_id, message_test_id, user_test_id};
use ic_test_utilities_types::messages::{IngressBuilder, RequestBuilder, ResponseBuilder};
use ic_types::messages::{CallbackId, MAX_INTER_CANISTER_PAYLOAD_IN_BYTES_U64, NO_DEADLINE};
use ic_types::time::{CoarseTime, UNIX_EPOCH, expiry_time_from_now};
use ic_types::{Cycles, UserId};
use maplit::btreemap;
use proptest::prelude::*;
use std::cell::RefCell;
use std::convert::TryInto;
use std::time::Duration;

/// Wrapper for `CanisterQueues` for tests using only one pair of
/// `(InputQueue, OutputQueue)` and arbitrary requests/responses.
struct CanisterQueuesFixture {
    pub queues: CanisterQueues,
    pub this: CanisterId,
    pub other: CanisterId,

    /// The last callback ID used for outbound requests / inbound responses. Ensures
    /// that all inbound responses have unique callback IDs.
    last_callback_id: u64,
}

impl CanisterQueuesFixture {
    fn new() -> CanisterQueuesFixture {
        CanisterQueuesFixture {
            queues: CanisterQueues::default(),
            this: canister_test_id(13),
            other: canister_test_id(11),
            last_callback_id: 0,
        }
    }

    fn new_with_ids(this: CanisterId, other: CanisterId) -> CanisterQueuesFixture {
        CanisterQueuesFixture {
            queues: CanisterQueues::default(),
            this,
            other,
            last_callback_id: 0,
        }
    }

    fn push_input_request(
        &mut self,
        deadline: CoarseTime,
    ) -> Result<(), (StateError, RequestOrResponse)> {
        self.queues
            .push_input(
                RequestBuilder::default()
                    .sender(self.other)
                    .receiver(self.this)
                    .deadline(deadline)
                    .build()
                    .into(),
                LocalSubnet,
            )
            .map(|dropped_response| {
                assert!(dropped_response.is_none());
            })
    }

    fn push_input_response(
        &mut self,
        deadline: CoarseTime,
    ) -> Result<Option<Arc<Response>>, (StateError, RequestOrResponse)> {
        self.last_callback_id += 1;
        self.queues.push_input(
            ResponseBuilder::default()
                .originator(self.this)
                .respondent(self.other)
                .originator_reply_callback(CallbackId::from(self.last_callback_id))
                .deadline(deadline)
                .build()
                .into(),
            LocalSubnet,
        )
    }

    fn try_push_deadline_expired_input(&mut self) -> Result<bool, String> {
        self.last_callback_id += 1;
        self.queues.try_push_deadline_expired_input(
            CallbackId::from(self.last_callback_id),
            &self.other,
            &self.this,
            &BTreeMap::new(),
        )
    }

    fn peek_input(&mut self) -> Option<CanisterInput> {
        self.queues.peek_input()
    }

    fn pop_input(&mut self) -> Option<CanisterInput> {
        self.queues.pop_input()
    }

    fn push_output_request(
        &mut self,
        deadline: CoarseTime,
    ) -> Result<(), (StateError, Arc<Request>)> {
        self.last_callback_id += 1;
        self.queues.push_output_request(
            Arc::new(
                RequestBuilder::default()
                    .sender(self.this)
                    .receiver(self.other)
                    .sender_reply_callback(CallbackId::from(self.last_callback_id))
                    .deadline(deadline)
                    .build(),
            ),
            UNIX_EPOCH,
        )
    }

    fn push_output_response(&mut self, deadline: CoarseTime) {
        self.queues.push_output_response(Arc::new(
            ResponseBuilder::default()
                .originator(self.other)
                .respondent(self.this)
                .deadline(deadline)
                .build(),
        ));
    }

    fn pop_output(&mut self) -> Option<RequestOrResponse> {
        let mut iter = self.queues.output_into_iter();
        iter.pop()
    }

    /// Times out all messages with deadlines: all requests in output queues (best
    /// effort or guaranteed response); and all best effort messages, except
    /// responses in input queues.
    fn time_out_all_messages_with_deadlines(&mut self) -> RefundPool {
        let mut refunds = RefundPool::default();
        self.queues.time_out_messages(
            Time::from_nanos_since_unix_epoch(u64::MAX),
            &self.this,
            &BTreeMap::default(),
            &mut refunds,
            &FakeDropMessageMetrics::default(),
        );
        refunds
    }

    fn available_output_request_slots(&self) -> usize {
        *self
            .queues
            .available_output_request_slots()
            .get(&self.other)
            .unwrap()
    }
}

fn push_requests(queues: &mut CanisterQueues, input_type: InputQueueType, requests: &Vec<Request>) {
    for req in requests {
        assert_eq!(Ok(None), queues.push_input(req.clone().into(), input_type));
    }
}

fn request(callback: u64, deadline: CoarseTime) -> Request {
    request_with_payload(13, callback, deadline)
}

fn request_with_payload(payload_size: usize, callback: u64, deadline: CoarseTime) -> Request {
    RequestBuilder::new()
        .sender(canister_test_id(13))
        .receiver(canister_test_id(13))
        .method_payload(vec![13; payload_size])
        .sender_reply_callback(CallbackId::from(callback))
        .deadline(deadline)
        .payment(Cycles::new(100))
        .build()
}

fn request_with_payment(callback: u64, deadline: CoarseTime, payment: u128) -> Request {
    Request {
        payment: Cycles::new(payment),
        ..request(callback, deadline)
    }
}

fn response(callback: u64, deadline: CoarseTime) -> Response {
    response_with_payload(13, callback, deadline)
}

fn response_with_payload(payload_size: usize, callback: u64, deadline: CoarseTime) -> Response {
    ResponseBuilder::new()
        .respondent(canister_test_id(13))
        .originator(canister_test_id(13))
        .response_payload(Payload::Data(vec![13; payload_size]))
        .originator_reply_callback(CallbackId::from(callback))
        .deadline(deadline)
        .refund(Cycles::new(10))
        .build()
}

fn response_with_refund(callback: u64, deadline: CoarseTime, refund: u128) -> Response {
    Response {
        refund: Cycles::new(refund),
        ..response(callback, deadline)
    }
}

const fn coarse_time(seconds_since_unix_epoch: u32) -> CoarseTime {
    CoarseTime::from_secs_since_unix_epoch(seconds_since_unix_epoch)
}

/// A non-zero deadline, for use when a single deadline is needed.
const SOME_DEADLINE: CoarseTime = coarse_time(1);

/// Generates an `input_queue_type_fn` that returns `LocalSubnet` for
/// `local_canisters` and `RemoteSubnet` otherwise.
pub fn input_queue_type_from_local_canisters(
    local_canisters: Vec<CanisterId>,
) -> impl Fn(&CanisterId) -> InputQueueType {
    move |sender| {
        if local_canisters.contains(sender) {
            LocalSubnet
        } else {
            RemoteSubnet
        }
    }
}

fn time_out_messages(
    queues: &mut CanisterQueues,
    current_time: Time,
    own_canister_id: &CanisterId,
    local_canisters: &BTreeMap<CanisterId, CanisterState>,
) -> (usize, RefundPool) {
    let mut refunds = RefundPool::default();
    let metrics = FakeDropMessageMetrics::default();
    queues.time_out_messages(
        current_time,
        own_canister_id,
        local_canisters,
        &mut refunds,
        &metrics,
    );
    let timed_out_messages = metrics.timed_out_messages.borrow().values().sum();
    (timed_out_messages, refunds)
}

fn shed_largest_message(
    queues: &mut CanisterQueues,
    own_canister_id: &CanisterId,
    local_canisters: &BTreeMap<CanisterId, CanisterState>,
) -> (bool, RefundPool) {
    let mut refunds = RefundPool::default();
    let metrics = FakeDropMessageMetrics::default();
    let message_shed =
        queues.shed_largest_message(own_canister_id, local_canisters, &mut refunds, &metrics);

    let shed_messages: usize = metrics.shed_messages.borrow().values().sum();
    assert_eq!(message_shed as usize, shed_messages);

    (message_shed, refunds)
}

fn refund_pool(refunds: &[(CanisterId, Cycles)]) -> RefundPool {
    let mut refund_pool = RefundPool::new();
    for (canister_id, cycles) in refunds {
        refund_pool.add(*canister_id, *cycles);
    }
    refund_pool
}

/// Can push one request to the output queues.
#[test]
fn can_push_output_request() {
    let mut fixture = CanisterQueuesFixture::new();
    fixture.push_output_request(NO_DEADLINE).unwrap();
}

/// Cannot push guaranteed response to output queues without having pushed an
/// input request first.
#[test]
#[should_panic(expected = "assertion failed: self.guaranteed_response_memory_reservations > 0")]
fn cannot_push_output_response_guaranteed_without_input_request() {
    let mut fixture = CanisterQueuesFixture::new();
    fixture.push_output_response(NO_DEADLINE);
}

/// Cannot push best-effort response to output queues without having pushed an
/// input request first.
#[test]
#[should_panic(expected = "assertion failed: self.output_queues_reserved_slots > 0")]
fn cannot_push_output_response_best_effort_without_input_request() {
    let mut queues = CanisterQueues::default();
    queues.push_output_response(Arc::new(
        ResponseBuilder::default()
            .originator(canister_test_id(11))
            .respondent(canister_test_id(13))
            .deadline(SOME_DEADLINE)
            .build(),
    ));
}

#[test]
fn enqueuing_unexpected_response_does_not_panic() {
    let mut fixture = CanisterQueuesFixture::new();
    // Enqueue a request to create a queue for `other`.
    fixture.push_input_request(NO_DEADLINE).unwrap();
    // Now `other` sends an unexpected `Response`. We should return an error, not
    // panic.
    fixture.push_input_response(NO_DEADLINE).unwrap_err();
}

/// Can push response to output queues after pushing input request.
#[test]
fn can_push_output_response_after_input_request() {
    let mut fixture = CanisterQueuesFixture::new();
    fixture.push_input_request(NO_DEADLINE).unwrap();
    fixture.pop_input().unwrap();
    fixture.push_output_response(NO_DEADLINE);
}

/// Can push one request to the induction pool.
#[test]
fn can_push_input_request() {
    let mut fixture = CanisterQueuesFixture::new();
    fixture.push_input_request(NO_DEADLINE).unwrap();
}

/// Cannot push response to the induction pool without pushing output
/// request first.
#[test]
fn cannot_push_input_response_without_output_request() {
    let mut fixture = CanisterQueuesFixture::new();
    fixture.push_input_response(NO_DEADLINE).unwrap_err();
}

/// Can push response to input queues after pushing request to output
/// queues.
#[test]
fn can_push_input_response_after_output_request() {
    let mut fixture = CanisterQueuesFixture::new();
    fixture.push_output_request(NO_DEADLINE).unwrap();
    fixture.pop_output().unwrap();
    assert_eq!(Ok(None), fixture.push_input_response(NO_DEADLINE));
}

#[test]
fn push_input_response_duplicate_guaranteed_response() {
    let mut queues = CanisterQueues::default();

    // Enqueue two output requests (callback IDs 1 and 2), reserving 2 input queue
    // slots.
    queues
        .push_output_request(request(1, NO_DEADLINE).into(), UNIX_EPOCH)
        .unwrap();
    queues.output_into_iter().pop().unwrap();
    queues
        .push_output_request(request(2, NO_DEADLINE).into(), UNIX_EPOCH)
        .unwrap();
    queues.output_into_iter().pop().unwrap();
    assert_eq!(2, queues.input_queues_reserved_slots());
    assert_eq!(0, queues.input_queues_response_count());

    // Try enqueuing two responses with the same callback ID. The second attempt
    // should fail.
    assert_eq!(
        Ok(None),
        queues.push_input(response(1, NO_DEADLINE).into(), LocalSubnet)
    );
    queues
        .push_input(response(1, NO_DEADLINE).into(), LocalSubnet)
        .unwrap_err();
    assert_eq!(1, queues.input_queues_reserved_slots());
    assert_eq!(1, queues.input_queues_response_count());

    // But enqueuing a response with a different callback ID succeeds.
    assert_eq!(
        Ok(None),
        queues.push_input(response(2, NO_DEADLINE).into(), LocalSubnet)
    );
    assert_eq!(0, queues.input_queues_reserved_slots());
    assert_eq!(2, queues.input_queues_response_count());
}

#[test]
fn push_input_response_duplicate_best_effort_response() {
    let mut queues = CanisterQueues::default();

    // Enqueue two output requests (callback IDs 1 and 2), reserving 2 input queue
    // slots.
    queues
        .push_output_request(request(1, SOME_DEADLINE).into(), UNIX_EPOCH)
        .unwrap();
    queues.output_into_iter().pop().unwrap();
    queues
        .push_output_request(request(2, SOME_DEADLINE).into(), UNIX_EPOCH)
        .unwrap();
    queues.output_into_iter().pop().unwrap();
    assert_eq!(2, queues.input_queues_reserved_slots());
    assert_eq!(0, queues.input_queues_response_count());

    // Try enqueuing two responses with the same callback ID. The second attempt
    // should not return an error, but should be a no-op.
    let best_effort_response = response(1, SOME_DEADLINE);
    assert_eq!(
        Ok(None),
        queues.push_input(best_effort_response.clone().into(), LocalSubnet)
    );
    assert_eq!(
        Ok(Some(Arc::new(best_effort_response.clone()))),
        queues.push_input(best_effort_response.into(), LocalSubnet)
    );
    assert_eq!(1, queues.input_queues_reserved_slots());
    assert_eq!(1, queues.input_queues_response_count());

    // But enqueuing a response with a different callback ID succeeds.
    assert_eq!(
        Ok(None),
        queues.push_input(response(2, SOME_DEADLINE).into(), LocalSubnet)
    );
    assert_eq!(0, queues.input_queues_reserved_slots());
    assert_eq!(2, queues.input_queues_response_count());
}

/// Checks that `available_output_request_slots` doesn't count input requests and
/// output reserved slots and responses.
#[test]
fn test_available_output_request_slots_dont_counts() {
    let mut fixture = CanisterQueuesFixture::new();
    fixture.push_input_request(NO_DEADLINE).unwrap();
    assert_eq!(
        DEFAULT_QUEUE_CAPACITY,
        fixture.available_output_request_slots()
    );
    fixture.pop_input().unwrap();

    fixture.push_output_response(NO_DEADLINE);
    assert_eq!(
        DEFAULT_QUEUE_CAPACITY,
        fixture.available_output_request_slots()
    );
}

/// Checks that `available_output_request_slots` counts output requests and input
/// reserved slots and responses.
#[test]
fn test_available_output_request_slots_counts() {
    let mut fixture = CanisterQueuesFixture::new();

    // Check that output request counts.
    fixture.push_output_request(NO_DEADLINE).unwrap();
    assert_eq!(
        DEFAULT_QUEUE_CAPACITY - 1,
        fixture.available_output_request_slots()
    );

    // Check that input reserved slot counts.
    fixture.pop_output().unwrap();
    assert_eq!(
        DEFAULT_QUEUE_CAPACITY - 1,
        fixture.available_output_request_slots()
    );

    // Check that input response counts.
    assert_eq!(Ok(None), fixture.push_input_response(NO_DEADLINE));
    assert_eq!(
        DEFAULT_QUEUE_CAPACITY - 1,
        fixture.available_output_request_slots()
    );
}

/// Checks that `available_output_request_slots` counts timed out output
/// requests.
#[test]
fn test_available_output_request_slots_counts_timed_out_output_requests() {
    let mut fixture = CanisterQueuesFixture::new();

    // Need output response to pin timed out request behind.
    fixture.push_input_request(NO_DEADLINE).unwrap();
    fixture.pop_input().unwrap();
    fixture.push_output_response(NO_DEADLINE);

    // All output request slots are still available.
    assert_eq!(
        DEFAULT_QUEUE_CAPACITY,
        fixture.available_output_request_slots()
    );

    // Push output request, then time it out.
    fixture.push_output_request(NO_DEADLINE).unwrap();
    fixture.time_out_all_messages_with_deadlines();

    // Pop the reject response, to isolate the timed out request.
    fixture.pop_input().unwrap();

    // Check timed out request counts.
    assert_eq!(
        DEFAULT_QUEUE_CAPACITY - 1,
        fixture.available_output_request_slots()
    );
}

#[test]
fn test_backpressure_with_timed_out_requests() {
    let mut fixture = CanisterQueuesFixture::new();

    // Need output response to pin timed out requests behind.
    fixture.push_input_request(NO_DEADLINE).unwrap();
    fixture.pop_input();
    fixture.push_output_response(NO_DEADLINE);

    // Push `DEFAULT_QUEUE_CAPACITY` output requests and time them all out.
    for _ in 0..DEFAULT_QUEUE_CAPACITY {
        fixture.push_output_request(NO_DEADLINE).unwrap();
    }
    fixture.time_out_all_messages_with_deadlines();

    // Check that no new request can be pushed.
    assert!(fixture.push_output_request(NO_DEADLINE).is_err());
}

/// Checks that `available_output_request_slots` counts timed out output
/// requests.
#[test]
fn test_available_output_request_slots() {
    let mut fixture = CanisterQueuesFixture::new();

    // Fill the output queue with requests.
    for _ in 0..DEFAULT_QUEUE_CAPACITY {
        fixture.push_output_request(NO_DEADLINE).unwrap();
    }
    // No output request slots are available.
    assert_eq!(0, fixture.available_output_request_slots());

    // Time out all output requests.
    fixture.time_out_all_messages_with_deadlines();
    // Still no output request slots available.
    assert_eq!(0, fixture.available_output_request_slots());

    // Consume the reject responses, to free up input queue response slots.
    for _ in 0..DEFAULT_QUEUE_CAPACITY {
        fixture.pop_input().unwrap();
    }

    // There is no output.
    assert!(!fixture.queues.has_output());
    // All output request slots are now available.
    assert_eq!(
        DEFAULT_QUEUE_CAPACITY,
        fixture.available_output_request_slots()
    );
}

#[test]
fn test_deadline_expired_input() {
    let mut fixture = CanisterQueuesFixture::new();

    // Enqueue a "deadline expired" compact reject response.
    fixture.push_output_request(NO_DEADLINE).unwrap();
    fixture.pop_output().unwrap();
    assert_eq!(Ok(true), fixture.try_push_deadline_expired_input());

    // We have one input (compact) response.
    assert_eq!(1, fixture.queues.input_queues_message_count());
    assert_eq!(1, fixture.queues.input_queues_response_count());
    assert_eq!(0, fixture.queues.input_queues_reserved_slots());
    assert!(fixture.queues.has_input());
    assert!(!fixture.queues.has_output());
    assert!(!fixture.queues.store.is_empty());

    // Peek, then pop the "deadline expired" compact reject response. This also
    // implicitly checks that the input schedule was correctly updated.
    let expected_callback_id = CallbackId::from(fixture.last_callback_id);
    assert_eq!(
        Some(CanisterInput::DeadlineExpired(expected_callback_id)),
        fixture.peek_input()
    );
    assert_eq!(
        Some(CanisterInput::DeadlineExpired(expected_callback_id)),
        fixture.pop_input()
    );

    // No inputs and no outputs left.
    assert_eq!(0, fixture.queues.input_queues_message_count());
    assert_eq!(0, fixture.queues.input_queues_response_count());
    assert_eq!(0, fixture.queues.input_queues_reserved_slots());
    assert!(!fixture.queues.has_input());
    assert!(!fixture.queues.has_output());
    assert!(fixture.queues.store.is_empty());
}

#[test]
fn test_try_push_deadline_expired_input_no_queue() {
    let mut fixture = CanisterQueuesFixture::new();

    // Pushing a deadline expired input into a non-existent queue signals a bug.
    assert_eq!(
        Err("No input queue for expired callback: 1".to_string()),
        fixture.try_push_deadline_expired_input()
    );
}

#[test]
fn test_try_push_deadline_expired_input_no_reserved_slot() {
    let mut fixture = CanisterQueuesFixture::new();

    // Enqueue an input request, to create the input queue.
    fixture.push_input_request(NO_DEADLINE).unwrap();

    // Pushing a deadline expired input without a reserved slot signals a bug.
    assert_eq!(
        Err("No reserved response slot for expired callback: 1".to_string()),
        fixture.try_push_deadline_expired_input()
    );
}

#[test]
fn test_try_push_deadline_expired_input_with_same_callback_id() {
    let mut fixture = CanisterQueuesFixture::new();

    // Push an input response.
    fixture.push_output_request(NO_DEADLINE).unwrap();
    fixture.pop_output().unwrap();
    assert_eq!(Ok(None), fixture.push_input_response(NO_DEADLINE));

    // Sanity check.
    assert_eq!(1, fixture.queues.input_queues_message_count());
    assert_eq!(1, fixture.queues.input_queues_response_count());
    assert_eq!(0, fixture.queues.input_queues_reserved_slots());
    assert!(fixture.queues.has_input());
    assert!(!fixture.queues.store.is_empty());

    // Pushing a deadline expired input with the same callback ID is a no-op.
    let callback_id = fixture.last_callback_id.into();
    assert_eq!(
        Ok(false),
        fixture.queues.try_push_deadline_expired_input(
            callback_id,
            &fixture.other,
            &fixture.this,
            &BTreeMap::new(),
        )
    );

    // Nothing has changed.
    assert_eq!(1, fixture.queues.input_queues_message_count());
    assert_eq!(1, fixture.queues.input_queues_response_count());
    assert_eq!(0, fixture.queues.input_queues_reserved_slots());
    assert!(fixture.queues.has_input());
    assert!(!fixture.queues.store.is_empty());

    // Pop the response.
    assert_matches!(fixture.pop_input(), Some(CanisterInput::Response(_)));

    // Nothing left.
    assert_eq!(0, fixture.queues.input_queues_message_count());
    assert_eq!(0, fixture.queues.input_queues_response_count());
    assert_eq!(0, fixture.queues.input_queues_reserved_slots());
    assert!(!fixture.queues.has_input());
    assert!(fixture.queues.store.is_empty());
}

#[test]
fn test_shed_largest_message() {
    let this = canister_test_id(13);
    let other = canister_test_id(11);

    let mut queues = CanisterQueues::default();

    // Push an input and an output request.
    assert_eq!(
        Ok(None),
        queues.push_input(
            RequestBuilder::default()
                .sender(other)
                .receiver(this)
                .deadline(CoarseTime::from_secs_since_unix_epoch(17))
                .build()
                .into(),
            RemoteSubnet,
        )
    );
    queues
        .push_output_request(
            Arc::new(
                RequestBuilder::default()
                    .sender(this)
                    .receiver(other)
                    .deadline(CoarseTime::from_secs_since_unix_epoch(19))
                    .build(),
            ),
            UNIX_EPOCH,
        )
        .unwrap();

    // Shed the two requests.
    let local_canisters = Default::default();
    assert_eq!(
        (true, RefundPool::default()),
        shed_largest_message(&mut queues, &this, &local_canisters)
    );
    assert_eq!(
        (true, RefundPool::default()),
        shed_largest_message(&mut queues, &this, &local_canisters)
    );

    // There should be a reject response in an input queue.
    assert_matches!(queues.pop_input(), Some(CanisterInput::Response(_)));
    assert!(!queues.has_input());
    // But no output.
    assert!(!queues.has_output());
    assert!(queues.output_into_iter().next().is_none());

    // And nothing else to shed.
    assert_eq!(
        (false, RefundPool::default()),
        shed_largest_message(&mut queues, &this, &local_canisters)
    );
}

#[test]
fn test_shed_inbound_response() {
    let mut queues = CanisterQueues::default();

    // Enqueue three output requests, reserving 3 input queue slots.
    for callback in 1..=3 {
        queues
            .push_output_request(request(callback, SOME_DEADLINE).into(), UNIX_EPOCH)
            .unwrap();
    }
    assert_eq!(3, queues.output_into_iter().count());
    assert_eq!(3, queues.input_queues_reserved_slots());
    assert_eq!(0, queues.input_queues_response_count());

    // Enqueue three inbound responses with increasing payload sizes.
    for callback in 1..=3 {
        assert_eq!(
            Ok(None),
            queues.push_input(
                response_with_payload(1000 * callback as usize, callback, SOME_DEADLINE).into(),
                LocalSubnet,
            )
        );
    }
    assert_eq!(0, queues.input_queues_reserved_slots());
    assert_eq!(3, queues.input_queues_response_count());

    let this = canister_test_id(13);
    const NO_LOCAL_CANISTERS: BTreeMap<CanisterId, CanisterState> = BTreeMap::new();

    // Shed the largest response (callback ID 3).
    let memory_usage3 = queues.best_effort_message_memory_usage();
    assert_eq!(
<<<<<<< HEAD
        (true, refund_pool(&[(this, Cycles::new(10))])),
=======
        (true, Cycles::new(10)),
>>>>>>> d2885bb6
        shed_largest_message(&mut queues, &this, &NO_LOCAL_CANISTERS)
    );
    let memory_usage2 = queues.best_effort_message_memory_usage();
    assert!(memory_usage2 < memory_usage3);

    // Shed the next largest response (callback ID 2).
    assert_eq!(
<<<<<<< HEAD
        (true, refund_pool(&[(this, Cycles::new(10))])),
=======
        (true, Cycles::new(10)),
>>>>>>> d2885bb6
        shed_largest_message(&mut queues, &this, &NO_LOCAL_CANISTERS)
    );
    let memory_usage1 = queues.best_effort_message_memory_usage();
    assert!(memory_usage1 < memory_usage2);

    // Pop the response for callback ID 1.
    assert_matches!(queues.pop_input(), Some(CanisterInput::Response(response)) if response.originator_reply_callback.get() == 1);
    assert_eq!(2, queues.input_queues_response_count());
    assert_eq!(0, queues.best_effort_message_memory_usage());

    // There's nothing else to shed.
    assert_eq!(
        (false, RefundPool::default()),
        shed_largest_message(&mut queues, &this, &NO_LOCAL_CANISTERS)
    );

    // Peek then pop the response for callback ID 2.
    assert_matches!(
        queues.peek_input(),
        Some(CanisterInput::ResponseDropped(callback_id)) if callback_id.get() == 2
    );
    assert_matches!(
        queues.pop_input(),
        Some(CanisterInput::ResponseDropped(callback_id)) if callback_id.get() == 2
    );
    assert_eq!(1, queues.input_queues_response_count());

    // Pop the response for callback ID 3.
    assert_matches!(
        queues.pop_input(),
        Some(CanisterInput::ResponseDropped(callback_id)) if callback_id.get() == 3
    );
    assert_eq!(0, queues.input_queues_response_count());
}

#[test]
fn test_shed_largest_message_reports_lost_cycles() {
    let mut canister_queues = CanisterQueues::default();

    // Cartesian product of best-effort inbound / outbound, request / response; with
    // cycle amounts that can be used as bit masks.
    //
    // Cycles attached to a shed outbound best-effort requests are refunded (in the
    // generated reject response). Cycles attached to all other best-effort messages
    // are lost when the message is shed.
    let inbound_request = request_with_payment(0, SOME_DEADLINE, 1 << 0);
    let inbound_response = response_with_refund(1, SOME_DEADLINE, 1 << 1);
    let outbound_request = request_with_payment(2, SOME_DEADLINE, 1 << 2);
    let outbound_response = response_with_refund(3, SOME_DEADLINE, 1 << 3);

    // Inbound best-effort request: refund message enqueued.
    let own_canister_id = inbound_request.receiver;
    canister_queues
        .push_input(inbound_request.clone().into(), LocalSubnet)
        .unwrap();
    assert_eq!(
        (
            true,
            refund_pool(&[(inbound_request.sender, inbound_request.payment)])
        ),
        shed_largest_message(&mut canister_queues, &own_canister_id, &BTreeMap::new())
    );

    // Inbound best-effort response: refund message enqueued.
    canister_queues
        .push_output_request(request(0, SOME_DEADLINE).into(), UNIX_EPOCH)
        .unwrap();
    canister_queues.output_into_iter().next().unwrap();
    canister_queues
        .push_input(inbound_response.clone().into(), LocalSubnet)
        .unwrap();
    assert_eq!(
        (
            true,
            refund_pool(&[(inbound_response.originator, inbound_response.refund)])
        ),
        shed_largest_message(&mut canister_queues, &own_canister_id, &BTreeMap::new())
    );
    assert_eq!(
        Some(CanisterInput::ResponseDropped(
            inbound_response.originator_reply_callback
        )),
        canister_queues.pop_input()
    );

    // Outbound best-effort request: reject response with refund enqueued.
    canister_queues
        .push_output_request(outbound_request.clone().into(), UNIX_EPOCH)
        .unwrap();
    assert_eq!(
        (true, RefundPool::default()),
        shed_largest_message(&mut canister_queues, &own_canister_id, &BTreeMap::new())
    );
    assert_matches!(
        canister_queues.pop_input(),
        Some(CanisterInput::Response(response)) if response.refund == outbound_request.payment
    );

    // Outbound best-effort response: refund message enqueued.
    canister_queues
        .push_input(request(0, SOME_DEADLINE).into(), LocalSubnet)
        .unwrap();
    canister_queues.pop_input().unwrap();
    canister_queues.push_output_response(outbound_response.clone().into());
    assert_eq!(
        (
            true,
            refund_pool(&[(outbound_response.originator, outbound_response.refund)])
        ),
        shed_largest_message(&mut canister_queues, &own_canister_id, &BTreeMap::new())
    );
}

/// Enqueues 3 requests for the same canister and consumes them.
#[test]
fn test_message_picking_round_robin_on_one_queue() {
    let mut fixture = CanisterQueuesFixture::new();
    assert!(fixture.pop_input().is_none());
    for _ in 0..3 {
        fixture.push_input_request(NO_DEADLINE).unwrap();
    }

    for _ in 0..3 {
        match fixture.pop_input().expect("could not pop a message") {
            CanisterInput::Request(msg) => assert_eq!(msg.sender, fixture.other),
            msg => panic!("unexpected message popped: {msg:?}"),
        }
    }

    assert!(!fixture.queues.has_input());
    assert!(fixture.pop_input().is_none());
}

/// Enqueues 10 ingress messages and pops them.
#[test]
fn test_message_picking_ingress_only() {
    let this = canister_test_id(13);

    let mut queues = CanisterQueues::default();
    assert!(queues.pop_input().is_none());

    for i in 0..10 {
        queues.push_ingress(Ingress {
            source: user_test_id(77),
            receiver: this,
            effective_canister_id: None,
            method_name: String::from("test"),
            method_payload: vec![i as u8],
            message_id: message_test_id(555),
            expiry_time: expiry_time_from_now(),
        });
    }

    let mut expected_byte = 0;
    while queues.has_input() {
        match queues.pop_input().expect("could not pop a message") {
            CanisterInput::Ingress(msg) => {
                assert_eq!(msg.method_payload, vec![expected_byte])
            }
            msg => panic!("unexpected message popped: {msg:?}"),
        }
        expected_byte += 1;
    }
    assert_eq!(10, expected_byte);

    assert!(queues.pop_input().is_none());
}

/// Wrapper for `CanisterQueues` for tests using requests/responses to/from
/// arbitrary remote canisters.
struct CanisterQueuesMultiFixture {
    pub queues: CanisterQueues,
    pub this: CanisterId,

    /// The last callback ID used for outbound requests / inbound responses. Ensures
    /// that all inbound responses have unique callback IDs.
    last_callback_id: u64,
}

impl CanisterQueuesMultiFixture {
    fn new() -> CanisterQueuesMultiFixture {
        CanisterQueuesMultiFixture {
            queues: CanisterQueues::default(),
            this: canister_test_id(13),
            last_callback_id: 0,
        }
    }

    fn push_input_request(
        &mut self,
        other: CanisterId,
        input_queue_type: InputQueueType,
    ) -> Result<(), (StateError, RequestOrResponse)> {
        self.push_input_request_with_deadline(other, NO_DEADLINE, input_queue_type)
    }

    fn push_input_request_with_deadline(
        &mut self,
        other: CanisterId,
        deadline: CoarseTime,
        input_queue_type: InputQueueType,
    ) -> Result<(), (StateError, RequestOrResponse)> {
        self.queues
            .push_input(
                RequestBuilder::default()
                    .sender(other)
                    .receiver(self.this)
                    .deadline(deadline)
                    .build()
                    .into(),
                input_queue_type,
            )
            .map(|dropped_response| assert!(dropped_response.is_none()))
    }

    fn push_input_response(
        &mut self,
        other: CanisterId,
        input_queue_type: InputQueueType,
    ) -> Result<Option<Arc<Response>>, (StateError, RequestOrResponse)> {
        self.last_callback_id += 1;
        self.queues.push_input(
            ResponseBuilder::default()
                .originator(self.this)
                .respondent(other)
                .originator_reply_callback(CallbackId::from(self.last_callback_id))
                .build()
                .into(),
            input_queue_type,
        )
    }

    fn reserve_and_push_input_response(
        &mut self,
        other: CanisterId,
        input_queue_type: InputQueueType,
    ) -> Result<Option<Arc<Response>>, (StateError, RequestOrResponse)> {
        self.push_output_request(other)
            .map_err(|(se, req)| (se, (*req).clone().into()))?;
        self.pop_output()
            .expect("Just pushed an output request, but nothing popped");
        self.push_input_response(other, input_queue_type)
    }

    fn push_ingress(&mut self, msg: Ingress) {
        self.queues.push_ingress(msg)
    }

    fn pop_input(&mut self) -> Option<CanisterInput> {
        self.queues.pop_input()
    }

    fn has_input(&mut self) -> bool {
        self.queues.has_input()
    }

    fn push_output_request(&mut self, other: CanisterId) -> Result<(), (StateError, Arc<Request>)> {
        self.last_callback_id += 1;
        self.queues.push_output_request(
            Arc::new(
                RequestBuilder::default()
                    .sender(self.this)
                    .receiver(other)
                    .sender_reply_callback(CallbackId::from(self.last_callback_id))
                    .build(),
            ),
            UNIX_EPOCH,
        )
    }

    fn pop_output(&mut self) -> Option<RequestOrResponse> {
        let mut iter = self.queues.output_into_iter();
        iter.pop()
    }

    /// Times out all messages with deadlines: all requests in output queues (best
    /// effort or guaranteed response); and all best effort messages, except
    /// responses in input queues.
    fn time_out_all_messages_with_deadlines(&mut self) -> (usize, RefundPool) {
        time_out_messages(
            &mut self.queues,
            Time::from_nanos_since_unix_epoch(u64::MAX),
            &self.this,
            &BTreeMap::default(),
        )
    }

    fn local_schedule(&self) -> Vec<CanisterId> {
        self.queues
            .input_schedule
            .local_sender_schedule()
            .clone()
            .into()
    }

    fn remote_schedule(&self) -> Vec<CanisterId> {
        self.queues
            .input_schedule
            .remote_sender_schedule()
            .clone()
            .into()
    }

    fn schedules_ok(&self) -> Result<(), String> {
        self.queues
            .schedules_ok(&input_queue_type_from_local_canisters(vec![self.this]))
    }

    fn pool_is_empty(&self) -> bool {
        self.queues.store.is_empty()
    }
}

/// Enqueues 3 requests and 1 response, then pops them and verifies the
/// expected order.
#[test]
fn test_message_picking_round_robin() {
    let this = canister_test_id(13);
    let other_1 = canister_test_id(1);
    let other_2 = canister_test_id(2);
    let other_3 = canister_test_id(3);

    let mut fixture = CanisterQueuesMultiFixture::new();
    assert!(!fixture.has_input());

    // 3 remote requests from 2 canisters.
    for id in &[other_1, other_1, other_3] {
        fixture.push_input_request(*id, RemoteSubnet).unwrap();
    }

    // Local response from `other_2`.
    // First push then pop a request to `other_2`, in order to get a reserved slot.
    fixture.push_output_request(other_2).unwrap();
    fixture.pop_output().unwrap();
    assert_eq!(Ok(None), fixture.push_input_response(other_2, LocalSubnet));

    // Local request from `other_2`.
    fixture.push_input_request(other_2, LocalSubnet).unwrap();

    fixture.push_ingress(Ingress {
        source: user_test_id(77),
        receiver: this,
        effective_canister_id: None,
        method_name: String::from("test"),
        method_payload: Vec::new(),
        message_id: message_test_id(555),
        expiry_time: expiry_time_from_now(),
    });

    // POPPING
    // Due to the round-robin across Local, Ingress, and Remote subnet messages;
    // and round-robin across input queues within Local and Remote input schedules;
    // the popping order should be:

    // 1. Local Subnet response (other_2)
    assert_matches!(
        fixture.pop_input(),
        Some(CanisterInput::Response(msg)) if msg.respondent == other_2
    );

    // 2. Ingress message
    assert_matches!(
        fixture.pop_input(),
        Some(CanisterInput::Ingress(msg)) if msg.source == user_test_id(77)
    );

    // 3. Remote Subnet request (other_1)
    assert_matches!(
        fixture.pop_input(),
        Some(CanisterInput::Request(msg)) if msg.sender == other_1
    );

    // 4. Local Subnet request (other_2)
    assert_matches!(
        fixture.pop_input(),
        Some(CanisterInput::Request(msg)) if msg.sender == other_2
    );

    // 5. Remote Subnet request (other_3)
    assert_matches!(
        fixture.pop_input(),
        Some(CanisterInput::Request(msg)) if msg.sender == other_3
    );

    // 6. Remote Subnet request (other_1)
    assert_matches!(
        fixture.pop_input(),
        Some(CanisterInput::Request(msg)) if msg.sender == other_1
    );

    assert!(!fixture.has_input());
    assert!(fixture.pop_input().is_none());
    assert!(fixture.pool_is_empty());
}

/// Enqueues 4 input requests across 3 canisters and consumes them, ensuring
/// correct round-robin scheduling.
#[test]
fn test_input_scheduling() {
    let other_1 = canister_test_id(1);
    let other_2 = canister_test_id(2);
    let other_3 = canister_test_id(3);

    let mut fixture = CanisterQueuesMultiFixture::new();
    assert!(!fixture.has_input());

    let push_input_from = |fixture: &mut CanisterQueuesMultiFixture, sender: CanisterId| {
        fixture.push_input_request(sender, RemoteSubnet).unwrap();
    };

    let assert_sender = |sender: CanisterId, message: CanisterInput| match message {
        CanisterInput::Request(req) => assert_eq!(sender, req.sender),
        _ => unreachable!(),
    };

    push_input_from(&mut fixture, other_1);
    assert_eq!(vec![other_1], fixture.remote_schedule());

    push_input_from(&mut fixture, other_2);
    assert_eq!(vec![other_1, other_2], fixture.remote_schedule());

    push_input_from(&mut fixture, other_1);
    assert_eq!(vec![other_1, other_2], fixture.remote_schedule());

    push_input_from(&mut fixture, other_3);
    assert_eq!(vec![other_1, other_2, other_3], fixture.remote_schedule());

    assert_sender(other_1, fixture.pop_input().unwrap());
    assert_eq!(vec![other_2, other_3, other_1], fixture.remote_schedule());

    assert_sender(other_2, fixture.pop_input().unwrap());
    assert_eq!(vec![other_3, other_1], fixture.remote_schedule());

    assert_sender(other_3, fixture.pop_input().unwrap());
    assert_eq!(vec![other_1], fixture.remote_schedule());

    assert_sender(other_1, fixture.pop_input().unwrap());
    assert!(fixture.remote_schedule().is_empty());

    assert!(!fixture.has_input());
    assert!(fixture.pop_input().is_none());
    assert!(fixture.pool_is_empty());
}

#[test]
fn test_split_input_schedules() {
    let other_1 = canister_test_id(1);
    let other_2 = canister_test_id(2);
    let other_3 = canister_test_id(3);
    let other_4 = canister_test_id(4);
    let other_5 = canister_test_id(5);

    let mut fixture = CanisterQueuesMultiFixture::new();
    let this = fixture.this;

    // 4 local input queues (`other_1`, `other_2`, `this`, `other_3`) and 2 remote
    // ones (`other_4`, `other_5`).
    fixture.push_input_request(other_1, LocalSubnet).unwrap();
    fixture.push_input_request(other_2, LocalSubnet).unwrap();
    fixture.push_input_request(this, LocalSubnet).unwrap();
    fixture.push_input_request(other_3, LocalSubnet).unwrap();
    fixture.push_input_request(other_4, RemoteSubnet).unwrap();
    fixture.push_input_request(other_5, RemoteSubnet).unwrap();

    // Schedules before.
    assert_eq!(
        vec![other_1, other_2, this, other_3],
        fixture.local_schedule()
    );
    assert_eq!(vec![other_4, other_5], fixture.remote_schedule());

    // After the split we only have `other_1` (and `this`) on the subnet.
    let system_state =
        SystemState::new_running_for_testing(other_1, other_1.get(), Cycles::zero(), 0.into());
    let scheduler_state = SchedulerState::new(UNIX_EPOCH);
    let local_canisters = btreemap! {
        other_1 => CanisterState::new(system_state, None, scheduler_state)
    };

    // Act.
    fixture
        .queues
        .split_input_schedules(&this, &local_canisters);

    // Schedules after: `other_2` and `other_3` have moved to the front of the
    // remote input schedule. Ordering is otherwise retained.
    assert_eq!(vec![other_1, this], fixture.local_schedule());
    assert_eq!(
        vec![other_2, other_3, other_4, other_5],
        fixture.remote_schedule()
    );
}

#[test]
fn test_peek_input_round_robin() {
    let mut queues = CanisterQueues::default();
    assert!(!queues.has_input());

    let local_senders = [
        canister_test_id(1),
        canister_test_id(2),
        canister_test_id(1),
    ];
    let remote_senders = [
        canister_test_id(3),
        canister_test_id(3),
        canister_test_id(4),
    ];

    let local_requests = local_senders
        .iter()
        .map(|sender| RequestBuilder::default().sender(*sender).build())
        .collect::<Vec<_>>();
    let remote_requests = remote_senders
        .iter()
        .map(|sender| RequestBuilder::default().sender(*sender).build())
        .collect::<Vec<_>>();

    push_requests(&mut queues, LocalSubnet, &local_requests);
    push_requests(&mut queues, RemoteSubnet, &remote_requests);

    let ingress = Ingress {
        source: user_test_id(77),
        receiver: canister_test_id(13),
        method_name: String::from("test"),
        method_payload: Vec::new(),
        effective_canister_id: None,
        message_id: message_test_id(555),
        expiry_time: expiry_time_from_now(),
    };
    queues.push_ingress(ingress.clone());

    assert!(queues.has_input());
    /* Peek */
    // Due to the round-robin across Local, Ingress, and Remote Subnet messages,
    // the peek order should be:
    // 1. Local Subnet request (index 0)
    let peeked_input = CanisterInput::Request(Arc::new(local_requests.first().unwrap().clone()));
    assert_eq!(queues.peek_input().unwrap(), peeked_input);
    // Peeking again the queues would return the same result.
    assert_eq!(queues.peek_input().unwrap(), peeked_input);
    assert_eq!(queues.pop_input().unwrap(), peeked_input);

    // 2. Ingress message
    let peeked_input = CanisterInput::Ingress(Arc::new(ingress));
    assert_eq!(queues.peek_input().unwrap(), peeked_input);
    assert_eq!(queues.pop_input().unwrap(), peeked_input);

    // 3. Remote Subnet request (index 0)
    let peeked_input = CanisterInput::Request(Arc::new(remote_requests.first().unwrap().clone()));
    assert_eq!(queues.peek_input().unwrap(), peeked_input);
    assert_eq!(queues.pop_input().unwrap(), peeked_input);

    // 4. Local Subnet request (index 1)
    let peeked_input = CanisterInput::Request(Arc::new(local_requests.get(1).unwrap().clone()));
    assert_eq!(queues.peek_input().unwrap(), peeked_input);
    assert_eq!(queues.pop_input().unwrap(), peeked_input);

    // 5. Remote Subnet request (index 2)
    let peeked_input = CanisterInput::Request(Arc::new(remote_requests.get(2).unwrap().clone()));
    assert_eq!(queues.peek_input().unwrap(), peeked_input);
    assert_eq!(queues.pop_input().unwrap(), peeked_input);

    // 6. Local Subnet request (index 2)
    let peeked_input = CanisterInput::Request(Arc::new(local_requests.get(2).unwrap().clone()));
    assert_eq!(queues.peek_input().unwrap(), peeked_input);
    assert_eq!(queues.pop_input().unwrap(), peeked_input);

    // 7. Remote Subnet request (index 1)
    let peeked_input = CanisterInput::Request(Arc::new(remote_requests.get(1).unwrap().clone()));
    assert_eq!(queues.peek_input().unwrap(), peeked_input);
    assert_eq!(queues.pop_input().unwrap(), peeked_input);

    assert!(!queues.has_input());
    assert!(queues.store.is_empty());
}

#[test]
fn test_skip_input_round_robin() {
    let mut queues = CanisterQueues::default();
    assert!(!queues.has_input());

    let local_senders = [
        canister_test_id(1),
        canister_test_id(2),
        canister_test_id(1),
    ];
    let local_requests = local_senders
        .iter()
        .map(|sender| RequestBuilder::default().sender(*sender).build())
        .collect::<Vec<_>>();

    push_requests(&mut queues, LocalSubnet, &local_requests);
    let ingress = Ingress {
        source: user_test_id(77),
        receiver: canister_test_id(13),
        method_name: String::from("test"),
        method_payload: Vec::new(),
        effective_canister_id: None,
        message_id: message_test_id(555),
        expiry_time: expiry_time_from_now(),
    };
    queues.push_ingress(ingress.clone());
    let ingress_input = CanisterInput::Ingress(Arc::new(ingress));
    assert!(queues.has_input());

    // 1. Pop local subnet request (index 0)
    // 2. Skip ingress message
    // 3. Pop local subnet request (index 1)
    // 4. Skip ingress message
    // 5. Skip local subnet request (index 2)
    // Loop detected.

    let mut loop_detector = CanisterQueuesLoopDetector::default();

    // Pop local queue.
    let peeked_input = CanisterInput::Request(Arc::new(local_requests.first().unwrap().clone()));
    assert_eq!(queues.peek_input().unwrap(), peeked_input);
    assert_eq!(queues.pop_input().unwrap(), peeked_input);

    // Skip ingress.
    assert_eq!(queues.peek_input().unwrap(), ingress_input);
    queues.skip_input(&mut loop_detector);
    assert_eq!(loop_detector.ingress_queue_skip_count, 1);
    assert!(!loop_detector.detected_loop(&queues));

    let peeked_input = CanisterInput::Request(Arc::new(local_requests.get(1).unwrap().clone()));
    assert_eq!(queues.peek_input().unwrap(), peeked_input);
    assert_eq!(queues.pop_input().unwrap(), peeked_input);

    // Skip ingress
    assert_eq!(queues.peek_input().unwrap(), ingress_input);
    queues.skip_input(&mut loop_detector);
    assert!(!loop_detector.detected_loop(&queues));
    assert_eq!(loop_detector.ingress_queue_skip_count, 2);

    // Skip local.
    let peeked_input = CanisterInput::Request(Arc::new(local_requests.get(2).unwrap().clone()));
    assert_eq!(queues.peek_input().unwrap(), peeked_input);
    queues.skip_input(&mut loop_detector);
    assert_eq!(loop_detector.ingress_queue_skip_count, 2);
    assert!(loop_detector.detected_loop(&queues));
}

/// Generates a `CanisterQueues` with 3 input queues: one empty; one holding one
/// message; and one queue with a stale reference, followed by a message,
/// followed by another stale reference. This is so that we can test all edge
/// cases: empty queue, (already popped) stale reference before message and
/// stale reference after message.
///
/// Returns the queues and copies of the requests that were enqueued (with only
/// requests @2 and @3 non-stale).
fn new_queues_with_stale_references() -> (CanisterQueues, Vec<Request>) {
    let mut queues = CanisterQueues::default();

    // 5 requests, with the given senders and deadlines.
    let requests = [(1, 1000), (2, 1001), (2, 1003), (3, 1004), (2, 1002)]
        .into_iter()
        .map(|(sender, deadline)| {
            RequestBuilder::default()
                .sender(canister_test_id(sender))
                .deadline(coarse_time(deadline as u32))
                .build()
        })
        .collect::<Vec<_>>();

    push_requests(&mut queues, LocalSubnet, &requests);

    let own_canister_id = canister_test_id(13);
    let local_canisters = BTreeMap::new();

    // Time out requests @0, @1 and @4 (deadlines 1000, 1001, 1002), including the
    // only request from canister 1; and the first and last request from canister 2.
    let mut refunds = RefundPool::default();
    let metrics = FakeDropMessageMetrics::default();
    queues.time_out_messages(
        coarse_time(1003).into(),
        &own_canister_id,
        &local_canisters,
        &mut refunds,
        &metrics,
    );
    assert_eq!(0, refunds.len());
    assert_eq!(
        btreemap! {
            ("request", "inbound", "best-effort") => 3,
        },
        *metrics.timed_out_messages.borrow(),
    );

    assert!(queues.has_input());
    (queues, requests)
}

#[test]
fn test_peek_input_with_stale_references() {
    let (mut queues, requests) = new_queues_with_stale_references();

    // 1. Request @2.
    let expected = CanisterInput::Request(Arc::new(requests.get(2).unwrap().clone()));
    assert_eq!(expected, queues.peek_input().unwrap());
    assert_eq!(expected, queues.pop_input().unwrap());

    // 2. Request @3.
    let expected = CanisterInput::Request(Arc::new(requests.get(3).unwrap().clone()));
    assert_eq!(expected, queues.peek_input().unwrap());
    assert_eq!(expected, queues.pop_input().unwrap());

    assert!(!queues.has_input());
    assert!(queues.store.is_empty());
}

#[test]
fn test_pop_input_with_stale_references() {
    let (mut queues, requests) = new_queues_with_stale_references();

    // 1. Request @2.
    let expected = CanisterInput::Request(Arc::new(requests.get(2).unwrap().clone()));
    assert_eq!(expected, queues.pop_input().unwrap());

    // 2. Request @3.
    let expected = CanisterInput::Request(Arc::new(requests.get(3).unwrap().clone()));
    assert_eq!(expected, queues.pop_input().unwrap());

    assert!(!queues.has_input());
    assert!(queues.store.is_empty());
}

#[test]
fn test_skip_input_with_stale_references() {
    let (mut queues, requests) = new_queues_with_stale_references();
    let request_2 = CanisterInput::Request(Arc::new(requests.get(2).unwrap().clone()));
    let request_3 = CanisterInput::Request(Arc::new(requests.get(3).unwrap().clone()));
    let mut loop_detector = CanisterQueuesLoopDetector::default();

    // Skip the request @2. Expect request @3.
    //
    // Don't peek before skipping, we want to test `skip_input()` dealing with stale
    // references.
    queues.skip_input(&mut loop_detector);
    assert!(!loop_detector.detected_loop(&queues));
    assert_eq!(request_3, queues.peek_input().unwrap());

    // Skip the request @3. Expect request @2.
    queues.skip_input(&mut loop_detector);
    assert!(loop_detector.detected_loop(&queues));
    assert_eq!(request_2, queues.peek_input().unwrap());

    // Pop the two messages.
    assert_eq!(request_2, queues.pop_input().unwrap());
    assert_eq!(request_3, queues.pop_input().unwrap());

    assert!(!queues.has_input());
    assert!(queues.store.is_empty());
}

/// Produces a `CanisterQueues` with 3 local input queues and 3 remote input
/// queues, all enqueued in their resepective input schedules, but only the
/// middle one still containing any messages.
fn canister_queues_with_empty_queues_in_input_schedules() -> CanisterQueues {
    let other_1 = canister_test_id(1);
    let other_2 = canister_test_id(2);
    let other_3 = canister_test_id(3);
    let other_4 = canister_test_id(4);
    let other_5 = canister_test_id(5);
    let other_6 = canister_test_id(6);

    let mut fixture = CanisterQueuesMultiFixture::new();

    // 3 local input queues (from `other_1` through `other_3`) and 3 remote ones
    // (from `other_4` through `other_6`). Queues from `other_2` and `other_5` hold
    // guaranteed response requests; the other queues contain best-effort requests.
    fixture
        .push_input_request_with_deadline(other_1, SOME_DEADLINE, LocalSubnet)
        .unwrap();
    fixture.push_input_request(other_2, LocalSubnet).unwrap();
    fixture
        .push_input_request_with_deadline(other_3, SOME_DEADLINE, LocalSubnet)
        .unwrap();
    fixture
        .push_input_request_with_deadline(other_4, SOME_DEADLINE, RemoteSubnet)
        .unwrap();
    fixture.push_input_request(other_5, RemoteSubnet).unwrap();
    fixture
        .push_input_request_with_deadline(other_6, SOME_DEADLINE, RemoteSubnet)
        .unwrap();
    assert_eq!(Ok(()), fixture.schedules_ok());

    // Time out the messages from `other_1`, `other_3`, `other_4` and `other_6`.
    assert_eq!(
        (4, RefundPool::default()),
        fixture.time_out_all_messages_with_deadlines()
    );
    assert_eq!(Ok(()), fixture.queues.test_invariants());
    assert_eq!(Ok(()), fixture.schedules_ok());

    let queues = fixture.queues;
    assert_eq!(
        Ok(()),
        queues.schedules_ok(&input_queue_type_from_local_canisters(vec![
            canister_test_id(1),
            canister_test_id(2),
            canister_test_id(3)
        ]))
    );

    // Ensure that we only have the messages from `other_2` and `other_5` left.
    assert_eq!(2, queues.input_queues_message_count());
    for canister in [1, 3, 4, 6] {
        let canister_id = canister_test_id(canister);
        assert_eq!(0, queues.canister_queues.get(&canister_id).unwrap().0.len());
    }
    // And no messages and only 2 reserved slots in output queues.
    assert_eq!(0, queues.output_queues_message_count());
    assert_eq!(2, queues.output_queues_reserved_slots());

    // But both schedules still have length 3.
    assert_eq!(3, queues.input_schedule.local_sender_schedule().len());
    assert_eq!(3, queues.input_schedule.remote_sender_schedule().len());

    queues
}

#[test]
fn test_pop_input_with_empty_queue_in_input_schedule() {
    let mut queues = canister_queues_with_empty_queues_in_input_schedules();

    assert!(queues.has_input());
    assert_matches!(queues.pop_input().unwrap(), CanisterInput::Request(request) if request.sender == canister_test_id(2));

    assert!(queues.has_input());
    assert_matches!(queues.pop_input().unwrap(), CanisterInput::Request(request) if request.sender == canister_test_id(5));

    assert!(!queues.has_input());
    assert_eq!(None, queues.pop_input());

    assert!(queues.store.is_empty());
    assert_eq!(
        Ok(()),
        queues.schedules_ok(&input_queue_type_from_local_canisters(vec![
            canister_test_id(1),
            canister_test_id(2),
            canister_test_id(3)
        ]))
    );
}

#[test]
fn test_pop_input_with_gced_queue_in_input_schedule() {
    let mut queues = canister_queues_with_empty_queues_in_input_schedules();

    // Garbage collect the empty queue pairs.
    queues.garbage_collect();
    // Only 2 queue pairs should be left.
    assert_eq!(2, queues.canister_queues.len());

    assert!(queues.has_input());
    assert_matches!(queues.pop_input().unwrap(), CanisterInput::Request(request) if request.sender == canister_test_id(2));

    assert!(queues.has_input());
    assert_matches!(queues.pop_input().unwrap(), CanisterInput::Request(request) if request.sender == canister_test_id(5));

    assert!(!queues.has_input());
    assert_eq!(None, queues.pop_input());

    assert!(queues.store.is_empty());
    assert_eq!(Ok(()), queues.schedules_ok(&|_| RemoteSubnet));
}

#[test]
fn test_peek_input_with_empty_queue_in_input_schedule() {
    let mut queues = canister_queues_with_empty_queues_in_input_schedules();

    assert_matches!(queues.peek_input().unwrap(), CanisterInput::Request(request) if request.sender == canister_test_id(2));
    assert_matches!(queues.pop_input().unwrap(), CanisterInput::Request(request) if request.sender == canister_test_id(2));

    assert_matches!(queues.peek_input().unwrap(), CanisterInput::Request(request) if request.sender == canister_test_id(5));
    assert_matches!(queues.pop_input().unwrap(), CanisterInput::Request(request) if request.sender == canister_test_id(5));

    assert_eq!(None, queues.peek_input());
    assert_eq!(None, queues.pop_input());

    assert!(queues.store.is_empty());
}

#[test]
fn test_peek_input_with_gced_queue_in_input_schedule() {
    let mut queues = canister_queues_with_empty_queues_in_input_schedules();

    // Garbage collect the empty queue pairs.
    queues.garbage_collect();
    // Only 2 queue pairs should be left.
    assert_eq!(2, queues.canister_queues.len());

    assert_matches!(queues.peek_input().unwrap(), CanisterInput::Request(request) if request.sender == canister_test_id(2));
    assert_matches!(queues.pop_input().unwrap(), CanisterInput::Request(request) if request.sender == canister_test_id(2));

    assert_matches!(queues.peek_input().unwrap(), CanisterInput::Request(request) if request.sender == canister_test_id(5));
    assert_matches!(queues.pop_input().unwrap(), CanisterInput::Request(request) if request.sender == canister_test_id(5));

    assert_eq!(None, queues.peek_input());
    assert_eq!(None, queues.pop_input());

    assert!(queues.store.is_empty());
}

#[test]
fn test_skip_input_with_empty_queue_in_input_schedule() {
    let mut queues = canister_queues_with_empty_queues_in_input_schedules();

    queues.skip_input(&mut CanisterQueuesLoopDetector::default());
    assert_matches!(queues.pop_input().unwrap(), CanisterInput::Request(request) if request.sender == canister_test_id(5));

    queues.skip_input(&mut CanisterQueuesLoopDetector::default());
    assert_matches!(queues.peek_input().unwrap(), CanisterInput::Request(request) if request.sender == canister_test_id(2));
    assert_matches!(queues.pop_input().unwrap(), CanisterInput::Request(request) if request.sender == canister_test_id(2));

    assert_eq!(None, queues.peek_input());
    assert_eq!(None, queues.pop_input());

    assert!(queues.store.is_empty());
}

#[test]
fn test_skip_input_with_gced_queue_in_input_schedule() {
    let mut queues = canister_queues_with_empty_queues_in_input_schedules();

    // Garbage collect the empty queue pairs.
    queues.garbage_collect();
    // Only 2 queue pairs should be left.
    assert_eq!(2, queues.canister_queues.len());

    queues.skip_input(&mut CanisterQueuesLoopDetector::default());
    assert_matches!(queues.pop_input().unwrap(), CanisterInput::Request(request) if request.sender == canister_test_id(5));

    queues.skip_input(&mut CanisterQueuesLoopDetector::default());
    assert_matches!(queues.peek_input().unwrap(), CanisterInput::Request(request) if request.sender == canister_test_id(2));
    assert_matches!(queues.pop_input().unwrap(), CanisterInput::Request(request) if request.sender == canister_test_id(2));

    assert_eq!(None, queues.peek_input());
    assert_eq!(None, queues.pop_input());

    assert!(queues.store.is_empty());
}

#[test]
fn roundtrip_encode_empty_queue_in_input_schedule() {
    let queues = canister_queues_with_empty_queues_in_input_schedules();

    let encoded: pb_queues::CanisterQueues = (&queues).into();
    let decoded = (encoded, &StrictMetrics as &dyn CheckpointLoadingMetrics)
        .try_into()
        .unwrap();

    assert_eq!(queues, decoded);
}

#[test]
fn roundtrip_encode_gced_queue_in_input_schedule() {
    let mut queues = canister_queues_with_empty_queues_in_input_schedules();

    // Garbage collect the empty queue pairs.
    queues.garbage_collect();
    // Only 2 queue pairs should be left.
    assert_eq!(2, queues.canister_queues.len());

    let encoded: pb_queues::CanisterQueues = (&queues).into();
    let decoded = (encoded, &StrictMetrics as &dyn CheckpointLoadingMetrics)
        .try_into()
        .unwrap();

    assert_eq!(queues, decoded);
}

#[test]
fn test_push_into_empty_queue_in_input_schedule() {
    let other_1 = canister_test_id(1);
    let other_2 = canister_test_id(2);

    let mut fixture = CanisterQueuesMultiFixture::new();

    // 1 local and 1 remote input queue holding best-effort requests.
    fixture
        .push_input_request_with_deadline(other_1, SOME_DEADLINE, LocalSubnet)
        .unwrap();
    fixture
        .push_input_request_with_deadline(other_2, SOME_DEADLINE, RemoteSubnet)
        .unwrap();

    // Time out all messages.
    assert_eq!(
        (2, RefundPool::default()),
        fixture.time_out_all_messages_with_deadlines()
    );
    assert_eq!(Ok(()), fixture.queues.test_invariants());
    assert_eq!(Ok(()), fixture.schedules_ok());
    assert!(!fixture.has_input());

    // Also garbage collect the empty queue pairs, for good measure.
    fixture.queues.garbage_collect();
    assert!(fixture.queues.canister_queues.is_empty());
    assert_eq!(Ok(()), fixture.queues.test_invariants());
    assert_eq!(Ok(()), fixture.schedules_ok());
    assert!(!fixture.has_input());

    // Push another round of messages into the 2 queues.
    fixture
        .push_input_request_with_deadline(other_1, SOME_DEADLINE, LocalSubnet)
        .unwrap();
    fixture
        .push_input_request_with_deadline(other_2, SOME_DEADLINE, RemoteSubnet)
        .unwrap();

    assert_eq!(Ok(()), fixture.schedules_ok());
    assert!(fixture.has_input());

    assert!(fixture.pop_input().is_some());
    assert!(fixture.pop_input().is_some());

    assert!(!fixture.has_input());
    assert!(fixture.pop_input().is_none());
    assert!(fixture.pool_is_empty());
}

/// Enqueues 6 output requests across 3 canisters and consumes them.
#[test]
fn test_output_into_iter() {
    let this = canister_test_id(13);
    let other_1 = canister_test_id(1);
    let other_2 = canister_test_id(2);
    let other_3 = canister_test_id(3);

    let mut queues = CanisterQueues::default();
    assert_eq!(0, queues.output_queues_message_count());

    let destinations = [other_1, other_2, other_1, other_3, other_2, other_1];
    for (i, id) in destinations.iter().enumerate() {
        queues
            .push_output_request(
                RequestBuilder::default()
                    .sender(this)
                    .receiver(*id)
                    .method_payload(vec![i as u8])
                    .build()
                    .into(),
                UNIX_EPOCH,
            )
            .expect("could not push");
    }

    let expected = [
        (&other_1, 0),
        (&other_2, 1),
        (&other_3, 3),
        (&other_1, 2),
        (&other_2, 4),
        (&other_1, 5),
    ];
    assert_eq!(expected.len(), queues.output_queues_message_count());

    for (i, msg) in queues.output_into_iter().enumerate() {
        match msg {
            RequestOrResponse::Request(msg) => {
                assert_eq!(this, msg.sender);
                assert_eq!(*expected[i].0, msg.receiver);
                assert_eq!(vec![expected[i].1], msg.method_payload)
            }
            msg => panic!("unexpected message popped: {msg:?}"),
        }
    }

    assert_eq!(0, queues.output_queues_message_count());
    assert!(queues.store.is_empty());
}

#[test]
fn test_peek_canister_input_does_not_affect_schedule() {
    let mut queues = CanisterQueues::default();
    let local_senders = [
        canister_test_id(1),
        canister_test_id(2),
        canister_test_id(1),
    ];
    let remote_senders = [canister_test_id(13), canister_test_id(14)];

    let local_requests = local_senders
        .iter()
        .map(|sender| RequestBuilder::default().sender(*sender).build())
        .collect::<Vec<_>>();
    let remote_requests = remote_senders
        .iter()
        .map(|sender| RequestBuilder::default().sender(*sender).build())
        .collect::<Vec<_>>();

    push_requests(&mut queues, LocalSubnet, &local_requests);
    push_requests(&mut queues, RemoteSubnet, &remote_requests);

    // Schedules before peek.
    let input_schedule_before = queues.input_schedule.clone();

    assert_eq!(
        queues.peek_canister_input(RemoteSubnet).unwrap(),
        CanisterInput::Request(Arc::new(remote_requests.first().unwrap().clone()))
    );
    assert_eq!(
        queues.peek_canister_input(LocalSubnet).unwrap(),
        CanisterInput::Request(Arc::new(local_requests.first().unwrap().clone()))
    );

    // Schedules are not changed.
    assert_eq!(input_schedule_before, queues.input_schedule);
    assert_eq!(
        queues
            .canister_queues
            .get(&canister_test_id(1))
            .unwrap()
            .0
            .len(),
        2
    );
}

#[test]
fn test_skip_canister_input() {
    let mut queues = CanisterQueues::default();
    let local_senders = [
        canister_test_id(1),
        canister_test_id(2),
        canister_test_id(1),
    ];
    let remote_senders = [canister_test_id(13), canister_test_id(14)];

    let local_requests = local_senders
        .iter()
        .map(|sender| RequestBuilder::default().sender(*sender).build())
        .collect::<Vec<_>>();
    let remote_requests = remote_senders
        .iter()
        .map(|sender| RequestBuilder::default().sender(*sender).build())
        .collect::<Vec<_>>();

    push_requests(&mut queues, LocalSubnet, &local_requests);
    push_requests(&mut queues, RemoteSubnet, &remote_requests);

    // Peek before skip.
    assert_eq!(
        queues.peek_canister_input(RemoteSubnet).unwrap(),
        CanisterInput::Request(Arc::new(remote_requests.first().unwrap().clone()))
    );
    assert_eq!(
        queues.peek_canister_input(LocalSubnet).unwrap(),
        CanisterInput::Request(Arc::new(local_requests.first().unwrap().clone()))
    );

    queues.skip_canister_input(RemoteSubnet);
    queues.skip_canister_input(LocalSubnet);

    // Peek will return a different result.
    assert_eq!(
        queues.peek_canister_input(RemoteSubnet).unwrap(),
        CanisterInput::Request(Arc::new(remote_requests.get(1).unwrap().clone()))
    );
    assert_eq!(queues.input_schedule.remote_sender_schedule().len(), 2);
    assert_eq!(
        queues.peek_canister_input(LocalSubnet).unwrap(),
        CanisterInput::Request(Arc::new(local_requests.get(1).unwrap().clone()))
    );
    assert_eq!(queues.input_schedule.local_sender_schedule().len(), 2);
    assert_eq!(
        queues
            .canister_queues
            .get(&canister_test_id(1))
            .unwrap()
            .0
            .len(),
        2
    );
}

struct StrictMetrics;
impl CheckpointLoadingMetrics for StrictMetrics {
    fn observe_broken_soft_invariant(&self, msg: String) {
        panic!("{}", msg);
    }
}

struct CountingMetrics(RefCell<usize>);
impl CheckpointLoadingMetrics for CountingMetrics {
    fn observe_broken_soft_invariant(&self, _: String) {
        *self.0.borrow_mut() += 1;
    }
}

/// Tests that an encode-decode roundtrip yields a result equal to the original
/// (and that the stats of an organically constructed `CanisterQueues` match
/// those of a deserialized one).
#[test]
fn encode_roundtrip() {
    let mut queues = CanisterQueues::default();

    let this = canister_test_id(13);
    let other = canister_test_id(14);
    assert_eq!(
        Ok(None),
        queues.push_input(
            RequestBuilder::default().sender(this).build().into(),
            LocalSubnet,
        )
    );
    assert_eq!(
        Ok(None),
        queues.push_input(
            RequestBuilder::default().sender(other).build().into(),
            RemoteSubnet,
        )
    );
    queues.pop_canister_input(RemoteSubnet).unwrap();

    let response_callback = CallbackId::from(42);
    queues
        .push_output_request(
            RequestBuilder::default()
                .receiver(other)
                .sender_reply_callback(response_callback)
                .build()
                .into(),
            UNIX_EPOCH,
        )
        .unwrap();
    queues.output_into_iter().next().unwrap();
    assert_eq!(
        Ok(None),
        queues.push_input(
            ResponseBuilder::default()
                .respondent(other)
                .originator_reply_callback(response_callback)
                .build()
                .into(),
            RemoteSubnet,
        )
    );

    queues.push_ingress(IngressBuilder::default().receiver(this).build());

    let encoded: pb_queues::CanisterQueues = (&queues).into();
    let decoded = (encoded, &StrictMetrics as &dyn CheckpointLoadingMetrics)
        .try_into()
        .unwrap();

    assert_eq!(queues, decoded);
}

/// Tests that serializing an empty `CanisterQueues` produces zero bytes.
#[test]
fn encode_empty() {
    use prost::Message;

    let queues = CanisterQueues::default();

    let encoded: pb_queues::CanisterQueues = (&queues).into();
    let mut serialized: Vec<u8> = Vec::new();
    encoded.encode(&mut serialized).unwrap();

    let expected: &[u8] = &[];
    assert_eq!(expected, serialized.as_slice());
}

/// Tests decoding a `CanisterQueues` with an invalid input schedule.
#[test]
fn decode_invalid_input_schedule() {
    let mut queues = CanisterQueues::default();

    let this = canister_test_id(13);
    let other = canister_test_id(14);
    assert_eq!(
        Ok(None),
        queues.push_input(
            RequestBuilder::default().sender(this).build().into(),
            LocalSubnet,
        )
    );
    assert_eq!(
        Ok(None),
        queues.push_input(
            RequestBuilder::default().sender(other).build().into(),
            RemoteSubnet,
        )
    );
    queues.push_ingress(IngressBuilder::default().receiver(this).build());

    let mut encoded: pb_queues::CanisterQueues = (&queues).into();
    // Wipe the local sender schedule.
    encoded.local_sender_schedule.clear();

    // Decoding should succeed.
    let metrics = CountingMetrics(RefCell::new(0));
    let mut decoded =
        CanisterQueues::try_from((encoded, &metrics as &dyn CheckpointLoadingMetrics)).unwrap();
    // Even though the input schedules are not valid.
    assert_matches!(
        decoded.schedules_ok(&input_queue_type_from_local_canisters(vec![this])),
        Err(_)
    );
    assert_eq!(1, *metrics.0.borrow());

    // If we enqueue `this` into the local sender queue, the rest should be equal.
    decoded.input_schedule.schedule(this, LocalSubnet);
    assert_eq!(queues, decoded);
}

/// Tests that serializing a `CanisterQueues` with an empty but non-default pool
/// preserves the non-default pool.
#[test]
fn encode_non_default_pool() {
    let mut queues = CanisterQueues::default();

    let this = canister_test_id(13);
    assert_eq!(
        Ok(None),
        queues.push_input(
            RequestBuilder::default().sender(this).build().into(),
            RemoteSubnet,
        )
    );
    queues.pop_canister_input(RemoteSubnet).unwrap();
    // Sanity check that the pool is empty but not equal to the default.
    assert!(queues.store.is_empty());
    assert_ne!(MessageStoreImpl::default(), queues.store);

    // And a roundtrip encode preserves the `CanisterQueues` unaltered.
    let encoded: pb_queues::CanisterQueues = (&queues).into();
    let decoded = (encoded, &StrictMetrics as &dyn CheckpointLoadingMetrics)
        .try_into()
        .unwrap();
    assert_eq!(queues, decoded);
}

/// Constructs an encoded `CanisterQueues` with 2 inbound responses (callbacks 1
/// and 2), one shed inbound response (callback 3) and one expired callback
/// response (4).
fn canister_queues_proto_with_inbound_responses() -> pb_queues::CanisterQueues {
    let mut queues = CanisterQueues::default();

    let canister_id = canister_test_id(13);

    // Make 4 input queue reservations.
    let deadline = coarse_time(1);
    queues
        .push_output_request(request(1, NO_DEADLINE).into(), UNIX_EPOCH)
        .unwrap();
    queues
        .push_output_request(request(2, deadline).into(), UNIX_EPOCH)
        .unwrap();
    queues
        .push_output_request(request(3, deadline).into(), UNIX_EPOCH)
        .unwrap();
    queues
        .push_output_request(request(4, deadline).into(), UNIX_EPOCH)
        .unwrap();
    assert_eq!(4, queues.output_into_iter().count());

    // Enqueue 3 inbound responses plus a deadine expired compact reject response.
    assert_eq!(
        Ok(None),
        queues.push_input(response(1, NO_DEADLINE).into(), LocalSubnet)
    );
    assert_eq!(
        Ok(None),
        queues.push_input(response(2, deadline).into(), LocalSubnet)
    );
    let response3 = response(3, deadline);
    assert_eq!(
        Ok(None),
        queues.push_input(response3.clone().into(), LocalSubnet)
    );
    assert_eq!(
        Ok(true),
        queues.try_push_deadline_expired_input(
            4.into(),
            &canister_id,
            &canister_id,
            &BTreeMap::new()
        )
    );

    // Shed the response for callback 3.
    assert_eq!(
<<<<<<< HEAD
        (
            true,
            refund_pool(&[(response3.originator, response3.refund)])
        ),
=======
        (true, Cycles::new(10)),
>>>>>>> d2885bb6
        shed_largest_message(&mut queues, &canister_id, &BTreeMap::new())
    );
    assert_eq!(
        Some(&CallbackId::from(3)),
        queues.store.shed_responses.values().next()
    );

    // Sanity check: roundtrip encode succeeds.
    let encoded: pb_queues::CanisterQueues = (&queues).into();
    let decoded = (
        encoded.clone(),
        &StrictMetrics as &dyn CheckpointLoadingMetrics,
    )
        .try_into()
        .unwrap();
    assert_eq!(queues, decoded);

    encoded
}

#[test]
fn decode_with_duplicate_response_callback_in_pool() {
    let mut encoded = canister_queues_proto_with_inbound_responses();

    // Tweak the pool so both responses have the same `CallbackId`.
    for entry in &mut encoded.pool.as_mut().unwrap().messages {
        let message = entry.message.as_mut().unwrap().r.as_mut().unwrap();
        let pb_queues::request_or_response::R::Response(response) = message else {
            panic!("Expected only responses");
        };
        response.originator_reply_callback = 1;
    }

    assert_matches!(
        CanisterQueues::try_from((encoded, &StrictMetrics as &dyn CheckpointLoadingMetrics)),
        Err(ProxyDecodeError::Other(msg)) if &msg == "CanisterQueues: Duplicate inbound response callback: 1"
    );
}

#[test]
fn decode_with_duplicate_response_callback_in_shed_responses() {
    let mut encoded = canister_queues_proto_with_inbound_responses();

    // Have the callback ID of the shed response match that of one of the responses.
    for shed_response in &mut encoded.shed_responses {
        shed_response.callback_id = 1;
    }

    assert_matches!(
        CanisterQueues::try_from((encoded, &StrictMetrics as &dyn CheckpointLoadingMetrics)),
        Err(ProxyDecodeError::Other(msg)) if &msg == "CanisterQueues: Duplicate inbound response callback: 1"
    );
}

#[test]
fn decode_with_duplicate_response_callback_in_expired_callbacks() {
    let mut encoded = canister_queues_proto_with_inbound_responses();

    // Have the callback ID of the expired callback match that of one of the
    // responses.
    for expired_callback in &mut encoded.expired_callbacks {
        expired_callback.callback_id = 1;
    }

    assert_matches!(
        CanisterQueues::try_from((encoded, &StrictMetrics as &dyn CheckpointLoadingMetrics)),
        Err(ProxyDecodeError::Other(msg)) if &msg == "CanisterQueues: Duplicate inbound response callback: 1"
    );
}

#[test]
fn decode_with_duplicate_reference() {
    let mut encoded = canister_queues_proto_with_inbound_responses();

    // Replace the reference to the second response with a duplicate reference to
    // the third.
    let input_queue = encoded.canister_queues[0].input_queue.as_mut().unwrap();
    input_queue.queue[1] = input_queue.queue[2];

    let metrics = CountingMetrics(RefCell::new(0));
    assert_matches!(
        CanisterQueues::try_from((encoded, &metrics as &dyn CheckpointLoadingMetrics)),
        Err(ProxyDecodeError::Other(msg)) if &msg == "CanisterQueues: Duplicate inbound response callback: 3"
    );
    // A critical error should also have been observed.
    assert_eq!(1, *metrics.0.borrow());
}

#[test]
fn decode_with_both_response_and_shed_response_for_reference() {
    let mut encoded = canister_queues_proto_with_inbound_responses();

    // Make the the shed response have the same reference as one of the responses.
    let input_queue = encoded.canister_queues[0].input_queue.as_ref().unwrap();
    for shed_response in &mut encoded.shed_responses {
        shed_response.id = input_queue.queue[1];
    }

    assert_matches!(
        CanisterQueues::try_from((encoded, &StrictMetrics as &dyn CheckpointLoadingMetrics)),
        Err(ProxyDecodeError::Other(msg)) if msg.contains("CanisterQueues: Multiple responses for Reference(")
    );
}

#[test]
fn decode_with_both_response_and_expired_callback_for_reference() {
    let mut encoded = canister_queues_proto_with_inbound_responses();

    // Make the the shed response have the same reference as one of the responses.
    let input_queue = encoded.canister_queues[0].input_queue.as_ref().unwrap();
    let response_id = input_queue.queue[1];
    for expired_callback in &mut encoded.expired_callbacks {
        expired_callback.id = response_id;
    }

    assert_matches!(
        CanisterQueues::try_from((encoded, &StrictMetrics as &dyn CheckpointLoadingMetrics)),
        Err(ProxyDecodeError::Other(msg)) if msg.contains("CanisterQueues: Multiple responses for Reference(")
    );
}

#[test]
fn decode_with_both_shed_response_and_expired_callback_for_reference() {
    let mut encoded = canister_queues_proto_with_inbound_responses();

    // Make the the expired callback have the same reference as the shed response.
    let response_id = encoded.shed_responses[0].id;
    for expired_callback in &mut encoded.expired_callbacks {
        expired_callback.id = response_id;
    }

    assert_matches!(
        CanisterQueues::try_from((encoded, &StrictMetrics as &dyn CheckpointLoadingMetrics)),
        Err(ProxyDecodeError::Other(msg)) if msg.contains("CanisterQueues: Multiple responses for Reference(")
    );
}

#[test]
fn decode_with_unreferenced_inbound_response() {
    let mut encoded = canister_queues_proto_with_inbound_responses();

    // Remove the reference to the second response.
    let input_queue = encoded.canister_queues[0].input_queue.as_mut().unwrap();
    input_queue.queue.remove(1);

    let metrics = CountingMetrics(RefCell::new(0));
    assert_matches!(
        CanisterQueues::try_from((encoded, &metrics as &dyn CheckpointLoadingMetrics)),
        Err(ProxyDecodeError::Other(msg)) if &msg == "CanisterQueues: Have 4 inbound responses, but only 3 are enqueued"
    );
    // A critical error should also have been observed.
    assert_eq!(1, *metrics.0.borrow());
}

#[test]
fn decode_with_unreferenced_shed_response() {
    let mut encoded = canister_queues_proto_with_inbound_responses();

    // Remove the reference to the third (shed) response.
    let input_queue = encoded.canister_queues[0].input_queue.as_mut().unwrap();
    input_queue.queue.remove(2);

    assert_matches!(
        CanisterQueues::try_from((encoded, &StrictMetrics as &dyn CheckpointLoadingMetrics)),
        Err(ProxyDecodeError::Other(msg)) if &msg == "CanisterQueues: Have 4 inbound responses, but only 3 are enqueued"
    );
}

#[test]
fn decode_with_unreferenced_expired_callback() {
    let mut encoded = canister_queues_proto_with_inbound_responses();

    // Remove the reference to the fourth (expired callback) response.
    let input_queue = encoded.canister_queues[0].input_queue.as_mut().unwrap();
    input_queue.queue.remove(3);

    assert_matches!(
        CanisterQueues::try_from((encoded, &StrictMetrics as &dyn CheckpointLoadingMetrics)),
        Err(ProxyDecodeError::Other(msg)) if &msg == "CanisterQueues: Have 4 inbound responses, but only 3 are enqueued"
    );
}

#[test]
fn decode_with_duplicate_inbound_response() {
    let mut queues = CanisterQueues::default();

    // Make 2 input queue reservations.
    queues
        .push_output_request(request(1, NO_DEADLINE).into(), UNIX_EPOCH)
        .unwrap();
    queues
        .push_output_request(request(2, SOME_DEADLINE).into(), UNIX_EPOCH)
        .unwrap();
    assert_eq!(2, queues.output_into_iter().count());

    // Enqueue 2 inbound responses.
    assert_eq!(
        Ok(None),
        queues.push_input(response(1, NO_DEADLINE).into(), LocalSubnet)
    );
    assert_eq!(
        Ok(None),
        queues.push_input(response(2, SOME_DEADLINE).into(), LocalSubnet)
    );

    // Sanity check: roundtrip encode succeeds.
    let mut encoded: pb_queues::CanisterQueues = (&queues).into();
    let decoded = (
        encoded.clone(),
        &StrictMetrics as &dyn CheckpointLoadingMetrics,
    )
        .try_into()
        .unwrap();
    assert_eq!(queues, decoded);

    // Tweak the encoded queues so both responses have the same `CallbackId`.
    for entry in &mut encoded.pool.as_mut().unwrap().messages {
        let message = entry.message.as_mut().unwrap().r.as_mut().unwrap();
        let pb_queues::request_or_response::R::Response(response) = message else {
            panic!("Expected only responses");
        };
        response.originator_reply_callback = 1;
    }

    // Decoding should now fail because of the duplicate `CallbackId`.
    let err = CanisterQueues::try_from((encoded, &StrictMetrics as &dyn CheckpointLoadingMetrics))
        .unwrap_err();
    assert_matches!(err, ProxyDecodeError::Other(msg) if &msg == "CanisterQueues: Duplicate inbound response callback: 1");
}

#[test]
fn test_stats_best_effort() {
    let mut queues = CanisterQueues::default();

    let mut expected_queue_stats = QueueStats::default();
    assert_eq!(expected_queue_stats, queues.queue_stats);
    assert_eq!(&MessageStats::default(), queues.message_stats());

    // Best-effort requests and best-effort responses, to be enqueued one each into
    // an input and an output queue.
    let t10 = coarse_time(10);
    let t20 = coarse_time(20);
    let request1_ = request(1, t10);
    let request2_ = request(2, t10);
    let request3 = request(3, t10);
    let request4 = request(4, t10);
    let request_size_bytes = request1_.count_bytes();
    assert_eq!(request_size_bytes, request2_.count_bytes());
    assert_eq!(request_size_bytes, request3.count_bytes());
    assert_eq!(request_size_bytes, request4.count_bytes());
    let response1 = response_with_payload(1000, 1, t20);
    let response2 = response_with_payload(1000, 2, t20);
    let response_size_bytes = response1.count_bytes();
    assert_eq!(response_size_bytes, response2.count_bytes());

    // Make reservations for the responses.
    assert_eq!(Ok(None), queues.push_input(request1_.into(), LocalSubnet));
    queues.pop_input().unwrap();
    queues
        .push_output_request(request2_.into(), UNIX_EPOCH)
        .unwrap();
    queues.output_into_iter().next().unwrap();

    // Actually enqueue the messages.
    assert_eq!(
        Ok(None),
        queues.push_input(request3.clone().into(), LocalSubnet)
    );
    assert_eq!(
        Ok(None),
        queues.push_input(response2.clone().into(), LocalSubnet)
    );
    queues.push_output_response(response1.clone().into());
    queues
        .push_output_request(request4.clone().into(), UNIX_EPOCH)
        .unwrap();

    // One input queue slot, one output queue slot, zero memory reservations.
    expected_queue_stats = QueueStats {
        guaranteed_response_memory_reservations: 0,
        input_queues_reserved_slots: 1,
        output_queues_reserved_slots: 1,
    };
    assert_eq!(expected_queue_stats, queues.queue_stats);
    // Two best-effort response requests, two best-effort responses.
    assert_eq!(
        &MessageStats {
            size_bytes: 2 * (request_size_bytes + response_size_bytes),
            best_effort_message_bytes: 2 * (request_size_bytes + response_size_bytes),
            guaranteed_responses_size_bytes: 0,
            oversized_guaranteed_requests_extra_bytes: 0,
            inbound_size_bytes: request_size_bytes + response_size_bytes,
            inbound_message_count: 2,
            inbound_response_count: 1,
            inbound_guaranteed_request_count: 0,
            inbound_guaranteed_response_count: 0,
            outbound_message_count: 2,
            cycles: Cycles::new(220),
        },
        queues.message_stats()
    );

    // Pop the incoming request and the outgoing response.
    assert_eq!(
        queues.pop_input(),
        Some(CanisterInput::Request(request3.clone().into()))
    );
    assert_eq!(
        queues.output_into_iter().next().unwrap(),
        RequestOrResponse::Response(response1.clone().into())
    );

    // No changes in slot and memory reservations.
    assert_eq!(expected_queue_stats, queues.queue_stats);
    // One best-effort response request, one best-effort response.
    assert_eq!(
        &MessageStats {
            size_bytes: request_size_bytes + response_size_bytes,
            best_effort_message_bytes: request_size_bytes + response_size_bytes,
            guaranteed_responses_size_bytes: 0,
            oversized_guaranteed_requests_extra_bytes: 0,
            inbound_size_bytes: response_size_bytes,
            inbound_message_count: 1,
            inbound_response_count: 1,
            inbound_guaranteed_request_count: 0,
            inbound_guaranteed_response_count: 0,
            outbound_message_count: 1,
            cycles: Cycles::new(110),
        },
        queues.message_stats()
    );

    // Time out the one message with a deadline of less than 20 (the outgoing
    // request; generating a reject response) and shed the incoming response.
    let mut refunds = RefundPool::default();
    let metrics = FakeDropMessageMetrics::default();
    queues.time_out_messages(
        t20.into(),
        &request4.sender,
        &BTreeMap::new(),
        &mut refunds,
        &metrics,
    );
    assert_eq!(
        btreemap! {
            ("request", "outbound", "best-effort") => 1,
        },
        *metrics.timed_out_messages.borrow(),
    );
    assert_eq!(RefundPool::default(), refunds);
    assert_eq!(
<<<<<<< HEAD
        (
            true,
            refund_pool(&[(response2.originator, Cycles::new(10))])
        ),
=======
        (true, Cycles::new(10)),
>>>>>>> d2885bb6
        shed_largest_message(&mut queues, &response2.respondent, &BTreeMap::new())
    );

    // Input queue slot reservation was consumed by reject response.
    expected_queue_stats = QueueStats {
        guaranteed_response_memory_reservations: 0,
        input_queues_reserved_slots: 0,
        output_queues_reserved_slots: 1,
    };
    assert_eq!(expected_queue_stats, queues.queue_stats);
    // Only one best-effort reject response (the dropped response is no longer in
    // the pool).
    let reject_response = generate_timeout_response(&request4);
    let reject_response_size_bytes = reject_response.count_bytes();
    assert_eq!(
        &message_pool::MessageStats {
            size_bytes: reject_response_size_bytes,
            best_effort_message_bytes: reject_response_size_bytes,
            guaranteed_responses_size_bytes: 0,
            oversized_guaranteed_requests_extra_bytes: 0,
            inbound_size_bytes: reject_response_size_bytes,
            inbound_message_count: 1,
            inbound_response_count: 1,
            inbound_guaranteed_request_count: 0,
            inbound_guaranteed_response_count: 0,
            outbound_message_count: 0,
            cycles: Cycles::new(100),
        },
        queues.message_stats()
    );
    // But the `CanisterQueues` getter methods know that there are two responses.
    assert_eq!(2, queues.input_queues_message_count());
    assert_eq!(2, queues.input_queues_response_count());

    // Pop the dropped response and the generated reject response.
    assert_eq!(
        Some(CanisterInput::ResponseDropped(
            response2.originator_reply_callback
        )),
        queues.pop_input()
    );
    assert_eq!(
        Some(CanisterInput::Response(reject_response.into())),
        queues.pop_input(),
    );

    // No changes in slot and memory reservations.
    assert_eq!(expected_queue_stats, queues.queue_stats);
    // And we have all-zero message stats.
    assert_eq!(&MessageStats::default(), queues.message_stats());
}

#[test]
fn test_stats_guaranteed_response() {
    let mut queues = CanisterQueues::default();

    let mut expected_queue_stats = QueueStats::default();
    assert_eq!(expected_queue_stats, queues.queue_stats);
    assert_eq!(&MessageStats::default(), queues.message_stats());

    // Guaranteed response requests and guaranteed responses, to be enqueued one
    // each into an input and an output queue.
    let request1_ = request_with_payload(100, 1, NO_DEADLINE);
    let request2_ = request_with_payload(100, 2, NO_DEADLINE);
    let request3 = request_with_payload(100, 3, NO_DEADLINE);
    let request4 = request_with_payload(100, 4, NO_DEADLINE);
    let request_size_bytes = request1_.count_bytes();
    assert_eq!(request_size_bytes, request2_.count_bytes());
    assert_eq!(request_size_bytes, request3.count_bytes());
    assert_eq!(request_size_bytes, request4.count_bytes());
    let response1 = response(1, NO_DEADLINE);
    let response2 = response(2, NO_DEADLINE);
    let response4_ = response(4, NO_DEADLINE);
    let response_size_bytes = response1.count_bytes();
    assert_eq!(response_size_bytes, response2.count_bytes());
    assert_eq!(response_size_bytes, response4_.count_bytes());

    // Make reservations for the responses.
    assert_eq!(Ok(None), queues.push_input(request1_.into(), LocalSubnet));
    queues.pop_input().unwrap();
    queues
        .push_output_request(request2_.into(), UNIX_EPOCH)
        .unwrap();
    queues.output_into_iter().next().unwrap();

    // Actually enqueue the messages.
    assert_eq!(
        Ok(None),
        queues.push_input(request3.clone().into(), LocalSubnet)
    );
    assert_eq!(
        Ok(None),
        queues.push_input(response2.clone().into(), LocalSubnet)
    );
    queues.push_output_response(response1.clone().into());
    queues
        .push_output_request(request4.clone().into(), UNIX_EPOCH)
        .unwrap();

    // One input queue slot, one output queue slot, two memory reservations.
    expected_queue_stats = QueueStats {
        guaranteed_response_memory_reservations: 2,
        input_queues_reserved_slots: 1,
        output_queues_reserved_slots: 1,
    };
    assert_eq!(expected_queue_stats, queues.queue_stats);
    // Two guaranteed response requests, two guaranteed responses.
    assert_eq!(
        &MessageStats {
            size_bytes: 2 * (request_size_bytes + response_size_bytes),
            best_effort_message_bytes: 0,
            guaranteed_responses_size_bytes: 2 * response_size_bytes,
            oversized_guaranteed_requests_extra_bytes: 0,
            inbound_size_bytes: request_size_bytes + response_size_bytes,
            inbound_message_count: 2,
            inbound_response_count: 1,
            inbound_guaranteed_request_count: 1,
            inbound_guaranteed_response_count: 1,
            outbound_message_count: 2,
            cycles: Cycles::new(220),
        },
        queues.message_stats()
    );

    // Pop the incoming request and the outgoing response.
    assert_eq!(
        queues.pop_input(),
        Some(CanisterInput::Request(request3.clone().into()))
    );
    assert_eq!(
        queues.output_into_iter().next().unwrap(),
        RequestOrResponse::Response(response1.clone().into())
    );

    // No changes in slot and memory reservations.
    assert_eq!(expected_queue_stats, queues.queue_stats);
    // One guaranteed response request, one guaranteed response.
    assert_eq!(
        &MessageStats {
            size_bytes: request_size_bytes + response_size_bytes,
            best_effort_message_bytes: 0,
            guaranteed_responses_size_bytes: response_size_bytes,
            oversized_guaranteed_requests_extra_bytes: 0,
            inbound_size_bytes: response_size_bytes,
            inbound_message_count: 1,
            inbound_response_count: 1,
            inbound_guaranteed_request_count: 0,
            inbound_guaranteed_response_count: 1,
            outbound_message_count: 1,
            cycles: Cycles::new(110),
        },
        queues.message_stats()
    );

    // Time out the one message that has an (implicit) deadline (the outgoing
    // request), pop the incoming response and the generated reject response.
    let mut refunds = RefundPool::default();
    let metrics = FakeDropMessageMetrics::default();
    queues.time_out_messages(
        coarse_time(u32::MAX).into(),
        &request4.sender,
        &BTreeMap::new(),
        &mut refunds,
        &metrics,
    );
    assert_eq!(RefundPool::default(), refunds);
    assert_eq!(
        btreemap! {
            ("request", "outbound", "guaranteed response") => 1,
        },
        *metrics.timed_out_messages.borrow(),
    );
    assert_eq!(
        queues.pop_input(),
        Some(CanisterInput::Response(response2.clone().into()))
    );
    assert!(queues.pop_input().is_some());

    // Input queue slot and memory reservations were consumed.
    expected_queue_stats = QueueStats {
        guaranteed_response_memory_reservations: 1,
        input_queues_reserved_slots: 0,
        output_queues_reserved_slots: 1,
    };
    assert_eq!(expected_queue_stats, queues.queue_stats);
    // And we have all-zero message stats.
    assert_eq!(&MessageStats::default(), queues.message_stats());

    // Consume the output queue slot reservation.
    queues.push_output_response(response4_.clone().into());
    queues.output_into_iter().next().unwrap();

    // Default stats throughout.
    assert_eq!(QueueStats::default(), queues.queue_stats);
    assert_eq!(&MessageStats::default(), queues.message_stats());
}

#[test]
fn test_stats_oversized_requests() {
    let mut queues = CanisterQueues::default();

    let mut expected_queue_stats = QueueStats::default();
    assert_eq!(expected_queue_stats, queues.queue_stats);
    assert_eq!(&MessageStats::default(), queues.message_stats());

    // One oversized best-effort request and one oversized guaranteed response
    // request, to be enqueued into both an input and an output queue.
    let best_effort = request_with_payload(
        MAX_INTER_CANISTER_PAYLOAD_IN_BYTES_U64 as usize + 1000,
        1,
        SOME_DEADLINE,
    );
    let best_effort_size_bytes = best_effort.count_bytes();
    let guaranteed = request_with_payload(
        MAX_INTER_CANISTER_PAYLOAD_IN_BYTES_U64 as usize + 2000,
        2,
        NO_DEADLINE,
    );
    let guaranteed_size_bytes = guaranteed.count_bytes();
    // The 2000 bytes we added above; plus the method name provided by
    // `RequestBuilder`; plus any difference in size between the `Request` and
    // `Response` structs, so better compute it.
    let guaranteed_extra_bytes = guaranteed_size_bytes - MAX_RESPONSE_COUNT_BYTES;

    assert_eq!(
        Ok(None),
        queues.push_input(best_effort.clone().into(), LocalSubnet)
    );
    assert_eq!(
        Ok(None),
        queues.push_input(guaranteed.clone().into(), LocalSubnet)
    );
    queues
        .push_output_request(best_effort.clone().into(), UNIX_EPOCH)
        .unwrap();
    queues
        .push_output_request(guaranteed.clone().into(), UNIX_EPOCH)
        .unwrap();

    // Two input queue slots, two output queue slots, two memory reservations.
    expected_queue_stats = QueueStats {
        guaranteed_response_memory_reservations: 2,
        input_queues_reserved_slots: 2,
        output_queues_reserved_slots: 2,
    };
    assert_eq!(expected_queue_stats, queues.queue_stats);
    // Two best-effort requests, two oversized guaranteed requests, 4 requests in all.
    assert_eq!(
        &MessageStats {
            size_bytes: 2 * (best_effort_size_bytes + guaranteed_size_bytes),
            best_effort_message_bytes: 2 * best_effort_size_bytes,
            guaranteed_responses_size_bytes: 0,
            oversized_guaranteed_requests_extra_bytes: 2 * guaranteed_extra_bytes,
            inbound_size_bytes: best_effort_size_bytes + guaranteed_size_bytes,
            inbound_message_count: 2,
            inbound_response_count: 0,
            inbound_guaranteed_request_count: 1,
            inbound_guaranteed_response_count: 0,
            outbound_message_count: 2,
            cycles: Cycles::new(400),
        },
        queues.message_stats()
    );

    // Pop the incoming best-effort request and the incoming guaranteed request.
    assert_eq!(
        Some(CanisterInput::Request(best_effort.clone().into())),
        queues.pop_input()
    );
    assert_eq!(
        Some(CanisterInput::Request(guaranteed.clone().into())),
        queues.pop_input()
    );

    // No changes in slot and memory reservations.
    assert_eq!(expected_queue_stats, queues.queue_stats);
    // One best-effort request, one oversized guaranteed request, 2 requests in all.
    assert_eq!(
        &MessageStats {
            size_bytes: best_effort_size_bytes + guaranteed_size_bytes,
            best_effort_message_bytes: best_effort_size_bytes,
            guaranteed_responses_size_bytes: 0,
            oversized_guaranteed_requests_extra_bytes: guaranteed_extra_bytes,
            inbound_size_bytes: 0,
            inbound_message_count: 0,
            inbound_response_count: 0,
            inbound_guaranteed_request_count: 0,
            inbound_guaranteed_response_count: 0,
            outbound_message_count: 2,
            cycles: Cycles::new(200),
        },
        queues.message_stats()
    );

    // Shed the outgoing best-effort request and time out the outgoing guaranteed one.
    assert_eq!(
        (true, RefundPool::default()),
        shed_largest_message(&mut queues, &best_effort.sender, &BTreeMap::new())
    );
    let mut refunds = RefundPool::default();
    let metrics = FakeDropMessageMetrics::default();
    queues.time_out_messages(
        coarse_time(u32::MAX).into(),
        &best_effort.sender,
        &BTreeMap::new(),
        &mut refunds,
        &metrics,
    );
    assert_eq!(RefundPool::default(), refunds);
    assert_eq!(
        btreemap! {
            ("request", "outbound", "guaranteed response") => 1,
        },
        *metrics.timed_out_messages.borrow(),
    );

    // Input queue slots and the input queue memory reservation were consumed.
    expected_queue_stats = QueueStats {
        guaranteed_response_memory_reservations: 1,
        input_queues_reserved_slots: 0,
        output_queues_reserved_slots: 2,
    };
    assert_eq!(expected_queue_stats, queues.queue_stats);

    // And pop the two reject responses.
    queues.pop_input().unwrap();
    queues.pop_input().unwrap();

    // No change in slot and memory reservations.
    assert_eq!(expected_queue_stats, queues.queue_stats);
    // But back to all-zero message stats.
    assert_eq!(&MessageStats::default(), queues.message_stats());
}

/// Simulates sending an outgoing request and receiving an incoming response,
/// calling `garbage_collect()` throughout. This is always a no-op, until after
/// the response was consumed, when the queue pair is GC-ed and all fields are
/// reset to their default values.
#[test]
fn test_garbage_collect() {
    let this = canister_test_id(1);
    let other = canister_test_id(2);

    // A matching request and response pair.
    let request = RequestBuilder::default()
        .sender(this)
        .receiver(other)
        .build();
    let response = ResponseBuilder::default()
        .respondent(other)
        .originator(this)
        .build();

    // Empty `CanisterQueues`.
    let mut queues = CanisterQueues::default();
    assert!(queues.canister_queues.is_empty());
    // No-op.
    queues.garbage_collect();
    assert_eq!(CanisterQueues::default(), queues);

    // Push output request.
    queues
        .push_output_request(request.into(), UNIX_EPOCH)
        .unwrap();
    // No-op.
    queues.garbage_collect();
    assert!(queues.has_output());
    assert_eq!(1, queues.canister_queues.len());

    // "Route" output request.
    queues.output_into_iter().next();
    // No-op.
    queues.garbage_collect();
    // No messages, but the queue pair is not GC-ed (due to the reserved slot).
    assert!(!queues.has_output());
    assert_eq!(1, queues.canister_queues.len());

    // Push input response.
    assert_eq!(Ok(None), queues.push_input(response.into(), LocalSubnet));
    // Before popping any input, `next_input_source` has default value.
    assert_eq!(InputSource::default(), queues.input_schedule.input_source());
    // No-op.
    queues.garbage_collect();
    // Still one queue pair.
    assert!(queues.has_input());
    assert_eq!(1, queues.canister_queues.len());

    // "Process" response.
    queues.pop_input();
    // After having popped an input, `next_input_source` has advanced.
    assert_ne!(InputSource::default(), queues.input_schedule.input_source());
    // No more inputs, but we still have the queue pair.
    assert!(!queues.has_input());
    assert_eq!(1, queues.canister_queues.len());

    // Queue pair can finally be GC-ed.
    queues.garbage_collect();
    // No canister queues left.
    assert!(queues.canister_queues.is_empty());
    // And all fields have been reset to their default values.
    assert_eq!(CanisterQueues::default(), queues);
}

/// Tests that even when `garbage_collect()` would otherwise be a no-op, fields
/// are always reset to default.
#[test]
fn test_garbage_collect_restores_defaults() {
    let this = canister_test_id(1);

    // Empty `CanisterQueues`.
    let mut queues = CanisterQueues::default();
    assert_eq!(CanisterQueues::default(), queues);

    // Push and pop an ingress message.
    queues.push_ingress(IngressBuilder::default().receiver(this).build());
    assert!(queues.pop_input().is_some());
    // `next_input_source` has now advanced to `RemoteSubnet`.
    assert_ne!(CanisterQueues::default(), queues);

    // But `garbage_collect()` should restore the struct to its default value.
    queues.garbage_collect();
    assert_eq!(0, pb_queues::CanisterQueues::from(&queues).encoded_len());
}

#[test]
fn test_reject_subnet_output_request() {
    let this = canister_test_id(1);

    let request = RequestBuilder::default()
        .sender(this)
        .receiver(IC_00)
        .build();
    let reject_context = RejectContext::new(ic_error_types::RejectCode::DestinationInvalid, "");

    let mut queues = CanisterQueues::default();

    // Reject an output request without having enqueued it first.
    queues
        .reject_subnet_output_request(request, reject_context.clone(), &BTreeSet::new())
        .unwrap();

    // There is now a reject response.
    assert_eq!(
        CanisterInput::Response(Arc::new(
            ResponseBuilder::default()
                .respondent(IC_00)
                .originator(this)
                .response_payload(Payload::Reject(reject_context))
                .build()
        )),
        queues.pop_input().unwrap()
    );

    // And after popping it, there are no messages or reserved slots left.
    queues.garbage_collect();
    assert!(queues.canister_queues.is_empty());
    assert!(queues.store.is_empty());
}

#[test]
fn test_output_queues_for_each() {
    let this = canister_test_id(13);
    let other_1 = canister_test_id(1);
    let other_2 = canister_test_id(2);

    // 3 requests to `other_1`, one to `other_2`.
    let request_1 = RequestBuilder::default()
        .sender(this)
        .receiver(other_1)
        .method_name("request_1")
        .build();
    let request_2 = RequestBuilder::default()
        .sender(this)
        .receiver(other_1)
        .method_name("request_2")
        .build();
    let request_3 = RequestBuilder::default()
        .sender(this)
        .receiver(other_1)
        .method_name("request_3")
        .build();
    let request_4 = RequestBuilder::default()
        .sender(this)
        .receiver(other_2)
        .method_name("request_4")
        .build();

    let mut queues = CanisterQueues::default();
    queues
        .push_output_request(request_1.into(), UNIX_EPOCH)
        .unwrap();
    queues
        .push_output_request(request_2.into(), UNIX_EPOCH)
        .unwrap();
    queues
        .push_output_request(request_3.into(), UNIX_EPOCH)
        .unwrap();
    queues
        .push_output_request(request_4.into(), UNIX_EPOCH)
        .unwrap();

    // Should have 2 queue pairs (one for `other_1`, one for `other_2`).
    assert_eq!(2, queues.canister_queues.len());

    let mut seen = Vec::new();
    queues.output_queues_for_each(|canister_id, msg| match msg {
        RequestOrResponse::Request(req) => {
            seen.push((*canister_id, req.method_name.clone()));
            // Turn down `request_2`, accept everything else.
            if req.method_name == "request_2" {
                return Err(());
            }
            Ok(())
        }
        _ => unreachable!(),
    });

    // Ensure we've seen `request_1` and `request_2` to `other_1`; and
    // `request_4` to `other_2`; but not `request_3`.
    assert_eq!(
        vec![
            (other_1, "request_1".into()),
            (other_1, "request_2".into()),
            (other_2, "request_4".into())
        ],
        seen
    );

    // `request_2` and `request_3` should have been left in place.
    let mut seen = Vec::new();
    queues.output_queues_for_each(|canister_id, msg| match msg {
        RequestOrResponse::Request(req) => {
            seen.push((*canister_id, req.method_name.clone()));
            Ok(())
        }
        _ => unreachable!(),
    });
    assert_eq!(
        vec![(other_1, "request_2".into()), (other_1, "request_3".into())],
        seen
    );

    // No output left.
    assert!(!queues.has_output());
    // And the pool is also empty.
    assert!(queues.store.is_empty());
}

#[test]
fn test_peek_output_with_stale_references() {
    let mut queues = CanisterQueues::default();
    let canister1 = canister_test_id(1);
    let canister2 = canister_test_id(2);
    let canister3 = canister_test_id(3);

    let receivers = [canister1, canister2, canister1, canister3];
    let requests = receivers
        .iter()
        .enumerate()
        .map(|(i, receiver)| {
            RequestBuilder::default()
                .receiver(*receiver)
                .deadline(coarse_time(1000 + i as u32))
                .sender_reply_callback(CallbackId::from(i as u64))
                .build()
        })
        .collect::<Vec<_>>();

    for request in requests.iter() {
        queues
            .push_output_request(request.clone().into(), UNIX_EPOCH)
            .unwrap();
    }

    let own_canister_id = canister_test_id(13);
    let local_canisters = BTreeMap::new();
    // Time out the first two requests, including the only request to canister 2.
    time_out_messages(
        &mut queues,
        coarse_time(1002).into(),
        &own_canister_id,
        &local_canisters,
    );

    assert!(queues.has_output());

    // One message to canister 1.
    let request2: RequestOrResponse = requests.get(2).unwrap().clone().into();
    assert_eq!(Some(&request2), queues.peek_output(&canister1));
    assert_eq!(Some(request2), queues.pop_canister_output(&canister1));
    assert_eq!(None, queues.peek_output(&canister1));

    // No message to canister 2.
    assert_eq!(None, queues.peek_output(&canister2));

    // One message to canister 3.
    let request3: RequestOrResponse = requests.get(3).unwrap().clone().into();
    assert_eq!(Some(&request3), queues.peek_output(&canister3));
    assert_eq!(Some(request3), queues.pop_canister_output(&canister3));
    assert_eq!(None, queues.peek_output(&canister3));

    assert!(!queues.has_output());
    assert!(queues.store.pool.len() == 2);
}

// Must be duplicated here, because the `ic_test_utilities` one pulls in the
// `CanisterQueues` defined by its `ic_replicated_state`, not the ones from
// `crate` and we wouldn't have access to its non-public methods.
prop_compose! {
    /// Strategy that generates an arbitrary `CanisterQueues` (and a matching
    /// iteration order); with up to `max_requests` outbound requests; addressed to
    /// up to `max_receivers` (if `Some`) or one request per receiver (if `None`).
    fn arb_canister_output_queues(
        max_requests: usize,
        max_receivers: Option<usize>,
    )(
        num_receivers in arb_num_receivers(max_receivers),
        reqs in prop::collection::vec(arbitrary::request(), 0..max_requests)
    ) -> (CanisterQueues, VecDeque<RequestOrResponse>) {
        new_canister_output_queues_for_test(reqs, canister_test_id(42), num_receivers)
    }
}

#[test_strategy::proptest]
fn output_into_iter_peek_and_next_consistent(
    #[strategy(arb_canister_output_queues(10, Some(5)))] test: (
        CanisterQueues,
        VecDeque<RequestOrResponse>,
    ),
) {
    let (mut canister_queues, raw_requests) = test;
    let mut output_iter = canister_queues.output_into_iter();

    let mut popped = 0;
    while let Some(msg) = output_iter.peek() {
        popped += 1;
        prop_assert_eq!(Some(msg.clone()), output_iter.next());
    }

    prop_assert_eq!(output_iter.next(), None);
    prop_assert_eq!(raw_requests.len(), popped);
    prop_assert!(canister_queues.store.is_empty());
}

#[test_strategy::proptest]
fn output_into_iter_peek_and_next_consistent_with_excludes(
    #[strategy(arb_canister_output_queues(10, None))] test: (
        CanisterQueues,
        VecDeque<RequestOrResponse>,
    ),
    #[strategy(0..=1_u64)] start: u64,
    #[strategy(2..=5_u64)] exclude_step: u64,
) {
    let (mut canister_queues, raw_requests) = test;
    let mut output_iter = canister_queues.output_into_iter();

    let mut i = start;
    let mut popped = 0;
    let mut excluded = 0;
    while let Some(msg) = output_iter.peek() {
        i += 1;
        if i % exclude_step == 0 {
            output_iter.exclude_queue();
            excluded += 1;
            continue;
        }
        popped += 1;
        prop_assert_eq!(Some(msg.clone()), output_iter.next());
    }
    prop_assert_eq!(output_iter.pop(), None);
    prop_assert_eq!(raw_requests.len(), excluded + popped);
}

#[test_strategy::proptest]
fn output_into_iter_leaves_non_consumed_messages_untouched(
    #[strategy(arb_canister_output_queues(10, Some(5)))] test: (
        CanisterQueues,
        VecDeque<RequestOrResponse>,
    ),
) {
    let (mut canister_queues, mut raw_requests) = test;
    let num_requests = raw_requests.len();

    // Consume half of the messages in the canister queues and verify whether we pop the
    // expected elements.
    {
        let mut output_iter = canister_queues.output_into_iter();

        for _ in 0..num_requests / 2 {
            let popped_message = output_iter.next().unwrap();
            let expected_message = raw_requests.pop_front().unwrap();
            prop_assert_eq!(popped_message, expected_message);
        }

        prop_assert_eq!(
            canister_queues.output_queues_message_count(),
            num_requests - num_requests / 2
        );
    }

    // Ensure that the messages that have not been consumed above are still in the queues
    // after dropping `output_iter`.
    while let Some(raw) = raw_requests.pop_front() {
        if let Some(msg) = canister_queues.pop_canister_output(&raw.receiver()) {
            prop_assert_eq!(raw, msg);
        } else {
            prop_assert!(false, "Not all unconsumed messages left in canister queues");
        }
    }

    // Ensure that there are no messages left in the canister queues.
    prop_assert_eq!(canister_queues.output_queues_message_count(), 0);
    // And the pool is empty.
    prop_assert!(canister_queues.store.is_empty());
}

#[test_strategy::proptest]
fn output_into_iter_with_exclude_leaves_excluded_queues_untouched(
    #[strategy(arb_canister_output_queues(10, None))] test: (
        CanisterQueues,
        VecDeque<RequestOrResponse>,
    ),
    #[strategy(0..=1_u64)] start: u64,
    #[strategy(2..=5_u64)] exclude_step: u64,
) {
    let (mut canister_queues, mut raw_requests) = test;
    let mut excluded_requests = VecDeque::new();
    // Consume half of the messages in the canister queues and verify whether we pop the
    // expected elements.
    {
        let mut output_iter = canister_queues.output_into_iter();

        let mut i = start;
        let mut excluded = 0;
        while let Some(peeked_message) = output_iter.peek() {
            i += 1;
            if i % exclude_step == 0 {
                output_iter.exclude_queue();
                // We only have one message per queue, so popping this request
                // should leave us with a consistent expected queue
                excluded_requests.push_back(raw_requests.pop_front().unwrap());
                excluded += 1;
                continue;
            }

            let peeked_message = peeked_message.clone();
            let popped_message = output_iter.pop().unwrap();
            prop_assert_eq!(&popped_message, &peeked_message);
            let expected_message = raw_requests.pop_front().unwrap();
            prop_assert_eq!(&popped_message, &expected_message);
        }

        prop_assert_eq!(canister_queues.output_queues_message_count(), excluded);
    }

    // Ensure that the messages that have not been consumed above are still in the queues
    // after dropping `output_iter`.
    while let Some(raw) = excluded_requests.pop_front() {
        if let Some(msg) = canister_queues.pop_canister_output(&raw.receiver()) {
            prop_assert_eq!(
                &raw,
                &msg,
                "Popped message does not correspond with expected message. popped: {:?}. expected: {:?}.",
                msg,
                raw
            );
        } else {
            prop_assert!(false, "Not all unconsumed messages left in canister queues");
        }
    }

    // Ensure that there are no messages left in the canister queues.
    prop_assert_eq!(canister_queues.output_queues_message_count(), 0);
    // And the pool is empty.
    prop_assert!(canister_queues.store.is_empty());
}

#[test_strategy::proptest]
fn output_into_iter_yields_correct_elements(
    #[strategy(arb_canister_output_queues(10, Some(5)))] test: (
        CanisterQueues,
        VecDeque<RequestOrResponse>,
    ),
) {
    let (mut canister_queues, raw_requests) = test;
    let recovered: VecDeque<_> = canister_queues.output_into_iter().collect();

    prop_assert_eq!(raw_requests, recovered);
}

#[test_strategy::proptest]
fn output_into_iter_exclude_leaves_state_untouched(
    #[strategy(arb_canister_output_queues(10, Some(5)))] test: (
        CanisterQueues,
        VecDeque<RequestOrResponse>,
    ),
) {
    let (mut canister_queues, _raw_requests) = test;
    let expected_canister_queues = canister_queues.clone();
    let mut output_iter = canister_queues.output_into_iter();

    while output_iter.peek().is_some() {
        output_iter.exclude_queue();
    }
    // Check that there's nothing left to pop.
    prop_assert!(output_iter.next().is_none());

    prop_assert_eq!(expected_canister_queues, canister_queues);
}

#[test_strategy::proptest]
fn output_into_iter_peek_pop_loop_terminates(
    #[strategy(arb_canister_output_queues(10, Some(5)))] test: (
        CanisterQueues,
        VecDeque<RequestOrResponse>,
    ),
) {
    let (mut canister_queues, _raw_requests) = test;
    let mut output_iter = canister_queues.output_into_iter();

    while let Some(msg) = output_iter.peek() {
        prop_assert_eq!(Some(msg.clone()), output_iter.next());
    }
    prop_assert_eq!(None, output_iter.next());
}

#[test_strategy::proptest]
fn output_into_iter_peek_pop_loop_with_excludes_terminates(
    #[strategy(arb_canister_output_queues(10, Some(5)))] test: (
        CanisterQueues,
        VecDeque<RequestOrResponse>,
    ),
    #[strategy(0..=1_u64)] start: u64,
    #[strategy(2..=5_u64)] exclude_step: u64,
) {
    let (mut canister_queues, _raw_requests) = test;
    let mut output_iter = canister_queues.output_into_iter();

    let mut i = start;
    while let Some(msg) = output_iter.peek() {
        i += 1;
        if i % exclude_step == 0 {
            output_iter.exclude_queue();
            continue;
        }
        prop_assert_eq!(Some(msg.clone()), output_iter.next());
    }
}

#[test_strategy::proptest]
fn output_into_iter_peek_with_stale_references(
    #[strategy(arb_canister_output_queues(10, Some(5)))] test: (
        CanisterQueues,
        VecDeque<RequestOrResponse>,
    ),
    #[any] deadline: u32,
) {
    let (mut canister_queues, _raw_requests) = test;
    let own_canister_id = canister_test_id(13);
    let local_canisters = BTreeMap::new();
    // Time out some messages.
    time_out_messages(
        &mut canister_queues,
        coarse_time(deadline).into(),
        &own_canister_id,
        &local_canisters,
    );
    // And shed one more.
    shed_largest_message(&mut canister_queues, &own_canister_id, &local_canisters);

    // Peek and pop until the output queues are empty.
    let mut output_iter = canister_queues.output_into_iter();
    while let Some(msg) = output_iter.peek() {
        prop_assert_eq!(Some(msg.clone()), output_iter.next());
    }
    prop_assert_eq!(None, output_iter.next());
}

#[test_strategy::proptest]
fn output_into_iter_pop_with_stale_references(
    #[strategy(arb_canister_output_queues(10, Some(5)))] test: (
        CanisterQueues,
        VecDeque<RequestOrResponse>,
    ),
    #[any] deadline: u32,
) {
    let (mut canister_queues, _raw_requests) = test;
    let own_canister_id = canister_test_id(13);
    let local_canisters = BTreeMap::new();
    // Time out some messages.
    time_out_messages(
        &mut canister_queues,
        coarse_time(deadline).into(),
        &own_canister_id,
        &local_canisters,
    );
    // And shed one more.
    shed_largest_message(&mut canister_queues, &own_canister_id, &local_canisters);

    // Pop (after optionally peeking) a few times.
    let mut output_iter = canister_queues.output_into_iter();
    let mut should_peek = deadline % 2 == 0;
    for _ in 0..3 {
        if should_peek {
            output_iter.peek();
        }
        if output_iter.next().is_none() {
            break;
        };
        should_peek = !should_peek;
    }

    // Invariants should hold.
    prop_assert_eq!(Ok(()), canister_queues.test_invariants());
}

/// Tests that 'has_expired_deadlines` reports:
/// - false for an empty `CanisterQueues`.
/// - false for a non-empty `CanisterQueues` using a current time < all deadlines.
/// - true for a non-empty `CanisterQueues` using a current time >= at least one deadline.
#[test]
fn has_expired_deadlines_reports_correctly() {
    let mut canister_queues = CanisterQueues::default();

    let time0 = Time::from_secs_since_unix_epoch(0).unwrap();
    assert!(!canister_queues.has_expired_deadlines(time0 + REQUEST_LIFETIME));

    let time1 = Time::from_secs_since_unix_epoch(1).unwrap();
    canister_queues
        .push_output_request(request(1, NO_DEADLINE).into(), time0)
        .unwrap();

    let current_time = time0 + REQUEST_LIFETIME;
    assert!(!canister_queues.has_expired_deadlines(current_time));

    let current_time = time1 + REQUEST_LIFETIME;
    assert!(canister_queues.has_expired_deadlines(current_time));

    // Pop the output request.
    canister_queues.output_into_iter().next().unwrap();
    assert!(!canister_queues.has_expired_deadlines(current_time));

    let time100 = coarse_time(100);
    let time101 = Time::from_secs_since_unix_epoch(101).unwrap();

    // Enqueue an inbound best-effort response. No expired deadlines, as inbound
    // responses don't expire.
    assert_eq!(
        Ok(None),
        canister_queues.push_input(response(1, time100).into(), LocalSubnet)
    );
    assert!(!canister_queues.has_expired_deadlines(time101));

    // But an inbound best-effort request does expire.
    assert_eq!(
        Ok(None),
        canister_queues.push_input(request(2, time100).into(), LocalSubnet)
    );
    assert!(canister_queues.has_expired_deadlines(time101));
}

/// Tests `time_out_messages` on an instance of `CanisterQueues` that contains
/// exactly 4 output messages:
/// - A guaranteed response request addressed to self.
/// - A best-effort request addressed to a local canister.
/// - Two guaranteed response requests adressed to a remote canister.
#[test]
fn time_out_messages_pushes_correct_reject_responses() {
    let mut canister_queues = CanisterQueues::default();

    let own_canister_id = canister_test_id(67);
    let local_canister_id = canister_test_id(79);
    let remote_canister_id = canister_test_id(97);

    let t0 = Time::from_secs_since_unix_epoch(0).unwrap();
    let t1 = Time::from_secs_since_unix_epoch(1).unwrap();
    let d1 = CoarseTime::floor(t1);

    for (canister_id, callback_id, time, deadline) in [
        (own_canister_id, 0, t0, NO_DEADLINE),
        (local_canister_id, 1, t0, d1),
        (remote_canister_id, 2, t0, NO_DEADLINE),
        (remote_canister_id, 3, t1, NO_DEADLINE),
    ] {
        canister_queues
            .push_output_request(
                Arc::new(Request {
                    receiver: canister_id,
                    sender: own_canister_id,
                    sender_reply_callback: CallbackId::from(callback_id),
                    payment: Cycles::from(7_u64),
                    method_name: "No-Op".to_string(),
                    method_payload: vec![],
                    metadata: Default::default(),
                    deadline,
                }),
                time,
            )
            .unwrap();
    }

    let local_canisters = maplit::btreemap! {
        local_canister_id => {
            let scheduler_state = SchedulerState::default();
            let system_state = SystemState::new_running_for_testing(
                CanisterId::from_u64(42),
                user_test_id(24).get(),
                Cycles::new(1 << 36),
                NumSeconds::from(100_000),
            );
            CanisterState::new(system_state, None, scheduler_state)
        }
    };

    // 3 messages dropped. Zero cycles lost (all were refunded).
    let current_time = t0 + REQUEST_LIFETIME + Duration::from_secs(1);
    assert_eq!(
        (3, RefundPool::default()),
        time_out_messages(
            &mut canister_queues,
            current_time,
            &own_canister_id,
            &local_canisters
        ),
    );

    // Check that each canister has one request timed out in the output queue and one
    // reject response in the corresponding input queue.
    assert_eq!(1, canister_queues.queue_stats.input_queues_reserved_slots);
    let message_stats = canister_queues.message_stats();
    assert_eq!(3, message_stats.inbound_message_count);
    assert_eq!(2, message_stats.inbound_guaranteed_response_count);
    assert_eq!(1, message_stats.outbound_message_count);

    // Explicitly check the contents of the reject responses.
    let check_reject_response = |from_canister: CanisterId,
                                 callback_id: u64,
                                 deadline: CoarseTime| {
        let input_queue_from_canister = &canister_queues
            .canister_queues
            .get(&from_canister)
            .unwrap()
            .0;
        assert_eq!(1, input_queue_from_canister.len());
        let reference = input_queue_from_canister.peek().unwrap();
        let reject_response = canister_queues.store.get(reference);
        assert_eq!(
            CanisterInput::from(RequestOrResponse::from(Response {
                originator: own_canister_id,
                respondent: from_canister,
                originator_reply_callback: CallbackId::from(callback_id),
                refund: Cycles::from(7_u64),
                response_payload: Payload::Reject(RejectContext::new_with_message_length_limit(
                    RejectCode::SysTransient,
                    "Request timed out.",
                    MR_SYNTHETIC_REJECT_MESSAGE_MAX_LEN
                )),
                deadline,
            })),
            reject_response,
        );
    };
    check_reject_response(own_canister_id, 0, NO_DEADLINE);
    check_reject_response(local_canister_id, 1, d1);
    check_reject_response(remote_canister_id, 2, NO_DEADLINE);

    // Check that subnet input schedules contain the relevant canister IDs exactly once.
    assert_eq!(
        canister_queues.input_schedule.local_sender_schedule(),
        &VecDeque::from(vec![local_canister_id, own_canister_id]),
    );
    assert_eq!(
        canister_queues.input_schedule.remote_sender_schedule(),
        &VecDeque::from(vec![remote_canister_id]),
    );

    let current_time = t1 + REQUEST_LIFETIME + Duration::from_secs(1);
    assert_eq!(
        (1, RefundPool::default()),
        time_out_messages(
            &mut canister_queues,
            current_time,
            &own_canister_id,
            &local_canisters
        ),
    );

    // Zero input queue reserved slots, 4 inbound responses,
    assert_eq!(0, canister_queues.queue_stats.input_queues_reserved_slots);
    let message_stats = canister_queues.message_stats();
    assert_eq!(4, message_stats.inbound_message_count);
    assert_eq!(3, message_stats.inbound_guaranteed_response_count);
    assert_eq!(0, message_stats.outbound_message_count);
    // Check that timing out twice does not lead to duplicate entries in subnet input schedules.
    assert_eq!(
        canister_queues.input_schedule.remote_sender_schedule(),
        &VecDeque::from(vec![remote_canister_id]),
    );
    assert_eq!(Ok(()), canister_queues.test_invariants());
    assert_eq!(
        Ok(()),
        canister_queues.schedules_ok(&input_queue_type_from_local_canisters(vec![
            own_canister_id
        ]))
    );
}

#[test]
fn time_out_messages_reports_lost_cycles() {
    let mut canister_queues = CanisterQueues::default();

    // Cartesian product of inbound / outbound, best-effort / guaranteed, request /
    // response; with cycle amounts that can be used as bit masks.
    //
    // `*` messages time out, but attached cycles are refunded. `**` messages time
    // out and attached cycles are lost.
    let inbound_best_effort_request = request_with_payment(0, SOME_DEADLINE, 1 << 0); // **
    let inbound_guaranteed_request = request_with_payment(1, NO_DEADLINE, 1 << 1);
    let inbound_best_effort_response = response_with_refund(2, SOME_DEADLINE, 1 << 2);
    let inbound_guaranteed_response = response_with_refund(3, NO_DEADLINE, 1 << 3);
    let outbound_best_effort_request = request_with_payment(4, SOME_DEADLINE, 1 << 4); // *
    let outbound_guaranteed_request = request_with_payment(5, NO_DEADLINE, 1 << 5); // *
    let outbound_best_effort_response = response_with_refund(6, SOME_DEADLINE, 1 << 6); // **
    let outbound_guaranteed_response = response_with_refund(7, NO_DEADLINE, 1 << 7);

    // Reserve slots for the 2 inbound and 2 outbound responses.
    for _ in 0..2 {
        canister_queues
            .push_output_request(request(0, NO_DEADLINE).into(), UNIX_EPOCH)
            .unwrap();
        canister_queues.output_into_iter().next().unwrap();

        canister_queues
            .push_input(request(0, NO_DEADLINE).into(), LocalSubnet)
            .unwrap();
        canister_queues.pop_input().unwrap();
    }

    // Enqueue the 8 messages.
    for message in [
        RequestOrResponse::from(inbound_best_effort_request.clone()),
        RequestOrResponse::from(inbound_guaranteed_request.clone()),
        RequestOrResponse::from(inbound_best_effort_response.clone()),
        RequestOrResponse::from(inbound_guaranteed_response.clone()),
    ] {
        canister_queues.push_input(message, LocalSubnet).unwrap();
    }
    for request in [
        outbound_best_effort_request.clone(),
        outbound_guaranteed_request.clone(),
    ] {
        canister_queues
            .push_output_request(request.into(), UNIX_EPOCH)
            .unwrap();
    }
    for response in [
        outbound_best_effort_response.clone(),
        outbound_guaranteed_response.clone(),
    ] {
        // Reserve a slot.
        canister_queues.push_output_response(response.into());
    }

    // 4 messages dropped:
    //  1. `inbound_best_effort_request`
    //  2. `outbound_best_effort_request`
    //  3. `outbound_guaranteed_request`
    //  4. `outbound_best_effort_response`
    //
    // From among these, only the cycles attached to (1) and (4) produce refund
    // messages (reject responses with refunds are generated for both outbound
    // requests).
    let current_time = UNIX_EPOCH + 2 * REQUEST_LIFETIME;
    let own_canister_id = inbound_best_effort_request.sender;
    let mut refunds = RefundPool::default();
    let metrics = FakeDropMessageMetrics::default();
    canister_queues.time_out_messages(
        current_time,
        &own_canister_id,
        &BTreeMap::new(),
        &mut refunds,
        &metrics,
    );
    assert_eq!(
        btreemap! {
            ("request", "inbound", "best-effort") => 1,
            ("request", "outbound", "best-effort") => 1,
            ("request", "outbound", "guaranteed response") => 1,
            ("response", "outbound", "best-effort") => 1,
        },
        *metrics.timed_out_messages.borrow(),
    );
    assert_eq!(
        refund_pool(&[
            (
                inbound_best_effort_request.sender,
                inbound_best_effort_request.payment
            ),
            (
                outbound_best_effort_response.originator,
                outbound_best_effort_response.refund
            )
        ]),
        refunds
    );
}

/// These tests are used to check the compatibility with the mainnet version.
/// They are not meant to be run as part of the regular test suite (hence the ignore attributes),
/// but instead invoked from the compiled test binary by a separate compatibility test.
mod mainnet_compatibility_tests {
    use prost::Message;
    use std::fs::File;
    use std::io::Write;

    #[cfg(test)]
    mod basic_test {

        use super::super::*;
        use super::*;

        const OUTPUT_NAME: &str = "queues.pbuf";
        const CANISTER_ID: CanisterId = CanisterId::from_u64(42);
        const OTHER_CANISTER_ID: CanisterId = CanisterId::from_u64(13);

        #[test]
        #[ignore]
        fn serialize() {
            let mut fixture = CanisterQueuesFixture::new_with_ids(CANISTER_ID, OTHER_CANISTER_ID);

            fixture.push_input_request(NO_DEADLINE).unwrap();
            fixture.push_output_request(NO_DEADLINE).unwrap();
            assert_eq!(Ok(None), fixture.push_input_response(NO_DEADLINE));
            fixture.push_output_response(NO_DEADLINE);

            let pb_queues: pb_queues::CanisterQueues = (&fixture.queues).into();
            let serialized = pb_queues.encode_to_vec();

            let output_path = std::path::Path::new(OUTPUT_NAME);
            File::create(output_path)
                .unwrap()
                .write_all(&serialized)
                .unwrap();
        }

        #[test]
        #[ignore]
        fn deserialize() {
            let serialized = std::fs::read(OUTPUT_NAME).expect("Could not read file");
            let pb_queues = pb_queues::CanisterQueues::decode(&serialized as &[u8])
                .expect("Failed to deserialize the protobuf");
            let queues = CanisterQueues::try_from((
                pb_queues,
                &StrictMetrics as &dyn CheckpointLoadingMetrics,
            ))
            .expect("Failed to convert the protobuf to CanisterQueues");
            let mut fixture = CanisterQueuesFixture {
                queues,
                this: CANISTER_ID,
                other: OTHER_CANISTER_ID,
                last_callback_id: 0,
            };
            assert_matches!(fixture.pop_input(), Some(CanisterInput::Request(req)) if req.deadline == NO_DEADLINE);
            assert_matches!(fixture.pop_input(), Some(CanisterInput::Response(rep)) if rep.deadline == NO_DEADLINE);
            assert_eq!(fixture.pop_input(), None);
            assert!(!fixture.queues.has_input());

            assert_matches!(fixture.pop_output(), Some(RequestOrResponse::Request(req)) if req.deadline == NO_DEADLINE);
            assert_matches!(fixture.pop_output(), Some(RequestOrResponse::Response(rep)) if rep.deadline == NO_DEADLINE);
            assert_eq!(fixture.pop_input(), None);
            assert!(!fixture.queues.has_output());
        }
    }

    #[cfg(test)]
    mod best_effort_test {

        use super::super::*;
        use super::*;

        const OUTPUT_NAME: &str = "queues.pbuf";
        const CANISTER_ID: CanisterId = CanisterId::from_u64(42);
        const OTHER_CANISTER_ID: CanisterId = CanisterId::from_u64(13);

        #[test]
        #[ignore]
        fn serialize() {
            let mut fixture = CanisterQueuesFixture::new_with_ids(CANISTER_ID, OTHER_CANISTER_ID);

            fixture.push_input_request(NO_DEADLINE).unwrap();
            fixture.push_output_request(NO_DEADLINE).unwrap();
            assert_eq!(Ok(None), fixture.push_input_response(NO_DEADLINE));
            fixture.push_output_response(NO_DEADLINE);

            fixture.push_input_request(SOME_DEADLINE).unwrap();
            fixture.push_output_request(SOME_DEADLINE).unwrap();
            assert_eq!(Ok(None), fixture.push_input_response(SOME_DEADLINE));
            fixture.push_output_response(SOME_DEADLINE);

            let pb_queues: pb_queues::CanisterQueues = (&fixture.queues).into();
            let serialized = pb_queues.encode_to_vec();

            let output_path = std::path::Path::new(OUTPUT_NAME);
            File::create(output_path)
                .unwrap()
                .write_all(&serialized)
                .unwrap();
        }

        #[test]
        #[ignore]
        fn deserialize() {
            let serialized = std::fs::read(OUTPUT_NAME).expect("Could not read file");
            let pb_queues = pb_queues::CanisterQueues::decode(&serialized as &[u8])
                .expect("Failed to deserialize the protobuf");
            let queues = CanisterQueues::try_from((
                pb_queues,
                &StrictMetrics as &dyn CheckpointLoadingMetrics,
            ))
            .expect("Failed to convert the protobuf to CanisterQueues");
            let mut fixture = CanisterQueuesFixture {
                queues,
                this: CANISTER_ID,
                other: OTHER_CANISTER_ID,
                last_callback_id: 0,
            };
            assert_matches!(fixture.pop_input(), Some(CanisterInput::Request(req)) if req.deadline == NO_DEADLINE);
            assert_matches!(fixture.pop_input(), Some(CanisterInput::Response(rep)) if rep.deadline == NO_DEADLINE);
            assert_matches!(fixture.pop_input(), Some(CanisterInput::Request(req)) if req.deadline == SOME_DEADLINE);
            assert_matches!(fixture.pop_input(), Some(CanisterInput::Response(rep)) if rep.deadline == SOME_DEADLINE);
            assert_eq!(fixture.pop_input(), None);
            assert!(!fixture.queues.has_input());

            assert_matches!(fixture.pop_output(), Some(RequestOrResponse::Request(req)) if req.deadline == NO_DEADLINE);
            assert_matches!(fixture.pop_output(), Some(RequestOrResponse::Response(rep)) if rep.deadline == NO_DEADLINE);
            assert_matches!(fixture.pop_output(), Some(RequestOrResponse::Request(req)) if req.deadline == SOME_DEADLINE);
            assert_matches!(fixture.pop_output(), Some(RequestOrResponse::Response(rep)) if rep.deadline == SOME_DEADLINE);
            assert_eq!(fixture.pop_input(), None);
            assert!(!fixture.queues.has_output());
        }
    }

    /// Test that, with multiple input queues of different types, the order in which they
    /// are consumed stays the same
    mod input_order_test {
        use super::super::*;
        use super::*;

        const OUTPUT_NAME: &str = "queues.pbuf";
        const CANISTER_ID: CanisterId = CanisterId::from_u64(42);
        const LOCAL_CANISTER_ID: CanisterId = CanisterId::from_u64(13);
        const REMOTE_CANISTER_ID: CanisterId = CanisterId::from_u64(666);
        const USER_ID: UserId = user_test_id(7);

        #[test]
        #[ignore]
        fn serialize() {
            let mut queues = CanisterQueuesMultiFixture::new();
            queues.this = CANISTER_ID;

            // Put a request and a response from a local canister in the input queues
            queues
                .push_input_request(LOCAL_CANISTER_ID, LocalSubnet)
                .unwrap();
            assert_eq!(
                Ok(None),
                queues.reserve_and_push_input_response(LOCAL_CANISTER_ID, LocalSubnet)
            );

            // Put a request and a response from a remote canister in the input queues
            queues
                .push_input_request(REMOTE_CANISTER_ID, RemoteSubnet)
                .unwrap();
            assert_eq!(
                Ok(None),
                queues.reserve_and_push_input_response(REMOTE_CANISTER_ID, RemoteSubnet)
            );

            // Put a request from the canister itself in the input queues
            queues.push_input_request(CANISTER_ID, LocalSubnet).unwrap();

            // Put an ingress message in the input queues
            queues.push_ingress(
                IngressBuilder::default()
                    .source(USER_ID)
                    .receiver(CANISTER_ID)
                    .build(),
            );

            let pb_queues: pb_queues::CanisterQueues = (&queues.queues).into();
            let serialized = pb_queues.encode_to_vec();

            let output_path = std::path::Path::new(OUTPUT_NAME);
            File::create(output_path)
                .unwrap()
                .write_all(&serialized)
                .unwrap();
        }

        #[test]
        #[ignore]
        fn deserialize() {
            let serialized = std::fs::read(OUTPUT_NAME).expect("Could not read file");
            let pb_queues = pb_queues::CanisterQueues::decode(&serialized as &[u8])
                .expect("Failed to deserialize the protobuf");
            let c_queues = CanisterQueues::try_from((
                pb_queues,
                &StrictMetrics as &dyn CheckpointLoadingMetrics,
            ))
            .expect("Failed to convert the protobuf to CanisterQueues");

            let mut queues = CanisterQueuesMultiFixture::new();
            queues.queues = c_queues;
            queues.this = CANISTER_ID;

            assert_matches!(queues.pop_input(), Some(CanisterInput::Request(ref req)) if req.sender == LOCAL_CANISTER_ID);
            assert_matches!(queues.pop_input(), Some(CanisterInput::Ingress(ref ing)) if ing.source == USER_ID);
            assert_matches!(queues.pop_input(), Some(CanisterInput::Request(ref req)) if req.sender == REMOTE_CANISTER_ID);
            assert_matches!(queues.pop_input(), Some(CanisterInput::Request(ref req)) if req.sender == CANISTER_ID);
            assert_matches!(queues.pop_input(), Some(CanisterInput::Response(ref req)) if req.respondent == REMOTE_CANISTER_ID);
            assert_matches!(queues.pop_input(), Some(CanisterInput::Response(ref req)) if req.respondent == LOCAL_CANISTER_ID);

            assert_eq!(queues.pop_input(), None);
            assert!(!queues.has_input());
        }
    }
}<|MERGE_RESOLUTION|>--- conflicted
+++ resolved
@@ -758,11 +758,7 @@
     // Shed the largest response (callback ID 3).
     let memory_usage3 = queues.best_effort_message_memory_usage();
     assert_eq!(
-<<<<<<< HEAD
         (true, refund_pool(&[(this, Cycles::new(10))])),
-=======
-        (true, Cycles::new(10)),
->>>>>>> d2885bb6
         shed_largest_message(&mut queues, &this, &NO_LOCAL_CANISTERS)
     );
     let memory_usage2 = queues.best_effort_message_memory_usage();
@@ -770,11 +766,7 @@
 
     // Shed the next largest response (callback ID 2).
     assert_eq!(
-<<<<<<< HEAD
         (true, refund_pool(&[(this, Cycles::new(10))])),
-=======
-        (true, Cycles::new(10)),
->>>>>>> d2885bb6
         shed_largest_message(&mut queues, &this, &NO_LOCAL_CANISTERS)
     );
     let memory_usage1 = queues.best_effort_message_memory_usage();
@@ -2162,14 +2154,10 @@
 
     // Shed the response for callback 3.
     assert_eq!(
-<<<<<<< HEAD
         (
             true,
             refund_pool(&[(response3.originator, response3.refund)])
         ),
-=======
-        (true, Cycles::new(10)),
->>>>>>> d2885bb6
         shed_largest_message(&mut queues, &canister_id, &BTreeMap::new())
     );
     assert_eq!(
@@ -2521,14 +2509,10 @@
     );
     assert_eq!(RefundPool::default(), refunds);
     assert_eq!(
-<<<<<<< HEAD
         (
             true,
-            refund_pool(&[(response2.originator, Cycles::new(10))])
+            refund_pool(&[(response2.originator, response2.refund)])
         ),
-=======
-        (true, Cycles::new(10)),
->>>>>>> d2885bb6
         shed_largest_message(&mut queues, &response2.respondent, &BTreeMap::new())
     );
 
