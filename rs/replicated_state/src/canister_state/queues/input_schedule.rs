--- conflicted
+++ resolved
@@ -20,9 +20,6 @@
 /// we rotate round-robin between the three sources. We also rotate round-robin
 /// over the canisters in the local sender and remote serder buckets when we pop
 /// or skip messages from those sources.
-<<<<<<< HEAD
-#[derive(Clone, Debug, Default, PartialEq, Eq)]
-=======
 ///
 /// # Soft invariants
 ///
@@ -42,14 +39,12 @@
 /// following soft invariants:
 ///
 ///  * All non-empty input queues are scheduled exactly once.
-///  * A sender is enqueued in `local_sender_schedule` or
-///    `remote_sender_schedule` iff it is present in `scheduled_senders`.
-///  * Local senders are enqueued in the `local_sender_schedule`; remote senders
-///    may be ensured in either schedule (this is because we rely on
-///    `ReplicatedState::canister_states` to decide whether a canister is local,
-///    and this will mis-identify a recently deleted local sender as remote).
-#[derive(Clone, Debug, Default, PartialEq, Eq, ValidateEq)]
->>>>>>> 287580fa
+///  * A sender is enqueued in the local or remote input schedule iff present in
+///    the `scheduled_senders` set.
+///  * Local canisters (including ourselves) are scheduled in the local sender
+///    schedule. Canisters that are not known to be local (including potentially
+///    deleted local canisters) may be scheduled in either input schedule.
+#[derive(Clone, Debug, Default, PartialEq, Eq)]
 pub(super) struct InputSchedule {
     /// The input source (local senders, ingress or remote senders) at the front
     /// of the schedule.
