--- conflicted
+++ resolved
@@ -1659,16 +1659,21 @@
         (item, metrics): (pb_queues::CanisterQueues, &dyn CheckpointLoadingMetrics),
     ) -> Result<Self, Self::Error> {
         let pool = MessagePool::try_from(item.pool.unwrap_or_default())?;
-        let shed_responses = item
-            .shed_responses
-            .into_iter()
-            .map(|sr| {
-                let sr = message_pool::CallbackReference::try_from(sr)?;
-                Ok((sr.0, sr.1))
-            })
-            .collect::<Result<_, Self::Error>>()?;
-
-<<<<<<< HEAD
+
+        fn callback_references_try_from_proto(
+            callback_references: Vec<pb_queues::canister_queues::CallbackReference>,
+        ) -> Result<BTreeMap<message_pool::InboundReference, CallbackId>, ProxyDecodeError>
+        {
+            callback_references
+                .into_iter()
+                .map(|cr_proto| {
+                    let cr = message_pool::CallbackReference::try_from(cr_proto)?;
+                    Ok((cr.0, cr.1))
+                })
+                .collect()
+        }
+        let shed_responses = callback_references_try_from_proto(item.shed_responses)?;
+
         let mut enqueued_pool_messages = BTreeSet::new();
         let canister_queues = item
             .canister_queues
@@ -1676,93 +1681,35 @@
             .map(|qp| {
                 let canister_id: CanisterId =
                     try_from_option_field(qp.canister_id, "CanisterQueuePair::canister_id")?;
-                let iq: CanisterQueue = try_from_option_field(
-                    qp.input_queue.map(|q| (q, Context::Inbound)),
-                    "CanisterQueuePair::input_queue",
-                )?;
-                let oq: CanisterQueue = try_from_option_field(
-                    qp.output_queue.map(|q| (q, Context::Outbound)),
-                    "CanisterQueuePair::output_queue",
-                )?;
-
-                iq.iter().chain(oq.iter()).for_each(|&reference| {
-                    if pool.get(reference).is_some() && !enqueued_pool_messages.insert(reference) {
+                let iq: InputQueue =
+                    try_from_option_field(qp.input_queue, "CanisterQueuePair::input_queue")?;
+                let oq: OutputQueue =
+                    try_from_option_field(qp.output_queue, "CanisterQueuePair::output_queue")?;
+
+                iq.iter().for_each(|&reference| {
+                    if pool.get(reference).is_some()
+                        && !enqueued_pool_messages.insert(SomeReference::Inbound(reference))
+                    {
                         metrics.observe_broken_soft_invariant(format!(
                             "CanisterQueues: {:?} enqueued more than once",
                             reference
                         ));
                     }
                 });
+                oq.iter().for_each(|&reference| {
+                    if pool.get(reference).is_some()
+                        && !enqueued_pool_messages.insert(SomeReference::Outbound(reference))
+                    {
+                        metrics.observe_broken_soft_invariant(format!(
+                            "CanisterQueues: {:?} enqueued more than once",
+                            reference
+                        ));
+                    }
+                });
 
                 Ok((canister_id, (iq, oq)))
             })
             .collect::<Result<_, Self::Error>>()?;
-=======
-                let canister_id = try_from_option_field(ie.canister_id, "QueueEntry::canister_id")?;
-                let original_iq: queue::OldInputQueue =
-                    try_from_option_field(ie.queue, "QueueEntry::queue")?;
-                let original_oq: queue::OldOutputQueue =
-                    try_from_option_field(oe.queue, "QueueEntry::queue")?;
-                let iq = (original_iq, &mut pool).try_into()?;
-                let oq = (original_oq, &mut pool).try_into()?;
-
-                if canister_queues.insert(canister_id, (iq, oq)).is_some() {
-                    metrics.observe_broken_soft_invariant(format!(
-                        "CanisterQueues: Duplicate queues for canister {}",
-                        canister_id
-                    ));
-                }
-            }
-        } else {
-            pool = item.pool.unwrap_or_default().try_into()?;
-
-            fn callback_references_try_from_proto(
-                callback_references: Vec<pb_queues::canister_queues::CallbackReference>,
-            ) -> Result<BTreeMap<message_pool::InboundReference, CallbackId>, ProxyDecodeError>
-            {
-                callback_references
-                    .into_iter()
-                    .map(|cr_proto| {
-                        let cr = message_pool::CallbackReference::try_from(cr_proto)?;
-                        Ok((cr.0, cr.1))
-                    })
-                    .collect()
-            }
-            shed_responses = callback_references_try_from_proto(item.shed_responses)?;
-
-            let mut enqueued_pool_messages = BTreeSet::new();
-            canister_queues = item
-                .canister_queues
-                .into_iter()
-                .map(|qp| {
-                    let canister_id: CanisterId =
-                        try_from_option_field(qp.canister_id, "CanisterQueuePair::canister_id")?;
-                    let iq: InputQueue =
-                        try_from_option_field(qp.input_queue, "CanisterQueuePair::input_queue")?;
-                    let oq: OutputQueue =
-                        try_from_option_field(qp.output_queue, "CanisterQueuePair::output_queue")?;
-
-                    iq.iter().for_each(|&reference| {
-                        if pool.get(reference).is_some()
-                            && !enqueued_pool_messages.insert(SomeReference::Inbound(reference))
-                        {
-                            metrics.observe_broken_soft_invariant(format!(
-                                "CanisterQueues: {:?} enqueued more than once",
-                                reference
-                            ));
-                        }
-                    });
-                    oq.iter().for_each(|&reference| {
-                        if pool.get(reference).is_some()
-                            && !enqueued_pool_messages.insert(SomeReference::Outbound(reference))
-                        {
-                            metrics.observe_broken_soft_invariant(format!(
-                                "CanisterQueues: {:?} enqueued more than once",
-                                reference
-                            ));
-                        }
-                    });
->>>>>>> 3221c593
 
         if enqueued_pool_messages.len() != pool.len() {
             metrics.observe_broken_soft_invariant(format!(
