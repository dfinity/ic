mod input_schedule;
mod message_pool;
mod queue;
#[cfg(test)]
mod tests;

pub use self::input_schedule::CanisterQueuesLoopDetector;
use self::input_schedule::InputSchedule;
use self::message_pool::{Context, Kind, MessagePool};
use self::queue::{CanisterQueue, CanisterQueueItem, IngressQueue};
use crate::replicated_state::MR_SYNTHETIC_REJECT_MESSAGE_MAX_LEN;
use crate::{CanisterState, CheckpointLoadingMetrics, InputQueueType, InputSource, StateError};
use ic_base_types::PrincipalId;
use ic_error_types::RejectCode;
use ic_management_canister_types::IC_00;
use ic_protobuf::proxy::{try_from_option_field, ProxyDecodeError};
use ic_protobuf::state::queues::v1 as pb_queues;
use ic_protobuf::state::queues::v1::canister_queues::CanisterQueuePair;
use ic_protobuf::types::v1 as pb_types;
use ic_types::messages::{
    CanisterMessage, Ingress, Payload, RejectContext, Request, RequestOrResponse, Response,
    MAX_RESPONSE_COUNT_BYTES, NO_DEADLINE,
};
use ic_types::{CanisterId, CountBytes, Time};
use ic_validate_eq::ValidateEq;
use ic_validate_eq_derive::ValidateEq;
use std::collections::{BTreeMap, BTreeSet, VecDeque};
use std::convert::{From, TryFrom};
use std::sync::Arc;
use strum::EnumCount;

pub const DEFAULT_QUEUE_CAPACITY: usize = 500;

/// Wrapper around the induction pool (ingress and input queues); a priority
/// queue used for round-robin scheduling of senders when consuming input
/// messages; and output queues.
///
/// Responsible for queue lifetime management, fair scheduling of inputs across
/// sender canisters and queue backpressure.
///
/// Encapsulates the `InductionPool` component described in the spec. The reason
/// for bundling together the induction pool and output queues is to reliably
/// implement backpressure via queue slot reservations for response messages.
<<<<<<< HEAD
=======
#[derive(Clone, Eq, PartialEq, Debug, Default, ValidateEq)]
pub struct CanisterQueues {
    /// Queue of ingress (user) messages.
    #[validate_eq(CompareWithValidateEq)]
    ingress_queue: IngressQueue,

    /// Per remote canister input and output queues.
    #[validate_eq(CompareWithValidateEq)]
    canister_queues: BTreeMap<CanisterId, (InputQueue, OutputQueue)>,

    /// FIFO queue of local subnet sender canister IDs ensuring round-robin
    /// consumption of input messages. Only senders with non-empty queues
    /// are scheduled.
    ///
    /// We rely on `ReplicatedState::canister_states` to decide whether a canister
    /// is local or not. This test is subject to race conditions (e.g. if the sender
    /// has just been deleted), meaning that the separation into local and remote
    /// senders is best effort.
    local_subnet_input_schedule: VecDeque<CanisterId>,

    /// FIFO queue of remote subnet sender canister IDs ensuring round-robin
    /// consumption of input messages. Only senders with non-empty queues
    /// are scheduled.
    ///
    /// We rely on `ReplicatedState::canister_states` to decide whether a canister
    /// is local or not. This test is subject to race conditions (e.g. if the sender
    /// has just been deleted), meaning that the separation into local and remote
    /// senders is best effort.
    remote_subnet_input_schedule: VecDeque<CanisterId>,

    /// Running `input_queues` stats.
    input_queues_stats: InputQueuesStats,

    /// Running `output_queues` stats.
    output_queues_stats: OutputQueuesStats,

    /// Running memory usage stats, across input and output queues.
    memory_usage_stats: MemoryUsageStats,

    /// Round-robin across ingress and cross-net input queues for pop_input().
    #[validate_eq(Ignore)]
    next_input_source: InputSource,
}

/// Wrapper around the induction pool (ingress and input queues); a priority
/// queue used for round-robin scheduling of senders when consuming input
/// messages; and output queues.
>>>>>>> fac686a5
///
/// # Structure
///
<<<<<<< HEAD
/// At a high level,`CanisterQueues` can be broken down into several components:
///
///  1. Ingress queue: queue of user messages, see [IngressQueue] for details.
///
///  2. Canister input and output queues: a map of pairs of canister input and
///     output queues; one pair per canister (including ourselves). Canister
///     queues come in pairs in order to reliably implement backpressure, by
///     reserving queue slots for responses: before a message can be enqueued
///     into an input / output queue, a response slot must have been reserved in
///     the reverse output / input queue.
///
///     Canister queues hold references (of type `message_pool::Id`) into the
///     message pool (see below) or into maps of expired callbacks or shed
///     responses. Some references may be *stale* due to expiration or load
///     shedding.
///
///  3. Message pool (for the purpose of this breakdown, also includes the maps
///     of expired callbacks and shed responses): backing storage for canister
///     input and output queues.
///
///     The message pool holds the messages referenced from `canister_queues`,
///     with support for time-based expiration and load shedding. Also maintains
///     message count and size stats, broken down along several dimensions.
///
///     In order to handle shedding of inbound responses; as well as for compact
///     representation of timeout responses; shed and expired `CallbackIds`` are
///     maintained in separate maps. When it peeks or pops such a `CallbackId`,
///     `SystemState` retrieves the `Callback` and synthesizes a reject response
///     based on it.
///
///  4. Queue stats: slot and memory reservation stats, for efficient validation
///     checks and memory usage calculations.
///
///  5. Input schedules: FIFO queues of local and remote subnet senders plus a
///     "next input" pointer for round-robin consumption of input messages.
///
/// # Hard invariants
///
///  * The reference at the front of a non-empty canister input or output queue
///    is non-stale.
///
/// # Soft invariants
///
///  * `QueueStats`' input / output queue slot reservation stats are consistent
///    with the actual number of reserved slots across input / output queues.
///
///  * All keys (references) in the pool and in the shed / expired callback maps
///    are enqueued in the canister queues exactly once.
///
///  * `InputSchedule` invariants: all non-empty input queues are scheduled;
///    input schedules are internally consistent; local canisters are scheduled
///    in the local input schedule, remote canisters in any schedule.
///
///  # External invariants
///
///  * `QueueStats`' slot and memory reservation stats are consistent with
///    `CallContextManager`'s callbacks and non-responded call contexts (see
///    `SystemState::check_invariants()` for details).
#[derive(Clone, Debug, Default, PartialEq, Eq, ValidateEq)]
pub struct CanisterQueues {
=======
/// Encapsulates the `InductionPool` component described in the spec. The reason
/// for bundling together the induction pool and output queues is to reliably
/// implement backpressure via queue slot reservations for response messages.
#[derive(Clone, Eq, PartialEq, Debug, Default, ValidateEq)]
pub struct NewCanisterQueues {
>>>>>>> fac686a5
    /// Queue of ingress (user) messages.
    #[validate_eq(CompareWithValidateEq)]
    ingress_queue: IngressQueue,

    /// Per remote canister input and output queues. Queues hold references into the
    /// message pool, some of which may be stale due to expiration or load shedding.
    ///
    /// The item at the head of each queue, if any, is guaranteed to be non-stale.
    /// This is because we want to avoid a live lock, where a canister's output
    /// queue(s) are filled to capacity with stale references, preventing any more
    /// messages from being enqueued; but at the same time the canister is never
    /// included in an `OutputIterator` (the only way of consuming the stale
    /// references).
    canister_queues: BTreeMap<CanisterId, (CanisterQueue, CanisterQueue)>,

    /// Pool holding the messages referenced by `canister_queues`, with support for
    /// time-based expiration and load shedding.
    #[validate_eq(CompareWithValidateEq)]
    pool: MessagePool,

    /// Slot and memory reservation stats. Message count and size stats are
    /// maintained separately in the `MessagePool`.
    queue_stats: QueueStats,

    /// Round-robin schedule for `pop_input()` across ingress, local subnet senders
    /// and remote subnet senders; as well as within local subnet senders and remote
    /// subnet senders.
    input_schedule: InputSchedule,
}

/// Circular iterator that consumes output queue messages: loops over output
/// queues, popping one message at a time from each in a round robin fashion.
/// All messages that have not been explicitly popped will remain in the state.
///
/// Additional operations compared to a standard iterator:
///  * peeking (returning a reference to the next message without consuming it);
///    and
///  * excluding whole queues from iteration while retaining them in the state
///    (e.g. in order to efficiently implement per destination limits).
#[derive(Debug)]
pub struct CanisterOutputQueuesIterator<'a> {
    /// Priority queue of non-empty output queues. The next message to be popped
    /// / peeked is the one at the head of the first queue.
    queues: VecDeque<(&'a CanisterId, &'a mut CanisterQueue)>,

    pool: &'a mut MessagePool,

    /// Number of (potentially stale) messages left in the iterator.
    size: usize,
}

impl<'a> CanisterOutputQueuesIterator<'a> {
    /// Creates a new output queue iterator from the given
    /// `CanisterQueues::canister_queues` (a map of `CanisterId` to an input queue,
    /// output queue pair) and `MessagePool`.
    fn new(
        queues: &'a mut BTreeMap<CanisterId, (CanisterQueue, CanisterQueue)>,
        pool: &'a mut MessagePool,
    ) -> Self {
        let queues: VecDeque<_> = queues
            .iter_mut()
            .filter(|(_, (_, queue))| queue.len() > 0)
            .map(|(canister, (_, queue))| (canister, queue))
            .collect();
        let size = Self::compute_size(&queues);

        CanisterOutputQueuesIterator { queues, pool, size }
    }

    /// Returns the first message from the next queue.
    pub fn peek(&self) -> Option<&RequestOrResponse> {
        let queue = &self.queues.front()?.1;
        let item = queue.peek().expect("Empty queue in iterator.");

        let msg = self.pool.get(item.id());
        assert!(msg.is_some(), "stale reference at the head of output queue");
        msg
    }

    /// Pops the first message from the next queue.
    ///
    /// Advances the queue to the next non-stale message. If such a message exists,
    /// the queue is moved to the back of the iteration order, else it is dropped.
    pub fn pop(&mut self) -> Option<RequestOrResponse> {
        let (receiver, queue) = self.queues.pop_front()?;
        debug_assert!(self.size >= queue.len());
        self.size -= queue.len();

        // Queue must be non-empty and message at the head of queue non-stale.
        let msg = pop_and_advance(queue, self.pool).expect("Empty queue in output iterator.");
        debug_assert_eq!(Ok(()), canister_queue_ok(queue, self.pool, receiver));

        if queue.len() > 0 {
            self.size += queue.len();
            self.queues.push_back((receiver, queue));
        }
        debug_assert_eq!(Self::compute_size(&self.queues), self.size);

        Some(msg)
    }

    /// Permanently excludes from iteration the next queue (i.e. all messages
    /// with the same sender and receiver as the next message). The messages are
    /// retained in the output queue.
    ///
    /// Returns the number of (potentially stale) messages left in the just excluded
    /// queue.
    pub fn exclude_queue(&mut self) -> usize {
        let excluded = self
            .queues
            .pop_front()
            .map(|(_, q)| q.len())
            .unwrap_or_default();

        debug_assert!(self.size >= excluded);
        self.size -= excluded;
        debug_assert_eq!(Self::compute_size(&self.queues), self.size);

        excluded
    }

    /// Checks if the iterator has finished.
    pub fn is_empty(&self) -> bool {
        self.queues.is_empty()
    }

    /// Returns the number of (potentially stale) messages left in the iterator.
    pub fn size(&self) -> usize {
        self.size
    }

    /// Computes the number of (potentially stale) messages left in `queues`.
    ///
    /// Time complexity: `O(N)`.
    fn compute_size(queues: &VecDeque<(&'a CanisterId, &'a mut CanisterQueue)>) -> usize {
        queues.iter().map(|(_, q)| q.len()).sum()
    }
}

impl Iterator for CanisterOutputQueuesIterator<'_> {
    type Item = RequestOrResponse;

    /// Alias for `pop`.
    fn next(&mut self) -> Option<Self::Item> {
        self.pop()
    }

    /// Returns the bounds on the number of messages remaining in the iterator.
    ///
    /// Since any message reference may or may not be stale (due to expiration /
    /// load shedding), there may be anywhere between 0 and `size` messages left in
    /// the iterator.
    fn size_hint(&self) -> (usize, Option<usize>) {
        (0, Some(self.size))
    }
}

impl CanisterQueues {
    /// Pushes an ingress message into the induction pool.
    pub fn push_ingress(&mut self, msg: Ingress) {
        self.ingress_queue.push(msg)
    }

    /// Pops the next ingress message from `ingress_queue`.
    fn pop_ingress(&mut self) -> Option<Arc<Ingress>> {
        self.ingress_queue.pop()
    }

    /// Peeks the next ingress message from `ingress_queue`.
    fn peek_ingress(&self) -> Option<Arc<Ingress>> {
        self.ingress_queue.peek()
    }

    /// For each output queue, invokes `f` on every message until `f` returns
    /// `Err`; then moves on to the next output queue.
    ///
    /// All messages that `f` returned `Ok` for, are popped. Messages that `f`
    /// returned `Err` for and all those following them in the respective output
    /// queue are retained.
    ///
    /// Do note that because a queue can only be skipped over if `f` returns `Err`
    /// on a non-stale message, queues are always either fully consumed or left with
    /// a non-stale reference at the front.
    pub(crate) fn output_queues_for_each<F>(&mut self, mut f: F)
    where
        F: FnMut(&CanisterId, &RequestOrResponse) -> Result<(), ()>,
    {
        for (canister_id, (_, queue)) in self.canister_queues.iter_mut() {
            while let Some(item) = queue.peek() {
                let id = item.id();
                let Some(msg) = self.pool.get(id) else {
                    // Expired / dropped message. Pop it and advance.
                    assert_eq!(Some(*item), queue.pop());
                    continue;
                };

                match f(canister_id, msg) {
                    // `f` rejected the message, move on to next queue.
                    Err(_) => break,

                    // Message consumed, pop it.
                    Ok(_) => {
                        self.pool
                            .take(id)
                            .expect("get() returned a message, take() should not fail");
                        assert_eq!(Some(*item), queue.pop());
                    }
                }
            }
        }

        debug_assert_eq!(Ok(()), self.test_invariants());
    }

    /// Returns an iterator that loops over output queues, popping one message
    /// at a time from each in a round robin fashion. The iterator consumes all
    /// popped messages.
    pub(crate) fn output_into_iter(&mut self) -> CanisterOutputQueuesIterator {
        CanisterOutputQueuesIterator::new(&mut self.canister_queues, &mut self.pool)
    }

    /// See `IngressQueue::filter_messages()` for documentation.
    pub fn filter_ingress_messages<F>(&mut self, filter: F) -> Vec<Arc<Ingress>>
    where
        F: FnMut(&Arc<Ingress>) -> bool,
    {
        self.ingress_queue.filter_messages(filter)
    }

    /// Pushes a canister-to-canister message into the induction pool.
    ///
    /// If the message is a `Request` this will also reserve a slot in the
    /// corresponding output queue for the eventual response.
    ///
    /// If the message is a `Response` the protocol will have already reserved a
    /// slot for it, so the push should not fail due to the input queue being full
    /// (although an error will be returned in case of a bug in the upper layers).
    ///
    /// Adds the sender to the appropriate input schedule (local or remote), if not
    /// already there.
    ///
    /// # Errors
    ///
    /// If pushing fails, returns the provided message along with a
    /// `StateError`:
    ///
    ///  * `QueueFull` if pushing a `Request` and the corresponding input or
    ///    output queues are full.
    ///
    ///  * `NonMatchingResponse` if pushing a `Response` and the corresponding input
    ///    queue does not have a reserved slot.
    pub(super) fn push_input(
        &mut self,
        msg: RequestOrResponse,
        input_queue_type: InputQueueType,
    ) -> Result<(), (StateError, RequestOrResponse)> {
        let sender = msg.sender();
        let input_queue = match &msg {
            RequestOrResponse::Request(_) => {
                let (input_queue, output_queue) =
                    get_or_insert_queues(&mut self.canister_queues, &sender);
                if let Err(e) = input_queue.check_has_request_slot() {
                    return Err((e, msg));
                }
                // Safe to already (attempt to) reserve an output slot here, as the `push()`
                // below is guaranteed to succeed due to the check above.
                if let Err(e) = output_queue.try_reserve_response_slot() {
                    return Err((e, msg));
                }
                input_queue
            }
            RequestOrResponse::Response(response) => {
                match self.canister_queues.get_mut(&sender) {
                    Some((queue, _)) if queue.check_has_reserved_response_slot().is_ok() => queue,

                    // Queue does not exist or has no reserved slot for this response.
                    _ => {
                        return Err((
                            StateError::NonMatchingResponse {
                                err_str: "No reserved response slot".to_string(),
                                originator: response.originator,
                                callback_id: response.originator_reply_callback,
                                respondent: response.respondent,
                                deadline: response.deadline,
                            },
                            msg,
                        ));
                    }
                }
            }
        };

        self.queue_stats.on_push(&msg, Context::Inbound);
        let id = self.pool.insert_inbound(msg);
        match id.kind() {
            Kind::Request => input_queue.push_request(id),
            Kind::Response => input_queue.push_response(id),
        }

        // Add sender canister ID to the appropriate input schedule queue if it is not
        // already scheduled.
        if input_queue.len() == 1 {
            self.input_schedule.schedule(sender, input_queue_type);
        }

        debug_assert_eq!(Ok(()), self.test_invariants());
        debug_assert_eq!(Ok(()), self.schedules_ok(&|_| InputQueueType::RemoteSubnet));
        Ok(())
    }

    /// Pops the next canister input queue message.
    ///
    /// Note: We pop senders from the head of `input_schedule` and insert them
    /// to the back, which allows us to handle messages from different
    /// originators in a round-robin fashion.
    fn pop_canister_input(&mut self, input_queue_type: InputQueueType) -> Option<CanisterMessage> {
        // It is possible for an input schedule to contain an empty or garbage collected
        // input queue if all messages in said queue have expired / were shed since it
        // was scheduled. Meaning that iteration may be required.
        while let Some(sender) = self.input_schedule.peek(input_queue_type) {
            let Some((input_queue, _)) = self.canister_queues.get_mut(sender) else {
                // Queue pair was garbage collected.
                self.input_schedule
                    .pop(input_queue_type)
                    .expect("pop() should return the sender peeked above");
                continue;
            };
            let msg = pop_and_advance(input_queue, &mut self.pool);

            // If the input queue is non-empty, re-enqueue the sender at the back of the
            // input schedule queue.
            if input_queue.len() != 0 {
                self.input_schedule.reschedule(*sender, input_queue_type);
            } else {
                self.input_schedule
                    .pop(input_queue_type)
                    .expect("pop() should return the sender peeked above");
            }

            if let Some(msg) = msg {
                debug_assert_eq!(Ok(()), self.test_invariants());
                debug_assert_eq!(Ok(()), self.schedules_ok(&|_| InputQueueType::RemoteSubnet));
                return Some(msg.into());
            }
        }

        debug_assert_eq!(Ok(()), self.test_invariants());
        debug_assert_eq!(Ok(()), self.schedules_ok(&|_| InputQueueType::RemoteSubnet));
        None
    }

    /// Peeks the next canister input queue message.
    ///
    /// It is possible for an input schedule to contain an empty input queue if e.g.
    /// all messages in said queue have expired / were shed since it was scheduled.
    /// Requires a `&mut self` reference to be able advance to the first non-empty
    /// queue in the input schedule, to achieve amortized `O(1)` time complexity.
    fn peek_canister_input(&mut self, input_queue_type: InputQueueType) -> Option<CanisterMessage> {
        while let Some(sender) = self.input_schedule.peek(input_queue_type) {
            if let Some(item) = self
                .canister_queues
                .get(sender)
                .and_then(|(input_queue, _)| input_queue.peek())
            {
                let msg = self
                    .pool
                    .get(item.id())
                    .expect("stale reference at the head of input queue");
                debug_assert_eq!(Ok(()), self.test_invariants());
                debug_assert_eq!(Ok(()), self.schedules_ok(&|_| InputQueueType::RemoteSubnet));
                return Some(msg.clone().into());
            }

            // Queue was garbage collected or is empty.
            self.input_schedule
                .pop(input_queue_type)
                .expect("pop() should return the sender peeked above");
        }

        debug_assert_eq!(Ok(()), self.test_invariants());
        debug_assert_eq!(Ok(()), self.schedules_ok(&|_| InputQueueType::RemoteSubnet));
        None
    }

    /// Skips the next sender canister from the given schedule (local or remote).
    fn skip_canister_input(&mut self, input_queue_type: InputQueueType) {
        while let Some(sender) = self.input_schedule.peek(input_queue_type) {
            // If the input queue is non-empty, re-enqueue the sender at the back of the
            // input schedule queue.
            if self
                .canister_queues
                .get(sender)
                .map(|(input_queue, _)| input_queue.len() != 0)
                .unwrap_or(false)
            {
                self.input_schedule.reschedule(*sender, input_queue_type);
                break;
            } else {
                self.input_schedule
                    .pop(input_queue_type)
                    .expect("pop() should return the sender peeked above");
            }
        }

        debug_assert_eq!(Ok(()), self.test_invariants());
        debug_assert_eq!(Ok(()), self.schedules_ok(&|_| InputQueueType::RemoteSubnet));
    }

    /// Returns `true` if `ingress_queue` or at least one of the canister input
    /// queues contains non-stale messages; `false` otherwise.
    pub fn has_input(&self) -> bool {
        !self.ingress_queue.is_empty() || self.pool.message_stats().inbound_message_count > 0
    }

    /// Returns `true` if at least one output queue contains non-stale messages;
    /// false otherwise.
    pub fn has_output(&self) -> bool {
        self.pool.message_stats().outbound_message_count > 0
    }

    /// Peeks the ingress or inter-canister input message that would be returned by
    /// `pop_input()`.
    ///
    /// Requires a `&mut self` reference in order to be able to drop empty queues
    /// from the input schedule, in order to achieve amortized `O(1)` time complexity.
    pub(crate) fn peek_input(&mut self) -> Option<CanisterMessage> {
        // Try all 3 input sources: ingress, local and remote subnets.
        for _ in 0..InputSource::COUNT {
            let next_input = match self.input_schedule.input_source() {
                InputSource::Ingress => self.peek_ingress().map(CanisterMessage::Ingress),
                InputSource::RemoteSubnet => self.peek_canister_input(InputQueueType::RemoteSubnet),
                InputSource::LocalSubnet => self.peek_canister_input(InputQueueType::LocalSubnet),
            };

            match next_input {
                Some(msg) => return Some(msg),
                // Advance to the next input source.
                None => {
                    self.input_schedule.next_input_source();
                }
            }
        }

        None
    }

    /// Skips the next ingress or inter-canister input message.
    pub(crate) fn skip_input(&mut self, loop_detector: &mut CanisterQueuesLoopDetector) {
        match self.input_schedule.next_input_source() {
            InputSource::Ingress => {
                self.ingress_queue.skip_ingress_input();
                loop_detector.ingress_queue_skip_count += 1;
            }

            InputSource::RemoteSubnet => {
                self.skip_canister_input(InputQueueType::RemoteSubnet);
                loop_detector.remote_queue_skip_count += 1;
            }

            InputSource::LocalSubnet => {
                self.skip_canister_input(InputQueueType::LocalSubnet);
                loop_detector.local_queue_skip_count += 1;
            }
        }
    }

    /// Pops the next ingress or inter-canister input message (round-robin) and
    /// advances to the next input source.
    pub(crate) fn pop_input(&mut self) -> Option<CanisterMessage> {
        // Try all 3 input sources: ingress, local and remote subnets.
        for _ in 0..InputSource::COUNT {
            let input_source = self.input_schedule.next_input_source();

            let next_input = match input_source {
                InputSource::Ingress => self.pop_ingress().map(CanisterMessage::Ingress),

                InputSource::RemoteSubnet => self.pop_canister_input(InputQueueType::RemoteSubnet),

                InputSource::LocalSubnet => self.pop_canister_input(InputQueueType::LocalSubnet),
            };

            if next_input.is_some() {
                return next_input;
            }
        }

        None
    }

    /// Pushes a `Request` into the relevant output queue. Also reserves a slot for
    /// the eventual response in the matching input queue.
    ///
    /// # Errors
    ///
    /// Returns a `QueueFull` error along with the provided message if either
    /// the output queue or the matching input queue is full.
    pub fn push_output_request(
        &mut self,
        request: Arc<Request>,
        time: Time,
    ) -> Result<(), (StateError, Arc<Request>)> {
        let (input_queue, output_queue) =
            get_or_insert_queues(&mut self.canister_queues, &request.receiver);

        if let Err(e) = output_queue.check_has_request_slot() {
            return Err((e, request));
        }
        if let Err(e) = input_queue.try_reserve_response_slot() {
            return Err((e, request));
        }

        self.queue_stats
            .on_push_request(&request, Context::Outbound);

        let id = self.pool.insert_outbound_request(request, time);
        output_queue.push_request(id);

        debug_assert_eq!(Ok(()), self.test_invariants());
        Ok(())
    }

    /// Immediately reject an output request by pushing a `Response` onto the
    /// input queue without ever putting the `Request` on an output queue. This
    /// can only be used for `IC00` requests and requests to subnet IDs.
    ///
    /// This is expected to be used in cases of invalid sender canister version
    /// in management canister calls and `IC00` routing where no
    /// destination subnet is found that the `Request` could be routed to
    /// or if the canister directly includes subnet IDs in the request.
    /// Hence, an immediate (reject) `Response` is added to the relevant
    /// input queue.
    pub(crate) fn reject_subnet_output_request(
        &mut self,
        request: Request,
        reject_context: RejectContext,
        subnet_ids: &[PrincipalId],
    ) -> Result<(), StateError> {
        assert!(
            request.receiver == IC_00 || subnet_ids.contains(&request.receiver.get()),
            "reject_subnet_output_request can only be used to reject management canister requests"
        );

        let (input_queue, _output_queue) =
            get_or_insert_queues(&mut self.canister_queues, &request.receiver);
        input_queue.try_reserve_response_slot()?;
        self.queue_stats
            .on_push_request(&request, Context::Outbound);
        debug_assert_eq!(Ok(()), self.test_invariants());

        let response = RequestOrResponse::Response(Arc::new(Response {
            originator: request.sender,
            respondent: request.receiver,
            originator_reply_callback: request.sender_reply_callback,
            refund: request.payment,
            response_payload: Payload::Reject(reject_context),
            deadline: request.deadline,
        }));
        self.push_input(response, InputQueueType::LocalSubnet)
            .map_err(|(e, _msg)| e)
    }

    /// Returns the number of output requests that can be pushed to each
    /// canister before either the respective input or output queue is full.
    ///
    /// Time complexity: `O(N)`.
    pub fn available_output_request_slots(&self) -> BTreeMap<CanisterId, usize> {
        // When pushing a request we need to reserve a slot on the input
        // queue for the eventual reply. So we are limited by the amount of
        // space in both the output and input queues.
        self.canister_queues
            .iter()
            .map(|(canister, (input_queue, output_queue))| {
                (
                    *canister,
                    input_queue
                        .available_response_slots()
                        .min(output_queue.available_request_slots()),
                )
            })
            .collect()
    }

    /// Pushes a `Response` into the relevant output queue. The protocol should have
    /// already reserved a slot, so this cannot fail.
    ///
    /// # Panics
    ///
    /// Panics if the queue does not already exist or there is no reserved slot
    /// to push the `Response` into.
    pub fn push_output_response(&mut self, response: Arc<Response>) {
        self.queue_stats
            .on_push_response(&response, Context::Outbound);

        // Since we reserve an output queue slot whenever we induct a request; and
        // we would never garbage collect a non-empty queue (including one with just a
        // reserved slot); we are guaranteed that the output queue exists.
        let output_queue = &mut self
            .canister_queues
            .get_mut(&response.originator)
            .expect("pushing response into inexistent output queue")
            .1;
        let id = self.pool.insert_outbound_response(response);
        output_queue.push_response(id);

        debug_assert_eq!(Ok(()), self.test_invariants());
    }

    /// Returns a reference to the (non-stale) message at the head of the respective
    /// output queue, if any.
    pub(super) fn peek_output(&self, canister_id: &CanisterId) -> Option<&RequestOrResponse> {
        let output_queue = &self.canister_queues.get(canister_id)?.1;

        let msg = self.pool.get(output_queue.peek()?.id());
        assert!(msg.is_some(), "stale reference at the head of output queue");
        msg
    }

    /// Tries to induct a message from the output queue to `own_canister_id`
    /// into the input queue from `own_canister_id`. Returns `Err(())` if there
    /// was no message to induct or the input queue was full.
    pub(super) fn induct_message_to_self(&mut self, own_canister_id: CanisterId) -> Result<(), ()> {
        let msg = self.peek_output(&own_canister_id).ok_or(())?.clone();

        self.push_input(msg, InputQueueType::LocalSubnet)
            .map_err(|_| ())?;

        let queue = &mut self
            .canister_queues
            .get_mut(&own_canister_id)
            .expect("Output queue existed above so lookup should not fail.")
            .1;
        pop_and_advance(queue, &mut self.pool)
            .expect("Message peeked above so pop should not fail.");

        debug_assert_eq!(Ok(()), self.test_invariants());
        debug_assert_eq!(Ok(()), self.schedules_ok(&|_| InputQueueType::RemoteSubnet));
        Ok(())
    }

    /// Returns the number of enqueued ingress messages.
    pub fn ingress_queue_message_count(&self) -> usize {
        self.ingress_queue.size()
    }

    /// Returns the total byte size of enqueued ingress messages.
    pub fn ingress_queue_size_bytes(&self) -> usize {
        self.ingress_queue.count_bytes()
    }

    /// Returns the number of non-stale canister messages enqueued in input queues.
    pub fn input_queues_message_count(&self) -> usize {
        self.pool.message_stats().inbound_message_count
    }

    /// Returns the number of reserved slots across all input queues.
    ///
    /// Note that this is different from memory reservations for guaranteed
    /// responses.
    pub fn input_queues_reserved_slots(&self) -> usize {
        self.queue_stats.input_queues_reserved_slots
    }

    /// Returns the total byte size of canister input queues (queues +
    /// messages).
    pub fn input_queues_size_bytes(&self) -> usize {
        self.pool.message_stats().inbound_size_bytes
            + self.canister_queues.len() * size_of::<CanisterQueue>()
    }

    /// Returns the number of non-stale requests enqueued in input queues.
    pub fn input_queues_request_count(&self) -> usize {
        self.pool.message_stats().inbound_message_count
            - self.pool.message_stats().inbound_response_count
    }

    /// Returns the number of non-stale responses enqueued in input queues.
    pub fn input_queues_response_count(&self) -> usize {
        self.pool.message_stats().inbound_response_count
    }

    /// Returns the number of actual (non-stale) messages in output queues.
    pub fn output_queues_message_count(&self) -> usize {
        self.pool.message_stats().outbound_message_count
    }

    /// Returns the number of reserved slots across all output queues.
    ///
    /// Note that this is different from memory reservations for guaranteed
    /// responses.
    pub fn output_queues_reserved_slots(&self) -> usize {
        self.queue_stats.output_queues_reserved_slots
    }

    /// Returns the memory usage of all best-effort messages.
    pub fn best_effort_memory_usage(&self) -> usize {
        self.pool.message_stats().best_effort_message_bytes
    }

    /// Returns the memory usage of all guaranteed response messages.
    pub fn guaranteed_response_memory_usage(&self) -> usize {
        self.queue_stats.guaranteed_response_memory_usage()
            + self.pool.message_stats().guaranteed_response_memory_usage()
    }

    /// Returns the total byte size of guaranteed responses across input and
    /// output queues.
    pub fn guaranteed_responses_size_bytes(&self) -> usize {
        self.pool.message_stats().guaranteed_responses_size_bytes
    }

    /// Returns the total memory reservations for guaranteed responses across input
    /// and output queues.
    ///
    /// Note that this is different from slots reserved for responses (whether
    /// best effort or guaranteed) which are used to implement backpressure.
    pub fn guaranteed_response_memory_reservations(&self) -> usize {
        self.queue_stats.guaranteed_response_memory_reservations
    }

    /// Returns the sum total of bytes above `MAX_RESPONSE_COUNT_BYTES` per
    /// oversized guaranteed response call request.
    pub fn oversized_guaranteed_requests_extra_bytes(&self) -> usize {
        self.pool
            .message_stats()
            .oversized_guaranteed_requests_extra_bytes
    }

    /// Sets the (transient) size in bytes of guaranteed responses routed from
    /// `output_queues` into streams and not yet garbage collected.
    pub(super) fn set_stream_guaranteed_responses_size_bytes(&mut self, size_bytes: usize) {
        self.queue_stats
            .transient_stream_guaranteed_responses_size_bytes = size_bytes;
    }

    /// Garbage collects all input and output queue pairs that are both empty.
    ///
    /// Because there is no useful information in an empty queue, there is no
    /// need to retain them. In order to avoid state divergence (e.g. because
    /// some replicas have an empty queue pair and some have garbage collected
    /// it) we simply need to ensure that queues are garbage collected
    /// deterministically across all replicas (e.g. at checkpointing time or
    /// every round; but not e.g. when deserializing, which may happen at
    /// different times on restarting or state syncing replicas).
    ///
    /// Time complexity: `O(num_queues)`.
    pub fn garbage_collect(&mut self) {
        self.garbage_collect_impl();

        // Reset all fields to default if we have no messages. This is so that an empty
        // `CanisterQueues` serializes as an empty byte array (and there is no need to
        // persist it explicitly).
        if self.canister_queues.is_empty() && self.ingress_queue.is_empty() {
            // The schedules and stats will already have default (zero) values, only `pool`
            // and `input_schedule` must be reset explicitly.
            debug_assert!(self.pool.len() == 0);
            self.pool = MessagePool::default();
            self.input_schedule = InputSchedule::default();

            // Trust but verify. Ensure that everything is actually set to default.
            debug_assert_eq!(CanisterQueues::default(), *self);
        }
    }

    /// Implementation of `garbage_collect()`, ensuring the latter always resets
    /// all fields to their default values when all queues are empty, regardless
    /// of whether we bail out early or not.
    fn garbage_collect_impl(&mut self) {
        if self.canister_queues.is_empty() {
            return;
        }

        self.canister_queues
            .retain(|_canister_id, (input_queue, output_queue)| {
                input_queue.has_used_slots() || output_queue.has_used_slots()
            });
        debug_assert_eq!(Ok(()), self.test_invariants());
    }

    /// Queries whether the deadline of any message in the pool has expired.
    ///
    /// Time complexity: `O(1)`.
    pub fn has_expired_deadlines(&self, current_time: Time) -> bool {
        self.pool.has_expired_deadlines(current_time)
    }

    /// Drops expired messages given a current time, enqueuing a reject response for
    /// own requests into the matching reverse queue (input or output).
    ///
    /// Updating the correct input queues schedule after enqueuing a reject response into a
    /// previously empty queue also requires the full set of local canisters to decide whether
    /// the destination canister was local or remote.
    ///
    /// Returns the number of messages that were timed out.
    pub fn time_out_messages(
        &mut self,
        current_time: Time,
        own_canister_id: &CanisterId,
        local_canisters: &BTreeMap<CanisterId, CanisterState>,
    ) -> usize {
        let expired_messages = self.pool.expire_messages(current_time);

        let input_queue_type_fn = input_queue_type_fn(own_canister_id, local_canisters);
        for (id, msg) in expired_messages.iter() {
            self.on_message_dropped(*id, msg, &input_queue_type_fn);
        }

        debug_assert_eq!(Ok(()), self.test_invariants());
        debug_assert_eq!(Ok(()), self.schedules_ok(&input_queue_type_fn));
        expired_messages.len()
    }

    /// Removes the largest best-effort message in the underlying pool. Returns
    /// `true` if a message was removed; `false` otherwise.
    ///
    /// Updates the stats for the dropped message and (where applicable) the
    /// generated response. `own_canister_id` and `local_canisters` are required
    /// to determine the correct input queue schedule to update (if applicable).
    pub fn shed_largest_message(
        &mut self,
        own_canister_id: &CanisterId,
        local_canisters: &BTreeMap<CanisterId, CanisterState>,
    ) -> bool {
        if let Some((id, msg)) = self.pool.shed_largest_message() {
            let input_queue_type_fn = input_queue_type_fn(own_canister_id, local_canisters);
            self.on_message_dropped(id, &msg, &input_queue_type_fn);

            debug_assert_eq!(Ok(()), self.test_invariants());
            debug_assert_eq!(Ok(()), self.schedules_ok(&input_queue_type_fn));
            return true;
        }

        false
    }

    /// Handles the timing out or shedding of a message from the pool.
    ///
    /// Records the callback of a shed inbound best-effort response. Releases the
    /// outbound slot reservation of a shed inbound request. Generates and enqueues
    /// a reject response if the message was an outbound request. Updates the stats
    /// for the dropped message and (where applicable) the generated response.
    ///
    /// `input_queue_type_fn` is required to determine the appropriate sender
    /// schedule to update when generating a reject response.
    fn on_message_dropped(
        &mut self,
        id: message_pool::Id,
        msg: &RequestOrResponse,
        input_queue_type_fn: impl Fn(&CanisterId) -> InputQueueType,
    ) {
        use Context::*;

        let context = id.context();
        let remote = match context {
            Inbound => msg.sender(),
            Outbound => msg.receiver(),
        };
        let (input_queue, output_queue) = self
            .canister_queues
            .get_mut(&remote)
            .expect("No matching queue for dropped message.");
        let (queue, reverse_queue) = match context {
            Inbound => (input_queue, output_queue),
            Outbound => (output_queue, input_queue),
        };

        // Ensure that the first reference in a queue is never stale: if we dropped the
        // message at the head of a queue, advance to the first non-stale reference.
        //
        // Defensive check, reference may have already been popped by an earlier
        // `on_message_dropped()` call if multiple messages expired at once (e.g. given
        // a queue containing references `[1, 2]`; `1` and `2` expire  as part of the
        // same `time_out_messages()` call; `on_message_dropped(1)` will also pop `2`).
        if queue.peek() == Some(&CanisterQueueItem::Reference(id)) {
            queue.pop();
            queue.pop_while(|item| self.pool.get(item.id()).is_none());
        }

        // Release the response slot, generate reject responses or remember shed inbound
        // responses, as necessary.
        match (context, msg) {
            // Inbound request: release the outbound response slot and return.
            (Inbound, RequestOrResponse::Request(request)) => {
                reverse_queue.release_reserved_response_slot();
                self.queue_stats.on_drop_input_request(request);
            }

            // Outbound request: produce a `SYS_TRANSIENT` timeout reject response.
            (Outbound, RequestOrResponse::Request(request)) => {
                let response = generate_timeout_response(request);

                // Update stats for the generated response.
                self.queue_stats.on_push_response(&response, Inbound);

                let id = self.pool.insert_inbound(response.into());
                reverse_queue.push_response(id);

                // If the input queue is not already in a sender schedule, add it.
                if reverse_queue.len() == 1 {
                    let input_queue_type = input_queue_type_fn(&remote);
                    self.input_schedule.schedule(remote, input_queue_type);
                }
            }

            // Inbound or outbound response, nothing left to do.
            //
            // TODO(MR-603): Recall the `Id` -> `CallbackId` of shed inbound responses and
            // generate a reject response on the fly when the respective `Id` is popped.
            (_, RequestOrResponse::Response(_)) => {}
        }
    }

    /// Re-partitions the local sender schedule and remote sender schedule based on
    /// the set of all local canisters plus `own_canister_id` (since Rust's
    /// ownership rules would prevent us from mutating `self` if it was still under
    /// `local_canisters`).
    ///
    /// For use after a subnet split or other kind of canister migration. While an
    /// input queue that finds itself in the wrong schedule would get removed from
    /// said schedule as soon as it became empty (and would then get enqueued into
    /// the correct schedule), there is no guarantee that a given queue will ever
    /// become empty. Because of that, we explicitly re-partition schedules during
    /// canister migrations.
    pub(crate) fn split_input_schedules(
        &mut self,
        own_canister_id: &CanisterId,
        local_canisters: &BTreeMap<CanisterId, CanisterState>,
    ) {
        let input_queue_type_fn = input_queue_type_fn(own_canister_id, local_canisters);
        self.input_schedule.split(&input_queue_type_fn);

        debug_assert_eq!(Ok(()), self.schedules_ok(&input_queue_type_fn));
    }

    /// Helper function to concisely validate `CanisterQueues`' input schedule
    /// during deserialization; or in debug builds, by writing
    /// `debug_assert_eq!(Ok(()), self.schedules_ok(&input_queue_type_fn))`.
    ///
    /// Checks that the canister IDs of all input queues that contain at least one
    /// message are enqueued exactly once in the input schedule.
    ///
    /// Time complexity: `O(n * log(n))`.
    fn schedules_ok(
        &self,
        input_queue_type_fn: &dyn Fn(&CanisterId) -> InputQueueType,
    ) -> Result<(), String> {
        self.input_schedule.test_invariants(
            self.canister_queues
                .iter()
                .map(|(canister_id, (input_queue, _))| (canister_id, input_queue)),
            &input_queue_type_fn,
        )
    }

    /// Helper function for concisely validating invariants other than those of
    /// input queue schedules (no stale references at queue front, valid stats)
    /// during deserialization; or in debug builds, by writing
    /// `debug_assert_eq!(Ok(()), self.test_invariants())`.
    ///
    /// Time complexity: `O(n * log(n))`.
    fn test_invariants(&self) -> Result<(), String> {
        // Invariant: all canister queues (input or output) are either empty or start
        // with a non-stale reference.
        for (canister_id, (input_queue, output_queue)) in self.canister_queues.iter() {
            canister_queue_ok(input_queue, &self.pool, canister_id)?;
            canister_queue_ok(output_queue, &self.pool, canister_id)?;
        }

        // Reserved slot stats match the actual number of reserved slots.
        let calculated_stats = Self::calculate_queue_stats(
            &self.canister_queues,
            self.queue_stats.guaranteed_response_memory_reservations,
            self.queue_stats
                .transient_stream_guaranteed_responses_size_bytes,
        );
        if self.queue_stats != calculated_stats {
            return Err(format!(
                "Inconsistent stats:\n  expected: {:?}\n  actual: {:?}",
                calculated_stats, self.queue_stats
            ));
        }

        Ok(())
    }

    /// Computes stats for the given canister queues. Used when deserializing and in
    /// `debug_assert!()` checks. Takes the number of memory reservations from the
    /// caller, as the queues have no need to track memory reservations, so it
    /// cannot be computed. Same with the size of guaranteed responses in streams.
    ///
    /// Time complexity: `O(canister_queues.len())`.
    fn calculate_queue_stats(
        canister_queues: &BTreeMap<CanisterId, (CanisterQueue, CanisterQueue)>,
        guaranteed_response_memory_reservations: usize,
        transient_stream_guaranteed_responses_size_bytes: usize,
    ) -> QueueStats {
        let (input_queues_reserved_slots, output_queues_reserved_slots) = canister_queues
            .values()
            .map(|(iq, oq)| (iq.reserved_slots(), oq.reserved_slots()))
            .fold((0, 0), |(acc0, acc1), (item0, item1)| {
                (acc0 + item0, acc1 + item1)
            });
        QueueStats {
            guaranteed_response_memory_reservations,
            input_queues_reserved_slots,
            output_queues_reserved_slots,
            transient_stream_guaranteed_responses_size_bytes,
        }
    }
}

/// Returns an existing matching pair of input and output queues from/to
/// the given canister; or creates a pair of empty queues, if non-existent.
///
/// Written as a free function in order to avoid borrowing the full
/// `CanisterQueues`, which then requires looking up the queues again.
fn get_or_insert_queues<'a>(
    canister_queues: &'a mut BTreeMap<CanisterId, (CanisterQueue, CanisterQueue)>,
    canister_id: &CanisterId,
) -> (&'a mut CanisterQueue, &'a mut CanisterQueue) {
    let (input_queue, output_queue) = canister_queues.entry(*canister_id).or_insert_with(|| {
        let input_queue = CanisterQueue::new(DEFAULT_QUEUE_CAPACITY);
        let output_queue = CanisterQueue::new(DEFAULT_QUEUE_CAPACITY);
        (input_queue, output_queue)
    });
    (input_queue, output_queue)
}

/// Pops and returns the item at the head of the queue and advances the queue
/// to the next non-stale item.
fn pop_and_advance(queue: &mut CanisterQueue, pool: &mut MessagePool) -> Option<RequestOrResponse> {
    let item = queue.pop()?;
    queue.pop_while(|item| pool.get(item.id()).is_none());

    let msg = pool.take(item.id());
    assert!(msg.is_some(), "stale reference at the head of queue");
    msg
}

/// Helper function for concisely validating the hard invariant that a canister
/// queuee is either empty of starts with a non-stale reference, by writing
/// `debug_assert_eq!(Ok(()), canister_queue_ok(...)`.
///
/// Time complexity: `O(log(n))`.
fn canister_queue_ok(
    queue: &CanisterQueue,
    pool: &MessagePool,
    canister_id: &CanisterId,
) -> Result<(), String> {
    if let Some(item) = queue.peek() {
        let id = item.id();
        if pool.get(id).is_none() {
            return Err(format!(
                "Stale reference at the head of {:?} queue to/from {}",
                id.context(),
                canister_id
            ));
        }
    }

    Ok(())
}

/// Generates a timeout reject response from a request, refunding its payment.
fn generate_timeout_response(request: &Arc<Request>) -> Response {
    Response {
        originator: request.sender,
        respondent: request.receiver,
        originator_reply_callback: request.sender_reply_callback,
        refund: request.payment,
        response_payload: Payload::Reject(RejectContext::new_with_message_length_limit(
            RejectCode::SysTransient,
            "Request timed out.",
            MR_SYNTHETIC_REJECT_MESSAGE_MAX_LEN,
        )),
        deadline: request.deadline,
    }
}

/// Returns a function that determines the input queue type (local or remote) of
/// a given sender, based on a the set of all local canisters, plus
/// `own_canister_id` (since Rust's ownership rules would prevent us from
/// mutating a canister's queues if they were still under `local_canisters`).
fn input_queue_type_fn<'a>(
    own_canister_id: &'a CanisterId,
    local_canisters: &'a BTreeMap<CanisterId, CanisterState>,
) -> impl Fn(&CanisterId) -> InputQueueType + 'a {
    move |sender| {
        if sender == own_canister_id || local_canisters.contains_key(sender) {
            InputQueueType::LocalSubnet
        } else {
            InputQueueType::RemoteSubnet
        }
    }
}

impl From<&CanisterQueues> for pb_queues::CanisterQueues {
    fn from(item: &CanisterQueues) -> Self {
        let (next_input_source, local_sender_schedule, remote_sender_schedule) =
            (&item.input_schedule).into();

        Self {
            ingress_queue: (&item.ingress_queue).into(),
            input_queues: Default::default(),
            output_queues: Default::default(),
            canister_queues: item
                .canister_queues
                .iter()
                .map(|(canid, (iq, oq))| CanisterQueuePair {
                    canister_id: Some(pb_types::CanisterId::from(*canid)),
                    input_queue: Some(iq.into()),
                    output_queue: Some(oq.into()),
                })
                .collect(),
            pool: if item.pool != MessagePool::default() {
                Some((&item.pool).into())
            } else {
                None
            },
            next_input_source,
            local_sender_schedule,
            remote_sender_schedule,
            guaranteed_response_memory_reservations: item
                .queue_stats
                .guaranteed_response_memory_reservations
                as u64,
        }
    }
}

impl TryFrom<(pb_queues::CanisterQueues, &dyn CheckpointLoadingMetrics)> for CanisterQueues {
    type Error = ProxyDecodeError;
    fn try_from(
        (item, metrics): (pb_queues::CanisterQueues, &dyn CheckpointLoadingMetrics),
    ) -> Result<Self, Self::Error> {
        let mut canister_queues = BTreeMap::new();
        let mut pool = MessagePool::default();

        if !item.input_queues.is_empty() || !item.output_queues.is_empty() {
            // Backward compatibility: deserialize from `input_queues` and `output_queues`.

            if item.pool.is_some() || !item.canister_queues.is_empty() {
                return Err(ProxyDecodeError::Other(
                    "Both `input_queues`/`output_queues` and `pool`/`canister_queues` are populated"
                        .to_string(),
                ));
            }

            if item.input_queues.len() != item.output_queues.len() {
                return Err(ProxyDecodeError::Other(format!(
                    "CanisterQueues: Mismatched input ({}) and output ({}) queue lengths",
                    item.input_queues.len(),
                    item.output_queues.len()
                )));
            }
            for (ie, oe) in item
                .input_queues
                .into_iter()
                .zip(item.output_queues.into_iter())
            {
                if ie.canister_id != oe.canister_id {
                    return Err(ProxyDecodeError::Other(format!(
                        "CanisterQueues: Mismatched input {:?} and output {:?} queue entries",
                        ie.canister_id, oe.canister_id
                    )));
                }

                let canister_id = try_from_option_field(ie.canister_id, "QueueEntry::canister_id")?;
                let original_iq: queue::InputQueue =
                    try_from_option_field(ie.queue, "QueueEntry::queue")?;
                let original_oq: queue::OutputQueue =
                    try_from_option_field(oe.queue, "QueueEntry::queue")?;
                let iq = (original_iq, &mut pool).try_into()?;
                let oq = (original_oq, &mut pool).try_into()?;

                if canister_queues.insert(canister_id, (iq, oq)).is_some() {
                    metrics.observe_broken_soft_invariant(format!(
                        "CanisterQueues: Duplicate queues for canister {}",
                        canister_id
                    ));
                }
            }
        } else {
            pool = item.pool.unwrap_or_default().try_into()?;

            let mut enqueued_pool_messages = BTreeSet::new();
            canister_queues = item
                .canister_queues
                .into_iter()
                .map(|qp| {
                    let canister_id: CanisterId =
                        try_from_option_field(qp.canister_id, "CanisterQueuePair::canister_id")?;
                    let iq: CanisterQueue = try_from_option_field(
                        qp.input_queue.map(|q| (q, Context::Inbound)),
                        "CanisterQueuePair::input_queue",
                    )?;
                    let oq: CanisterQueue = try_from_option_field(
                        qp.output_queue.map(|q| (q, Context::Outbound)),
                        "CanisterQueuePair::output_queue",
                    )?;

                    iq.iter().chain(oq.iter()).for_each(|queue_item| {
                        if pool.get(queue_item.id()).is_some()
                            && !enqueued_pool_messages.insert(queue_item.id())
                        {
                            metrics.observe_broken_soft_invariant(format!(
                                "CanisterQueues: Message {:?} enqueued more than once",
                                queue_item.id()
                            ));
                        }
                    });

                    Ok((canister_id, (iq, oq)))
                })
                .collect::<Result<_, Self::Error>>()?;

            if enqueued_pool_messages.len() != pool.len() {
                metrics.observe_broken_soft_invariant(format!(
                    "CanisterQueues: Pool holds {} messages, but only {} of them are enqueued",
                    pool.len(),
                    enqueued_pool_messages.len()
                ));
            }
        }

        let queue_stats = Self::calculate_queue_stats(
            &canister_queues,
            item.guaranteed_response_memory_reservations as usize,
            0,
        );

        let input_schedule = InputSchedule::try_from((
            item.next_input_source,
            item.local_sender_schedule,
            item.remote_sender_schedule,
        ))?;

        let queues = Self {
            ingress_queue: IngressQueue::try_from(item.ingress_queue)?,
            canister_queues,
            pool,
            queue_stats,
            input_schedule,
        };

        // Safe to pretend that  all senders are remote, as the validation logic allows
        // for deleted local canisters (which would be categorized as remote).
        if let Err(msg) = queues.schedules_ok(&|_| InputQueueType::RemoteSubnet) {
            metrics.observe_broken_soft_invariant(msg);
        }
        queues.test_invariants().map_err(ProxyDecodeError::Other)?;

        Ok(queues)
    }
}

<<<<<<< HEAD
=======
/// Running message count and byte size stats across input queues.
///
/// Separate from [`MemoryUsageStats`] because the resulting `stats_delta()`
/// method would become quite cumbersome with an extra `QueueType` argument and
/// a `QueueOp` that only applied to memory usage stats; and would result in
/// adding lots of zeros in lots of places.
#[derive(Clone, Eq, PartialEq, Debug, Default)]
pub struct InputQueuesStats {
    /// Count of messages in input queues.
    message_count: usize,

    /// Count of responses in input queues.
    response_count: usize,

    /// Count of reservations in input queue. Signed type because `stats_delta()`
    /// sometimes returns `-1`.
    reserved_slots: isize,

    /// Byte size of input queues (queues + messages).
    size_bytes: usize,

    /// Total amount of cycles contained in the input messages.
    cycles: Cycles,
}

impl InputQueuesStats {
    /// Calculates the change in input queue stats caused by pushing (+) or
    /// popping (-) the given message.
    fn stats_delta(op: QueueOp, msg: &RequestOrResponse) -> InputQueuesStats {
        let response_count = match msg {
            RequestOrResponse::Response(_) => 1,
            RequestOrResponse::Request(_) => 0,
        };
        // Consume one reservation iff pushing a response.
        let reserved_slots = match (op, msg) {
            (QueueOp::Push, RequestOrResponse::Response(_)) => -1,
            _ => 0,
        };

        InputQueuesStats {
            message_count: 1,
            response_count,
            reserved_slots,
            size_bytes: msg.count_bytes(),
            cycles: msg.cycles(),
        }
    }
}

impl AddAssign<InputQueuesStats> for InputQueuesStats {
    fn add_assign(&mut self, rhs: InputQueuesStats) {
        self.message_count += rhs.message_count;
        self.response_count += rhs.response_count;
        self.reserved_slots += rhs.reserved_slots;
        self.size_bytes += rhs.size_bytes;
        self.cycles += rhs.cycles;
    }
}

impl SubAssign<InputQueuesStats> for InputQueuesStats {
    fn sub_assign(&mut self, rhs: InputQueuesStats) {
        self.message_count -= rhs.message_count;
        self.response_count -= rhs.response_count;
        self.reserved_slots -= rhs.reserved_slots;
        self.size_bytes -= rhs.size_bytes;
        self.cycles -= rhs.cycles;
    }
}

/// Running stats across output queues.
#[derive(Clone, Eq, PartialEq, Debug, Default)]
pub struct OutputQueuesStats {
    /// Number of actual messages in output queues.
    message_count: usize,

    /// Total amount of cycles contained in the output queues.
    cycles: Cycles,
}

impl OutputQueuesStats {
    /// Calculates the change in output queue stats caused by pushing (+) or
    /// popping (-) the given message.
    fn stats_delta(msg: &RequestOrResponse) -> OutputQueuesStats {
        let cycles_message = match msg {
            RequestOrResponse::Response(response) => response.refund,
            RequestOrResponse::Request(request) => request.payment,
        };
        OutputQueuesStats {
            message_count: 1,
            cycles: cycles_message,
        }
    }
}

impl AddAssign<OutputQueuesStats> for OutputQueuesStats {
    fn add_assign(&mut self, rhs: OutputQueuesStats) {
        self.message_count += rhs.message_count;
        self.cycles += rhs.cycles;
    }
}

impl SubAssign<OutputQueuesStats> for OutputQueuesStats {
    fn sub_assign(&mut self, rhs: OutputQueuesStats) {
        self.message_count -= rhs.message_count;
        self.cycles -= rhs.cycles;
    }
}

/// Running memory utilization stats for input and output queues: total byte
/// size of all responses in input and output queues; and total reservations in
/// input and output queues.
///
/// Memory allocation of output responses in streams is tracked separately, at
/// the replicated state level (as the canister may be migrated to a different
/// subnet with outstanding responses still left in this subnet's streams).
///
/// Separate from [`InputQueuesStats`] because the resulting `stats_delta()`
/// method would become quite cumbersome with an extra `QueueType` argument and
/// a `QueueOp` that only applied to memory usage stats; and would result in
/// adding lots of zeros in lots of places.
#[derive(Clone, Eq, Debug, Default)]
struct MemoryUsageStats {
    /// Sum total of the byte size of every response across input and output
    /// queues.
    responses_size_bytes: usize,

    /// Sum total of reserved slots across input and output queues. This is
    /// equivalent to the number of outstanding (input and output) requests
    /// (across queues and streams) and is used for computing message memory
    /// allocation (as `MAX_RESPONSE_COUNT_BYTES` per request).
    ///
    /// `i64` because we need to be able to add negative amounts (e.g. pushing a
    /// response consumes a reservation) and it's less verbose this way.
    reserved_slots: i64,

    /// Sum total of bytes above `MAX_RESPONSE_COUNT_BYTES` per oversized
    /// request. Execution allows local-subnet requests larger than
    /// `MAX_RESPONSE_COUNT_BYTES`.
    oversized_requests_extra_bytes: usize,

    /// Transient: size in bytes of responses routed from `output_queues` into
    /// streams and not yet garbage collected.
    ///
    /// This is populated by `ReplicatedState::put_streams()`, called by MR
    /// after every streams mutation (induction, routing, GC).
    transient_stream_responses_size_bytes: usize,
}

impl MemoryUsageStats {
    /// Returns the memory usage in bytes computed from the stats.
    pub fn memory_usage(&self) -> usize {
        self.responses_size_bytes
            + self.reserved_slots as usize * MAX_RESPONSE_COUNT_BYTES
            + self.oversized_requests_extra_bytes
            + self.transient_stream_responses_size_bytes
    }

    /// Calculates the change in stats caused by pushing (+) or popping (-) the
    /// given message.
    fn stats_delta(op: QueueOp, msg: &RequestOrResponse) -> MemoryUsageStats {
        match msg {
            RequestOrResponse::Request(req) => Self::request_stats_delta(op, req),
            RequestOrResponse::Response(rep) => Self::response_stats_delta(op, rep),
        }
    }

    /// Calculates the change in stats caused by pushing (+) or popping (-) a
    /// request.
    fn request_stats_delta(op: QueueOp, req: &Request) -> MemoryUsageStats {
        MemoryUsageStats {
            // No change in responses byte size (as this is a request).
            responses_size_bytes: 0,
            // If we're pushing a request, we are reserving a slot.
            reserved_slots: match op {
                QueueOp::Push => 1,
                QueueOp::Pop => 0,
            },
            oversized_requests_extra_bytes: req
                .count_bytes()
                .saturating_sub(MAX_RESPONSE_COUNT_BYTES),
            transient_stream_responses_size_bytes: 0,
        }
    }

    /// Calculates the change in stats caused by pushing (+) or popping (-) the
    /// given response.
    fn response_stats_delta(op: QueueOp, rep: &Response) -> MemoryUsageStats {
        MemoryUsageStats {
            // Adjust responses byte size by this response's byte size.
            responses_size_bytes: rep.count_bytes(),
            // If we're pushing a response, we're consuming a reservation.
            reserved_slots: match op {
                QueueOp::Push => -1,
                QueueOp::Pop => 0,
            },
            // No change in requests overhead (as this is a response).
            oversized_requests_extra_bytes: 0,
            transient_stream_responses_size_bytes: 0,
        }
    }

    /// Stats change from reserving a response slot without enqueueing any
    /// messages.
    fn response_slot_delta() -> MemoryUsageStats {
        MemoryUsageStats {
            responses_size_bytes: 0,
            reserved_slots: 1,
            oversized_requests_extra_bytes: 0,
            transient_stream_responses_size_bytes: 0,
        }
    }
}

impl AddAssign<MemoryUsageStats> for MemoryUsageStats {
    fn add_assign(&mut self, rhs: MemoryUsageStats) {
        self.responses_size_bytes += rhs.responses_size_bytes;
        self.reserved_slots += rhs.reserved_slots;
        self.oversized_requests_extra_bytes += rhs.oversized_requests_extra_bytes;
        debug_assert!(self.reserved_slots >= 0);
    }
}

impl SubAssign<MemoryUsageStats> for MemoryUsageStats {
    fn sub_assign(&mut self, rhs: MemoryUsageStats) {
        self.responses_size_bytes -= rhs.responses_size_bytes;
        self.reserved_slots -= rhs.reserved_slots;
        self.oversized_requests_extra_bytes -= rhs.oversized_requests_extra_bytes;
        debug_assert!(self.reserved_slots >= 0);
    }
}

// Custom `PartialEq`, ignoring `transient_stream_responses_size_bytes`.
impl PartialEq for MemoryUsageStats {
    fn eq(&self, rhs: &Self) -> bool {
        self.responses_size_bytes == rhs.responses_size_bytes
            && self.reserved_slots == rhs.reserved_slots
            && self.oversized_requests_extra_bytes == rhs.oversized_requests_extra_bytes
    }
}

>>>>>>> fac686a5
/// Tracks slot and guaranteed response memory reservations across input and
/// output queues; and holds a (transient) byte size of responses already routed
/// into streams (tracked separately, at the replicated state level, as messages
/// are routed to and GC-ed from streams).
///
/// Stats for the enqueued messages themselves (counts and sizes by kind,
/// context and class) are tracked separately in `message_pool::MessageStats`.
<<<<<<< HEAD
#[derive(Clone, Debug, Default, PartialEq, Eq)]
=======
#[derive(Clone, Eq, PartialEq, Debug, Default)]
// TODO(MR-569) Remove when `CanisterQueues` has been updated to use this.
#[allow(dead_code)]
>>>>>>> fac686a5
struct QueueStats {
    /// Count of guaranteed response memory reservations across input and output
    /// queues. This is equivalent to the number of outstanding (inbound or outbound)
    /// guaranteed response calls and is used for computing message memory
    /// usage (as `MAX_RESPONSE_COUNT_BYTES` per request).
    ///
    /// Note that this is different from slots reserved for responses (whether
    /// best effort or guaranteed), which are used to implement backpressure.
    ///
    /// This is a counter maintained by `CanisterQueues` / `QueueStats`, but not
    /// computed from the queues themselves. Rather, it is validated against the
    /// number of unresponded guaranteed response callbacks and call contexts in the
    /// `CallContextManager`.
    guaranteed_response_memory_reservations: usize,

    /// Count of slots reserved in input queues. Note that this is different from
    /// memory reservations for guaranteed responses.
    input_queues_reserved_slots: usize,

    /// Count of slots reserved in output queues. Note that this is different from
    /// memory reservations for guaranteed responses.
    output_queues_reserved_slots: usize,

    /// Transient: size in bytes of guaranteed responses routed from `output_queues`
    /// into streams and not yet garbage collected.
    ///
    /// This is updated by `ReplicatedState::put_streams()`, called by MR after
    /// every streams mutation (induction, routing, GC). And is (re)populated during
    /// checkpoint loading by `ReplicatedState::new_from_checkpoint()`.
    transient_stream_guaranteed_responses_size_bytes: usize,
}

impl QueueStats {
    /// Returns the memory usage of reservations for guaranteed responses plus
    /// guaranteed responses in streans.
    pub fn guaranteed_response_memory_usage(&self) -> usize {
        self.guaranteed_response_memory_reservations * MAX_RESPONSE_COUNT_BYTES
            + self.transient_stream_guaranteed_responses_size_bytes
    }

    /// Updates the stats to reflect the enqueuing of the given message in the given
    /// context.
    fn on_push(&mut self, msg: &RequestOrResponse, context: Context) {
        match msg {
            RequestOrResponse::Request(request) => self.on_push_request(request, context),
            RequestOrResponse::Response(response) => self.on_push_response(response, context),
        }
    }

    /// Updates the stats to reflect the enqueuing of the given request in the given
    /// context.
    fn on_push_request(&mut self, request: &Request, context: Context) {
        // If pushing a guaranteed response request, make a memory reservation.
        if request.deadline == NO_DEADLINE {
            self.guaranteed_response_memory_reservations += 1;
        }

        if context == Context::Outbound {
            // If pushing a request into an output queue, reserve an input queue slot.
            self.input_queues_reserved_slots += 1;
        } else {
            // And the other way around.
            self.output_queues_reserved_slots += 1;
        }
    }

    /// Updates the stats to reflect the enqueuing of the given response in the
    /// given context.
    fn on_push_response(&mut self, response: &Response, context: Context) {
        // If pushing a guaranteed response, consume a memory reservation.
        if response.deadline == NO_DEADLINE {
            debug_assert!(self.guaranteed_response_memory_reservations > 0);
            self.guaranteed_response_memory_reservations = self
                .guaranteed_response_memory_reservations
                .saturating_sub(1);
        }

        if context == Context::Inbound {
            // If pushing a response into an input queue, consume an input queue slot.
            debug_assert!(self.input_queues_reserved_slots > 0);
            self.input_queues_reserved_slots = self.input_queues_reserved_slots.saturating_sub(1);
        } else {
            // And the other way around.
            debug_assert!(self.output_queues_reserved_slots > 0);
            self.output_queues_reserved_slots = self.output_queues_reserved_slots.saturating_sub(1);
        }
    }

    /// Updates the stats to reflect the dropping of the given request from an input
    /// queue.
    fn on_drop_input_request(&mut self, request: &Request) {
        // We should never be expiring or shedding a guaranteed response input request.
        debug_assert_ne!(NO_DEADLINE, request.deadline);

        debug_assert!(self.output_queues_reserved_slots > 0);
        self.output_queues_reserved_slots = self.output_queues_reserved_slots.saturating_sub(1);
    }
}

/// Checks whether `available_memory` for guaranteed response messages is
/// sufficient to allow enqueuing `msg` into an input or output queue.
///
/// Returns:
///  * `Ok(())` if `msg` is a best-effort message, as best-effort messages don't
///    consume guaranteed response memory.
///  * `Ok(())` if `msg` is a guaranteed `Response`, as guaranteed responses
///    always return memory.
///  * `Ok(())` if `msg` is a guaranteed response `Request` and
///    `available_memory` is sufficient.
///  * `Err(msg.count_bytes())` if `msg` is a guaranteed response `Request` and
///    `msg.count_bytes() > available_memory`.
pub fn can_push(msg: &RequestOrResponse, available_memory: i64) -> Result<(), usize> {
    match msg {
        RequestOrResponse::Request(req) => {
            let required = memory_required_to_push_request(req);
            if required as i64 <= available_memory || required == 0 {
                Ok(())
            } else {
                Err(required)
            }
        }
        RequestOrResponse::Response(_) => Ok(()),
    }
}

/// Returns the guaranteed response memory required to push `req` onto an input
/// or output queue.
///
/// For best-effort requests, this is always zero. For guaranteed response
/// requests, this is the maximum of `MAX_RESPONSE_COUNT_BYTES` (to be reserved
/// for a guaranteed response) and `req.count_bytes()` (if larger).
pub fn memory_required_to_push_request(req: &Request) -> usize {
    if req.deadline != NO_DEADLINE {
        return 0;
    }

    req.count_bytes().max(MAX_RESPONSE_COUNT_BYTES)
}

pub mod testing {
    use super::input_schedule::testing::InputScheduleTesting;
    use super::CanisterQueues;
    use crate::{InputQueueType, StateError};
    use ic_types::messages::{CanisterMessage, Request, RequestOrResponse};
    use ic_types::{CanisterId, Time};
    use std::collections::VecDeque;
    use std::sync::Arc;

    /// Exposes public testing-only `CanisterQueues` methods to be used in other
    /// crates' unit tests.
    pub trait CanisterQueuesTesting {
        /// Returns the number of messages in `ingress_queue`.
        fn ingress_queue_size(&self) -> usize;

        /// Pops the next message from the output queue associated with
        /// `dst_canister`.
        fn pop_canister_output(&mut self, dst_canister: &CanisterId) -> Option<RequestOrResponse>;

        /// Returns the number of output queues, empty or not.
        fn output_queues_len(&self) -> usize;

        /// Returns the number of messages in `output_queues`.
        fn output_message_count(&self) -> usize;

        /// Publicly exposes `CanisterQueues::push_input()`.
        fn push_input(
            &mut self,
            msg: RequestOrResponse,
            input_queue_type: InputQueueType,
        ) -> Result<(), (StateError, RequestOrResponse)>;

        /// Publicly exposes `CanisterQueues::pop_input()`.
        fn pop_input(&mut self) -> Option<CanisterMessage>;

        /// Publicly exposes the local sender input_schedule.
        fn local_sender_schedule(&self) -> &VecDeque<CanisterId>;

        /// Publicly exposes the remote sender input_schedule.
        fn remote_sender_schedule(&self) -> &VecDeque<CanisterId>;

        /// Returns an iterator over the raw contents of the output queue to
        /// `canister_id`; or `None` if no such output queue exists.
        fn output_queue_iter_for_testing(
            &self,
            canister_id: &CanisterId,
        ) -> Option<impl Iterator<Item = RequestOrResponse>>;
    }

    impl CanisterQueuesTesting for CanisterQueues {
        fn ingress_queue_size(&self) -> usize {
            self.ingress_queue.size()
        }

        fn pop_canister_output(&mut self, dst_canister: &CanisterId) -> Option<RequestOrResponse> {
            let queue = &mut self.canister_queues.get_mut(dst_canister).unwrap().1;
            super::pop_and_advance(queue, &mut self.pool)
        }

        fn output_queues_len(&self) -> usize {
            self.canister_queues.len()
        }

        fn output_message_count(&self) -> usize {
            self.pool.message_stats().outbound_message_count
        }

        fn push_input(
            &mut self,
            msg: RequestOrResponse,
            input_queue_type: InputQueueType,
        ) -> Result<(), (StateError, RequestOrResponse)> {
            self.push_input(msg, input_queue_type)
        }

        fn pop_input(&mut self) -> Option<CanisterMessage> {
            self.pop_input()
        }

        fn local_sender_schedule(&self) -> &VecDeque<CanisterId> {
            self.input_schedule.local_sender_schedule()
        }

        fn remote_sender_schedule(&self) -> &VecDeque<CanisterId> {
            self.input_schedule.remote_sender_schedule()
        }

        fn output_queue_iter_for_testing(
            &self,
            canister_id: &CanisterId,
        ) -> Option<impl Iterator<Item = RequestOrResponse>> {
            self.canister_queues
                .get(canister_id)
                .map(|(_, output_queue)| {
                    output_queue
                        .iter()
                        .filter_map(|item| self.pool.get(item.id()).cloned())
                })
        }
    }

    #[allow(dead_code)]
    /// Produces a `CanisterQueues` with requests enqueued in output queues,
    /// together with a `VecDeque` of raw requests, in the order in which they would
    /// be returned by `CanisterOutputQueuesIterator`.
    pub fn new_canister_output_queues_for_test(
        requests: Vec<Request>,
        sender: CanisterId,
        num_receivers: usize,
    ) -> (CanisterQueues, VecDeque<RequestOrResponse>) {
        let mut canister_queues = CanisterQueues::default();
        let mut updated_requests = VecDeque::new();
        requests.into_iter().enumerate().for_each(|(i, mut req)| {
            req.sender = sender;
            req.receiver = CanisterId::from_u64((i % num_receivers) as u64);
            let req = Arc::new(req);
            updated_requests.push_back(RequestOrResponse::Request(Arc::clone(&req)));
            canister_queues
                .push_output_request(req, Time::from_nanos_since_unix_epoch(i as u64))
                .unwrap();
        });
        (canister_queues, updated_requests)
    }
}<|MERGE_RESOLUTION|>--- conflicted
+++ resolved
@@ -41,60 +41,9 @@
 /// Encapsulates the `InductionPool` component described in the spec. The reason
 /// for bundling together the induction pool and output queues is to reliably
 /// implement backpressure via queue slot reservations for response messages.
-<<<<<<< HEAD
-=======
-#[derive(Clone, Eq, PartialEq, Debug, Default, ValidateEq)]
-pub struct CanisterQueues {
-    /// Queue of ingress (user) messages.
-    #[validate_eq(CompareWithValidateEq)]
-    ingress_queue: IngressQueue,
-
-    /// Per remote canister input and output queues.
-    #[validate_eq(CompareWithValidateEq)]
-    canister_queues: BTreeMap<CanisterId, (InputQueue, OutputQueue)>,
-
-    /// FIFO queue of local subnet sender canister IDs ensuring round-robin
-    /// consumption of input messages. Only senders with non-empty queues
-    /// are scheduled.
-    ///
-    /// We rely on `ReplicatedState::canister_states` to decide whether a canister
-    /// is local or not. This test is subject to race conditions (e.g. if the sender
-    /// has just been deleted), meaning that the separation into local and remote
-    /// senders is best effort.
-    local_subnet_input_schedule: VecDeque<CanisterId>,
-
-    /// FIFO queue of remote subnet sender canister IDs ensuring round-robin
-    /// consumption of input messages. Only senders with non-empty queues
-    /// are scheduled.
-    ///
-    /// We rely on `ReplicatedState::canister_states` to decide whether a canister
-    /// is local or not. This test is subject to race conditions (e.g. if the sender
-    /// has just been deleted), meaning that the separation into local and remote
-    /// senders is best effort.
-    remote_subnet_input_schedule: VecDeque<CanisterId>,
-
-    /// Running `input_queues` stats.
-    input_queues_stats: InputQueuesStats,
-
-    /// Running `output_queues` stats.
-    output_queues_stats: OutputQueuesStats,
-
-    /// Running memory usage stats, across input and output queues.
-    memory_usage_stats: MemoryUsageStats,
-
-    /// Round-robin across ingress and cross-net input queues for pop_input().
-    #[validate_eq(Ignore)]
-    next_input_source: InputSource,
-}
-
-/// Wrapper around the induction pool (ingress and input queues); a priority
-/// queue used for round-robin scheduling of senders when consuming input
-/// messages; and output queues.
->>>>>>> fac686a5
 ///
 /// # Structure
 ///
-<<<<<<< HEAD
 /// At a high level,`CanisterQueues` can be broken down into several components:
 ///
 ///  1. Ingress queue: queue of user messages, see [IngressQueue] for details.
@@ -136,6 +85,25 @@
 ///  * The reference at the front of a non-empty canister input or output queue
 ///    is non-stale.
 ///
+///    This is because we want to avoid a live lock, where a canister's output
+///    queue(s) are filled to capacity with stale references, preventing any
+///    more messages from being enqueued; but at the same time the canister is
+///    never included in an `OutputIterator` (the only way of consuming the
+///    stale references) because it has no outbound messages in its pool.
+///
+///    Dropping this invariant would require `available_output_request_slots()`
+///    to iterate over every input and output queue in order to discount stale
+///    references in the front from the count of available slots. Or else,
+///    (re-)introduce the old "slots in use in output queues" queue stat and use
+///    that to determine whether or not to create an output iterator for a
+///    canister. The former is potentially horribly inefficient; the latter
+///    requires additional code and significant test coverage. Without one of
+///    these changes, Execution will synchronously fail any call made by the
+///    canister. On top of this, the push implementation would need to actively
+///    try to pop a stale reference from the front of the queue whenever the
+///    queue is at capacity. See https://github.com/dfinity/ic/pull/1293 for an
+///    attempted implementation.
+///
 /// # Soft invariants
 ///
 ///  * `QueueStats`' input / output queue slot reservation stats are consistent
@@ -153,15 +121,8 @@
 ///  * `QueueStats`' slot and memory reservation stats are consistent with
 ///    `CallContextManager`'s callbacks and non-responded call contexts (see
 ///    `SystemState::check_invariants()` for details).
-#[derive(Clone, Debug, Default, PartialEq, Eq, ValidateEq)]
+#[derive(Clone, Eq, PartialEq, Debug, Default, ValidateEq)]
 pub struct CanisterQueues {
-=======
-/// Encapsulates the `InductionPool` component described in the spec. The reason
-/// for bundling together the induction pool and output queues is to reliably
-/// implement backpressure via queue slot reservations for response messages.
-#[derive(Clone, Eq, PartialEq, Debug, Default, ValidateEq)]
-pub struct NewCanisterQueues {
->>>>>>> fac686a5
     /// Queue of ingress (user) messages.
     #[validate_eq(CompareWithValidateEq)]
     ingress_queue: IngressQueue,
@@ -170,11 +131,6 @@
     /// message pool, some of which may be stale due to expiration or load shedding.
     ///
     /// The item at the head of each queue, if any, is guaranteed to be non-stale.
-    /// This is because we want to avoid a live lock, where a canister's output
-    /// queue(s) are filled to capacity with stale references, preventing any more
-    /// messages from being enqueued; but at the same time the canister is never
-    /// included in an `OutputIterator` (the only way of consuming the stale
-    /// references).
     canister_queues: BTreeMap<CanisterId, (CanisterQueue, CanisterQueue)>,
 
     /// Pool holding the messages referenced by `canister_queues`, with support for
@@ -1417,249 +1373,6 @@
     }
 }
 
-<<<<<<< HEAD
-=======
-/// Running message count and byte size stats across input queues.
-///
-/// Separate from [`MemoryUsageStats`] because the resulting `stats_delta()`
-/// method would become quite cumbersome with an extra `QueueType` argument and
-/// a `QueueOp` that only applied to memory usage stats; and would result in
-/// adding lots of zeros in lots of places.
-#[derive(Clone, Eq, PartialEq, Debug, Default)]
-pub struct InputQueuesStats {
-    /// Count of messages in input queues.
-    message_count: usize,
-
-    /// Count of responses in input queues.
-    response_count: usize,
-
-    /// Count of reservations in input queue. Signed type because `stats_delta()`
-    /// sometimes returns `-1`.
-    reserved_slots: isize,
-
-    /// Byte size of input queues (queues + messages).
-    size_bytes: usize,
-
-    /// Total amount of cycles contained in the input messages.
-    cycles: Cycles,
-}
-
-impl InputQueuesStats {
-    /// Calculates the change in input queue stats caused by pushing (+) or
-    /// popping (-) the given message.
-    fn stats_delta(op: QueueOp, msg: &RequestOrResponse) -> InputQueuesStats {
-        let response_count = match msg {
-            RequestOrResponse::Response(_) => 1,
-            RequestOrResponse::Request(_) => 0,
-        };
-        // Consume one reservation iff pushing a response.
-        let reserved_slots = match (op, msg) {
-            (QueueOp::Push, RequestOrResponse::Response(_)) => -1,
-            _ => 0,
-        };
-
-        InputQueuesStats {
-            message_count: 1,
-            response_count,
-            reserved_slots,
-            size_bytes: msg.count_bytes(),
-            cycles: msg.cycles(),
-        }
-    }
-}
-
-impl AddAssign<InputQueuesStats> for InputQueuesStats {
-    fn add_assign(&mut self, rhs: InputQueuesStats) {
-        self.message_count += rhs.message_count;
-        self.response_count += rhs.response_count;
-        self.reserved_slots += rhs.reserved_slots;
-        self.size_bytes += rhs.size_bytes;
-        self.cycles += rhs.cycles;
-    }
-}
-
-impl SubAssign<InputQueuesStats> for InputQueuesStats {
-    fn sub_assign(&mut self, rhs: InputQueuesStats) {
-        self.message_count -= rhs.message_count;
-        self.response_count -= rhs.response_count;
-        self.reserved_slots -= rhs.reserved_slots;
-        self.size_bytes -= rhs.size_bytes;
-        self.cycles -= rhs.cycles;
-    }
-}
-
-/// Running stats across output queues.
-#[derive(Clone, Eq, PartialEq, Debug, Default)]
-pub struct OutputQueuesStats {
-    /// Number of actual messages in output queues.
-    message_count: usize,
-
-    /// Total amount of cycles contained in the output queues.
-    cycles: Cycles,
-}
-
-impl OutputQueuesStats {
-    /// Calculates the change in output queue stats caused by pushing (+) or
-    /// popping (-) the given message.
-    fn stats_delta(msg: &RequestOrResponse) -> OutputQueuesStats {
-        let cycles_message = match msg {
-            RequestOrResponse::Response(response) => response.refund,
-            RequestOrResponse::Request(request) => request.payment,
-        };
-        OutputQueuesStats {
-            message_count: 1,
-            cycles: cycles_message,
-        }
-    }
-}
-
-impl AddAssign<OutputQueuesStats> for OutputQueuesStats {
-    fn add_assign(&mut self, rhs: OutputQueuesStats) {
-        self.message_count += rhs.message_count;
-        self.cycles += rhs.cycles;
-    }
-}
-
-impl SubAssign<OutputQueuesStats> for OutputQueuesStats {
-    fn sub_assign(&mut self, rhs: OutputQueuesStats) {
-        self.message_count -= rhs.message_count;
-        self.cycles -= rhs.cycles;
-    }
-}
-
-/// Running memory utilization stats for input and output queues: total byte
-/// size of all responses in input and output queues; and total reservations in
-/// input and output queues.
-///
-/// Memory allocation of output responses in streams is tracked separately, at
-/// the replicated state level (as the canister may be migrated to a different
-/// subnet with outstanding responses still left in this subnet's streams).
-///
-/// Separate from [`InputQueuesStats`] because the resulting `stats_delta()`
-/// method would become quite cumbersome with an extra `QueueType` argument and
-/// a `QueueOp` that only applied to memory usage stats; and would result in
-/// adding lots of zeros in lots of places.
-#[derive(Clone, Eq, Debug, Default)]
-struct MemoryUsageStats {
-    /// Sum total of the byte size of every response across input and output
-    /// queues.
-    responses_size_bytes: usize,
-
-    /// Sum total of reserved slots across input and output queues. This is
-    /// equivalent to the number of outstanding (input and output) requests
-    /// (across queues and streams) and is used for computing message memory
-    /// allocation (as `MAX_RESPONSE_COUNT_BYTES` per request).
-    ///
-    /// `i64` because we need to be able to add negative amounts (e.g. pushing a
-    /// response consumes a reservation) and it's less verbose this way.
-    reserved_slots: i64,
-
-    /// Sum total of bytes above `MAX_RESPONSE_COUNT_BYTES` per oversized
-    /// request. Execution allows local-subnet requests larger than
-    /// `MAX_RESPONSE_COUNT_BYTES`.
-    oversized_requests_extra_bytes: usize,
-
-    /// Transient: size in bytes of responses routed from `output_queues` into
-    /// streams and not yet garbage collected.
-    ///
-    /// This is populated by `ReplicatedState::put_streams()`, called by MR
-    /// after every streams mutation (induction, routing, GC).
-    transient_stream_responses_size_bytes: usize,
-}
-
-impl MemoryUsageStats {
-    /// Returns the memory usage in bytes computed from the stats.
-    pub fn memory_usage(&self) -> usize {
-        self.responses_size_bytes
-            + self.reserved_slots as usize * MAX_RESPONSE_COUNT_BYTES
-            + self.oversized_requests_extra_bytes
-            + self.transient_stream_responses_size_bytes
-    }
-
-    /// Calculates the change in stats caused by pushing (+) or popping (-) the
-    /// given message.
-    fn stats_delta(op: QueueOp, msg: &RequestOrResponse) -> MemoryUsageStats {
-        match msg {
-            RequestOrResponse::Request(req) => Self::request_stats_delta(op, req),
-            RequestOrResponse::Response(rep) => Self::response_stats_delta(op, rep),
-        }
-    }
-
-    /// Calculates the change in stats caused by pushing (+) or popping (-) a
-    /// request.
-    fn request_stats_delta(op: QueueOp, req: &Request) -> MemoryUsageStats {
-        MemoryUsageStats {
-            // No change in responses byte size (as this is a request).
-            responses_size_bytes: 0,
-            // If we're pushing a request, we are reserving a slot.
-            reserved_slots: match op {
-                QueueOp::Push => 1,
-                QueueOp::Pop => 0,
-            },
-            oversized_requests_extra_bytes: req
-                .count_bytes()
-                .saturating_sub(MAX_RESPONSE_COUNT_BYTES),
-            transient_stream_responses_size_bytes: 0,
-        }
-    }
-
-    /// Calculates the change in stats caused by pushing (+) or popping (-) the
-    /// given response.
-    fn response_stats_delta(op: QueueOp, rep: &Response) -> MemoryUsageStats {
-        MemoryUsageStats {
-            // Adjust responses byte size by this response's byte size.
-            responses_size_bytes: rep.count_bytes(),
-            // If we're pushing a response, we're consuming a reservation.
-            reserved_slots: match op {
-                QueueOp::Push => -1,
-                QueueOp::Pop => 0,
-            },
-            // No change in requests overhead (as this is a response).
-            oversized_requests_extra_bytes: 0,
-            transient_stream_responses_size_bytes: 0,
-        }
-    }
-
-    /// Stats change from reserving a response slot without enqueueing any
-    /// messages.
-    fn response_slot_delta() -> MemoryUsageStats {
-        MemoryUsageStats {
-            responses_size_bytes: 0,
-            reserved_slots: 1,
-            oversized_requests_extra_bytes: 0,
-            transient_stream_responses_size_bytes: 0,
-        }
-    }
-}
-
-impl AddAssign<MemoryUsageStats> for MemoryUsageStats {
-    fn add_assign(&mut self, rhs: MemoryUsageStats) {
-        self.responses_size_bytes += rhs.responses_size_bytes;
-        self.reserved_slots += rhs.reserved_slots;
-        self.oversized_requests_extra_bytes += rhs.oversized_requests_extra_bytes;
-        debug_assert!(self.reserved_slots >= 0);
-    }
-}
-
-impl SubAssign<MemoryUsageStats> for MemoryUsageStats {
-    fn sub_assign(&mut self, rhs: MemoryUsageStats) {
-        self.responses_size_bytes -= rhs.responses_size_bytes;
-        self.reserved_slots -= rhs.reserved_slots;
-        self.oversized_requests_extra_bytes -= rhs.oversized_requests_extra_bytes;
-        debug_assert!(self.reserved_slots >= 0);
-    }
-}
-
-// Custom `PartialEq`, ignoring `transient_stream_responses_size_bytes`.
-impl PartialEq for MemoryUsageStats {
-    fn eq(&self, rhs: &Self) -> bool {
-        self.responses_size_bytes == rhs.responses_size_bytes
-            && self.reserved_slots == rhs.reserved_slots
-            && self.oversized_requests_extra_bytes == rhs.oversized_requests_extra_bytes
-    }
-}
-
->>>>>>> fac686a5
 /// Tracks slot and guaranteed response memory reservations across input and
 /// output queues; and holds a (transient) byte size of responses already routed
 /// into streams (tracked separately, at the replicated state level, as messages
@@ -1667,13 +1380,7 @@
 ///
 /// Stats for the enqueued messages themselves (counts and sizes by kind,
 /// context and class) are tracked separately in `message_pool::MessageStats`.
-<<<<<<< HEAD
-#[derive(Clone, Debug, Default, PartialEq, Eq)]
-=======
 #[derive(Clone, Eq, PartialEq, Debug, Default)]
-// TODO(MR-569) Remove when `CanisterQueues` has been updated to use this.
-#[allow(dead_code)]
->>>>>>> fac686a5
 struct QueueStats {
     /// Count of guaranteed response memory reservations across input and output
     /// queues. This is equivalent to the number of outstanding (inbound or outbound)
