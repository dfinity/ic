mod input_schedule;
mod message_pool;
mod queue;
#[cfg(test)]
mod tests;

pub use self::input_schedule::CanisterQueuesLoopDetector;
use self::input_schedule::InputSchedule;
use self::message_pool::{
    Context, InboundReference, Kind, MessagePool, OutboundReference, SomeReference,
};
use self::queue::{CanisterQueue, IngressQueue, InputQueue, OutputQueue};
use crate::replicated_state::MR_SYNTHETIC_REJECT_MESSAGE_MAX_LEN;
use crate::{CanisterState, CheckpointLoadingMetrics, InputQueueType, InputSource, StateError};
use ic_base_types::PrincipalId;
use ic_error_types::RejectCode;
use ic_management_canister_types::IC_00;
use ic_protobuf::proxy::{try_from_option_field, ProxyDecodeError};
use ic_protobuf::state::queues::v1 as pb_queues;
use ic_protobuf::state::queues::v1::canister_queues::CanisterQueuePair;
use ic_protobuf::types::v1 as pb_types;
use ic_types::messages::{
    CallbackId, Ingress, Payload, RejectContext, Request, RequestOrResponse, Response,
    MAX_RESPONSE_COUNT_BYTES, NO_DEADLINE,
};
use ic_types::{CanisterId, CountBytes, Time};
use ic_validate_eq::ValidateEq;
use ic_validate_eq_derive::ValidateEq;
use message_pool::ToContext;
use prost::Message;
use std::collections::{BTreeMap, BTreeSet, VecDeque};
use std::convert::{From, TryFrom};
use std::sync::Arc;
use strum::EnumCount;

pub const DEFAULT_QUEUE_CAPACITY: usize = 500;

/// Wrapper around the induction pool (ingress and input queues); a priority
/// queue for round-robin scheduling across senders when consuming input
/// messages; and output queues.
///
/// Encapsulates the `InductionPool` component described in the spec. The reason
/// for bundling together the induction pool and output queues is to reliably
/// implement backpressure via queue slot reservations for response messages.
///
/// # Structure
///
/// At a high level,`CanisterQueues` can be broken down into several components:
///
///  1. Ingress queue: queue of user messages, see [IngressQueue] for details.
///
///  2. Canister input and output queues: a map of pairs of canister input and
///     output queues; one pair per canister (including ourselves). Canister
///     queues come in pairs in order to reliably implement backpressure, by
///     reserving queue slots for responses: before a request can be enqueued
///     into an input / output queue, a response slot must have been reserved in
///     the reverse output / input queue.
///
///     Canister queues hold references (of type `message_pool::Reference<T>`)
///     into the message pool (see below) or into maps of expired callbacks or
///     shed responses ("compact responses", represented as `CallbackIds`). Some
///     references may be *stale* due to expiration or load shedding.
///
///  3. Message pool (for the purpose of this breakdown, also includes the maps
///     of compact responses): backing storage for canister input and output
///     queues.
///
///     The message pool holds the messages referenced from `canister_queues`,
///     with support for time-based expiration and load shedding. Also maintains
///     message count and size stats, broken down along several dimensions.
///
///     In order to handle shedding of inbound responses; as well as for compact
///     representation of timeout responses; shed and expired `CallbackIds`
///     ("compact responses") are maintained in separate maps. When it peeks or
///     pops such a `CallbackId`, `SystemState` retrieves the `Callback` and
///     synthesizes a reject response based on it.
///
///  4. Queue stats: slot and memory reservation stats, for efficient validation
///     checks and memory usage calculations.
///
///  5. Input schedules: FIFO queues of local and remote subnet senders plus a
///     "next input" pointer for round-robin consumption of input messages.
///
/// # Hard invariants
///
///  * The reference at the front of a non-empty canister input or output queue
///    is non-stale.
///
///    This is to avoid a live lock where a canister's output queue(s) are
///    filled to capacity with stale references, preventing any more messages
///    from being enqueued; but at the same time the canister is never included
///    in an `OutputIterator` (the only way of consuming the stale references)
///    because it has no outbound messages in its pool.
///
///    Dropping this invariant would require `available_output_request_slots()`
///    to iterate over every input and output queue in order to discount stale
///    references in the front from the count of available slots. Or else,
///    (re-)introduce the old "slots in use in output queues" queue stat and use
///    that to determine whether or not to create an output iterator for a
///    canister. The former is potentially horribly inefficient; the latter
///    requires additional code and significant test coverage. Without one of
///    these changes, Execution will synchronously fail any call made by the
///    canister. On top of this, the push implementation would need to actively
///    try to pop a stale reference from the front of the queue whenever the
///    queue is at capacity. See https://github.com/dfinity/ic/pull/1293 for an
///    attempted implementation.
///
///  * `callbacks_with_enqueued_response` contains the precise set of
///    `CallbackIds` of all inbound responses and compact responses.
///
/// # Soft invariants
///
///  * `QueueStats`' input / output queue slot reservation stats are consistent
///    with the actual number of reserved slots across input / output queues.
///
///  * All keys (references) in the pool and in the compact response maps are
///    enqueued in the canister queues exactly once.
///
///  * `InputSchedule` invariants: all non-empty input queues are scheduled;
///    input schedules are internally consistent; local canisters are scheduled
///    in the local input schedule, remote canisters in any schedule.
///
///  # External invariants
///
///  * `QueueStats`' slot and memory reservation stats are consistent with
///    `CallContextManager`'s callbacks and non-responded call contexts (see
///    `SystemState::check_invariants()` for details).
#[derive(Clone, Eq, PartialEq, Debug, Default, ValidateEq)]
pub struct CanisterQueues {
    /// Queue of ingress (user) messages.
    #[validate_eq(CompareWithValidateEq)]
    ingress_queue: IngressQueue,

    /// Per remote canister input and output queues. Queues hold references into the
    /// message pool, some of which may be stale due to expiration or load shedding.
    ///
    /// The reference at the front of each queue, if any, is guaranteed to be
    /// non-stale. A reference in an output queue is stale if there exists no
    /// corresponding message in the message pool. This can happen if the message
    /// was expired or shed. A reference in an input queue is stale if there exists
    /// no corresponding message in the message pool; or entry in the compact
    /// response maps (which record the `CallbackIds` of expired / shed inbound
    /// best-effort responses).
    canister_queues: BTreeMap<CanisterId, (InputQueue, OutputQueue)>,

    /// Backing store for `canister_queues` references, combining a `MessagePool`
    /// and maps of compact responses (`CallbackIds` of expired / shed responses),
    /// with specific behavior for inbound vs outbound messages.
    #[validate_eq(CompareWithValidateEq)]
    store: MessageStoreImpl,

    /// Slot and memory reservation stats. Message count and size stats are
    /// maintained separately in the `MessagePool`.
    queue_stats: QueueStats,

    /// Round-robin schedule for `pop_input()` across ingress, local subnet senders
    /// and remote subnet senders; as well as within the local subnet senders and
    /// remote subnet senders groups.
    input_schedule: InputSchedule,

    /// The `CallbackIds` of all responses enqueued in input queues, whether an
    /// actual `Response` in the message pool or a compact response (`CallbackId`)
    /// in `expired_callbacks` or `shed_responses`.
    ///
    /// Used for response deduplication (whether due to a locally generated reject
    /// response to a best-effort call; or due to a malicious / buggy subnet).
    callbacks_with_enqueued_response: BTreeSet<CallbackId>,
}

/// Circular iterator that consumes output queue messages: loops over output
/// queues, popping one message at a time from each in a round robin fashion.
/// All messages that have not been explicitly popped will remain in the state.
///
/// Additional operations compared to a standard iterator:
///  * peeking (returning a reference to the next message without consuming it);
///    and
///  * excluding whole queues from iteration while retaining them in the state
///    (e.g. in order to efficiently implement per destination limits).
#[derive(Debug)]
pub struct CanisterOutputQueuesIterator<'a> {
    /// Priority queue of non-empty output queues. The next message to be popped
    /// / peeked is the one at the front of the first queue.
    queues: VecDeque<(&'a CanisterId, &'a mut OutputQueue)>,

    /// Mutable store holding the messages referenced by `queues`.
    store: &'a mut MessageStoreImpl,

    /// Number of (potentially stale) messages left in the iterator.
    size: usize,
}

impl<'a> CanisterOutputQueuesIterator<'a> {
    /// Creates a new output queue iterator from the given
    /// `CanisterQueues::canister_queues` (a map of `CanisterId` to an input queue,
    /// output queue pair) and `MessagePool`.
    fn new(
        queues: &'a mut BTreeMap<CanisterId, (InputQueue, OutputQueue)>,
        store: &'a mut MessageStoreImpl,
    ) -> Self {
        let queues: VecDeque<_> = queues
            .iter_mut()
            .filter(|(_, (_, queue))| queue.len() > 0)
            .map(|(canister, (_, queue))| (canister, queue))
            .collect();
        let size = Self::compute_size(&queues);

        CanisterOutputQueuesIterator {
            queues,
            store,
            size,
        }
    }

    /// Returns the first message from the next queue.
    pub fn peek(&self) -> Option<&RequestOrResponse> {
        let queue = &self.queues.front()?.1;
        let reference = queue.peek().expect("Empty queue in iterator.");

        Some(self.store.get(reference))
    }

    /// Pops the first message from the next queue.
    ///
    /// Advances the queue to the next non-stale message. If such a message exists,
    /// the queue is moved to the back of the iteration order, else it is dropped.
    pub fn pop(&mut self) -> Option<RequestOrResponse> {
        let (receiver, queue) = self.queues.pop_front()?;
        debug_assert!(self.size >= queue.len());
        self.size -= queue.len();

        // Queue must be non-empty and message at the front of queue non-stale.
        let msg = self
            .store
            .queue_pop_and_advance(queue)
            .expect("Empty queue in output iterator.");
        debug_assert_eq!(Ok(()), self.store.queue_front_not_stale(queue, receiver));

        if queue.len() > 0 {
            self.size += queue.len();
            self.queues.push_back((receiver, queue));
        }
        debug_assert_eq!(Self::compute_size(&self.queues), self.size);
        debug_assert_eq!(self.queues.is_empty(), self.size == 0);

        Some(msg)
    }

    /// Permanently excludes from iteration the next queue (i.e. all messages
    /// with the same sender and receiver as the next message). The messages are
    /// retained in the output queue.
    ///
    /// Returns the number of (potentially stale) messages left in the just excluded
    /// queue.
    pub fn exclude_queue(&mut self) -> usize {
        let excluded = self
            .queues
            .pop_front()
            .map(|(_, q)| q.len())
            .unwrap_or_default();

        debug_assert!(self.size >= excluded);
        self.size -= excluded;
        debug_assert_eq!(Self::compute_size(&self.queues), self.size);
        debug_assert_eq!(self.queues.is_empty(), self.size == 0);

        excluded
    }

    /// Checks if the iterator has finished.
    pub fn is_empty(&self) -> bool {
        debug_assert_eq!(self.queues.is_empty(), self.size == 0);
        self.queues.is_empty()
    }

    /// Returns the number of (potentially stale) messages left in the iterator.
    pub fn size(&self) -> usize {
        debug_assert_eq!(self.queues.is_empty(), self.size == 0);
        self.size
    }

    /// Computes the number of (potentially stale) messages left in `queues`.
    ///
    /// Time complexity: `O(n)`.
    fn compute_size(queues: &VecDeque<(&'a CanisterId, &'a mut OutputQueue)>) -> usize {
        queues.iter().map(|(_, q)| q.len()).sum()
    }
}

impl Iterator for CanisterOutputQueuesIterator<'_> {
    type Item = RequestOrResponse;

    /// Alias for `pop`.
    fn next(&mut self) -> Option<Self::Item> {
        self.pop()
    }

    /// Returns the bounds on the number of messages remaining in the iterator.
    ///
    /// Since any message reference may or may not be stale (due to expiration /
    /// load shedding), there may be anywhere between 0 and `size` messages left in
    /// the iterator.
    fn size_hint(&self) -> (usize, Option<usize>) {
        (0, Some(self.size))
    }
}

/// Kinds of canister inputs returned by `CanisterQueues::pop_input()` /
/// `CanisterQueues::peek_input()`: in addition to the regular ingress messages
/// and canister requests / responses, `pop_input()` / `peek_input()` may also
/// return concise "reject response for callback ID" messages.
#[derive(Clone, PartialEq, Eq, Debug)]
pub(crate) enum CanisterInput {
    Ingress(Arc<Ingress>),
    Request(Arc<Request>),
    Response(Arc<Response>),
    /// A concise reject response meaning "call deadine has expired".
    DeadlineExpired(CallbackId),
    /// A concise reject response meaning "call response was dropped".
    ResponseDropped(CallbackId),
}

impl CanisterInput {
    /// Returns the underlying `CallbackId` if this is a `Response` or an
    /// `UnknownResponse`; `None` otherwise.
    fn response_callback_id(&self) -> Option<CallbackId> {
        match self {
            CanisterInput::Response(response) => Some(response.originator_reply_callback),

            CanisterInput::DeadlineExpired(callback_id)
            | CanisterInput::ResponseDropped(callback_id) => Some(*callback_id),

            _ => None,
        }
    }
}

impl From<RequestOrResponse> for CanisterInput {
    fn from(msg: RequestOrResponse) -> Self {
        match msg {
            RequestOrResponse::Request(request) => CanisterInput::Request(request),
            RequestOrResponse::Response(response) => CanisterInput::Response(response),
        }
    }
}

/// A backing store for canister input and output queues, consisting of:
///
///  * a `MessagePool`, holding messages and providing message stats (count,
///    size) and support for time-based expiration and load shedding; and
///  * maps of compact responses (`CallbackIds` that have either expired or
///    whose responses have been shed.
///
/// Implements the `MessageStore` trait for both inbound messages
/// (`T = CanisterInput` items that are eiter pooled messages or compact
/// responses) and outbound messages (pooled `RequestOrResponse items`).
#[derive(Clone, Eq, PartialEq, Debug, Default, ValidateEq)]
struct MessageStoreImpl {
    /// Pool holding the messages referenced by `canister_queues`, providing message
    /// stats (count, size) and support for time-based expiration and load shedding.
    #[validate_eq(CompareWithValidateEq)]
    pool: MessagePool,

    /// "Deadline expired" compact reject responses (`CallbackIds`), returned as
    /// `CanisterInput::DeadlineExpired` by `peek_input()` / `pop_input()` (and
    /// "inflated" by `SystemState` into `SysUnknown` reject responses based on the
    /// callback).
    expired_callbacks: BTreeMap<InboundReference, CallbackId>,

    /// Compact reject responses (`CallbackIds`) replacing best-effort responses
    /// that were shed. These are returned as `CanisterInput::ResponseDropped` by
    /// `peek_input()` / `pop_input()` (and "inflated" by `SystemState` into
    /// `SysUnknown` reject responses based on the callback).
    shed_responses: BTreeMap<InboundReference, CallbackId>,
}

impl MessageStoreImpl {
    /// Inserts an inbound message into the pool.
    fn insert_inbound(&mut self, msg: RequestOrResponse) -> InboundReference {
        self.pool.insert_inbound(msg)
    }

    /// Pops and returns the item at the front of the given queue, advancing to the
    /// next non-stale reference.
    ///
    /// Panics if the reference at the front of the queue is stale.
    fn queue_pop_and_advance<T: Clone>(&mut self, queue: &mut CanisterQueue<T>) -> Option<T>
    where
        MessageStoreImpl: MessageStore<T>,
    {
        let reference = queue.pop()?;

        // Advance to the next non-stale reference.
        self.queue_advance(queue);

        Some(self.take(reference))
    }

    /// Advances the queue to the next non-stale reference.
    fn queue_advance<T: Clone>(&mut self, queue: &mut CanisterQueue<T>)
    where
        MessageStoreImpl: MessageStore<T>,
    {
        queue.pop_while(|reference| self.is_stale(reference));
    }

    /// Returns `true` if `ingress_queue` or at least one of the canister input
    /// queues is not empty; `false` otherwise.
    pub fn has_input(&self) -> bool {
        self.pool.message_stats().inbound_message_count > 0
            || !self.expired_callbacks.is_empty()
            || !self.shed_responses.is_empty()
    }

    /// Returns `true` if at least one output queue is not empty; false otherwise.
    pub fn has_output(&self) -> bool {
        self.pool.message_stats().outbound_message_count > 0
    }

    /// Tests whether the message store contains neither pooled messages nor compact
    /// responses.
    fn is_empty(&self) -> bool {
        self.pool.len() == 0 && self.expired_callbacks.is_empty() && self.shed_responses.is_empty()
    }

    /// Helper function for concisely validating the hard invariant that a canister
    /// queue is either empty or has a non-stale reference at the front, by writing
    /// `debug_assert_eq!(Ok(()), store.queue_front_not_stale(...)`.
    ///
    /// Time complexity: `O(log(n))`.
    fn queue_front_not_stale<T>(
        &self,
        queue: &CanisterQueue<T>,
        canister_id: &CanisterId,
    ) -> Result<(), String>
    where
        MessageStoreImpl: MessageStore<T>,
        T: ToContext,
    {
        if let Some(reference) = queue.peek() {
            if self.is_stale(reference) {
                return Err(format!(
                    "Stale reference at the front of {:?} queue to/from {}",
                    T::context(),
                    canister_id
                ));
            }
        }

        Ok(())
    }
}

/// Defines context-specific (inbound / outbound) message store operations
/// (lookup, removal, staleness check) for `MessageStoreImpl`.
trait MessageStore<T> {
    /// The type returned by `get()`: `&T` if the implementation actually holds
    /// items of type `T`; or the type `T` if it has to be built on demand.
    type TRef<'a>
    where
        Self: 'a;

    /// Looks up the referenced item. Panics if the reference is stale.
    fn get(&self, reference: message_pool::Reference<T>) -> Self::TRef<'_>;

    /// Removes the referenced item. Panics if the reference is stale.
    fn take(&mut self, reference: message_pool::Reference<T>) -> T;

    /// Checks whether the given reference is stale (i.e. neither in the pool, nor
    /// in one of the compact response maps iff inbound).
    fn is_stale(&self, reference: message_pool::Reference<T>) -> bool;
}

impl MessageStore<CanisterInput> for MessageStoreImpl {
    type TRef<'a> = CanisterInput;

    fn get(&self, reference: InboundReference) -> CanisterInput {
        if let Some(msg) = self.pool.get(reference) {
            debug_assert!(!self.expired_callbacks.contains_key(&reference));
            debug_assert!(!self.shed_responses.contains_key(&reference));
            return msg.clone().into();
        } else if reference.is_inbound_best_effort_response() {
            if let Some(callback_id) = self.expired_callbacks.get(&reference) {
                debug_assert!(!self.shed_responses.contains_key(&reference));
                return CanisterInput::DeadlineExpired(*callback_id);
            } else if let Some(callback_id) = self.shed_responses.get(&reference) {
                return CanisterInput::ResponseDropped(*callback_id);
            }
        }

        panic!("stale reference at the front of input queue");
    }

    fn take(&mut self, reference: InboundReference) -> CanisterInput {
        if let Some(msg) = self.pool.take(reference) {
            debug_assert!(!self.expired_callbacks.contains_key(&reference));
            debug_assert!(!self.shed_responses.contains_key(&reference));
            return msg.into();
        } else if reference.is_inbound_best_effort_response() {
            if let Some(callback_id) = self.expired_callbacks.remove(&reference) {
                debug_assert!(!self.shed_responses.contains_key(&reference));
                return CanisterInput::DeadlineExpired(callback_id);
            } else if let Some(callback_id) = self.shed_responses.remove(&reference) {
                return CanisterInput::ResponseDropped(callback_id);
            }
        }

        panic!("stale reference at the front of input queue");
    }

    fn is_stale(&self, reference: InboundReference) -> bool {
        self.pool.get(reference).is_none()
            && !(reference.is_inbound_best_effort_response()
                && (self.expired_callbacks.contains_key(&reference)
                    || self.shed_responses.contains_key(&reference)))
    }
}

impl MessageStore<RequestOrResponse> for MessageStoreImpl {
    type TRef<'a> = &'a RequestOrResponse;

    fn get(&self, reference: OutboundReference) -> &RequestOrResponse {
        self.pool
            .get(reference)
            .expect("stale reference at the front of output queue")
    }

    fn take(&mut self, reference: OutboundReference) -> RequestOrResponse {
        self.pool
            .take(reference)
            .expect("stale reference at the front of output queue")
    }

    fn is_stale(&self, reference: OutboundReference) -> bool {
        self.pool.get(reference).is_none()
    }
}

trait InboundMessageStore: MessageStore<CanisterInput> {
    /// Enqueues a "deadline expired" compact response for the given callback.
    fn push_inbound_timeout_response(&mut self, callback_id: CallbackId) -> InboundReference;

    /// Collects the `CallbackIds` of all responses and compact responses enqueued
    /// in input queues.
    ///
    /// Returns an error if there are duplicate `CallbackIds` among the responses;
    /// or if not all inbound responses or compact responses are enqueued.
    ///
    /// Time complexity: `O(n * log(n))`.
    fn callbacks_with_enqueued_response(
        &self,
        canister_queues: &BTreeMap<CanisterId, (InputQueue, OutputQueue)>,
    ) -> Result<BTreeSet<CallbackId>, String>;
}

impl InboundMessageStore for MessageStoreImpl {
    fn push_inbound_timeout_response(&mut self, callback_id: CallbackId) -> InboundReference {
        let reference = self.pool.make_inbound_timeout_response_reference();
        self.expired_callbacks.insert(reference, callback_id);
        reference
    }

    fn callbacks_with_enqueued_response(
        &self,
        canister_queues: &BTreeMap<CanisterId, (InputQueue, OutputQueue)>,
    ) -> Result<BTreeSet<CallbackId>, String> {
        let mut callbacks = BTreeSet::new();
        canister_queues
            .values()
            .flat_map(|(input_queue, _)| input_queue.iter())
            .try_for_each(|reference| {
                let (a, b, c) = (
                    self.pool.get(*reference),
                    self.expired_callbacks.get(reference),
                    self.shed_responses.get(reference),
                );
                let callback_id = match (a, b, c) {
                    // Pooled response.
                    (Some(RequestOrResponse::Response(rep)), None, None) => {
                        rep.originator_reply_callback
                    }

                    // Compact response.
                    (None, Some(callback_id), None) | (None, None, Some(callback_id)) => {
                        *callback_id
                    }

                    // Request or stale reference.
                    (Some(RequestOrResponse::Request(_)), None, None) | (None, None, None) => {
                        return Ok(())
                    }

                    // Two or more of the above. This should never happen.
                    _ => {
                        return Err(format!(
                            "CanisterQueues: Multiple responses for {:?}",
                            reference
                        ))
                    }
                };

                if callbacks.insert(callback_id) {
                    Ok(())
                } else {
                    Err(format!(
                        "CanisterQueues: Duplicate inbound response callback: {:?}",
                        callback_id
                    ))
                }
            })?;

        let response_count = self.pool.message_stats().inbound_response_count
            + self.expired_callbacks.len()
            + self.shed_responses.len();
        if callbacks.len() != response_count {
            return Err(format!(
                "CanisterQueues: Have {} inbound responses, but only {} are enqueued",
                response_count,
                callbacks.len()
            ));
        }

        Ok(callbacks)
    }
}

impl CanisterQueues {
    /// Pushes an ingress message into the induction pool.
    pub fn push_ingress(&mut self, msg: Ingress) {
        self.ingress_queue.push(msg)
    }

    /// Pops the next ingress message from `ingress_queue`.
    fn pop_ingress(&mut self) -> Option<Arc<Ingress>> {
        self.ingress_queue.pop()
    }

    /// Peeks the next ingress message from `ingress_queue`.
    fn peek_ingress(&self) -> Option<Arc<Ingress>> {
        self.ingress_queue.peek()
    }

    /// For each output queue, invokes `f` on every message until `f` returns
    /// `Err`; then moves on to the next output queue.
    ///
    /// All messages that `f` returned `Ok` for, are popped. Messages that `f`
    /// returned `Err` for and all those following them in the respective output
    /// queue are retained.
    ///
    /// Do note that because a queue can only be skipped over if `f` returns `Err`
    /// on a non-stale message, queues are always either fully consumed or left with
    /// a non-stale reference at the front.
    pub(crate) fn output_queues_for_each<F>(&mut self, mut f: F)
    where
        F: FnMut(&CanisterId, &RequestOrResponse) -> Result<(), ()>,
    {
        for (canister_id, (_, queue)) in self.canister_queues.iter_mut() {
            while let Some(reference) = queue.peek() {
                let Some(msg) = self.store.pool.get(reference) else {
                    // Expired / dropped message. Pop it and advance.
                    assert_eq!(Some(reference), queue.pop());
                    continue;
                };

                match f(canister_id, msg) {
                    // `f` rejected the message, move on to the next queue.
                    Err(_) => break,

                    // Message was consumed, pop it.
                    Ok(_) => {
                        self.store.take(reference);
                        assert_eq!(Some(reference), queue.pop());
                    }
                }
            }
        }

        debug_assert_eq!(Ok(()), self.test_invariants());
    }

    /// Returns an iterator that loops over output queues, popping one message
    /// at a time from each in a round robin fashion. The iterator consumes all
    /// popped messages.
    pub(crate) fn output_into_iter(&mut self) -> CanisterOutputQueuesIterator {
        CanisterOutputQueuesIterator::new(&mut self.canister_queues, &mut self.store)
    }

    /// See `IngressQueue::filter_messages()` for documentation.
    pub fn filter_ingress_messages<F>(&mut self, filter: F) -> Vec<Arc<Ingress>>
    where
        F: FnMut(&Arc<Ingress>) -> bool,
    {
        self.ingress_queue.filter_messages(filter)
    }

    /// Enqueues a canister-to-canister message into the induction pool.
    ///
    /// If the message is a `Request` and is enqueued successfully, this will also
    /// reserve a slot in the corresponding output queue for the eventual response.
    ///
    /// If the message is a `Response`, `SystemState` will have already checked for
    /// a matching callback:
    ///
    ///  * If this is a guaranteed `Response`, the protocol should have reserved a
    ///    slot for it, so the push should not fail for lack of one (although an
    ///    error may be returned in case of a bug in the upper layers).
    ///  * If this is a best-effort `Response`, a slot is available and no duplicate
    ///    (time out) response is already enqueued, it is enqueued.
    ///  * If this is a best-effort `Response` and a duplicate (time out) response
    ///    is already enqueued (which is implicitly true when no slot is available),
    ///    the response is silently dropped and `Ok(())` is returned.
    ///
    /// If the message was enqueued, adds the sender to the appropriate input
    /// schedule (local or remote), if not already there.
    ///
    /// # Errors
    ///
    /// If pushing fails, returns the provided message along with a `StateError`:
    ///
    ///  * `QueueFull` if pushing a `Request` and the corresponding input or output
    ///    queues are full.
    ///
    ///  * `NonMatchingResponse` if pushing a guaranteed `Response` and the
    ///    corresponding input queue does not have a reserved slot; or it is a
    ///    duplicate.
    pub(super) fn push_input(
        &mut self,
        msg: RequestOrResponse,
        input_queue_type: InputQueueType,
    ) -> Result<(), (StateError, RequestOrResponse)> {
        let sender = msg.sender();
        let input_queue = match msg {
            RequestOrResponse::Request(_) => {
                let (input_queue, output_queue) =
                    get_or_insert_queues(&mut self.canister_queues, &sender);
                if let Err(e) = input_queue.check_has_request_slot() {
                    return Err((e, msg));
                }
                // Safe to already (attempt to) reserve an output slot here, as the `push()`
                // below is guaranteed to succeed due to the check above.
                if let Err(e) = output_queue.try_reserve_response_slot() {
                    return Err((e, msg));
                }
                input_queue
            }
            RequestOrResponse::Response(ref response) => {
                match self.canister_queues.get_mut(&sender) {
                    Some((queue, _)) if queue.check_has_reserved_response_slot().is_ok() => {
                        // Check against duplicate responses.
                        if !self
                            .callbacks_with_enqueued_response
                            .insert(response.originator_reply_callback)
                        {
                            debug_assert_eq!(Ok(()), self.test_invariants());
                            if response.deadline == NO_DEADLINE {
                                // This is a critical error for a guaranteed response.
                                return Err((
                                    StateError::non_matching_response(
                                        "Duplicate response",
                                        response,
                                    ),
                                    msg,
                                ));
                            } else {
                                // But it's OK for a best-effort response. Silently drop it.
                                return Ok(());
                            }
                        }
                        queue
                    }

                    // Queue does not exist or has no reserved slot for this response.
                    _ => {
                        if response.deadline == NO_DEADLINE {
                            // Critical error for a guaranteed response.
                            return Err((
                                StateError::non_matching_response(
                                    "No reserved response slot",
                                    response,
                                ),
                                msg,
                            ));
                        } else {
                            // This must be a duplicate best-effort response (since `SystemState` has
                            // aleady checked for a matching callback). Silently drop it.
                            debug_assert!(self
                                .callbacks_with_enqueued_response
                                .contains(&response.originator_reply_callback));
                            return Ok(());
                        }
                    }
                }
            }
        };

        self.queue_stats.on_push(&msg, Context::Inbound);
        let reference = self.store.insert_inbound(msg);
        match reference.kind() {
            Kind::Request => input_queue.push_request(reference),
            Kind::Response => input_queue.push_response(reference),
        }

        // Add sender canister ID to the appropriate input schedule queue if it is not
        // already scheduled.
        if input_queue.len() == 1 {
            self.input_schedule.schedule(sender, input_queue_type);
        }

        debug_assert_eq!(Ok(()), self.test_invariants());
        debug_assert_eq!(Ok(()), self.schedules_ok(&|_| InputQueueType::RemoteSubnet));
        Ok(())
    }

    /// Enqueues a "deadline expired" compact response for the given callback, iff a
    /// response for the callback is not already enqueued.
    ///
    /// Must only be called for not-yet-executing callbacks (i.e. not for a paused
    /// or aborted callback).
    pub(super) fn try_push_deadline_expired_input(
        &mut self,
        callback_id: CallbackId,
        respondent: &CanisterId,
        own_canister_id: &CanisterId,
        local_canisters: &BTreeMap<CanisterId, CanisterState>,
    ) -> Result<(), String> {
        // For a not yet executed callback, there must be a queue with either a reserved
        // slot or an enqueued response.
        let Some((input_queue, _)) = self.canister_queues.get_mut(respondent) else {
            return Err(format!(
                "No input queue for expired callback: {}",
                callback_id
            ));
        };

        // Check against duplicate responses.
        if !self.callbacks_with_enqueued_response.insert(callback_id) {
            // There is already a response enqueued for the callback.
            return Ok(());
        }

        if input_queue.check_has_reserved_response_slot().is_err() {
            // No response enqueued for `callback_id`, but no reserved slot either. This
            // should never happen.
            self.callbacks_with_enqueued_response.remove(&callback_id);
            return Err(format!(
                "No reserved response slot for expired callback: {}",
                callback_id
            ));
        }

        let reference = self.store.push_inbound_timeout_response(callback_id);
        input_queue.push_response(reference);
        self.queue_stats.on_push_timeout_response();

        // Add sender canister ID to the appropriate input schedule queue if it is not
        // already scheduled.
        if input_queue.len() == 1 {
            let input_queue_type =
                input_queue_type_fn(own_canister_id, local_canisters)(respondent);
            self.input_schedule.schedule(*respondent, input_queue_type);
        }

        debug_assert_eq!(Ok(()), self.test_invariants());
        debug_assert_eq!(Ok(()), self.schedules_ok(&|_| InputQueueType::RemoteSubnet));

        Ok(())
    }

    /// Pops the next canister input queue message.
    ///
    /// Note: We pop senders from the front of `input_schedule` and insert them
    /// to the back, which allows us to handle messages from different
    /// originators in a round-robin fashion.
    ///
    /// It is possible for the input schedule to contain an empty or GC-ed input
    /// queue if all messages in said queue have expired / were shed since it was
    /// scheduled. Meaning that iteration may be required.
    fn pop_canister_input(&mut self, input_queue_type: InputQueueType) -> Option<CanisterInput> {
        while let Some(sender) = self.input_schedule.peek(input_queue_type) {
            let Some((input_queue, _)) = self.canister_queues.get_mut(sender) else {
                // Queue pair was garbage collected.
                self.input_schedule
                    .pop(input_queue_type)
                    .expect("pop() should return the sender peeked above");
                continue;
            };

            let msg = self.store.queue_pop_and_advance(input_queue);

            // Update the input schedule.
            if input_queue.len() != 0 {
                // Input queue contains other messages, re-enqueue the sender.
                self.input_schedule.reschedule(*sender, input_queue_type);
            } else {
                // Input queue was consumed, remove the sender from the input schedule.
                self.input_schedule
                    .pop(input_queue_type)
                    .expect("pop() should return the sender peeked above");
            }

            if let Some(msg_) = &msg {
                if let Some(callback_id) = msg_.response_callback_id() {
                    assert!(self.callbacks_with_enqueued_response.remove(&callback_id));
                }
                debug_assert_eq!(Ok(()), self.test_invariants());
                debug_assert_eq!(Ok(()), self.schedules_ok(&|_| InputQueueType::RemoteSubnet));
                return msg;
            }
        }

        debug_assert_eq!(Ok(()), self.test_invariants());
        debug_assert_eq!(Ok(()), self.schedules_ok(&|_| InputQueueType::RemoteSubnet));
        None
    }

    /// Peeks the next canister input queue message.
    ///
    /// It is possible for the input schedule to contain an empty or GC-ed input
    /// queue if all messages in said queue have expired / were shed since it was
    /// scheduled. Requires a `&mut self` reference to achieve amortized `O(1)` time
    /// complexity by immediately consuming empty input queues when encountered.
    fn peek_canister_input(&mut self, input_queue_type: InputQueueType) -> Option<CanisterInput> {
        while let Some(sender) = self.input_schedule.peek(input_queue_type) {
            if let Some(reference) = self
                .canister_queues
                .get(sender)
                .and_then(|(input_queue, _)| input_queue.peek())
            {
                let msg = self.store.get(reference);
                debug_assert_eq!(Ok(()), self.test_invariants());
                debug_assert_eq!(Ok(()), self.schedules_ok(&|_| InputQueueType::RemoteSubnet));
                return Some(msg);
            }

            // Queue was garbage collected or is empty.
            self.input_schedule
                .pop(input_queue_type)
                .expect("pop() should return the sender peeked above");
        }

        debug_assert_eq!(Ok(()), self.test_invariants());
        debug_assert_eq!(Ok(()), self.schedules_ok(&|_| InputQueueType::RemoteSubnet));
        None
    }

    /// Skips the next sender canister from the given input schedule (local or
    /// remote).
    fn skip_canister_input(&mut self, input_queue_type: InputQueueType) {
        // Skip over any empty or GC-ed input queues.
        while let Some(sender) = self.input_schedule.peek(input_queue_type) {
            // If the input queue is non-empty, re-enqueue the sender at the back of the
            // input schedule queue and exit. Else, pop the sender and try the next.
            if self
                .canister_queues
                .get(sender)
                .map_or(false, |(input_queue, _)| input_queue.len() != 0)
            {
                self.input_schedule.reschedule(*sender, input_queue_type);
                break;
            } else {
                self.input_schedule
                    .pop(input_queue_type)
                    .expect("pop() should return the sender peeked above");
            }
        }

        debug_assert_eq!(Ok(()), self.test_invariants());
        debug_assert_eq!(Ok(()), self.schedules_ok(&|_| InputQueueType::RemoteSubnet));
    }

    /// Returns `true` if `ingress_queue` or at least one of the canister input
    /// queues is not empty; `false` otherwise.
    pub fn has_input(&self) -> bool {
        !self.ingress_queue.is_empty() || self.store.has_input()
    }

    /// Returns `true` if at least one output queue is not empty; false otherwise.
    pub fn has_output(&self) -> bool {
        self.store.has_output()
    }

    /// Peeks the ingress or inter-canister input message that would be returned by
    /// `pop_input()`.
    ///
    /// Requires a `&mut self` reference to achieve amortized `O(1)` time complexity
    /// by immediately consuming empty input queues when encountered.
    pub(crate) fn peek_input(&mut self) -> Option<CanisterInput> {
        // Try all 3 input sources: ingress, local and remote subnets.
        for _ in 0..InputSource::COUNT {
            let peeked = match self.input_schedule.input_source() {
                InputSource::Ingress => self.peek_ingress().map(CanisterInput::Ingress),
                InputSource::RemoteSubnet => self.peek_canister_input(InputQueueType::RemoteSubnet),
                InputSource::LocalSubnet => self.peek_canister_input(InputQueueType::LocalSubnet),
            };

            match peeked {
                Some(msg) => return Some(msg),
                None => {
                    // Advance to the next input source.
                    self.input_schedule.next_input_source();
                }
            }
        }

        None
    }

    /// Skips the next ingress or inter-canister input message.
    pub(crate) fn skip_input(&mut self, loop_detector: &mut CanisterQueuesLoopDetector) {
        match self.input_schedule.next_input_source() {
            InputSource::Ingress => {
                self.ingress_queue.skip_ingress_input();
                loop_detector.ingress_queue_skip_count += 1;
            }

            InputSource::RemoteSubnet => {
                self.skip_canister_input(InputQueueType::RemoteSubnet);
                loop_detector.remote_queue_skip_count += 1;
            }

            InputSource::LocalSubnet => {
                self.skip_canister_input(InputQueueType::LocalSubnet);
                loop_detector.local_queue_skip_count += 1;
            }
        }
    }

    /// Pops the next ingress or inter-canister input message (round-robin) and
    /// advances to the next input source.
    pub(crate) fn pop_input(&mut self) -> Option<CanisterInput> {
        // Try all 3 input sources: ingress, local and remote subnets.
        for _ in 0..InputSource::COUNT {
            let popped = match self.input_schedule.next_input_source() {
                InputSource::Ingress => self.pop_ingress().map(CanisterInput::Ingress),
                InputSource::RemoteSubnet => self.pop_canister_input(InputQueueType::RemoteSubnet),
                InputSource::LocalSubnet => self.pop_canister_input(InputQueueType::LocalSubnet),
            };

            if popped.is_some() {
                return popped;
            }
        }

        None
    }

    /// Pushes a `Request` into the relevant output queue. Also reserves a slot for
    /// the eventual response in the matching input queue.
    ///
    /// # Errors
    ///
    /// Returns a `QueueFull` error along with the provided message if either
    /// the output queue or the matching input queue is full.
    //
    // NOTE: DO NOT CHANGE THE VISIBILITY OF THIS METHOD. IT IS ONLY SUPPOSED TO BE
    // CALLED FOR CANISTERS (I.E. NOT FOR THE SUBNET QUEUES).
    pub(super) fn push_output_request(
        &mut self,
        request: Arc<Request>,
        time: Time,
    ) -> Result<(), (StateError, Arc<Request>)> {
        let (input_queue, output_queue) =
            get_or_insert_queues(&mut self.canister_queues, &request.receiver);

        if let Err(e) = output_queue.check_has_request_slot() {
            return Err((e, request));
        }
        if let Err(e) = input_queue.try_reserve_response_slot() {
            return Err((e, request));
        }

        self.queue_stats
            .on_push_request(&request, Context::Outbound);

        let reference = self.store.pool.insert_outbound_request(request, time);
        output_queue.push_request(reference);

        debug_assert_eq!(Ok(()), self.test_invariants());
        Ok(())
    }

    /// Immediately reject an output request by pushing a `Response` onto the
    /// input queue without ever putting the `Request` on an output queue. This
    /// can only be used for `IC00` requests and requests to subnet IDs.
    ///
    /// This is expected to be used in cases of invalid sender canister version
    /// in management canister calls and `IC00` routing where no
    /// destination subnet is found that the `Request` could be routed to
    /// or if the canister directly includes subnet IDs in the request.
    /// Hence, an immediate (reject) `Response` is added to the relevant
    /// input queue.
    pub(crate) fn reject_subnet_output_request(
        &mut self,
        request: Request,
        reject_context: RejectContext,
        subnet_ids: &[PrincipalId],
    ) -> Result<(), StateError> {
        assert!(
            request.receiver == IC_00 || subnet_ids.contains(&request.receiver.get()),
            "reject_subnet_output_request can only be used to reject management canister requests"
        );

        let (input_queue, _output_queue) =
            get_or_insert_queues(&mut self.canister_queues, &request.receiver);
        input_queue.try_reserve_response_slot()?;
        self.queue_stats
            .on_push_request(&request, Context::Outbound);
        debug_assert_eq!(Ok(()), self.test_invariants());

        let response = RequestOrResponse::Response(Arc::new(Response {
            originator: request.sender,
            respondent: request.receiver,
            originator_reply_callback: request.sender_reply_callback,
            refund: request.payment,
            response_payload: Payload::Reject(reject_context),
            deadline: request.deadline,
        }));
        self.push_input(response, InputQueueType::LocalSubnet)
            .map_err(|(e, _msg)| e)
    }

    /// Returns the number of output requests that can be pushed to each
    /// canister before either the respective input or output queue is full.
    ///
    /// Time complexity: `O(n)`.
    pub fn available_output_request_slots(&self) -> BTreeMap<CanisterId, usize> {
        // When pushing a request we need to reserve a slot on the input
        // queue for the eventual reply. So we are limited by the amount of
        // space in both the output and input queues.
        self.canister_queues
            .iter()
            .map(|(canister, (input_queue, output_queue))| {
                (
                    *canister,
                    input_queue
                        .available_response_slots()
                        .min(output_queue.available_request_slots()),
                )
            })
            .collect()
    }

    /// Pushes a `Response` into the relevant output queue. The protocol should have
    /// already reserved a slot, so this cannot fail.
    ///
    /// # Panics
    ///
    /// Panics if the queue does not already exist or there is no reserved slot
    /// to push the `Response` into.
    pub fn push_output_response(&mut self, response: Arc<Response>) {
        self.queue_stats
            .on_push_response(&response, Context::Outbound);

        // Since we reserve an output queue slot whenever we induct a request; and
        // we would never garbage collect a non-empty queue (including one with just a
        // reserved slot); we are guaranteed that the output queue exists.
        let output_queue = &mut self
            .canister_queues
            .get_mut(&response.originator)
            .expect("pushing response into inexistent output queue")
            .1;
        let reference = self.store.pool.insert_outbound_response(response);
        output_queue.push_response(reference);

        debug_assert_eq!(Ok(()), self.test_invariants());
    }

    /// Returns a reference to the (non-stale) message at the front of the respective
    /// output queue, if any.
    pub(super) fn peek_output(&self, canister_id: &CanisterId) -> Option<&RequestOrResponse> {
        let output_queue = &self.canister_queues.get(canister_id)?.1;

        Some(self.store.get(output_queue.peek()?))
    }

    /// Tries to induct a message from the output queue to `own_canister_id`
    /// into the input queue from `own_canister_id`. Returns `Err(())` if there
    /// was no message to induct or the input queue was full.
    pub(super) fn induct_message_to_self(&mut self, own_canister_id: CanisterId) -> Result<(), ()> {
        let msg = self.peek_output(&own_canister_id).ok_or(())?.clone();

        self.push_input(msg, InputQueueType::LocalSubnet)
            .map_err(|_| ())?;

        let queue = &mut self
            .canister_queues
            .get_mut(&own_canister_id)
            .expect("Output queue existed above so lookup should not fail.")
            .1;
        self.store
            .queue_pop_and_advance(queue)
            .expect("Message peeked above so pop should not fail.");

        debug_assert_eq!(Ok(()), self.test_invariants());
        debug_assert_eq!(Ok(()), self.schedules_ok(&|_| InputQueueType::RemoteSubnet));
        Ok(())
    }

    /// Returns a reference to the pool's message stats.
    fn message_stats(&self) -> &message_pool::MessageStats {
        self.store.pool.message_stats()
    }

    /// Returns the number of enqueued ingress messages.
    pub fn ingress_queue_message_count(&self) -> usize {
        self.ingress_queue.size()
    }

    /// Returns the total byte size of enqueued ingress messages.
    pub fn ingress_queue_size_bytes(&self) -> usize {
        self.ingress_queue.count_bytes()
    }

    /// Returns the number of non-stale canister messages enqueued in input queues.
    pub fn input_queues_message_count(&self) -> usize {
        self.message_stats().inbound_message_count
            + self.store.expired_callbacks.len()
            + self.store.shed_responses.len()
    }

    /// Returns the number of reserved slots across all input queues.
    ///
    /// Note that this is different from memory reservations for guaranteed
    /// responses.
    pub fn input_queues_reserved_slots(&self) -> usize {
        self.queue_stats.input_queues_reserved_slots
    }

    /// Returns the total byte size of canister input queues (queues + messages).
    ///
    /// Does not account for callback references for expired callbacks or dropped
    /// responses, as these are constant size per callback and thus can be included
    /// in the cost of a callback.
    pub fn input_queues_size_bytes(&self) -> usize {
        self.message_stats().inbound_size_bytes
            + self.canister_queues.len() * size_of::<InputQueue>()
    }

    /// Returns the number of non-stale requests enqueued in input queues.
    pub fn input_queues_request_count(&self) -> usize {
        self.message_stats().inbound_message_count - self.message_stats().inbound_response_count
    }

    /// Returns the number of non-stale responses enqueued in input queues.
    pub fn input_queues_response_count(&self) -> usize {
        self.message_stats().inbound_response_count
            + self.store.expired_callbacks.len()
            + self.store.shed_responses.len()
    }

    /// Returns the number of actual (non-stale) messages in output queues.
    pub fn output_queues_message_count(&self) -> usize {
        self.message_stats().outbound_message_count
    }

    /// Returns the number of reserved slots across all output queues.
    ///
    /// Note that this is different from memory reservations for guaranteed
    /// responses.
    pub fn output_queues_reserved_slots(&self) -> usize {
        self.queue_stats.output_queues_reserved_slots
    }

    /// Returns the memory usage of all best-effort messages.
    ///
    /// Does not account for callback references for expired callbacks or dropped
    /// responses, as these are constant size per callback and thus can be included
    /// in the cost of a callback.
    pub fn best_effort_memory_usage(&self) -> usize {
        self.message_stats().best_effort_message_bytes
    }

    /// Returns the memory usage of all guaranteed response messages.
    pub fn guaranteed_response_memory_usage(&self) -> usize {
        self.queue_stats.guaranteed_response_memory_usage()
            + self.message_stats().guaranteed_response_memory_usage()
    }

    /// Returns the total byte size of guaranteed responses across input and
    /// output queues.
    pub fn guaranteed_responses_size_bytes(&self) -> usize {
        self.message_stats().guaranteed_responses_size_bytes
    }

    /// Returns the total memory reservations for guaranteed responses across input
    /// and output queues.
    ///
    /// Note that this is different from slots reserved for responses (whether
    /// best effort or guaranteed) which are used to implement backpressure.
    pub fn guaranteed_response_memory_reservations(&self) -> usize {
        self.queue_stats.guaranteed_response_memory_reservations
    }

    /// Returns the sum total of bytes above `MAX_RESPONSE_COUNT_BYTES` per
    /// oversized guaranteed response call request.
    pub fn oversized_guaranteed_requests_extra_bytes(&self) -> usize {
        self.message_stats()
            .oversized_guaranteed_requests_extra_bytes
    }

    /// Sets the (transient) size in bytes of guaranteed responses routed from
    /// output queues into streams and not yet garbage collected.
    pub(super) fn set_stream_guaranteed_responses_size_bytes(&mut self, size_bytes: usize) {
        self.queue_stats
            .transient_stream_guaranteed_responses_size_bytes = size_bytes;
    }

    /// Garbage collects all input and output queue pairs that are both empty.
    ///
    /// Because there is no useful information in an empty queue, there is no
    /// need to retain them. In order to avoid state divergence (e.g. because
    /// some replicas have an empty queue pair and some have garbage collected
    /// it) we simply need to ensure that queues are garbage collected
    /// deterministically across all replicas (e.g. at checkpointing time or
    /// every round; but not e.g. when deserializing, which may happen at
    /// different times on restarting or state syncing replicas).
    ///
    /// Time complexity: `O(num_queues)`.
    pub fn garbage_collect(&mut self) {
        self.garbage_collect_impl();

        // Reset all fields to default if we have no messages. This is so that an empty
        // `CanisterQueues` serializes as an empty byte array (and there is no need to
        // persist it explicitly).
        if self.canister_queues.is_empty() && self.ingress_queue.is_empty() {
            // The schedules and stats will already have default (zero) values, only `store`
            // and `input_schedule` must be reset explicitly.
            debug_assert!(self.store.is_empty());
            self.store = MessageStoreImpl::default();
            self.input_schedule = InputSchedule::default();

            // Trust but verify. Ensure that the `CanisterQueues` now encodes to zero bytes.
            debug_assert_eq!(
                0,
                pb_queues::CanisterQueues::from(self as &Self).encoded_len()
            );
        }
    }

    /// Implementation of `garbage_collect()`, ensuring the latter always resets
    /// all fields to their default values when all queues are empty, regardless
    /// of whether we bail out early or not.
    fn garbage_collect_impl(&mut self) {
        if self.canister_queues.is_empty() {
            return;
        }

        self.canister_queues
            .retain(|_canister_id, (input_queue, output_queue)| {
                input_queue.has_used_slots() || output_queue.has_used_slots()
            });
        debug_assert_eq!(Ok(()), self.test_invariants());
    }

    /// Queries whether the deadline of any message in the pool has expired.
    ///
    /// Time complexity: `O(1)`.
    pub fn has_expired_deadlines(&self, current_time: Time) -> bool {
        self.store.pool.has_expired_deadlines(current_time)
    }

    /// Drops expired messages given a current time, enqueueing a reject response
    /// for own requests into the matching reverse queue (input or output).
    ///
    /// Updating the correct input queues schedule after enqueueing a reject response
    /// into a previously empty input queue also requires the set of local canisters
    /// to decide whether the destination canister was local or remote.
    ///
    /// Returns the number of messages that were timed out.
    pub fn time_out_messages(
        &mut self,
        current_time: Time,
        own_canister_id: &CanisterId,
        local_canisters: &BTreeMap<CanisterId, CanisterState>,
    ) -> usize {
        let expired_messages = self.store.pool.expire_messages(current_time);
        let expired_message_count = expired_messages.len();

        let input_queue_type_fn = input_queue_type_fn(own_canister_id, local_canisters);
        for (reference, msg) in expired_messages.into_iter() {
            self.on_message_dropped(reference, msg, &input_queue_type_fn);
        }

        debug_assert_eq!(Ok(()), self.test_invariants());
        debug_assert_eq!(Ok(()), self.schedules_ok(&input_queue_type_fn));
        expired_message_count
    }

    /// Removes the largest best-effort message in the underlying pool. Returns
    /// `true` if a message was removed; `false` otherwise.
    ///
    /// Updates the stats for the dropped message and (where applicable) the
    /// generated response. `own_canister_id` and `local_canisters` are required
    /// to determine the correct input queue schedule to update (if applicable).
    pub fn shed_largest_message(
        &mut self,
        own_canister_id: &CanisterId,
        local_canisters: &BTreeMap<CanisterId, CanisterState>,
    ) -> bool {
        if let Some((reference, msg)) = self.store.pool.shed_largest_message() {
            let input_queue_type_fn = input_queue_type_fn(own_canister_id, local_canisters);
            self.on_message_dropped(reference, msg, &input_queue_type_fn);

            debug_assert_eq!(Ok(()), self.test_invariants());
            debug_assert_eq!(Ok(()), self.schedules_ok(&input_queue_type_fn));
            return true;
        }

        false
    }

    /// Handles the timing out or shedding of a message from the pool.
    ///
    /// Updates the stats, replaces shed inbound responses with compact reject
    /// responses, generates reject responses for expired outbound requests, etc.
    ///
    /// `input_queue_type_fn` is required to determine the appropriate sender
    /// schedule to update when generating a reject response.
    fn on_message_dropped(
        &mut self,
        reference: SomeReference,
        msg: RequestOrResponse,
        input_queue_type_fn: impl Fn(&CanisterId) -> InputQueueType,
    ) {
        match reference {
            SomeReference::Inbound(reference) => {
                self.on_inbound_message_dropped(reference, msg);
            }
            SomeReference::Outbound(reference) => {
                self.on_outbound_message_dropped(reference, msg, input_queue_type_fn);
            }
        }
    }

    /// Handles the timing out or shedding of an inbound message from the pool.
    ///
    /// Replaces a shed inbound best-effort response with a compact reject response.
    /// Releases the outbound slot reservation of a shed or expired inbound request.
    /// Updates the stats for the dropped message.
    fn on_inbound_message_dropped(&mut self, reference: InboundReference, msg: RequestOrResponse) {
        match msg {
            RequestOrResponse::Response(response) => {
                // This is an inbound response, remember its `originator_reply_callback`, so
                // we can later produce a `ResponseDropped` for it, when popped.
                assert_eq!(
                    None,
                    self.store
                        .shed_responses
                        .insert(reference, response.originator_reply_callback)
                );
            }

            RequestOrResponse::Request(request) => {
                let remote = request.sender;
                let (input_queue, output_queue) = self
                    .canister_queues
                    .get_mut(&remote)
                    .expect("No matching queue for dropped message.");

                if input_queue.peek() == Some(reference) {
                    input_queue.pop();
                    self.store.queue_advance(input_queue);
                }

                // Release the outbound response slot.
                output_queue.release_reserved_response_slot();
                self.queue_stats.on_drop_input_request(&request);
            }
        }
    }

    /// Handles the timing out or shedding of an outbound message from the pool.
    ///
    /// Generates and enqueues a reject response if the message was an outbound
    /// request. Updates the stats for the dropped message and the generated
    /// response.
    ///
    /// `input_queue_type_fn` is required to determine the appropriate sender
    /// schedule to update when generating a reject response.
    fn on_outbound_message_dropped(
        &mut self,
        reference: OutboundReference,
        msg: RequestOrResponse,
        input_queue_type_fn: impl Fn(&CanisterId) -> InputQueueType,
    ) {
        let remote = msg.receiver();
        let (input_queue, output_queue) = self
            .canister_queues
            .get_mut(&remote)
            .expect("No matching queue for dropped message.");

        // Ensure that the first reference in a queue is never stale: if we drop the
        // message at the front of a queue, advance to the first non-stale reference.
        //
        // Defensive check, reference may have already been popped by an earlier
        // `on_message_dropped()` call if multiple messages expired at once (e.g. given
        // a queue containing references `[1, 2]`; `1` and `2` expire as part of the
        // same `time_out_messages()` call; `on_message_dropped(1)` will also pop `2`).
        if output_queue.peek() == Some(reference) {
            output_queue.pop();
            self.store.queue_advance(output_queue);
        }

        match msg {
            RequestOrResponse::Request(request) => {
                let response = generate_timeout_response(&request);

                // Update stats for the generated response.
                self.queue_stats
                    .on_push_response(&response, Context::Inbound);

                assert!(self
                    .callbacks_with_enqueued_response
                    .insert(response.originator_reply_callback));
                let reference = self.store.insert_inbound(response.into());
                input_queue.push_response(reference);

                // If the input queue is not already in a sender schedule, add it.
                if input_queue.len() == 1 {
                    let input_queue_type = input_queue_type_fn(&remote);
                    self.input_schedule.schedule(remote, input_queue_type);
                }
            }

            RequestOrResponse::Response(_) => {
                // Outbound (best-effort) responses can be dropped with impunity.
            }
        }
    }

    /// Re-partitions the local sender schedule and remote sender schedule based on
    /// the set of all local canisters plus `own_canister_id` (since Rust's
    /// ownership rules would prevent us from mutating `self` if it was still under
    /// `local_canisters`).
    ///
    /// For use after a subnet split or other kind of canister migration. While an
    /// input queue that finds itself in the wrong schedule would get removed from
    /// said schedule as soon as it became empty (and would then get enqueued into
    /// the correct schedule), there is no guarantee that a given queue will ever
    /// become empty. Because of that, we explicitly re-partition schedules during
    /// canister migrations.
    pub(crate) fn split_input_schedules(
        &mut self,
        own_canister_id: &CanisterId,
        local_canisters: &BTreeMap<CanisterId, CanisterState>,
    ) {
        let input_queue_type_fn = input_queue_type_fn(own_canister_id, local_canisters);
        self.input_schedule.split(&input_queue_type_fn);

        debug_assert_eq!(Ok(()), self.schedules_ok(&input_queue_type_fn));
    }

    /// Helper function to concisely validate `CanisterQueues`' input schedule
    /// during deserialization; or in debug builds, by writing
    /// `debug_assert_eq!(Ok(()), self.schedules_ok(&input_queue_type_fn))`.
    ///
    /// Checks that the canister IDs of all input queues that contain at least one
    /// message are enqueued exactly once in the input schedule.
    ///
    /// Time complexity: `O(n * log(n))`.
    fn schedules_ok(
        &self,
        input_queue_type_fn: &dyn Fn(&CanisterId) -> InputQueueType,
    ) -> Result<(), String> {
        self.input_schedule.test_invariants(
            self.canister_queues
                .iter()
                .map(|(canister_id, (input_queue, _))| (canister_id, input_queue)),
            &input_queue_type_fn,
        )
    }

    /// Helper function for concisely validating invariants other than those of
    /// input queue schedules (no stale references at queue front, valid stats,
    /// accurate tracking of callbacks with enqueued responses) during
    /// deserialization; or in debug builds, by writing
    /// `debug_assert_eq!(Ok(()), self.test_invariants())`.
    ///
    /// Time complexity: `O(n * log(n))`.
    fn test_invariants(&self) -> Result<(), String> {
        // Invariant: all canister queues (input or output) are either empty or start
        // with a non-stale reference.
        for (canister_id, (input_queue, output_queue)) in self.canister_queues.iter() {
            self.store.queue_front_not_stale(input_queue, canister_id)?;
            self.store
                .queue_front_not_stale(output_queue, canister_id)?;
        }

        // Reserved slot stats match the actual number of reserved slots.
        let calculated_stats = Self::calculate_queue_stats(
            &self.canister_queues,
            self.queue_stats.guaranteed_response_memory_reservations,
            self.queue_stats
                .transient_stream_guaranteed_responses_size_bytes,
        );
        if self.queue_stats != calculated_stats {
            return Err(format!(
                "Inconsistent stats:\n  expected: {:?}\n  actual: {:?}",
                calculated_stats, self.queue_stats
            ));
        }

        // `callbacks_with_enqueued_response` contains the precise set of `CallbackIds`
        // of all inbound responses.
        let enqueued_response_callbacks = self
            .store
            .callbacks_with_enqueued_response(&self.canister_queues)?;
        if self.callbacks_with_enqueued_response != enqueued_response_callbacks {
            return Err(format!(
                "Inconsistent `callbacks_with_enqueued_response`:\n  expected: {:?}\n  actual: {:?}",
                enqueued_response_callbacks, self.callbacks_with_enqueued_response
            ));
        }

        Ok(())
    }

    /// Computes stats for the given canister queues. Used when deserializing and in
    /// `debug_assert!()` checks. Takes the number of memory reservations from the
    /// caller, as the queues have no need to track memory reservations, so it
    /// cannot be computed. Same with the size of guaranteed responses in streams.
    ///
    /// Time complexity: `O(canister_queues.len())`.
    fn calculate_queue_stats(
        canister_queues: &BTreeMap<CanisterId, (InputQueue, OutputQueue)>,
        guaranteed_response_memory_reservations: usize,
        transient_stream_guaranteed_responses_size_bytes: usize,
    ) -> QueueStats {
        let (input_queues_reserved_slots, output_queues_reserved_slots) = canister_queues
            .values()
            .map(|(iq, oq)| (iq.reserved_slots(), oq.reserved_slots()))
            .fold((0, 0), |(acc0, acc1), (item0, item1)| {
                (acc0 + item0, acc1 + item1)
            });
        QueueStats {
            guaranteed_response_memory_reservations,
            input_queues_reserved_slots,
            output_queues_reserved_slots,
            transient_stream_guaranteed_responses_size_bytes,
        }
    }
}

/// Returns the existing matching pair of input and output queues from/to
/// the given canister; or creates a pair of empty queues, if non-existent.
///
/// Written as a free function in order to avoid borrowing the full
/// `CanisterQueues`, which then requires looking up the queues again.
fn get_or_insert_queues<'a>(
    canister_queues: &'a mut BTreeMap<CanisterId, (InputQueue, OutputQueue)>,
    canister_id: &CanisterId,
) -> (&'a mut InputQueue, &'a mut OutputQueue) {
    let (input_queue, output_queue) = canister_queues.entry(*canister_id).or_insert_with(|| {
        let input_queue = CanisterQueue::new(DEFAULT_QUEUE_CAPACITY);
        let output_queue = CanisterQueue::new(DEFAULT_QUEUE_CAPACITY);
        (input_queue, output_queue)
    });
    (input_queue, output_queue)
}

/// Generates a timeout reject response from a request, refunding its payment.
fn generate_timeout_response(request: &Request) -> Response {
    Response {
        originator: request.sender,
        respondent: request.receiver,
        originator_reply_callback: request.sender_reply_callback,
        refund: request.payment,
        response_payload: Payload::Reject(RejectContext::new_with_message_length_limit(
            RejectCode::SysTransient,
            "Request timed out.",
            MR_SYNTHETIC_REJECT_MESSAGE_MAX_LEN,
        )),
        deadline: request.deadline,
    }
}

/// Returns a function that determines the input queue type (local or remote) of
/// a given sender, based on a the set of all local canisters, plus
/// `own_canister_id` (since Rust's ownership rules would prevent us from
/// mutating a canister's queues if they were still under `local_canisters`).
fn input_queue_type_fn<'a>(
    own_canister_id: &'a CanisterId,
    local_canisters: &'a BTreeMap<CanisterId, CanisterState>,
) -> impl Fn(&CanisterId) -> InputQueueType + 'a {
    move |sender| {
        if sender == own_canister_id || local_canisters.contains_key(sender) {
            InputQueueType::LocalSubnet
        } else {
            InputQueueType::RemoteSubnet
        }
    }
}

impl From<&CanisterQueues> for pb_queues::CanisterQueues {
    fn from(item: &CanisterQueues) -> Self {
        fn callback_references_to_proto(
            callback_references: &BTreeMap<message_pool::InboundReference, CallbackId>,
        ) -> Vec<pb_queues::canister_queues::CallbackReference> {
            callback_references
                .iter()
                .map(|(&id, &callback_id)| message_pool::CallbackReference(id, callback_id).into())
                .collect()
        }

        let (next_input_source, local_sender_schedule, remote_sender_schedule) =
            (&item.input_schedule).into();

        Self {
            ingress_queue: (&item.ingress_queue).into(),
            canister_queues: item
                .canister_queues
                .iter()
                .map(|(canid, (iq, oq))| CanisterQueuePair {
                    canister_id: Some(pb_types::CanisterId::from(*canid)),
                    input_queue: Some(iq.into()),
                    output_queue: Some(oq.into()),
                })
                .collect(),
            pool: if item.store.pool != MessagePool::default() {
                Some((&item.store.pool).into())
            } else {
                None
            },
            expired_callbacks: callback_references_to_proto(&item.store.expired_callbacks),
            shed_responses: callback_references_to_proto(&item.store.shed_responses),
            next_input_source,
            local_sender_schedule,
            remote_sender_schedule,
            guaranteed_response_memory_reservations: item
                .queue_stats
                .guaranteed_response_memory_reservations
                as u64,
        }
    }
}

impl TryFrom<(pb_queues::CanisterQueues, &dyn CheckpointLoadingMetrics)> for CanisterQueues {
    type Error = ProxyDecodeError;
    fn try_from(
        (item, metrics): (pb_queues::CanisterQueues, &dyn CheckpointLoadingMetrics),
    ) -> Result<Self, Self::Error> {
<<<<<<< HEAD
        let mut canister_queues = BTreeMap::new();
        let mut pool = MessagePool::default();
        let mut expired_callbacks = BTreeMap::new();
        let mut shed_responses = BTreeMap::new();
=======
        let pool = MessagePool::try_from(item.pool.unwrap_or_default())?;
>>>>>>> fa232978

        fn callback_references_try_from_proto(
            callback_references: Vec<pb_queues::canister_queues::CallbackReference>,
        ) -> Result<BTreeMap<message_pool::InboundReference, CallbackId>, ProxyDecodeError>
        {
            callback_references
                .into_iter()
<<<<<<< HEAD
                .zip(item.output_queues.into_iter())
            {
                if ie.canister_id != oe.canister_id {
                    return Err(ProxyDecodeError::Other(format!(
                        "CanisterQueues: Mismatched input {:?} and output {:?} queue entries",
                        ie.canister_id, oe.canister_id
                    )));
                }

                let canister_id = try_from_option_field(ie.canister_id, "QueueEntry::canister_id")?;
                let original_iq: queue::OldInputQueue =
                    try_from_option_field(ie.queue, "QueueEntry::queue")?;
                let original_oq: queue::OldOutputQueue =
                    try_from_option_field(oe.queue, "QueueEntry::queue")?;
                let iq = (original_iq, &mut pool).try_into()?;
                let oq = (original_oq, &mut pool).try_into()?;

                if canister_queues.insert(canister_id, (iq, oq)).is_some() {
                    metrics.observe_broken_soft_invariant(format!(
                        "CanisterQueues: Duplicate queues for canister {}",
                        canister_id
                    ));
                }
            }
        } else {
            pool = item.pool.unwrap_or_default().try_into()?;

            fn callback_references_try_from_proto(
                callback_references: Vec<pb_queues::canister_queues::CallbackReference>,
            ) -> Result<BTreeMap<message_pool::InboundReference, CallbackId>, ProxyDecodeError>
            {
                callback_references
                    .into_iter()
                    .map(|cr_proto| {
                        let cr = message_pool::CallbackReference::try_from(cr_proto)?;
                        Ok((cr.0, cr.1))
                    })
                    .collect()
            }
            expired_callbacks = callback_references_try_from_proto(item.expired_callbacks)?;
            shed_responses = callback_references_try_from_proto(item.shed_responses)?;
=======
                .map(|cr_proto| {
                    let cr = message_pool::CallbackReference::try_from(cr_proto)?;
                    Ok((cr.0, cr.1))
                })
                .collect()
        }
        let shed_responses = callback_references_try_from_proto(item.shed_responses)?;
>>>>>>> fa232978

        let mut enqueued_pool_messages = BTreeSet::new();
        let canister_queues = item
            .canister_queues
            .into_iter()
            .map(|qp| {
                let canister_id: CanisterId =
                    try_from_option_field(qp.canister_id, "CanisterQueuePair::canister_id")?;
                let iq: InputQueue =
                    try_from_option_field(qp.input_queue, "CanisterQueuePair::input_queue")?;
                let oq: OutputQueue =
                    try_from_option_field(qp.output_queue, "CanisterQueuePair::output_queue")?;

                iq.iter().for_each(|&reference| {
                    if pool.get(reference).is_some()
                        && !enqueued_pool_messages.insert(SomeReference::Inbound(reference))
                    {
                        metrics.observe_broken_soft_invariant(format!(
                            "CanisterQueues: {:?} enqueued more than once",
                            reference
                        ));
                    }
                });
                oq.iter().for_each(|&reference| {
                    if pool.get(reference).is_some()
                        && !enqueued_pool_messages.insert(SomeReference::Outbound(reference))
                    {
                        metrics.observe_broken_soft_invariant(format!(
                            "CanisterQueues: {:?} enqueued more than once",
                            reference
                        ));
                    }
                });

                Ok((canister_id, (iq, oq)))
            })
            .collect::<Result<_, Self::Error>>()?;

        if enqueued_pool_messages.len() != pool.len() {
            metrics.observe_broken_soft_invariant(format!(
                "CanisterQueues: Pool holds {} messages, but only {} of them are enqueued",
                pool.len(),
                enqueued_pool_messages.len()
            ));
        }

        let queue_stats = Self::calculate_queue_stats(
            &canister_queues,
            item.guaranteed_response_memory_reservations as usize,
            0,
        );

        let input_schedule = InputSchedule::try_from((
            item.next_input_source,
            item.local_sender_schedule,
            item.remote_sender_schedule,
        ))?;

        let store = MessageStoreImpl {
            pool,
            expired_callbacks,
            shed_responses,
        };
        let callbacks_with_enqueued_response = store
            .callbacks_with_enqueued_response(&canister_queues)
            .map_err(ProxyDecodeError::Other)?;

        let queues = Self {
            ingress_queue: IngressQueue::try_from(item.ingress_queue)?,
            canister_queues,
            store,
            queue_stats,
            input_schedule,
            callbacks_with_enqueued_response,
        };

        // Safe to pretend that all senders are remote, as the validation logic allows
        // for deleted local canisters (which would be categorized as remote).
        if let Err(msg) = queues.schedules_ok(&|_| InputQueueType::RemoteSubnet) {
            metrics.observe_broken_soft_invariant(msg);
        }
        queues.test_invariants().map_err(ProxyDecodeError::Other)?;

        Ok(queues)
    }
}

/// Tracks slot and guaranteed response memory reservations across input and
/// output queues; and holds a (transient) byte size of responses already routed
/// into streams (tracked separately, at the replicated state level, as messages
/// are routed to and GC-ed from streams).
///
/// Stats for the enqueued messages themselves (counts and sizes by kind,
/// context and class) are tracked separately in `message_pool::MessageStats`.
#[derive(Clone, Eq, PartialEq, Debug, Default)]
struct QueueStats {
    /// Count of guaranteed response memory reservations across input and output
    /// queues. This is equivalent to the number of outstanding (inbound or outbound)
    /// guaranteed response calls and is used for computing message memory
    /// usage (as `MAX_RESPONSE_COUNT_BYTES` per request).
    ///
    /// Note that this is different from slots reserved for responses (whether
    /// best effort or guaranteed), which are used to implement backpressure.
    ///
    /// This is a counter maintained by `CanisterQueues` / `QueueStats`, but not
    /// computed from the queues themselves. Rather, it is validated against the
    /// number of unresponded guaranteed response callbacks and call contexts in the
    /// `CallContextManager`.
    guaranteed_response_memory_reservations: usize,

    /// Count of slots reserved in input queues. Note that this is different from
    /// memory reservations for guaranteed responses.
    input_queues_reserved_slots: usize,

    /// Count of slots reserved in output queues. Note that this is different from
    /// memory reservations for guaranteed responses.
    output_queues_reserved_slots: usize,

    /// Transient: size in bytes of guaranteed responses routed from `output_queues`
    /// into streams and not yet garbage collected.
    ///
    /// This is updated by `ReplicatedState::put_streams()`, called by MR after
    /// every streams mutation (induction, routing, GC). And is (re)populated during
    /// checkpoint loading by `ReplicatedState::new_from_checkpoint()`.
    transient_stream_guaranteed_responses_size_bytes: usize,
}

impl QueueStats {
    /// Returns the memory usage of reservations for guaranteed responses plus
    /// guaranteed responses in streans.
    pub fn guaranteed_response_memory_usage(&self) -> usize {
        self.guaranteed_response_memory_reservations * MAX_RESPONSE_COUNT_BYTES
            + self.transient_stream_guaranteed_responses_size_bytes
    }

    /// Updates the stats to reflect the enqueueing of the given message in the given
    /// context.
    fn on_push(&mut self, msg: &RequestOrResponse, context: Context) {
        match msg {
            RequestOrResponse::Request(request) => self.on_push_request(request, context),
            RequestOrResponse::Response(response) => self.on_push_response(response, context),
        }
    }

    /// Updates the stats to reflect the enqueueing of the given request in the
    /// given context.
    fn on_push_request(&mut self, request: &Request, context: Context) {
        // If pushing a guaranteed response request, make a memory reservation.
        if request.deadline == NO_DEADLINE {
            self.guaranteed_response_memory_reservations += 1;
        }

        if context == Context::Outbound {
            // If pushing a request into an output queue, reserve an input queue slot.
            self.input_queues_reserved_slots += 1;
        } else {
            // And the other way around.
            self.output_queues_reserved_slots += 1;
        }
    }

    /// Updates the stats to reflect the enqueueing of the given response in the
    /// given context.
    fn on_push_response(&mut self, response: &Response, context: Context) {
        // If pushing a guaranteed response, consume a memory reservation.
        if response.deadline == NO_DEADLINE {
            debug_assert!(self.guaranteed_response_memory_reservations > 0);
            self.guaranteed_response_memory_reservations = self
                .guaranteed_response_memory_reservations
                .saturating_sub(1);
        }

        if context == Context::Inbound {
            // If pushing a response into an input queue, consume an input queue slot.
            debug_assert!(self.input_queues_reserved_slots > 0);
            self.input_queues_reserved_slots = self.input_queues_reserved_slots.saturating_sub(1);
        } else {
            // And the other way around.
            debug_assert!(self.output_queues_reserved_slots > 0);
            self.output_queues_reserved_slots = self.output_queues_reserved_slots.saturating_sub(1);
        }
    }

    /// Updates the stats to reflect the enqueueing of a "deadline expired"
    /// reference into an input queue.
    fn on_push_timeout_response(&mut self) {
        // Pushing a response into an input queue, consume an input queue slot.
        debug_assert!(self.input_queues_reserved_slots > 0);
        self.input_queues_reserved_slots = self.input_queues_reserved_slots.saturating_sub(1);
    }

    /// Updates the stats to reflect the dropping of the given request from an input
    /// queue.
    fn on_drop_input_request(&mut self, request: &Request) {
        // We should never be expiring or shedding a guaranteed response input request.
        debug_assert_ne!(NO_DEADLINE, request.deadline);

        debug_assert!(self.output_queues_reserved_slots > 0);
        self.output_queues_reserved_slots = self.output_queues_reserved_slots.saturating_sub(1);
    }
}

/// Checks whether `available_memory` for guaranteed response messages is
/// sufficient to allow enqueueing `msg` into an input or output queue.
///
/// Returns:
///  * `Ok(())` if `msg` is a best-effort message, as best-effort messages don't
///    consume guaranteed response memory.
///  * `Ok(())` if `msg` is a guaranteed `Response`, as guaranteed responses
///    always return memory.
///  * `Ok(())` if `msg` is a guaranteed response `Request` and
///    `available_memory` is sufficient.
///  * `Err(msg.count_bytes())` if `msg` is a guaranteed response `Request` and
///    `msg.count_bytes() > available_memory`.
pub fn can_push(msg: &RequestOrResponse, available_memory: i64) -> Result<(), usize> {
    match msg {
        RequestOrResponse::Request(req) => {
            let required = memory_required_to_push_request(req);
            if required as i64 <= available_memory || required == 0 {
                Ok(())
            } else {
                Err(required)
            }
        }
        RequestOrResponse::Response(_) => Ok(()),
    }
}

/// Returns the guaranteed response memory required to push `req` onto an input
/// or output queue.
///
/// For best-effort requests, this is always zero. For guaranteed response
/// requests, this is the maximum of `MAX_RESPONSE_COUNT_BYTES` (to be reserved
/// for a guaranteed response) and `req.count_bytes()` (if larger).
pub fn memory_required_to_push_request(req: &Request) -> usize {
    if req.deadline != NO_DEADLINE {
        return 0;
    }

    req.count_bytes().max(MAX_RESPONSE_COUNT_BYTES)
}

pub mod testing {
    use super::input_schedule::testing::InputScheduleTesting;
    use super::{CanisterQueues, MessageStore};
    use crate::{InputQueueType, StateError};
    use ic_types::messages::{Request, RequestOrResponse};
    use ic_types::{CanisterId, Time};
    use std::collections::VecDeque;
    use std::sync::Arc;

    /// Exposes public testing-only `CanisterQueues` methods to be used in other
    /// crates' unit tests.
    pub trait CanisterQueuesTesting {
        /// Returns the number of messages in `ingress_queue`.
        fn ingress_queue_size(&self) -> usize;

        /// Pops the next message from the output queue associated with
        /// `dst_canister`.
        fn pop_canister_output(&mut self, dst_canister: &CanisterId) -> Option<RequestOrResponse>;

        /// Returns the number of output queues, empty or not.
        fn output_queues_len(&self) -> usize;

        /// Returns the number of messages in `output_queues`.
        fn output_message_count(&self) -> usize;

        /// Publicly exposes `CanisterQueues::push_input()`.
        fn push_input(
            &mut self,
            msg: RequestOrResponse,
            input_queue_type: InputQueueType,
        ) -> Result<(), (StateError, RequestOrResponse)>;

        /// Publicly exposes the local sender input_schedule.
        fn local_sender_schedule(&self) -> &VecDeque<CanisterId>;

        /// Publicly exposes the remote sender input_schedule.
        fn remote_sender_schedule(&self) -> &VecDeque<CanisterId>;

        /// Returns an iterator over the raw contents of the output queue to
        /// `canister_id`; or `None` if no such output queue exists.
        fn output_queue_iter_for_testing(
            &self,
            canister_id: &CanisterId,
        ) -> Option<impl Iterator<Item = &RequestOrResponse>>;
    }

    impl CanisterQueuesTesting for CanisterQueues {
        fn ingress_queue_size(&self) -> usize {
            self.ingress_queue.size()
        }

        fn pop_canister_output(&mut self, dst_canister: &CanisterId) -> Option<RequestOrResponse> {
            let queue = &mut self.canister_queues.get_mut(dst_canister).unwrap().1;
            self.store.queue_pop_and_advance(queue)
        }

        fn output_queues_len(&self) -> usize {
            self.canister_queues.len()
        }

        fn output_message_count(&self) -> usize {
            self.message_stats().outbound_message_count
        }

        fn push_input(
            &mut self,
            msg: RequestOrResponse,
            input_queue_type: InputQueueType,
        ) -> Result<(), (StateError, RequestOrResponse)> {
            self.push_input(msg, input_queue_type)
        }

        fn local_sender_schedule(&self) -> &VecDeque<CanisterId> {
            self.input_schedule.local_sender_schedule()
        }

        fn remote_sender_schedule(&self) -> &VecDeque<CanisterId> {
            self.input_schedule.remote_sender_schedule()
        }

        fn output_queue_iter_for_testing(
            &self,
            canister_id: &CanisterId,
        ) -> Option<impl Iterator<Item = &RequestOrResponse>> {
            self.canister_queues
                .get(canister_id)
                .map(|(_, output_queue)| {
                    output_queue
                        .iter()
                        .filter(|&reference| !self.store.is_stale(*reference))
                        .map(|&reference| self.store.get(reference))
                })
        }
    }

    #[allow(dead_code)]
    /// Produces a `CanisterQueues` with requests enqueued in output queues,
    /// together with a `VecDeque` of raw requests, in the order in which they would
    /// be returned by `CanisterOutputQueuesIterator`.
    pub fn new_canister_output_queues_for_test(
        requests: Vec<Request>,
        sender: CanisterId,
        num_receivers: usize,
    ) -> (CanisterQueues, VecDeque<RequestOrResponse>) {
        let mut canister_queues = CanisterQueues::default();
        let mut updated_requests = VecDeque::new();
        requests.into_iter().enumerate().for_each(|(i, mut req)| {
            req.sender = sender;
            req.receiver = CanisterId::from_u64((i % num_receivers) as u64);
            let req = Arc::new(req);
            updated_requests.push_back(RequestOrResponse::Request(Arc::clone(&req)));
            canister_queues
                .push_output_request(req, Time::from_nanos_since_unix_epoch(i as u64))
                .unwrap();
        });
        (canister_queues, updated_requests)
    }
}<|MERGE_RESOLUTION|>--- conflicted
+++ resolved
@@ -1738,14 +1738,7 @@
     fn try_from(
         (item, metrics): (pb_queues::CanisterQueues, &dyn CheckpointLoadingMetrics),
     ) -> Result<Self, Self::Error> {
-<<<<<<< HEAD
-        let mut canister_queues = BTreeMap::new();
-        let mut pool = MessagePool::default();
-        let mut expired_callbacks = BTreeMap::new();
-        let mut shed_responses = BTreeMap::new();
-=======
         let pool = MessagePool::try_from(item.pool.unwrap_or_default())?;
->>>>>>> fa232978
 
         fn callback_references_try_from_proto(
             callback_references: Vec<pb_queues::canister_queues::CallbackReference>,
@@ -1753,57 +1746,14 @@
         {
             callback_references
                 .into_iter()
-<<<<<<< HEAD
-                .zip(item.output_queues.into_iter())
-            {
-                if ie.canister_id != oe.canister_id {
-                    return Err(ProxyDecodeError::Other(format!(
-                        "CanisterQueues: Mismatched input {:?} and output {:?} queue entries",
-                        ie.canister_id, oe.canister_id
-                    )));
-                }
-
-                let canister_id = try_from_option_field(ie.canister_id, "QueueEntry::canister_id")?;
-                let original_iq: queue::OldInputQueue =
-                    try_from_option_field(ie.queue, "QueueEntry::queue")?;
-                let original_oq: queue::OldOutputQueue =
-                    try_from_option_field(oe.queue, "QueueEntry::queue")?;
-                let iq = (original_iq, &mut pool).try_into()?;
-                let oq = (original_oq, &mut pool).try_into()?;
-
-                if canister_queues.insert(canister_id, (iq, oq)).is_some() {
-                    metrics.observe_broken_soft_invariant(format!(
-                        "CanisterQueues: Duplicate queues for canister {}",
-                        canister_id
-                    ));
-                }
-            }
-        } else {
-            pool = item.pool.unwrap_or_default().try_into()?;
-
-            fn callback_references_try_from_proto(
-                callback_references: Vec<pb_queues::canister_queues::CallbackReference>,
-            ) -> Result<BTreeMap<message_pool::InboundReference, CallbackId>, ProxyDecodeError>
-            {
-                callback_references
-                    .into_iter()
-                    .map(|cr_proto| {
-                        let cr = message_pool::CallbackReference::try_from(cr_proto)?;
-                        Ok((cr.0, cr.1))
-                    })
-                    .collect()
-            }
-            expired_callbacks = callback_references_try_from_proto(item.expired_callbacks)?;
-            shed_responses = callback_references_try_from_proto(item.shed_responses)?;
-=======
                 .map(|cr_proto| {
                     let cr = message_pool::CallbackReference::try_from(cr_proto)?;
                     Ok((cr.0, cr.1))
                 })
                 .collect()
         }
+        let expired_callbacks = callback_references_try_from_proto(item.expired_callbacks)?;
         let shed_responses = callback_references_try_from_proto(item.shed_responses)?;
->>>>>>> fa232978
 
         let mut enqueued_pool_messages = BTreeSet::new();
         let canister_queues = item
