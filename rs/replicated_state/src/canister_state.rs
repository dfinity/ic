--- conflicted
+++ resolved
@@ -342,29 +342,19 @@
 
     /// Checks the constraints that a canister should always respect.
     /// These invariants will be verified at the end of each execution round.
-<<<<<<< HEAD
     pub fn check_invariants(&self) -> Result<(), String> {
         if let Some(memory_limit) = self.memory_limit() {
             let memory_used = self.memory_usage();
-
-            if memory_used > memory_limit {
+            let canister_history_memory_usage = self.canister_history_memory_usage();
+
+            // We check if the memory usage exceeds the limit while ignoring the canister history memory usage
+            // (whose growth is not validated against memory limits properly), i.e., we want to log an error if
+            // `memory_used - canister_history_memory_usage > memory_limit`.
+            // To avoid subtraction, we check for
+            // `memory_used > memory_limit + canister_history_memory_usage` instead.
+            if memory_used > memory_limit + canister_history_memory_usage {
                 return Err(format!(
-                "Invariant broken: Memory of canister {} exceeds the limit allowed: used {}, allowed {}",
-=======
-    pub fn check_invariants(&self, default_limit: NumBytes) -> Result<(), String> {
-        let memory_used = self.memory_usage();
-        let memory_limit = self.memory_limit(default_limit);
-        let canister_history_memory_usage = self.canister_history_memory_usage();
-
-        // We check if the memory usage exceeds the limit while ignoring the canister history memory usage
-        // (whose growth is not validated against memory limits properly), i.e., we want to log an error if
-        // `memory_used - canister_history_memory_usage > memory_limit`.
-        // To avoid subtraction, we check for
-        // `memory_used > memory_limit + canister_history_memory_usage` instead.
-        if memory_used > memory_limit + canister_history_memory_usage {
-            return Err(format!(
                 "Invariant broken: Memory of canister {} exceeds the limit allowed: used {}, allowed {}, canister history memory usage {}",
->>>>>>> a022d7c9
                 self.canister_id(),
                 memory_used,
                 memory_limit,
