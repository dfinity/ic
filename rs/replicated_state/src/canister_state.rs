pub mod execution_state;
pub(crate) mod queues;
pub mod system_state;
#[cfg(test)]
mod tests;

use crate::canister_state::queues::CanisterOutputQueuesIterator;
use crate::canister_state::system_state::{CanisterStatus, ExecutionTask, SystemState};
use crate::{InputQueueType, StateError};
pub use execution_state::{EmbedderCache, ExecutionState, ExportedFunctions, Global};
use ic_management_canister_types::{CanisterStatusType, LogVisibilityV2};
use ic_registry_subnet_type::SubnetType;
use ic_types::batch::TotalQueryStats;
use ic_types::methods::SystemMethod;
use ic_types::time::UNIX_EPOCH;
use ic_types::{
    messages::{CanisterMessage, Ingress, Request, RequestOrResponse, Response},
    methods::WasmMethod,
    AccumulatedPriority, CanisterId, CanisterLog, ComputeAllocation, ExecutionRound,
    MemoryAllocation, NumBytes, PrincipalId, Time,
};
use ic_types::{LongExecutionMode, NumInstructions};
use ic_validate_eq::ValidateEq;
use ic_validate_eq_derive::ValidateEq;
use phantom_newtype::AmountOf;
pub use queues::{CanisterQueues, DEFAULT_QUEUE_CAPACITY};
use std::collections::BTreeSet;
use std::convert::From;
use std::sync::Arc;
use std::time::Duration;

use self::execution_state::NextScheduledMethod;

#[derive(Clone, Eq, PartialEq, Debug, ValidateEq)]
/// State maintained by the scheduler.
pub struct SchedulerState {
    /// The last full round that a canister got the chance to execute. This
    /// means that the canister was given the first pulse in the round or
    /// consumed its input queue.
    pub last_full_execution_round: ExecutionRound,

    /// A canister's compute allocation. A higher compute allocation corresponds
    /// to higher priority in scheduling.
    pub compute_allocation: ComputeAllocation,

    /// Keeps the current priority of this canister, accumulated during the past
    /// rounds. In the scheduler analysis documentation, this value is the entry
    /// in the vector d that corresponds to this canister.
    pub accumulated_priority: AccumulatedPriority,

    /// Keeps the current priority credit of this Canister, accumulated during the
    /// long execution.
    ///
    /// During the long execution, the Canister is temporarily credited with priority
    /// to slightly boost the long execution priority. Only when the long execution
    /// is done, then the `accumulated_priority` is decreased by the `priority_credit`.
    pub priority_credit: AccumulatedPriority,

    /// Long execution mode: Opportunistic (default) or Prioritized
    pub long_execution_mode: LongExecutionMode,

    /// The amount of heap delta debit. The canister skips execution of update
    /// messages if this value is non-zero.
    pub heap_delta_debit: NumBytes,

    /// The amount of install_code instruction debit. The canister rejects
    /// install_code messages if this value is non-zero.
    pub install_code_debit: NumInstructions,

    /// The last time when the canister was charged for the resource allocations.
    ///
    /// Charging for compute and storage is done periodically, so this is
    /// needed to calculate how much time should be considered when charging
    /// occurs.
    pub time_of_last_allocation_charge: Time,

    /// Query statistics.
    ///
    /// As queries are executed in non-deterministic fashion state modifications are
    /// disallowed during the query call.
    /// Instead, each node collects statistics about query execution locally and periodically,
    /// once per "epoch", sends those to other machines as part of consensus blocks.
    /// At the end of an "epoch", each node deterministically aggregates all those partial
    /// query statistics received from consensus blocks and mutates these values.
    pub total_query_stats: TotalQueryStats,
}

impl Default for SchedulerState {
    fn default() -> Self {
        Self {
            last_full_execution_round: 0.into(),
            compute_allocation: ComputeAllocation::default(),
            accumulated_priority: AccumulatedPriority::default(),
            priority_credit: AccumulatedPriority::default(),
            long_execution_mode: LongExecutionMode::default(),
            heap_delta_debit: 0.into(),
            install_code_debit: 0.into(),
            time_of_last_allocation_charge: UNIX_EPOCH,
            total_query_stats: TotalQueryStats::default(),
        }
    }
}

impl SchedulerState {
    pub fn new(time: Time) -> Self {
        Self {
            time_of_last_allocation_charge: time,
            ..Default::default()
        }
    }
}

/// The full state of a single canister.
#[derive(Clone, PartialEq, Debug, ValidateEq)]
pub struct CanisterState {
    /// See `SystemState` for documentation.
    #[validate_eq(CompareWithValidateEq)]
    pub system_state: SystemState,

    /// See `ExecutionState` for documentation.
    ///
    /// This may or may not exist depending on whether or not the canister has
    /// an actual wasm module. A valid canister is not required to contain a
    /// Wasm module. Canisters without Wasm modules can exist as a store of
    /// ICP; temporarily when they are being upgraded, etc.
    #[validate_eq(CompareWithValidateEq)]
    pub execution_state: Option<ExecutionState>,

    /// See `SchedulerState` for documentation.
    #[validate_eq(CompareWithValidateEq)]
    pub scheduler_state: SchedulerState,
}

impl CanisterState {
    pub fn new(
        system_state: SystemState,
        execution_state: Option<ExecutionState>,
        scheduler_state: SchedulerState,
    ) -> Self {
        Self {
            system_state,
            execution_state,
            scheduler_state,
        }
    }

    /// Apply priority credit
    pub fn apply_priority_credit(&mut self) {
        self.scheduler_state.accumulated_priority -=
            std::mem::take(&mut self.scheduler_state.priority_credit);
    }

    pub fn canister_id(&self) -> CanisterId {
        self.system_state.canister_id()
    }

    pub fn controllers(&self) -> &BTreeSet<PrincipalId> {
        &self.system_state.controllers
    }

    pub fn log_visibility(&self) -> &LogVisibilityV2 {
        &self.system_state.log_visibility
    }

    /// Returns the difference in time since the canister was last charged for resource allocations.
    pub fn duration_since_last_allocation_charge(&self, current_time: Time) -> Duration {
        debug_assert!(
            current_time >= self.scheduler_state.time_of_last_allocation_charge,
            "Expect the time of the current batch to be >= the time of the previous batch"
        );

        Duration::from_nanos(
            current_time.as_nanos_since_unix_epoch().saturating_sub(
                self.scheduler_state
                    .time_of_last_allocation_charge
                    .as_nanos_since_unix_epoch(),
            ),
        )
    }

    pub fn new_local_snapshot_id(&mut self) -> u64 {
        self.system_state.new_local_snapshot_id()
    }

    /// See `SystemState::push_input` for documentation.
    ///
    /// The function is public as we push directly to the Canister state in
    /// `SchedulerImpl::induct_messages_on_same_subnet()`
    pub fn push_input(
        &mut self,
        msg: RequestOrResponse,
        subnet_available_memory: &mut i64,
        own_subnet_type: SubnetType,
        input_queue_type: InputQueueType,
    ) -> Result<(), (StateError, RequestOrResponse)> {
        self.system_state.push_input(
            msg,
            subnet_available_memory,
            own_subnet_type,
            input_queue_type,
        )
    }

    /// See `SystemState::pop_input` for documentation.
    ///
    /// The function is public as we pop directly from the Canister state in
    /// `SchedulerImpl::execute_canisters_on_thread()`
    pub fn pop_input(&mut self) -> Option<CanisterMessage> {
        self.system_state.pop_input()
    }

    /// See `SystemState::has_input` for documentation.
    pub fn has_input(&self) -> bool {
        self.system_state.has_input()
    }

    /// Returns what the canister is going to execute next.
    pub fn next_execution(&self) -> NextExecution {
        let next_task = self.system_state.task_queue.front();
        match (next_task, self.has_input()) {
            (None, false) => NextExecution::None,
            (None, true) => NextExecution::StartNew,
            (Some(ExecutionTask::Heartbeat), _) => NextExecution::StartNew,
            (Some(ExecutionTask::GlobalTimer), _) => NextExecution::StartNew,
            (Some(ExecutionTask::OnLowWasmMemory), _) => NextExecution::StartNew,
            (Some(ExecutionTask::AbortedExecution { .. }), _)
            | (Some(ExecutionTask::PausedExecution { .. }), _) => NextExecution::ContinueLong,
            (Some(ExecutionTask::AbortedInstallCode { .. }), _)
            | (Some(ExecutionTask::PausedInstallCode(..)), _) => NextExecution::ContinueInstallCode,
        }
    }

    /// Returns a reference to the next task in the task queue if any.
    pub fn next_task(&self) -> Option<&ExecutionTask> {
        self.system_state.task_queue.front()
    }

    /// Returns true if the canister has an aborted execution.
    pub fn has_aborted_execution(&self) -> bool {
        match self.system_state.task_queue.front() {
            Some(ExecutionTask::AbortedExecution { .. }) => true,
            None
            | Some(ExecutionTask::Heartbeat)
            | Some(ExecutionTask::GlobalTimer)
            | Some(ExecutionTask::OnLowWasmMemory)
            | Some(ExecutionTask::PausedExecution { .. })
            | Some(ExecutionTask::PausedInstallCode(..))
            | Some(ExecutionTask::AbortedInstallCode { .. }) => false,
        }
    }

    /// Returns true if the canister has a paused execution.
    pub fn has_paused_execution(&self) -> bool {
        match self.system_state.task_queue.front() {
            Some(ExecutionTask::PausedExecution { .. }) => true,
            None
            | Some(ExecutionTask::Heartbeat)
            | Some(ExecutionTask::GlobalTimer)
            | Some(ExecutionTask::OnLowWasmMemory)
            | Some(ExecutionTask::PausedInstallCode(..))
            | Some(ExecutionTask::AbortedExecution { .. })
            | Some(ExecutionTask::AbortedInstallCode { .. }) => false,
        }
    }

    /// Returns true if the canister has a paused install code.
    pub fn has_paused_install_code(&self) -> bool {
        match self.system_state.task_queue.front() {
            Some(ExecutionTask::PausedInstallCode(..)) => true,
            None
            | Some(ExecutionTask::Heartbeat)
            | Some(ExecutionTask::GlobalTimer)
            | Some(ExecutionTask::OnLowWasmMemory)
            | Some(ExecutionTask::PausedExecution { .. })
            | Some(ExecutionTask::AbortedExecution { .. })
            | Some(ExecutionTask::AbortedInstallCode { .. }) => false,
        }
    }

    /// Returns true if the canister has an aborted install code.
    pub fn has_aborted_install_code(&self) -> bool {
        match self.system_state.task_queue.front() {
            Some(ExecutionTask::AbortedInstallCode { .. }) => true,
            None
            | Some(ExecutionTask::Heartbeat)
            | Some(ExecutionTask::GlobalTimer)
            | Some(ExecutionTask::OnLowWasmMemory)
            | Some(ExecutionTask::PausedExecution { .. })
            | Some(ExecutionTask::PausedInstallCode(..))
            | Some(ExecutionTask::AbortedExecution { .. }) => false,
        }
    }

    /// Returns true if there is at least one message in the canister's output
    /// queues, false otherwise.
    pub fn has_output(&self) -> bool {
        self.system_state.queues().has_output()
    }

    /// See `SystemState::push_output_request` for documentation.
    pub fn push_output_request(
        &mut self,
        msg: Arc<Request>,
        time: Time,
    ) -> Result<(), (StateError, Arc<Request>)> {
        self.system_state.push_output_request(msg, time)
    }

    /// See `SystemState::push_output_response` for documentation.
    pub fn push_output_response(&mut self, msg: Arc<Response>) {
        self.system_state.push_output_response(msg)
    }

    /// Returns an iterator that loops over the canister's output queues,
    /// popping one message at a time from each in a round robin fashion. The
    /// iterator consumes all popped messages.
    pub fn output_into_iter(&mut self) -> CanisterOutputQueuesIterator {
        self.system_state.output_into_iter()
    }

    /// Unconditionally pushes an ingress message into the ingress pool of the
    /// canister.
    pub fn push_ingress(&mut self, msg: Ingress) {
        self.system_state.push_ingress(msg)
    }

    /// Inducts messages from the output queue to `self` into the input queue
    /// from `self` while respecting queue capacity and subnet's available
<<<<<<< HEAD
    /// guaranteed response memory.
=======
    /// guaranteed response memory (as given by the `subnet_available_memory` parameter).
>>>>>>> 82f3c5b0
    ///
    /// `subnet_available_memory` is updated to reflect the change in memory usage
    /// due to inducting any guaranteed response messages.
    pub fn induct_messages_to_self(
        &mut self,
        subnet_available_memory: &mut i64,
        own_subnet_type: SubnetType,
    ) {
        self.system_state
            .induct_messages_to_self(subnet_available_memory, own_subnet_type)
    }

    pub fn into_parts(self) -> (Option<ExecutionState>, SystemState, SchedulerState) {
        (
            self.execution_state,
            self.system_state,
            self.scheduler_state,
        )
    }

    /// Checks the constraints that a canister should always respect.
    /// These invariants will be verified at the end of each execution round.
    pub fn check_invariants(&self, default_limit: NumBytes) -> Result<(), String> {
        let memory_used = self.memory_usage();
        let memory_limit = self.memory_limit(default_limit);

        if memory_used > memory_limit {
            return Err(format!(
                "Invariant broken: Memory of canister {} exceeds the limit allowed: used {}, allowed {}",
                self.canister_id(),
                memory_used,
                memory_limit
            ));
        }

        self.system_state.check_invariants()
    }

    /// The amount of memory currently being used by the canister.
    ///
    /// This includes execution memory (heap, stable, globals, Wasm),
    /// canister history memory, wasm chunk storage and snapshots that
    /// belong to this canister.
    ///
    /// This amount is used to periodically charge the canister for the memory
    /// resources it consumes and can be used to calculate the canister's
    /// idle cycles burn rate and freezing threshold in cycles.
    pub fn memory_usage(&self) -> NumBytes {
        self.execution_memory_usage()
            + self.canister_history_memory_usage()
            + self.wasm_chunk_store_memory_usage()
            + self.system_state.snapshots_memory_usage
    }

    /// Returns the amount of execution memory (heap, stable, globals, Wasm)
    /// currently used by the canister in bytes.
    pub fn execution_memory_usage(&self) -> NumBytes {
        self.execution_state
            .as_ref()
            .map_or(NumBytes::from(0), |es| es.memory_usage())
    }

    /// Returns the amount memory used by or reserved for guaranteed response
    /// canister messages, in bytes.
    // TODO(MR-551) Rename this to make it clear that it's only for guaranteed
    // response messages.
    pub fn message_memory_usage(&self) -> NumBytes {
        self.system_state.guaranteed_response_message_memory_usage()
    }

    /// Returns the amount of memory used by canisters that have custom Wasm
    /// sections defined.
    pub fn wasm_custom_sections_memory_usage(&self) -> NumBytes {
        self.execution_state
            .as_ref()
            .map_or(NumBytes::from(0), |es| es.metadata.memory_usage())
    }

    /// Returns the amount of memory used by canister history in bytes.
    pub fn canister_history_memory_usage(&self) -> NumBytes {
        self.system_state.canister_history_memory_usage()
    }

    /// Returns the memory usage of the wasm chunk store in bytes.
    pub(super) fn wasm_chunk_store_memory_usage(&self) -> NumBytes {
        self.system_state.wasm_chunk_store.memory_usage()
    }

    /// Returns the snapshot size estimation in bytes based on the current canister's state.
    ///
    /// It represents the memory usage of a snapshot that would be created at the time of the call
    /// and would return a different value if the canister's state changes after the call.
    pub fn snapshot_size_bytes(&self) -> NumBytes {
        let execution_usage = self
            .execution_state
            .as_ref()
            .map_or(NumBytes::new(0), |execution_snapshot| {
                execution_snapshot.memory_usage()
            });

        execution_usage
            + self.wasm_chunk_store_memory_usage()
            + NumBytes::from(self.system_state.certified_data.len() as u64)
    }

    /// Sets the (transient) size in bytes of guaranteed responses from this
    /// canister routed into streams and not yet garbage collected.
    pub(super) fn set_stream_guaranteed_responses_size_bytes(&mut self, size_bytes: usize) {
        self.system_state
            .set_stream_guaranteed_responses_size_bytes(size_bytes);
    }

    /// Returns the current memory allocation of the canister.
    pub fn memory_allocation(&self) -> MemoryAllocation {
        self.system_state.memory_allocation
    }

    /// Returns the current Wasm memory threshold of the canister.
    pub fn wasm_memory_threshold(&self) -> NumBytes {
        self.system_state.wasm_memory_threshold
    }

    /// Returns the canister's memory limit: its reservation, if set; else the
    /// provided `default_limit`.
    pub fn memory_limit(&self, default_limit: NumBytes) -> NumBytes {
        match self.memory_allocation() {
            MemoryAllocation::Reserved(bytes) => bytes,
            MemoryAllocation::BestEffort => default_limit,
        }
    }

    /// Returns the Wasm memory limit from the canister settings.
    pub fn wasm_memory_limit(&self) -> Option<NumBytes> {
        self.system_state.wasm_memory_limit
    }

    /// Returns the current compute allocation for the canister.
    pub fn compute_allocation(&self) -> ComputeAllocation {
        self.scheduler_state.compute_allocation
    }

    /// Returns true if the canister exports the `canister_heartbeat` system
    /// method.
    pub fn exports_heartbeat_method(&self) -> bool {
        self.exports_method(&WasmMethod::System(SystemMethod::CanisterHeartbeat))
    }

    /// Returns true if the canister exports the `canister_global_timer`
    /// system method.
    pub fn exports_global_timer_method(&self) -> bool {
        self.exports_method(&WasmMethod::System(SystemMethod::CanisterGlobalTimer))
    }

    /// Returns true if the canister exports the `canister_on_low_wasm_memory`
    /// system method.
    pub fn exports_on_low_wasm_memory(&self) -> bool {
        self.exports_method(&WasmMethod::System(SystemMethod::CanisterOnLowWasmMemory))
    }

    /// Returns true if the canister exports the given Wasm method.
    pub fn exports_method(&self, method: &WasmMethod) -> bool {
        match &self.execution_state {
            Some(execution_state) => execution_state.exports_method(method),
            None => false,
        }
    }

    /// Returns the number of global variables in the Wasm module.
    pub fn num_wasm_globals(&self) -> usize {
        match &self.execution_state {
            Some(execution_state) => execution_state.num_wasm_globals(),
            None => 0,
        }
    }

    pub fn status(&self) -> CanisterStatusType {
        match self.system_state.status {
            CanisterStatus::Running { .. } => CanisterStatusType::Running,
            CanisterStatus::Stopping { .. } => CanisterStatusType::Stopping,
            CanisterStatus::Stopped { .. } => CanisterStatusType::Stopped,
        }
    }

    /// Returns next scheduled method.
    pub fn get_next_scheduled_method(&self) -> NextScheduledMethod {
        self.execution_state.as_ref().map_or_else(
            || NextScheduledMethod::Message,
            |execution_state| execution_state.next_scheduled_method,
        )
    }

    /// Increments next scheduled method.
    pub fn inc_next_scheduled_method(&mut self) {
        if let Some(execution_state) = self.execution_state.as_mut() {
            execution_state.next_scheduled_method.inc();
        }
    }

    /// Silently discards in-progress subnet messages being executed by the
    /// canister, in the second phase of a subnet split. This should only be called
    /// on canisters that have migrated to a new subnet (*subnet B*), which does not
    /// have a matching call context.
    ///
    /// The other subnet (which must be *subnet A'*), produces reject responses (for
    /// calls originating from canisters); and fails ingress messages (for calls
    /// originating from ingress messages); for the matching subnet calls. This is
    /// the only way to ensure consistency for messages that would otherwise be
    /// executing on one subnet, but for which a response may only be produced by
    /// another subnet.
    pub fn drop_in_progress_management_calls_after_split(&mut self) {
        // Destructure `self` in order for the compiler to enforce an explicit decision
        // whenever new fields are added.
        //
        // (!) DO NOT USE THE ".." WILDCARD, THIS SERVES THE SAME FUNCTION AS a `match`!
        let CanisterState {
            ref mut system_state,
            execution_state: _,
            scheduler_state: _,
        } = self;

        // Remove aborted install code task.
        system_state.task_queue.retain(|task| match task {
            ExecutionTask::AbortedInstallCode { .. } => false,
            ExecutionTask::Heartbeat
            | ExecutionTask::GlobalTimer
            | ExecutionTask::OnLowWasmMemory
            | ExecutionTask::PausedExecution { .. }
            | ExecutionTask::PausedInstallCode(_)
            | ExecutionTask::AbortedExecution { .. } => true,
        });

        // Roll back `Stopping` canister states to `Running` and drop all their stop
        // contexts (the calls corresponding to the dropped stop contexts will be
        // rejected by subnet A').
        match &system_state.status {
            CanisterStatus::Running { .. } | CanisterStatus::Stopped => {}
            CanisterStatus::Stopping {
                call_context_manager,
                ..
            } => {
                system_state.status = CanisterStatus::Running {
                    call_context_manager: call_context_manager.clone(),
                }
            }
        }
    }

    /// Appends the given log to the canister log.
    pub fn append_log(&mut self, other: &mut CanisterLog) {
        self.system_state.canister_log.append(other);
    }

    /// Clears the canister log.
    pub fn clear_log(&mut self) {
        self.system_state.canister_log.clear();
    }

    /// Sets the new canister log.
    pub fn set_log(&mut self, other: CanisterLog) {
        self.system_state.canister_log = other;
    }

    /// Returns the cumulative amount of heap delta represented by this canister's state.
    /// This is the amount that will need to be persisted during the next
    /// checkpoint and counts the delta since previous checkpoint.
    pub fn heap_delta(&self) -> NumBytes {
        self.execution_state
            .as_ref()
            .map_or(NumBytes::from(0), |es| es.heap_delta())
            + self.system_state.wasm_chunk_store.heap_delta()
    }
}

/// The result of `next_execution()` function.
/// Describes what the canister is going to execute next:
/// - `None`: the canister is idle.
/// - `StartNew`: the canister has a message or heartbeat to execute.
/// - `ContinueLong`: the canister has a long-running execution and will
///   continue it.
/// - `ContinueInstallCode`: the canister has a long-running execution of
///   `install_code` subnet message and will continue it.
#[derive(Copy, Clone, Eq, PartialEq, Debug)]
pub enum NextExecution {
    None,
    StartNew,
    ContinueLong,
    ContinueInstallCode,
}

pub struct NumWasmPagesTag;
/// Count of number of Wasm Pages (which can be of different size than host
/// page).
pub type NumWasmPages = AmountOf<NumWasmPagesTag, usize>;

pub const WASM_PAGE_SIZE_IN_BYTES: usize = 64 * 1024; // 64KB

pub fn num_bytes_try_from(pages: NumWasmPages) -> Result<NumBytes, String> {
    let (bytes, overflow) = pages.get().overflowing_mul(WASM_PAGE_SIZE_IN_BYTES);
    if overflow {
        return Err("Could not convert from wasm pages to number of bytes".to_string());
    }
    Ok(NumBytes::from(bytes as u64))
}

pub mod testing {
    pub use super::queues::testing::{new_canister_output_queues_for_test, CanisterQueuesTesting};
}<|MERGE_RESOLUTION|>--- conflicted
+++ resolved
@@ -326,11 +326,7 @@
 
     /// Inducts messages from the output queue to `self` into the input queue
     /// from `self` while respecting queue capacity and subnet's available
-<<<<<<< HEAD
-    /// guaranteed response memory.
-=======
     /// guaranteed response memory (as given by the `subnet_available_memory` parameter).
->>>>>>> 82f3c5b0
     ///
     /// `subnet_available_memory` is updated to reflect the change in memory usage
     /// due to inducting any guaranteed response messages.
