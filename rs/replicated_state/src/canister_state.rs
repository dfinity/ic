--- conflicted
+++ resolved
@@ -596,14 +596,6 @@
         system_state.drop_in_progress_management_calls_after_split();
     }
 
-<<<<<<< HEAD
-    /// Appends the given log to the canister log.
-    pub fn append_log(&mut self, other: &mut CanisterLog) {
-        self.system_state.canister_log.append_delta_log(other);
-    }
-
-=======
->>>>>>> d3a5cab0
     /// Clears the canister log.
     pub fn clear_log(&mut self) {
         self.system_state.canister_log.clear();
