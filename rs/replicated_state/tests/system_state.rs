--- conflicted
+++ resolved
@@ -410,8 +410,6 @@
         0,
         fixture.system_state.queues().output_queues_message_count()
     );
-<<<<<<< HEAD
-=======
 }
 
 /// Induct a message to self for a callback that has already been closed.
@@ -460,7 +458,6 @@
     assert!(!queues.has_output());
     assert_eq!(0, queues.input_queues_reserved_slots());
     assert_eq!(0, queues.output_queues_reserved_slots());
->>>>>>> bef38d07
 }
 
 /// Simulates an outbound call with the given deadline, by registering a
