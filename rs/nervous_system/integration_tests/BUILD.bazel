--- conflicted
+++ resolved
@@ -6,32 +6,21 @@
 # See rs/nervous_system/feature_test.md
 BASE_DEPENDENCIES = [
     # Keep sorted.
-<<<<<<< HEAD
     "//rs/ledger_suite/common/ledger_core",
     "//rs/ledger_suite/icp:icp_ledger",
     "//rs/ledger_suite/icrc1",
     "//rs/ledger_suite/icrc1/index-ng",
     "//rs/ledger_suite/icrc1/tokens_u64",
-=======
     "//rs/nervous_system/agent",
->>>>>>> f6bd2c57
     "//rs/nervous_system/clients",
     "//rs/nervous_system/common",
     "//rs/nervous_system/proto",
     "//rs/nervous_system/root",
     "//rs/nns/common",
-<<<<<<< HEAD
-=======
     "//rs/nns/governance/api",
     "//rs/nns/sns-wasm",
-    "//rs/rosetta-api/icp_ledger",
-    "//rs/rosetta-api/icrc1",
-    "//rs/rosetta-api/icrc1/index-ng",
-    "//rs/rosetta-api/icrc1/tokens_u64",
-    "//rs/rosetta-api/ledger_core",
     "//rs/sns/governance",
     "//rs/sns/init",
->>>>>>> f6bd2c57
     "//rs/sns/root",
     "//rs/sns/swap",
     "//rs/test_utilities/load_wasm",
