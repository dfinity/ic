--- conflicted
+++ resolved
@@ -1,11 +1,7 @@
 use candid::{Encode, Nat};
 use canister_test::Wasm;
-<<<<<<< HEAD
-use ic_base_types::{CanisterId, PrincipalId};
+use ic_base_types::{CanisterId, PrincipalId, SubnetId};
 use ic_crypto_sha2::Sha256;
-=======
-use ic_base_types::{CanisterId, PrincipalId, SubnetId};
->>>>>>> f6b4883f
 use ic_nervous_system_agent::{pocketic_impl::PocketIcAgent, sns::Sns, CallCanisters};
 use ic_nervous_system_common::{
     ledger::compute_distribution_subaccount_bytes, E8, ONE_MONTH_SECONDS,
@@ -17,12 +13,8 @@
         load_registry_mutations, nns, sns, sns::governance::propose_and_wait, NnsInstaller,
     },
 };
-<<<<<<< HEAD
-use ic_nns_constants::LEDGER_CANISTER_ID;
+use ic_nns_constants::{CYCLES_MINTING_CANISTER_ID, GOVERNANCE_CANISTER_ID, LEDGER_CANISTER_ID};
 use ic_nns_test_utils::common::modify_wasm_bytes;
-=======
-use ic_nns_constants::{CYCLES_MINTING_CANISTER_ID, GOVERNANCE_CANISTER_ID, LEDGER_CANISTER_ID};
->>>>>>> f6b4883f
 use ic_sns_cli::{
     neuron_id_to_candid_subaccount::ParsedSnsNeuron,
     register_extension,
@@ -30,12 +22,8 @@
 };
 use ic_sns_governance::governance::TREASURY_SUBACCOUNT_NONCE;
 use ic_sns_governance_api::pb::v1::{
-<<<<<<< HEAD
     proposal::Action, ExecuteExtensionOperation, ExtensionOperationArg, ExtensionUpgradeArg,
     PreciseValue, Proposal, UpgradeExtension, Wasm as ApiWasm,
-=======
-    proposal::Action, ExecuteExtensionOperation, ExtensionOperationArg, PreciseValue, Proposal,
->>>>>>> f6b4883f
 };
 use ic_sns_swap::pb::v1::Lifecycle;
 use icp_ledger::{Tokens, DEFAULT_TRANSFER_FEE};
@@ -601,7 +589,6 @@
     Ok(())
 }
 
-<<<<<<< HEAD
 #[tokio::test]
 async fn test_upgrade_extension() {
     println!("🚀 Starting UpgradeExtension integration test...");
@@ -797,7 +784,8 @@
         extension_canister_status.module_hash,
         Some(adaptor_v2.sha256_hash().to_vec())
     );
-=======
+}
+
 /// Add the "fiduciary" subnet type to CMC by impersonating Governance
 async fn add_fiduciary_subnet_type(pocket_ic: &PocketIc) {
     #[derive(candid::CandidType)]
@@ -859,5 +847,4 @@
         ),
         Err(e) => panic!("Failed to register fiduciary subnet with CMC: {:?}", e),
     }
->>>>>>> f6b4883f
 }