use candid::Principal;
use candid::{Encode, Nat};
use canister_test::Wasm;
use ic_base_types::{CanisterId, PrincipalId, SubnetId};
<<<<<<< HEAD

=======
use ic_nervous_system_agent::sns::governance::{ProposalSubmissionError, SubmittedProposal};
>>>>>>> d18b8275
use ic_nervous_system_agent::{pocketic_impl::PocketIcAgent, sns::Sns, CallCanisters};
use ic_nervous_system_common::{
    ledger::compute_distribution_subaccount_bytes, E8, ONE_MONTH_SECONDS,
};
use ic_nervous_system_integration_tests::{
    create_service_nervous_system_builder::CreateServiceNervousSystemBuilder,
    pocket_ic_helpers::{
        add_wasms_to_sns_wasm, cycles_ledger, install_canister_with_controllers,
        load_registry_mutations, nns, sns, sns::governance::propose_and_wait, NnsInstaller,
    },
};
use ic_nns_constants::{CYCLES_MINTING_CANISTER_ID, GOVERNANCE_CANISTER_ID, LEDGER_CANISTER_ID};
use ic_nns_test_utils::common::modify_wasm_bytes;
use ic_sns_cli::{
    neuron_id_to_candid_subaccount::ParsedSnsNeuron,
    register_extension,
    register_extension::{RegisterExtensionArgs, RegisterExtensionInfo},
};
use ic_sns_governance::{
    governance::TREASURY_SUBACCOUNT_NONCE,
    pb::v1::{AddAllowedExtensionRequest, ExtensionSpec},
};
use ic_sns_governance_api::pb::v1::{
<<<<<<< HEAD
    proposal::Action, ExecuteExtensionOperation, ExtensionOperationArg, ExtensionUpgradeArg,
    PreciseValue, Proposal, UpgradeExtension, Wasm as ApiWasm,
=======
    governance_error, ChunkedCanisterWasm, ExtensionInit, GovernanceError, NeuronId,
    RegisterExtension,
};
use ic_sns_governance_api::pb::v1::{
    proposal::Action, ExecuteExtensionOperation, ExtensionOperationArg, PreciseValue, Proposal,
>>>>>>> d18b8275
};
use ic_sns_swap::pb::v1::Lifecycle;
use ic_test_utilities::universal_canister::get_universal_canister_wasm;
use ic_test_utilities::universal_canister::get_universal_canister_wasm_sha256;
use icp_ledger::{Tokens, DEFAULT_TRANSFER_FEE};
use icrc_ledger_types::{icrc::generic_value::Value, icrc1::account::Account};
use maplit::btreemap;
use pocket_ic::{nonblocking::PocketIc, PocketIcBuilder};
use pretty_assertions::assert_eq;
use sns_treasury_manager::{Asset, AuditTrailRequest, BalanceBook, BalancesRequest};
use std::{path::PathBuf, str::FromStr, time::Duration};
use tempfile::TempDir;
use url::Url;

mod src {
    pub use ic_nns_governance_api::create_service_nervous_system::{
        initial_token_distribution::{
            developer_distribution::NeuronDistribution, DeveloperDistribution, SwapDistribution,
            TreasuryDistribution,
        },
        InitialTokenDistribution,
    };
} // end mod src

const ICP_FEE: u64 = DEFAULT_TRANSFER_FEE.get_e8s();
const SNS_FEE: u64 = 11143;

#[tokio::test]
async fn test_treasury_manager() {
    do_test_treasury_manager().await
}

<<<<<<< HEAD
async fn do_test_treasury_manager() {
    let state_dir = TempDir::new().unwrap();
    let state_dir = state_dir.path().to_path_buf();

    let pocket_ic = PocketIcBuilder::new()
        .with_state_dir(state_dir.clone())
        .with_nns_subnet()
        .with_sns_subnet()
        .with_ii_subnet()
        .with_fiduciary_subnet()
        .build_async()
        .await;

    let topology = pocket_ic.topology().await;
    let _sns_subnet_id = topology.get_sns().unwrap();

    let fiduciary_subnet_id = topology.get_fiduciary().unwrap();

    println!(">>> Fiduciary subnet ID: {}", fiduciary_subnet_id);

    // Step 0: Prepare the world.

    // Step 0.0: Install the NNS WASMs built from the working copy.
    {
        let registry_proto_path = state_dir.join("registry.proto");
        let initial_mutations = load_registry_mutations(registry_proto_path);

        let mut nns_installer = NnsInstaller::default();
        nns_installer
            .with_current_nns_canister_versions()
            .with_test_governance_canister()
            .with_cycles_minting_canister()
            .with_cycles_ledger()
            .with_custom_registry_mutations(vec![initial_mutations]);
        nns_installer.install(&pocket_ic).await;
    }

    add_fiduciary_subnet_type(&pocket_ic).await;
    add_fiduciary_subnet_to_cmc(
        &pocket_ic,
        SubnetId::from(PrincipalId::from(fiduciary_subnet_id)),
    )
    .await;

    let sns = deploy_sns(&pocket_ic, false).await;

    setup_allowed_extension_specs(&pocket_ic, sns.governance.canister_id).await;

    // Install KongSwap
    let _kong_backend_canister_id = {
        let wasm_path = std::env::var("KONG_BACKEND_CANISTER_WASM_PATH")
            .expect("KONG_BACKEND_CANISTER_WASM_PATH must be set.");

        let kong_backend_wasm = Wasm::from_file(wasm_path);

        let controllers = vec![PrincipalId::new_user_test_id(42)];

        // Canister ID from the mainnet.
        // See https://dashboard.internetcomputer.org/canister/2ipq2-uqaaa-aaaar-qailq-cai
        let canister_id = CanisterId::try_from_principal_id(
            PrincipalId::from_str("2ipq2-uqaaa-aaaar-qailq-cai").unwrap(),
        )
        .unwrap();

        install_canister_with_controllers(
            &pocket_ic,
            "KongSwap Backend Canister",
            canister_id,
            vec![],
            kong_backend_wasm,
            controllers,
        )
        .await;
=======
#[tokio::test]
async fn test_existing_extension_wasm_rejected() {
    run_existing_extension_wasm_rejected_test().await
}
>>>>>>> d18b8275

async fn test_treasury_manager() {
    let state_dir = TempDir::new().unwrap().path().to_path_buf();

    let World {
        pocket_ic,
        fiduciary_subnet_id,
        sns,
        sns_root_canister_id,
        initial_treasury_allocation_icp_e8s,
        initial_treasury_allocation_sns_e8s,
        neuron_id,
        sender,
        sns_ledger_canister_id,
        initial_icp_balance_e8s,
        initial_sns_balance_e8s,
    } = prepare_the_world(state_dir).await;

    let sns_token = Asset::Token {
        symbol: "Kanye".to_string(),
        ledger_canister_id: sns_ledger_canister_id.get().0,
        ledger_fee_decimals: Nat::from(SNS_FEE),
    };

    let icp_token = Asset::Token {
        symbol: "ICP".to_string(),
        ledger_canister_id: LEDGER_CANISTER_ID.get().0,
        ledger_fee_decimals: Nat::from(ICP_FEE),
    };

    let topup_treasury_allocation_icp_e8s = 50 * E8;
    // This cannot be 100, b/c there will be slightly less than 200 left in the treasury at the point where this is called.
    let topup_treasury_allocation_sns_e8s = 99 * E8;

<<<<<<< HEAD
    let (neuron_id, sender) = sns::governance::find_neuron_with_majority_voting_power(
        &pocket_ic,
        sns.governance.canister_id,
    )
    .await
    .expect("cannot find SNS neuron with dissolve delay over 6 months.");

=======
>>>>>>> d18b8275
    let extension_canister_id = {
        let agent = PocketIcAgent::new(&pocket_ic, sender);

        let wasm_path = std::env::var("KONGSWAP_ADAPTOR_CANISTER_WASM_PATH")
            .expect("KONGSWAP_ADAPTOR_CANISTER_WASM_PATH must be set.");

        let wasm_path = PathBuf::from(wasm_path);

        let icp = Tokens::from_tokens(10).unwrap();
        cycles_ledger::mint_icp_and_convert_to_cycles(&pocket_ic, sender, icp).await;

        let RegisterExtensionInfo {
            proposal_id,
            extension_canister_id,
            wasm_module_hash: _,
        } = register_extension::exec(
            RegisterExtensionArgs {
                sns_neuron_id: Some(ParsedSnsNeuron(neuron_id.clone())),
                sns_root_canister_id,
                subnet_id: Some(PrincipalId(fiduciary_subnet_id)),
                wasm_path,
                proposal_url: Url::try_from("https://example.com").unwrap(),
                summary: "Register KongSwap Adaptor".to_string(),
                extension_init: make_deposit_allowances(
                    initial_treasury_allocation_icp_e8s,
                    initial_treasury_allocation_sns_e8s,
                ),
            },
            &agent,
        )
        .await
        .unwrap();

        for _ in 0..100 {
            pocket_ic.tick().await;
            pocket_ic.advance_time(Duration::from_secs(1)).await;
        }

        let proposal_id = proposal_id.unwrap();

        sns::governance::wait_for_proposal_execution(
            &pocket_ic,
            sns.governance.canister_id,
            proposal_id,
        )
        .await
        .unwrap();

        extension_canister_id.get()
    };

    let treasury_sns_account = sns_treasury_manager::Account {
        owner: sns.governance.canister_id.0,
        subaccount: Some(compute_distribution_subaccount_bytes(
            sns.governance.canister_id,
            TREASURY_SUBACCOUNT_NONCE,
        )),
    };

    let treasury_icp_account = sns_treasury_manager::Account {
        owner: sns.governance.canister_id.0,
        subaccount: None,
    };

    let empty_sns_balance_book = BalanceBook::empty()
        .with_treasury_owner(treasury_sns_account, "DAO Treasury".to_string())
        .with_treasury_manager(
            sns_treasury_manager::Account {
                owner: extension_canister_id.0,
                subaccount: None,
            },
            format!("KongSwapAdaptor({})", extension_canister_id),
        )
        .with_external_custodian(None, None)
        .with_fee_collector(None, None)
        .with_payees(None, None)
        .with_payers(None, None)
        .with_suspense(None);

    let empty_icp_balance_book = BalanceBook::empty()
        .with_treasury_owner(treasury_icp_account, "DAO Treasury".to_string())
        .with_treasury_manager(
            sns_treasury_manager::Account {
                owner: extension_canister_id.0,
                subaccount: None,
            },
            format!("KongSwapAdaptor({})", extension_canister_id),
        )
        .with_external_custodian(None, None)
        .with_fee_collector(None, None)
        .with_payees(None, None)
        .with_payers(None, None)
        .with_suspense(None);

    for _ in 0..100 {
        pocket_ic.tick().await;
        pocket_ic.advance_time(Duration::from_secs(1)).await;
    }

    validate_treasury_balances(
        "After registering KongSwapAdaptor",
        &sns,
        &pocket_ic,
        initial_icp_balance_e8s - initial_treasury_allocation_icp_e8s,
        initial_sns_balance_e8s - initial_treasury_allocation_sns_e8s,
    )
    .await
    .unwrap();

    {
        let request = BalancesRequest {};
        let response = pocket_ic
            .call(extension_canister_id, request)
            .await
            .unwrap()
            .unwrap();

        assert_eq!(
            response.asset_to_balances,
            Some(btreemap! {
                sns_token.clone() => empty_sns_balance_book.clone()
                    .external_custodian(initial_treasury_allocation_sns_e8s - 4 * SNS_FEE)
                    .fee_collector(2 * SNS_FEE),
                icp_token.clone() => empty_icp_balance_book.clone()
                    .external_custodian(initial_treasury_allocation_icp_e8s - 4 * ICP_FEE)
                    .fee_collector(2 * ICP_FEE),
            }),
        );
    }

    // Wait for the KongSwap Adaptor to be ready for the next operation.
    //
    // This should be less than 1 hour to avoid hitting the next periodic task.
    for _ in 0..150 {
        pocket_ic.tick().await;
        pocket_ic.advance_time(Duration::from_secs(20)).await;
    }

    // Testing the top-up deposit operation.
    {
        let proposal = Proposal {
            title: "Test top-up deposit".to_string(),
            summary: "test".to_string(),
            url: "https://example.com".to_string(),
            action: Some(Action::ExecuteExtensionOperation(
                ExecuteExtensionOperation {
                    extension_canister_id: Some(extension_canister_id),
                    operation_name: Some("deposit".to_string()),
                    operation_arg: Some(ExtensionOperationArg {
                        value: make_deposit_allowances(
                            topup_treasury_allocation_icp_e8s,
                            topup_treasury_allocation_sns_e8s,
                        ),
                    }),
                },
            )),
        };

        let proposal_data = propose_and_wait(
            &pocket_ic,
            sns.governance.canister_id,
            sender,
            neuron_id.clone(),
            proposal.clone(),
        )
        .await
        .unwrap();

        assert_eq!(proposal_data.failure_reason, None);
        assert!(proposal_data.executed_timestamp_seconds > 0);
    }

    // Wait for the KongSwap Adaptor to be ready for the next operation.
    //
    // This should be less than 1 hour to avoid hitting the next periodic task.
    for _ in 0..100 {
        pocket_ic.tick().await;
        pocket_ic.advance_time(Duration::from_secs(35)).await;
    }

    // Testing the withdraw operation.
    {
        let proposal = Proposal {
            title: "Test withdraw".to_string(),
            summary: "test".to_string(),
            url: "https://example.com".to_string(),
            action: Some(Action::ExecuteExtensionOperation(
                ExecuteExtensionOperation {
                    extension_canister_id: Some(extension_canister_id),
                    operation_name: Some("withdraw".to_string()),
                    operation_arg: Some(ExtensionOperationArg { value: None }),
                },
            )),
        };

        let proposal_data = propose_and_wait(
            &pocket_ic,
            sns.governance.canister_id,
            sender,
            neuron_id.clone(),
            proposal.clone(),
        )
        .await
        .unwrap();

        assert_eq!(proposal_data.failure_reason, None);
        assert!(proposal_data.executed_timestamp_seconds > 0);

        {
            let request = AuditTrailRequest {};
            let response = pocket_ic
                .call(extension_canister_id, request)
                .await
                .unwrap();

            println!(">>> AuditTrail: {:#?}", response);
        }

        let expected_sns_fee_collector = 6 * SNS_FEE;
        let expected_icp_fee_collector = 7 * ICP_FEE;

        // As during deposits and intialisation, an approval and a transfer fee is also paid.
        // Hence, the value reached the treasury manager is 2 * FEE less than the value in the proposal.
        let num_deposits = 2;
        let expected_fees_sns_e8s = expected_sns_fee_collector + num_deposits * 2 * SNS_FEE;
        let expected_fees_icp_e8s = expected_icp_fee_collector + num_deposits * 2 * ICP_FEE;

        let treasury_allocation_sns_e8s = initial_treasury_allocation_sns_e8s
            + topup_treasury_allocation_sns_e8s
            - expected_fees_sns_e8s;
        let treasury_allocation_icp_e8s = initial_treasury_allocation_icp_e8s
            + topup_treasury_allocation_icp_e8s
            - expected_fees_icp_e8s;

        let response = pocket_ic
            .call(extension_canister_id, BalancesRequest {})
            .await
            .unwrap()
            .unwrap();

        assert_eq!(
            response.asset_to_balances,
            Some(btreemap! {
                sns_token => empty_sns_balance_book
                    .clone()
                    .treasury_owner(treasury_allocation_sns_e8s)
                    .fee_collector(expected_sns_fee_collector),
                icp_token => empty_icp_balance_book
                    .clone()
                    .treasury_owner(treasury_allocation_icp_e8s)
                    .fee_collector(expected_icp_fee_collector),
            }),
        );
    };

    validate_treasury_balances(
        "After withdrawing.",
        &sns,
        &pocket_ic,
        initial_icp_balance_e8s - 11 * ICP_FEE,
        initial_sns_balance_e8s - 10 * SNS_FEE,
    )
    .await
    .unwrap();

    // let audit_trail = adaptor_canister_id.audit_trail();
    // println!("{:#?}", audit_trail.transactions());

    // dbg_print_block(&pocket_ic, sns_ledger_canister_id, 0).await;
    // dbg_print_block(&pocket_ic, sns_ledger_canister_id, 1).await;
    // dbg_print_block(&pocket_ic, sns_ledger_canister_id, 2).await;
    // dbg_print_block(&pocket_ic, sns_ledger_canister_id, 3).await;
    // dbg_print_block(&pocket_ic, sns_ledger_canister_id, 4).await;

    // panic!("  Directed by\nROBERT B. WEIDE.");
}

async fn run_existing_extension_wasm_rejected_test() {
    let state_dir = TempDir::new().unwrap().path().to_path_buf();

    let World {
        pocket_ic,
        fiduciary_subnet_id,
        sns,
        sns_root_canister_id,
        initial_treasury_allocation_icp_e8s,
        initial_treasury_allocation_sns_e8s,
        neuron_id,
        sender,

        // Unused in this scenario
        sns_ledger_canister_id: _,
        initial_icp_balance_e8s: _,
        initial_sns_balance_e8s: _,
    } = prepare_the_world(state_dir).await;

    let agent = PocketIcAgent::new(&pocket_ic, sender);

    let wasm_path = std::env::var("KONGSWAP_ADAPTOR_CANISTER_WASM_PATH")
        .expect("KONGSWAP_ADAPTOR_CANISTER_WASM_PATH must be set.");

    let wasm_path = PathBuf::from(wasm_path);

    let icp = Tokens::from_tokens(10).unwrap();
    cycles_ledger::mint_icp_and_convert_to_cycles(&pocket_ic, sender, icp).await;

    let proposal_url = Url::try_from("https://example.com").unwrap();
    let summary = "Register KongSwap Adaptor".to_string();
    let extension_init = make_deposit_allowances(
        initial_treasury_allocation_icp_e8s,
        initial_treasury_allocation_sns_e8s,
    );

    let RegisterExtensionInfo {
        proposal_id: _,
        extension_canister_id,
        wasm_module_hash,
    } = register_extension::exec(
        RegisterExtensionArgs {
            // Not setting the neuron is important, since we don't want to submit the proposal right away.
            sns_neuron_id: None,
            sns_root_canister_id,
            subnet_id: Some(PrincipalId(fiduciary_subnet_id)),
            wasm_path,
            proposal_url: proposal_url.clone(),
            summary: summary.clone(),
            extension_init: extension_init.clone(),
        },
        &agent,
    )
    .await
    .unwrap();

    // Ensure there is some code already installed onto the extension canister before we try
    // to register it with the SNS.
    pocket_ic
        .install_canister(
            extension_canister_id.into(),
            get_universal_canister_wasm(),
            vec![],
            Some(sender.0),
        )
        .await;

    // Now, we're ready to submit the proposal to register an extension.
    let proposal = Proposal {
        title: format!(
            "Register SNS extension canister {}",
            extension_canister_id.get()
        ),
        summary,
        url: proposal_url.to_string(),
        action: Some(Action::RegisterExtension(RegisterExtension {
            chunked_canister_wasm: Some(ChunkedCanisterWasm {
                store_canister_id: Some(extension_canister_id.get()),
                // Simplification for this test: Assume the Wasm fits into one chunk.
                chunk_hashes_list: vec![wasm_module_hash.clone()],
                wasm_module_hash,
            }),
            extension_init: Some(ExtensionInit {
                value: extension_init,
            }),
        })),
    };

    let result: Result<SubmittedProposal, ProposalSubmissionError> = sns
        .governance
        .submit_proposal(&agent, neuron_id, proposal)
        .await
        .unwrap()
        .try_into();

    assert_eq!(
        result.unwrap_err(),
        ProposalSubmissionError::GovernanceError(GovernanceError {
            error_type: governance_error::ErrorType::InvalidProposal as i32,
            error_message: format!(
                "1 defects in Proposal:\nExtension canister {} already has code installed (module hash {}).",
                extension_canister_id,
                hex::encode(get_universal_canister_wasm_sha256())
            )
        })
    );
}

#[allow(unused)]
async fn dbg_print_block(pocket_ic: &PocketIc, ledger_canister_id: PrincipalId, block_index: u64) {
    let block = sns::ledger::get_all_blocks(pocket_ic, ledger_canister_id, block_index, 1).await;

    let Value::Map(block_details) = block.blocks[0].clone() else {
        panic!("Expected a block with details, got: {:?}", block.blocks[0]);
    };

    let Value::Map(tx_details) = block_details.get("tx").unwrap() else {
        panic!(
            "Expected a transaction in the block details, got: {:?}",
            block_details.get("tx")
        );
    };

    let from = tx_details.get("from");
    let to = tx_details.get("to");
    let spender = tx_details.get("spender");
    let amt = tx_details.get("amt").unwrap();
    let op = tx_details.get("op").unwrap();

    println!("SNS Ledger block {} details.", block_index);
    println!("    amt = {:?}", amt);
    println!("     op = {:?}", op);
    println!("   from = {:?}", from);
    println!("     to = {:?}", to);
    println!("spender = {:?}", spender);
}

async fn deploy_sns(pocket_ic: &PocketIc, with_mainnet_sns_canisters: bool) -> Sns {
    use ic_nervous_system_proto::pb::v1::{self as pb};

    add_wasms_to_sns_wasm(pocket_ic, with_mainnet_sns_canisters)
        .await
        .unwrap();

    let mut create_service_nervous_system = CreateServiceNervousSystemBuilder::default().build();
    create_service_nervous_system.initial_token_distribution =
        Some(src::InitialTokenDistribution {
            developer_distribution: Some(src::DeveloperDistribution {
                developer_neurons: vec![src::NeuronDistribution {
                    controller: Some(PrincipalId::new_user_test_id(830947)),
                    dissolve_delay: Some(pb::Duration {
                        seconds: Some(ONE_MONTH_SECONDS * 6),
                    }),
                    memo: Some(763535),
                    stake: Some(pb::Tokens { e8s: Some(756575) }),
                    vesting_period: Some(pb::Duration { seconds: Some(0) }),
                }],
            }),
            treasury_distribution: Some(src::TreasuryDistribution {
                total: Some(pb::Tokens {
                    e8s: Some(400 * E8),
                }),
            }),
            swap_distribution: Some(src::SwapDistribution {
                total: Some(pb::Tokens {
                    e8s: Some(1_840_880_000),
                }),
            }),
        });

    let swap_parameters = create_service_nervous_system
        .swap_parameters
        .clone()
        .unwrap();

    let sns_instance_label = "1";
    let (sns, _) = nns::governance::propose_to_deploy_sns_and_wait(
        pocket_ic,
        create_service_nervous_system,
        sns_instance_label,
    )
    .await;

    sns::swap::await_swap_lifecycle(pocket_ic, sns.swap.canister_id, Lifecycle::Open)
        .await
        .unwrap();
    sns::swap::smoke_test_participate_and_finalize(
        pocket_ic,
        sns.swap.canister_id,
        swap_parameters,
    )
    .await;

    sns
}

async fn validate_treasury_balances(
    lebel: &str,
    sns: &Sns,
    pocket_ic: &PocketIc,
    icp_balance_e8s: u64,
    sns_balance_e8s: u64,
) -> Result<(), String> {
    let sns_treasury_subaccount = compute_distribution_subaccount_bytes(
        sns.governance.canister_id,
        TREASURY_SUBACCOUNT_NONCE,
    );

    let owner = sns.governance.canister_id.0;

    for (token_name, ledger_canister_id, subaccount, expected_balance_e8s) in [
        ("ICP", LEDGER_CANISTER_ID.get(), None, icp_balance_e8s),
        (
            "SNS",
            sns.ledger.canister_id,
            Some(sns_treasury_subaccount),
            sns_balance_e8s,
        ),
    ] {
        let account = Account { owner, subaccount };

        let observed_balance_e8s =
            sns::ledger::icrc1_balance_of(pocket_ic, ledger_canister_id, account).await;

        let expected_balance_e8s = Nat::from(expected_balance_e8s);

        if observed_balance_e8s != expected_balance_e8s {
            return Err(format!(
                "[{}] Expected treasury {} balance of {}, got {}.",
                lebel, token_name, expected_balance_e8s, observed_balance_e8s
            ));
        }
    }

    Ok(())
}

<<<<<<< HEAD
#[tokio::test]
async fn test_upgrade_extension() {
    println!("🚀 Starting UpgradeExtension integration test...");

    let state_dir = TempDir::new().unwrap();
    let state_dir = state_dir.path().to_path_buf();

    let pocket_ic = PocketIcBuilder::new()
        .with_state_dir(state_dir.clone())
        .with_nns_subnet()
        .with_sns_subnet()
        .with_ii_subnet()
        .with_fiduciary_subnet()
        .build_async()
        .await;

    let topology = pocket_ic.topology().await;
    let fiduciary_subnet_id = topology.get_fiduciary().unwrap();

    // Step 1: Install NNS
    {
        let registry_proto_path = state_dir.join("registry.proto");
        let initial_mutations = load_registry_mutations(registry_proto_path);

        let mut nns_installer = NnsInstaller::default();
        nns_installer
            .with_current_nns_canister_versions()
            .with_test_governance_canister()
            .with_cycles_minting_canister()
            .with_cycles_ledger()
            .with_custom_registry_mutations(vec![initial_mutations]);
        nns_installer.install(&pocket_ic).await;
    }

    add_fiduciary_subnet_type(&pocket_ic).await;
    add_fiduciary_subnet_to_cmc(
        &pocket_ic,
        SubnetId::from(PrincipalId::from(fiduciary_subnet_id)),
    )
    .await;

    // Step 2: Deploy SNS
    let sns = deploy_sns(&pocket_ic, false).await;
    setup_allowed_extension_specs(&pocket_ic, sns.governance.canister_id).await;

    let _sns_ledger_canister_id =
        CanisterId::try_from_principal_id(sns.ledger.canister_id).unwrap();
    let sns_root_canister_id = CanisterId::try_from_principal_id(sns.root.canister_id).unwrap();

    println!("📦 Installing KongSwap v1 extension...");

    // Install KongSwap
    let _kong_backend_canister_id = {
        let wasm_path = std::env::var("KONG_BACKEND_CANISTER_WASM_PATH")
            .expect("KONG_BACKEND_CANISTER_WASM_PATH must be set.");

        let kong_backend_wasm = Wasm::from_file(wasm_path);

        let controllers = vec![PrincipalId::new_user_test_id(42)];

        // Canister ID from the mainnet.
        // See https://dashboard.internetcomputer.org/canister/2ipq2-uqaaa-aaaar-qailq-cai
        let canister_id = CanisterId::try_from_principal_id(
            PrincipalId::from_str("2ipq2-uqaaa-aaaar-qailq-cai").unwrap(),
        )
        .unwrap();

        install_canister_with_controllers(
            &pocket_ic,
            "KongSwap Backend Canister",
            canister_id,
            vec![],
            kong_backend_wasm,
            controllers,
        )
        .await;

        canister_id
    };

    // Step 5: Get a neuron with voting power for proposals
    let (neuron_id, sender) = sns::governance::find_neuron_with_majority_voting_power(
        &pocket_ic,
        sns.governance.canister_id,
    )
    .await
    .unwrap();

    let initial_treasury_allocation_icp_e8s = 100 * E8;
    let initial_treasury_allocation_sns_e8s = 200 * E8;

    let wasm_path = std::env::var("KONGSWAP_ADAPTOR_CANISTER_WASM_PATH")
        .expect("KONGSWAP_ADAPTOR_CANISTER_WASM_PATH must be set.");

    let wasm_path = PathBuf::from(wasm_path);
    let adaptor_v1 = Wasm::from_file(&wasm_path);
    println!("Kong V1 hash?: {:?}", adaptor_v1.sha256_hash());

    // Step 6: Register the extension via RegisterExtension proposal
    let extension_canister_id = {
        let agent = PocketIcAgent::new(&pocket_ic, sender);

        let icp = Tokens::from_tokens(10).unwrap();
        cycles_ledger::mint_icp_and_convert_to_cycles(&pocket_ic, sender, icp).await;

        let RegisterExtensionInfo {
            proposal_id,
            extension_canister_id,
            wasm_module_hash: _,
        } = register_extension::exec(
            RegisterExtensionArgs {
                sns_neuron_id: Some(ParsedSnsNeuron(neuron_id.clone())),
                sns_root_canister_id,
                subnet_id: Some(PrincipalId(fiduciary_subnet_id)),
                wasm_path: wasm_path.clone(),
                proposal_url: Url::try_from("https://example.com").unwrap(),
                summary: "Register KongSwap Adaptor".to_string(),
                extension_init: make_deposit_allowances(
                    initial_treasury_allocation_icp_e8s,
                    initial_treasury_allocation_sns_e8s,
                ),
            },
            &agent,
        )
        .await
        .unwrap();

        let proposal_id = proposal_id.unwrap();

        let _proposal_data = sns::governance::wait_for_proposal_execution(
            &pocket_ic,
            sns.governance.canister_id,
            proposal_id,
        )
        .await
        .unwrap();

        extension_canister_id.get()
    };
    // Wait for install and registration
    for _ in 0..100 {
        pocket_ic.tick().await;
        pocket_ic.advance_time(Duration::from_secs(100)).await;
    }

    let extension_canister_status = pocket_ic
        .canister_status(extension_canister_id.0, Some(sns_root_canister_id.get().0))
        .await
        .unwrap();
    assert_eq!(
        extension_canister_status.module_hash,
        Some(adaptor_v1.sha256_hash().to_vec())
    );

    // Step 7: Create v2 KongSwap WASM with modified metadata
    let adaptor_v2 = {
        let wasm_bytes = std::fs::read(&wasm_path).expect("Failed to read WASM file");

        let wasm_bytes = modify_wasm_bytes(&wasm_bytes, 1);

        Wasm::from_bytes(wasm_bytes)
    };

    println!("🗳️  Submitting UpgradeExtension proposal...");

    // Step 8: Create UpgradeExtension proposal

    let upgrade_extension_proposal = Proposal {
        title: "Upgrade KongSwap Extension to v2".to_string(),
        url: "https://example.com/upgrade-kongswap".to_string(),
        summary: "Upgrading KongSwap extension to version 2 with enhanced features".to_string(),
        action: Some(Action::UpgradeExtension(UpgradeExtension {
            extension_canister_id: Some(extension_canister_id),
            canister_upgrade_arg: Some(ExtensionUpgradeArg {
                value: None, // Treasury manager currently has no upgrade args
            }),
            wasm: Some(ApiWasm::Bytes(adaptor_v2.clone().bytes())),
        })),
    };

    let _proposal_data = propose_and_wait(
        &pocket_ic,
        sns.governance.canister_id,
        sender,
        neuron_id,
        upgrade_extension_proposal,
    )
    .await
    .expect("Failed to propose UpgradeExtension");

    // Wait a bit for the upgrade to complete
    for _ in 0..10 {
        pocket_ic.tick().await;
        pocket_ic.advance_time(Duration::from_secs(1)).await;
    }

    let extension_canister_status = pocket_ic
        .canister_status(extension_canister_id.0, Some(sns_root_canister_id.get().0))
        .await
        .unwrap();
    assert_eq!(
        extension_canister_status.module_hash,
        Some(adaptor_v2.sha256_hash().to_vec())
    );
}

=======
>>>>>>> d18b8275
fn make_deposit_allowances(
    treasury_allocation_icp_e8s: u64,
    treasury_allocation_sns_e8s: u64,
) -> Option<PreciseValue> {
    Some(PreciseValue::Map(btreemap! {
        "treasury_allocation_icp_e8s".to_string() => PreciseValue::Nat(treasury_allocation_icp_e8s),
        "treasury_allocation_sns_e8s".to_string() => PreciseValue::Nat(treasury_allocation_sns_e8s),
    }))
}

struct World {
    pocket_ic: PocketIc,
    fiduciary_subnet_id: Principal,
    sns: Sns,
    sns_ledger_canister_id: CanisterId,
    sns_root_canister_id: CanisterId,
    initial_icp_balance_e8s: u64,
    initial_sns_balance_e8s: u64,
    initial_treasury_allocation_icp_e8s: u64,
    initial_treasury_allocation_sns_e8s: u64,
    neuron_id: NeuronId,
    sender: PrincipalId,
}

async fn prepare_the_world(state_dir: PathBuf) -> World {
    let pocket_ic = PocketIcBuilder::new()
        .with_state_dir(state_dir.clone())
        .with_nns_subnet()
        .with_sns_subnet()
        .with_ii_subnet()
        .with_fiduciary_subnet()
        .build_async()
        .await;

    let topology = pocket_ic.topology().await;
    let _sns_subnet_id = topology.get_sns().unwrap();

    let fiduciary_subnet_id = topology.get_fiduciary().unwrap();

    println!(">>> Fiduciary subnet ID: {}", fiduciary_subnet_id);

    // Step 0: Prepare the world.

    // Step 0.0: Install the NNS WASMs built from the working copy.
    {
        let registry_proto_path = state_dir.join("registry.proto");
        let initial_mutations = load_registry_mutations(registry_proto_path);

        let mut nns_installer = NnsInstaller::default();
        nns_installer
            .with_current_nns_canister_versions()
            .with_test_governance_canister()
            .with_cycles_minting_canister()
            .with_cycles_ledger()
            .with_custom_registry_mutations(vec![initial_mutations]);
        nns_installer.install(&pocket_ic).await;
    }

    add_fiduciary_subnet_type(&pocket_ic).await;
    add_fiduciary_subnet_to_cmc(
        &pocket_ic,
        SubnetId::from(PrincipalId::from(fiduciary_subnet_id)),
    )
    .await;

    let sns = deploy_sns(&pocket_ic, false).await;

    // Install KongSwap
    let _kong_backend_canister_id = {
        let wasm_path = std::env::var("KONG_BACKEND_CANISTER_WASM_PATH")
            .expect("KONG_BACKEND_CANISTER_WASM_PATH must be set.");

        let kong_backend_wasm = Wasm::from_file(wasm_path);

        let controllers = vec![PrincipalId::new_user_test_id(42)];

        // Canister ID from the mainnet.
        // See https://dashboard.internetcomputer.org/canister/2ipq2-uqaaa-aaaar-qailq-cai
        let canister_id = CanisterId::try_from_principal_id(
            PrincipalId::from_str("2ipq2-uqaaa-aaaar-qailq-cai").unwrap(),
        )
        .unwrap();

        install_canister_with_controllers(
            &pocket_ic,
            "KongSwap Backend Canister",
            canister_id,
            vec![],
            kong_backend_wasm,
            controllers,
        )
        .await;

        canister_id
    };

    let sns_ledger_canister_id = CanisterId::try_from_principal_id(sns.ledger.canister_id).unwrap();
    let sns_root_canister_id = CanisterId::try_from_principal_id(sns.root.canister_id).unwrap();

    // These numbers just happen to be what is going on in deploy_sns() above.  They're not particularly
    // special in any way.
    let initial_icp_balance_e8s = 650_000 * E8 - ICP_FEE;
    let initial_sns_balance_e8s = 400 * E8;

    validate_treasury_balances(
        "Before registering KongSwapAdaptor",
        &sns,
        &pocket_ic,
        initial_icp_balance_e8s,
        initial_sns_balance_e8s,
    )
    .await
    .unwrap();

    let initial_treasury_allocation_icp_e8s = 100 * E8;
    let initial_treasury_allocation_sns_e8s = 200 * E8;

    let (neuron_id, sender) = sns::governance::find_neuron_with_majority_voting_power(
        &pocket_ic,
        sns.governance.canister_id,
    )
    .await
    .expect("cannot find SNS neuron with dissolve delay over 6 months.");

    World {
        pocket_ic,
        fiduciary_subnet_id,
        sns,
        sns_ledger_canister_id,
        sns_root_canister_id,
        initial_icp_balance_e8s,
        initial_sns_balance_e8s,
        initial_treasury_allocation_icp_e8s,
        initial_treasury_allocation_sns_e8s,
        neuron_id,
        sender,
    }
}

/// Add the "fiduciary" subnet type to CMC by impersonating Governance
async fn add_fiduciary_subnet_type(pocket_ic: &PocketIc) {
    #[derive(candid::CandidType)]
    enum UpdateSubnetTypeArgs {
        Add(String),
    }

    let args = UpdateSubnetTypeArgs::Add("fiduciary".to_string());
    let payload = Encode!(&args).expect("Failed to encode UpdateSubnetTypeArgs");

    let result = pocket_ic
        .update_call(
            CYCLES_MINTING_CANISTER_ID.get().into(),
            GOVERNANCE_CANISTER_ID.get().into(),
            "update_subnet_type",
            payload,
        )
        .await;

    match result {
        Ok(_) => println!("Successfully added fiduciary subnet type to CMC"),
        Err(e) => panic!("Failed to add fiduciary subnet type to CMC: {:?}", e),
    }
}

/// Register the fiduciary subnet with the "fiduciary" type in CMC by impersonating Governance
async fn add_fiduciary_subnet_to_cmc(pocket_ic: &PocketIc, fiduciary_subnet_id: SubnetId) {
    #[derive(candid::CandidType)]
    struct SubnetListWithType {
        subnets: Vec<SubnetId>,
        subnet_type: String,
    }

    #[derive(candid::CandidType)]
    enum ChangeSubnetTypeAssignmentArgs {
        Add(SubnetListWithType),
    }

    let args = ChangeSubnetTypeAssignmentArgs::Add(SubnetListWithType {
        subnets: vec![fiduciary_subnet_id],
        subnet_type: "fiduciary".to_string(),
    });

    let payload = Encode!(&args).expect("Failed to encode ChangeSubnetTypeAssignmentArgs");

    let result = pocket_ic
        .update_call(
            CYCLES_MINTING_CANISTER_ID.get().into(),
            GOVERNANCE_CANISTER_ID.get().into(),
            "change_subnet_type_assignment",
            payload,
        )
        .await;

    match result {
        Ok(_) => println!(
            "Successfully registered fiduciary subnet {} with CMC",
            fiduciary_subnet_id
        ),
        Err(e) => panic!("Failed to register fiduciary subnet with CMC: {:?}", e),
    }
}

async fn add_allowed_extension(
    pocket_ic: &PocketIc,
    sns_governance_canister_id: PrincipalId,
    hash: [u8; 32],
    pb_extension: ExtensionSpec,
) {
    println!("We are making the add_allowed_extension call...");
    let payload = Encode!(&AddAllowedExtensionRequest {
        wasm_hash: hash.to_vec(),
        spec: Some(pb_extension)
    })
    .unwrap();

    pocket_ic
        .update_call(
            sns_governance_canister_id.0,
            PrincipalId::new_anonymous().0,
            "add_allowed_extension",
            payload,
        )
        .await
        .unwrap();
}

async fn setup_allowed_extension_specs(
    pocket_ic: &PocketIc,
    sns_governance_canister_id: PrincipalId,
) {
    let wasm_path = std::env::var("KONGSWAP_ADAPTOR_CANISTER_WASM_PATH")
        .expect("KONGSWAP_ADAPTOR_CANISTER_WASM_PATH must be set.");

    let kong_backend_wasm = Wasm::from_file(wasm_path);

    let v1_hash = kong_backend_wasm.sha256_hash();

    let v2_hash = Wasm::from_bytes(modify_wasm_bytes(&kong_backend_wasm.bytes(), 1)).sha256_hash();

    let spec_v1 = ExtensionSpec {
        name: Some("KongSwap Treasury Manager".to_string()),
        version: Some(1),
        topic: Some(6),          // TreasuryAssetManagement
        extension_type: Some(1), // TreasuryManager
    };
    let spec_v2 = ExtensionSpec {
        name: Some("KongSwap Treasury Manager".to_string()),
        version: Some(2),        // Version Bump
        topic: Some(6),          // TreasuryAssetManagement
        extension_type: Some(1), // TreasuryManager
    };

    add_allowed_extension(pocket_ic, sns_governance_canister_id, v1_hash, spec_v1).await;
    add_allowed_extension(pocket_ic, sns_governance_canister_id, v2_hash, spec_v2).await;
}<|MERGE_RESOLUTION|>--- conflicted
+++ resolved
@@ -1,13 +1,14 @@
-use candid::Principal;
-use candid::{Encode, Nat};
+use candid::{Encode, Nat, Principal};
 use canister_test::Wasm;
 use ic_base_types::{CanisterId, PrincipalId, SubnetId};
-<<<<<<< HEAD
-
-=======
-use ic_nervous_system_agent::sns::governance::{ProposalSubmissionError, SubmittedProposal};
->>>>>>> d18b8275
-use ic_nervous_system_agent::{pocketic_impl::PocketIcAgent, sns::Sns, CallCanisters};
+use ic_nervous_system_agent::{
+    pocketic_impl::PocketIcAgent,
+    sns::{
+        governance::{ProposalSubmissionError, SubmittedProposal},
+        Sns,
+    },
+    CallCanisters,
+};
 use ic_nervous_system_common::{
     ledger::compute_distribution_subaccount_bytes, E8, ONE_MONTH_SECONDS,
 };
@@ -30,20 +31,14 @@
     pb::v1::{AddAllowedExtensionRequest, ExtensionSpec},
 };
 use ic_sns_governance_api::pb::v1::{
-<<<<<<< HEAD
-    proposal::Action, ExecuteExtensionOperation, ExtensionOperationArg, ExtensionUpgradeArg,
-    PreciseValue, Proposal, UpgradeExtension, Wasm as ApiWasm,
-=======
-    governance_error, ChunkedCanisterWasm, ExtensionInit, GovernanceError, NeuronId,
-    RegisterExtension,
-};
-use ic_sns_governance_api::pb::v1::{
-    proposal::Action, ExecuteExtensionOperation, ExtensionOperationArg, PreciseValue, Proposal,
->>>>>>> d18b8275
+    governance_error, proposal::Action, ChunkedCanisterWasm, ExecuteExtensionOperation,
+    ExtensionInit, ExtensionOperationArg, ExtensionUpgradeArg, GovernanceError, NeuronId,
+    PreciseValue, Proposal, RegisterExtension, UpgradeExtension, Wasm as ApiWasm,
 };
 use ic_sns_swap::pb::v1::Lifecycle;
-use ic_test_utilities::universal_canister::get_universal_canister_wasm;
-use ic_test_utilities::universal_canister::get_universal_canister_wasm_sha256;
+use ic_test_utilities::universal_canister::{
+    get_universal_canister_wasm, get_universal_canister_wasm_sha256,
+};
 use icp_ledger::{Tokens, DEFAULT_TRANSFER_FEE};
 use icrc_ledger_types::{icrc::generic_value::Value, icrc1::account::Account};
 use maplit::btreemap;
@@ -72,88 +67,12 @@
     do_test_treasury_manager().await
 }
 
-<<<<<<< HEAD
-async fn do_test_treasury_manager() {
-    let state_dir = TempDir::new().unwrap();
-    let state_dir = state_dir.path().to_path_buf();
-
-    let pocket_ic = PocketIcBuilder::new()
-        .with_state_dir(state_dir.clone())
-        .with_nns_subnet()
-        .with_sns_subnet()
-        .with_ii_subnet()
-        .with_fiduciary_subnet()
-        .build_async()
-        .await;
-
-    let topology = pocket_ic.topology().await;
-    let _sns_subnet_id = topology.get_sns().unwrap();
-
-    let fiduciary_subnet_id = topology.get_fiduciary().unwrap();
-
-    println!(">>> Fiduciary subnet ID: {}", fiduciary_subnet_id);
-
-    // Step 0: Prepare the world.
-
-    // Step 0.0: Install the NNS WASMs built from the working copy.
-    {
-        let registry_proto_path = state_dir.join("registry.proto");
-        let initial_mutations = load_registry_mutations(registry_proto_path);
-
-        let mut nns_installer = NnsInstaller::default();
-        nns_installer
-            .with_current_nns_canister_versions()
-            .with_test_governance_canister()
-            .with_cycles_minting_canister()
-            .with_cycles_ledger()
-            .with_custom_registry_mutations(vec![initial_mutations]);
-        nns_installer.install(&pocket_ic).await;
-    }
-
-    add_fiduciary_subnet_type(&pocket_ic).await;
-    add_fiduciary_subnet_to_cmc(
-        &pocket_ic,
-        SubnetId::from(PrincipalId::from(fiduciary_subnet_id)),
-    )
-    .await;
-
-    let sns = deploy_sns(&pocket_ic, false).await;
-
-    setup_allowed_extension_specs(&pocket_ic, sns.governance.canister_id).await;
-
-    // Install KongSwap
-    let _kong_backend_canister_id = {
-        let wasm_path = std::env::var("KONG_BACKEND_CANISTER_WASM_PATH")
-            .expect("KONG_BACKEND_CANISTER_WASM_PATH must be set.");
-
-        let kong_backend_wasm = Wasm::from_file(wasm_path);
-
-        let controllers = vec![PrincipalId::new_user_test_id(42)];
-
-        // Canister ID from the mainnet.
-        // See https://dashboard.internetcomputer.org/canister/2ipq2-uqaaa-aaaar-qailq-cai
-        let canister_id = CanisterId::try_from_principal_id(
-            PrincipalId::from_str("2ipq2-uqaaa-aaaar-qailq-cai").unwrap(),
-        )
-        .unwrap();
-
-        install_canister_with_controllers(
-            &pocket_ic,
-            "KongSwap Backend Canister",
-            canister_id,
-            vec![],
-            kong_backend_wasm,
-            controllers,
-        )
-        .await;
-=======
 #[tokio::test]
 async fn test_existing_extension_wasm_rejected() {
     run_existing_extension_wasm_rejected_test().await
 }
->>>>>>> d18b8275
-
-async fn test_treasury_manager() {
+
+async fn do_test_treasury_manager() {
     let state_dir = TempDir::new().unwrap().path().to_path_buf();
 
     let World {
@@ -186,16 +105,6 @@
     // This cannot be 100, b/c there will be slightly less than 200 left in the treasury at the point where this is called.
     let topup_treasury_allocation_sns_e8s = 99 * E8;
 
-<<<<<<< HEAD
-    let (neuron_id, sender) = sns::governance::find_neuron_with_majority_voting_power(
-        &pocket_ic,
-        sns.governance.canister_id,
-    )
-    .await
-    .expect("cannot find SNS neuron with dissolve delay over 6 months.");
-
-=======
->>>>>>> d18b8275
     let extension_canister_id = {
         let agent = PocketIcAgent::new(&pocket_ic, sender);
 
@@ -710,97 +619,25 @@
     Ok(())
 }
 
-<<<<<<< HEAD
 #[tokio::test]
 async fn test_upgrade_extension() {
-    println!("🚀 Starting UpgradeExtension integration test...");
-
-    let state_dir = TempDir::new().unwrap();
-    let state_dir = state_dir.path().to_path_buf();
-
-    let pocket_ic = PocketIcBuilder::new()
-        .with_state_dir(state_dir.clone())
-        .with_nns_subnet()
-        .with_sns_subnet()
-        .with_ii_subnet()
-        .with_fiduciary_subnet()
-        .build_async()
-        .await;
-
-    let topology = pocket_ic.topology().await;
-    let fiduciary_subnet_id = topology.get_fiduciary().unwrap();
-
-    // Step 1: Install NNS
-    {
-        let registry_proto_path = state_dir.join("registry.proto");
-        let initial_mutations = load_registry_mutations(registry_proto_path);
-
-        let mut nns_installer = NnsInstaller::default();
-        nns_installer
-            .with_current_nns_canister_versions()
-            .with_test_governance_canister()
-            .with_cycles_minting_canister()
-            .with_cycles_ledger()
-            .with_custom_registry_mutations(vec![initial_mutations]);
-        nns_installer.install(&pocket_ic).await;
-    }
-
-    add_fiduciary_subnet_type(&pocket_ic).await;
-    add_fiduciary_subnet_to_cmc(
-        &pocket_ic,
-        SubnetId::from(PrincipalId::from(fiduciary_subnet_id)),
-    )
-    .await;
-
-    // Step 2: Deploy SNS
-    let sns = deploy_sns(&pocket_ic, false).await;
-    setup_allowed_extension_specs(&pocket_ic, sns.governance.canister_id).await;
-
-    let _sns_ledger_canister_id =
-        CanisterId::try_from_principal_id(sns.ledger.canister_id).unwrap();
-    let sns_root_canister_id = CanisterId::try_from_principal_id(sns.root.canister_id).unwrap();
-
-    println!("📦 Installing KongSwap v1 extension...");
-
-    // Install KongSwap
-    let _kong_backend_canister_id = {
-        let wasm_path = std::env::var("KONG_BACKEND_CANISTER_WASM_PATH")
-            .expect("KONG_BACKEND_CANISTER_WASM_PATH must be set.");
-
-        let kong_backend_wasm = Wasm::from_file(wasm_path);
-
-        let controllers = vec![PrincipalId::new_user_test_id(42)];
-
-        // Canister ID from the mainnet.
-        // See https://dashboard.internetcomputer.org/canister/2ipq2-uqaaa-aaaar-qailq-cai
-        let canister_id = CanisterId::try_from_principal_id(
-            PrincipalId::from_str("2ipq2-uqaaa-aaaar-qailq-cai").unwrap(),
-        )
-        .unwrap();
-
-        install_canister_with_controllers(
-            &pocket_ic,
-            "KongSwap Backend Canister",
-            canister_id,
-            vec![],
-            kong_backend_wasm,
-            controllers,
-        )
-        .await;
-
-        canister_id
-    };
-
-    // Step 5: Get a neuron with voting power for proposals
-    let (neuron_id, sender) = sns::governance::find_neuron_with_majority_voting_power(
-        &pocket_ic,
-        sns.governance.canister_id,
-    )
-    .await
-    .unwrap();
-
-    let initial_treasury_allocation_icp_e8s = 100 * E8;
-    let initial_treasury_allocation_sns_e8s = 200 * E8;
+    let state_dir = TempDir::new().unwrap().path().to_path_buf();
+
+    let World {
+        pocket_ic,
+        fiduciary_subnet_id,
+        sns,
+        sns_root_canister_id,
+        initial_treasury_allocation_icp_e8s,
+        initial_treasury_allocation_sns_e8s,
+        neuron_id,
+        sender,
+
+        // Unused in this scenario
+        sns_ledger_canister_id: _,
+        initial_icp_balance_e8s: _,
+        initial_sns_balance_e8s: _,
+    } = prepare_the_world(state_dir).await;
 
     let wasm_path = std::env::var("KONGSWAP_ADAPTOR_CANISTER_WASM_PATH")
         .expect("KONGSWAP_ADAPTOR_CANISTER_WASM_PATH must be set.");
@@ -917,8 +754,6 @@
     );
 }
 
-=======
->>>>>>> d18b8275
 fn make_deposit_allowances(
     treasury_allocation_icp_e8s: u64,
     treasury_allocation_sns_e8s: u64,
@@ -986,6 +821,8 @@
 
     let sns = deploy_sns(&pocket_ic, false).await;
 
+    setup_allowed_extension_specs(&pocket_ic, sns.governance.canister_id).await;
+
     // Install KongSwap
     let _kong_backend_canister_id = {
         let wasm_path = std::env::var("KONG_BACKEND_CANISTER_WASM_PATH")
