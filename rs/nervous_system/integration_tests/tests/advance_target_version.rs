use ic_base_types::PrincipalId;
use ic_nervous_system_common::ONE_MONTH_SECONDS;
use ic_nervous_system_integration_tests::pocket_ic_helpers::sns;
use ic_nervous_system_integration_tests::{
    create_service_nervous_system_builder::CreateServiceNervousSystemBuilder,
    pocket_ic_helpers::{
        add_wasm_via_nns_proposal, add_wasms_to_sns_wasm, install_nns_canisters, nns,
    },
};
use ic_nns_test_utils::sns_wasm::create_modified_sns_wasm;
use ic_sns_governance::{
    governance::UPGRADE_STEPS_INTERVAL_REFRESH_BACKOFF_SECONDS, pb::v1 as sns_pb,
};
use ic_sns_swap::pb::v1::Lifecycle;
use ic_sns_wasm::pb::v1::SnsCanisterType;
use pocket_ic::PocketIcBuilder;
use std::time::Duration;

const TICKS_PER_TASK: u64 = 2;

#[tokio::test]
async fn test_get_upgrade_journal() {
    let pocket_ic = PocketIcBuilder::new()
        .with_nns_subnet()
        .with_sns_subnet()
        .build_async()
        .await;

    let wait_for_next_periodic_task = |sleep_duration_seconds| {
        let pocket_ic = &pocket_ic;
        async move {
            let now = pocket_ic.get_time().await;
            pocket_ic
                .advance_time(Duration::from_secs(sleep_duration_seconds))
                .await;
            for _ in 0..TICKS_PER_TASK {
                pocket_ic.tick().await;
            }
            assert_eq!(
                pocket_ic.get_time().await,
                now + Duration::from_secs(sleep_duration_seconds)
                    + Duration::from_nanos(TICKS_PER_TASK)
            );
        }
<<<<<<< HEAD
        assert_eq!(
            pocket_ic.get_time(),
            now + Duration::from_secs(sleep_duration_seconds)
                + Duration::from_nanos(TICKS_PER_TASK.saturating_sub(1))
        );
=======
>>>>>>> 9f068bb1
    };

    // Install the (master) NNS canisters.
    let with_mainnet_nns_canisters = false;
    install_nns_canisters(&pocket_ic, vec![], with_mainnet_nns_canisters, None, vec![]).await;

    // Publish (master) SNS Wasms to SNS-W.
    let with_mainnet_sns_wasms = false;
    let deployed_sns_starting_info = add_wasms_to_sns_wasm(&pocket_ic, with_mainnet_sns_wasms)
        .await
        .unwrap();
    let initial_sns_version = nns::sns_wasm::get_latest_sns_version(&pocket_ic).await;

    // Deploy an SNS instance via proposal.
    let sns = {
        let create_service_nervous_system = CreateServiceNervousSystemBuilder::default()
            .with_governance_parameters_neuron_minimum_dissolve_delay_to_vote(ONE_MONTH_SECONDS * 6)
            .with_one_developer_neuron(
                PrincipalId::new_user_test_id(830947),
                ONE_MONTH_SECONDS * 6,
                756575,
                0,
            )
            .build();
        let swap_parameters = create_service_nervous_system
            .swap_parameters
            .clone()
            .unwrap();

        let sns_instance_label = "1";
        let (sns, _) = nns::governance::propose_to_deploy_sns_and_wait(
            &pocket_ic,
            create_service_nervous_system,
            sns_instance_label,
        )
        .await;

        sns::swap::await_swap_lifecycle(&pocket_ic, sns.swap.canister_id, Lifecycle::Open)
            .await
            .unwrap();
        sns::swap::smoke_test_participate_and_finalize(
            &pocket_ic,
            sns.swap.canister_id,
            swap_parameters,
        )
        .await;
        sns
    };

    // State A: right after SNS creation.
    {
        let sns_pb::GetUpgradeJournalResponse {
            upgrade_steps,
            response_timestamp_seconds,
        } = sns::governance::get_upgrade_journal(&pocket_ic, sns.governance.canister_id).await;
        let upgrade_steps = upgrade_steps
            .expect("upgrade_steps should be Some")
            .versions;
        assert_eq!(upgrade_steps, vec![initial_sns_version.clone()]);
        assert_eq!(response_timestamp_seconds, Some(1620501459));
    }

    wait_for_next_periodic_task(UPGRADE_STEPS_INTERVAL_REFRESH_BACKOFF_SECONDS).await;

    // State B: after the first periodic task's completion. No changes expected yet.
    {
        let sns_pb::GetUpgradeJournalResponse { upgrade_steps, .. } =
            sns::governance::get_upgrade_journal(&pocket_ic, sns.governance.canister_id).await;
        let upgrade_steps = upgrade_steps
            .expect("upgrade_steps should be Some")
            .versions;
        assert_eq!(upgrade_steps, vec![initial_sns_version.clone()]);
    }

    // Publish a new SNS version.
    let (new_sns_version_1, new_sns_version_2) = {
        let (_, original_ledger_wasm) = deployed_sns_starting_info
            .get(&SnsCanisterType::Ledger)
            .unwrap();

        let new_sns_version_1 = {
            let ledger_wasm = create_modified_sns_wasm(original_ledger_wasm, Some(1));
            add_wasm_via_nns_proposal(&pocket_ic, ledger_wasm.clone())
                .await
                .unwrap();
            let ledger_wasm_hash = ledger_wasm.sha256_hash().to_vec();
            sns_pb::governance::Version {
                ledger_wasm_hash,
                ..initial_sns_version.clone()
            }
        };

        let new_sns_version_2 = {
            let ledger_wasm = create_modified_sns_wasm(original_ledger_wasm, Some(2));
            add_wasm_via_nns_proposal(&pocket_ic, ledger_wasm.clone())
                .await
                .unwrap();
            let ledger_wasm_hash = ledger_wasm.sha256_hash().to_vec();
            sns_pb::governance::Version {
                ledger_wasm_hash,
                ..new_sns_version_1.clone()
            }
        };

        let sns_version = nns::sns_wasm::get_latest_sns_version(&pocket_ic).await;
        assert_ne!(sns_version, initial_sns_version);

        (new_sns_version_1, new_sns_version_2)
    };

    wait_for_next_periodic_task(UPGRADE_STEPS_INTERVAL_REFRESH_BACKOFF_SECONDS).await;

    // State C: after the second periodic task's completion.
    {
        let sns_pb::GetUpgradeJournalResponse { upgrade_steps, .. } =
            sns::governance::get_upgrade_journal(&pocket_ic, sns.governance.canister_id).await;
        let upgrade_steps = upgrade_steps.expect("cached_upgrade_steps should be Some");

        assert_eq!(
            upgrade_steps.versions,
            vec![initial_sns_version, new_sns_version_1, new_sns_version_2,]
        );
    }
}<|MERGE_RESOLUTION|>--- conflicted
+++ resolved
@@ -39,17 +39,9 @@
             assert_eq!(
                 pocket_ic.get_time().await,
                 now + Duration::from_secs(sleep_duration_seconds)
-                    + Duration::from_nanos(TICKS_PER_TASK)
+                    + Duration::from_nanos(TICKS_PER_TASK.saturating_sub(1))
             );
         }
-<<<<<<< HEAD
-        assert_eq!(
-            pocket_ic.get_time(),
-            now + Duration::from_secs(sleep_duration_seconds)
-                + Duration::from_nanos(TICKS_PER_TASK.saturating_sub(1))
-        );
-=======
->>>>>>> 9f068bb1
     };
 
     // Install the (master) NNS canisters.
