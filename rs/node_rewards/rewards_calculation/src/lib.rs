--- conflicted
+++ resolved
@@ -1,17 +1,12 @@
-use rust_decimal::Decimal;
-use rust_decimal_macros::dec;
-
 pub mod performance_based_algorithm;
 pub mod types;
 
-<<<<<<< HEAD
+pub trait AlgorithmVersion {
+    const VERSION: u32;
+}
+
 /// From constant [NODE_PROVIDER_REWARD_PERIOD_SECONDS]
 /// const NODE_PROVIDER_REWARD_PERIOD_SECONDS: u64 = 2629800;
 /// const SECONDS_IN_DAY: u64 = 86400;
 /// 2629800 / 86400 = 30.4375 days of rewards
-pub const REWARDS_TABLE_DAYS: f64 = 30.4375;
-=======
-pub trait AlgorithmVersion {
-    const VERSION: u32;
-}
->>>>>>> b99df92d
+pub const REWARDS_TABLE_DAYS: f64 = 30.4375;