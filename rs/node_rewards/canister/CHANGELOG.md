--- conflicted
+++ resolved
@@ -2,7 +2,7 @@
 
 INSERT NEW RELEASES HERE
 
-<<<<<<< HEAD
+
 # 2025-09-06: Proposal 138378
 
 https://dashboard.internetcomputer.org/proposal/138378
@@ -10,7 +10,7 @@
 * Add Node Provider filtering on get_rewardable_nodes_per_provider to reduce number of instruction on query calls.
 * Discard historical rewards storage and API endpoints as historical rewards will be stored in Governance canister.
 * Disable replicated execution of query calls.
-=======
+
 # 2025-08-30: Proposal 138288
 
 http://dashboard.internetcomputer.org/proposal/138288
@@ -28,7 +28,7 @@
   assigned nodes on a given day.
 * Replicated execution of the query endpoints `get_node_provider_rewards_calculation` and `get_historical_reward_periods`
   is disabled.
->>>>>>> fa132399
+
 
 # 2025-08-15: Proposal 137910
 
