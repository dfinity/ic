pub use crate::DateUtc;
use candid::{CandidType, Deserialize};
use ic_base_types::{PrincipalId, SubnetId};
use std::collections::BTreeMap;

#[derive(CandidType, Clone, Deserialize)]
pub struct GetNodeProvidersRewardsCalculationRequest {
    pub day: DateUtc,
}

// TODO: Remove useless level of indirection: https://github.com/dfinity/ic/pull/7071/files#r2406450031
pub type GetNodeProvidersRewardsCalculationResponse = Result<DailyResults, String>;

// These are API-facing types with all fields wrapped in `Option`
// to ensure forward compatibility. This way, new fields can be added
// in the future without breaking clients that consume the API.
//
// Check rewards_calculation/performance_based_algorithm/results.rs for the explanations of the fields.
#[derive(candid::CandidType, candid::Deserialize, Clone, PartialEq, Debug, Default)]
pub struct NodeMetricsDaily {
    pub subnet_assigned: Option<PrincipalId>,
    pub subnet_assigned_failure_rate: Option<f64>,
    pub num_blocks_proposed: Option<u64>,
    pub num_blocks_failed: Option<u64>,
    pub original_failure_rate: Option<f64>,
    pub relative_failure_rate: Option<f64>,
}
#[derive(candid::CandidType, candid::Deserialize, Clone, PartialEq, Debug)]
pub enum DailyNodeFailureRate {
    SubnetMember {
        node_metrics: Option<NodeMetricsDaily>,
    },
    NonSubnetMember {
        extrapolated_failure_rate: Option<f64>,
    },
}
#[derive(candid::CandidType, candid::Deserialize, Clone, PartialEq, Debug)]
pub struct DailyNodeRewards {
    pub node_id: Option<PrincipalId>,
    pub node_reward_type: Option<String>,
    pub region: Option<String>,
    pub dc_id: Option<String>,
    pub daily_node_failure_rate: Option<DailyNodeFailureRate>,
    pub performance_multiplier: Option<f64>,
    pub rewards_reduction: Option<f64>,
    pub base_rewards_xdr_permyriad: Option<f64>,
    pub adjusted_rewards_xdr_permyriad: Option<f64>,
}
#[derive(candid::CandidType, candid::Deserialize, Clone, PartialEq, Debug)]
pub struct NodeTypeRegionBaseRewards {
    pub monthly_xdr_permyriad: Option<f64>,
    pub daily_xdr_permyriad: Option<f64>,
    pub node_reward_type: Option<String>,
    pub region: Option<String>,
}
#[derive(candid::CandidType, candid::Deserialize, Clone, PartialEq, Debug)]
pub struct Type3RegionBaseRewards {
    pub region: Option<String>,
    pub nodes_count: Option<u64>,
    pub avg_rewards_xdr_permyriad: Option<f64>,
    pub avg_coefficient: Option<f64>,
    pub daily_xdr_permyriad: Option<f64>,
}
#[derive(candid::CandidType, candid::Deserialize, Clone, PartialEq, Debug)]
pub struct DailyNodeProviderRewards {
<<<<<<< HEAD
    pub adjusted_rewards_xdr_permyriad: Option<u64>,
=======
    pub total_base_rewards_xdr_permyriad: Option<u64>,
    pub total_adjusted_rewards_xdr_permyriad: Option<u64>,
>>>>>>> bc084668
    pub base_rewards: Vec<NodeTypeRegionBaseRewards>,
    pub base_rewards_type3: Vec<Type3RegionBaseRewards>,
    pub daily_nodes_rewards: Vec<DailyNodeRewards>,
}
#[derive(candid::CandidType, candid::Deserialize, Clone, PartialEq, Debug, Default)]
pub struct DailyResults {
    pub subnets_failure_rate: BTreeMap<SubnetId, f64>,
    pub provider_results: BTreeMap<PrincipalId, DailyNodeProviderRewards>,
}<|MERGE_RESOLUTION|>--- conflicted
+++ resolved
@@ -16,7 +16,7 @@
 // in the future without breaking clients that consume the API.
 //
 // Check rewards_calculation/performance_based_algorithm/results.rs for the explanations of the fields.
-#[derive(candid::CandidType, candid::Deserialize, Clone, PartialEq, Debug, Default)]
+#[derive(candid::CandidType, candid::Deserialize, Clone, PartialEq, Debug)]
 pub struct NodeMetricsDaily {
     pub subnet_assigned: Option<PrincipalId>,
     pub subnet_assigned_failure_rate: Option<f64>,
@@ -63,17 +63,13 @@
 }
 #[derive(candid::CandidType, candid::Deserialize, Clone, PartialEq, Debug)]
 pub struct DailyNodeProviderRewards {
-<<<<<<< HEAD
-    pub adjusted_rewards_xdr_permyriad: Option<u64>,
-=======
     pub total_base_rewards_xdr_permyriad: Option<u64>,
     pub total_adjusted_rewards_xdr_permyriad: Option<u64>,
->>>>>>> bc084668
     pub base_rewards: Vec<NodeTypeRegionBaseRewards>,
     pub base_rewards_type3: Vec<Type3RegionBaseRewards>,
     pub daily_nodes_rewards: Vec<DailyNodeRewards>,
 }
-#[derive(candid::CandidType, candid::Deserialize, Clone, PartialEq, Debug, Default)]
+#[derive(candid::CandidType, candid::Deserialize, Clone, PartialEq, Debug)]
 pub struct DailyResults {
     pub subnets_failure_rate: BTreeMap<SubnetId, f64>,
     pub provider_results: BTreeMap<PrincipalId, DailyNodeProviderRewards>,
