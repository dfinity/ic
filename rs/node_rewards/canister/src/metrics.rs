#![allow(deprecated)]
use crate::KeyRange;
use crate::pb::v1::{SubnetIdKey, SubnetMetricsKey, SubnetMetricsValue};
use async_trait::async_trait;
use candid::Principal;
use ic_base_types::{NodeId, SubnetId};
use ic_cdk::api::call::CallResult;
use ic_management_canister_types::{NodeMetricsHistoryArgs, NodeMetricsHistoryRecord};
use ic_stable_structures::StableBTreeMap;
use itertools::Itertools;
use rewards_calculation::types::{DayUtc, NodeMetricsDailyRaw, UnixTsNanos};
use std::cell::RefCell;
use std::collections::{BTreeMap, HashMap};

pub type RetryCount = u64;

#[async_trait]
pub trait ManagementCanisterClient {
    async fn node_metrics_history(
        &self,
        args: NodeMetricsHistoryArgs,
    ) -> CallResult<Vec<NodeMetricsHistoryRecord>>;
}

/// Used to interact with remote Management canisters.
pub struct ICCanisterClient;

#[async_trait]
impl ManagementCanisterClient for ICCanisterClient {
    /// Queries the `node_metrics_history` endpoint of the management canisters of the subnet specified
    /// in the 'contract' to fetch daily node metrics.
    async fn node_metrics_history(
        &self,
        args: NodeMetricsHistoryArgs,
    ) -> CallResult<Vec<NodeMetricsHistoryRecord>> {
        ic_cdk::api::call::call_with_payment128::<_, (Vec<NodeMetricsHistoryRecord>,)>(
            Principal::management_canister(),
            "node_metrics_history",
            (args,),
            0_u128,
        )
        .await
        .map(|(response,)| response)
    }
}

pub struct MetricsManager<Memory>
where
    Memory: ic_stable_structures::Memory,
{
    pub(crate) client: Box<dyn ManagementCanisterClient>,
    pub(crate) subnets_metrics:
        RefCell<StableBTreeMap<SubnetMetricsKey, SubnetMetricsValue, Memory>>,
    pub(crate) subnets_to_retry: RefCell<StableBTreeMap<SubnetIdKey, RetryCount, Memory>>,
    pub(crate) last_timestamp_per_subnet: RefCell<StableBTreeMap<SubnetIdKey, UnixTsNanos, Memory>>,
}

impl<Memory> MetricsManager<Memory>
where
    Memory: ic_stable_structures::Memory + 'static,
{
    pub async fn retry_failed_subnets(&self) {
        let subnets_to_retry: Vec<SubnetId> = self
            .subnets_to_retry
            .borrow()
            .keys()
            .map(|key| key.into())
            .collect();

        if !subnets_to_retry.is_empty() {
            ic_cdk::println!("Retrying metrics for subnets: {:?}", subnets_to_retry);
            self.update_subnets_metrics(subnets_to_retry).await;
        }
    }

    /// Fetches subnets metrics for the specified subnets from their last stored timestamp.
    async fn fetch_subnets_metrics(
        &self,
        last_timestamp_per_subnet: &BTreeMap<SubnetId, Option<UnixTsNanos>>,
    ) -> BTreeMap<SubnetId, CallResult<Vec<NodeMetricsHistoryRecord>>> {
        let mut subnets_history = Vec::new();

        for (subnet_id, last_stored_ts) in last_timestamp_per_subnet {
            let refresh_ts = last_stored_ts.unwrap_or_default();
            ic_cdk::println!(
                "Updating node metrics for subnet {}: Refreshing metrics from timestamp {}",
                subnet_id,
                refresh_ts
            );

            let args = NodeMetricsHistoryArgs {
                subnet_id: subnet_id.get().0,
                start_at_timestamp_nanos: refresh_ts,
            };

            subnets_history
                .push(async move { (*subnet_id, self.client.node_metrics_history(args).await) });
        }

        futures::future::join_all(subnets_history)
            .await
            .into_iter()
            .collect()
    }

    /// Updates the stored subnets metrics from remote management canisters.
    ///
    /// This function fetches the nodes metrics for the given subnets from the management canisters
    /// updating the local metrics with the fetched metrics.
    pub async fn update_subnets_metrics(&self, subnets: Vec<SubnetId>) {
        let last_timestamp_per_subnet: BTreeMap<SubnetId, _> = subnets
            .into_iter()
            .map(|subnet| {
                let last_timestamp = self.last_timestamp_per_subnet.borrow().get(&subnet.into());

                (subnet, last_timestamp)
            })
            .collect();

        let subnets_metrics = self.fetch_subnets_metrics(&last_timestamp_per_subnet).await;
        for (subnet_id, call_result) in subnets_metrics {
            match call_result {
                Ok(subnet_update) => {
                    if subnet_update.is_empty() {
                        ic_cdk::println!("No updates for subnet {}", subnet_id);
                    } else {
                        // Update the last timestamp for this subnet.
                        let last_timestamp = subnet_update
                            .last()
                            .map(|metrics| metrics.timestamp_nanos)
                            .expect("Not empty");
                        self.last_timestamp_per_subnet
                            .borrow_mut()
                            .insert(subnet_id.into(), last_timestamp);

                        for NodeMetricsHistoryRecord {
                            timestamp_nanos,
                            node_metrics,
                        } in subnet_update
                        {
                            self.subnets_metrics.borrow_mut().insert(
                                SubnetMetricsKey {
                                    timestamp_nanos,
                                    subnet_id: Some(subnet_id.get()),
                                },
                                SubnetMetricsValue {
                                    nodes_metrics: node_metrics
                                        .into_iter()
                                        .map(|m| m.into())
                                        .collect(),
                                },
                            );
                        }
                    }

                    self.subnets_to_retry.borrow_mut().remove(&subnet_id.into());
                }
                Err((_, e)) => {
                    ic_cdk::println!(
                        "Error fetching metrics for subnet {}: ERROR: {}",
                        subnet_id,
                        e
                    );

                    // The call failed, will retry fetching metrics for this subnet.
                    let mut retry_count = self
                        .subnets_to_retry
                        .borrow()
                        .get(&subnet_id.into())
                        .unwrap_or_default();
                    retry_count += 1;

                    self.subnets_to_retry
                        .borrow_mut()
                        .insert(subnet_id.into(), retry_count);
                }
            }
        }
    }

    /// Computes daily node metrics for a specific day.
    ///
    /// This is done by subtracting the total metrics of the
    /// previous day from those of the current day.
    pub fn metrics_by_subnet(
        &self,
        day_utc: &DayUtc,
    ) -> BTreeMap<SubnetId, Vec<NodeMetricsDailyRaw>> {
        let mut metrics_by_subnet = BTreeMap::new();
        let previous_day_ts = day_utc.previous_day().unix_ts_at_day_start_nanoseconds();
        let first_key = SubnetMetricsKey {
            timestamp_nanos: previous_day_ts,
            ..SubnetMetricsKey::min_key()
        };
        let last_key = SubnetMetricsKey {
            timestamp_nanos: day_utc.get(),
            ..SubnetMetricsKey::max_key()
        };

        let mut subnets_metrics_by_day: BTreeMap<DayUtc, _> = self
            .subnets_metrics
            .borrow()
            .range(first_key..=last_key)
            .into_group_map_by(|(k, _)| k.timestamp_nanos.into())
            .into_iter()
            .collect();

<<<<<<< HEAD
        let mut last_total_metrics: HashMap<_, _> = HashMap::new();
        if let Some((timestamp_nanos, _)) = subnets_metrics_by_day.first_key_value()
            && timestamp_nanos < &start_day
        {
            last_total_metrics = subnets_metrics_by_day
                .pop_first()
                .unwrap()
                .1
                .into_iter()
                .flat_map(|(k, v)| {
                    v.nodes_metrics.into_iter().map(move |node_metrics| {
                        (
                            (k.subnet_id, node_metrics.node_id),
=======
        let mut initial_total_metrics: HashMap<_, _> = HashMap::new();
        if let Some((timestamp_nanos, _)) = subnets_metrics_by_day.first_key_value() {
            if timestamp_nanos < day_utc {
                initial_total_metrics = subnets_metrics_by_day
                    .pop_first()
                    .unwrap()
                    .1
                    .into_iter()
                    .flat_map(|(k, v)| {
                        v.nodes_metrics.into_iter().map(move |node_metrics| {
>>>>>>> b82fc1b4
                            (
                                node_metrics.num_blocks_proposed_total,
                                node_metrics.num_blocks_failed_total,
                            ),
                        )
                    })
                })
                .collect();
        };

        for (_, subnets_metrics) in subnets_metrics_by_day {
            for (k, v) in subnets_metrics {
                let subnet_id = SubnetId::from(k.subnet_id.unwrap());

                let daily_nodes_metrics: Vec<NodeMetricsDailyRaw> = v
                    .nodes_metrics
                    .into_iter()
                    .map(|node| {
                        let (initial_proposed_total, initial_failed_total) = initial_total_metrics
                            .remove(&(k.subnet_id, node.node_id))
                            .unwrap_or_default();
                        NodeMetricsDailyRaw {
                            node_id: NodeId::from(node.node_id.unwrap()),
                            num_blocks_proposed: node.num_blocks_proposed_total
                                - initial_proposed_total,
                            num_blocks_failed: node.num_blocks_failed_total - initial_failed_total,
                        }
                    })
                    .collect();

                metrics_by_subnet.insert(subnet_id, daily_nodes_metrics);
            }
        }

        metrics_by_subnet
    }
}

#[cfg(test)]
pub(crate) mod tests;<|MERGE_RESOLUTION|>--- conflicted
+++ resolved
@@ -205,21 +205,6 @@
             .into_iter()
             .collect();
 
-<<<<<<< HEAD
-        let mut last_total_metrics: HashMap<_, _> = HashMap::new();
-        if let Some((timestamp_nanos, _)) = subnets_metrics_by_day.first_key_value()
-            && timestamp_nanos < &start_day
-        {
-            last_total_metrics = subnets_metrics_by_day
-                .pop_first()
-                .unwrap()
-                .1
-                .into_iter()
-                .flat_map(|(k, v)| {
-                    v.nodes_metrics.into_iter().map(move |node_metrics| {
-                        (
-                            (k.subnet_id, node_metrics.node_id),
-=======
         let mut initial_total_metrics: HashMap<_, _> = HashMap::new();
         if let Some((timestamp_nanos, _)) = subnets_metrics_by_day.first_key_value() {
             if timestamp_nanos < day_utc {
@@ -230,15 +215,17 @@
                     .into_iter()
                     .flat_map(|(k, v)| {
                         v.nodes_metrics.into_iter().map(move |node_metrics| {
->>>>>>> b82fc1b4
                             (
-                                node_metrics.num_blocks_proposed_total,
-                                node_metrics.num_blocks_failed_total,
-                            ),
-                        )
+                                (k.subnet_id, node_metrics.node_id),
+                                (
+                                    node_metrics.num_blocks_proposed_total,
+                                    node_metrics.num_blocks_failed_total,
+                                ),
+                            )
+                        })
                     })
-                })
-                .collect();
+                    .collect();
+            }
         };
 
         for (_, subnets_metrics) in subnets_metrics_by_day {
