use ic_base_types::{RegistryVersion, SubnetId};
#[cfg(any(feature = "test", test))]
use ic_cdk::query;
use ic_cdk::{init, post_upgrade, pre_upgrade, spawn, update};
use ic_nervous_system_canisters::registry::RegistryCanister;
use ic_nns_constants::GOVERNANCE_CANISTER_ID;
use ic_node_rewards_canister::canister::NodeRewardsCanister;
use ic_node_rewards_canister::storage::{RegistryStoreStableMemoryBorrower, METRICS_MANAGER};
use ic_node_rewards_canister::telemetry;
use ic_node_rewards_canister_api::monthly_rewards::{
    GetNodeProvidersMonthlyXdrRewardsRequest, GetNodeProvidersMonthlyXdrRewardsResponse,
};
use ic_registry_canister_client::StableCanisterRegistryClient;
use std::cell::RefCell;
use std::collections::HashSet;
use std::sync::Arc;
use std::time::Duration;

fn main() {}

thread_local! {
    static REGISTRY_STORE: Arc<StableCanisterRegistryClient<RegistryStoreStableMemoryBorrower>> = {
        let store = StableCanisterRegistryClient::<RegistryStoreStableMemoryBorrower>::new(
            Arc::new(RegistryCanister::new()));
        Arc::new(store)
    };
    static CANISTER: RefCell<NodeRewardsCanister> = {
        let registry_store = REGISTRY_STORE.with(|store| {
            store.clone()
        });
        let metrics_manager = METRICS_MANAGER.with(|m| m.clone());

        RefCell::new(NodeRewardsCanister::new(registry_store, metrics_manager))
    };
}

#[init]
fn canister_init() {
    schedule_timers();
}

#[pre_upgrade]
fn pre_upgrade() {}

#[post_upgrade]
fn post_upgrade() {
    schedule_timers();
}

// The frequency of regular registry syncs.  This is set to 1 hour to avoid
// making too many requests.  Before meaningful calculations are made, however, the
// registry data should be updated.
const SYNC_INTERVAL_SECONDS: Duration = Duration::from_secs(60 * 60); // 1 hour

fn schedule_timers() {
    ic_cdk_timers::set_timer_interval(SYNC_INTERVAL_SECONDS, move || {
<<<<<<< HEAD
        spawn(sync_all());
    });
}

async fn sync_all() {
    let registry_store = REGISTRY_STORE.with(|s| s.clone());
    let pre_sync_version = registry_store.get_latest_version().await;
    telemetry::PROMETHEUS_METRICS.with_borrow_mut(|m| m.mark_last_sync_start());

    let mut instruction_counter = telemetry::InstructionCounter::default();
    instruction_counter.lap();
    let registry_sync_result = registry_store.sync_registry_stored().await;
    let registry_sync_instructions = instruction_counter.lap();

    let post_sync_version = registry_store.get_latest_version().await;
    let mut update_subnet_metrics_instructions: u64 = 0;
    match registry_sync_result {
        Ok(_) => {
            instruction_counter.lap();
            schedule_metrics_sync(pre_sync_version, post_sync_version).await;
            update_subnet_metrics_instructions = instruction_counter.lap();

            telemetry::PROMETHEUS_METRICS.with_borrow_mut(|m| m.mark_last_sync_success());
            ic_cdk::println!("Successfully synced subnets metrics and local registry");
        }
        Err(e) => {
            telemetry::PROMETHEUS_METRICS.with_borrow_mut(|m| m.mark_last_sync_failure());
            ic_cdk::println!("Failed to sync local registry: {:?}", e)
        }
    }

    telemetry::PROMETHEUS_METRICS.with_borrow_mut(|m| {
        m.record_last_sync_instructions(
            instruction_counter.sum(),
            registry_sync_instructions,
            update_subnet_metrics_instructions,
        )
=======
        spawn(NodeRewardsCanister::sync_all(&CANISTER));
>>>>>>> 0a94e9b2
    });
}
async fn schedule_metrics_sync(
    pre_sync_version: RegistryVersion,
    post_sync_version: RegistryVersion,
) {
    let registry_store = REGISTRY_STORE.with(|m| m.clone());
    let registry_querier = RegistryQuerier::new(registry_store.clone());

    let subnets_list: HashSet<SubnetId> = (pre_sync_version..=post_sync_version)
        .flat_map(|version| registry_querier.subnets_list(version))
        .collect();

    let metrics_manager = METRICS_MANAGER.with(|m| m.clone());
    metrics_manager.update_subnets_metrics(subnets_list).await;
    metrics_manager.retry_failed_subnets().await;
}

fn panic_if_caller_not_governance() {
    if ic_cdk::caller() != GOVERNANCE_CANISTER_ID.get().0 {
        panic!("Only the governance canister can call this method");
    }
}

#[cfg(any(feature = "test", test))]
#[query(hidden = true)]
fn get_registry_value(key: String) -> Result<Option<Vec<u8>>, String> {
    CANISTER.with(|canister| canister.borrow().get_registry_value(key))
}

#[update]
async fn get_node_providers_monthly_xdr_rewards(
    request: GetNodeProvidersMonthlyXdrRewardsRequest,
) -> GetNodeProvidersMonthlyXdrRewardsResponse {
    panic_if_caller_not_governance();
    NodeRewardsCanister::get_node_providers_monthly_xdr_rewards(&CANISTER, request).await
}

#[cfg(test)]
mod tests {
    use super::*;
    use candid_parser::utils::{service_equal, CandidSource};
    #[test]
    fn test_implemented_interface_matches_declared_interface_exactly() {
        let declared_interface = CandidSource::Text(include_str!("../node-rewards-canister.did"));

        // The line below generates did types and service definition from the
        // methods annotated with `candid_method` above. The definition is then
        // obtained with `__export_service()`.
        candid::export_service!();
        let implemented_interface_str = __export_service();
        let implemented_interface = CandidSource::Text(&implemented_interface_str);

        let result = service_equal(declared_interface, implemented_interface);
        assert!(result.is_ok(), "{:?}\n\n", result.unwrap_err());
    }
}<|MERGE_RESOLUTION|>--- conflicted
+++ resolved
@@ -1,4 +1,3 @@
-use ic_base_types::{RegistryVersion, SubnetId};
 #[cfg(any(feature = "test", test))]
 use ic_cdk::query;
 use ic_cdk::{init, post_upgrade, pre_upgrade, spawn, update};
@@ -6,13 +5,11 @@
 use ic_nns_constants::GOVERNANCE_CANISTER_ID;
 use ic_node_rewards_canister::canister::NodeRewardsCanister;
 use ic_node_rewards_canister::storage::{RegistryStoreStableMemoryBorrower, METRICS_MANAGER};
-use ic_node_rewards_canister::telemetry;
 use ic_node_rewards_canister_api::monthly_rewards::{
     GetNodeProvidersMonthlyXdrRewardsRequest, GetNodeProvidersMonthlyXdrRewardsResponse,
 };
 use ic_registry_canister_client::StableCanisterRegistryClient;
 use std::cell::RefCell;
-use std::collections::HashSet;
 use std::sync::Arc;
 use std::time::Duration;
 
@@ -54,63 +51,8 @@
 
 fn schedule_timers() {
     ic_cdk_timers::set_timer_interval(SYNC_INTERVAL_SECONDS, move || {
-<<<<<<< HEAD
-        spawn(sync_all());
+        spawn(NodeRewardsCanister::sync_all(&CANISTER));
     });
-}
-
-async fn sync_all() {
-    let registry_store = REGISTRY_STORE.with(|s| s.clone());
-    let pre_sync_version = registry_store.get_latest_version().await;
-    telemetry::PROMETHEUS_METRICS.with_borrow_mut(|m| m.mark_last_sync_start());
-
-    let mut instruction_counter = telemetry::InstructionCounter::default();
-    instruction_counter.lap();
-    let registry_sync_result = registry_store.sync_registry_stored().await;
-    let registry_sync_instructions = instruction_counter.lap();
-
-    let post_sync_version = registry_store.get_latest_version().await;
-    let mut update_subnet_metrics_instructions: u64 = 0;
-    match registry_sync_result {
-        Ok(_) => {
-            instruction_counter.lap();
-            schedule_metrics_sync(pre_sync_version, post_sync_version).await;
-            update_subnet_metrics_instructions = instruction_counter.lap();
-
-            telemetry::PROMETHEUS_METRICS.with_borrow_mut(|m| m.mark_last_sync_success());
-            ic_cdk::println!("Successfully synced subnets metrics and local registry");
-        }
-        Err(e) => {
-            telemetry::PROMETHEUS_METRICS.with_borrow_mut(|m| m.mark_last_sync_failure());
-            ic_cdk::println!("Failed to sync local registry: {:?}", e)
-        }
-    }
-
-    telemetry::PROMETHEUS_METRICS.with_borrow_mut(|m| {
-        m.record_last_sync_instructions(
-            instruction_counter.sum(),
-            registry_sync_instructions,
-            update_subnet_metrics_instructions,
-        )
-=======
-        spawn(NodeRewardsCanister::sync_all(&CANISTER));
->>>>>>> 0a94e9b2
-    });
-}
-async fn schedule_metrics_sync(
-    pre_sync_version: RegistryVersion,
-    post_sync_version: RegistryVersion,
-) {
-    let registry_store = REGISTRY_STORE.with(|m| m.clone());
-    let registry_querier = RegistryQuerier::new(registry_store.clone());
-
-    let subnets_list: HashSet<SubnetId> = (pre_sync_version..=post_sync_version)
-        .flat_map(|version| registry_querier.subnets_list(version))
-        .collect();
-
-    let metrics_manager = METRICS_MANAGER.with(|m| m.clone());
-    metrics_manager.update_subnets_metrics(subnets_list).await;
-    metrics_manager.retry_failed_subnets().await;
 }
 
 fn panic_if_caller_not_governance() {
