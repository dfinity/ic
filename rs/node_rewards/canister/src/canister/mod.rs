--- conflicted
+++ resolved
@@ -1,7 +1,6 @@
 use crate::metrics::MetricsManager;
 use crate::registry_querier::RegistryQuerier;
 use crate::storage::VM;
-use crate::telemetry;
 use ic_base_types::SubnetId;
 use ic_interfaces_registry::ZERO_REGISTRY_VERSION;
 use ic_node_rewards_canister_api::monthly_rewards::{
@@ -48,41 +47,6 @@
         }
     }
 
-<<<<<<< HEAD
-    pub async fn sync_all(canister: &'static LocalKey<RefCell<NodeRewardsCanister>>) {
-        let registry_client = canister.with(|canister| canister.borrow().get_registry_client());
-        telemetry::PROMETHEUS_METRICS.with_borrow_mut(|m| m.mark_last_sync_start());
-        let mut instruction_counter = telemetry::InstructionCounter::default();
-
-        let pre_sync_version = registry_client.get_latest_version();
-        instruction_counter.lap();
-        let registry_sync_result = registry_client.sync_registry_stored().await;
-        let registry_sync_instructions = instruction_counter.lap();
-        let post_sync_version = registry_client.get_latest_version();
-
-        let mut update_subnet_metrics_instructions: u64 = 0;
-        match registry_sync_result {
-            Ok(_) => {
-                instruction_counter.lap();
-                Self::schedule_metrics_sync(canister, pre_sync_version, post_sync_version).await;
-                update_subnet_metrics_instructions = instruction_counter.lap();
-
-                telemetry::PROMETHEUS_METRICS.with_borrow_mut(|m| m.mark_last_sync_success());
-                ic_cdk::println!("Successfully synced subnets metrics and local registry");
-            }
-            Err(e) => {
-                ic_cdk::println!("Failed to sync local registry: {:?}", e)
-            }
-        }
-
-        telemetry::PROMETHEUS_METRICS.with_borrow_mut(|m| {
-            m.record_last_sync_instructions(
-                instruction_counter.sum(),
-                registry_sync_instructions,
-                update_subnet_metrics_instructions,
-            )
-        });
-=======
     /// Gets Arc reference to RegistryClient
     pub fn get_registry_client(&self) -> Arc<dyn CanisterRegistryClient> {
         self.registry_client.clone()
@@ -98,7 +62,6 @@
         self.registry_client
             .get_value(key.as_ref(), self.registry_client.get_latest_version())
             .map_err(|e| format!("Failed to get registry value: {:?}", e))
->>>>>>> 90ae3835
     }
 
     pub async fn schedule_registry_sync(
