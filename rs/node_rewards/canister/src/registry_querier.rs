--- conflicted
+++ resolved
@@ -107,17 +107,10 @@
                 ic_cdk::println!("Node {} has no NodeOperatorData: skipping", node_id);
                 continue;
             };
-<<<<<<< HEAD
             if let Some(provider_filter) = provider_filter
-                && node_provider_id != provider_filter
+                && &node_provider_id != provider_filter
             {
                 continue;
-=======
-            if let Some(provider_filter) = provider_filter {
-                if &node_provider_id != provider_filter {
-                    continue;
-                }
->>>>>>> b82fc1b4
             }
             let Some(some_reward_type) = node_record.node_reward_type else {
                 // If the node does not have a node_reward_type, we skip it.
@@ -150,88 +143,6 @@
             .get_key_family_with_values(NODE_RECORD_KEY_PREFIX, registry_version)?;
         let prefix_length = NODE_RECORD_KEY_PREFIX.len();
 
-<<<<<<< HEAD
-        let start_key = StorableRegistryKey {
-            key: NODE_RECORD_KEY_PREFIX.to_string(),
-            ..Default::default()
-        };
-
-        S::with_registry_map(|registry_map| {
-            registry_map
-                .range(start_key..)
-                .filter(|(k, _)| {
-                    k.timestamp_nanoseconds <= end_ts && k.key.starts_with(NODE_RECORD_KEY_PREFIX)
-                })
-                .map(|(k, v)| (k.key, k.version, k.timestamp_nanoseconds, v.0))
-                .group_by(|(node_key, _, _, _)| node_key.clone())
-                .into_iter()
-                .filter_map(|(node_key, node_mutations)| {
-                    let mut days = BTreeSet::new();
-                    let mut last_present_ts: Option<UnixTsNanos> = None;
-                    let mut latest_value: Option<Vec<u8>> = None;
-                    let mut latest_version = RegistryVersion::default().get();
-
-                    // Process node's mutations history.
-                    for (_, version, ts, maybe_value) in node_mutations {
-                        if maybe_value.is_some() {
-                            // A creation or update
-                            latest_value = maybe_value;
-                            latest_version = version;
-                            if last_present_ts.is_none() {
-                                // Node was absent, now it's present.
-                                // If it became present before the window, track it from the start.
-                                // Otherwise, track it from the actual timestamp.
-                                last_present_ts = Some(ts.max(start_ts));
-                            }
-                        } else {
-                            // A deletion
-                            if let Some(start_of_interval) = last_present_ts.take() {
-                                // The node was present and is now gone. Finalize the interval.
-                                let mut days_between = DayUtc::from(start_of_interval)
-                                    .days_until(&DayUtc::from(ts))
-                                    .unwrap_or_default();
-
-                                // If a node is deleted it will be rewarded until the day before deletion.
-                                if !days_between.is_empty() {
-                                    days_between.truncate(days_between.len() - 1);
-                                }
-
-                                days.extend(days_between);
-                            }
-                        }
-                    }
-
-                    // After all mutations, if the node is still present, finalize the last interval.
-                    if let Some(start_of_interval) = last_present_ts {
-                        let days_between =
-                            DayUtc::from(start_of_interval).days_until(&DayUtc::from(end_ts));
-                        days.extend(days_between.unwrap_or_default());
-                    }
-
-                    // If the node was present at any time and we have its record, decode and return it.
-                    if !days.is_empty()
-                        && let Some(final_value) = latest_value
-                    {
-                        let principal = PrincipalId::from_str(&node_key[prefix_length..])
-                            .expect("Invalid node key");
-                        let node_id = NodeId::from(principal);
-                        let node_record = NodeRecord::decode(final_value.as_slice())
-                            .expect("Failed to decode NodeRecord");
-
-                        return Some((
-                            node_id,
-                            (
-                                node_record,
-                                RegistryVersion::from(latest_version),
-                                days.into_iter().sorted().collect(),
-                            ),
-                        ));
-                    }
-                    None
-                })
-                .collect()
-        })
-=======
         let nodes = nodes_raw
             .into_iter()
             .map(|(node_key, node_value)| {
@@ -244,7 +155,6 @@
             })
             .collect();
         Ok(nodes)
->>>>>>> b82fc1b4
     }
 
     fn node_operator_data(
