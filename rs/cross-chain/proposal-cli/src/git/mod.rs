use crate::candid::{encode_upgrade_args, UpgradeArgs};
use crate::canister::TargetCanister;
use std::fmt::{Display, Formatter};
use std::path::{Path, PathBuf};
use std::process::Command;
use std::str::FromStr;
use std::{fs, iter};
use tempfile::TempDir;

#[derive(Clone, Eq, PartialEq, Debug)]
pub struct Hash<const N: usize>([u8; N]);

impl<const N: usize> FromStr for Hash<N> {
    type Err = String;

    fn from_str(s: &str) -> Result<Self, Self::Err> {
        let s = s.trim();
        let expected_num_hex_chars = N * 2;
        if s.len() != expected_num_hex_chars {
            return Err(format!(
                "Invalid hash: expected {} characters, got {}",
                expected_num_hex_chars,
                s.len()
            ));
        }
        let mut bytes = [0u8; N];
        hex::decode_to_slice(s, &mut bytes).map_err(|e| format!("Invalid hex string: {}", e))?;
        Ok(Self(bytes))
    }
}

impl<const N: usize> Display for Hash<N> {
    fn fmt(&self, f: &mut Formatter<'_>) -> std::fmt::Result {
        write!(f, "{}", hex::encode(self.0))
    }
}

impl Hash<32> {
    pub fn sha256(data: &[u8]) -> Self {
        use sha2::Digest;
        let mut hasher = sha2::Sha256::new();
        hasher.update(data);
        Self(hasher.finalize().into())
    }
}

pub type GitCommitHash = Hash<20>;
pub type CompressedWasmHash = Hash<32>;
pub type ArgsHash = Hash<32>;

#[derive(Debug)]
pub struct GitRepository {
    dir: TempDir,
}

impl GitRepository {
    pub fn clone(url: &str) -> Self {
        let repo = TempDir::new().expect("failed to create a temporary directory");
        // Blobless clone
        // see https://github.blog/2020-12-21-get-up-to-speed-with-partial-clone-and-shallow-clone/
        let git_clone = Command::new("git")
            .arg("clone")
            .arg("--filter=blob:none")
            .arg(url)
            .arg(repo.path())
            .status()
            .expect("failed to clone the repository");
        assert!(git_clone.success());

        GitRepository { dir: repo }
    }

    pub fn encode_args_batch(
        &self,
        canisters: &[TargetCanister],
        args: Option<String>,
    ) -> Vec<UpgradeArgs> {
        canisters
            .iter()
            .map(|canister| {
                encode_upgrade_args(
                    canister,
                    &self.candid_file(canister),
                    args.clone().unwrap_or(canister.default_upgrade_args()),
                )
            })
            .collect()
    }

    pub fn candid_file(&self, canister: &TargetCanister) -> PathBuf {
        self.dir.path().join(canister.candid_file())
    }

<<<<<<< HEAD
    pub async fn parse_canister_id_batch(&self, canisters: &[TargetCanister]) -> Vec<Principal> {
        let mut fut = Vec::with_capacity(canisters.len());
        for canister in canisters {
            fut.push(self.parse_canister_id(canister));
        }
        futures::future::join_all(fut).await
    }

    pub async fn parse_canister_id(&self, canister: &TargetCanister) -> Principal {
        let canister_ids: serde_json::Value = match canister.canister_ids_json_file() {
            DownloadableFile::Local { path } => {
                let full_path = self.dir.path().join(&path);
                let canister_ids_file = File::open(&full_path)
                    .unwrap_or_else(|_| panic!("failed to open {:?}", &full_path));
                serde_json::from_reader(BufReader::new(canister_ids_file))
            }
            DownloadableFile::Remote { url } => {
                let resp = reqwest::get(url).await.expect("request failed");
                let body = resp.text().await.expect("body invalid");
                serde_json::from_reader(BufReader::new(body.as_bytes()))
            }
        }
        .expect("failed to parse json");

        let canister_id = canister_ids
            .as_object()
            .unwrap()
            .get(canister.canister_name())
            .expect("canister name not found in canister_ids.json file")
            .get("ic")
            .unwrap()
            .as_str()
            .unwrap();
        Principal::from_text(canister_id).unwrap()
    }

=======
>>>>>>> db65a720
    pub fn checkout(&mut self, commit: &GitCommitHash) {
        let git_checkout = self
            .git()
            .arg("checkout")
            .arg(commit.to_string())
            .status()
            .expect("failed to checkout the commit");
        assert!(git_checkout.success());
    }

    pub fn release_notes_batch(
        &self,
        canisters: &[TargetCanister],
        from: &GitCommitHash,
        to: &GitCommitHash,
    ) -> Vec<ReleaseNotes> {
        canisters
            .iter()
            .map(|canister| self.release_notes(canister, from, to))
            .collect()
    }

    pub fn release_notes(
        &self,
        canister: &TargetCanister,
        from: &GitCommitHash,
        to: &GitCommitHash,
    ) -> ReleaseNotes {
        const FORMAT_PARAMS: &str = "%C(auto) %h %s";
        let mut git_log = self.git();
        git_log
            .arg("log")
            .arg(format!("--format={}", FORMAT_PARAMS))
            .arg(format!("{}..{}", from, to))
            .arg("--");
        for repo_dir in canister.git_log_dirs() {
            git_log.arg(repo_dir);
        }
        let log = git_log.output().expect("failed to run git log");
        assert!(log.status.success(), "failed to run git log: {:?}", log);

        let executed_command = iter::once(git_log.get_program())
            .chain(git_log.get_args())
            .fold(String::new(), |acc, arg| acc + " " + arg.to_str().unwrap())
            .trim()
            .replace(FORMAT_PARAMS, format!("'{}'", FORMAT_PARAMS).as_str());

        let output = String::from_utf8_lossy(&log.stdout)
            .lines()
            .map(|line| line.trim())
            .collect::<Vec<&str>>()
            .join("\n");

        ReleaseNotes {
            command: executed_command,
            output,
        }
    }

    pub fn build_canister_artifact_batch(
        &mut self,
        canister: &[TargetCanister],
    ) -> Vec<CompressedWasmHash> {
        canister
            .iter()
            .map(|c| {
                self.build_canister_artifact(c);
                self.sha256_artifact(c)
            })
            .collect()
    }

    fn build_canister_artifact(&mut self, canister: &TargetCanister) {
        let build = canister
            .build_artifact()
            .current_dir(self.dir.path())
            .status()
            .expect("failed to build canister artifact");
        assert!(build.success());
    }

    fn sha256_artifact(&mut self, canister: &TargetCanister) -> Hash<32> {
        let sha256sum = Command::new("sha256sum")
            .current_dir(self.dir.path())
            .arg(canister.artifact())
            .output()
            .expect("failed to run sha256sum");
        assert!(sha256sum.status.success());

        // output is of the form
        // 8454cb98353ffe437933f3b1e89c7496b573a30c5731852c4d037461dc0ca9cc  ./artifacts/canisters/ic-icrc1-ledger-u256.wasm.gz
        let hash = String::from_utf8(sha256sum.stdout)
            .unwrap()
            .split_whitespace()
            .next()
            .unwrap()
            .to_string();
        CompressedWasmHash::from_str(&hash).expect("failed to parse sha256sum")
    }

    pub fn copy_file(&self, source: &Path, target: &Path) {
        fs::copy(self.dir.path().join(source), target).expect("failed to copy file");
    }

    fn git(&self) -> Command {
        let mut git = Command::new("git");
        git.current_dir(self.dir.path());
        git
    }
}

#[derive(Clone, Eq, PartialEq, Debug)]
pub struct ReleaseNotes {
    pub command: String,
    pub output: String,
}

impl Display for ReleaseNotes {
    fn fmt(&self, f: &mut Formatter<'_>) -> std::fmt::Result {
        write!(f, "{}\n{}", self.command, self.output)
    }
}<|MERGE_RESOLUTION|>--- conflicted
+++ resolved
@@ -91,45 +91,6 @@
         self.dir.path().join(canister.candid_file())
     }
 
-<<<<<<< HEAD
-    pub async fn parse_canister_id_batch(&self, canisters: &[TargetCanister]) -> Vec<Principal> {
-        let mut fut = Vec::with_capacity(canisters.len());
-        for canister in canisters {
-            fut.push(self.parse_canister_id(canister));
-        }
-        futures::future::join_all(fut).await
-    }
-
-    pub async fn parse_canister_id(&self, canister: &TargetCanister) -> Principal {
-        let canister_ids: serde_json::Value = match canister.canister_ids_json_file() {
-            DownloadableFile::Local { path } => {
-                let full_path = self.dir.path().join(&path);
-                let canister_ids_file = File::open(&full_path)
-                    .unwrap_or_else(|_| panic!("failed to open {:?}", &full_path));
-                serde_json::from_reader(BufReader::new(canister_ids_file))
-            }
-            DownloadableFile::Remote { url } => {
-                let resp = reqwest::get(url).await.expect("request failed");
-                let body = resp.text().await.expect("body invalid");
-                serde_json::from_reader(BufReader::new(body.as_bytes()))
-            }
-        }
-        .expect("failed to parse json");
-
-        let canister_id = canister_ids
-            .as_object()
-            .unwrap()
-            .get(canister.canister_name())
-            .expect("canister name not found in canister_ids.json file")
-            .get("ic")
-            .unwrap()
-            .as_str()
-            .unwrap();
-        Principal::from_text(canister_id).unwrap()
-    }
-
-=======
->>>>>>> db65a720
     pub fn checkout(&mut self, commit: &GitCommitHash) {
         let git_checkout = self
             .git()
