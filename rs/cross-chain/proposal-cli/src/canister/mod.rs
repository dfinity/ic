#[cfg(test)]
mod tests;

use candid::Principal;
use std::fmt::Display;
use std::path::PathBuf;
use std::process::Command;
use std::str::FromStr;
use strum_macros::{EnumCount, EnumIter};

pub enum DownloadableFile {
    /// For cases where the file is stored locally.
    Local { path: PathBuf },
    /// For cases where the file is stored remotely.
    Remote { url: String },
}

#[derive(Clone, Eq, PartialEq, Debug, Ord, PartialOrd, EnumIter, EnumCount)]
#[allow(clippy::enum_variant_names)]
pub enum TargetCanister {
    BtcChecker,
    CkBtcArchive,
    CkBtcIndex,
    CkBtcLedger,
    CkBtcMinter,
    CkEthArchive,
    CkEthIndex,
    CkEthLedger,
    CkEthMinter,
    IcpArchive1,
    IcpArchive2,
    IcpArchive3,
    IcpArchive4,
    IcpIndex,
    IcpLedger,
    LedgerSuiteOrchestrator,
    EvmRpc,
    CyclesLedger,
    CyclesIndex,
    ExchangeRateCanister,
    SolRpc,
    BtcWatchdog,
}

impl TargetCanister {
    pub fn canister_name(&self) -> &str {
        match self {
            TargetCanister::BtcChecker => "btc_checker",
            TargetCanister::CkBtcArchive | TargetCanister::CkEthArchive => "archive",
            TargetCanister::CkBtcIndex
            | TargetCanister::CkEthIndex
            | TargetCanister::CyclesIndex => "index",
            TargetCanister::CkBtcLedger | TargetCanister::CkEthLedger => "ledger",
            TargetCanister::CkBtcMinter | TargetCanister::CkEthMinter => "minter",
            TargetCanister::IcpArchive1 => "icp-archive1",
            TargetCanister::IcpArchive2 => "icp-archive2",
            TargetCanister::IcpArchive3 => "icp-archive3",
            TargetCanister::IcpArchive4 => "icp-archive4",
            TargetCanister::IcpIndex => "icp-index",
            TargetCanister::IcpLedger => "icp-ledger",
            TargetCanister::LedgerSuiteOrchestrator => "orchestrator",
            TargetCanister::EvmRpc => "evm_rpc",
            TargetCanister::CyclesLedger => "cycles-ledger",
            TargetCanister::ExchangeRateCanister => "xrc",
            TargetCanister::SolRpc => "sol_rpc",
            TargetCanister::BtcWatchdog => "watchdog",
        }
    }

    pub fn git_repository_url(&self) -> &str {
        match &self {
            TargetCanister::BtcChecker
            | TargetCanister::CkBtcArchive
            | TargetCanister::CkBtcIndex
            | TargetCanister::CkBtcLedger
            | TargetCanister::CkBtcMinter
            | TargetCanister::CkEthArchive
            | TargetCanister::CkEthIndex
            | TargetCanister::CkEthLedger
            | TargetCanister::CkEthMinter
            | TargetCanister::CyclesIndex
            | TargetCanister::IcpArchive1
            | TargetCanister::IcpArchive2
            | TargetCanister::IcpArchive3
            | TargetCanister::IcpArchive4
            | TargetCanister::IcpIndex
            | TargetCanister::IcpLedger
            | TargetCanister::LedgerSuiteOrchestrator => "https://github.com/dfinity/ic.git",
            TargetCanister::EvmRpc => "https://github.com/dfinity/evm-rpc-canister.git",
            TargetCanister::CyclesLedger => "https://github.com/dfinity/cycles-ledger.git",
            TargetCanister::ExchangeRateCanister => {
                "https://github.com/dfinity/exchange-rate-canister.git"
            }
            TargetCanister::SolRpc => "https://github.com/dfinity/sol-rpc-canister.git",
            TargetCanister::BtcWatchdog => "https://github.com/dfinity/bitcoin-canister.git",
        }
    }

    pub fn candid_file(&self) -> PathBuf {
        match &self {
            TargetCanister::BtcChecker => {
                PathBuf::from("rs/bitcoin/checker/btc_checker_canister.did")
            }
            TargetCanister::CkBtcArchive | TargetCanister::CkEthArchive => {
                PathBuf::from("rs/ledger_suite/icrc1/archive/archive.did")
            }
            TargetCanister::CkBtcIndex
            | TargetCanister::CkEthIndex
            | TargetCanister::CyclesIndex => {
                PathBuf::from("rs/ledger_suite/icrc1/index-ng/index-ng.did")
            }
            TargetCanister::CkBtcLedger | TargetCanister::CkEthLedger => {
                PathBuf::from("rs/ledger_suite/icrc1/ledger/ledger.did")
            }
            TargetCanister::CkBtcMinter => {
                PathBuf::from("rs/bitcoin/ckbtc/minter/ckbtc_minter.did")
            }
            TargetCanister::CkEthMinter => {
                PathBuf::from("rs/ethereum/cketh/minter/cketh_minter.did")
            }
            TargetCanister::IcpArchive1
            | TargetCanister::IcpArchive2
            | TargetCanister::IcpArchive3
            | TargetCanister::IcpArchive4 => {
                PathBuf::from("rs/ledger_suite/icp/ledger_archive.did")
            }
            TargetCanister::IcpIndex => PathBuf::from("rs/ledger_suite/icp/index/index.did"),
            TargetCanister::IcpLedger => PathBuf::from("rs/ledger_suite/icp/ledger.did"),
            TargetCanister::LedgerSuiteOrchestrator => {
                PathBuf::from("rs/ethereum/ledger-suite-orchestrator/ledger_suite_orchestrator.did")
            }
            TargetCanister::EvmRpc => PathBuf::from("candid/evm_rpc.did"),
            TargetCanister::CyclesLedger => PathBuf::from("cycles-ledger/cycles-ledger.did"),
            TargetCanister::ExchangeRateCanister => PathBuf::from("src/xrc/xrc.did"),
            TargetCanister::SolRpc => PathBuf::from("canister/sol_rpc_canister.did"),
            TargetCanister::BtcWatchdog => PathBuf::from("watchdog/candid.did"),
        }
    }

    pub fn repo_dir(&self) -> Option<PathBuf> {
        match &self {
            TargetCanister::BtcChecker
            | TargetCanister::CkBtcArchive
            | TargetCanister::CkBtcIndex
            | TargetCanister::CkBtcLedger
            | TargetCanister::CkBtcMinter
            | TargetCanister::CkEthArchive
            | TargetCanister::CkEthIndex
            | TargetCanister::CkEthLedger
            | TargetCanister::CkEthMinter
            | TargetCanister::CyclesIndex
            | TargetCanister::IcpArchive1
            | TargetCanister::IcpArchive2
            | TargetCanister::IcpArchive3
            | TargetCanister::IcpArchive4
            | TargetCanister::IcpIndex
            | TargetCanister::IcpLedger
            | TargetCanister::LedgerSuiteOrchestrator => {
                Some(self.candid_file().parent().unwrap().to_path_buf())
            }
            TargetCanister::EvmRpc
            | TargetCanister::CyclesLedger
            | TargetCanister::ExchangeRateCanister
            | TargetCanister::SolRpc
            | TargetCanister::BtcWatchdog => None,
        }
    }

    pub fn git_log_dirs(&self) -> Vec<PathBuf> {
        match &self {
            TargetCanister::CyclesIndex => {
                vec![
                    PathBuf::from("packages/icrc-ledger-types"),
                    PathBuf::from("rs/ledger_suite/common/ledger_canister_core"),
                    PathBuf::from("rs/ledger_suite/common/ledger_core"),
                    PathBuf::from("rs/ledger_suite/icrc1/index-ng"),
                    PathBuf::from("rs/ledger_suite/icrc1/tokens_u256"),
                ]
            }
            TargetCanister::IcpArchive1
            | TargetCanister::IcpArchive2
            | TargetCanister::IcpArchive3
            | TargetCanister::IcpArchive4 => {
                vec![
                    PathBuf::from("packages/icrc-ledger-types"),
                    PathBuf::from("rs/ledger_suite/icp/archive"),
                    PathBuf::from("rs/ledger_suite/icp/src"),
                    PathBuf::from("rs/ledger_suite/common/ledger_canister_core"),
                    PathBuf::from("rs/ledger_suite/common/ledger_core"),
                ]
            }
            TargetCanister::IcpIndex => {
                vec![
                    PathBuf::from("packages/icrc-ledger-types"),
                    PathBuf::from("packages/ic-http-types"),
                    PathBuf::from("rs/ledger_suite/icp/index"),
                    PathBuf::from("rs/ledger_suite/icp/src"),
                    PathBuf::from("rs/ledger_suite/common/ledger_canister_core/src"),
                    PathBuf::from("rs/ledger_suite/common/ledger_core"),
                    PathBuf::from("rs/rust_canisters/canister_log"),
                ]
            }
            TargetCanister::IcpLedger => {
                vec![
                    PathBuf::from("packages/icrc-ledger-types"),
                    PathBuf::from("rs/ledger_suite/icp/ledger/src"),
                    PathBuf::from("rs/ledger_suite/icp/src"),
                    PathBuf::from("rs/ledger_suite/common/ledger_canister_core/src"),
                    PathBuf::from("rs/ledger_suite/common/ledger_core/src"),
                ]
            }
            TargetCanister::BtcChecker
            | TargetCanister::CkBtcArchive
            | TargetCanister::CkBtcIndex
            | TargetCanister::CkBtcLedger
            | TargetCanister::CkBtcMinter
            | TargetCanister::CkEthArchive
            | TargetCanister::CkEthIndex
            | TargetCanister::CkEthLedger
            | TargetCanister::CkEthMinter
            | TargetCanister::LedgerSuiteOrchestrator
            | TargetCanister::EvmRpc
            | TargetCanister::CyclesLedger
            | TargetCanister::ExchangeRateCanister
            | TargetCanister::SolRpc => self.repo_dir().into_iter().collect(),
            TargetCanister::BtcWatchdog => vec![PathBuf::from("watchdog")],
        }
    }

    pub fn artifact(&self) -> PathBuf {
        match &self {
            TargetCanister::BtcChecker
            | TargetCanister::CkBtcArchive
            | TargetCanister::CkBtcIndex
            | TargetCanister::CkBtcLedger
            | TargetCanister::CkBtcMinter
            | TargetCanister::CkEthArchive
            | TargetCanister::CkEthIndex
            | TargetCanister::CkEthLedger
            | TargetCanister::CkEthMinter
            | TargetCanister::CyclesIndex
            | TargetCanister::IcpArchive1
            | TargetCanister::IcpArchive2
            | TargetCanister::IcpArchive3
            | TargetCanister::IcpArchive4
            | TargetCanister::IcpIndex
            | TargetCanister::IcpLedger
            | TargetCanister::LedgerSuiteOrchestrator => {
                PathBuf::from("artifacts/canisters").join(self.artifact_file_name())
            }
            TargetCanister::EvmRpc
            | TargetCanister::CyclesLedger
            | TargetCanister::ExchangeRateCanister
            | TargetCanister::BtcWatchdog => PathBuf::from(self.artifact_file_name()),
            TargetCanister::SolRpc => PathBuf::from("wasms").join(self.artifact_file_name()),
        }
    }

    pub fn artifact_file_name(&self) -> &str {
        match &self {
            TargetCanister::BtcChecker => "ic-btc-checker.wasm.gz",
            TargetCanister::CkBtcArchive => "ic-icrc1-archive.wasm.gz",
            TargetCanister::CkBtcIndex => "ic-icrc1-index-ng.wasm.gz",
            TargetCanister::CkBtcLedger => "ic-icrc1-ledger.wasm.gz",
            TargetCanister::CkBtcMinter => "ic-ckbtc-minter.wasm.gz",
            TargetCanister::CkEthArchive => "ic-icrc1-archive-u256.wasm.gz",
            TargetCanister::CkEthIndex | TargetCanister::CyclesIndex => {
                "ic-icrc1-index-ng-u256.wasm.gz"
            }
            TargetCanister::CkEthLedger => "ic-icrc1-ledger-u256.wasm.gz",
            TargetCanister::CkEthMinter => "ic-cketh-minter.wasm.gz",
            TargetCanister::IcpArchive1
            | TargetCanister::IcpArchive2
            | TargetCanister::IcpArchive3
            | TargetCanister::IcpArchive4 => "ledger-archive-node-canister.wasm.gz",
            TargetCanister::IcpIndex => "ic-icp-index-canister.wasm.gz",
            TargetCanister::IcpLedger => "ledger-canister_notify-method.wasm.gz",
            TargetCanister::LedgerSuiteOrchestrator => {
                "ic-ledger-suite-orchestrator-canister.wasm.gz"
            }
            TargetCanister::EvmRpc => "evm_rpc.wasm.gz",
            TargetCanister::CyclesLedger => "cycles-ledger.wasm.gz",
            TargetCanister::ExchangeRateCanister => "xrc.wasm.gz",
            TargetCanister::SolRpc => "sol_rpc_canister.wasm.gz",
            TargetCanister::BtcWatchdog => "watchdog.wasm.gz",
        }
    }

    pub fn build_artifact(&self) -> Command {
        match &self {
            TargetCanister::BtcChecker
            | TargetCanister::CkBtcArchive
            | TargetCanister::CkBtcIndex
            | TargetCanister::CkBtcLedger
            | TargetCanister::CkBtcMinter
            | TargetCanister::CkEthArchive
            | TargetCanister::CkEthIndex
            | TargetCanister::CkEthLedger
            | TargetCanister::CkEthMinter
            | TargetCanister::CyclesIndex
            | TargetCanister::IcpArchive1
            | TargetCanister::IcpArchive2
            | TargetCanister::IcpArchive3
            | TargetCanister::IcpArchive4
            | TargetCanister::IcpIndex
            | TargetCanister::IcpLedger
            | TargetCanister::LedgerSuiteOrchestrator => {
                let mut cmd = Command::new("./ci/container/build-ic.sh");
                cmd.arg("--canisters");
                cmd
            }
            TargetCanister::EvmRpc | TargetCanister::CyclesLedger | TargetCanister::SolRpc => {
                Command::new("./scripts/docker-build")
            }
            TargetCanister::BtcWatchdog => {
                let mut cmd = Command::new("./scripts/docker-build");
                cmd.arg("watchdog");
                cmd
            }
            TargetCanister::ExchangeRateCanister => {
                let mut cmd = Command::new("./scripts/docker-build");
                cmd.env("IP_SUPPORT", "ipv4");
                cmd
            }
        }
    }

    pub fn build_artifact_as_str(&self) -> String {
        format!("{:?}", self.build_artifact())
    }

    pub fn canister_ids_json_file(&self) -> DownloadableFile {
        match self {
            TargetCanister::BtcChecker
            | TargetCanister::CkBtcArchive
            | TargetCanister::CkBtcIndex
            | TargetCanister::CkBtcLedger
            | TargetCanister::CkBtcMinter => DownloadableFile::Local {
                path: PathBuf::from("rs/bitcoin/ckbtc/mainnet/canister_ids.json"),
            },
            TargetCanister::CkEthArchive
            | TargetCanister::CkEthIndex
            | TargetCanister::CkEthLedger
            | TargetCanister::CkEthMinter
            | TargetCanister::LedgerSuiteOrchestrator => DownloadableFile::Local {
                path: PathBuf::from("rs/ethereum/cketh/mainnet/canister_ids.json"),
            },
            TargetCanister::IcpArchive1
            | TargetCanister::IcpArchive2
            | TargetCanister::IcpArchive3
            | TargetCanister::IcpArchive4
            | TargetCanister::IcpIndex
            | TargetCanister::IcpLedger => DownloadableFile::Local {
                path: PathBuf::from("rs/ledger_suite/icp/canister_ids.json"),
            },
            TargetCanister::EvmRpc
            | TargetCanister::CyclesLedger
<<<<<<< HEAD
            | TargetCanister::ExchangeRateCanister => PathBuf::from("canister_ids.json"),
            TargetCanister::SolRpc => PathBuf::from("canister/prod/canister_ids.json"),
            TargetCanister::BtcWatchdog => PathBuf::from("deployment/mainnet/canister_ids.json"),
=======
            | TargetCanister::ExchangeRateCanister => DownloadableFile::Local {
                path: PathBuf::from("canister_ids.json"),
            },
            TargetCanister::SolRpc => DownloadableFile::Local {
                path: PathBuf::from("canister/prod/canister_ids.json"),
            },
            TargetCanister::CyclesIndex => DownloadableFile::Remote {
                url: "https://raw.githubusercontent.com/dfinity/cycles-ledger/6aaf0cb2bf96fe6a9b117cc9c7aa832574c6427a/canister_ids.json".to_string()
            },
>>>>>>> 966407c9
        }
    }

    pub fn canister_id(&self) -> Principal {
        let principal = match self {
            TargetCanister::BtcChecker => "oltsj-fqaaa-aaaar-qal5q-cai",
            TargetCanister::CkBtcArchive => "nbsys-saaaa-aaaar-qaaga-cai",
            TargetCanister::CkBtcIndex => "n5wcd-faaaa-aaaar-qaaea-cai",
            TargetCanister::CkBtcLedger => "mxzaz-hqaaa-aaaar-qaada-cai",
            TargetCanister::CkBtcMinter => "mqygn-kiaaa-aaaar-qaadq-cai",
            TargetCanister::CkEthArchive => "xob7s-iqaaa-aaaar-qacra-cai",
            TargetCanister::CkEthIndex => "s3zol-vqaaa-aaaar-qacpa-cai",
            TargetCanister::CkEthLedger => "ss2fx-dyaaa-aaaar-qacoq-cai",
            TargetCanister::CkEthMinter => "sv3dd-oaaaa-aaaar-qacoa-cai",
            TargetCanister::IcpArchive1 => "qjdve-lqaaa-aaaaa-aaaeq-cai",
            TargetCanister::IcpArchive2 => "qsgjb-riaaa-aaaaa-aaaga-cai",
            TargetCanister::IcpArchive3 => "q4eej-kyaaa-aaaaa-aaaha-cai",
            TargetCanister::IcpArchive4 => "q3fc5-haaaa-aaaaa-aaahq-cai",
            TargetCanister::IcpIndex => "qhbym-qaaaa-aaaaa-aaafq-cai",
            TargetCanister::IcpLedger => "ryjl3-tyaaa-aaaaa-aaaba-cai",
            TargetCanister::LedgerSuiteOrchestrator => "vxkom-oyaaa-aaaar-qafda-cai",
            TargetCanister::EvmRpc => "7hfb6-caaaa-aaaar-qadga-cai",
            TargetCanister::CyclesLedger => "um5iw-rqaaa-aaaaq-qaaba-cai",
            TargetCanister::CyclesIndex => "ul4oc-4iaaa-aaaaq-qaabq-cai",
            TargetCanister::ExchangeRateCanister => "uf6dk-hyaaa-aaaaq-qaaaq-cai",
            TargetCanister::SolRpc => "tghme-zyaaa-aaaar-qarca-cai",
        };
        Principal::from_text(principal).unwrap()
    }

    pub fn find_by_id(canister_id: &Principal) -> Option<Self> {
        use strum::IntoEnumIterator;
        TargetCanister::iter().find(|c| &c.canister_id() == canister_id)
    }

    pub fn default_upgrade_args(&self) -> String {
        const EMPTY_UPGRADE_ARGS: &str = "()";
        EMPTY_UPGRADE_ARGS.to_string()
    }

    pub fn forum_discussion(&self) -> &str {
        const NNS_UPDATES_AGGREGATION_THREAD_URL: &str =
            "https://forum.dfinity.org/t/nns-updates-aggregation-thread/23551";

        match self {
            TargetCanister::BtcChecker
            | TargetCanister::CkBtcArchive
            | TargetCanister::CkBtcIndex
            | TargetCanister::CkBtcLedger
            | TargetCanister::CkBtcMinter
            | TargetCanister::CkEthArchive
            | TargetCanister::CkEthIndex
            | TargetCanister::CkEthLedger
            | TargetCanister::CkEthMinter
            | TargetCanister::LedgerSuiteOrchestrator
            | TargetCanister::EvmRpc
            | TargetCanister::ExchangeRateCanister
            | TargetCanister::SolRpc => "",
            TargetCanister::CyclesLedger
            | TargetCanister::CyclesIndex
            | TargetCanister::IcpArchive1
            | TargetCanister::IcpArchive2
            | TargetCanister::IcpArchive3
            | TargetCanister::IcpArchive4
            | TargetCanister::IcpIndex
            | TargetCanister::IcpLedger => NNS_UPDATES_AGGREGATION_THREAD_URL,
        }
    }
}

impl FromStr for TargetCanister {
    type Err = String;

    fn from_str(canister: &str) -> Result<Self, Self::Err> {
        let canonicalized_canister = canister.to_ascii_lowercase();
        let parts: Vec<&str> = canonicalized_canister.split('-').collect();
        match &parts.as_slice() {
            ["btc", "checker"] => Ok(TargetCanister::BtcChecker),
            ["ckbtc", "archive"] => Ok(TargetCanister::CkBtcArchive),
            ["ckbtc", "index"] => Ok(TargetCanister::CkBtcIndex),
            ["ckbtc", "ledger"] => Ok(TargetCanister::CkBtcLedger),
            ["ckbtc", "minter"] => Ok(TargetCanister::CkBtcMinter),
            ["cketh", "archive"] => Ok(TargetCanister::CkEthArchive),
            ["cketh", "index"] => Ok(TargetCanister::CkEthIndex),
            ["cketh", "ledger"] => Ok(TargetCanister::CkEthLedger),
            ["cketh", "minter"] => Ok(TargetCanister::CkEthMinter),
            ["ckerc20", "orchestrator"] => Ok(TargetCanister::LedgerSuiteOrchestrator),
            ["icp", "archive1"] => Ok(TargetCanister::IcpArchive1),
            ["icp", "archive2"] => Ok(TargetCanister::IcpArchive2),
            ["icp", "archive3"] => Ok(TargetCanister::IcpArchive3),
            ["icp", "archive4"] => Ok(TargetCanister::IcpArchive4),
            ["icp", "index"] => Ok(TargetCanister::IcpIndex),
            ["icp", "ledger"] => Ok(TargetCanister::IcpLedger),
            ["evm", "rpc"] => Ok(TargetCanister::EvmRpc),
            ["cycles", "ledger"] => Ok(TargetCanister::CyclesLedger),
            ["cycles", "index"] => Ok(TargetCanister::CyclesIndex),
            ["exchange", "rate"] => Ok(TargetCanister::ExchangeRateCanister),
            ["sol", "rpc"] => Ok(TargetCanister::SolRpc),
            ["btc", "watchdog"] => Ok(TargetCanister::BtcWatchdog),
            _ => Err(format!("Unknown canister name: {}", canister)),
        }
    }
}

impl Display for TargetCanister {
    fn fmt(&self, f: &mut std::fmt::Formatter<'_>) -> std::fmt::Result {
        match self {
            TargetCanister::BtcChecker => write!(f, "BTC Checker"),
            TargetCanister::CkBtcArchive => write!(f, "ckBTC archive"),
            TargetCanister::CkBtcIndex => write!(f, "ckBTC index"),
            TargetCanister::CkBtcLedger => write!(f, "ckBTC ledger"),
            TargetCanister::CkBtcMinter => write!(f, "ckBTC minter"),
            TargetCanister::CkEthArchive => write!(f, "ckETH archive"),
            TargetCanister::CkEthIndex => write!(f, "ckETH index"),
            TargetCanister::CkEthLedger => write!(f, "ckETH ledger"),
            TargetCanister::CkEthMinter => write!(f, "ckETH minter"),
            TargetCanister::IcpArchive1 => write!(f, "ICP archive1"),
            TargetCanister::IcpArchive2 => write!(f, "ICP archive2"),
            TargetCanister::IcpArchive3 => write!(f, "ICP archive3"),
            TargetCanister::IcpArchive4 => write!(f, "ICP archive4"),
            TargetCanister::IcpIndex => write!(f, "ICP index"),
            TargetCanister::IcpLedger => write!(f, "ICP ledger"),
            TargetCanister::LedgerSuiteOrchestrator => write!(f, "ledger suite orchestrator"),
            TargetCanister::EvmRpc => write!(f, "EVM RPC"),
            TargetCanister::CyclesLedger => write!(f, "cycles ledger"),
            TargetCanister::CyclesIndex => write!(f, "cycles index"),
            TargetCanister::ExchangeRateCanister => write!(f, "exchange rate canister"),
            TargetCanister::SolRpc => write!(f, "SOL RPC"),
            TargetCanister::BtcWatchdog => write!(f, "Bitcoin watchdog"),
        }
    }
}<|MERGE_RESOLUTION|>--- conflicted
+++ resolved
@@ -355,11 +355,6 @@
             },
             TargetCanister::EvmRpc
             | TargetCanister::CyclesLedger
-<<<<<<< HEAD
-            | TargetCanister::ExchangeRateCanister => PathBuf::from("canister_ids.json"),
-            TargetCanister::SolRpc => PathBuf::from("canister/prod/canister_ids.json"),
-            TargetCanister::BtcWatchdog => PathBuf::from("deployment/mainnet/canister_ids.json"),
-=======
             | TargetCanister::ExchangeRateCanister => DownloadableFile::Local {
                 path: PathBuf::from("canister_ids.json"),
             },
@@ -369,7 +364,9 @@
             TargetCanister::CyclesIndex => DownloadableFile::Remote {
                 url: "https://raw.githubusercontent.com/dfinity/cycles-ledger/6aaf0cb2bf96fe6a9b117cc9c7aa832574c6427a/canister_ids.json".to_string()
             },
->>>>>>> 966407c9
+            TargetCanister::BtcWatchdog => DownloadableFile::Local {
+                path: PathBuf::from("deployment/mainnet/canister_ids.json")
+            }
         }
     }
 
