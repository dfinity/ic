--- conflicted
+++ resolved
@@ -1860,8 +1860,16 @@
         }
         Some(Ok(serialized_module)) => {
             metrics.inc_cache_lookup(COMPILATION_CACHE_HIT);
-<<<<<<< HEAD
-            observe_metrics(metrics, &serialized_module.imports_details);
+            Ok((serialized_module, None))
+        }
+    };
+    match compilation {
+        Err(err) => {
+            cache_errored_wasm(&mut embedder_cache, err.clone());
+            Err(err)
+        }
+        Ok((serialized_module, compilation_result)) => {
+            observe_metrics(metrics, &serialized_module.imports_details());
             sandbox_process
                 .history
                 .record(format!("OpenWasmViaFile(wasm_id={})", wasm_id));
@@ -1878,50 +1886,6 @@
                     serialized_module: serialized_module.bytes.as_raw_fd(),
                 })
                 .on_completion(move |_| drop(copy));
-=======
-            Ok((serialized_module, None))
-        }
-    };
-    match compilation {
-        Err(err) => {
-            cache_errored_wasm(&mut embedder_cache, err.clone());
-            Err(err)
-        }
-        Ok((serialized_module, compilation_result)) => {
-            observe_metrics(metrics, &serialized_module.imports_details());
-            match serialized_module {
-                StoredCompilation::Memory(serialized_module) => {
-                    sandbox_process
-                        .history
-                        .record(format!("OpenWasmSerialized(wasm_id={})", wasm_id));
-                    sandbox_process
-                        .sandbox_service
-                        .open_wasm_serialized(protocol::sbxsvc::OpenWasmSerializedRequest {
-                            wasm_id,
-                            serialized_module: Arc::clone(&serialized_module.bytes),
-                        })
-                        .on_completion(|_| ())
-                }
-                StoredCompilation::Disk(serialized_module) => {
-                    sandbox_process
-                        .history
-                        .record(format!("OpenWasmViaFile(wasm_id={})", wasm_id));
-                    // The IPC message may be sent later on a background thread
-                    // and it's possible this entry has been dropped from the
-                    // cache in the mean time. In order to keep the file
-                    // descriptors alive, we clone the entry and defer dropping
-                    // of the clone until the response has arrived.
-                    let copy = Arc::clone(&serialized_module);
-                    sandbox_process
-                        .sandbox_service
-                        .open_wasm_via_file(protocol::sbxsvc::OpenWasmViaFileRequest {
-                            wasm_id,
-                            serialized_module: serialized_module.bytes.as_raw_fd(),
-                        })
-                        .on_completion(move |_| drop(copy))
-                }
-            }
->>>>>>> 4c7f455a
             cache_opened_wasm(&mut embedder_cache, sandbox_process, wasm_id);
             Ok((wasm_id, compilation_result))
         }
