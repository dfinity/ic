//! Functions for determining the executable and args to use when creating
//! sandbox and launcher processes. In production use cases the executable can
//! always be found in the current folder, but this won't be the case when
//! running unit tests or running within tools such as `ic-replay`.

#[cfg(feature = "fuzzing_code")]
use object::{Object, ObjectSection};
use once_cell::sync::OnceCell;
use std::{
    path::{Path, PathBuf},
    process::Command,
};

use crate::{
    RUN_AS_CANISTER_SANDBOX_FLAG, RUN_AS_COMPILER_SANDBOX_FLAG, RUN_AS_SANDBOX_LAUNCHER_FLAG,
};
use ic_config::embedders::Config as EmbeddersConfig;

const COMPILER_EXECUTABLE_NAME: &str = "compiler_sandbox";
const SANDBOX_EXECUTABLE_NAME: &str = "canister_sandbox";
const LAUNCHER_EXECUTABLE_NAME: &str = "sandbox_launcher";

// These binaries support running in the canister sandbox mode.
<<<<<<< HEAD
const RUNNABLE_AS_SANDBOX: &[&str] = &[
    "drun",
    "ic-replay",
    "ic-recovery",
    "pocket-ic",
    "pocket-ic-server",
    "pocket-ic-server-head-nns",
    // To enable fuzzing with canister sandboxing.
    // TODO(PSEC): The binary name is hardcoded right now, but we would
    // need a different approach to enable multiple fuzzers use this
    // approach. The logic can be gated with #[cfg(feature = "fuzzing_code")]
    "execute_with_wasm_executor_system_api",
    "execute_with_wasm_executor_ic_wasm",
    "execute_subnet_message_update_settings",
];
=======
const RUNNABLE_AS_SANDBOX: &[&str] = &["ic-replay", "ic-recovery", "pocket-ic", "pocket-ic-server"];
>>>>>>> 9e79433b

enum SandboxCrate {
    SandboxLauncher,
    CanisterSandbox,
    CompilerSandbox,
}

impl SandboxCrate {
    fn executable_name(&self) -> &'static str {
        match self {
            Self::SandboxLauncher => LAUNCHER_EXECUTABLE_NAME,
            Self::CanisterSandbox => SANDBOX_EXECUTABLE_NAME,
            Self::CompilerSandbox => COMPILER_EXECUTABLE_NAME,
        }
    }

    fn env_binary(&self) -> Option<String> {
        match self {
            Self::SandboxLauncher => std::env::var("LAUNCHER_BINARY").ok(),
            Self::CanisterSandbox => std::env::var("SANDBOX_BINARY").ok(),
            Self::CompilerSandbox => std::env::var("COMPILER_BINARY").ok(),
        }
    }

    fn run_as_flag(&self) -> &'static str {
        match self {
            Self::SandboxLauncher => RUN_AS_SANDBOX_LAUNCHER_FLAG,
            Self::CanisterSandbox => RUN_AS_CANISTER_SANDBOX_FLAG,
            Self::CompilerSandbox => RUN_AS_COMPILER_SANDBOX_FLAG,
        }
    }
}

/// Gets the executable and arguments for spawning a canister sandbox.
pub(super) fn create_sandbox_argv(embedder_config: &EmbeddersConfig) -> Option<Vec<String>> {
    let argv = create_child_process_argv(SandboxCrate::CanisterSandbox);
    if let Some(mut argv) = argv {
        argv.push("--embedder-config".to_string());
        argv.push(
            serde_json::to_string(embedder_config)
                .expect("Failed to serialize the embedder config to JSON."),
        );
        return Some(argv);
    }
    argv
}

/// Gets the executable and arguments for spawning the sandbox launcher.
pub(super) fn create_launcher_argv(embedder_config: &EmbeddersConfig) -> Option<Vec<String>> {
    let argv = create_child_process_argv(SandboxCrate::SandboxLauncher);
    if let Some(mut argv) = argv {
        argv.push("--embedder-config".to_string());
        argv.push(
            serde_json::to_string(embedder_config)
                .expect("Failed to serialize the embedder config to JSON."),
        );
        return Some(argv);
    }
    argv
}

/// Gets the executable for spawning the compiler sandbox.
pub fn create_compiler_sandbox_argv() -> Option<Vec<String>> {
    create_child_process_argv(SandboxCrate::CompilerSandbox)
}

/// Gets the executable and arguments for spawning a canister sandbox.
fn create_child_process_argv(krate: SandboxCrate) -> Option<Vec<String>> {
    let current_binary_path = current_binary_path()?;
    let current_binary_name = current_binary_path.file_name()?.to_str()?;

    // The order of checks performed in this function is important.
    // Please do not reorder.
    //
    // 1. If the current binary supports running the sandbox mode, then use it.
    // This is important for `ic-replay` where we do not control
    // the location of the sandbox binary.

    if RUNNABLE_AS_SANDBOX.contains(&current_binary_name) {
        let exec_path = current_binary_path.to_str()?.to_string();
        return Some(vec![exec_path, krate.run_as_flag().to_string()]);
    }

    #[cfg(feature = "fuzzing_code")]
    // 2. An alternative solution for binaries that can serve as a sandbox.
    // The binary exports a section with the specified magic bytes.
    if check_binary_signature(current_binary_path.clone()) {
        let exec_path = current_binary_path.to_str()?.to_string();
        return Some(vec![exec_path, krate.run_as_flag().to_string()]);
    }

    // 3. If the sandbox binary is in the same folder as the current binary, then
    // use it.
    let current_binary_folder = current_binary_path.parent()?;
    let sandbox_executable_path = current_binary_folder.join(krate.executable_name());
    if Path::exists(&sandbox_executable_path) {
        let exec_path = sandbox_executable_path.to_str()?.to_string();
        return Some(vec![exec_path]);
    }

    // 4. The two checks above cover all production use cases.
    // Find the sandbox binary for testing and local development.
    create_sandbox_argv_for_testing(krate)
}

/// Get the path of the current running binary.
fn current_binary_path() -> Option<PathBuf> {
    std::env::args().next().map(PathBuf::from)
}

#[cfg(feature = "fuzzing_code")]
fn check_binary_signature(binary_path: PathBuf) -> bool {
    let mut signature_found = false;

    if let Ok(data) = std::fs::read(binary_path) {
        if let Ok(obj_file) = object::File::parse(&*data) {
            signature_found = obj_file.sections().any(|section| {
                matches!(section.name(), Ok(name) if name == crate::SANDBOX_SECTION_NAME)
                    && matches!(section.data(), Ok(data) if data.starts_with(&crate::SANDBOX_MAGIC_BYTES))
            });
        }
    }
    signature_found
}

/// Only for testing purposes.
/// Gets executable and arguments when running in CI or in a dev environment.
fn create_sandbox_argv_for_testing(krate: SandboxCrate) -> Option<Vec<String>> {
    // Try environment variables first.
    if let Some(env_binary) = krate.env_binary() {
        return Some(vec![env_binary]);
    }
    let executable_name = krate.executable_name();
    // In CI we expect the sandbox executable to be in our path so this should
    // succeed.
    if let Ok(exec_path) = which::which(executable_name) {
        println!("Running sandbox with executable {:?}", exec_path);
        return Some(vec![exec_path.to_str().unwrap().to_string()]);
    }

    static SANDBOX_COMPILED: OnceCell<()> = OnceCell::new();
    static LAUNCHER_COMPILED: OnceCell<()> = OnceCell::new();
    static COMPILER_COMPILED: OnceCell<()> = OnceCell::new();

    // When running in a dev environment we expect `cargo` to be in our path and
    // we should be able to find the `canister_sandbox` or `sandbox_launcher`
    // cargo manifest so this should succeed.
    match (which::which("cargo"), cargo_manifest_for_testing(&krate)) {
        (Ok(path), Some(manifest_path)) => {
            println!(
                "Building {} with cargo {:?} and manifest {:?}",
                executable_name, path, manifest_path
            );
            let path = path.to_str().unwrap().to_string();
            let cell = match krate {
                SandboxCrate::CanisterSandbox => &SANDBOX_COMPILED,
                SandboxCrate::SandboxLauncher => &LAUNCHER_COMPILED,
                SandboxCrate::CompilerSandbox => &COMPILER_COMPILED,
            };
            cell.get_or_init(|| {
                build_sandbox_with_cargo_for_testing(executable_name, &path, &manifest_path)
            });
            // Run `canister_sandbox` using `cargo run` so that we don't need to find the
            // executable in the target folder.
            Some(make_cargo_argv_for_testing(
                executable_name,
                &path,
                &manifest_path,
                CargoCommandType::Run,
            ))
        }
        _ => None,
    }
}

/// Only for testing purposes.
/// Finds the cargo manifest of the `canister_sandbox` or `sandbox_launcher`
/// crate in the directory path of the current manifest.
fn cargo_manifest_for_testing(krate: &SandboxCrate) -> Option<PathBuf> {
    let manifest_dir = std::env::var("CARGO_MANIFEST_DIR").ok();
    let mut next_parent = manifest_dir.as_ref().map(Path::new);
    let mut current_manifest = None;
    while let Some(parent) = next_parent {
        let next: PathBuf = [parent, Path::new("Cargo.toml")].iter().collect();
        if next.exists() {
            current_manifest = Some(next);
        }
        next_parent = parent.parent();
    }
    // At this point `current_manifest` points to the top-level workspace
    // manifest. Try to get the manifest of the `canister_sandbox` crate
    // relative to it.
    //
    // Using the top-level cargo manifest would also be correct, but that would
    // ignore the `dev-dependencies` resulting in a different metadata hash,
    // which causes rebuilding of all dependencies that have already been
    // built by `cargo test`.
    let canister_sandbox: PathBuf = [
        current_manifest.as_ref()?.parent()?,
        &match krate {
            SandboxCrate::SandboxLauncher => Path::new("canister_sandbox").join("sandbox_launcher"),
            SandboxCrate::CanisterSandbox => PathBuf::from("canister_sandbox"),
            SandboxCrate::CompilerSandbox => PathBuf::from("compiler_sandbox"),
        },
        Path::new("Cargo.toml"),
    ]
    .iter()
    .collect();
    if canister_sandbox.exists() {
        Some(canister_sandbox)
    } else {
        None
    }
}

/// Only for testing purposes.
fn build_sandbox_with_cargo_for_testing(
    executable_name: &str,
    cargo_path: &str,
    manifest_path: &Path,
) {
    let argv = make_cargo_argv_for_testing(
        executable_name,
        cargo_path,
        manifest_path,
        CargoCommandType::Build,
    );
    let output = Command::new(&argv[0])
        .args(&argv[1..])
        .output()
        .expect("Failed to build canister_sandbox with cargo");
    if !output.status.success() {
        panic!(
            "Failed to build canister_sandbox with cargo\nError: {:?}\nstderr: {:?}",
            output.status, output.stderr
        )
    }
}

enum CargoCommandType {
    Build,
    Run,
}

/// Only for testing purposes.
fn make_cargo_argv_for_testing(
    executable_name: &str,
    cargo_path: &str,
    manifest_path: &Path,
    cargo_command_type: CargoCommandType,
) -> Vec<String> {
    let common_args = vec![
        "--quiet",
        "--manifest-path",
        manifest_path.to_str().unwrap(),
        "--bin",
        executable_name,
        #[cfg(feature = "sigsegv_handler_checksum")]
        "--features",
        #[cfg(feature = "sigsegv_handler_checksum")]
        "sigsegv_handler_checksum",
    ];
    let profile_args = get_profile_args(current_binary_path());
    let profile_args = profile_args.iter().map(|a| a.as_str()).collect();
    let argv = match cargo_command_type {
        CargoCommandType::Run => vec![
            vec![cargo_path, "run"],
            common_args,
            profile_args,
            vec!["--"],
        ],
        CargoCommandType::Build => vec![vec![cargo_path, "build"], common_args, profile_args],
    };
    argv.into_iter()
        .flat_map(|s| s.into_iter().map(|s| s.to_string()))
        .collect()
}

// Heuristics to get the current profile
fn get_profile_args(current_exe: Option<PathBuf>) -> Vec<String> {
    lazy_static::lazy_static! {
        // Match current_exe directory name after the `/target/`
        static ref PROFILE_PARSE_RE: regex::Regex = regex::Regex::new(r"/target/(.+/)?(debug|release|release-lto)/").unwrap();
    }
    if let Some(current_exe) = current_exe {
        let current_exe = current_exe.to_string_lossy().to_string();
        if let Some(caps) = PROFILE_PARSE_RE.captures(&current_exe) {
            if let Some(dir) = caps.get(2) {
                // Match directory name to profile
                match dir.as_str() {
                    "debug" => return vec![],
                    p => return vec!["--profile".to_string(), p.to_string()],
                };
            }
        }
    }
    vec![]
}

#[cfg(test)]
mod tests {
    use super::*;

    #[test]
    fn test_profile_args() {
        assert_eq!(get_profile_args(None), Vec::<String>::new());
        assert_eq!(
            get_profile_args(Some("/ic/rs/target/release/test".into())),
            vec!["--profile", "release"]
        );
        assert_eq!(
            get_profile_args(Some("/ic/rs/target/release-lto/test".into())),
            vec!["--profile", "release-lto"]
        );
        assert_eq!(
            get_profile_args(Some("/ic/rs/target/debug/test".into())),
            Vec::<String>::new()
        );
        assert_eq!(
            get_profile_args(Some(
                "/ic/rs/target/x86_64-unknown-linux-gnu/release/test".into()
            )),
            vec!["--profile", "release"]
        );
        assert_eq!(
            get_profile_args(Some(
                "/ic/rs/target/x86_64-unknown-linux-gnu/release-lto/test".into()
            )),
            vec!["--profile", "release-lto"]
        );
        assert_eq!(
            get_profile_args(Some(
                "/ic/rs/target/x86_64-unknown-linux-gnu/debug/test".into()
            )),
            Vec::<String>::new()
        );
        assert_eq!(
            get_profile_args(Some(
                "/ic/rs/target/wasm32-unknown-unknown/release/test".into()
            )),
            vec!["--profile", "release"]
        );
        assert_eq!(
            get_profile_args(Some(
                "/ic/rs/target/wasm32-unknown-unknown/release-lto/test".into()
            )),
            vec!["--profile", "release-lto"]
        );
        assert_eq!(
            get_profile_args(Some(
                "/ic/rs/target/wasm32-unknown-unknown/debug/test".into()
            )),
            Vec::<String>::new()
        );
        assert_eq!(
            get_profile_args(Some("/ic/rs/target/release/deps/test".into())),
            vec!["--profile", "release"]
        );
        assert_eq!(
            get_profile_args(Some("/ic/rs/target/release-lto/deps/test".into())),
            vec!["--profile", "release-lto"]
        );
        assert_eq!(
            get_profile_args(Some("/ic/rs/target/debug/deps/test".into())),
            Vec::<String>::new()
        );
        assert_eq!(
            get_profile_args(Some("/other_path/test".into())),
            Vec::<String>::new()
        );
    }
}<|MERGE_RESOLUTION|>--- conflicted
+++ resolved
@@ -21,25 +21,13 @@
 const LAUNCHER_EXECUTABLE_NAME: &str = "sandbox_launcher";
 
 // These binaries support running in the canister sandbox mode.
-<<<<<<< HEAD
 const RUNNABLE_AS_SANDBOX: &[&str] = &[
-    "drun",
     "ic-replay",
     "ic-recovery",
     "pocket-ic",
     "pocket-ic-server",
     "pocket-ic-server-head-nns",
-    // To enable fuzzing with canister sandboxing.
-    // TODO(PSEC): The binary name is hardcoded right now, but we would
-    // need a different approach to enable multiple fuzzers use this
-    // approach. The logic can be gated with #[cfg(feature = "fuzzing_code")]
-    "execute_with_wasm_executor_system_api",
-    "execute_with_wasm_executor_ic_wasm",
-    "execute_subnet_message_update_settings",
 ];
-=======
-const RUNNABLE_AS_SANDBOX: &[&str] = &["ic-replay", "ic-recovery", "pocket-ic", "pocket-ic-server"];
->>>>>>> 9e79433b
 
 enum SandboxCrate {
     SandboxLauncher,
