--- conflicted
+++ resolved
@@ -47,11 +47,7 @@
 which = "4.2.2"
 
 [dev-dependencies]
-<<<<<<< HEAD
-=======
 ic-error-types = { path = "../../packages/ic-error-types" }
-ic-management-canister-types-private = { path = "../types/management_canister_types" }
->>>>>>> 7e78d5c3
 ic-registry-routing-table = { path = "../registry/routing_table" }
 ic-test-utilities = { path = "../test_utilities" }
 ic-test-utilities-execution-environment = { path = "../test_utilities/execution_environment" }
