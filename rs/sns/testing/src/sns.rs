--- conflicted
+++ resolved
@@ -1,5 +1,4 @@
 use futures::future::join_all;
-
 use ic_base_types::CanisterId;
 use ic_management_canister_types_private::CanisterInstallMode;
 use ic_nervous_system_agent::{
@@ -24,21 +23,12 @@
     },
 };
 use ic_nns_common::pb::v1::NeuronId;
-
 use ic_nns_governance_api::create_service_nervous_system::initial_token_distribution::developer_distribution::NeuronDistribution;
-
 use ic_sns_governance_api::pb::v1::{
-<<<<<<< HEAD
-    manage_neuron::SetFollowing, neuron::FolloweesForTopic, proposal::Action, topics::Topic,
-    Followee, Proposal, UpgradeSnsControlledCanister,
-=======
-    get_proposal_response::Result as ProposalResult, manage_neuron::Follow, proposal::Action,
-    NeuronId as SnsNeuronId, Proposal, ProposalId, UpgradeSnsControlledCanister,
->>>>>>> 5ab50897
+    get_proposal_response::Result as ProposalResult, manage_neuron::SetFollowing, neuron::FolloweesForTopic, proposal::Action, topics::Topic, Followee, NeuronId as SnsNeuronId, Proposal, ProposalId, UpgradeSnsControlledCanister
 };
 use ic_sns_swap::pb::v1::{BuyerState, Lifecycle, TransferableAmount};
 use icp_ledger::{AccountIdentifier, Memo, Tokens, TransferArgs, DEFAULT_TRANSFER_FEE};
-
 use crate::utils::{build_ephemeral_agents, BuildEphemeralAgent, TREASURY_SECRET_KEY};
 
 /// Creates SNS using agents provided as arguments:
@@ -222,50 +212,6 @@
         .await
         .map_err(|e| format!("Failed to get swap derived state: {e}"))?;
 
-<<<<<<< HEAD
-    for swap_participant_agent in swap_participants_agents[0..mininum_participants].iter() {
-        let swap_participant_neuron_id = get_caller_neuron(swap_participant_agent, sns_governance)
-            .await
-            .expect("Failed to get the caller neuron");
-
-        let set_following = SetFollowing {
-            topic_following: [
-                Topic::DappCanisterManagement,
-                Topic::ApplicationBusinessLogic,
-                Topic::Governance,
-                Topic::TreasuryAssetManagement,
-                Topic::CriticalDappOperations,
-                Topic::DaoCommunitySettings,
-                Topic::SnsFrameworkManagement,
-            ]
-            .iter()
-            .map(|topic| FolloweesForTopic {
-                topic: Some(*topic),
-                followees: vec![Followee {
-                    neuron_id: Some(dev_participant_neuron_id.clone()),
-                    alias: Some("Developer".to_string()),
-                }],
-            })
-            .collect(),
-        };
-
-        sns_governance
-            .set_following(
-                swap_participant_agent,
-                swap_participant_neuron_id.clone(),
-                set_following,
-            )
-            .await
-            .expect("Failed to follow the dev neuron");
-
-        sns_governance
-            .increase_dissolve_delay(
-                swap_participant_agent,
-                swap_participant_neuron_id,
-                sns_nervous_system_parameters
-                    .neuron_minimum_dissolve_delay_to_vote_seconds
-                    .unwrap() as u32,
-=======
     let direct_participant_count = swap_derived_state.direct_participant_count.unwrap_or(0);
     let direct_participation_icp =
         Tokens::from_e8s(swap_derived_state.direct_participation_icp_e8s.unwrap_or(0));
@@ -286,7 +232,6 @@
                 maximum_direct_participation
                     .get_e8s()
                     .saturating_sub(direct_participation_icp.get_e8s()),
->>>>>>> 5ab50897
             )
         };
 
@@ -352,14 +297,49 @@
         .get_nervous_system_parameters(agent)
         .await
         .map_err(|e| format!("Failed to get nervous system parameters: {e}"))?;
-    let neuron_mininum_disolve_delay = sns_nervous_system_parameters
+    let minimum_dissolve_delay_seconds = sns_nervous_system_parameters
         .neuron_minimum_dissolve_delay_to_vote_seconds
         .ok_or("Expecting the neuron minimum dissolve delay to be set")?
         as u32;
 
     println!(
+        "Set following for all topics to the neuron {} ...",
+        neurons_to_follow
+            .iter()
+            .map(|neuron_id| format!("{:?}", neuron_id))
+            .collect::<Vec<_>>()
+            .join(", ")
+    );
+    let followees = neurons_to_follow
+        .into_iter()
+        .enumerate()
+        .map(|(i, neuron_id)| Followee {
+            neuron_id: Some(neuron_id),
+            alias: Some(format!("Fellowee #{}", i)),
+        })
+        .collect::<Vec<_>>();
+
+    let set_following = SetFollowing {
+        topic_following: [
+            Topic::DappCanisterManagement,
+            Topic::ApplicationBusinessLogic,
+            Topic::Governance,
+            Topic::TreasuryAssetManagement,
+            Topic::CriticalDappOperations,
+            Topic::DaoCommunitySettings,
+            Topic::SnsFrameworkManagement,
+        ]
+        .iter()
+        .map(|topic| FolloweesForTopic {
+            topic: Some(*topic),
+            followees: followees.clone(),
+        })
+        .collect(),
+    };
+
+    println!(
         "Increasing dissolve delay to {} for swap participants...",
-        neuron_mininum_disolve_delay
+        minimum_dissolve_delay_seconds
     );
     for swap_participant_agent in swap_participants {
         let swap_participant_neuron_id =
@@ -371,44 +351,34 @@
                         swap_participant_agent.caller().unwrap()
                     )
                 })?;
-        if let Some(swap_participant_neuron_id) = swap_participant_neuron_id {
-            for neuron_to_follow in &neurons_to_follow {
-                let follow = Follow {
-                    followees: vec![neuron_to_follow.clone()],
-                    // UpgradeSnsControlledCanister
-                    // TODO: @rvem: Do we need to enable other functions following too?
-                    function_id: 3,
-                };
-                governance_canister
-                    .follow(
-                        &swap_participant_agent,
-                        swap_participant_neuron_id.clone(),
-                        follow,
-                    )
-                    .await
-                    .map_err(|e| {
-                        format!(
-                            "Neuron {:?} failed to follow the neuron: {}",
-                            swap_participant_neuron_id.clone(),
-                            e
-                        )
-                    })?;
-            }
-
-            governance_canister
-                .increase_dissolve_delay(
-                    &swap_participant_agent,
-                    swap_participant_neuron_id.clone(),
-                    neuron_mininum_disolve_delay,
+
+        let Some(swap_participant_neuron_id) = swap_participant_neuron_id else {
+            println!("The swap participant doesn't have a neuron, skipping ...");
+            continue;
+        };
+
+        governance_canister
+            .set_following(
+                &swap_participant_agent,
+                swap_participant_neuron_id.clone(),
+                set_following.clone(),
+            )
+            .await
+            .expect("Failed to follow the dev neuron");
+
+        governance_canister
+            .increase_dissolve_delay(
+                &swap_participant_agent,
+                swap_participant_neuron_id.clone(),
+                minimum_dissolve_delay_seconds,
+            )
+            .await
+            .map_err(|e| {
+                format!(
+                    "Failed to increase dissolve delay for neuron {:?}: {}",
+                    swap_participant_neuron_id, e
                 )
-                .await
-                .map_err(|e| {
-                    format!(
-                        "Failed to increase dissolve delay for neuron {:?}: {}",
-                        swap_participant_neuron_id, e
-                    )
-                })?;
-        }
+            })?;
     }
 
     Ok(())
@@ -623,27 +593,10 @@
     ) -> Sns {
         let dev_participant = PocketIcAgent::new(pocket_ic, dev_participant_id);
 
-<<<<<<< HEAD
-        let swap_treasury_agent = PocketIcAgent::new(pocket_ic, treasury_principal_id);
-        let swap_participants_agents =
-            swap_participant_secret_keys(DEFAULT_SWAP_PARTICIPANTS_NUMBER)
-                .iter()
-                .map(|secret_key| {
-                    let identity = Secp256k1Identity::from_private_key(secret_key.clone());
-                    PocketIcAgent::new(pocket_ic, identity.sender().unwrap())
-                })
-                .collect();
-=======
->>>>>>> 5ab50897
         super::create_sns(
             &dev_participant,
             dev_neuron_id,
             &dev_participant,
-<<<<<<< HEAD
-            &swap_treasury_agent,
-            swap_participants_agents,
-=======
->>>>>>> 5ab50897
             dapp_canister_ids,
             follow_dev_neuron,
         )
