use crate::{
    canister_control::{
        get_canister_id, perform_execute_generic_nervous_system_function_call,
        upgrade_canister_directly,
    },
    logs::{ERROR, INFO},
    neuron::{
        NeuronState, RemovePermissionsStatus, DEFAULT_VOTING_POWER_PERCENTAGE_MULTIPLIER,
        MAX_LIST_NEURONS_RESULTS,
    },
    pb::{
        sns_root_types::{
            ManageDappCanisterSettingsRequest, ManageDappCanisterSettingsResponse,
            RegisterDappCanistersRequest, RegisterDappCanistersResponse, SetDappControllersRequest,
            SetDappControllersResponse,
        },
        v1::{
            claim_swap_neurons_response::SwapNeuron,
            get_neuron_response, get_proposal_response,
            governance::{
                self,
                neuron_in_flight_command::{self, Command as InFlightCommand},
                CachedUpgradeSteps, MaturityModulation, NeuronInFlightCommand, PendingVersion,
                SnsMetadata, Version, Versions,
            },
            governance_error::ErrorType,
            manage_neuron::{
                self,
                claim_or_refresh::{By, MemoAndController},
                AddNeuronPermissions, ClaimOrRefresh, DisburseMaturity, FinalizeDisburseMaturity,
                RemoveNeuronPermissions,
            },
            manage_neuron_response::{
                DisburseMaturityResponse, MergeMaturityResponse, StakeMaturityResponse,
            },
            neuron::{DissolveState, Followees},
            proposal::Action,
            proposal_data::ActionAuxiliary as ActionAuxiliaryPb,
            transfer_sns_treasury_funds::TransferFrom,
            upgrade_journal_entry, Account as AccountProto, AddMaturityRequest,
            AddMaturityResponse, AdvanceTargetVersionRequest, AdvanceTargetVersionResponse, Ballot,
            ClaimSwapNeuronsError, ClaimSwapNeuronsRequest, ClaimSwapNeuronsResponse,
            ClaimedSwapNeuronStatus, DefaultFollowees, DeregisterDappCanisters,
            DisburseMaturityInProgress, Empty, ExecuteGenericNervousSystemFunction,
            FailStuckUpgradeInProgressRequest, FailStuckUpgradeInProgressResponse,
            GetMaturityModulationRequest, GetMaturityModulationResponse, GetMetadataRequest,
            GetMetadataResponse, GetMode, GetModeResponse, GetNeuron, GetNeuronResponse,
            GetProposal, GetProposalResponse, GetSnsInitializationParametersRequest,
            GetSnsInitializationParametersResponse, GetUpgradeJournalResponse,
            Governance as GovernanceProto, GovernanceError, ListNervousSystemFunctionsResponse,
            ListNeurons, ListNeuronsResponse, ListProposals, ListProposalsResponse,
            ManageDappCanisterSettings, ManageLedgerParameters, ManageNeuron, ManageNeuronResponse,
            ManageSnsMetadata, MintSnsTokens, MintTokensRequest, MintTokensResponse,
            NervousSystemFunction, NervousSystemParameters, Neuron, NeuronId, NeuronPermission,
            NeuronPermissionList, NeuronPermissionType, Proposal, ProposalData,
            ProposalDecisionStatus, ProposalId, ProposalRewardStatus, RegisterDappCanisters,
            RewardEvent, Tally, TransferSnsTreasuryFunds, UpgradeSnsControlledCanister, Vote,
            WaitForQuietState,
        },
    },
    proposal::{
        get_action_auxiliary,
        transfer_sns_treasury_funds_amount_is_small_enough_at_execution_time_or_err,
        validate_and_render_proposal, ValidGenericNervousSystemFunction, MAX_LIST_PROPOSAL_RESULTS,
        MAX_NUMBER_OF_PROPOSALS_WITH_BALLOTS,
    },
    sns_upgrade::{
        canister_type_and_wasm_hash_for_upgrade, get_all_sns_canisters, get_canisters_to_upgrade,
        get_running_version, get_upgrade_params, get_wasm, SnsCanisterType, UpgradeSnsParams,
    },
    types::{
        function_id_to_proposal_criticality, is_registered_function_id, Environment,
        HeapGrowthPotential, LedgerUpdateLock,
    },
};
use candid::{Decode, Encode};
#[cfg(not(target_arch = "wasm32"))]
use futures::FutureExt;
use ic_base_types::{CanisterId, PrincipalId};
use ic_canister_log::log;
use ic_canister_profiler::SpanStats;
#[cfg(target_arch = "wasm32")]
use ic_cdk::spawn;
use ic_ledger_core::Tokens;
use ic_management_canister_types::{
    CanisterChangeDetails, CanisterInfoRequest, CanisterInfoResponse, CanisterInstallMode,
};
use ic_nervous_system_clients::ledger_client::ICRC1Ledger;
use ic_nervous_system_collections_union_multi_map::UnionMultiMap;
use ic_nervous_system_common::{
    cmc::CMC,
    i2d,
    ledger::{self, compute_distribution_subaccount_bytes},
    NervousSystemError, ONE_DAY_SECONDS,
};
use ic_nervous_system_governance::maturity_modulation::{
    apply_maturity_modulation, MIN_MATURITY_MODULATION_PERMYRIAD,
};
use ic_nervous_system_lock::acquire;
use ic_nervous_system_root::change_canister::ChangeCanisterRequest;
use ic_nns_constants::LEDGER_CANISTER_ID as NNS_LEDGER_CANISTER_ID;
use ic_protobuf::types::v1::CanisterInstallMode as CanisterInstallModeProto;
use ic_sns_governance_proposal_criticality::ProposalCriticality;
use ic_sns_governance_token_valuation::Valuation;
use icp_ledger::DEFAULT_TRANSFER_FEE as NNS_DEFAULT_TRANSFER_FEE;
use icrc_ledger_types::icrc1::account::{Account, Subaccount};
use lazy_static::lazy_static;
use maplit::hashset;
use rust_decimal::Decimal;
use rust_decimal_macros::dec;
use std::{
    cell::RefCell,
    cmp::Ordering,
    collections::{
        btree_map::{BTreeMap, Entry},
        btree_set::BTreeSet,
        HashMap, HashSet,
    },
    convert::{TryFrom, TryInto},
    future::Future,
    ops::Bound::{Excluded, Unbounded},
    str::FromStr,
    string::ToString,
    thread::LocalKey,
};
use strum::IntoEnumIterator;

lazy_static! {
    pub static ref NERVOUS_SYSTEM_FUNCTION_DELETION_MARKER: NervousSystemFunction =
        NervousSystemFunction {
            id: *NERVOUS_SYSTEM_FUNCTION_DELETION_MARKER_ID,
            name: "DELETION_MARKER".to_string(),
            ..Default::default()
        };
    pub static ref NERVOUS_SYSTEM_FUNCTION_DELETION_MARKER_ID: u64 = 0;
}

/// The maximum payload size that will be included in proposals when `list_proposals` is called.
/// That is, when `list_proposals` is called, for each proposal whose payload exceeds
/// this limit, the payload will not be returned in the reply.
pub const EXECUTE_NERVOUS_SYSTEM_FUNCTION_PAYLOAD_LISTING_BYTES_MAX: usize = 1000; // 1 KB

const MAX_HEAP_SIZE_IN_KIB: usize = 4 * 1024 * 1024;
const WASM32_PAGE_SIZE_IN_KIB: usize = 64;
pub const MATURITY_DISBURSEMENT_DELAY_SECONDS: u64 = 7 * 24 * 3600;

/// The max number of wasm32 pages for the heap after which we consider that there
/// is a risk to the ability to grow the heap.
///
/// This is 7/8 of the maximum number of pages and corresponds to 3.5 GiB.
pub const HEAP_SIZE_SOFT_LIMIT_IN_WASM32_PAGES: usize =
    MAX_HEAP_SIZE_IN_KIB / WASM32_PAGE_SIZE_IN_KIB * 7 / 8;

/// Prefixes each log line for this canister.
pub fn log_prefix() -> String {
    "[Governance] ".into()
}
/// The static MEMO used when calculating the SNS Treasury subaccount.
pub const TREASURY_SUBACCOUNT_NONCE: u64 = 0;

/// How frequently the canister should attempt to refresh the cached_upgrade_steps
pub const UPGRADE_STEPS_INTERVAL_REFRESH_BACKOFF_SECONDS: u64 = 60 * 60; // 1 hour

/// The maximum duration for which the upgrade periodic task lock may be held.
/// Past this duration, the lock will be automatically released.
const UPGRADE_PERIODIC_TASK_LOCK_TIMEOUT_SECONDS: u64 = 600;

/// Converts bytes to a subaccountpub fn bytes_to_subaccount(bytes: &[u8]) -> Result<icrc_ledger_types::icrc1::account::Subaccount, GovernanceError> {
pub fn bytes_to_subaccount(
    bytes: &[u8],
) -> Result<icrc_ledger_types::icrc1::account::Subaccount, GovernanceError> {
    bytes.try_into().map_err(|_| {
        GovernanceError::new_with_message(ErrorType::PreconditionFailed, "Invalid subaccount")
    })
}

impl NeuronPermissionType {
    /// Returns all the different types of neuron permissions as a vector.
    pub fn all() -> Vec<i32> {
        NeuronPermissionType::iter()
            .map(|permission| permission as i32)
            .collect()
    }
}

impl NeuronPermissionList {
    /// Returns a NeuronPermissionList with all permissions.
    pub fn all() -> Self {
        NeuronPermissionList {
            permissions: NeuronPermissionType::all(),
        }
    }

    /// Returns a NeuronPermissionList with all permissions.
    pub fn empty() -> Self {
        NeuronPermissionList {
            permissions: vec![],
        }
    }

    // Returns a NeuronPermission with `self`'s permissions assigned to the given principal.
    pub fn for_principal(self, principal: PrincipalId) -> NeuronPermission {
        NeuronPermission::new(&principal, self.permissions)
    }

    // Returns true if no element in the permission list is not voting-related
    pub fn is_exclusively_voting_related(&self) -> bool {
        let permissions_related_to_voting = Neuron::PERMISSIONS_RELATED_TO_VOTING
            .iter()
            .map(|p| *p as i32)
            .collect::<Vec<_>>();
        self.permissions
            .iter()
            .all(|p| permissions_related_to_voting.contains(p))
    }
}

impl NeuronPermission {
    /// Grants all permissions to the given principal.
    pub fn all(principal: &PrincipalId) -> NeuronPermission {
        NeuronPermission::new(principal, NeuronPermissionType::all())
    }

    pub fn new(principal: &PrincipalId, permissions: Vec<i32>) -> NeuronPermission {
        NeuronPermission {
            principal: Some(*principal),
            permission_type: permissions,
        }
    }
}

impl GovernanceProto {
    /// Builds an index that maps proposal sns functions to (followee) neuron IDs to these neuron's
    /// followers. The resulting index is a map
    /// Function Id -> (followee's neuron ID) -> set of followers' neuron IDs.
    ///
    /// The index is built from the `neurons` in the `Governance` struct, which map followers
    /// (the neuron ID) to a set of followees per function.
    pub fn build_function_followee_index(
        &self,
        neurons: &BTreeMap<String, Neuron>,
    ) -> BTreeMap<u64, BTreeMap<String, BTreeSet<NeuronId>>> {
        let mut function_followee_index = BTreeMap::new();
        for neuron in neurons.values() {
            GovernanceProto::add_neuron_to_function_followee_index(
                &mut function_followee_index,
                &self.id_to_nervous_system_functions,
                neuron,
            );
        }
        function_followee_index
    }

    /// Adds a neuron to the function_followee_index.
    pub fn add_neuron_to_function_followee_index(
        index: &mut BTreeMap<u64, BTreeMap<String, BTreeSet<NeuronId>>>,
        registered_functions: &BTreeMap<u64, NervousSystemFunction>,
        neuron: &Neuron,
    ) {
        for (function_id, followees) in neuron.followees.iter() {
            if !is_registered_function_id(*function_id, registered_functions) {
                continue;
            }

            let followee_index = index.entry(*function_id).or_default();
            for followee in followees.followees.iter() {
                followee_index
                    .entry(followee.to_string())
                    .or_default()
                    .insert(
                        neuron
                            .id
                            .as_ref()
                            .expect("Neuron must have a NeuronId")
                            .clone(),
                    );
            }
        }
    }

    /// Removes a neuron from the function_followee_index.
    pub fn remove_neuron_from_function_followee_index(
        index: &mut BTreeMap<u64, BTreeMap<String, BTreeSet<NeuronId>>>,
        neuron: &Neuron,
    ) {
        for (function, followees) in neuron.followees.iter() {
            if let Some(followee_index) = index.get_mut(function) {
                for followee in followees.followees.iter() {
                    let nid = followee.to_string();
                    if let Some(followee_set) = followee_index.get_mut(&nid) {
                        followee_set
                            .remove(neuron.id.as_ref().expect("Neuron must have a NeuronId"));
                        if followee_set.is_empty() {
                            followee_index.remove(&nid);
                        }
                    }
                }
            }
        }
    }

    /// Iterate through one neuron and add all the principals that have some permission on this
    /// neuron to the index that maps principalIDs to a set of neurons for which the principal
    /// has some permissions.
    pub fn add_neuron_to_principal_to_neuron_ids_index(
        index: &mut BTreeMap<PrincipalId, HashSet<NeuronId>>,
        neuron: &Neuron,
    ) {
        let neuron_id = neuron.id.as_ref().expect("Neuron must have a NeuronId");
        neuron
            .permissions
            .iter()
            .filter_map(|permission| permission.principal)
            .for_each(|principal| {
                Self::add_neuron_to_principal_in_principal_to_neuron_ids_index(
                    index, neuron_id, &principal,
                )
            })
    }

    /// In the index that maps principalIDs to a set of neurons for which the principal
    /// has some permissions, add the given neuron_id to the set of neurons for which the
    /// given principalId has permissions.
    pub fn add_neuron_to_principal_in_principal_to_neuron_ids_index(
        index: &mut BTreeMap<PrincipalId, HashSet<NeuronId>>,
        neuron_id: &NeuronId,
        principal: &PrincipalId,
    ) {
        let neuron_ids = index.entry(*principal).or_default();
        neuron_ids.insert(neuron_id.clone());
    }

    /// Iterate through one neuron and remove all the principals that have some permission on this
    /// neuron from the index that maps principalIDs to a set of neurons for which the principal
    /// has some permissions.
    pub fn remove_neuron_from_principal_to_neuron_ids_index(
        index: &mut BTreeMap<PrincipalId, HashSet<NeuronId>>,
        neuron: &Neuron,
    ) {
        let neuron_id = neuron.id.as_ref().expect("Neuron must have a NeuronId");

        neuron
            .permissions
            .iter()
            .filter_map(|permission| permission.principal)
            .for_each(|principal| {
                Self::remove_neuron_from_principal_in_principal_to_neuron_ids_index(
                    index, neuron_id, &principal,
                )
            })
    }

    /// In the index that maps principalIDs to a set of neurons for which the principal
    /// has some permissions, remove the given neuron_id from the set of neurons for which the
    /// given principalId has permissions.
    pub fn remove_neuron_from_principal_in_principal_to_neuron_ids_index(
        index: &mut BTreeMap<PrincipalId, HashSet<NeuronId>>,
        neuron_id: &NeuronId,
        principal: &PrincipalId,
    ) {
        let neuron_ids = index.get_mut(principal);
        // Shouldn't fail if the index is broken, so just continue.
        let neuron_ids = match neuron_ids {
            None => return,
            Some(ids) => ids,
        };
        neuron_ids.remove(neuron_id);
        // If there are no neurons left, remove the entry from the index.
        if neuron_ids.is_empty() {
            index.remove(principal);
        }
    }

    /// Builds an index that maps principalIDs to a set of neurons for which the
    /// principals have some permissions.
    ///
    /// This index is built from the `neurons` in the `Governance` struct, which specify
    /// the principals that can modify the neuron.
    pub fn build_principal_to_neuron_ids_index(
        &self,
        neurons: &BTreeMap<String, Neuron>,
    ) -> BTreeMap<PrincipalId, HashSet<NeuronId>> {
        let mut index = BTreeMap::new();

        for neuron in neurons.values() {
            Self::add_neuron_to_principal_to_neuron_ids_index(&mut index, neuron);
        }

        index
    }

    pub fn root_canister_id(&self) -> Result<CanisterId, GovernanceError> {
        let root_canister_id = self.root_canister_id.ok_or_else(|| {
            GovernanceError::new_with_message(ErrorType::Unavailable, "No root_canister_id.")
        })?;
        Ok(CanisterId::unchecked_from_principal(root_canister_id))
    }

    pub fn root_canister_id_or_panic(&self) -> CanisterId {
        CanisterId::unchecked_from_principal(self.root_canister_id.expect("No root_canister_id."))
    }

    pub fn ledger_canister_id_or_panic(&self) -> CanisterId {
        CanisterId::unchecked_from_principal(
            self.ledger_canister_id.expect("No ledger_canister_id."),
        )
    }

    pub fn swap_canister_id_or_panic(&self) -> CanisterId {
        CanisterId::unchecked_from_principal(self.swap_canister_id.expect("No swap_canister_id."))
    }

    /// Returns self.mode, but as an enum, not i32.
    ///
    /// Panics in the following situations:
    ///   1. the conversion is not possible (e.g. self.mode = 0xDeadBeef).
    ///   2. the conversion results in Unspecified.
    ///
    /// In other words, returns either Normal or PreInitializationSwap. (More
    /// valid values could be added later, but that's it as of Aug, 2022.)
    ///
    /// This name does not follow our naming pattern, because "mode" is already
    /// used by prost::Message.
    pub fn get_mode(&self) -> governance::Mode {
        let result = governance::Mode::try_from(self.mode)
            .unwrap_or_else(|_| panic!("Unknown mode ({})", self.mode));

        assert!(
            result != governance::Mode::Unspecified,
            "Mode set to Unspecified",
        );

        result
    }

    /// Gets the current deployed version of the SNS or panics.
    pub fn deployed_version_or_panic(&self) -> Version {
        self.deployed_version
            .as_ref()
            .cloned()
            .expect("No version set in Governance.")
    }

    /// Returns 0 if maturity modulation is disabled (per
    /// nervous_system_parameters.maturity_modulation_disabled). Otherwise,
    /// returns the value in self.maturity_modulation.current_basis_points. If
    /// current_basis_points is missing, returns Err.
    fn effective_maturity_modulation_basis_points(&self) -> Result<i32, GovernanceError> {
        let maturity_modulation_disabled = self
            .parameters
            .as_ref()
            .map(|nervous_system_parameters| {
                nervous_system_parameters
                    .maturity_modulation_disabled
                    .unwrap_or_default()
            })
            .unwrap_or_default();

        if maturity_modulation_disabled {
            return Ok(0);
        }

        self.maturity_modulation
            .as_ref()
            .and_then(|maturity_modulation| maturity_modulation.current_basis_points)
            .ok_or_else(|| {
                GovernanceError::new_with_message(
                    ErrorType::Unavailable,
                    "Maturity modulation not known. Retrying later might work. \
                     If this persists, there is probably a problem with retrieving \
                     the maturity modulation value from the Cycles Minting Canister.",
                )
            })
    }
}

/// This follows the following pattern:
/// https://willcrichton.net/rust-api-type-patterns/witnesses.html
#[derive(PartialEq, Debug)]
pub struct ValidGovernanceProto(GovernanceProto);

impl ValidGovernanceProto {
    /// Returns a summary of some governance's settings
    pub fn summary(&self) -> String {
        let inner = &self.0;

        format!(
            "genesis_timestamp_seconds: {}, neuron count: {} parameters: {:?}",
            inner.genesis_timestamp_seconds,
            inner.neurons.len(),
            inner.parameters,
        )
    }

    /// Unwrap self. Also see Box::into_inner.
    fn into_inner(self) -> GovernanceProto {
        self.0
    }

    /// Returns the canister ID of the ledger canister set in governance.
    pub fn ledger_canister_id(&self) -> CanisterId {
        self.0.ledger_canister_id_or_panic()
    }

    /// Converts field_value into a Result.
    ///
    /// If field_value is None, returns Err with an inner value describing what's
    /// wrong with the field value (i.e. that it is None) and what's the name of the
    /// field in GovernanceProto.
    pub fn validate_required_field<'a, Inner>(
        field_name: &str,
        field_value: &'a Option<Inner>,
    ) -> Result<&'a Inner, String> {
        field_value
            .as_ref()
            .ok_or_else(|| format!("GovernanceProto {} field must be populated.", field_name))
    }

    /// Because enum fields (such as mode) are of type i32, not FooEnum.
    fn valid_mode_or_err(governance_proto: &GovernanceProto) -> Result<governance::Mode, String> {
        let mode = match governance::Mode::try_from(governance_proto.mode).ok() {
            Some(mode) => mode,
            None => {
                return Err(format!(
                    "Not a known governance mode code: {}\n{:#?}",
                    governance_proto.mode, governance_proto
                ));
            }
        };

        if mode == governance::Mode::Unspecified {
            return Err(format!(
                "The mode field must be populated (with something other \
                 than Unspecified): {:#?}",
                governance_proto
            ));
        }

        if mode == governance::Mode::PreInitializationSwap {
            Self::validate_required_field("swap_canister_id", &governance_proto.swap_canister_id)?;
        }

        Ok(mode)
    }

    fn validate_canister_id_field(name: &str, principal_id: PrincipalId) -> Result<(), String> {
        // TODO(NNS1-1992) – CanisterId::try_from always returns `Ok(_)` so this
        // check does nothing.
        match CanisterId::try_from(principal_id) {
            Ok(_) => Ok(()),
            Err(err) => Err(format!(
                "Unable to convert {} PrincipalId to CanisterId: {:#?}",
                name, err,
            )),
        }
    }
}

impl TryFrom<GovernanceProto> for ValidGovernanceProto {
    type Error = String;

    /// Converts GovernanceProto into ValidGovernanceProto (Self).
    ///
    /// If base is not valid, then Err is returned with an explanation.
    fn try_from(base: GovernanceProto) -> Result<Self, Self::Error> {
        let root_canister_id =
            *Self::validate_required_field("root_canister_id", &base.root_canister_id)?;
        let ledger_canister_id =
            *Self::validate_required_field("ledger_canister_id", &base.ledger_canister_id)?;
        let swap_canister_id =
            *Self::validate_required_field("swap_canister_id", &base.swap_canister_id)?;

        Self::validate_canister_id_field("root", root_canister_id)?;
        Self::validate_canister_id_field("ledger", ledger_canister_id)?;
        Self::validate_canister_id_field("swap", swap_canister_id)?;

        Self::valid_mode_or_err(&base)?;
        Self::validate_required_field("parameters", &base.parameters)?.validate()?;
        Self::validate_required_field("sns_metadata", &base.sns_metadata)?.validate()?;
        validate_id_to_nervous_system_functions(&base.id_to_nervous_system_functions)?;
        validate_default_followees(&base)?;
        validate_neurons(&base)?;

        Ok(Self(base))
    }
}

pub fn validate_id_to_nervous_system_functions(
    id_to_nervous_system_functions: &BTreeMap<u64, NervousSystemFunction>,
) -> Result<(), String> {
    for (id, function) in id_to_nervous_system_functions {
        // These entries ensure that ids do not get recycled (after deletion).
        if function == &*NERVOUS_SYSTEM_FUNCTION_DELETION_MARKER {
            continue;
        }

        let validated_function = ValidGenericNervousSystemFunction::try_from(function)?;

        // Require that the key match the value.
        if *id != validated_function.id {
            return Err("At least one entry in id_to_nervous_system_functions \
                 doesn't have a matching id to the map key."
                .to_string());
        }
    }

    Ok(())
}

/// Requires that the neurons identified in base.parameters.default_followees
/// exist (i.e. be in base.neurons).
///
/// Assumes that base.parameters is Some.
///
/// If the validation fails, an Err is returned containing a string that explains why
/// base is invalid.
///
/// TODO NNS1-2169: default followees are not currently supported.
pub fn validate_default_followees(base: &GovernanceProto) -> Result<(), String> {
    base.parameters
        .as_ref()
        .expect("GovernanceProto.parameters is not populated.")
        .default_followees
        .as_ref()
        .ok_or_else(|| "GovernanceProto.parameters.default_followees must be set".to_string())
        .and_then(|default_followees| {
            if default_followees.followees.is_empty() {
                Ok(())
            } else {
                Err(format!(
                    "DefaultFollowees.default_followees must be empty, but found {:?}",
                    default_followees.followees
                ))
            }
        })
}

/// Requires that the neurons identified in base.neurons have their
/// voting_power_percentage_multiplier within the expected range of 0 to 100.
///
/// If the validation fails, an Err is returned containing a string that explains why
/// base is invalid.
pub fn validate_neurons(base: &GovernanceProto) -> Result<(), String> {
    for (neuron_id, neuron) in base.neurons.iter() {
        // Since voting_power_percentage_multiplier, only check the upper bound.
        if neuron.voting_power_percentage_multiplier > 100 {
            return Err(format!(
                "Neuron {} has an invalid voting_power_percentage_multiplier ({}). \
                 Expected range is 0 to 100",
                neuron_id, neuron.voting_power_percentage_multiplier
            ));
        }
    }

    Ok(())
}

/// `Governance` implements the full public interface of the SNS' governance canister.
pub struct Governance {
    /// The Governance Protobuf which contains all persistent state of
    /// the SNS' governance system.
    /// This needs to be stored and retrieved on upgrades.
    pub proto: GovernanceProto,

    /// Implementation of Environment to make unit testing easier.
    pub env: Box<dyn Environment>,

    /// Implementation of the interface with the SNS ledger canister.
    ledger: Box<dyn ICRC1Ledger>,

    // Implementation of the interface pointing to the NNS's ICP ledger canister
    nns_ledger: Box<dyn ICRC1Ledger>,

    /// Implementation of the interface with the CMC canister.
    cmc: Box<dyn CMC>,

    // Stores information about the instruction usage of various "spans", which
    // map roughly to the execution of a single update call.
    pub profiling_information: &'static LocalKey<RefCell<SpanStats>>,

    /// Cached data structure that (for each proposal function_id) maps a followee to
    /// the set of its followers. It is the inverse of the mapping from follower
    /// to followees that is stored in each (follower) neuron.
    ///
    /// This is a cached index and will be removed and recreated when the state
    /// is saved and restored.
    ///
    /// Function ID -> (followee's neuron ID) -> set of followers' neuron IDs.
    pub function_followee_index: BTreeMap<u64, BTreeMap<String, BTreeSet<NeuronId>>>,

    /// Maps Principals to the Neuron IDs of all Neurons for which this principal
    /// has some permissions, i.e., all neurons that have this principal associated
    /// with a NeuronPermissionType for the Neuron.
    ///
    /// This is a cached index and will be removed and recreated when the state
    /// is saved and restored.
    pub principal_to_neuron_ids_index: BTreeMap<PrincipalId, HashSet<NeuronId>>,

    /// The timestamp, in seconds since the unix epoch, of the "closest"
    /// open proposal's deadline tracked by the governance (i.e., the deadline that will be
    /// reached first).
    closest_proposal_deadline_timestamp_seconds: u64,

    /// The timestamp, in seconds since the unix epoch, of the latest "garbage collection", i.e.,
    /// when obsolete proposals were cleaned up.
    pub latest_gc_timestamp_seconds: u64,

    /// The number of proposals after the last time "garbage collection" was run.
    pub latest_gc_num_proposals: usize,

    /// Global lock for all periodic tasks that relate to upgrades - this is used to
    /// guarantee that they don't interleave with one another outside of rare circumstances (e.g. timeouts).
    /// `None` means that the lock is not currently held by any task.
    /// `Some(x)` means that a task is has been holding the lock since timestamp `x`.
    pub upgrade_periodic_task_lock: Option<u64>,

    /// Whether test features are enabled.
    /// Test features should not be exposed in production. But, code that should
    /// not run in production can be gated behind a check for this flag as an
    /// extra layer of protection.
    pub test_features_enabled: bool,
}

/// This function is used to spawn a future in a way that is compatible with both the WASM and
/// non-WASM environments that are used for testing.  This only actually spawns in the case where
/// the WASM is running in the IC, or has some other source of asynchrony.  Otherwise, it
/// immediately executes.
fn spawn_in_canister_env(future: impl Future<Output = ()> + Sized + 'static) {
    #[cfg(target_arch = "wasm32")]
    {
        spawn(future);
    }
    // This is needed for tests
    #[cfg(not(target_arch = "wasm32"))]
    {
        future
            .now_or_never()
            .expect("Future could not execute in non-WASM environment");
    }
}

impl Governance {
    pub fn new(
        proto: ValidGovernanceProto,
        env: Box<dyn Environment>,
        ledger: Box<dyn ICRC1Ledger>,
        nns_ledger: Box<dyn ICRC1Ledger>,
        cmc: Box<dyn CMC>,
    ) -> Self {
        let mut proto = proto.into_inner();
        let now = env.now();

        if proto.genesis_timestamp_seconds == 0 {
            proto.genesis_timestamp_seconds = now;

            // Neurons available at genesis should have their timestamp
            // fields set to the genesis timestamp.
            for neuron in proto.neurons.values_mut() {
                neuron.created_timestamp_seconds = now;
                neuron.aging_since_timestamp_seconds = now;
            }
        }

        if proto.latest_reward_event.is_none() {
            // Introduce a dummy reward event to mark the origin of the SNS instance era.
            // This is required to be able to compute accurately the rewards for the
            // very first reward distribution.
            proto.latest_reward_event = Some(RewardEvent {
                actual_timestamp_seconds: now,
                round: 0,
                settled_proposals: vec![],
                distributed_e8s_equivalent: 0,
                end_timestamp_seconds: Some(now),
                rounds_since_last_distribution: Some(0),
                // This value should be considered equivalent to None (allowing
                // the use of unwrap_or_default), but for consistency, we
                // explicitly initialize to 0.
                total_available_e8s_equivalent: Some(0),
            })
        }

        thread_local! {
            static PROFILING_INFORMATION: RefCell<SpanStats> = RefCell::default();
        }

        let mut gov = Self {
            proto,
            env,
            ledger,
            profiling_information: &PROFILING_INFORMATION,
            nns_ledger,
            cmc,
            function_followee_index: BTreeMap::new(),
            principal_to_neuron_ids_index: BTreeMap::new(),
            closest_proposal_deadline_timestamp_seconds: 0,
            latest_gc_timestamp_seconds: 0,
            latest_gc_num_proposals: 0,
            upgrade_periodic_task_lock: None,
            test_features_enabled: false,
        };

        gov.initialize_indices();

        gov
    }

    pub fn enable_test_features(mut self) -> Self {
        self.test_features_enabled = true;
        self
    }

    pub fn check_test_features_enabled(&self) {
        assert!(self.test_features_enabled, "Test features are not enabled");
    }

    pub fn get_mode(&self, _: GetMode) -> GetModeResponse {
        GetModeResponse {
            mode: Some(self.proto.mode() as i32),
        }
    }

    pub fn set_mode(&mut self, mode: i32, caller: PrincipalId) {
        let mode =
            governance::Mode::try_from(mode).unwrap_or_else(|_| panic!("Unknown mode: {}", mode));

        if !self.is_swap_canister(caller) {
            panic!("Caller must be the swap canister.");
        }

        // As of Aug, 2022, the only use-case we have for set_mode is to enter
        // Normal mode (from PreInitializationSwap). Therefore, this is here
        // just to make sure we do not proceed with unexpected operations.
        if mode != governance::Mode::Normal {
            panic!("Entering {:?} mode is not allowed.", mode);
        }

        self.proto.mode = mode as i32;
    }

    fn is_swap_canister(&self, id: PrincipalId) -> bool {
        self.proto.swap_canister_id == Some(id)
    }

    // Returns the ids of canisters that cannot be targeted by GenericNervousSystemFunctions.
    pub fn reserved_canister_targets(&self) -> Vec<CanisterId> {
        vec![
            self.env.canister_id(),
            self.proto.root_canister_id_or_panic(),
            self.proto.ledger_canister_id_or_panic(),
            self.proto.swap_canister_id_or_panic(),
            NNS_LEDGER_CANISTER_ID,
            CanisterId::ic_00(),
        ]
    }

    /// Initializes the indices.
    /// Must be called after the state has been externally changed (e.g. by
    /// setting a new proto).
    fn initialize_indices(&mut self) {
        self.function_followee_index = self
            .proto
            .build_function_followee_index(&self.proto.neurons);
        self.principal_to_neuron_ids_index = self
            .proto
            .build_principal_to_neuron_ids_index(&self.proto.neurons);
    }

    /// Computes the NeuronId or returns a GovernanceError if a neuron with this ID already exists.
    fn new_neuron_id(
        &mut self,
        controller: &PrincipalId,
        memo: u64,
    ) -> Result<NeuronId, GovernanceError> {
        let subaccount = ledger::compute_neuron_staking_subaccount_bytes(*controller, memo);
        let nid = NeuronId::from(subaccount);
        // Don't allow IDs that are already in use.
        if self.proto.neurons.contains_key(&nid.to_string()) {
            return Err(Self::invalid_subaccount_with_nonce(memo));
        }
        Ok(nid)
    }

    /// Returns an error to be used when a neuron is not found.
    fn neuron_not_found_error(nid: &NeuronId) -> GovernanceError {
        GovernanceError::new_with_message(ErrorType::NotFound, format!("Neuron not found: {}", nid))
    }

    /// Returns and error to be used if the subaccount computed from the given memo already exists
    /// in another neuron.
    /// TODO - change the name of the method and add the principalID to the returned message.
    fn invalid_subaccount_with_nonce(memo: u64) -> GovernanceError {
        GovernanceError::new_with_message(
            ErrorType::PreconditionFailed,
            format!(
                "A neuron already exists with given PrincipalId and memo: {:?}",
                memo
            ),
        )
    }

    /// Locks a given neuron, signaling there is an ongoing neuron operation.
    ///
    /// This stores the in-flight operation in the proto so that, if anything
    /// goes wrong we can:
    ///
    /// 1 - Know what was happening.
    /// 2 - Reconcile the state post-upgrade, if necessary.
    ///
    /// No concurrent updates that also acquire a lock to this neuron are possible
    /// until the lock is released.
    ///
    /// ***** IMPORTANT *****
    /// Remember to use the question mark operator (or otherwise handle
    /// Err). Otherwise, failed attempts to acquire will be ignored.
    ///
    /// The return value MUST be allocated to a variable with a name that is NOT
    /// "_" !
    ///
    /// The LedgerUpdateLock must remain alive for the entire duration of the
    /// ledger call. Quoting
    /// https://doc.rust-lang.org/book/ch18-03-pattern-syntax.html#ignoring-an-unused-variable-by-starting-its-name-with-_
    ///
    /// > Note that there is a subtle difference between using only _ and using
    /// > a name that starts with an underscore. The syntax _x still binds
    /// > the value to the variable, whereas _ doesn't bind at all.
    ///
    /// What this means is that the expression
    /// ```text
    /// let _ = lock_neuron_for_command(...);
    /// ```
    /// is useless, because the
    /// LedgerUpdateLock is a temporary object. It is constructed (and the lock
    /// is acquired), then immediately dropped (and the lock is released).
    ///
    /// However, the expression
    /// ```text
    /// let _my_lock = lock_neuron_for_command(...);
    /// ```
    /// will retain the lock for the entire scope.
    fn lock_neuron_for_command(
        &mut self,
        nid: &NeuronId,
        command: NeuronInFlightCommand,
    ) -> Result<LedgerUpdateLock, GovernanceError> {
        let nid = nid.to_string();
        if self.proto.in_flight_commands.contains_key(&nid) {
            return Err(GovernanceError::new_with_message(
                ErrorType::NeuronLocked,
                "Neuron has an ongoing operation.",
            ));
        }

        self.proto.in_flight_commands.insert(nid.clone(), command);

        Ok(LedgerUpdateLock { nid, gov: self })
    }

    /// Releases the lock on a given neuron.
    pub(crate) fn unlock_neuron(&mut self, id: &str) {
        if self.proto.in_flight_commands.remove(id).is_none() {
            log!(ERROR,
                "Unexpected condition when unlocking neuron {}: the neuron was not registered as 'in flight'",
                id
            );
        }
    }

    /// Adds a neuron to the list of neurons and updates the indices
    /// `principal_to_neuron_ids_index` and `function_followee_index`.
    ///
    /// Preconditions:
    /// - the heap can still grow
    /// - the maximum number of neurons has not been reached
    /// - the given `neuron_id` does not already exists in `self.proto.neurons`
    fn add_neuron(&mut self, neuron: Neuron) -> Result<(), GovernanceError> {
        let neuron_id = neuron
            .id
            .as_ref()
            .expect("Neuron must have a NeuronId")
            .clone();

        // New neurons are not allowed when the heap is too large.
        self.check_heap_can_grow()?;

        // New neurons are not allowed when the maximum configured is reached
        self.check_neuron_population_can_grow()?;

        if self.proto.neurons.contains_key(&neuron_id.to_string()) {
            return Err(GovernanceError::new_with_message(
                ErrorType::PreconditionFailed,
                format!(
                    "Cannot add neuron. There is already a neuron with id: {}",
                    neuron_id
                ),
            ));
        }

        GovernanceProto::add_neuron_to_principal_to_neuron_ids_index(
            &mut self.principal_to_neuron_ids_index,
            &neuron,
        );

        GovernanceProto::add_neuron_to_function_followee_index(
            &mut self.function_followee_index,
            &self.proto.id_to_nervous_system_functions,
            &neuron,
        );

        self.proto.neurons.insert(neuron_id.to_string(), neuron);

        Ok(())
    }

    /// Removes a neuron from the list of neurons and updates the indices
    /// `principal_to_neuron_ids_index` and `function_followee_index`.
    ///
    /// Preconditions:
    /// - the given `neuron_id` exists in `self.proto.neurons`
    fn remove_neuron(
        &mut self,
        neuron_id: &NeuronId,
        neuron: Neuron,
    ) -> Result<(), GovernanceError> {
        if !self.proto.neurons.contains_key(&neuron_id.to_string()) {
            return Err(GovernanceError::new_with_message(
                ErrorType::NotFound,
                format!(
                    "Cannot remove neuron. Can't find a neuron with id: {}",
                    neuron_id
                ),
            ));
        }

        GovernanceProto::remove_neuron_from_principal_to_neuron_ids_index(
            &mut self.principal_to_neuron_ids_index,
            &neuron,
        );

        GovernanceProto::remove_neuron_from_function_followee_index(
            &mut self.function_followee_index,
            &neuron,
        );

        self.proto.neurons.remove(&neuron_id.to_string());

        Ok(())
    }

    /// Returns a neuron given the neuron's ID or an error if no neuron with the given ID
    /// is found.
    pub fn get_neuron(&self, req: GetNeuron) -> GetNeuronResponse {
        let nid = &req
            .neuron_id
            .as_ref()
            .expect("GetNeuron must have neuron_id");
        let neuron = match self.proto.neurons.get(&nid.to_string()) {
            None => get_neuron_response::Result::Error(GovernanceError::new_with_message(
                ErrorType::PreconditionFailed,
                "No neuron for given NeuronId.",
            )),
            Some(neuron) => get_neuron_response::Result::Neuron(neuron.clone()),
        };

        GetNeuronResponse {
            result: Some(neuron),
        }
    }

    pub fn get_neuron_mut(&mut self, nid: &NeuronId) -> Result<&mut Neuron, GovernanceError> {
        self.proto
            .neurons
            .get_mut(&nid.to_string())
            .ok_or_else(|| Self::neuron_not_found_error(nid))
    }

    /// Returns a deterministically ordered list of size `limit` containing
    /// Neurons starting at but not including the neuron with ID `start_page_at`.
    fn list_neurons_ordered(&self, start_page_at: &Option<NeuronId>, limit: usize) -> Vec<Neuron> {
        let neuron_range = if let Some(neuron_id) = start_page_at {
            self.proto
                .neurons
                .range((Excluded(neuron_id.to_string()), Unbounded))
        } else {
            self.proto.neurons.range((String::from("0"))..)
        };

        // Now restrict to 'limit'.
        neuron_range.take(limit).map(|(_, y)| y.clone()).collect()
    }

    /// Returns a list of size `limit` containing Neurons that have `principal`
    /// in their permissions.
    fn list_neurons_by_principal(&self, principal: &PrincipalId, limit: usize) -> Vec<Neuron> {
        self.get_neuron_ids_by_principal(principal)
            .iter()
            .filter_map(|nid| self.proto.neurons.get(&nid.to_string()))
            .take(limit)
            .cloned()
            .collect()
    }

    /// Returns the Neuron IDs of all Neurons that have `principal` in their
    /// permissions.
    fn get_neuron_ids_by_principal(&self, principal: &PrincipalId) -> Vec<NeuronId> {
        self.principal_to_neuron_ids_index
            .get(principal)
            .map(|ids| ids.iter().cloned().collect())
            .unwrap_or_default()
    }

    /// Allows listing all neurons tracked in the Governance state in a paginated fashion.
    /// See `ListNeurons` in the Governance's proto for details.
    pub fn list_neurons(&self, req: &ListNeurons) -> ListNeuronsResponse {
        let limit = if req.limit == 0 || req.limit > MAX_LIST_NEURONS_RESULTS {
            MAX_LIST_NEURONS_RESULTS
        } else {
            req.limit
        } as usize;

        let limited_neurons = match req.of_principal {
            Some(principal) => self.list_neurons_by_principal(&principal, limit),
            None => self.list_neurons_ordered(&req.start_page_at, limit),
        };

        ListNeuronsResponse {
            neurons: limited_neurons,
        }
    }

    /// Disburse the stake of a neuron.
    ///
    /// This causes the stake of a neuron to be disbursed to the provided
    /// ledger account. If no ledger account is given, the caller's default
    /// account is used. If an `amount` is provided, then that amount of is
    /// disbursed. If no amount is provided, the full stake of the neuron
    /// is disbursed.
    /// In addition, the neuron's management fees are burned.
    ///
    /// Note that we don't enforce that 'amount' is actually smaller
    /// than or equal to the neuron's stake.
    /// This will allow a user to still disburse funds if:
    /// - Someone transferred more funds to the neuron's subaccount after the
    ///   the initial neuron claim that we didn't know about.
    /// - The transfer of funds previously failed for some reason (e.g. the
    ///   ledger was unavailable or broken).
    ///
    /// The ledger canister still guarantees that a transaction cannot
    /// transfer, i.e., disburse, more than what was in the neuron's account
    /// on the ledger.
    ///
    /// On success returns the block height at which the transfer happened.
    ///
    /// Preconditions:
    /// - The neuron exists.
    /// - The caller is authorized to perform this neuron operation
    ///   (NeuronPermissionType::Disburse)
    /// - The neuron's state is `Dissolved` at the current timestamp
    /// - The neuron's id is not yet in the list of neurons with ongoing operations
    pub async fn disburse_neuron(
        &mut self,
        id: &NeuronId,
        caller: &PrincipalId,
        disburse: &manage_neuron::Disburse,
    ) -> Result<u64, GovernanceError> {
        let transaction_fee_e8s = self.transaction_fee_e8s_or_panic();
        let neuron = self.get_neuron_result(id)?;

        neuron.check_authorized(caller, NeuronPermissionType::Disburse)?;

        let state = neuron.state(self.env.now());
        if state != NeuronState::Dissolved {
            return Err(GovernanceError::new_with_message(
                ErrorType::PreconditionFailed,
                format!("Neuron {} is NOT dissolved. It is in state {:?}", id, state),
            ));
        }

        let from_subaccount = neuron.subaccount()?;

        // If no account was provided, transfer to the caller's (default) account.
        let to_account = match disburse.to_account.as_ref() {
            None => Account {
                owner: caller.0,
                subaccount: None,
            },
            Some(ai_pb) => Account::try_from(ai_pb.clone()).map_err(|e| {
                GovernanceError::new_with_message(
                    ErrorType::InvalidCommand,
                    format!("The recipient's subaccount is invalid due to: {}", e),
                )
            })?,
        };

        let fees_amount_e8s = neuron.neuron_fees_e8s;
        // Calculate the amount to transfer and make sure no matter what the user
        // disburses we still take the neuron management fees into account.
        //
        // Note that the implementation of stake_e8s() is effectively:
        //   neuron.cached_neuron_stake_e8s.saturating_sub(neuron.neuron_fees_e8s)
        // So there is symmetry here in that we are subtracting
        // fees_amount_e8s from both sides of this `map_or`.
        let mut disburse_amount_e8s = disburse.amount.as_ref().map_or(neuron.stake_e8s(), |a| {
            a.e8s.saturating_sub(fees_amount_e8s)
        });

        // Subtract the transaction fee from the amount to disburse since it will
        // be deducted from the source (the neuron's) account.
        if disburse_amount_e8s > transaction_fee_e8s {
            disburse_amount_e8s -= transaction_fee_e8s
        }

        // We need to do 2 transfers:
        // 1 - Burn the neuron management fees.
        // 2 - Transfer the disburse_amount to the target account

        // Transfer 1 - burn the neuron management fees, but only if the value
        // exceeds the cost of a transaction fee, as the ledger doesn't support
        // burn transfers for an amount less than the transaction fee.
        if fees_amount_e8s > transaction_fee_e8s {
            let _result = self
                .ledger
                .transfer_funds(
                    fees_amount_e8s,
                    0, // Burning transfers don't pay a fee.
                    Some(from_subaccount),
                    self.governance_minting_account(),
                    self.env.now(),
                )
                .await?;
        }

        let nid = id.to_string();
        let neuron = self
            .proto
            .neurons
            .get_mut(&nid)
            .expect("Expected the parent neuron to exist");

        // Update the neuron's stake and management fees to reflect the burning
        // above.
        if neuron.cached_neuron_stake_e8s > fees_amount_e8s {
            neuron.cached_neuron_stake_e8s -= fees_amount_e8s;
        } else {
            neuron.cached_neuron_stake_e8s = 0;
        }
        neuron.neuron_fees_e8s = 0;

        // Transfer 2 - Disburse to the chosen account. This may fail if the
        // user told us to disburse more than they had in their account (but
        // the burn still happened).
        let block_height = self
            .ledger
            .transfer_funds(
                disburse_amount_e8s,
                transaction_fee_e8s,
                Some(from_subaccount),
                to_account,
                self.env.now(),
            )
            .await?;

        let to_deduct = disburse_amount_e8s + transaction_fee_e8s;
        // The transfer was successful we can change the stake of the neuron.
        neuron.cached_neuron_stake_e8s = neuron.cached_neuron_stake_e8s.saturating_sub(to_deduct);

        Ok(block_height)
    }

    /// Splits a (parent) neuron into two neurons (the parent and child neuron).
    ///
    /// The parent neuron's cached stake is decreased by the amount specified in
    /// Split, while the child neuron is created with a stake equal to that
    /// amount, minus the transfer fee.
    /// The management fees and the maturity remain in the parent neuron.
    ///
    /// The child neuron inherits all the properties of its parent
    /// including age and dissolve state.
    ///
    /// On success returns the newly created neuron's id.
    ///
    /// Preconditions:
    /// - The heap can grow
    /// - The parent neuron exists
    /// - The caller is authorized to perform this neuron operation
    ///   (NeuronPermissionType::Split)
    /// - The amount to split minus the transfer fee is more than the minimum
    ///   stake (thus the child neuron will have at least the minimum stake)
    /// - The parent's stake minus amount to split is more than the minimum
    ///   stake (thus the parent neuron will have at least the minimum stake)
    /// - The parent neuron's id is not in the list of neurons with ongoing operations
    pub async fn split_neuron(
        &mut self,
        id: &NeuronId,
        caller: &PrincipalId,
        split: &manage_neuron::Split,
    ) -> Result<NeuronId, GovernanceError> {
        // New neurons are not allowed when the heap is too large.
        self.check_heap_can_grow()?;

        let min_stake = self
            .proto
            .parameters
            .as_ref()
            .expect("Governance must have NervousSystemParameters.")
            .neuron_minimum_stake_e8s
            .expect("NervousSystemParameters must have neuron_minimum_stake_e8s");

        let transaction_fee_e8s = self.transaction_fee_e8s_or_panic();

        // Get the neuron and clone to appease the borrow checker.
        // We'll get a mutable reference when we need to change it later.
        let parent_neuron = self.get_neuron_result(id)?.clone();
        let parent_nid = parent_neuron.id.as_ref().expect("Neurons must have an id");

        parent_neuron.check_authorized(caller, NeuronPermissionType::Split)?;

        if split.amount_e8s < min_stake + transaction_fee_e8s {
            return Err(GovernanceError::new_with_message(
                ErrorType::InsufficientFunds,
                format!(
                    "Trying to split a neuron with argument {} e8s. This is too little: \
                      at the minimum, one needs the minimum neuron stake, which is {} e8s, \
                      plus the transaction fee, which is {}. Hence the minimum split amount is {}.",
                    split.amount_e8s,
                    min_stake,
                    transaction_fee_e8s,
                    min_stake + transaction_fee_e8s
                ),
            ));
        }

        if parent_neuron.stake_e8s() < min_stake + split.amount_e8s {
            return Err(GovernanceError::new_with_message(
                ErrorType::InsufficientFunds,
                format!(
                    "Trying to split {} e8s out of neuron {}. \
                     This is not allowed, because the parent has stake {} e8s. \
                     If the requested amount was subtracted from it, there would be less than \
                     the minimum allowed stake, which is {} e8s. ",
                    split.amount_e8s,
                    parent_nid,
                    parent_neuron.stake_e8s(),
                    min_stake
                ),
            ));
        }

        let creation_timestamp_seconds = self.env.now();

        let from_subaccount = parent_neuron.subaccount()?;

        let child_nid = self.new_neuron_id(caller, split.memo)?;
        let to_subaccount = child_nid.subaccount()?;

        let staked_amount = split.amount_e8s - transaction_fee_e8s;

        // Before we do the transfer, we need to save the child neuron in the map
        // otherwise a trap after the transfer is successful but before this
        // method finishes would cause the funds to be lost.
        // However the new neuron is not yet ready to be used as we can't know
        // whether the transfer will succeed, so we temporarily set the
        // stake to 0 and only change it after the transfer is successful.
        let child_neuron = Neuron {
            id: Some(child_nid.clone()),
            permissions: parent_neuron.permissions.clone(),
            cached_neuron_stake_e8s: 0,
            neuron_fees_e8s: 0,
            created_timestamp_seconds: creation_timestamp_seconds,
            aging_since_timestamp_seconds: parent_neuron.aging_since_timestamp_seconds,
            followees: parent_neuron.followees.clone(),
            maturity_e8s_equivalent: 0,
            dissolve_state: parent_neuron.dissolve_state,
            voting_power_percentage_multiplier: parent_neuron.voting_power_percentage_multiplier,
            source_nns_neuron_id: parent_neuron.source_nns_neuron_id,
            staked_maturity_e8s_equivalent: None,
            auto_stake_maturity: parent_neuron.auto_stake_maturity,
            vesting_period_seconds: None,
            disburse_maturity_in_progress: vec![],
        };

        // Add the child neuron's id to the set of neurons with ongoing operations.
        let in_flight_command = NeuronInFlightCommand {
            timestamp: creation_timestamp_seconds,
            command: Some(InFlightCommand::Split(*split)),
        };
        let _child_lock = self.lock_neuron_for_command(&child_nid, in_flight_command)?;

        // We need to add the "embryo neuron" to the governance proto only after
        // acquiring the lock. Indeed, in case there is already a pending
        // command, we return without state rollback. If we had already created
        // the embryo, it would not be garbage collected.
        self.add_neuron(child_neuron.clone())?;

        // Do the transfer.
        let result: Result<u64, NervousSystemError> = self
            .ledger
            .transfer_funds(
                staked_amount,
                transaction_fee_e8s,
                Some(from_subaccount),
                self.neuron_account_id(to_subaccount),
                split.memo,
            )
            .await;

        if let Err(error) = result {
            let error = GovernanceError::from(error);
            // If we've got an error, we assume the transfer didn't happen for
            // some reason. The only state to cleanup is to delete the child
            // neuron, since we haven't mutated the parent yet.
            self.remove_neuron(&child_nid, child_neuron)?;
            log!(
                ERROR,
                "Neuron stake transfer of split_neuron: {:?} \
                     failed with error: {:?}. Neuron can't be staked.",
                child_nid,
                error
            );
            return Err(error);
        }

        // Get the neuron again, but this time a mutable reference.
        // Expect it to exist, since we acquired a lock above.
        let parent_neuron = self.get_neuron_result_mut(id).expect("Neuron not found");

        // Update the state of the parent and child neuron.
        parent_neuron.cached_neuron_stake_e8s -= split.amount_e8s;

        let child_neuron = self
            .get_neuron_result_mut(&child_nid)
            .expect("Expected the child neuron to exist");

        child_neuron.cached_neuron_stake_e8s = staked_amount;
        Ok(child_nid)
    }

    /// Merges the maturity of a neuron into the neuron's cached stake.
    ///
    /// This method allows a neuron controller to merge the currently
    /// existing maturity of a neuron into the neuron's stake. The
    /// caller can choose a percentage of maturity to merge.
    ///
    /// Pre-conditions:
    /// - The neuron exists
    /// - The caller is authorized to perform this neuron operation
    ///   (NeuronPermissionType::MergeMaturity)
    /// - The given percentage_to_merge is between 1 and 100 (inclusive)
    /// - The e8s equivalent of the amount of maturity to merge is more
    ///   than the transaction fee.
    /// - The neuron's id is not yet in the list of neurons with ongoing operations
    pub async fn merge_maturity(
        &mut self,
        id: &NeuronId,
        caller: &PrincipalId,
        merge_maturity: &manage_neuron::MergeMaturity,
    ) -> Result<MergeMaturityResponse, GovernanceError> {
        let now = self.env.now();

        let neuron = self.get_neuron_result(id)?.clone();

        neuron.check_authorized(caller, NeuronPermissionType::MergeMaturity)?;

        if merge_maturity.percentage_to_merge > 100 || merge_maturity.percentage_to_merge == 0 {
            return Err(GovernanceError::new_with_message(
                    ErrorType::PreconditionFailed,
                    "The percentage of maturity to merge must be a value between 1 and 100 (inclusive)."));
        }

        let transaction_fee_e8s = self.transaction_fee_e8s_or_panic();

        let mut maturity_to_merge =
            (neuron.maturity_e8s_equivalent * merge_maturity.percentage_to_merge as u64) / 100;

        // Converting u64 to f64 can cause the u64 to be "rounded up", so we
        // need to account for this possibility.
        if maturity_to_merge > neuron.maturity_e8s_equivalent {
            maturity_to_merge = neuron.maturity_e8s_equivalent;
        }

        if maturity_to_merge <= transaction_fee_e8s {
            return Err(GovernanceError::new_with_message(
                    ErrorType::PreconditionFailed,
                    format!(
                        "Tried to merge {} e8s, but can't merge an amount less than the transaction fee of {} e8s",
                        maturity_to_merge,
                        transaction_fee_e8s
                    ),
                ));
        }

        let nid = neuron.id.as_ref().expect("Neurons must have an id");
        let subaccount = neuron.subaccount()?;

        // Do the transfer, this is a minting transfer, from the governance canister's
        // (which is also the minting canister) main account into the neuron's
        // subaccount.
        #[rustfmt::skip]
        let _block_height: u64 = self
            .ledger
            .transfer_funds(
                maturity_to_merge,
                0, // Minting transfer don't pay a fee
                None, // This is a minting transfer, no 'from' account is needed
                self.neuron_account_id(subaccount), // The account of the neuron on the ledger
                self.env.insecure_random_u64(), // Random memo(nonce) for the ledger's transaction
            )
            .await?;

        // Adjust the maturity, stake, and age of the neuron
        let neuron = self
            .get_neuron_result_mut(nid)
            .expect("Expected the neuron to exist");

        neuron.maturity_e8s_equivalent = neuron
            .maturity_e8s_equivalent
            .saturating_sub(maturity_to_merge);
        let new_stake = neuron
            .cached_neuron_stake_e8s
            .saturating_add(maturity_to_merge);
        neuron.update_stake(new_stake, now);
        let new_stake_e8s = neuron.cached_neuron_stake_e8s;

        Ok(MergeMaturityResponse {
            merged_maturity_e8s: maturity_to_merge,
            new_stake_e8s,
        })
    }

    /// Stakes the maturity of a neuron.
    ///
    /// This method allows a neuron controller to stake the currently
    /// existing maturity of a neuron. The caller can choose a percentage
    /// of maturity to merge.
    ///
    /// Pre-conditions:
    /// - The neuron is locked for exclusive use (ALL manage_neuron operation lock the neuron)
    /// - The neuron is controlled by `caller`
    /// - The neuron has some maturity to stake.
    pub fn stake_maturity_of_neuron(
        &mut self,
        id: &NeuronId,
        caller: &PrincipalId,
        stake_maturity: &manage_neuron::StakeMaturity,
    ) -> Result<StakeMaturityResponse, GovernanceError> {
        let neuron = self.get_neuron_result(id)?.clone();

        let nid = neuron.id.as_ref().expect("Neurons must have an id");

        if !neuron.is_authorized(caller, NeuronPermissionType::StakeMaturity) {
            return Err(GovernanceError::new(ErrorType::NotAuthorized));
        }

        let percentage_to_stake = stake_maturity.percentage_to_stake.unwrap_or(100);

        if percentage_to_stake > 100 || percentage_to_stake == 0 {
            return Err(GovernanceError::new_with_message(
                ErrorType::PreconditionFailed,
                "The percentage of maturity to stake must be a value between 0 (exclusive) and 100 (inclusive)."));
        }

        let mut maturity_to_stake = (neuron
            .maturity_e8s_equivalent
            .saturating_mul(percentage_to_stake as u64))
            / 100;

        if maturity_to_stake > neuron.maturity_e8s_equivalent {
            maturity_to_stake = neuron.maturity_e8s_equivalent;
        }

        // Adjust the maturity of the neuron
        let neuron = self
            .get_neuron_result_mut(nid)
            .expect("Expected the neuron to exist");

        neuron.maturity_e8s_equivalent = neuron
            .maturity_e8s_equivalent
            .saturating_sub(maturity_to_stake);

        neuron.staked_maturity_e8s_equivalent = Some(
            neuron
                .staked_maturity_e8s_equivalent
                .unwrap_or(0)
                .saturating_add(maturity_to_stake),
        );

        Ok(StakeMaturityResponse {
            maturity_e8s: neuron.maturity_e8s_equivalent,
            staked_maturity_e8s: neuron.staked_maturity_e8s_equivalent.unwrap_or(0),
        })
    }

    /// Disburses a neuron's maturity.
    ///
    /// This causes the neuron's maturity to be disbursed to the provided
    /// ledger account. If no ledger account is given, the caller's default
    /// account is used.
    /// The caller can choose a percentage of maturity to disburse.
    ///
    /// Pre-conditions:
    /// - The neuron exists
    /// - The caller is authorized to perform this neuron operation
    ///   (NeuronPermissionType::DisburseMaturity)
    /// - The given percentage_to_merge is between 1 and 100 (inclusive)
    /// - The neuron's id is not yet in the list of neurons with ongoing operations
    /// - The e8s equivalent of the amount of maturity to disburse is more
    ///   than the transaction fee.
    pub fn disburse_maturity(
        &mut self,
        id: &NeuronId,
        caller: &PrincipalId,
        disburse_maturity: &DisburseMaturity,
    ) -> Result<DisburseMaturityResponse, GovernanceError> {
        let neuron = self.get_neuron_result(id)?;
        neuron.check_authorized(caller, NeuronPermissionType::DisburseMaturity)?;

        // If no account was provided, transfer to the caller's account.
        let to_account: Account = match disburse_maturity.to_account.as_ref() {
            None => Account {
                owner: caller.0,
                subaccount: None,
            },
            Some(account) => Account::try_from(account.clone()).map_err(|e| {
                GovernanceError::new_with_message(
                    ErrorType::InvalidCommand,
                    format!(
                        "The given account to disburse the maturity to is invalid due to: {}",
                        e
                    ),
                )
            })?,
        };
        let to_account_proto: AccountProto = AccountProto::from(to_account);

        if disburse_maturity.percentage_to_disburse > 100
            || disburse_maturity.percentage_to_disburse == 0
        {
            return Err(GovernanceError::new_with_message(
                ErrorType::PreconditionFailed,
                "The percentage of maturity to disburse must be a value between 1 and 100 (inclusive)."));
        }

        // The amount to deduct = the amount in the neuron * request.percentage / 100.
        let maturity_to_deduct = neuron
            .maturity_e8s_equivalent
            .checked_mul(disburse_maturity.percentage_to_disburse as u64)
            .expect("Overflow while processing maturity to disburse.")
            .checked_div(100)
            .expect("Error when processing maturity to disburse.")
            as u128;

        let maturity_to_deduct = maturity_to_deduct as u64;

        let transaction_fee_e8s = self.transaction_fee_e8s_or_panic();
        let worst_case_maturity_modulation =
            apply_maturity_modulation(maturity_to_deduct, MIN_MATURITY_MODULATION_PERMYRIAD)
                // Applying maturity modulation is a safe operation.
                // However, in the case that the method fails to apply the equation, return an
                // error instead of throwing a panic.
                .map_err(|err| {
                    GovernanceError::new_with_message(
                        ErrorType::PreconditionFailed,
                        format!(
                            "Could not calculate worst case maturity modulation \
                            and therefore cannot disburse maturity. Err: {}",
                            err
                        ),
                    )
                })?;

        if worst_case_maturity_modulation < transaction_fee_e8s {
            return Err(GovernanceError::new_with_message(
                ErrorType::PreconditionFailed,
                format!(
                    "If worst case maturity modulation is applied (-5%) then this neuron would \
                     disburse {} e8s, but can't disburse an amount less than the transaction fee \
                     of {} e8s.",
                    worst_case_maturity_modulation, transaction_fee_e8s
                ),
            ));
        }

        let now_seconds = self.env.now();
        let disbursement_in_progress = DisburseMaturityInProgress {
            amount_e8s: maturity_to_deduct,
            timestamp_of_disbursement_seconds: now_seconds,
            account_to_disburse_to: Some(to_account_proto),
            finalize_disbursement_timestamp_seconds: Some(
                now_seconds + MATURITY_DISBURSEMENT_DELAY_SECONDS,
            ),
        };

        // Re-borrow the neuron mutably to update now that the maturity has been
        // deducted and is waiting until the end of the window to modulate and disburse.
        let neuron = self.get_neuron_result_mut(id)?;
        neuron.maturity_e8s_equivalent = neuron
            .maturity_e8s_equivalent
            .saturating_sub(maturity_to_deduct);
        neuron
            .disburse_maturity_in_progress
            .push(disbursement_in_progress);

        Ok(DisburseMaturityResponse {
            // We still populate this field even though it's deprecated, since we cannot remove
            // required fields yet.
            amount_disbursed_e8s: maturity_to_deduct,
            amount_deducted_e8s: Some(maturity_to_deduct),
        })
    }

    /// Sets a proposal's status to 'executed' or 'failed' depending on the given result that
    /// was returned by the method that was supposed to execute the proposal.
    ///
    /// The proposal ID 'pid' is taken as a raw integer to avoid
    /// lifetime issues.
    ///
    /// Pre-conditions:
    /// - The proposal's decision status is ProposalStatusAdopted
    pub fn set_proposal_execution_status(&mut self, pid: u64, result: Result<(), GovernanceError>) {
        match self.proto.proposals.get_mut(&pid) {
            Some(proposal) => {
                // The proposal has to be adopted before it is executed.
                assert_eq!(proposal.status(), ProposalDecisionStatus::Adopted);
                match result {
                    Ok(_) => {
                        log!(INFO, "Execution of proposal: {} succeeded.", pid);
                        // The proposal was executed 'now'.
                        proposal.executed_timestamp_seconds = self.env.now();
                        // If the proposal was executed it has not failed,
                        // thus we set the failed_timestamp_seconds to zero
                        // (it should already be zero, but let's be defensive).
                        proposal.failed_timestamp_seconds = 0;
                        proposal.failure_reason = None;
                    }
                    Err(error) => {
                        log!(
                            ERROR,
                            "Execution of proposal: {} failed. Reason: {:?}",
                            pid,
                            error
                        );
                        // To ensure that we don't update the failure timestamp
                        // if there has been success, check if executed_timestamp_seconds
                        // is set to a non-zero value (this should not happen).
                        // Then, record that the proposal failed 'now' with the
                        // given error.
                        if proposal.executed_timestamp_seconds == 0 {
                            proposal.failed_timestamp_seconds = self.env.now();
                            proposal.failure_reason = Some(error);
                        }
                    }
                }
            }
            None => {
                // The proposal ID was not found. Something is wrong:
                // just log this information to aid debugging.
                log!(
                    ERROR,
                    "Proposal {:?} not found when attempt to set execution result to {:?}",
                    pid,
                    result
                );
            }
        }
    }

    /// Returns the latest reward event.
    pub fn latest_reward_event(&self) -> RewardEvent {
        self.proto
            .latest_reward_event
            .as_ref()
            .expect("Invariant violation! There should always be a latest_reward_event.")
            .clone()
    }

    /// Tries to get a proposal given a proposal id.
    pub fn get_proposal(&self, req: &GetProposal) -> GetProposalResponse {
        let pid = req.proposal_id.expect("GetProposal must have proposal_id");
        let proposal_data = match self.proto.proposals.get(&pid.id) {
            None => get_proposal_response::Result::Error(GovernanceError::new_with_message(
                ErrorType::PreconditionFailed,
                "No proposal for given ProposalId.",
            )),
            Some(pd) => get_proposal_response::Result::Proposal(pd.limited_for_get_proposal()),
        };

        GetProposalResponse {
            result: Some(proposal_data),
        }
    }

    /// Returns proposal data of proposals with proposal ID less
    /// than `before_proposal` (exclusive), returning at most `limit` proposal
    /// data. If `before_proposal` is not provided, list_proposals() starts from the highest
    /// available proposal ID (inclusive). If `limit` is not provided, the
    /// system max MAX_LIST_PROPOSAL_RESULTS is used.
    ///
    /// As proposal IDs are assigned sequentially, this retrieves up to
    /// `limit` proposals older (in terms of creation) than a specific
    /// proposal. This can be used to paginate through proposals, as follows:
    ///
    /// `
    /// let mut lst = gov.list_proposals(ListProposalInfo {});
    /// while !lst.empty() {
    ///   /* do stuff with lst */
    ///   lst = gov.list_proposals(ListProposalInfo {
    ///     before_proposal: lst.last().and_then(|x|x.id)
    ///   });
    /// }
    /// `
    ///
    /// The proposals' ballots are not returned in the `ListProposalResponse`.
    /// Proposals with `ExecuteNervousSystemFunction` as action have their
    /// `payload` cleared if larger than
    /// EXECUTE_NERVOUS_SYSTEM_FUNCTION_PAYLOAD_LISTING_BYTES_MAX.
    ///
    /// The caller can retrieve dropped payloads and ballots by calling `get_proposal`
    /// for each proposal of interest.
    pub fn list_proposals(
        &self,
        request: &ListProposals,
        caller: &PrincipalId,
    ) -> ListProposalsResponse {
        let caller_neurons_set: HashSet<_> = self
            .get_neuron_ids_by_principal(caller)
            .into_iter()
            .map(|neuron_id| neuron_id.to_string())
            .collect();
        let exclude_type: HashSet<u64> = request.exclude_type.iter().cloned().collect();
        let include_reward_status: HashSet<i32> =
            request.include_reward_status.iter().cloned().collect();
        let include_status: HashSet<i32> = request.include_status.iter().cloned().collect();
        let now = self.env.now();
        let filter_all = |data: &ProposalData| -> bool {
            let action = data.action;
            // Filter out proposals by action.
            if exclude_type.contains(&action) {
                return false;
            }
            // Filter out proposals by reward status.
            if !(include_reward_status.is_empty()
                || include_reward_status.contains(&(data.reward_status(now) as i32)))
            {
                return false;
            }
            // Filter out proposals by decision status.
            if !(include_status.is_empty() || include_status.contains(&(data.status() as i32))) {
                return false;
            }

            true
        };
        let limit = if request.limit == 0 || request.limit > MAX_LIST_PROPOSAL_RESULTS {
            MAX_LIST_PROPOSAL_RESULTS
        } else {
            request.limit
        } as usize;
        let props = &self.proto.proposals;
        // Proposals are stored in a sorted map. If 'before_proposal'
        // is provided, grab all proposals before that, else grab the
        // whole range.
        let rng = if let Some(n) = request.before_proposal {
            props.range(..(n.id))
        } else {
            props.range(..)
        };
        // Now reverse the range, filter, and restrict to 'limit'.
        let limited_rng = rng
            .rev()
            .filter(|(_, proposal)| filter_all(proposal))
            .take(limit);

        let proposal_info = limited_rng
            .map(|(_id, proposal_data)| {
                proposal_data.limited_for_list_proposals(&caller_neurons_set)
            })
            .collect();

        // Ignore the keys and clone to a vector.
        ListProposalsResponse {
            proposals: proposal_info,
            include_ballots_by_caller: Some(true),
        }
    }

    /// Returns a list of all existing nervous system functions
    pub fn list_nervous_system_functions(&self) -> ListNervousSystemFunctionsResponse {
        let functions = Action::native_functions()
            .into_iter()
            .chain(
                self.proto
                    .id_to_nervous_system_functions
                    .values()
                    .filter(|&f| f != &*NERVOUS_SYSTEM_FUNCTION_DELETION_MARKER)
                    .cloned(),
            )
            .collect();

        // Get the set of ids that have been used in the past.
        let reserved_ids = self
            .proto
            .id_to_nervous_system_functions
            .iter()
            .filter(|(_, f)| f == &&*NERVOUS_SYSTEM_FUNCTION_DELETION_MARKER)
            .map(|(id, _)| *id)
            .collect();

        ListNervousSystemFunctionsResponse {
            functions,
            reserved_ids,
        }
    }

    /// Returns the proposal IDs for all proposals that have reward status ReadyToSettle
    fn ready_to_be_settled_proposal_ids(&self) -> impl Iterator<Item = ProposalId> + '_ {
        let now = self.env.now();
        self.proto
            .proposals
            .iter()
            .filter(move |(_, data)| data.reward_status(now) == ProposalRewardStatus::ReadyToSettle)
            .map(|(k, _)| ProposalId { id: *k })
    }

    /// Attempts to move the proposal with the given ID forward in the process,
    /// from open to adopted or rejected and from adopted to executed or failed.
    ///
    /// If the proposal is open, tallies the ballots and updates the `yes`, `no`, and
    /// `undecided` voting power accordingly.
    /// This may result in the proposal becoming adopted or rejected.
    ///
    /// If the proposal is adopted but not executed, attempts to execute it.
    pub fn process_proposal(&mut self, proposal_id: u64) {
        let now_seconds = self.env.now();

        let proposal_data = match self.proto.proposals.get_mut(&proposal_id) {
            None => return,
            Some(p) => p,
        };

        // Recompute the tally here. It should correctly reflect all votes until
        // the deadline, even after the proposal has been decided.
        if proposal_data.status() == ProposalDecisionStatus::Open
            || proposal_data.accepts_vote(now_seconds)
        {
            proposal_data.recompute_tally(now_seconds);
        }

        // If the status is open
        if proposal_data.status() != ProposalDecisionStatus::Open
            || !proposal_data.can_make_decision(now_seconds)
        {
            return;
        }

        // This marks the proposal_data as no longer open.
        proposal_data.decided_timestamp_seconds = now_seconds;
        if !proposal_data.is_accepted() {
            return;
        }

        // Return the rejection fee to the proposal's proposer
        if let Some(nid) = &proposal_data.proposer {
            if let Some(neuron) = self.proto.neurons.get_mut(&nid.to_string()) {
                if neuron.neuron_fees_e8s >= proposal_data.reject_cost_e8s {
                    neuron.neuron_fees_e8s -= proposal_data.reject_cost_e8s;
                }
            }
        }

        // A yes decision has been made, execute the proposal!
        // Safely unwrap action.
        let action = proposal_data
            .proposal
            .as_ref()
            .and_then(|p| p.action.clone());
        let action = match action {
            Some(action) => action,

            // This should not be possible, because proposal validation should
            // have been performed when the proposal was first made.
            None => {
                self.set_proposal_execution_status(
                    proposal_id,
                    Err(GovernanceError::new_with_message(
                        ErrorType::InvalidProposal,
                        "Proposal has no action.",
                    )),
                );
                return;
            }
        };
        self.start_proposal_execution(proposal_id, action);
    }

    /// Processes all proposals with decision status ProposalStatusOpen
    pub fn process_proposals(&mut self) {
        if self.env.now() < self.closest_proposal_deadline_timestamp_seconds {
            // Nothing to do.
            return;
        }

        let pids = self
            .proto
            .proposals
            .iter()
            .filter(|(_, info)| {
                info.status() == ProposalDecisionStatus::Open || info.accepts_vote(self.env.now())
            })
            .map(|(pid, _)| *pid)
            .collect::<Vec<u64>>();

        for pid in pids {
            self.process_proposal(pid);
        }

        self.closest_proposal_deadline_timestamp_seconds = self
            .proto
            .proposals
            .values()
            .filter(|data| data.status() == ProposalDecisionStatus::Open)
            .map(|proposal_data| {
                proposal_data
                    .wait_for_quiet_state
                    .map(|w| w.current_deadline_timestamp_seconds)
                    .unwrap_or_else(|| {
                        proposal_data
                            .proposal_creation_timestamp_seconds
                            .saturating_add(proposal_data.initial_voting_period_seconds)
                    })
            })
            .min()
            .unwrap_or(u64::MAX);
    }

    /// Starts execution of the given proposal in the background.
    ///
    /// The given proposal ID specifies the proposal and the `action` specifies
    /// what the proposal should do (basically, function and parameters to be applied).
    fn start_proposal_execution(&mut self, proposal_id: u64, action: Action) {
        // `perform_action` is an async method of &mut self.
        //
        // Starting it and letting it run in the background requires knowing that
        // the `self` reference will last until the future has completed.
        //
        // The compiler cannot know that, but this is actually true:
        //
        // - in unit tests, all futures are immediately ready, because no real async
        //   call is made. In this case, the transmutation to a static ref is abusive,
        //   but it's still ok since the future will immediately resolve.
        //
        // - in prod, "self" is a reference to the GOVERNANCE static variable, which is
        //   initialized only once (in canister_init or canister_post_upgrade)
        let governance: &'static mut Governance = unsafe { std::mem::transmute(self) };
        spawn_in_canister_env(governance.perform_action(proposal_id, action));
    }

    /// For a given proposal (given by its ID), selects and performs the right 'action',
    /// that is what this proposal is supposed to do as a result of the proposal being
    /// adopted.
    async fn perform_action(&mut self, proposal_id: u64, action: Action) {
        let result = match action {
            // Execution of Motion proposals is trivial.
            Action::Motion(_) => Ok(()),

            Action::ManageNervousSystemParameters(params) => {
                self.perform_manage_nervous_system_parameters(params)
            }
            Action::UpgradeSnsControlledCanister(params) => {
                self.perform_upgrade_sns_controlled_canister(proposal_id, params)
                    .await
            }
            Action::UpgradeSnsToNextVersion(_) => {
                log!(INFO, "Executing UpgradeSnsToNextVersion action",);
                let upgrade_sns_result = self
                    .perform_upgrade_to_next_sns_version_legacy(proposal_id)
                    .await;

                // If the upgrade returned `Ok(true)` that means the upgrade completed successfully
                // and the proposal can be marked as "executed". If the upgrade returned `Ok(false)`
                // that means the upgrade has successfully been kicked-off asynchronously, but not
                // completed. Governance's run_periodic_tasks logic will continuously check
                // the status of the upgrade and mark the proposal as either executed or failed.
                // So we call `return` in the `Ok(false)` branch so that
                // `set_proposal_execution_status` doesn't get called and set the proposal status
                // prematurely. If the result is `Err`, we do want to set the proposal status,
                // and passing the value through is sufficient.
                match upgrade_sns_result {
                    Ok(true) => Ok(()),
                    Ok(false) => return,
                    Err(e) => Err(e),
                }
            }
            Action::ExecuteGenericNervousSystemFunction(call) => {
                self.perform_execute_generic_nervous_system_function(call)
                    .await
            }
            Action::AddGenericNervousSystemFunction(nervous_system_function) => {
                self.perform_add_generic_nervous_system_function(nervous_system_function)
            }
            Action::RemoveGenericNervousSystemFunction(id) => {
                self.perform_remove_generic_nervous_system_function(id)
            }
            Action::RegisterDappCanisters(register_dapp_canisters) => {
                self.perform_register_dapp_canisters(register_dapp_canisters)
                    .await
            }
            Action::DeregisterDappCanisters(deregister_dapp_canisters) => {
                self.perform_deregister_dapp_canisters(deregister_dapp_canisters)
                    .await
            }
            Action::ManageSnsMetadata(manage_sns_metadata) => {
                self.perform_manage_sns_metadata(manage_sns_metadata)
            }
            Action::TransferSnsTreasuryFunds(transfer) => {
                let valuation =
                    get_action_auxiliary(&self.proto.proposals, ProposalId { id: proposal_id })
                        .and_then(|action_auxiliary| {
                            action_auxiliary.unwrap_transfer_sns_treasury_funds_or_err()
                        });
                self.perform_transfer_sns_treasury_funds(proposal_id, valuation, &transfer)
                    .await
            }
            Action::MintSnsTokens(mint) => self.perform_mint_sns_tokens(mint).await,
            Action::ManageLedgerParameters(manage_ledger_parameters) => {
                self.perform_manage_ledger_parameters(proposal_id, manage_ledger_parameters)
                    .await
            }
            Action::ManageDappCanisterSettings(manage_dapp_canister_settings) => {
                self.perform_manage_dapp_canister_settings(manage_dapp_canister_settings)
                    .await
            }
            // This should not be possible, because Proposal validation is performed when
            // a proposal is first made.
            Action::Unspecified(_) => Err(GovernanceError::new_with_message(
                ErrorType::InvalidProposal,
                format!(
                    "A Proposal somehow made it all the way to execution despite being \
                         invalid for having its `unspecified` field populated. action: {:?}",
                    action
                ),
            )),
        };

        self.set_proposal_execution_status(proposal_id, result);
    }

    /// Adds a new nervous system function to Governance if the given id for the nervous system
    /// function is not already taken.
    fn perform_add_generic_nervous_system_function(
        &mut self,
        nervous_system_function: NervousSystemFunction,
    ) -> Result<(), GovernanceError> {
        let id = nervous_system_function.id;

        if nervous_system_function.is_native() {
            return Err(GovernanceError::new_with_message(ErrorType::PreconditionFailed,
                                                         "Can only add NervousSystemFunction's of \
                                                          GenericNervousSystemFunction function_type"));
        }

        if is_registered_function_id(id, &self.proto.id_to_nervous_system_functions) {
            return Err(GovernanceError::new_with_message(
                ErrorType::PreconditionFailed,
                format!(
                    "Failed to add NervousSystemFunction. \
                             There is/was already a NervousSystemFunction with id: {}",
                    id
                ),
            ));
        }

        // This validates that it is well-formed, but not the canister targets.
        match ValidGenericNervousSystemFunction::try_from(&nervous_system_function) {
            Ok(valid_function) => {
                let reserved_canisters = self.reserved_canister_targets();
                let target_canister_id = valid_function.target_canister_id;
                let validator_canister_id = valid_function.validator_canister_id;

                if reserved_canisters.contains(&target_canister_id)
                    || reserved_canisters.contains(&validator_canister_id)
                {
                    return Err(GovernanceError::new_with_message(
                        ErrorType::PreconditionFailed,
                        "Cannot add generic nervous system functions that targets sns core canisters, the NNS ledger, or ic00"));
                }
            }
            Err(msg) => {
                return Err(GovernanceError::new_with_message(
                    ErrorType::PreconditionFailed,
                    msg,
                ))
            }
        }

        self.proto
            .id_to_nervous_system_functions
            .insert(id, nervous_system_function);
        Ok(())
    }

    /// Removes a nervous system function from Governance if the given id for the nervous system
    /// function exists.
    fn perform_remove_generic_nervous_system_function(
        &mut self,
        id: u64,
    ) -> Result<(), GovernanceError> {
        let entry = self.proto.id_to_nervous_system_functions.entry(id);
        match entry {
            Entry::Vacant(_) =>
                Err(GovernanceError::new_with_message(
                    ErrorType::NotFound,
                    format!("Failed to remove NervousSystemFunction. There is no NervousSystemFunction with id: {}", id),
            )),
            Entry::Occupied(mut o) => {
                // Insert a deletion marker to signify that there was a NervousSystemFunction
                // with this id at some point, but that it was deleted.
                o.insert(NERVOUS_SYSTEM_FUNCTION_DELETION_MARKER.clone());
                Ok(())
            },
        }
    }

    /// Registers a list of Dapp canister ids in the root canister.
    async fn perform_register_dapp_canisters(
        &self,
        register_dapp_canisters: RegisterDappCanisters,
    ) -> Result<(), GovernanceError> {
        let payload = candid::Encode!(&RegisterDappCanistersRequest::from(
            register_dapp_canisters.clone()
        ))
        .map_err(|err| {
            GovernanceError::new_with_message(
                ErrorType::InvalidProposal,
                format!("Could not encode RegisterDappCanistersRequest: {err:?}"),
            )
        })?;
        self.env
            .call_canister(
                self.proto.root_canister_id_or_panic(),
                "register_dapp_canisters",
                payload,
            )
            .await
            // Convert to return type.
            .map(|reply| {
                // This line is to ensure we handle the reply properly if it's ever
                // changed to not be empty.
                match candid::Decode!(&reply, RegisterDappCanistersResponse) {
                    Ok(RegisterDappCanistersResponse {}) => {}
                    Err(_) => log!(ERROR, "Could not decode RegisterDappCanistersResponse!"),
                };

                log!(
                    INFO,
                    "Performed register_dapp_canisters, registering the following canisters: {:?}",
                    &register_dapp_canisters.canister_ids
                );
            })
            .map_err(|err| {
                GovernanceError::new_with_message(
                    ErrorType::External,
                    format!("Canister method call failed: {err:?}"),
                )
            })
    }

    /// Sets the controllers of registered dapp canisters in root.
    /// Dapp canisters can be registered via the register_dapp_canisters proposal.
    async fn perform_deregister_dapp_canisters(
        &self,
        deregister_dapp_canisters: DeregisterDappCanisters,
    ) -> Result<(), GovernanceError> {
        let payload = candid::Encode!(&SetDappControllersRequest::from(
            deregister_dapp_canisters.clone()
        ))
        .map_err(|err| {
            GovernanceError::new_with_message(
                ErrorType::InvalidProposal,
                format!("Could not encode SetDappControllersRequest: {err:?}"),
            )
        })?;
        self.env
            .call_canister(
                self.proto.root_canister_id_or_panic(),
                "set_dapp_controllers",
                payload,
            )
            .await
            // Convert to return type.
            .map_err(|err| {
                GovernanceError::new_with_message(
                    ErrorType::External,
                    format!("Canister method call failed: {err:?}"),
                )
            })
            // Make sure no canisters' controllers failed to be set.
            .and_then(|reply| {
                // This line is to ensure we handle the reply properly if it's ever
                // changed to not be empty.
                match candid::Decode!(&reply, SetDappControllersResponse) {
                    Ok(SetDappControllersResponse { failed_updates }) => {
                        if failed_updates.is_empty() {
                            log!(
                                INFO,
                                "Deregistered the following dapp canisters: {:?}.",
                                deregister_dapp_canisters.canister_ids
                            );
                            Ok(())
                        } else {
                            let message = format!(
                                "When trying to deregister the following dapp canisters: {:?} \n\
                                The following canisters failed to deregister: {:?}",
                                deregister_dapp_canisters.canister_ids, failed_updates
                            );
                            Err(GovernanceError::new_with_message(
                                ErrorType::External,
                                message,
                            ))
                        }
                    }
                    Err(_) => Err(GovernanceError::new_with_message(
                        ErrorType::External,
                        "Could not decode SetDappControllersResponse".to_string(),
                    )),
                }
            })
    }

    // Make a change to the values of Sns Metadata
    fn perform_manage_sns_metadata(
        &mut self,
        manage_sns_metadata: ManageSnsMetadata,
    ) -> Result<(), GovernanceError> {
        let mut sns_metadata = match &self.proto.sns_metadata {
            Some(sns_metadata) => sns_metadata.clone(),
            None => SnsMetadata {
                logo: None,
                url: None,
                name: None,
                description: None,
            },
        };
        let mut log: String = "Updating the following fields of Sns Metadata: \n".to_string();
        if let Some(new_logo) = manage_sns_metadata.logo {
            sns_metadata.logo = Some(new_logo);
            log += "- Logo";
        }
        if let Some(new_url) = manage_sns_metadata.url {
            log += &format!(
                "Url:\n- old value: {}\n- new value: {}",
                sns_metadata.url.unwrap_or_default(),
                new_url
            );
            sns_metadata.url = Some(new_url);
        }
        if let Some(new_name) = manage_sns_metadata.name {
            log += &format!(
                "Name:\n- old value: {}\n- new value: {}",
                sns_metadata.name.unwrap_or_default(),
                new_name
            );
            sns_metadata.name = Some(new_name);
        }
        if let Some(new_description) = manage_sns_metadata.description {
            log += &format!(
                "Description:\n- old value: {}\n- new value: {}",
                sns_metadata.description.unwrap_or_default(),
                new_description
            );
            sns_metadata.description = Some(new_description);
        }
        log!(INFO, "{}", log);
        self.proto.sns_metadata = Some(sns_metadata);
        Ok(())
    }

    /// Executes a (non-native) nervous system function as a result of an adopted proposal.
    async fn perform_execute_generic_nervous_system_function(
        &self,
        call: ExecuteGenericNervousSystemFunction,
    ) -> Result<(), GovernanceError> {
        match self
            .proto
            .id_to_nervous_system_functions
            .get(&call.function_id)
        {
            None => Err(GovernanceError::new_with_message(
                ErrorType::NotFound,
                format!(
                    "There is no generic NervousSystemFunction with id: {}",
                    call.function_id
                ),
            )),
            Some(function) => {
                perform_execute_generic_nervous_system_function_call(
                    &*self.env,
                    function.clone(),
                    call,
                )
                .await
            }
        }
    }

    /// Executes a ManageNervousSystemParameters proposal by updating Governance's
    /// NervousSystemParameters
    fn perform_manage_nervous_system_parameters(
        &mut self,
        proposed_params: NervousSystemParameters,
    ) -> Result<(), GovernanceError> {
        // Only set `self.proto.parameters` if "applying" the proposed params to the
        // current params results in valid params
        let new_params = proposed_params.inherit_from(self.nervous_system_parameters_or_panic());

        log!(
            INFO,
            "Setting Governance nervous system params to: {:?}",
            &new_params
        );

        match new_params.validate() {
            Ok(()) => {
                self.proto.parameters = Some(new_params);
                Ok(())
            }

            // Even though proposals are validated when they are first made, this is still
            // possible, because the inner value of a ManageNervousSystemParameters
            // proposal is only valid with respect to the current
            // nervous_system_parameters() at the time when the proposal was first
            // made. If nervous_system_parameters() changed (by another proposal) since
            // the current proposal was first made, the current proposal might have become
            // invalid. Basically, this might occur if there are conflicting (concurrent)
            // proposals, but we expect this to be highly unusual in practice.
            Err(msg) => Err(GovernanceError::new_with_message(
                ErrorType::PreconditionFailed,
                format!(
                    "Failed to perform ManageNervousSystemParameters action, proposed \
                        parameters would lead to invalid NervousSystemParameters: {}",
                    msg
                ),
            )),
        }
    }

    pub fn upgrade_proposals_in_progress(&self) -> BTreeSet</* Proposal Id*/ u64> {
        self.proto
            .proposals
            .iter()
            .filter_map(|(id, proposal_data)| {
                if proposal_data.status() == ProposalDecisionStatus::Adopted
                    && proposal_data.is_upgrade_proposal()
                {
                    Some(*id)
                } else {
                    None
                }
            })
            .collect::<BTreeSet<_>>()
    }

    /// Executes a UpgradeSnsControlledCanister proposal by calling the root canister
    /// to upgrade an SNS controlled canister.  This does not upgrade "core" SNS canisters
    /// (i.e. Root, Governance, Ledger, Ledger Archives, or Sale)
    async fn perform_upgrade_sns_controlled_canister(
        &mut self,
        proposal_id: u64,
        upgrade: UpgradeSnsControlledCanister,
    ) -> Result<(), GovernanceError> {
        self.check_no_upgrades_in_progress(Some(proposal_id))?;

        let sns_canisters =
            get_all_sns_canisters(&*self.env, self.proto.root_canister_id_or_panic())
                .await
                .map_err(|e| {
                    GovernanceError::new_with_message(
                        ErrorType::External,
                        format!("Could not get list of SNS canisters from SNS Root: {}", e),
                    )
                })?;

        let dapp_canisters: Vec<CanisterId> = sns_canisters
            .dapps
            .iter()
            .map(|x| CanisterId::unchecked_from_principal(*x))
            .collect();

        let target_canister_id = get_canister_id(&upgrade.canister_id)?;
        // Fail if not a registered dapp canister
        if !dapp_canisters.contains(&target_canister_id) {
            return Err(GovernanceError::new_with_message(
                ErrorType::InvalidCommand,
                format!(
                    "UpgradeSnsControlledCanister can only upgrade dapp canisters that are registered \
                    with the SNS root: see Root::register_dapp_canister. Valid targets are: {:?}",
                    dapp_canisters
                ),
            ));
        }

        let mode = upgrade.mode_or_upgrade() as i32;

        self.upgrade_non_root_canister(
            target_canister_id,
            upgrade.new_canister_wasm,
            upgrade
                .canister_upgrade_arg
                .unwrap_or_else(|| Encode!().unwrap()),
            CanisterInstallMode::try_from(CanisterInstallModeProto::try_from(mode)?)?,
        )
        .await
    }

    async fn upgrade_non_root_canister(
        &mut self,
        target_canister_id: CanisterId,
        wasm: Vec<u8>,
        arg: Vec<u8>,
        mode: CanisterInstallMode,
    ) -> Result<(), GovernanceError> {
        // Serialize upgrade.
        let payload = {
            // We need to stop a canister before we upgrade it. Otherwise it might
            // receive callbacks to calls it made before the upgrade after the
            // upgrade when it might not have the context to parse those usefully.
            //
            // For more details, please refer to the comments above the (definition of the)
            // stop_before_installing field in ChangeCanisterRequest.
            let stop_before_installing = true;

            let change_canister_arg =
                ChangeCanisterRequest::new(stop_before_installing, mode, target_canister_id)
                    .with_wasm(wasm)
                    .with_arg(arg)
                    .with_mode(mode);

            Encode!(&change_canister_arg).unwrap()
        };

        self.env
            .call_canister(
                self.proto.root_canister_id_or_panic(),
                "change_canister",
                payload,
            )
            .await
            // Convert to return type.
            .map(|_reply| ())
            .map_err(|err| {
                GovernanceError::new_with_message(
                    ErrorType::External,
                    format!("Canister method call failed: {:?}", err),
                )
            })
    }

    /// Used for checking that no upgrades are in progress. Also checks that there are no upgrade proposals in progress except, optionally, one that you pass in as `proposal_id`
    pub fn check_no_upgrades_in_progress(
        &self,
        proposal_id: Option<u64>,
    ) -> Result<(), GovernanceError> {
        let upgrade_proposals_in_progress = self.upgrade_proposals_in_progress();
        if upgrade_proposals_in_progress != proposal_id.into_iter().collect() {
            return Err(GovernanceError::new_with_message(
                ErrorType::ResourceExhausted,
                format!(
                    "Another upgrade is currently in progress (proposal IDs {}). \
                    Please, try again later.",
                    upgrade_proposals_in_progress
                        .into_iter()
                        .map(|id| id.to_string())
                        .collect::<Vec<String>>()
                        .join(", ")
                ),
            ));
        }

        if self.proto.pending_version.is_some() {
            return Err(GovernanceError::new_with_message(
                ErrorType::ResourceExhausted,
                format!(
                    "Upgrade lock acquired (expires at {:?}), not upgrading",
                    self.proto
                        .pending_version
                        .as_ref()
                        .map(|p| p.mark_failed_at_seconds)
                ),
            ));
        }

        Ok(())
    }

    /// Return `Ok(true)` if the upgrade was completed successfully, return `Ok(false)` if an
    /// upgrade was successfully kicked-off, but its completion is pending.
    async fn perform_upgrade_to_next_sns_version_legacy(
        &mut self,
        proposal_id: u64,
    ) -> Result<bool, GovernanceError> {
        self.check_no_upgrades_in_progress(Some(proposal_id))?;

        let current_version = self.proto.deployed_version_or_panic();
        let root_canister_id = self.proto.root_canister_id_or_panic();

        let UpgradeSnsParams {
            next_version,
            canister_type_to_upgrade,
            new_wasm_hash,
            canister_ids_to_upgrade,
        } = get_upgrade_params(&*self.env, root_canister_id, &current_version)
            .await
            .map_err(|e| {
                GovernanceError::new_with_message(
                    ErrorType::InvalidProposal,
                    format!("Could not execute proposal: {}", e),
                )
            })?;

        self.push_to_upgrade_journal(upgrade_journal_entry::UpgradeStarted::from_proposal(
            current_version.clone(),
            next_version.clone(),
            ProposalId { id: proposal_id },
        ));

        let target_wasm = get_wasm(&*self.env, new_wasm_hash.to_vec(), canister_type_to_upgrade)
            .await
            .map_err(|e| {
                GovernanceError::new_with_message(
                    ErrorType::External,
                    format!("Could not execute proposal: {}", e),
                )
            })?
            .wasm;

        let target_is_root = canister_ids_to_upgrade.contains(&root_canister_id);

        if target_is_root {
            upgrade_canister_directly(
                &*self.env,
                root_canister_id,
                target_wasm,
                Encode!().unwrap(),
            )
            .await?;
        } else {
            for target_canister_id in canister_ids_to_upgrade {
                self.upgrade_non_root_canister(
                    target_canister_id,
                    target_wasm.clone(),
                    Encode!().unwrap(),
                    CanisterInstallMode::Upgrade,
                )
                .await?;
            }
        }

        // A canister upgrade has been successfully kicked-off. Set the pending upgrade-in-progress
        // field so that Governance's run_periodic_tasks logic can check on the status of
        // this upgrade.
        self.proto.pending_version = Some(PendingVersion {
            target_version: Some(next_version),
            mark_failed_at_seconds: self.env.now() + 5 * 60,
            checking_upgrade_lock: 0,
            proposal_id: Some(proposal_id),
        });

        log!(
            INFO,
            "Successfully kicked off upgrade for SNS canister {:?}",
            canister_type_to_upgrade,
        );

        Ok(false)
    }

    async fn upgrade_sns_framework_canister(
        &mut self,
        new_wasm_hash: Vec<u8>,
        canister_type_to_upgrade: SnsCanisterType,
    ) -> Result<(), GovernanceError> {
        let root_canister_id = self.proto.root_canister_id()?;

        let target_wasm = get_wasm(&*self.env, new_wasm_hash.to_vec(), canister_type_to_upgrade)
            .await
            .map_err(|e| {
                GovernanceError::new_with_message(
                    ErrorType::External,
                    format!("Could not get wasm for upgrade: {}", e),
                )
            })?
            .wasm;

        let target_is_root = canister_type_to_upgrade == SnsCanisterType::Root;

        if target_is_root {
            upgrade_canister_directly(
                &*self.env,
                root_canister_id,
                target_wasm,
                Encode!().unwrap(),
            )
            .await?;
        } else {
            let canister_ids_to_upgrade =
                get_canisters_to_upgrade(&*self.env, root_canister_id, canister_type_to_upgrade)
                    .await
                    .map_err(|e| {
                        GovernanceError::new_with_message(
                            ErrorType::External,
                            format!("Could not get list of SNS canisters from SNS Root: {}", e),
                        )
                    })?;
            for target_canister_id in canister_ids_to_upgrade {
                self.upgrade_non_root_canister(
                    target_canister_id,
                    target_wasm.clone(),
                    Encode!().unwrap(),
                    CanisterInstallMode::Upgrade,
                )
                .await?;
            }
        }

        log!(
            INFO,
            "Successfully kicked off upgrade for SNS canister {:?}",
            canister_type_to_upgrade,
        );

        Ok(())
    }

    async fn perform_transfer_sns_treasury_funds(
        &mut self,
        proposal_id: u64, // This is just to control concurrency.
        valuation: Result<Valuation, GovernanceError>,
        transfer: &TransferSnsTreasuryFunds,
    ) -> Result<(), GovernanceError> {
        // Only execute one proposal of this type at a time.
        thread_local! {
            static IN_PROGRESS_PROPOSAL_ID: RefCell<Option<u64>> = const { RefCell::new(None) };
        }
        let release_on_drop = acquire(&IN_PROGRESS_PROPOSAL_ID, proposal_id);
        if let Err(already_in_progress_proposal_id) = release_on_drop {
            return Err(GovernanceError::new_with_message(
                ErrorType::PreconditionFailed,
                format!(
                    "Another TransferSnsTreasuryFunds proposal (ID = {}) is already in progress.",
                    already_in_progress_proposal_id,
                ),
            ));
        }

        transfer_sns_treasury_funds_amount_is_small_enough_at_execution_time_or_err(
            transfer,
            valuation?,
            self.proto.proposals.values(),
            self.env.now(),
        )?;

        let to = Account {
            owner: transfer
                .to_principal
                .expect("Expected transfer to have a target principal")
                .0,
            subaccount: transfer.to_subaccount.as_ref().map(|s| {
                bytes_to_subaccount(&s.subaccount[..])
                    .expect("Couldn't transform transfer.subaccount to Subaccount")
            }),
        };
        match transfer.from_treasury() {
            TransferFrom::IcpTreasury => self
                .nns_ledger
                .transfer_funds(
                    transfer.amount_e8s,
                    NNS_DEFAULT_TRANSFER_FEE.get_e8s(),
                    None,
                    to,
                    transfer.memo.unwrap_or(0),
                )
                .await
                .map(|_| ())
                .map_err(|e| {
                    GovernanceError::new_with_message(
                        ErrorType::External,
                        format!("Error making ICP treasury transfer: {}", e),
                    )
                }),
            TransferFrom::SnsTokenTreasury => {
                let transaction_fee_e8s = self.transaction_fee_e8s_or_panic();
                // See ic_sns_init::distributions::FractionalDeveloperVotingPower.insert_treasury_accounts
                let treasury_subaccount = compute_distribution_subaccount_bytes(
                    self.env.canister_id().get(),
                    TREASURY_SUBACCOUNT_NONCE,
                );
                self.ledger
                    .transfer_funds(
                        transfer.amount_e8s,
                        transaction_fee_e8s,
                        Some(treasury_subaccount),
                        to,
                        transfer.memo.unwrap_or(0),
                    )
                    .await
                    .map(|_| ())
                    .map_err(|e| {
                        GovernanceError::new_with_message(
                            ErrorType::External,
                            format!("Error making SNS Token treasury transfer: {}", e),
                        )
                    })
            }
            TransferFrom::Unspecified => Err(GovernanceError::new_with_message(
                ErrorType::PreconditionFailed,
                "Invalid 'from_treasury' in transfer.",
            )),
        }
    }

    async fn perform_mint_sns_tokens(
        &mut self,
        mint: MintSnsTokens,
    ) -> Result<(), GovernanceError> {
        let to = Account {
            owner: mint
                .to_principal
                .ok_or(GovernanceError::new_with_message(
                    ErrorType::InvalidProposal,
                    "Expected mint to have a target principal",
                ))?
                .0,
            subaccount: mint
                .to_subaccount
                .as_ref()
                .map(|s| bytes_to_subaccount(&s.subaccount[..]))
                .transpose()?,
        };
        let amount_e8s = mint.amount_e8s.ok_or(GovernanceError::new_with_message(
            ErrorType::InvalidProposal,
            "Expected MintSnsTokens to have an an amount_e8s",
        ))?;
        self.ledger
            .transfer_funds(amount_e8s, 0, None, to, mint.memo())
            .await?;
        Ok(())
    }

    async fn perform_manage_ledger_parameters(
        &mut self,
        proposal_id: u64,
        manage_ledger_parameters: ManageLedgerParameters,
    ) -> Result<(), GovernanceError> {
        self.check_no_upgrades_in_progress(Some(proposal_id))?;

        let current_version = self.proto.deployed_version_or_panic();
        let ledger_canister_id = self.proto.ledger_canister_id_or_panic();

        let ledger_canister_info = self.env
            .call_canister(
                CanisterId::ic_00(),
                "canister_info",
                candid::encode_one(
                    CanisterInfoRequest::new(
                        ledger_canister_id,
                        Some(1),
                    )
                ).map_err(|e| GovernanceError::new_with_message(ErrorType::External, format!("Could not execute proposal. Error encoding canister_info request.\n{}", e)))?
            )
            .await
            .map(|b| {
                candid::decode_one::<CanisterInfoResponse>(&b)
                .map_err(|e| GovernanceError::new_with_message(ErrorType::External, format!("Could not execute proposal. Error decoding canister_info response.\n{}", e)))
            })
            .map_err(|err| GovernanceError::new_with_message(ErrorType::External, format!("Canister method call canister_info failed: {:?}", err)))??;

        let ledger_canister_info_version_number_before_upgrade: u64 =
            ledger_canister_info
            .changes()
            .last().ok_or(GovernanceError::new_with_message(ErrorType::External, "Could not execute proposal. Error finding current ledger canister_info version number".to_string()))?
            .canister_version();

        let ledger_wasm = get_wasm(
            &*self.env,
            current_version.ledger_wasm_hash.clone(),
            SnsCanisterType::Ledger,
        )
        .await
        .map_err(|e| {
            GovernanceError::new_with_message(
                ErrorType::External,
                format!(
                    "Could not execute proposal. Error getting ledger canister wasm: {}",
                    e
                ),
            )
        })?
        .wasm;

        use ic_icrc1_ledger::{LedgerArgument, UpgradeArgs};
        let ledger_upgrade_arg = candid::encode_one(Some(LedgerArgument::Upgrade(Some(
            UpgradeArgs::from(manage_ledger_parameters.clone()),
        ))))
        .unwrap();

        self.upgrade_non_root_canister(
            ledger_canister_id,
            ledger_wasm,
            ledger_upgrade_arg,
            CanisterInstallMode::Upgrade,
        )
        .await?;

        // If this operation takes 5 minutes, there is very likely a real failure, and other intervention will
        // be required
        let mark_failed_at_seconds = self.env.now() + 5 * 60;

        loop {
            let ledger_canister_info = self.env
                .call_canister(
                    CanisterId::ic_00(),
                    "canister_info",
                    candid::encode_one(
                        CanisterInfoRequest::new(
                            ledger_canister_id,
                            Some(20), // Get enough to ensure we did not miss the relevant change
                        )
                    ).map_err(|e| GovernanceError::new_with_message(ErrorType::External, format!("Could not check if ledger upgrade succeeded. Error encoding canister_info request.\n{}", e)))?
                )
                .await
                .map(|b| {
                    candid::decode_one::<CanisterInfoResponse>(&b)
                        .map_err(|e| GovernanceError::new_with_message(ErrorType::External, format!("Could not check if ledger upgrade succeeded. Error decoding canister_info response.\n{}", e)))
                })
                .map_err(|e| GovernanceError::new_with_message(ErrorType::External, format!("Could not check if ledger upgrade succeeded. Canister method call canister_info failed: {:?}", e)))??;

            for canister_change in ledger_canister_info.changes().iter().rev() {
                if canister_change.canister_version()
                    > ledger_canister_info_version_number_before_upgrade
                {
                    if let CanisterChangeDetails::CanisterCodeDeployment(code_deployment) =
                        canister_change.details()
                    {
                        if let CanisterInstallMode::Upgrade = code_deployment.mode() {
                            if code_deployment.module_hash()[..]
                                == current_version.ledger_wasm_hash[..]
                            {
                                // success
                                // update nervous-system-parameters transaction_fee if the fee is changed.
                                if let Some(nervous_system_parameters) =
                                    self.proto.parameters.as_mut()
                                {
                                    if let Some(transfer_fee) =
                                        manage_ledger_parameters.transfer_fee
                                    {
                                        nervous_system_parameters.transaction_fee_e8s =
                                            Some(transfer_fee);
                                    }
                                }
                                return Ok(());
                            }
                        }
                    }
                }
            }

            if self.env.now() > mark_failed_at_seconds {
                let error = format!(
                    "Upgrade marked as failed at timestamp {} seconds. \
                    Did not find an upgrade in the ledger's canister_info recent_changes.",
                    self.env.now(),
                );
                return Err(GovernanceError::new_with_message(
                    ErrorType::External,
                    error,
                ));
            }
        }
    }

    async fn perform_manage_dapp_canister_settings(
        &self,
        manage_dapp_canister_settings: ManageDappCanisterSettings,
    ) -> Result<(), GovernanceError> {
        let request = ManageDappCanisterSettingsRequest::from(manage_dapp_canister_settings);
        let payload = candid::Encode!(&request).map_err(|err| {
            GovernanceError::new_with_message(
                ErrorType::InvalidProposal,
                format!("Could not encode ManageDappCanisterSettings: {err:?}"),
            )
        })?;
        self.env
            .call_canister(
                self.proto.root_canister_id_or_panic(),
                "manage_dapp_canister_settings",
                payload,
            )
            .await
            .map_err(|err| {
                GovernanceError::new_with_message(
                    ErrorType::External,
                    format!("Canister method call failed: {err:?}"),
                )
            })
            .and_then(
                |reply| match candid::Decode!(&reply, ManageDappCanisterSettingsResponse) {
                    Ok(ManageDappCanisterSettingsResponse { failure_reason }) => failure_reason
                        .map_or(Ok(()), |failure_reason| {
                            Err(GovernanceError::new_with_message(
                                ErrorType::InvalidProposal,
                                format!(
                                    "Failed to manage dapp canister settings: {failure_reason}"
                                ),
                            ))
                        }),
                    Err(error) => Err(GovernanceError::new_with_message(
                        ErrorType::External,
                        format!("Could not decode ManageDappCanisterSettingsResponse: {error}"),
                    )),
                },
            )
    }

    // Returns an option with the NervousSystemParameters
    fn nervous_system_parameters(&self) -> Option<&NervousSystemParameters> {
        self.proto.parameters.as_ref()
    }

    /// Returns the NervousSystemParameters or panics
    fn nervous_system_parameters_or_panic(&self) -> &NervousSystemParameters {
        self.nervous_system_parameters()
            .expect("NervousSystemParameters not present")
    }

    /// Returns the list of permissions that a principal that claims a neuron will have for
    /// that neuron, as defined in the nervous system parameters' neuron_claimer_permissions.
    fn neuron_claimer_permissions_or_panic(&self) -> NeuronPermissionList {
        self.nervous_system_parameters_or_panic()
            .neuron_claimer_permissions
            .as_ref()
            .expect("NervousSystemParameters.neuron_claimer_permissions must be present")
            .clone()
    }

    /// Returns the default followees that a newly claimed neuron will have, as defined in
    /// the nervous system parameters' default_followees.
    /// TODO NNS1-2169: default followees are not currently supported.
    fn default_followees_or_panic(&self) -> DefaultFollowees {
        self.nervous_system_parameters_or_panic()
            .default_followees
            .as_ref()
            .expect("NervousSystemParameters.default_followees must be present")
            .clone()
    }

    /// Returns the ledger's transaction fee as stored in the service nervous parameters.
    fn transaction_fee_e8s_or_panic(&self) -> u64 {
        self.nervous_system_parameters_or_panic()
            .transaction_fee_e8s
            .expect("NervousSystemParameters must have transaction_fee_e8s")
    }

    /// Returns the neuron minimum stake e8s from the nervous system parameters.
    fn neuron_minimum_stake_e8s_or_panic(&self) -> u64 {
        self.nervous_system_parameters_or_panic()
            .neuron_minimum_stake_e8s
            .expect("NervousSystemParameters must have neuron_minimum_stake_e8s")
    }

    fn max_followees_per_function_or_panic(&self) -> u64 {
        self.nervous_system_parameters_or_panic()
            .max_followees_per_function
            .expect("NervousSystemParameters must have max_followees_per_function")
    }

    fn max_number_of_principals_per_neuron_or_panic(&self) -> u64 {
        self.nervous_system_parameters_or_panic()
            .max_number_of_principals_per_neuron
            .expect("NervousSystemParameters must have max_followees_per_function")
    }

    /// Inserts a proposals that has already been validated in the state.
    ///
    /// This is a low-level function that makes no verification whatsoever.
    fn insert_proposal(&mut self, pid: u64, data: ProposalData) {
        let initial_voting_period_seconds = data.initial_voting_period_seconds;

        self.closest_proposal_deadline_timestamp_seconds = std::cmp::min(
            data.proposal_creation_timestamp_seconds + initial_voting_period_seconds,
            self.closest_proposal_deadline_timestamp_seconds,
        );
        self.proto.proposals.insert(pid, data);
        self.process_proposal(pid);
    }

    /// Returns the next proposal id.
    fn next_proposal_id(&self) -> u64 {
        // Correctness is based on the following observations:
        // * Proposal GC never removes the proposal with highest ID.
        // * The proposal map is a BTreeMap, so the proposals are ordered by id.
        self.proto
            .proposals
            .iter()
            .next_back()
            .map_or(1, |(k, _)| k + 1)
    }

    /// Validates and renders a proposal.
    /// If a proposal is valid it returns the rendering for the Proposal's payload.
    /// If the proposal is invalid it returns a descriptive error.
    async fn validate_and_render_proposal(
        &mut self,
        proposal: &Proposal,
    ) -> Result<(String, Option<ActionAuxiliaryPb>), GovernanceError> {
        if !proposal.allowed_when_resources_are_low() {
            self.check_heap_can_grow()?;
        }

        let reserved_canisters = self.reserved_canister_targets();
        validate_and_render_proposal(proposal, &*self.env, &self.proto, reserved_canisters)
            .await
            .map_err(|e| GovernanceError::new_with_message(ErrorType::InvalidProposal, e))
    }

    /// Makes a new proposal with the given proposer neuron ID and proposal.
    ///
    /// The reject_cost_e8s (defined in the nervous system parameters) is added
    /// to the proposer's neuron management fees (they will be returned in case
    /// the proposal is adopted).
    /// The proposal is initialized with empty ballots for all neurons that are
    /// currently eligible and with their current voting power.
    /// A 'yes' vote is recorded for the proposer and this vote is propagated if
    /// the proposer has any followers on this kind of proposal. The proposal is
    /// then inserted.
    ///
    /// Preconditions:
    /// - the proposal is successfully validated
    /// - the proposer neuron exists
    /// - the caller has the permission to make a proposal in the proposer
    ///   neuron's name (permission `SubmitProposal`)
    /// - the proposer is eligible to vote (the dissolve delay is more than
    ///   min_dissolve_delay_for_vote)
    /// - the proposer's stake is at least the reject_cost_e8s
    /// - there are not already too many proposals that still contain ballots
    pub async fn make_proposal(
        &mut self,
        proposer_id: &NeuronId,
        caller: &PrincipalId,
        proposal: &Proposal,
    ) -> Result<ProposalId, GovernanceError> {
        let now_seconds = self.env.now();

        // Validate proposal
        let (rendering, action_auxiliary) = self.validate_and_render_proposal(proposal).await?;

        // This should not panic, because the proposal was just validated.
        let action = proposal.action.as_ref().expect("No action.");

        // These cannot be the target of a ExecuteGenericNervousSystemFunction proposal.
        let disallowed_target_canister_ids = hashset! {
            self.proto.root_canister_id_or_panic(),
            self.proto.ledger_canister_id_or_panic(),
            self.env.canister_id(),
            // TODO add ledger archives
            // TODO add swap canister here?
        };

        self.mode().allows_proposal_action_or_err(
            action,
            &disallowed_target_canister_ids,
            &self.proto.id_to_nervous_system_functions,
        )?;

        let reject_cost_e8s = self
            .nervous_system_parameters_or_panic()
            .reject_cost_e8s
            .expect("NervousSystemParameters must have reject_cost_e8s");

        // Before actually modifying anything, we first make sure that
        // the neuron is allowed to make this proposal and create the
        // electoral roll.
        //
        // Find the proposing neuron.
        let proposer = self.get_neuron_result(proposer_id)?;

        // === Validation
        //
        // Check that the caller is authorized to make a proposal
        proposer.check_authorized(caller, NeuronPermissionType::SubmitProposal)?;

        let min_dissolve_delay_for_vote = self
            .nervous_system_parameters_or_panic()
            .neuron_minimum_dissolve_delay_to_vote_seconds
            .expect("NervousSystemParameters must have min_dissolve_delay_for_vote");

        let proposer_dissolve_delay = proposer.dissolve_delay_seconds(now_seconds);
        if proposer_dissolve_delay < min_dissolve_delay_for_vote {
            return Err(GovernanceError::new_with_message(
                    ErrorType::PreconditionFailed,
                    format!(
                        "The proposer's dissolve delay {} is less than the minimum required dissolve delay of {}",
                        proposer_dissolve_delay, min_dissolve_delay_for_vote
                    ),
                ));
        }

        // If the current stake of the proposer neuron is less than the cost
        // of having a proposal rejected, the neuron cannot make a proposal.
        if proposer.stake_e8s() < reject_cost_e8s {
            return Err(GovernanceError::new_with_message(
                ErrorType::PreconditionFailed,
                "Neuron doesn't have enough stake to submit proposal.",
            ));
        }

        // Check that there are not too many proposals.  What matters
        // here is the number of proposals for which ballots have not
        // yet been cleared, because ballots take the most amount of
        // space.
        if self
            .proto
            .proposals
            .values()
            .filter(|data| !data.ballots.is_empty())
            .count()
            >= MAX_NUMBER_OF_PROPOSALS_WITH_BALLOTS
            && !proposal.allowed_when_resources_are_low()
        {
            return Err(GovernanceError::new_with_message(
                ErrorType::ResourceExhausted,
                "Reached maximum number of proposals that have not yet \
                been taken into account for voting rewards. \
                Please try again later.",
            ));
        }

        // === Preparation
        //
        // Every neuron with a dissolve delay of at least
        // NervousSystemParameters.neuron_minimum_dissolve_delay_to_vote_seconds
        // is allowed to vote, with a voting power determined at the time of the
        // proposal creation (i.e., now).
        //
        // The electoral roll to put into the proposal.
        let mut electoral_roll = BTreeMap::<String, Ballot>::new();
        let mut total_power: u128 = 0;

        let nervous_system_parameters = self.nervous_system_parameters_or_panic();

        // Voting power bonus parameters.
        let max_dissolve_delay = nervous_system_parameters
            .max_dissolve_delay_seconds
            .expect("NervousSystemParameters must have max_dissolve_delay_seconds");
        let max_age_bonus = nervous_system_parameters
            .max_neuron_age_for_age_bonus
            .expect("NervousSystemParameters must have max_neuron_age_for_age_bonus");
        let max_dissolve_delay_bonus_percentage = nervous_system_parameters
            .max_dissolve_delay_bonus_percentage
            .expect("NervousSystemParameters must have max_dissolve_delay_bonus_percentage");
        let max_age_bonus_percentage = nervous_system_parameters
            .max_age_bonus_percentage
            .expect("NervousSystemParameters must have max_age_bonus_percentage");

        // Voting duration parameters.
        let voting_duration_parameters =
            action.voting_duration_parameters(nervous_system_parameters);
        let initial_voting_period_seconds = voting_duration_parameters
            .initial_voting_period
            .seconds
            .expect(
                "Unable to determine how long the proposal should initially be open for voting.",
            );
        let wait_for_quiet_deadline_increase_seconds = voting_duration_parameters
            .wait_for_quiet_deadline_increase
            .seconds
            .expect("Unable to determine the wait for quiet deadline increase amount.");

        // Voting power threshold parameters.
        let voting_power_thresholds = action.voting_power_thresholds();
        let minimum_yes_proportion_of_total =
            voting_power_thresholds.minimum_yes_proportion_of_total;
        let minimum_yes_proportion_of_exercised =
            voting_power_thresholds.minimum_yes_proportion_of_exercised;

        for (k, v) in self.proto.neurons.iter() {
            // If this neuron is eligible to vote, record its
            // voting power at the time of proposal creation (now).
            if v.dissolve_delay_seconds(now_seconds) < min_dissolve_delay_for_vote {
                // Not eligible due to dissolve delay.
                continue;
            }
            let power = v.voting_power(
                now_seconds,
                max_dissolve_delay,
                max_age_bonus,
                max_dissolve_delay_bonus_percentage,
                max_age_bonus_percentage,
            );
            total_power += power as u128;
            electoral_roll.insert(
                k.clone(),
                Ballot {
                    vote: Vote::Unspecified as i32,
                    voting_power: power,
                    cast_timestamp_seconds: 0,
                },
            );
        }
        if total_power >= (u64::MAX as u128) {
            // The way the neurons are configured, the total voting
            // power on this proposal would overflow a u64!
            return Err(GovernanceError::new_with_message(
                ErrorType::PreconditionFailed,
                "Voting power overflow.",
            ));
        }
        if electoral_roll.is_empty() {
            // Cannot make a proposal with no eligible voters.  This
            // is a precaution that shouldn't happen as we check that
            // the voter is allowed to vote.
            return Err(GovernanceError::new_with_message(
                ErrorType::PreconditionFailed,
                "No eligible voters.",
            ));
        }
        // Create a new proposal ID for this proposal.
        let proposal_num = self.next_proposal_id();
        let proposal_id = ProposalId { id: proposal_num };

        // Create the proposal.
        let mut proposal_data = ProposalData {
            action: u64::from(action),
            id: Some(proposal_id),
            proposer: Some(proposer_id.clone()),
            reject_cost_e8s,
            proposal: Some(proposal.clone()),
            proposal_creation_timestamp_seconds: now_seconds,
            ballots: electoral_roll,
            payload_text_rendering: Some(rendering),
            initial_voting_period_seconds,
            wait_for_quiet_deadline_increase_seconds,
            // Writing these explicitly so that we have to make a conscious decision
            // about what to do when adding a new field to `ProposalData`.
            latest_tally: ProposalData::default().latest_tally,
            decided_timestamp_seconds: ProposalData::default().decided_timestamp_seconds,
            executed_timestamp_seconds: ProposalData::default().executed_timestamp_seconds,
            failed_timestamp_seconds: ProposalData::default().failed_timestamp_seconds,
            failure_reason: ProposalData::default().failure_reason,
            reward_event_round: ProposalData::default().reward_event_round,
            wait_for_quiet_state: ProposalData::default().wait_for_quiet_state,
            reward_event_end_timestamp_seconds: ProposalData::default()
                .reward_event_end_timestamp_seconds,
            minimum_yes_proportion_of_total: Some(minimum_yes_proportion_of_total),
            minimum_yes_proportion_of_exercised: Some(minimum_yes_proportion_of_exercised),
            // This field is on its way to deletion, but before we can do that, we temporarily
            // set it to true. It used to be that this was set based on whether the reward rate
            // is positive, but that was a mistake. That's why we are getting rid of this.
            // TODO(NNS1-2731): Delete this.
            is_eligible_for_rewards: true,
            action_auxiliary,
        };

        proposal_data.wait_for_quiet_state = Some(WaitForQuietState {
            current_deadline_timestamp_seconds: now_seconds
                .saturating_add(initial_voting_period_seconds),
        });

        // Charge the cost of rejection upfront.
        // This will protect from DoS in couple of ways:
        // - It prevents a neuron from having too many proposals outstanding.
        // - It reduces the voting power of the submitter so that for every proposal
        //   outstanding the submitter will have less voting power to get it approved.
        self.proto
            .neurons
            .get_mut(&proposer_id.to_string())
            .expect("Proposer not found.")
            .neuron_fees_e8s += proposal_data.reject_cost_e8s;

        let function_id = u64::from(action);
        // Cast a 'yes'-vote for the proposer, including following.
        Governance::cast_vote_and_cascade_follow(
            &proposal_id,
            proposer_id,
            Vote::Yes,
            function_id,
            &self.function_followee_index,
            &self.proto.neurons,
            now_seconds,
            &mut proposal_data.ballots,
        );

        // Finally, add this proposal as an open proposal.
        self.insert_proposal(proposal_num, proposal_data);

        Ok(proposal_id)
    }

    /// Registers the vote `vote_of_neuron` for the neuron `voting_neuron_id`
    /// and cascades voting according to the following relationship given in
    /// function_followee_index that (for each action) maps a followee to
    /// the set of followers.
    ///
    /// This method should only be called with `vote_of_neuron` being `yes`
    /// or `no`.
    ///
    /// `function_id` must be a real function ID, not the "catch-all" (pseudo)
    /// function ID, which is used for following.
    fn cast_vote_and_cascade_follow(
        proposal_id: &ProposalId, // As of Nov, 2023 (a2095be), this is only used for logging.
        voting_neuron_id: &NeuronId,
        vote_of_neuron: Vote,
        function_id: u64,
        function_followee_index: &BTreeMap<u64, BTreeMap<String, BTreeSet<NeuronId>>>,
        neurons: &BTreeMap<String, Neuron>,
        // As of Dec, 2023 (52eec5c), the next parameter is only used to populate Ballots. In
        // particular, this has no impact on how the implications of following are deduced.
        now_seconds: u64,
        ballots: &mut BTreeMap<String, Ballot>, // This is ultimately what gets changed.
    ) {
        let fallback_pseudo_function_id = u64::from(&Action::Unspecified(Empty {}));
        assert!(function_id != fallback_pseudo_function_id);

        // This identifies which other neurons might get "triggered" to vote by
        // filling in the current neuron's ballot.
        //
        // By default, followers on the specific function_id are reconsidered,
        // as well as followers have have general "catch-all" following. As an
        // optimization, catch-all followers are not considered when the
        // proposal is not Critical.
        //
        // E.g. if Alice follows Bob on "catch-all", and Bob votes on a
        // TransferSnsTreasuryFunds proposal, then Alice will not be considered
        // a follower of Bob, because the proposal is Critical.
        let neuron_id_to_follower_neuron_ids = {
            let mut members = vec![];
            let mut push_member = |function_id| {
                if let Some(member) = function_followee_index.get(&function_id) {
                    members.push(member);
                }
            };

            push_member(function_id);

            let proposal_criticality = function_id_to_proposal_criticality(function_id);
            match proposal_criticality {
                ProposalCriticality::Normal => push_member(fallback_pseudo_function_id),
                ProposalCriticality::Critical => (), // Do not use catch-all/fallback following.
            }

            UnionMultiMap::new(members)
        };

        // Traverse the follow graph using breadth first search (BFS).

        // Each "tier" in the BFS is listed here. Of course, the first tier just
        // contains the original "triggering" ballot.
        let mut induction_votes = BTreeMap::new();
        induction_votes.insert(voting_neuron_id.to_string(), vote_of_neuron);

        // Each iteration of this loop processes one tier in the BFS.
        //
        // This has to terminate, because if we keep going around in a cycle, that
        // means the same neuron keeps getting swayed, but once a neuron is swayed,
        // it does not matter how its "other" followees vote (i.e. those that have
        // not (directly or indirectly) voted yet). That is, once a neuron is swayed,
        // its vote is "locked in". IOW, swaying is "monotonic".
        while !induction_votes.is_empty() {
            // This will be populated with the followers of neurons in the
            // current BFS tier, who might be swayed to indirectly vote, thus
            // forming the next tier in the BFS.
            let mut follower_neuron_ids = BTreeSet::new();

            // Process the current tier in the BFS.
            for (current_neuron_id, current_new_vote) in &induction_votes {
                let current_ballot = match ballots.get_mut(current_neuron_id) {
                    Some(b) => b,
                    None => {
                        // neuron_id has no (blank) ballot, which means they
                        // were not eligible when the proposal was first
                        // created. This is fairly unusual, but does not
                        // indicate a bug (therefore, no log).
                        continue;
                    }
                };

                // Only fill in "blank" ballots. I.e. those with vote ==
                // Unspecified. This check could just as well be done before
                // current_neuron_id is added to induction_votes.
                if current_ballot.vote != (Vote::Unspecified as i32) {
                    continue;
                }

                // Fill in current_ballot.
                assert_ne!(*current_new_vote, Vote::Unspecified);
                current_ballot.vote = *current_new_vote as i32;
                current_ballot.cast_timestamp_seconds = now_seconds;

                // Take note of the followers of current_neuron_id, and add them
                // to the next "tier" in the BFS.
                if let Some(new_follower_neuron_ids) =
                    neuron_id_to_follower_neuron_ids.get(current_neuron_id)
                {
                    for follower_neuron_id in new_follower_neuron_ids {
                        follower_neuron_ids.insert(follower_neuron_id.clone());
                    }
                }
            }

            // Prepare for the next iteration of the (outer most) loop by
            // constructing the next BFS tier (from follower_neuron_ids).
            induction_votes.clear();
            for follower_neuron_id in follower_neuron_ids {
                let follower_neuron = match neurons.get(&follower_neuron_id.to_string()) {
                    Some(n) => n,
                    None => {
                        // This is a highly suspicious, because currently, we do not
                        // delete neurons, which means that we have an invalid NeuronId
                        // floating around in the system, which indicates that we have a
                        // bug. For now, we deal with that by logging, and pretending like
                        // we did not see follower_neuron_id.
                        log!(
                            ERROR,
                            "Missing neuron {} while trying to record (and cascade) \
                             a vote on proposal {:#?}.",
                            follower_neuron_id,
                            proposal_id,
                        );
                        continue;
                    }
                };

                let follower_vote = follower_neuron.would_follow_ballots(function_id, ballots);
                if follower_vote != Vote::Unspecified {
                    // follower_neuron would be swayed by its followees!
                    //
                    // This is the other (earlier) point at which we could
                    // consider whether a neuron is already locked in, and that
                    // no recursion is needed.
                    induction_votes.insert(follower_neuron_id.to_string(), follower_vote);
                }
            }
        }
    }

    /// Registers a vote for a proposal for given neuron (specified by the neuron id).
    /// The method also triggers following (i.e. might send additional votes if the voting
    /// neuron has followers) and triggers the processing of the proposal (as the new
    /// votes might have changed the proposal's decision status).
    ///
    /// Preconditions:
    /// - the neuron exists
    /// - the caller has the permission to cast a vote for the given neuron
    ///   (permission `Vote`)
    /// - the given proposal exists
    /// - the cast vote is 'yes' or 'no'
    /// - the neuron is allowed to vote on this proposal (i.e., there is a ballot for this proposal
    ///   included in the proposal information)
    /// - the neuron has not voted already on this proposal
    /// - the proposal deadline (as extended by wait-for-quiet) has not yet been reached
    fn register_vote(
        &mut self,
        neuron_id: &NeuronId,
        caller: &PrincipalId,
        request: &manage_neuron::RegisterVote,
    ) -> Result<(), GovernanceError> {
        let now_seconds = self.env.now();

        let neuron = self
            .proto
            .neurons
            .get_mut(&neuron_id.to_string())
            .ok_or_else(||
                // The specified neuron is not present.
                GovernanceError::new_with_message(ErrorType::NotFound, "Neuron not found"))?;

        neuron.check_authorized(caller, NeuronPermissionType::Vote)?;
        let proposal_id = request.proposal.as_ref().ok_or_else(|| {
            GovernanceError::new_with_message(
                // InvalidCommand would probably be more apt, but that would
                // be a non-backwards compatible change.
                ErrorType::PreconditionFailed,
                "Registering of vote must include a proposal id.",
            )
        })?;

        let proposal = self.proto.proposals.get_mut(&proposal_id.id).ok_or_else(||
            // Proposal not found.
            GovernanceError::new_with_message(ErrorType::NotFound, "Can't find proposal."))?;
        let action = proposal
            .proposal
            .as_ref()
            .expect("ProposalData must have a proposal")
            .action
            .as_ref()
            .expect("Proposal must have an action");

        let vote = Vote::try_from(request.vote).unwrap_or(Vote::Unspecified);
        if vote == Vote::Unspecified {
            // Invalid vote specified, i.e., not yes or no.
            return Err(GovernanceError::new_with_message(
                ErrorType::PreconditionFailed,
                "Invalid vote specified.",
            ));
        }
        let neuron_ballot = proposal.ballots.get_mut(&neuron_id.to_string()).ok_or_else(||
            // This neuron is not eligible to vote on this proposal.
            GovernanceError::new_with_message(ErrorType::NotAuthorized, "Neuron not eligible to vote on proposal."))?;
        if neuron_ballot.vote != (Vote::Unspecified as i32) {
            // Already voted.
            return Err(GovernanceError::new_with_message(
                ErrorType::PreconditionFailed,
                "Neuron already voted on proposal.",
            ));
        }

        // Check if the proposal is still open for voting.
        let deadline = proposal.get_deadline_timestamp_seconds();
        if now_seconds > deadline {
            // Deadline has passed, so the proposal cannot be voted on
            return Err(GovernanceError::new_with_message(
                ErrorType::PreconditionFailed,
                "Proposal deadline has passed.",
            ));
        }

        // Update ballots.
        let function_id = u64::from(action);
        Governance::cast_vote_and_cascade_follow(
            proposal_id,
            neuron_id,
            vote,
            function_id,
            &self.function_followee_index,
            &self.proto.neurons,
            now_seconds,
            &mut proposal.ballots,
        );

        self.process_proposal(proposal_id.id);

        Ok(())
    }

    /// Add or remove followees for a given neuron for a specified function_id.
    ///
    /// If the list of followees is empty, remove the followees for
    /// this function_id. If the list has at least one element, replace the
    /// current list of followees for the given function_id with the
    /// provided list. Note that the list is replaced, not added to.
    ///
    /// Preconditions:
    /// - the follower neuron exists
    /// - the caller has the permission to change followers (same authorization
    ///   as voting required, i.e., permission `Vote`)
    /// - the list of followers is not too long (does not exceed max_followees_per_function
    ///   as defined in the nervous system parameters)
    fn follow(
        &mut self,
        id: &NeuronId,
        caller: &PrincipalId,
        f: &manage_neuron::Follow,
    ) -> Result<(), GovernanceError> {
        // The implementation of this method is complicated by the
        // fact that we have to maintain a reverse index of all follow
        // relationships, i.e., the `function_followee_index`.
        let neuron = self.proto.neurons.get_mut(&id.to_string()).ok_or_else(||
            // The specified neuron is not present.
            GovernanceError::new_with_message(ErrorType::NotFound, format!("Follower neuron not found: {}", id)))?;

        // Check that the caller is authorized to change followers (same authorization
        // as voting required).
        neuron.check_authorized(caller, NeuronPermissionType::Vote)?;

        let max_followees_per_function = self
            .proto
            .parameters
            .as_ref()
            .expect("NervousSystemParameters not present")
            .max_followees_per_function
            .expect("NervousSystemParameters must have max_followees_per_function");

        // Check that the list of followees is not too
        // long. Allowing neurons to follow too many neurons
        // allows a memory exhaustion attack on the neurons
        // canister.
        if f.followees.len() > max_followees_per_function as usize {
            return Err(GovernanceError::new_with_message(
                ErrorType::InvalidCommand,
                "Too many followees.",
            ));
        }

        if !is_registered_function_id(f.function_id, &self.proto.id_to_nervous_system_functions) {
            return Err(GovernanceError::new_with_message(
                ErrorType::NotFound,
                format!(
                    "Function with id: {} is not present among the current set of functions.",
                    f.function_id,
                ),
            ));
        }

        // First, remove the current followees for this neuron and
        // this function_id from the neuron's followees.
        if let Some(neuron_followees) = neuron.followees.get(&f.function_id) {
            // If this function_id is not represented in the neuron's followees,
            // there is nothing to be removed.
            if let Some(followee_index) = self.function_followee_index.get_mut(&f.function_id) {
                // We need to remove this neuron as a follower
                // for all followees.
                for followee in &neuron_followees.followees {
                    if let Some(all_followers) = followee_index.get_mut(&followee.to_string()) {
                        all_followers.remove(id);
                    }
                    // Note: we don't check that the
                    // function_followee_index actually contains this
                    // neuron's ID as a follower for all the
                    // followees. This could be a warning, but
                    // it is not actionable.
                }
            }
        }
        if !f.followees.is_empty() {
            // Insert the new list of followees for this function_id in
            // the neuron's followees, removing the old list, which has
            // already been removed from the followee index above.
            neuron.followees.insert(
                f.function_id,
                Followees {
                    followees: f.followees.clone(),
                },
            );
            let cache = self
                .function_followee_index
                .entry(f.function_id)
                .or_default();
            // We need to add this neuron as a follower for
            // all followees.
            for followee in &f.followees {
                let all_followers = cache.entry(followee.to_string()).or_default();
                all_followers.insert(id.clone());
            }
            Ok(())
        } else {
            // This operation clears the neuron's followees for the given function_id.
            neuron.followees.remove(&f.function_id);
            Ok(())
        }
    }

    /// Configures a given neuron (specified by the given neuron id).
    /// Specifically, this allows to stop and start dissolving a neuron
    /// as well as to increase a neuron's dissolve delay.
    ///
    /// Preconditions:
    /// - the neuron exists
    /// - the caller has the permission to configure a neuron
    ///   (permission `ConfigureDissolveState`)
    /// - the neuron is not in the set of neurons with ongoing operations
    fn configure_neuron(
        &mut self,
        id: &NeuronId,
        caller: &PrincipalId,
        configure: &manage_neuron::Configure,
    ) -> Result<(), GovernanceError> {
        let now = self.env.now();

        self.proto
            .neurons
            .get(&id.to_string())
            .ok_or_else(|| Self::neuron_not_found_error(id))
            .and_then(|neuron| {
                neuron.check_authorized(caller, NeuronPermissionType::ConfigureDissolveState)
            })?;

        let max_dissolve_delay_seconds = self
            .proto
            .parameters
            .as_ref()
            .expect("NervousSystemParameters not present")
            .max_dissolve_delay_seconds
            .expect("NervousSystemParameters must have max_dissolve_delay_seconds");

        let neuron = self
            .proto
            .neurons
            .get_mut(&id.to_string())
            .ok_or_else(|| Self::neuron_not_found_error(id))?;

        neuron.configure(now, configure, max_dissolve_delay_seconds)?;
        Ok(())
    }

    /// Creates a new neuron or refreshes the stake of an existing
    /// neuron from a ledger account.
    /// The neuron id of the neuron to refresh or claim is computed
    /// with the given controller (if none is given the caller is taken)
    /// and the given memo.
    /// If the neuron id exists, the neuron is refreshed and if the neuron id
    /// does not yet exist, the neuron is claimed.
    async fn claim_or_refresh_neuron_by_memo_and_controller(
        &mut self,
        caller: &PrincipalId,
        memo_and_controller: &MemoAndController,
    ) -> Result<(), GovernanceError> {
        let controller = memo_and_controller.controller.unwrap_or(*caller);
        let memo = memo_and_controller.memo;
        let nid = NeuronId::from(ledger::compute_neuron_staking_subaccount_bytes(
            controller, memo,
        ));
        match self.get_neuron_result(&nid) {
            Ok(neuron) => {
                let nid = neuron.id.as_ref().expect("Neuron must have an id").clone();
                self.refresh_neuron(&nid).await
            }
            Err(_) => self.claim_neuron(nid, &controller).await,
        }
    }

    /// Refreshes the stake of a neuron specified by its id.
    ///
    /// Preconditions:
    /// - the neuron is not in the set of neurons with ongoing operations
    /// - the neuron's balance on the ledger account is at least
    ///   neuron_minimum_stake_e8s as defined in the nervous system parameters
    /// - the neuron was not created via an NNS Neurons' Fund participation in the
    ///   decentralization swap
    async fn refresh_neuron(&mut self, nid: &NeuronId) -> Result<(), GovernanceError> {
        let now = self.env.now();
        let subaccount = nid.subaccount()?;
        let account = self.neuron_account_id(subaccount);

        // First ensure that the neuron was not created via an NNS Neurons' Fund participation in the
        // decentralization swap
        {
            let neuron = self.get_neuron_result(nid)?;

            if neuron.is_neurons_fund_controlled() {
                return Err(GovernanceError::new_with_message(
                    ErrorType::PreconditionFailed,
                    "Cannot refresh an SNS Neuron controlled by the Neurons' Fund",
                ));
            }
        }

        // Get the balance of the neuron from the ledger canister.
        let balance = self.ledger.account_balance(account).await?;

        let min_stake = self
            .nervous_system_parameters_or_panic()
            .neuron_minimum_stake_e8s
            .expect("NervousSystemParameters must have neuron_minimum_stake_e8s");
        if balance.get_e8s() < min_stake {
            return Err(GovernanceError::new_with_message(
                ErrorType::InsufficientFunds,
                format!(
                    "Account does not have enough funds to refresh a neuron. \
                        Please make sure that account has at least {:?} e8s (was {:?} e8s)",
                    min_stake,
                    balance.get_e8s()
                ),
            ));
        }
        let neuron = self.get_neuron_result_mut(nid)?;
        match neuron.cached_neuron_stake_e8s.cmp(&balance.get_e8s()) {
            Ordering::Greater => {
                log!(
                    ERROR,
                    "ERROR. Neuron cached stake was inconsistent.\
                     Neuron account: {} has less e8s: {} than the cached neuron stake: {}.\
                     Stake adjusted.",
                    account,
                    balance.get_e8s(),
                    neuron.cached_neuron_stake_e8s
                );
                neuron.update_stake(balance.get_e8s(), now);
            }
            Ordering::Less => {
                neuron.update_stake(balance.get_e8s(), now);
            }
            // If the stake is the same as the account balance,
            // just return the neuron id (this way this method
            // also serves the purpose of allowing to discover the
            // neuron id based on the memo and the controller).
            Ordering::Equal => (),
        };

        Ok(())
    }

    /// Attempts to claim a new neuron.
    ///
    /// Preconditions:
    /// - adding the new neuron won't exceed the `max_number_of_neurons`
    /// - the (newly created) neuron is not already in the list of neurons with ongoing
    ///   operations
    /// - The neuron's balance on the ledger canister is at least neuron_minimum_stake_e8s
    ///   as defined in the nervous system parameters
    ///
    /// In the error cases, we can't return the funds without more information
    /// about the source account. So as a workaround for insufficient stake we can
    /// ask the user to transfer however much is missing to stake a neuron and they
    /// can then disburse if they so choose. We need to do something more involved
    /// if we've reached the max, TODO.
    ///
    /// # Arguments
    /// * `neuron_id` ID of the neuron being claimed/created.
    /// * `principal_id` ID to whom default permissions will be granted for the new neuron
    ///   being claimed/created.
    async fn claim_neuron(
        &mut self,
        neuron_id: NeuronId,
        principal_id: &PrincipalId,
    ) -> Result<(), GovernanceError> {
        let now = self.env.now();

        // We need to create the neuron before checking the balance so that we record
        // the neuron and add it to the set of neurons with ongoing operations. This
        // avoids a race where a user calls this method a second time before the first
        // time responds. If we store the neuron and lock it before we make the call,
        // we know that any concurrent call to mutate the same neuron will need to wait
        // for this one to finish before proceeding.
        let neuron = Neuron {
            id: Some(neuron_id.clone()),
            permissions: vec![NeuronPermission::new(
                principal_id,
                self.neuron_claimer_permissions_or_panic().permissions,
            )],
            cached_neuron_stake_e8s: 0,
            neuron_fees_e8s: 0,
            created_timestamp_seconds: now,
            aging_since_timestamp_seconds: now,
            followees: self.default_followees_or_panic().followees,
            maturity_e8s_equivalent: 0,
            dissolve_state: Some(DissolveState::DissolveDelaySeconds(0)),
            // A neuron created through the `claim_or_refresh` ManageNeuron command will
            // have the default voting power multiplier applied.
            voting_power_percentage_multiplier: DEFAULT_VOTING_POWER_PERCENTAGE_MULTIPLIER,
            source_nns_neuron_id: None,
            staked_maturity_e8s_equivalent: None,
            auto_stake_maturity: None,
            vesting_period_seconds: None,
            disburse_maturity_in_progress: vec![],
        };

        // This also verifies that there are not too many neurons already.
        self.add_neuron(neuron.clone())?;

        // Get the balance of the neuron's subaccount from ledger canister.
        let subaccount = neuron_id.subaccount()?;
        let account = self.neuron_account_id(subaccount);
        let balance = self.ledger.account_balance(account).await?;

        let min_stake = self
            .nervous_system_parameters_or_panic()
            .neuron_minimum_stake_e8s
            .expect("NervousSystemParameters must have neuron_minimum_stake_e8s");

        if balance.get_e8s() < min_stake {
            // To prevent this method from creating non-staked
            // neurons, we must also remove the neuron that was
            // previously created.
            self.remove_neuron(&neuron_id, neuron)?;
            return Err(GovernanceError::new_with_message(
                ErrorType::InsufficientFunds,
                format!(
                    "Account does not have enough funds to stake a neuron. \
                     Please make sure that account has at least {:?} e8s (was {:?} e8s)",
                    min_stake,
                    balance.get_e8s()
                ),
            ));
        }

        // Ok, we are able to stake the neuron.
        match self.get_neuron_result_mut(&neuron_id) {
            Ok(neuron) => {
                // Adjust the stake.
                neuron.update_stake(balance.get_e8s(), now);
                Ok(())
            }
            Err(err) => {
                // This should not be possible, but let's be defensive and provide a
                // reasonable error message, but still panic so that the lock remains
                // acquired and we can investigate.
                panic!(
                    "When attempting to stake a neuron with ID {} and stake {:?},\
                     the neuron disappeared while the operation was in flight.\
                     The returned error was: {}",
                    neuron_id,
                    balance.get_e8s(),
                    err
                )
            }
        }
    }

    /// Attempts to claim a batch of new neurons allocated by the SNS Sale canister.
    ///
    /// Preconditions:
    /// - The caller must be the Sale canister deployed along with this SNS Governance
    ///   canister.
    /// - Each NeuronRecipe's `stake_e8s` is at least neuron_minimum_stake_e8s
    ///   as defined in the `NervousSystemParameters`
    /// - Each NeuronRecipe's `followees` does not exceed max_followees_per_function
    ///   as defined in the `NervousSystemParameters`
    /// - There is available memory in the Governance canister for the newly created
    ///   Neuron.
    /// - The Neuron being claimed must not already exist in Governance.
    ///
    /// Claiming Neurons via this method differs from the primary
    /// `ManageNeuron::ClaimOrRefresh` way of creating neurons for governance. This
    /// method is only callable by the SNS Sale canister associated with this SNS
    /// Governance canister, and claims a batch of neurons instead of just one.
    /// As this is requested by the Sale canister which ensures the correct
    /// transfer of the tokens, this method does not check in the ledger. Additionally,
    /// the dissolve delay is set as part of the neuron creation process, while typically
    /// that is a separate command.
    pub fn claim_swap_neurons(
        &mut self,
        request: ClaimSwapNeuronsRequest,
        caller_principal_id: PrincipalId,
    ) -> ClaimSwapNeuronsResponse {
        let now = self.env.now();

        if !self.is_swap_canister(caller_principal_id) {
            return ClaimSwapNeuronsResponse::new_with_error(ClaimSwapNeuronsError::Unauthorized);
        }

        // Validate NervousSystemParameters and it's underlying parameters.
        match self
            .proto
            .parameters
            .as_ref()
            .ok_or_else(|| "NervousSystemParameters were not present".to_string())
            .and_then(|params| params.validate())
        {
            Ok(_) => (),
            Err(message) => {
                log!(ERROR, "Could not claim_swap_neurons, one or more NervousSystemParameters were not valid. Err: {}", message);
                return ClaimSwapNeuronsResponse::new_with_error(ClaimSwapNeuronsError::Internal);
            }
        }

        // Safe to do with the validation step above
        let neuron_minimum_stake_e8s = self.neuron_minimum_stake_e8s_or_panic();
        let max_followees_per_function = self.max_followees_per_function_or_panic();
        let max_number_of_principals_per_neuron =
            self.max_number_of_principals_per_neuron_or_panic();
        let neuron_claimer_permissions = self.neuron_claimer_permissions_or_panic();

        let mut swap_neurons = vec![];

        let Some(neuron_recipes) = request.neuron_recipes else {
            log!(
                ERROR,
                "Swap called claim_swap_neurons, but did not populate `neuron_recipes`."
            );
            return ClaimSwapNeuronsResponse::new_with_error(ClaimSwapNeuronsError::Internal);
        };

        for neuron_recipe in Vec::<_>::from(neuron_recipes) {
            match neuron_recipe.validate(
                neuron_minimum_stake_e8s,
                max_followees_per_function,
                max_number_of_principals_per_neuron,
            ) {
                Ok(_) => (),
                Err(err) => {
                    log!(ERROR, "Failed to claim Swap Neuron due to {:?}", err);
                    swap_neurons.push(SwapNeuron::from_neuron_recipe(
                        neuron_recipe,
                        ClaimedSwapNeuronStatus::Invalid,
                    ));
                    continue;
                }
            }

            // It's safe to get all fields in NeuronRecipe because of the previous validation.
            let neuron_id = neuron_recipe.get_neuron_id_or_panic();

            // Skip this neuron if it was previously claimed.
            if self.proto.neurons.contains_key(&neuron_id.to_string()) {
                swap_neurons.push(SwapNeuron::from_neuron_recipe(
                    neuron_recipe,
                    ClaimedSwapNeuronStatus::AlreadyExists,
                ));
                continue;
            }

            let neuron = Neuron {
                id: Some(neuron_id.clone()),
                permissions: neuron_recipe
                    .construct_permissions_or_panic(neuron_claimer_permissions.clone()),
                cached_neuron_stake_e8s: neuron_recipe.get_stake_e8s_or_panic(),
                neuron_fees_e8s: 0,
                created_timestamp_seconds: now,
                aging_since_timestamp_seconds: now,
                followees: neuron_recipe.construct_followees(),
                maturity_e8s_equivalent: 0,
                dissolve_state: Some(DissolveState::DissolveDelaySeconds(
                    neuron_recipe.get_dissolve_delay_seconds_or_panic(),
                )),
                voting_power_percentage_multiplier: DEFAULT_VOTING_POWER_PERCENTAGE_MULTIPLIER,
                source_nns_neuron_id: neuron_recipe.source_nns_neuron_id(),
                staked_maturity_e8s_equivalent: None,
                auto_stake_maturity: neuron_recipe.construct_auto_staking_maturity(),
                vesting_period_seconds: None,
                disburse_maturity_in_progress: vec![],
            };

            // Add the neuron to the various data structures and indexes to support neurons. This
            // method may fail if the memory limits of Governance have been reached, which is a
            // recoverable error. The swap canister can retry claiming after GC or upgrades
            // of SNS Governance.
            match self.add_neuron(neuron) {
                Ok(()) => swap_neurons.push(SwapNeuron::from_neuron_recipe(
                    neuron_recipe,
                    ClaimedSwapNeuronStatus::Success,
                )),
                Err(err) => {
                    log!(ERROR, "Failed to claim Swap Neuron due to {:?}", err);
                    swap_neurons.push(SwapNeuron::from_neuron_recipe(
                        neuron_recipe,
                        ClaimedSwapNeuronStatus::MemoryExhausted,
                    ))
                }
            }
        }

        ClaimSwapNeuronsResponse::new(swap_neurons)
    }

    /// Adds a `NeuronPermission` to an already existing Neuron for the given PrincipalId.
    ///
    /// If the PrincipalId doesn't have existing permissions, a new entry will be added for it
    /// with the provided permissions. If a principalId already has permissions for this neuron,
    /// the new permissions will be added to the existing set.
    ///
    /// Preconditions:
    /// - the caller has the permission to change a neuron's access control
    ///   (permission `ManagePrincipals`), or the caller has the permission to
    ///   manage voting-related permissions (permission `ManageVotingPermission`)
    ///   and the permissions being added are voting-related.
    /// - the permissions provided in the request are a subset of neuron_grantable_permissions
    ///   as defined in the nervous system parameters. To see what the current parameters are
    ///   for an SNS see `get_nervous_system_parameters`.
    /// - adding the new permissions for the principal does not exceed the limit of principals
    ///   that a neuron can have in its access control list, which is defined by the nervous
    ///   system parameter max_number_of_principals_per_neuron
    fn add_neuron_permissions(
        &mut self,
        neuron_id: &NeuronId,
        caller: &PrincipalId,
        add_neuron_permissions: &AddNeuronPermissions,
    ) -> Result<(), GovernanceError> {
        let neuron = self.get_neuron_result(neuron_id)?;

        let permissions_to_add = add_neuron_permissions
            .permissions_to_add
            .as_ref()
            .ok_or_else(|| {
                GovernanceError::new_with_message(
                    ErrorType::InvalidCommand,
                    "AddNeuronPermissions command must provide permissions to add",
                )
            })?;

        // A simple check to prevent DoS attack with large number of permission changes.
        if permissions_to_add.permissions.len() > NeuronPermissionType::all().len() {
            return Err(GovernanceError::new_with_message(
                ErrorType::InvalidCommand,
                "AddNeuronPermissions command provided more permissions than exist in the system",
            ));
        }

        neuron
            .check_principal_authorized_to_change_permissions(caller, permissions_to_add.clone())?;

        self.nervous_system_parameters_or_panic()
            .check_permissions_are_grantable(permissions_to_add)?;

        let principal_id = add_neuron_permissions.principal_id.ok_or_else(|| {
            GovernanceError::new_with_message(
                ErrorType::InvalidCommand,
                "AddNeuronPermissions command must provide a PrincipalId to add permissions to",
            )
        })?;

        let existing_permissions = neuron
            .permissions
            .iter()
            .find(|permission| permission.principal == Some(principal_id));

        let max_number_of_principals_per_neuron = self
            .nervous_system_parameters_or_panic()
            .max_number_of_principals_per_neuron
            .expect("NervousSystemParameters.max_number_of_principals_per_neuron must be present");

        // If the PrincipalId does not already exist in the neuron, make sure it can be added
        if existing_permissions.is_none()
            && neuron.permissions.len() == max_number_of_principals_per_neuron as usize
        {
            return Err(GovernanceError::new_with_message(
                ErrorType::PreconditionFailed,
                format!(
                    "Cannot add permission to neuron. Max \
                    number of principals reached {}",
                    max_number_of_principals_per_neuron
                ),
            ));
        }

        // Re-borrow the neuron mutably to update now that the preconditions have been met
        self.get_neuron_result_mut(neuron_id)?
            .add_permissions_for_principal(principal_id, permissions_to_add.permissions.clone());

        GovernanceProto::add_neuron_to_principal_in_principal_to_neuron_ids_index(
            &mut self.principal_to_neuron_ids_index,
            neuron_id,
            &principal_id,
        );

        Ok(())
    }

    /// Removes a set of permissions for a PrincipalId on an existing Neuron.
    ///
    /// If all the permissions are removed from the Neuron i.e. by removing all permissions for
    /// all PrincipalIds, the Neuron is not deleted. This is a dangerous operation as it is
    /// possible to remove all permissions for a neuron and no longer be able to modify its
    /// state, i.e. disbursing the neuron back into the governance token.
    ///
    /// Preconditions:
    /// - the caller has the permission to change a neuron's access control
    ///   (permission `ManagePrincipals`), or the caller has the permission to
    ///   manage voting-related permissions (permission `ManageVotingPermission`)
    ///   and the permissions being removed are voting-related.
    /// - the PrincipalId exists within the neuron's permissions
    /// - the PrincipalId's NeuronPermission contains the permission_types that are to be removed
    fn remove_neuron_permissions(
        &mut self,
        neuron_id: &NeuronId,
        caller: &PrincipalId,
        remove_neuron_permissions: &RemoveNeuronPermissions,
    ) -> Result<(), GovernanceError> {
        let neuron = self.get_neuron_result(neuron_id)?;

        let permissions_to_remove = remove_neuron_permissions
            .permissions_to_remove
            .as_ref()
            .ok_or_else(|| {
                GovernanceError::new_with_message(
                    ErrorType::InvalidCommand,
                    "RemoveNeuronPermissions command must provide permissions to remove",
                )
            })?;

        // A simple check to prevent DoS attack with large number of permission changes.
        if permissions_to_remove.permissions.len() > NeuronPermissionType::all().len() {
            return Err(GovernanceError::new_with_message(
                ErrorType::InvalidCommand,
                "RemoveNeuronPermissions command provided more permissions than exist in the system",
            ));
        }

        let principal_id = remove_neuron_permissions
            .principal_id
            .ok_or_else(|| {
                GovernanceError::new_with_message(
                    ErrorType::InvalidCommand,
                    "RemoveNeuronPermissions command must provide a PrincipalId to remove permissions from",
                )
            })?;

        neuron.check_principal_authorized_to_change_permissions(
            caller,
            permissions_to_remove.clone(),
        )?;

        // Re-borrow the neuron mutably to update now that the preconditions have been met
        let principal_id_was_removed = self
            .get_neuron_result_mut(neuron_id)?
            .remove_permissions_for_principal(
                principal_id,
                permissions_to_remove.permissions.clone(),
            )?;

        if principal_id_was_removed == RemovePermissionsStatus::AllPermissionTypesRemoved {
            GovernanceProto::remove_neuron_from_principal_in_principal_to_neuron_ids_index(
                &mut self.principal_to_neuron_ids_index,
                neuron_id,
                &principal_id,
            )
        }

        Ok(())
    }

    /// Returns a governance::Mode, according to self.proto.mode.
    ///
    /// That field is actually an i32, so this has to do some translation.
    ///
    /// If translation is unsuccessful, panics (in non-release builds) or
    /// defaults to Normal (in release builds).
    ///
    /// Similarly, if the translation results in Unspecified, panics (in
    /// non-release builds) or defaults to Normal (in release builds).
    fn mode(&self) -> governance::Mode {
        let result = governance::Mode::try_from(self.proto.mode).unwrap_or_else(|_| {
            debug_assert!(
                false,
                "Governance is in an unknown mode: {}",
                self.proto.mode
            );
            governance::Mode::Normal
        });

        if result != governance::Mode::Unspecified {
            return result;
        }

        debug_assert!(
            false,
            "Governance's mode is not explicitly set. In production, this would default to Normal.",
        );

        governance::Mode::Normal
    }

    /// Calls manage_neuron_internal and unwraps the result in a ManageNeuronResponse.
    pub async fn manage_neuron(
        &mut self,
        mgmt: &ManageNeuron,
        caller: &PrincipalId,
    ) -> ManageNeuronResponse {
        self.manage_neuron_internal(caller, mgmt)
            .await
            .unwrap_or_else(ManageNeuronResponse::error)
    }

    /// Parses manage neuron commands coming from a given caller and calls the
    /// corresponding internal method to perform the neuron command.
    pub async fn manage_neuron_internal(
        &mut self,
        caller: &PrincipalId,
        manage_neuron: &ManageNeuron,
    ) -> Result<ManageNeuronResponse, GovernanceError> {
        let now = self.env.now();

        let neuron_id = get_neuron_id_from_manage_neuron(manage_neuron, caller)?;
        let command = manage_neuron
            .command
            .as_ref()
            .ok_or_else(|| -> GovernanceError {
                GovernanceError::new_with_message(
                    ErrorType::InvalidCommand,
                    "ManageNeuron lacks a value in its command field.",
                )
            })?;
        log!(INFO, "manage_neuron/{}", command.command_name());

        self.mode()
            .allows_manage_neuron_command_or_err(command, self.is_swap_canister(*caller))?;

        self.check_command_is_valid_if_neuron_is_vesting(&neuron_id, command)?;

        // All operations on a neuron exclude each other.
        let _hold = self.lock_neuron_for_command(
            &neuron_id,
            NeuronInFlightCommand {
                timestamp: now,
                command: Some(command.into()),
            },
        )?;

        use manage_neuron::Command as C;
        match command {
            C::Configure(c) => self
                .configure_neuron(&neuron_id, caller, c)
                .map(|_| ManageNeuronResponse::configure_response()),
            C::Disburse(d) => self
                .disburse_neuron(&neuron_id, caller, d)
                .await
                .map(ManageNeuronResponse::disburse_response),
            C::MergeMaturity(m) => self
                .merge_maturity(&neuron_id, caller, m)
                .await
                .map(ManageNeuronResponse::merge_maturity_response),
            C::StakeMaturity(m) => self
                .stake_maturity_of_neuron(&neuron_id, caller, m)
                .map(ManageNeuronResponse::stake_maturity_response),
            C::DisburseMaturity(d) => self
                .disburse_maturity(&neuron_id, caller, d)
                .map(ManageNeuronResponse::disburse_maturity_response),
            C::Split(s) => self
                .split_neuron(&neuron_id, caller, s)
                .await
                .map(ManageNeuronResponse::split_response),
            C::Follow(f) => self
                .follow(&neuron_id, caller, f)
                .map(|_| ManageNeuronResponse::follow_response()),
            C::MakeProposal(p) => self
                .make_proposal(&neuron_id, caller, p)
                .await
                .map(ManageNeuronResponse::make_proposal_response),
            C::RegisterVote(v) => self
                .register_vote(&neuron_id, caller, v)
                .map(|_| ManageNeuronResponse::register_vote_response()),
            C::AddNeuronPermissions(p) => self
                .add_neuron_permissions(&neuron_id, caller, p)
                .map(|_| ManageNeuronResponse::add_neuron_permissions_response()),
            C::RemoveNeuronPermissions(r) => self
                .remove_neuron_permissions(&neuron_id, caller, r)
                .map(|_| ManageNeuronResponse::remove_neuron_permissions_response()),
            C::ClaimOrRefresh(claim_or_refresh) => self
                .claim_or_refresh_neuron(&neuron_id, caller, claim_or_refresh)
                .await
                .map(|_| ManageNeuronResponse::claim_or_refresh_neuron_response(neuron_id)),
        }
    }

    /// Returns an error if the given neuron is vesting and the given command cannot be called by
    /// a vesting neuron
    fn check_command_is_valid_if_neuron_is_vesting(
        &self,
        neuron_id: &NeuronId,
        command: &manage_neuron::Command,
    ) -> Result<(), GovernanceError> {
        use manage_neuron::{configure::Operation::*, Command::*};

        // If this is a "claim" call, the neuron doesn't exist yet, so we return (because no checks
        // can be made). A "refresh" call can be made on a vesting neuron, so in this case also
        // results in returning Ok.
        if let ClaimOrRefresh(_) = command {
            return Ok(());
        }

        let neuron = self.get_neuron_result(neuron_id)?;

        if !neuron.is_vesting(self.env.now()) {
            return Ok(());
        }

        let err = |op: &str| -> Result<(), GovernanceError> {
            Err(GovernanceError::new_with_message(
                ErrorType::PreconditionFailed,
                format!("Neuron {} is vesting and cannot call {}", neuron_id, op),
            ))
        };

        match command {
            Configure(configure) => match configure.operation {
                Some(IncreaseDissolveDelay(_)) => err("IncreaseDissolveDelay"),
                Some(StartDissolving(_)) => err("StartDissolving"),
                Some(StopDissolving(_)) => err("StopDissolving"),
                Some(SetDissolveTimestamp(_)) => err("SetDissolveTimestamp"),
                Some(ChangeAutoStakeMaturity(_)) => Ok(()),
                None => Ok(()),
            },
            Disburse(_) => err("Disburse"),
            Split(_) => err("Split"),
            Follow(_)
            | MakeProposal(_)
            | RegisterVote(_)
            | ClaimOrRefresh(_)
            | MergeMaturity(_)
            | DisburseMaturity(_)
            | AddNeuronPermissions(_)
            | RemoveNeuronPermissions(_)
            | StakeMaturity(_) => Ok(()),
        }
    }

    async fn claim_or_refresh_neuron(
        &mut self,
        neuron_id: &NeuronId,
        caller: &PrincipalId,
        claim_or_refresh: &ClaimOrRefresh,
    ) -> Result<(), GovernanceError> {
        let locator = &claim_or_refresh.by.as_ref().ok_or_else(|| {
            GovernanceError::new_with_message(
                ErrorType::InvalidCommand,
                "Need to provide a way by which to claim or refresh the neuron.",
            )
        })?;

        match locator {
            By::MemoAndController(memo_and_controller) => {
                self.claim_or_refresh_neuron_by_memo_and_controller(caller, memo_and_controller)
                    .await
            }

            By::NeuronId(_) => self.refresh_neuron(neuron_id).await,
        }
    }

    // Disburses any maturity that should be disbursed, unless this is already happening.
    async fn maybe_finalize_disburse_maturity(&mut self) {
        if !self.can_finalize_disburse_maturity() {
            return;
        }

        let maturity_modulation_basis_points =
            match self.proto.effective_maturity_modulation_basis_points() {
                Ok(maturity_modulation_basis_points) => maturity_modulation_basis_points,
                Err(message) => {
                    log!(ERROR, "{}", message.error_message);
                    return;
                }
            };

        self.proto.is_finalizing_disburse_maturity = Some(true);
        let now_seconds = self.env.now();
        // Filter all the neurons that are ready to disburse.
        let neuron_id_and_disbursements: Vec<(NeuronId, DisburseMaturityInProgress)> = self
            .proto
            .neurons
            .values()
            .filter_map(|neuron| {
                let id = match neuron.id.as_ref() {
                    Some(id) => id,
                    None => {
                        log!(
                            ERROR,
                            "NeuronId is not set for neuron. This should never happen. \
                             Cannot disburse."
                        );
                        return None;
                    }
                };
                // The first entry is the oldest one, check whether it can be completed.
                let first_disbursement = neuron.disburse_maturity_in_progress.first()?;
                let finalize_disbursement_timestamp_seconds =
                    match first_disbursement.finalize_disbursement_timestamp_seconds {
                        Some(finalize_disbursement_timestamp_seconds) => {
                            finalize_disbursement_timestamp_seconds
                        }
                        None => {
                            log!(
                                ERROR,
                                "Finalize disbursement timestamp is not set. Cannot disburse."
                            );
                            return None;
                        }
                    };
                if now_seconds >= finalize_disbursement_timestamp_seconds {
                    Some((id.clone(), first_disbursement.clone()))
                } else {
                    None
                }
            })
            .collect();
        for (neuron_id, disbursement) in neuron_id_and_disbursements.into_iter() {
            let maturity_to_disburse_after_modulation_e8s: u64 = match apply_maturity_modulation(
                disbursement.amount_e8s,
                maturity_modulation_basis_points,
            ) {
                Ok(maturity_to_disburse_after_modulation_e8s) => {
                    maturity_to_disburse_after_modulation_e8s
                }
                Err(err) => {
                    log!(
                                    ERROR,
                                    "Could not apply maturity modulation to {:?} for neuron {} due to {:?}, skipping",
                                    disbursement, neuron_id, err
                                );
                    continue;
                }
            };

            let fdm = FinalizeDisburseMaturity {
                amount_to_be_disbursed_e8s: maturity_to_disburse_after_modulation_e8s,
                to_account: disbursement.account_to_disburse_to.clone(),
            };
            let in_flight_command = NeuronInFlightCommand {
                timestamp: self.env.now(),
                command: Some(neuron_in_flight_command::Command::FinalizeDisburseMaturity(
                    fdm,
                )),
            };
            let _neuron_lock = match self.lock_neuron_for_command(&neuron_id, in_flight_command) {
                Ok(neuron_lock) => neuron_lock,
                Err(_) => continue, // if locking fails, try next neuron
            };
            // Do the transfer, this is a minting transfer, from the governance canister's
            // main account (which is also the minting account) to the provided account.
            let account_proto = match disbursement.account_to_disburse_to {
                Some(ref proto) => proto.clone(),
                None => {
                    log!(
                        ERROR,
                        "Invalid DisburseMaturityInProgress-entry {:?} for neuron {}, skipping.",
                        disbursement,
                        neuron_id
                    );
                    continue;
                }
            };
            let to_account = match Account::try_from(account_proto) {
                Ok(account) => account,
                Err(e) => {
                    log!(
                                ERROR,
                                "Failure parsing account of DisburseMaturityInProgress-entry {:?} for neuron {}: {}.",
                                disbursement, neuron_id, e
                            );
                    continue;
                }
            };
            let transfer_result = self
                .ledger
                .transfer_funds(
                    maturity_to_disburse_after_modulation_e8s,
                    0,    // Minting transfers don't pay a fee.
                    None, // This is a minting transfer, no 'from' account is needed
                    to_account,
                    self.env.now(), // The memo(nonce) for the ledger's transaction
                )
                .await;
            match transfer_result {
                Ok(block_index) => {
                    log!(
                                INFO,
                                "Transferring DisburseMaturityInProgress-entry {:?} for neuron {} at block {}.",
                                disbursement, neuron_id, block_index
                            );
                    let neuron = match self.get_neuron_result_mut(&neuron_id) {
                        Ok(neuron) => neuron,
                        Err(e) => {
                            log!(
                                        ERROR,
                                        "Failed updating DisburseMaturityInProgress-entry {:?} for neuron {}: {}.",
                                        disbursement, neuron_id, e
                                    );
                            continue;
                        }
                    };
                    neuron.disburse_maturity_in_progress.remove(0);
                }
                Err(e) => {
                    log!(
                                ERROR,
                                "Failed transferring funds for DisburseMaturityInProgress-entry {:?} for neuron {}: {}.",
                                disbursement, neuron_id, e
                            );
                }
            }
        }
        self.proto.is_finalizing_disburse_maturity = None;
    }

    /// When a neuron is finally dissolved, if there is any staked maturity it is moved to regular maturity
    /// which can be spawned.
    pub(crate) fn maybe_move_staked_maturity(&mut self) {
        let now_seconds = self.env.now();
        // Filter all the neurons that are currently in "dissolved" state and have some staked maturity.
        for neuron in self.proto.neurons.values_mut().filter(|n| {
            n.state(now_seconds) == NeuronState::Dissolved
                && n.staked_maturity_e8s_equivalent.unwrap_or(0) > 0
        }) {
            neuron.maturity_e8s_equivalent = neuron
                .maturity_e8s_equivalent
                .saturating_add(neuron.staked_maturity_e8s_equivalent.unwrap_or(0));
            neuron.staked_maturity_e8s_equivalent = None;
        }
    }

    /// Garbage collect obsolete data from the governance canister.
    ///
    /// Current implementation only garbage collects proposals - not neurons.
    ///
    /// Returns true if GC was run and false otherwise.
    pub fn maybe_gc(&mut self) -> bool {
        let now_seconds = self.env.now();
        // Run GC if either (a) more than 24 hours have passed since it
        // was run last, or (b) more than 100 proposals have been
        // added since it was run last.
        if !(now_seconds > self.latest_gc_timestamp_seconds + 60 * 60 * 24
            || self.proto.proposals.len() > self.latest_gc_num_proposals + 100)
        {
            // Condition to run was not met. Return false.
            return false;
        }
        self.latest_gc_timestamp_seconds = self.env.now();
        log!(
            INFO,
            "Running GC now at timestamp {} seconds",
            self.latest_gc_timestamp_seconds
        );

        let max_proposals_to_keep_per_action = match self
            .nervous_system_parameters()
            .and_then(|params| params.max_proposals_to_keep_per_action)
        {
            None => {
                log!(
                    ERROR,
                    "NervousSystemParameters must have max_proposals_to_keep_per_action"
                );
                return false;
            }
            Some(max) => max as usize,
        };

        // This data structure contains proposals grouped by action.
        //
        // Proposals are stored in order based on ProposalId, where ProposalIds are assigned in
        // order of creation in the governance canister (i.e. chronologically). The following
        // data structure maintains the same chronological order for proposals in each action's
        // vector.
        let action_to_proposals: HashMap<u64, Vec<u64>> = {
            let mut tmp: HashMap<u64, Vec<u64>> = HashMap::new();
            for (proposal_id, proposal) in self.proto.proposals.iter() {
                tmp.entry(proposal.action).or_default().push(*proposal_id);
            }
            tmp
        };
        // Only keep the latest 'max_proposals_to_keep_per_action'. This is a soft maximum
        // as garbage collection cannot purge un-finalized proposals, and only a subset of proposals
        // at the head of the list are examined.
        // TODO NNS1-1259: Improve "best-effort" garbage collection of proposals
        for (proposal_action, proposals_of_action) in action_to_proposals {
            log!(
                INFO,
                "GC - proposal_type {:#?} max {} current {}",
                proposal_action,
                max_proposals_to_keep_per_action,
                proposals_of_action.len()
            );
            if proposals_of_action.len() > max_proposals_to_keep_per_action {
                for proposal_id in proposals_of_action
                    .iter()
                    .take(proposals_of_action.len() - max_proposals_to_keep_per_action)
                {
                    // Check that this proposal can be purged.
                    if let Some(proposal) = self.proto.proposals.get(proposal_id) {
                        if proposal.can_be_purged(now_seconds) {
                            self.proto.proposals.remove(proposal_id);
                        }
                    }
                }
            }
        }
        self.latest_gc_num_proposals = self.proto.proposals.len();
        true
    }

    /// Runs periodic tasks that are not directly triggered by user input.
    pub async fn run_periodic_tasks(&mut self) {
        use ic_cdk::println;

        self.process_proposals();

        // None of the upgrade-related tasks should interleave with one another or themselves, so we acquire a global
        // lock for the duration of their execution. This will return `false` if the lock has already been acquired less
        // than 10 minutes ago by a previous invocation of `run_periodic_tasks`, in which case we skip the
        // upgrade-related tasks.
        if self.acquire_upgrade_periodic_task_lock() {
            // We only want to check the upgrade status if we are currently executing an upgrade.
            if self.should_check_upgrade_status() {
                self.check_upgrade_status().await;
            }

            if self.should_refresh_cached_upgrade_steps() {
                // We only want to refresh the cached_upgrade_steps every UPGRADE_STEPS_INTERVAL_REFRESH_BACKOFF_SECONDS
                // seconds, so we first lock the refresh operation (which will automatically unlock after that interval)
                self.temporarily_lock_refresh_cached_upgrade_steps();
                self.refresh_cached_upgrade_steps().await;
            }

            self.initiate_upgrade_if_sns_behind_target_version().await;

            self.release_upgrade_periodic_task_lock();
        }

        let should_distribute_rewards = self.should_distribute_rewards();

        // Getting the total governance token supply from the ledger is expensive enough
        // that we don't want to do it on every call to `run_periodic_tasks`. So
        // we only fetch it when it's needed, which is when rewards should be
        // distributed
        if should_distribute_rewards {
            match self.ledger.total_supply().await {
                Ok(supply) => {
                    // Distribute rewards
                    self.distribute_rewards(supply);
                }
                Err(e) => log!(
                    ERROR,
                    "Error when getting total governance token supply: {}",
                    GovernanceError::from(e)
                ),
            }
        }

        if self.should_update_maturity_modulation() {
            self.update_maturity_modulation().await;
        }

        self.maybe_finalize_disburse_maturity().await;

        self.maybe_move_staked_maturity();

        self.maybe_gc();
    }

    // Acquires the "upgrade periodic task lock" (a lock shared between all periodic tasks that relate to upgrades)
    // if it is currently released or was last acquired over UPGRADE_PERIODIC_TASK_LOCK_TIMEOUT_SECONDS ago.
    fn acquire_upgrade_periodic_task_lock(&mut self) -> bool {
        let now = self.env.now();
        match self.upgrade_periodic_task_lock {
            Some(time_acquired)
                if now
                    > time_acquired.saturating_add(UPGRADE_PERIODIC_TASK_LOCK_TIMEOUT_SECONDS) =>
            {
                self.upgrade_periodic_task_lock = Some(now);
                true
            }
            Some(_) => false,
            None => {
                self.upgrade_periodic_task_lock = Some(now);
                true
            }
        }
    }
    /// Checks if an automatic upgrade is needed and initiates it.
    /// An automatic upgrade is needed if `target_version` is set to a future version on the upgrade path
    async fn initiate_upgrade_if_sns_behind_target_version(&mut self) {
        // Check that no upgrades are in progress
        if self.check_no_upgrades_in_progress(None).is_err() {
            // An upgrade is already in progress
            return;
        }

        let Some(deployed_version) = self.proto.deployed_version.clone() else {
            // TODO(NNS1-3445): there should be some way to recover from this state.
            log!(ERROR, "No deployed version! This is an internal bug");
            return;
        };

        let Some(target_version) = self.proto.target_version.clone() else {
            return;
        };

        let Some(CachedUpgradeSteps {
            upgrade_steps: Some(Versions {
                versions: upgrade_steps,
            }),
            ..
        }) = &self.proto.cached_upgrade_steps
        else {
            log!(ERROR, "Cached upgrade steps set to None");
            return;
        };

        // Find the current position of the deployed version
        let Some(deployed_position) = upgrade_steps.iter().position(|v| v == &deployed_version)
        else {
            let human_readable = format!(
                "Deployed version {} is not on the upgrade path {:?}",
                deployed_version, upgrade_steps
            );
            log!(ERROR, "{}", human_readable);
            self.invalidate_cached_upgrade_steps(human_readable);
            return;
        };

        // Find the target position of the target version
        let Some(target_position) = upgrade_steps.iter().position(|v| v == &target_version) else {
            let message = format!(
                "Target version {} is not on the upgrade path {:?}",
                target_version, upgrade_steps
            );
            log!(ERROR, "{}", message);
            self.invalidate_target_version(message);
            return;
        };

        // If the target version is the same as the deployed version, there is nothing to do.
        if target_position == deployed_position {
            return;
        }

        // If the target version is behind the deployed version, we should reset the target version, since otherwise
        // people might be under the impression that we could go backwards.
        if target_position < deployed_position {
            let message = format!(
                "Target version {} is behind the deployed version {}",
                target_version, deployed_version
            );
            self.invalidate_target_version(message);
            return;
        }

        // since `target_position > deployed_position`, `deployed_position + 1 < upgrade_steps.len()`
        let next_version = upgrade_steps[deployed_position + 1].clone();

        let (canister_type, wasm_hash) =
            match canister_type_and_wasm_hash_for_upgrade(&deployed_version, &next_version) {
                Ok((canister_type, wasm_hash)) => (canister_type, wasm_hash),

                Err(err) => {
                    let message = format!("Upgrade attempt failed: {}", err);
                    log!(ERROR, "{}", message);
                    self.invalidate_target_version(message);
                    return;
                }
            };

        self.push_to_upgrade_journal(upgrade_journal_entry::UpgradeStarted::from_behind_target(
            deployed_version.clone(),
            next_version.clone(),
        ));

        self.proto.pending_version = Some(PendingVersion {
            target_version: Some(next_version.clone()),
            mark_failed_at_seconds: self.env.now() + 5 * 60,
            checking_upgrade_lock: 0,
            proposal_id: None,
        });

        println!("Initiating upgrade to version: {:?}", next_version);
        let upgrade_attempt = self
            .upgrade_sns_framework_canister(wasm_hash, canister_type)
            .await;
        if let Err(err) = upgrade_attempt {
            let message = format!("Upgrade attempt failed: {}", err);
            log!(ERROR, "{}", message);
            self.proto.pending_version = None;
            self.invalidate_target_version(message);
        }
    }

    /// Invalidates the cached upgrade steps.
    fn invalidate_cached_upgrade_steps(&mut self, human_readable: String) {
        self.push_to_upgrade_journal(upgrade_journal_entry::UpgradeStepsReset::new(
            human_readable,
            vec![],
        ));
        self.proto.cached_upgrade_steps = None;
    }

    /// Invalidates the cached upgrade steps.
    fn invalidate_target_version(&mut self, reason: String) {
        self.push_to_upgrade_journal(upgrade_journal_entry::TargetVersionReset::new(
            self.proto.target_version.clone(),
            None,
            reason,
        ));
        self.proto.target_version = None;
    }

    fn release_upgrade_periodic_task_lock(&mut self) {
        self.upgrade_periodic_task_lock = None;
    }

    pub fn temporarily_lock_refresh_cached_upgrade_steps(&mut self) {
        let upgrade_steps =
            self.proto
                .cached_upgrade_steps
                .get_or_insert_with(|| CachedUpgradeSteps {
                    requested_timestamp_seconds: Some(self.env.now()),
                    ..Default::default()
                });
        upgrade_steps.requested_timestamp_seconds = Some(self.env.now());
    }

    pub fn should_refresh_cached_upgrade_steps(&mut self) -> bool {
        let now = self.env.now();

        if let Some(ref cached_upgrade_steps) = self.proto.cached_upgrade_steps {
            let requested_timestamp_seconds = cached_upgrade_steps
                .requested_timestamp_seconds
                .unwrap_or(0);
            if now - requested_timestamp_seconds < UPGRADE_STEPS_INTERVAL_REFRESH_BACKOFF_SECONDS {
                return false;
            }
        }

        true
    }

    /// Refreshes the cached_upgrade_steps field
    pub async fn refresh_cached_upgrade_steps(&mut self) {
        let Some(deployed_version) = self.proto.deployed_version.as_ref() else {
            log!(
                ERROR,
                "Cannot refresh cached_upgrade_steps: deployed_version not set."
            );
            return;
        };
        let sns_governance_canister_id = self.env.canister_id().get();

        let upgrade_steps = crate::sns_upgrade::get_upgrade_steps(
            &*self.env,
            deployed_version.clone(),
            sns_governance_canister_id,
        )
        .await;

        let upgrade_steps = match upgrade_steps {
            Ok(upgrade_steps) => upgrade_steps,
            Err(err) => {
                log!(
                    ERROR,
                    "Cannot refresh cached_upgrade_steps: call to SNS-W failed: {}",
                    err
                );
                return;
            }
        };
        let upgrade_steps = Versions {
            versions: upgrade_steps,
        };

        // Ensure `cached_upgrade_steps` is initialized
        let cached_upgrade_steps = self
            .proto
            .cached_upgrade_steps
            .get_or_insert_with(Default::default);

        // Update `response_timestamp_seconds`
        cached_upgrade_steps.response_timestamp_seconds = Some(self.env.now());

        // Refresh the upgrade steps if they have changed
        if cached_upgrade_steps.upgrade_steps != Some(upgrade_steps.clone()) {
            cached_upgrade_steps.upgrade_steps = Some(upgrade_steps.clone());
            self.push_to_upgrade_journal(upgrade_journal_entry::UpgradeStepsRefreshed::new(
                upgrade_steps.versions,
            ));
        }
    }

    pub fn get_upgrade_journal(&self) -> GetUpgradeJournalResponse {
        let cached_upgrade_steps = self.proto.cached_upgrade_steps.clone();
        match cached_upgrade_steps {
            Some(cached_upgrade_steps) => GetUpgradeJournalResponse {
                upgrade_steps: cached_upgrade_steps.upgrade_steps,
                response_timestamp_seconds: cached_upgrade_steps.response_timestamp_seconds,
                target_version: self.proto.target_version.clone(),
                deployed_version: self.proto.deployed_version.clone(),
                // TODO(NNS1-3416): Bound the size of the response.
                upgrade_journal: self.proto.upgrade_journal.clone(),
            },
            None => GetUpgradeJournalResponse {
                upgrade_steps: None,
                response_timestamp_seconds: None,
                target_version: None,
                deployed_version: self.proto.deployed_version.clone(),
                // TODO(NNS1-3416): Bound the size of the response.
                upgrade_journal: self.proto.upgrade_journal.clone(),
            },
        }
    }

    pub fn advance_target_version(
        &mut self,
        request: AdvanceTargetVersionRequest,
    ) -> AdvanceTargetVersionResponse {
        self.push_to_upgrade_journal(upgrade_journal_entry::TargetVersionSet::new(
            self.proto.target_version.clone(),
            request.target_version.clone(),
        ));

        self.proto.target_version = request.target_version;

        AdvanceTargetVersionResponse {}
    }

    fn should_update_maturity_modulation(&self) -> bool {
        // Check if we're already updating the neuron maturity modulation.
        let updated_at_timestamp_seconds = self
            .proto
            .maturity_modulation
            .as_ref()
            .and_then(|maturity_modulation| maturity_modulation.updated_at_timestamp_seconds)
            .unwrap_or_default();

        let age_seconds = self.env.now() - updated_at_timestamp_seconds;
        age_seconds >= ONE_DAY_SECONDS
    }

    async fn update_maturity_modulation(&mut self) {
        if !self.should_update_maturity_modulation() {
            return;
        };

        // Fetch new maturity modulation.
        let maturity_modulation = self.cmc.neuron_maturity_modulation().await;

        // Unwrap response.
        let maturity_modulation = match maturity_modulation {
            Ok(ok) => ok,
            Err(err) => {
                println!(
                    "{}Couldn't update maturity modulation. Error: {}",
                    log_prefix(),
                    err,
                );
                return;
            }
        };

        // Construct new MaturityModulation.
        let new_maturity_modulation = MaturityModulation {
            current_basis_points: Some(maturity_modulation),
            updated_at_timestamp_seconds: Some(self.env.now()),
        };
        println!(
            "{}Updating maturity modulation to {:#?}. Previously: {:#?}",
            log_prefix(),
            new_maturity_modulation,
            self.proto.maturity_modulation
        );

        // Store the new value.
        self.proto.maturity_modulation = Some(new_maturity_modulation);
    }

    /// Returns `true` if enough time has passed since the end of the last reward round.
    ///
    /// The end of the last reward round is recorded in self.latest_reward_event.
    ///
    /// The (current) length of a reward round is specified in
    /// self.nervous_system_parameters.voting_reward_parameters
    fn should_distribute_rewards(&self) -> bool {
        let now = self.env.now();

        let voting_rewards_parameters = match &self
            .nervous_system_parameters_or_panic()
            .voting_rewards_parameters
        {
            None => return false,
            Some(ok) => ok,
        };
        let seconds_since_last_reward_event = now.saturating_sub(
            self.latest_reward_event()
                .end_timestamp_seconds
                .unwrap_or_default(),
        );

        let round_duration_seconds = match voting_rewards_parameters.round_duration_seconds {
            Some(s) => s,
            None => {
                log!(
                    ERROR,
                    "round_duration_seconds unset:\n{:#?}",
                    voting_rewards_parameters,
                );
                return false;
            }
        };

        seconds_since_last_reward_event > round_duration_seconds
    }

    /// Creates a reward event.
    ///
    /// This method:
    /// * collects all proposals in state ReadyToSettle, that is, proposals that
    ///   can no longer accept votes for the purpose of rewards and that have
    ///   not yet been considered in a reward event
    /// * associates those proposals to the new reward event and cleans their ballots
    fn distribute_rewards(&mut self, supply: Tokens) {
        log!(INFO, "distribute_rewards. Supply: {:?}", supply);
        let now = self.env.now();

        // VotingRewardsParameters should always be set,
        // but we check and return early just in case.
        let voting_rewards_parameters = match &self
            .nervous_system_parameters_or_panic()
            .voting_rewards_parameters
        {
            Some(voting_rewards_parameters) => voting_rewards_parameters,
            None => {
                log!(
                    ERROR,
                    "distribute_rewards called even though \
                     voting_rewards_parameters not set.",
                );
                return;
            }
        };

        let round_duration_seconds = match voting_rewards_parameters.round_duration_seconds {
            Some(s) => s,
            None => {
                log!(
                    ERROR,
                    "round_duration_seconds not set:\n{:#?}",
                    voting_rewards_parameters,
                );
                return;
            }
        };
        // This guard is needed, because we'll divide by this amount shortly.
        if round_duration_seconds == 0 {
            // This is important, but emitting this every time will be spammy, because this gets
            // called during run_periodic_tasks.
            log!(
                ERROR,
                "round_duration_seconds ({}) is not positive. \
                 Therefore, we cannot calculate voting rewards.",
                round_duration_seconds,
            );
            return;
        }

        let reward_start_timestamp_seconds = self
            .latest_reward_event()
            .end_timestamp_seconds
            .unwrap_or_default();
        let new_rounds_count = now
            .saturating_sub(reward_start_timestamp_seconds)
            .saturating_div(round_duration_seconds);
        if new_rounds_count == 0 {
            // This may happen, in case consider_distributing_rewards was called
            // several times at almost the same time. This is
            // harmless, just abandon.
            return;
        }

        let considered_proposals: Vec<ProposalId> =
            self.ready_to_be_settled_proposal_ids().collect();
        // RewardEvents are generated every time. If there are no proposals to reward, the rewards
        // purse is rolled over via the total_available_e8s_equivalent field.

        // Log if we are about to "backfill" rounds that were missed.
        if new_rounds_count > 1 {
            log!(
                INFO,
                "Some reward distribution should have happened, but were missed. \
                 It is now {}. Whereas, latest_reward_event:\n{:#?}",
                now,
                self.latest_reward_event(),
            );
        }
        let reward_event_end_timestamp_seconds = new_rounds_count
            .saturating_mul(round_duration_seconds)
            .saturating_add(reward_start_timestamp_seconds);

        // What's going on here looks a little complex, but it's just a slightly
        // more advanced version of simple (i.e. non-compounding) interest. The
        // main embellishment is because we are calculating the reward purse
        // over possibly more than one reward round. The possibility of multiple
        // rounds is why we loop over rounds. Otherwise, it boils down to the
        // simple interest formula:
        //
        //   principal * rate * duration
        //
        // Here, the entire token supply is used as the "principal", and the
        // length of a reward round is used as the duration. The reward rate
        // varies from round to round, and is calculated using
        // VotingRewardsParameters::reward_rate_at.
        let rewards_purse_e8s = {
            let mut result = Decimal::from(
                self.latest_reward_event()
                    .e8s_equivalent_to_be_rolled_over(),
            );
            let supply = i2d(supply.get_e8s());

            for i in 1..=new_rounds_count {
                let seconds_since_genesis = round_duration_seconds
                    .saturating_mul(i)
                    .saturating_add(reward_start_timestamp_seconds)
                    .saturating_sub(self.proto.genesis_timestamp_seconds);

                let current_reward_rate = voting_rewards_parameters.reward_rate_at(
                    crate::reward::Instant::from_seconds_since_genesis(i2d(seconds_since_genesis)),
                );

                result += current_reward_rate * voting_rewards_parameters.round_duration() * supply;
            }

            result
        };
        debug_assert!(rewards_purse_e8s >= dec!(0), "{}", rewards_purse_e8s);
        // This will get assembled into the new RewardEvent at the end.
        let total_available_e8s_equivalent = Some(match u64::try_from(rewards_purse_e8s) {
            Ok(ok) => ok,
            Err(err) => {
                log!(
                    ERROR,
                    "Looks like the rewards purse ({}) overflowed u64: {}. \
                     Therefore, we stop the current attempt to distribute voting rewards.",
                    rewards_purse_e8s,
                    err,
                );
                return;
            }
        });

        // Add up reward shares based on voting power that was exercised.
        let mut neuron_id_to_reward_shares: HashMap<NeuronId, Decimal> = HashMap::new();
        for proposal_id in &considered_proposals {
            if let Some(proposal) = self.get_proposal_data(*proposal_id) {
                for (voter, ballot) in &proposal.ballots {
                    #[allow(clippy::blocks_in_conditions)]
                    if !Vote::try_from(ballot.vote)
                        .unwrap_or_else(|_| {
                            println!(
                                "{}Vote::from invoked with unexpected value {}.",
                                log_prefix(),
                                ballot.vote
                            );
                            Vote::Unspecified
                        })
                        .eligible_for_rewards()
                    {
                        continue;
                    }

                    match NeuronId::from_str(voter) {
                        Ok(neuron_id) => {
                            let reward_shares = i2d(ballot.voting_power);
                            *neuron_id_to_reward_shares
                                .entry(neuron_id)
                                .or_insert_with(|| dec!(0)) += reward_shares;
                        }
                        Err(e) => {
                            log!(
                                ERROR,
                                "Could not use voter {} to calculate total_voting_rights \
                                 since it's NeuronId was invalid. Underlying error: {:?}.",
                                voter,
                                e
                            );
                        }
                    }
                }
            }
        }
        // Freeze reward shares, now that we are done adding them up.
        let neuron_id_to_reward_shares = neuron_id_to_reward_shares;
        let total_reward_shares: Decimal = neuron_id_to_reward_shares.values().sum();
        debug_assert!(
            total_reward_shares >= dec!(0),
            "total_reward_shares: {} neuron_id_to_reward_shares: {:#?}",
            total_reward_shares,
            neuron_id_to_reward_shares,
        );

        // Because of rounding (and other shenanigans), it is possible that some
        // portion of this amount ends up not being actually distributed.
        let mut distributed_e8s_equivalent = 0_u64;
        // Now that we know the size of the pie (rewards_purse_e8s), and how
        // much of it each neuron is supposed to get (*_reward_shares), we now
        // proceed to actually handing out those rewards.
        if total_reward_shares == dec!(0) {
            log!(
                ERROR,
                "Warning: total_reward_shares is 0. Therefore, we skip increasing \
                 neuron maturity. neuron_id_to_reward_shares: {:#?}",
                neuron_id_to_reward_shares,
            );
        } else {
            for (neuron_id, neuron_reward_shares) in neuron_id_to_reward_shares {
                let neuron: &mut Neuron = match self.get_neuron_result_mut(&neuron_id) {
                    Ok(neuron) => neuron,
                    Err(err) => {
                        log!(
                            ERROR,
                            "Cannot find neuron {}, despite having voted with power {} \
                             in the considered reward period. The reward that should have been \
                             distributed to this neuron is simply skipped, so the total amount \
                             of distributed reward for this period will be lower than the maximum \
                             allowed. Underlying error: {:?}.",
                            neuron_id,
                            neuron_reward_shares,
                            err
                        );
                        continue;
                    }
                };

                // Dividing before multiplying maximizes our chances of success.
                let neuron_reward_e8s =
                    rewards_purse_e8s * (neuron_reward_shares / total_reward_shares);

                // Round down, and convert to u64.
                let neuron_reward_e8s = u64::try_from(neuron_reward_e8s).unwrap_or_else(|err| {
                    panic!(
                        "Calculating reward for neuron {:?}:\n\
                             neuron_reward_shares: {}\n\
                             rewards_purse_e8s: {}\n\
                             total_reward_shares: {}\n\
                             err: {}",
                        neuron_id,
                        neuron_reward_shares,
                        rewards_purse_e8s,
                        total_reward_shares,
                        err,
                    )
                });
                // If the neuron has auto-stake-maturity on, add the new maturity to the
                // staked maturity, otherwise add it to the un-staked maturity.
                if neuron.auto_stake_maturity.unwrap_or(false) {
                    neuron.staked_maturity_e8s_equivalent = Some(
                        neuron.staked_maturity_e8s_equivalent.unwrap_or(0) + neuron_reward_e8s,
                    );
                } else {
                    neuron.maturity_e8s_equivalent += neuron_reward_e8s;
                }
                distributed_e8s_equivalent += neuron_reward_e8s;
            }
        }
        // Freeze distributed_e8s_equivalent, now that we are done handing out rewards.
        let distributed_e8s_equivalent = distributed_e8s_equivalent;
        // Because we used floor to round rewards to integers (and everything is
        // non-negative), it should be that the amount distributed is not more
        // than the original purse.
        debug_assert!(
            i2d(distributed_e8s_equivalent) <= rewards_purse_e8s,
            "rewards distributed ({}) > purse ({})",
            distributed_e8s_equivalent,
            rewards_purse_e8s,
        );

        // This field is deprecated. People should really use end_timestamp_seconds
        // instead. This value can still be used if round duration is not changed.
        let new_reward_event_round = self.latest_reward_event().round + new_rounds_count;
        // Settle proposals.
        for pid in &considered_proposals {
            // Before considering a proposal for reward, it must be fully processed --
            // because we're about to clear the ballots, so no further processing will be
            // possible.
            self.process_proposal(pid.id);

            let p = match self.get_proposal_data_mut(*pid) {
                Some(p) => p,
                None => {
                    log!(ERROR,
                        "Cannot find proposal {}, despite it being considered for rewards distribution.",
                        pid.id
                    );
                    debug_assert!(
                        false,
                        "It appears that proposal {} has been deleted out from under us \
                         while we were distributing rewards. This should never happen. \
                         In production, this would be quietly swept under the rug and \
                         we would continue processing. Current state (Governance):\n{:#?}",
                        pid.id, self.proto,
                    );
                    continue;
                }
            };

            if p.status() == ProposalDecisionStatus::Open {
                log!(
                    ERROR,
                    "Proposal {} was considered for reward distribution despite \
                     being open. We will now force the proposal's status to be Rejected.",
                    pid.id
                );
                debug_assert!(
                    false,
                    "This should be unreachable. Current governance state:\n{:#?}",
                    self.proto,
                );

                // The next two statements put p into the Rejected status. Thus,
                // process_proposal will consider that it has nothing more to do
                // with the p.
                p.decided_timestamp_seconds = now;
                p.latest_tally = Some(Tally {
                    timestamp_seconds: now,
                    yes: 0,
                    no: 0,
                    total: 0,
                });
                debug_assert_eq!(
                    p.status(),
                    ProposalDecisionStatus::Rejected,
                    "Failed to force ProposalData status to become Rejected. p:\n{:#?}",
                    p,
                );
            }

            // This is where the proposal becomes Settled, at least in the eyes
            // of the ProposalData::reward_status method.
            p.reward_event_end_timestamp_seconds = Some(reward_event_end_timestamp_seconds);
            p.reward_event_round = new_reward_event_round;

            // Ballots are used to determine two things:
            //   1. (obviously and primarily) whether to execute the proposal.
            //   2. rewards
            // At this point, we no longer need ballots for either of these
            // things, and since they take up a fair amount of space, we take
            // this opportunity to jettison them.
            p.ballots.clear();
        }

        // Conclude this round of rewards.
        self.proto.latest_reward_event = Some(RewardEvent {
            round: new_reward_event_round,
            actual_timestamp_seconds: now,
            settled_proposals: considered_proposals,
            distributed_e8s_equivalent,
            end_timestamp_seconds: Some(reward_event_end_timestamp_seconds),
            rounds_since_last_distribution: Some(new_rounds_count),
            total_available_e8s_equivalent,
        })
    }

    /// Checks if there is a pending upgrade.
    fn should_check_upgrade_status(&self) -> bool {
        self.proto.pending_version.is_some()
    }

    fn can_finalize_disburse_maturity(&self) -> bool {
        let finalizing_disburse_maturity = self.proto.is_finalizing_disburse_maturity;
        finalizing_disburse_maturity.is_none() || !finalizing_disburse_maturity.unwrap()
    }

    /// Checks if pending upgrade is complete and either updates deployed_version
    /// or clears pending_upgrade if beyond the limit.
    async fn check_upgrade_status(&mut self) {
        // This expect is safe because we only call this after checking exactly that condition in
        // should_check_upgrade_status
        let upgrade_in_progress = self
            .proto
            .pending_version
            .as_ref()
            .expect("There must be pending_version or should_check_upgrade_status returns false")
            .clone();

        if upgrade_in_progress.target_version.is_none() {
            // If we have an upgrade_in_progress with no target_version, we are in an unexpected
            // situation. We recover to workable state by marking upgrade as failed.

<<<<<<< HEAD
            let message = "No target_version set for upgrade_in_progress. This should be \
                impossible. Clearing upgrade_in_progress state and marking proposal failed \
                to unblock further upgrades."
                .to_string();

            let status = upgrade_journal_entry::upgrade_outcome::Status::InvalidState(
                upgrade_journal_entry::upgrade_outcome::InvalidState {
                    version: None, // DO NOT MERGE -- Andre, do you remember why this field is here?
                },
            );

            self.complete_sns_upgrade_to_next_version(
                upgrade_in_progress.proposal_id,
                status,
                message,
                None,
=======
            let message = "No target_version set for upgrade_in_progress. This should be impossible. \
                Clearing upgrade_in_progress state and marking proposal failed to unblock further upgrades.";

            self.push_to_upgrade_journal(upgrade_journal_entry::UpgradeOutcome::invalid_state(
                message.to_string(),
                None,
            ));
            self.fail_sns_upgrade_to_next_version_proposal(
                upgrade_in_progress.proposal_id,
                GovernanceError::new_with_message(ErrorType::PreconditionFailed, message),
>>>>>>> f3bb4025
            );

            return;
        }

        // Pre-checks finished, we now extract needed variables.
        let target_version = upgrade_in_progress.target_version.as_ref().unwrap().clone();
        let mark_failed_at = upgrade_in_progress.mark_failed_at_seconds;
        let proposal_id = upgrade_in_progress.proposal_id;

        // Mark the check as active before async call.
        self.proto
            .pending_version
            .as_mut()
            .unwrap()
            .checking_upgrade_lock += 1;

        let lock = self
            .proto
            .pending_version
            .as_ref()
            .unwrap()
            .checking_upgrade_lock;

        if lock > 1000 {
            let message =
<<<<<<< HEAD
                "Too many attempts to check upgrade without success.  Marking upgrade failed."
                    .to_string();
            let status = upgrade_journal_entry::upgrade_outcome::Status::Timeout(Empty {});
            self.complete_sns_upgrade_to_next_version(proposal_id, status, message, None);
=======
                "Too many attempts to check upgrade without success.  Marking upgrade failed.";

            self.push_to_upgrade_journal(upgrade_journal_entry::UpgradeOutcome::timeout(
                message.to_string(),
            ));

            self.fail_sns_upgrade_to_next_version_proposal(
                proposal_id,
                GovernanceError::new_with_message(ErrorType::External, message),
            );
>>>>>>> f3bb4025
            return;
        }

        if lock > 1 {
            return;
        }

        let running_version: Result<Version, String> =
            get_running_version(&*self.env, self.proto.root_canister_id_or_panic()).await;

        // Mark the check as inactive after async call.
        self.proto
            .pending_version
            .as_mut()
            .unwrap()
            .checking_upgrade_lock = 0;

        // We cannot panic or we will get stuck with "checking_upgrade_lock" set to true.  We log
        // the issue and return so the next check can be performed.
        let mut running_version = match running_version {
            Ok(version) => version,
            Err(err) => {
                // Always log this, even if we are not yet marking as failed.
                log!(ERROR, "Could not get running version of SNS: {}", err);

                if self.env.now() > mark_failed_at {
                    let message = format!(
                        "Upgrade marked as failed at {} seconds from unix epoch. \
                         Governance could not determine running version from root: {}. \
                         Setting upgrade to failed to unblock retry.",
                        self.env.now(),
                        err,
                    );
<<<<<<< HEAD
                    let status = upgrade_journal_entry::upgrade_outcome::Status::Timeout(Empty {});

                    self.complete_sns_upgrade_to_next_version(proposal_id, status, message, None);
=======
                    self.push_to_upgrade_journal(upgrade_journal_entry::UpgradeOutcome::timeout(
                        message.to_string(),
                    ));
                    self.fail_sns_upgrade_to_next_version_proposal(
                        proposal_id,
                        GovernanceError::new_with_message(ErrorType::External, message),
                    );
>>>>>>> f3bb4025
                }
                return;
            }
        };

        // In this case, we do not have a running archive, so we just clone the value so the check
        // does not fail on that account.
        if running_version.archive_wasm_hash.is_empty() {
            running_version
                .archive_wasm_hash
                .clone_from(&target_version.archive_wasm_hash);
        }

        let deployed_version = match self.proto.deployed_version.as_ref() {
            None => {
                let message = format!(
                    "SNS Governance had no recorded deployed_version at timestamp {} seconds. \
                     Setting it to currently running {:?} and attempting to proceed.",
                    self.env.now(),
                    running_version,
                );
                self.push_to_upgrade_journal(upgrade_journal_entry::UpgradeStepsReset::new(
                    message,
                    vec![running_version.clone()],
                ));

                self.proto.deployed_version = Some(running_version.clone());

                &running_version
            }
            Some(version) => version,
        };

        let expected_changes = {
            let expected_changes = deployed_version.changes_against(&target_version);
            running_version.version_has_expected_hashes(&expected_changes)
        };

        if let Err(errs) = expected_changes {
            if self.env.now() > mark_failed_at {
                let message = format!(
                    "Upgrade marked as failed at timestamp {} seconds. \
                     Running system version does not match expected state:\n- {:?}",
                    self.env.now(),
                    errs.join("- {}\n"),
                );
<<<<<<< HEAD
                let status = upgrade_journal_entry::upgrade_outcome::Status::Timeout(Empty {});

                self.complete_sns_upgrade_to_next_version(proposal_id, status, message, None);
=======

                self.push_to_upgrade_journal(upgrade_journal_entry::UpgradeOutcome::timeout(
                    message.to_string(),
                ));
                self.fail_sns_upgrade_to_next_version_proposal(
                    proposal_id,
                    GovernanceError::new_with_message(ErrorType::External, message),
                );
>>>>>>> f3bb4025
            }

            // Returning here because (1) the expected changes were not observed yet and (2) either
            // the upgrade has timed out or there will be another attempt in the next periodic task.
            return;
        }

        let message = format!(
            "Upgrade marked successful at timestamp {} seconds, new {:?}",
            self.env.now(),
            target_version,
        );
<<<<<<< HEAD
        let status = upgrade_journal_entry::upgrade_outcome::Status::Success(Empty {});

        self.complete_sns_upgrade_to_next_version(
            proposal_id,
            status,
            message,
            Some(target_version),
        );
=======
        self.push_to_upgrade_journal(upgrade_journal_entry::UpgradeOutcome::success(message));

        if let Some(proposal_id) = proposal_id {
            self.set_proposal_execution_status(proposal_id, Ok(()));
        }

        self.proto.deployed_version = Some(target_version);
        self.proto.pending_version = None;
>>>>>>> f3bb4025
    }

    /// This method resets the state to unblock further upgrade proposals.
    ///
    /// This function un-sets `pending_version` and adds an upgrade journal entry.
    ///
    /// Other actions may be performed depending on the args.
    ///
    /// Args:
    /// - `proposal_id`: If set, will be used to set this proposal's execution status.
    /// - `status`: Indicates the ultimate upgrade status.
    /// - `message`: Human-readable text for the upgrade journal.
    /// - `deployed_version`: If set, replaces the `deployed_version` in the canister state.
    fn complete_sns_upgrade_to_next_version(
        &mut self,
        proposal_id: Option<u64>,
        status: upgrade_journal_entry::upgrade_outcome::Status,
        message: String,
        deployed_version: Option<Version>,
    ) {
        use upgrade_journal_entry::upgrade_outcome::Status;

        let result = match &status {
            Status::Success(_) => Ok(()),
            Status::InvalidState(_) => Err(GovernanceError::new_with_message(
                ErrorType::InconsistentInternalData,
                message.to_string(),
            )),
            Status::ExternalFailure(_) | Status::Timeout(_) => Err(
                GovernanceError::new_with_message(ErrorType::External, message.to_string()),
            ),
        };

        self.push_to_upgrade_journal(upgrade_journal_entry::UpgradeOutcome {
            human_readable: Some(message),
            status: Some(status),
        });

        if let Some(proposal_id) = proposal_id {
            self.set_proposal_execution_status(proposal_id, result);
        }

        self.proto.pending_version = None;

        if let Some(deployed_version) = deployed_version {
            self.proto.deployed_version.replace(deployed_version);
        }
    }

    /// Checks whether the heap can grow.
    fn check_heap_can_grow(&self) -> Result<(), GovernanceError> {
        match self.env.heap_growth_potential() {
            HeapGrowthPotential::NoIssue => Ok(()),
            HeapGrowthPotential::LimitedAvailability => Err(GovernanceError::new_with_message(
                ErrorType::ResourceExhausted,
                "Heap size too large; governance canister is running is degraded mode.",
            )),
        }
    }

    /// Fails an upgrade proposal that was Adopted but not Executed or Failed by the deadline.
    pub fn fail_stuck_upgrade_in_progress(
        &mut self,
        _: FailStuckUpgradeInProgressRequest,
    ) -> FailStuckUpgradeInProgressResponse {
        let pending_version = match self.proto.pending_version.as_ref() {
            None => return FailStuckUpgradeInProgressResponse {},
            Some(pending_version) => pending_version,
        };

        // Maybe, we should look at the checking_upgrade_lock field and only
        // proceed if it is false, or the request has force set to true.

        let now = self.env.now();

        if now > pending_version.mark_failed_at_seconds {
            let message = format!(
                "Upgrade marked as failed at {} seconds from UNIX epoch. \
                Governance upgrade was manually aborted by calling fail_stuck_upgrade_in_progress \
                after mark_failed_at_seconds ({}). Setting upgrade to failed to unblock retry.",
                now, pending_version.mark_failed_at_seconds
            );
            let status = upgrade_journal_entry::upgrade_outcome::Status::ExternalFailure(Empty {});

            self.complete_sns_upgrade_to_next_version(
                pending_version.proposal_id,
                status,
                message,
                None,
            );
        }

        FailStuckUpgradeInProgressResponse {}
    }

    /// Checks whether new neurons can be added or whether the maximum number of neurons,
    /// as defined in the nervous system parameters, has already been reached.
    fn check_neuron_population_can_grow(&self) -> Result<(), GovernanceError> {
        let max_number_of_neurons = self
            .nervous_system_parameters_or_panic()
            .max_number_of_neurons
            .expect("NervousSystemParameters must have max_number_of_neurons");

        if (self.proto.neurons.len() as u64) + 1 > max_number_of_neurons {
            return Err(GovernanceError::new_with_message(
                ErrorType::PreconditionFailed,
                "Cannot add neuron. Max number of neurons reached.",
            ));
        }

        Ok(())
    }

    /// Gets the raw proposal data
    fn get_proposal_data(&self, pid: impl Into<ProposalId>) -> Option<&ProposalData> {
        self.proto.proposals.get(&pid.into().id)
    }

    /// Gets the raw proposal data as a mut
    fn get_proposal_data_mut(&mut self, pid: impl Into<ProposalId>) -> Option<&mut ProposalData> {
        self.proto.proposals.get_mut(&pid.into().id)
    }

    /// Attempts to get a neuron given a neuron ID and returns the neuron on success
    /// and an error otherwise.
    fn get_neuron_result(&self, nid: &NeuronId) -> Result<&Neuron, GovernanceError> {
        self.proto
            .neurons
            .get(&nid.to_string())
            .ok_or_else(|| Self::neuron_not_found_error(nid))
    }

    /// Attempts to get a neuron as a mut, given a neuron ID and returns the neuron on success
    /// and an error otherwise.
    fn get_neuron_result_mut(&mut self, nid: &NeuronId) -> Result<&mut Neuron, GovernanceError> {
        self.proto
            .neurons
            .get_mut(&nid.to_string())
            .ok_or_else(|| Self::neuron_not_found_error(nid))
    }

    /// Updates a neuron in the list of neurons.
    ///
    /// Preconditions:
    /// - the given `neuron_id` already exists in `self.proto.neurons`
    /// - the permissions are not changed (it's easy to update permissions
    ///   via `manage_neuron` and doing it here would require updating
    ///   `principal_to_neuron_ids_index`)
    /// - the followees are not changed (it's easy to update followees
    ///   via `manage_neuron` and doing it here would require updating
    ///   `function_followee_index`)
    pub fn update_neuron(&mut self, neuron: Neuron) -> Result<(), GovernanceError> {
        self.check_test_features_enabled();

        let neuron_id = &neuron.id.as_ref().expect("Neuron must have a NeuronId");

        // Must clobber an existing neuron.
        let old_neuron = match self.proto.neurons.get_mut(&neuron_id.to_string()) {
            Some(n) => n,
            None => {
                return Err(GovernanceError::new_with_message(
                    ErrorType::PreconditionFailed,
                    format!(
                        "Cannot update neuron. There is no neuron with id: {}",
                        neuron_id
                    ),
                ));
            }
        };

        // Must NOT clobber permissions.
        if old_neuron.permissions != neuron.permissions {
            return Err(GovernanceError::new_with_message(
                ErrorType::PreconditionFailed,
                "Cannot update neuron's permissions via update_neuron.".to_string(),
            ));
        }

        // Must NOT clobber followees.
        if old_neuron.followees != neuron.followees {
            return Err(GovernanceError::new_with_message(
                ErrorType::PreconditionFailed,
                "Cannot update neuron's followees via update_neuron.".to_string(),
            ));
        }

        // Now that neuron has been validated, update old_neuron.
        *old_neuron = neuron;

        Ok(())
    }

    /// Gets the metadata describing the SNS.
    pub fn get_metadata(&self, _request: &GetMetadataRequest) -> GetMetadataResponse {
        let sns_metadata = self
            .proto
            .sns_metadata
            .as_ref()
            .expect("Expected the SnsMetadata to exist");

        GetMetadataResponse {
            logo: sns_metadata.logo.clone(),
            url: sns_metadata.url.clone(),
            name: sns_metadata.name.clone(),
            description: sns_metadata.description.clone(),
        }
    }

    /// Gets the config file used to set up the SNS.
    pub fn get_sns_initialization_parameters(
        &self,
        _request: &GetSnsInitializationParametersRequest,
    ) -> GetSnsInitializationParametersResponse {
        GetSnsInitializationParametersResponse {
            sns_initialization_parameters: self.proto.sns_initialization_parameters.clone(),
        }
    }

    pub fn get_maturity_modulation(
        &self,
        _: GetMaturityModulationRequest,
    ) -> GetMaturityModulationResponse {
        GetMaturityModulationResponse {
            maturity_modulation: self.proto.maturity_modulation,
        }
    }

    pub fn add_maturity(
        &mut self,
        add_maturity_request: AddMaturityRequest,
    ) -> AddMaturityResponse {
        self.check_test_features_enabled();

        let AddMaturityRequest { id, amount_e8s } = add_maturity_request;
        let id = id.expect("AddMaturityRequest::id is required");
        let amount_e8s = amount_e8s.expect("AddMaturityRequest::amount_e8s is required");

        // Here, we're getting a mutable reference without a lock, but it's
        // okay because this is is only callable from test code
        let neuron = self.get_neuron_mut(&id).expect("neuron did not exist");

        neuron.maturity_e8s_equivalent = neuron.maturity_e8s_equivalent.saturating_add(amount_e8s);

        AddMaturityResponse {
            new_maturity_e8s: Some(neuron.maturity_e8s_equivalent),
        }
    }

    pub async fn mint_tokens(
        &mut self,
        mint_tokens_request: MintTokensRequest,
    ) -> MintTokensResponse {
        self.check_test_features_enabled();

        self.ledger
            .transfer_funds(
                mint_tokens_request.amount_e8s(),
                0,    // Minting transfer don't pay a fee
                None, // This is a minting transfer, no 'from' account is needed
                mint_tokens_request
                    .recipient
                    .expect("recipient must be set")
                    .try_into()
                    .unwrap(), // The account of the neuron on the ledger
                self.env.insecure_random_u64(), // Random memo(nonce) for the ledger's transaction
            )
            .await
            .unwrap();
        MintTokensResponse {}
    }

    /// Returns the ledger account identifier of the minting account on the ledger canister
    /// (currently an account controlled by the governance canister).
    pub fn governance_minting_account(&self) -> Account {
        Account {
            owner: self.env.canister_id().get().0,
            subaccount: None,
        }
    }

    /// Returns the ledger account identifier of a given neuron, where the neuron is specified by
    /// its subaccount.
    pub fn neuron_account_id(&self, subaccount: Subaccount) -> Account {
        Account {
            owner: self.env.canister_id().get().0,
            subaccount: Some(subaccount),
        }
    }
}

// TODO(NNS1-2835): Remove this const after changes published.
thread_local! {
    static ATTEMPTED_FIXING_MEMORY_ALLOCATIONS: RefCell<bool> = const { RefCell::new(false) };
}

/// Affects the perception of time by users of CanisterEnv (i.e. Governance).
///
/// Specifically, the time that Governance sees is the real time + delta.
#[derive(Copy, Clone, Eq, PartialEq, Debug, candid::CandidType, serde::Deserialize)]
pub struct TimeWarp {
    pub delta_s: i64,
}

impl TimeWarp {
    pub fn apply(&self, timestamp_s: u64) -> u64 {
        if self.delta_s >= 0 {
            timestamp_s + (self.delta_s as u64)
        } else {
            timestamp_s - ((-self.delta_s) as u64)
        }
    }
}

fn get_neuron_id_from_manage_neuron(
    manage_neuron: &ManageNeuron,
    caller: &PrincipalId,
) -> Result<NeuronId, GovernanceError> {
    if let Some(manage_neuron::Command::ClaimOrRefresh(ClaimOrRefresh {
        by: Some(By::MemoAndController(memo_and_controller)),
    })) = &manage_neuron.command
    {
        return Ok(get_neuron_id_from_memo_and_controller(
            memo_and_controller,
            caller,
        ));
    }

    Ok(NeuronId::from(bytes_to_subaccount(
        &manage_neuron.subaccount,
    )?))
}

fn get_neuron_id_from_memo_and_controller(
    memo_and_controller: &MemoAndController,
    caller: &PrincipalId,
) -> NeuronId {
    let controller = memo_and_controller.controller.unwrap_or(*caller);
    let memo = memo_and_controller.memo;
    NeuronId::from(ledger::compute_neuron_staking_subaccount_bytes(
        controller, memo,
    ))
}

#[cfg(test)]
mod assorted_governance_tests;

#[cfg(test)]
mod fail_stuck_upgrade_in_progress_tests;<|MERGE_RESOLUTION|>--- conflicted
+++ resolved
@@ -5527,7 +5527,6 @@
             // If we have an upgrade_in_progress with no target_version, we are in an unexpected
             // situation. We recover to workable state by marking upgrade as failed.
 
-<<<<<<< HEAD
             let message = "No target_version set for upgrade_in_progress. This should be \
                 impossible. Clearing upgrade_in_progress state and marking proposal failed \
                 to unblock further upgrades."
@@ -5544,18 +5543,6 @@
                 status,
                 message,
                 None,
-=======
-            let message = "No target_version set for upgrade_in_progress. This should be impossible. \
-                Clearing upgrade_in_progress state and marking proposal failed to unblock further upgrades.";
-
-            self.push_to_upgrade_journal(upgrade_journal_entry::UpgradeOutcome::invalid_state(
-                message.to_string(),
-                None,
-            ));
-            self.fail_sns_upgrade_to_next_version_proposal(
-                upgrade_in_progress.proposal_id,
-                GovernanceError::new_with_message(ErrorType::PreconditionFailed, message),
->>>>>>> f3bb4025
             );
 
             return;
@@ -5582,23 +5569,11 @@
 
         if lock > 1000 {
             let message =
-<<<<<<< HEAD
                 "Too many attempts to check upgrade without success.  Marking upgrade failed."
                     .to_string();
             let status = upgrade_journal_entry::upgrade_outcome::Status::Timeout(Empty {});
+
             self.complete_sns_upgrade_to_next_version(proposal_id, status, message, None);
-=======
-                "Too many attempts to check upgrade without success.  Marking upgrade failed.";
-
-            self.push_to_upgrade_journal(upgrade_journal_entry::UpgradeOutcome::timeout(
-                message.to_string(),
-            ));
-
-            self.fail_sns_upgrade_to_next_version_proposal(
-                proposal_id,
-                GovernanceError::new_with_message(ErrorType::External, message),
-            );
->>>>>>> f3bb4025
             return;
         }
 
@@ -5632,19 +5607,9 @@
                         self.env.now(),
                         err,
                     );
-<<<<<<< HEAD
                     let status = upgrade_journal_entry::upgrade_outcome::Status::Timeout(Empty {});
 
                     self.complete_sns_upgrade_to_next_version(proposal_id, status, message, None);
-=======
-                    self.push_to_upgrade_journal(upgrade_journal_entry::UpgradeOutcome::timeout(
-                        message.to_string(),
-                    ));
-                    self.fail_sns_upgrade_to_next_version_proposal(
-                        proposal_id,
-                        GovernanceError::new_with_message(ErrorType::External, message),
-                    );
->>>>>>> f3bb4025
                 }
                 return;
             }
@@ -5691,20 +5656,9 @@
                     self.env.now(),
                     errs.join("- {}\n"),
                 );
-<<<<<<< HEAD
                 let status = upgrade_journal_entry::upgrade_outcome::Status::Timeout(Empty {});
 
                 self.complete_sns_upgrade_to_next_version(proposal_id, status, message, None);
-=======
-
-                self.push_to_upgrade_journal(upgrade_journal_entry::UpgradeOutcome::timeout(
-                    message.to_string(),
-                ));
-                self.fail_sns_upgrade_to_next_version_proposal(
-                    proposal_id,
-                    GovernanceError::new_with_message(ErrorType::External, message),
-                );
->>>>>>> f3bb4025
             }
 
             // Returning here because (1) the expected changes were not observed yet and (2) either
@@ -5717,7 +5671,6 @@
             self.env.now(),
             target_version,
         );
-<<<<<<< HEAD
         let status = upgrade_journal_entry::upgrade_outcome::Status::Success(Empty {});
 
         self.complete_sns_upgrade_to_next_version(
@@ -5726,16 +5679,6 @@
             message,
             Some(target_version),
         );
-=======
-        self.push_to_upgrade_journal(upgrade_journal_entry::UpgradeOutcome::success(message));
-
-        if let Some(proposal_id) = proposal_id {
-            self.set_proposal_execution_status(proposal_id, Ok(()));
-        }
-
-        self.proto.deployed_version = Some(target_version);
-        self.proto.pending_version = None;
->>>>>>> f3bb4025
     }
 
     /// This method resets the state to unblock further upgrade proposals.
