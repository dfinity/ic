use crate::extensions::{validate_extension_wasm, ValidatedRegisterExtension};
use crate::icrc_ledger_helper::ICRCLedgerHelper;
<<<<<<< HEAD
use crate::pb::v1::{precise, ExtensionInit, Metrics, Precise, PreciseMap, RegisterExtension};
=======
use crate::pb::v1::governance::GovernanceCachedMetrics;
use crate::pb::v1::{valuation, Metrics, TreasuryMetrics, VotingPowerMetrics};
use crate::proposal::TreasuryAccount;
use crate::treasury::{assess_treasury_balance, interpret_token_code, tokens_to_e8s};
>>>>>>> f8a10fff
use crate::{
    canister_control::{
        get_canister_id, perform_execute_generic_nervous_system_function_call,
        upgrade_canister_directly,
    },
    follower_index::{
        add_neuron_to_follower_index, build_follower_index,
        legacy::{
            self, add_neuron_to_function_followee_index, build_function_followee_index,
            remove_neuron_from_function_followee_index,
        },
        remove_neuron_from_follower_index, FollowerIndex,
    },
    following::{self, ValidatedSetFollowing},
    logs::{ERROR, INFO},
    neuron::{
        NeuronState, RemovePermissionsStatus, DEFAULT_VOTING_POWER_PERCENTAGE_MULTIPLIER,
        MAX_LIST_NEURONS_RESULTS,
    },
    pb::{
        sns_root_types::{
            ManageDappCanisterSettingsRequest, ManageDappCanisterSettingsResponse,
            RegisterDappCanistersRequest, RegisterDappCanistersResponse, SetDappControllersRequest,
            SetDappControllersResponse,
        },
        v1::{
            claim_swap_neurons_response::SwapNeuron,
            get_neuron_response, get_proposal_response,
            governance::{
                self,
                neuron_in_flight_command::{self, Command as InFlightCommand},
                MaturityModulation, NeuronInFlightCommand, PendingVersion, SnsMetadata, Version,
            },
            governance_error::ErrorType,
            manage_neuron::{
                self,
                claim_or_refresh::{By, MemoAndController},
                AddNeuronPermissions, ClaimOrRefresh, DisburseMaturity, FinalizeDisburseMaturity,
                RemoveNeuronPermissions, SetFollowing,
            },
            manage_neuron_response::{
                DisburseMaturityResponse, MergeMaturityResponse, StakeMaturityResponse,
            },
            nervous_system_function::FunctionType,
            neuron::{DissolveState, Followees, TopicFollowees},
            proposal::Action,
            proposal_data::ActionAuxiliary as ActionAuxiliaryPb,
            transfer_sns_treasury_funds::TransferFrom,
            upgrade_journal_entry, Account as AccountProto, AddMaturityRequest,
            AddMaturityResponse, AdvanceTargetVersionRequest, AdvanceTargetVersionResponse, Ballot,
            ClaimSwapNeuronsError, ClaimSwapNeuronsRequest, ClaimSwapNeuronsResponse,
            ClaimedSwapNeuronStatus, DefaultFollowees, DeregisterDappCanisters,
            DisburseMaturityInProgress, Empty, ExecuteGenericNervousSystemFunction,
            FailStuckUpgradeInProgressRequest, FailStuckUpgradeInProgressResponse,
            GetMaturityModulationRequest, GetMaturityModulationResponse, GetMetadataRequest,
            GetMetadataResponse, GetMode, GetModeResponse, GetNeuron, GetNeuronResponse,
            GetProposal, GetProposalResponse, GetSnsInitializationParametersRequest,
            GetSnsInitializationParametersResponse, Governance as GovernanceProto, GovernanceError,
            ListNervousSystemFunctionsResponse, ListNeurons, ListNeuronsResponse, ListProposals,
            ListProposalsResponse, ManageDappCanisterSettings, ManageLedgerParameters,
            ManageNeuron, ManageNeuronResponse, ManageSnsMetadata, MintSnsTokens,
            MintTokensRequest, MintTokensResponse, NervousSystemFunction, NervousSystemParameters,
            Neuron, NeuronId, NeuronPermission, NeuronPermissionList, NeuronPermissionType,
            Proposal, ProposalData, ProposalDecisionStatus, ProposalId, ProposalRewardStatus,
            RegisterDappCanisters, RewardEvent, SetTopicsForCustomProposals, Tally, Topic,
            TransferSnsTreasuryFunds, UpgradeSnsControlledCanister, Vote, WaitForQuietState,
        },
    },
    proposal::{
        get_action_auxiliary,
        transfer_sns_treasury_funds_amount_is_small_enough_at_execution_time_or_err,
        validate_and_render_proposal, validate_and_render_set_topics_for_custom_proposals,
        ValidGenericNervousSystemFunction, MAX_LIST_PROPOSAL_RESULTS,
        MAX_NUMBER_OF_PROPOSALS_WITH_BALLOTS,
    },
    sns_upgrade::{
        canister_type_and_wasm_hash_for_upgrade, get_all_sns_canisters, get_canisters_to_upgrade,
        get_running_version, get_upgrade_params, get_wasm, SnsCanisterType, UpgradeSnsParams,
    },
    types::{is_registered_function_id, Environment, HeapGrowthPotential, LedgerUpdateLock, Wasm},
};
<<<<<<< HEAD

use candid::{Decode, Encode, Nat};
=======
use candid::{Decode, Encode};
>>>>>>> f8a10fff
#[cfg(not(target_arch = "wasm32"))]
use futures::FutureExt;
use ic_base_types::{CanisterId, PrincipalId};
use ic_canister_log::log;
use ic_canister_profiler::SpanStats;
#[cfg(target_arch = "wasm32")]
use ic_cdk::spawn;
use ic_ledger_core::Tokens;
use ic_management_canister_types_private::{
    CanisterChangeDetails, CanisterInfoRequest, CanisterInfoResponse, CanisterInstallMode,
};
use ic_nervous_system_canisters::cmc::CMC;
use ic_nervous_system_clients::ledger_client::ICRC1Ledger;
use ic_nervous_system_collections_union_multi_map::UnionMultiMap;
use ic_nervous_system_common::{
    i2d,
    ledger::{self, compute_distribution_subaccount_bytes},
    NervousSystemError, ONE_DAY_SECONDS, ONE_HOUR_SECONDS,
};
use ic_nervous_system_governance::maturity_modulation::{
    apply_maturity_modulation, MIN_MATURITY_MODULATION_PERMYRIAD,
};
use ic_nervous_system_lock::acquire;
use ic_nervous_system_root::change_canister::ChangeCanisterRequest;
use ic_nervous_system_timestamp::format_timestamp_for_humans;
use ic_nns_constants::LEDGER_CANISTER_ID as NNS_LEDGER_CANISTER_ID;
use ic_protobuf::types::v1::CanisterInstallMode as CanisterInstallModeProto;
use ic_sns_governance_proposal_criticality::ProposalCriticality;
use ic_sns_governance_token_valuation::Valuation;
use icp_ledger::DEFAULT_TRANSFER_FEE as NNS_DEFAULT_TRANSFER_FEE;
use icrc_ledger_types::icrc1::account::{Account, Subaccount};
use lazy_static::lazy_static;
use maplit::{btreemap, hashset};
use rust_decimal::Decimal;
use rust_decimal_macros::dec;
use sns_treasury_manager::{self, Allowance, Asset, TreasuryManagerArg, TreasuryManagerInit};
use std::{
    cell::RefCell,
    cmp::Ordering,
    collections::{
        btree_map::{BTreeMap, Entry},
        btree_set::BTreeSet,
        HashMap, HashSet,
    },
    convert::{TryFrom, TryInto},
    future::Future,
    ops::Bound::{Excluded, Unbounded},
    str::FromStr,
    string::ToString,
    thread::LocalKey,
};
use strum::IntoEnumIterator;
use swap_types::{GetDerivedStateRequest, GetDerivedStateResponse};

lazy_static! {
    pub static ref NERVOUS_SYSTEM_FUNCTION_DELETION_MARKER: NervousSystemFunction =
        NervousSystemFunction {
            id: *NERVOUS_SYSTEM_FUNCTION_DELETION_MARKER_ID,
            name: "DELETION_MARKER".to_string(),
            ..Default::default()
        };
    pub static ref NERVOUS_SYSTEM_FUNCTION_DELETION_MARKER_ID: u64 = 0;
}

/// The maximum payload size that will be included in proposals when `list_proposals` is called.
/// That is, when `list_proposals` is called, for each proposal whose payload exceeds
/// this limit, the payload will not be returned in the reply.
pub const EXECUTE_NERVOUS_SYSTEM_FUNCTION_PAYLOAD_LISTING_BYTES_MAX: usize = 1000; // 1 KB

const MAX_HEAP_SIZE_IN_KIB: usize = 4 * 1024 * 1024;
const WASM32_PAGE_SIZE_IN_KIB: usize = 64;
pub const MATURITY_DISBURSEMENT_DELAY_SECONDS: u64 = 7 * 24 * 3600;

/// The max number of wasm32 pages for the heap after which we consider that there
/// is a risk to the ability to grow the heap.
///
/// This is 7/8 of the maximum number of pages and corresponds to 3.5 GiB.
pub const HEAP_SIZE_SOFT_LIMIT_IN_WASM32_PAGES: usize =
    MAX_HEAP_SIZE_IN_KIB / WASM32_PAGE_SIZE_IN_KIB * 7 / 8;

pub const MAX_UPGRADE_JOURNAL_ENTRIES_PER_REQUEST: u64 = 100;

/// Prefixes each log line for this canister.
pub fn log_prefix() -> String {
    "[Governance] ".into()
}
/// The static MEMO used when calculating the SNS Treasury subaccount.
pub const TREASURY_SUBACCOUNT_NONCE: u64 = 0;

/// How frequently the canister should attempt to refresh the cached_upgrade_steps
pub const UPGRADE_STEPS_INTERVAL_REFRESH_BACKOFF_SECONDS: u64 = 60 * 60; // 1 hour

/// The maximum duration for which the upgrade periodic task lock may be held.
/// Past this duration, the lock will be automatically released.
pub const UPGRADE_PERIODIC_TASK_LOCK_TIMEOUT_SECONDS: u64 = 600;

/// Adopted-but-not-yet-executed upgrade proposals block other upgrade proposals from executing.
/// But this is only true for proposals that are less than 1 day old, to prevent a stuck proposal from blocking all upgrades forever.
const UPGRADE_PROPOSAL_BLOCK_EXPIRY_SECONDS: u64 = 60 * 60 * 24; // 1 day

/// Converts bytes to a subaccountpub fn bytes_to_subaccount(bytes: &[u8]) -> Result<icrc_ledger_types::icrc1::account::Subaccount, GovernanceError> {
pub fn bytes_to_subaccount(
    bytes: &[u8],
) -> Result<icrc_ledger_types::icrc1::account::Subaccount, GovernanceError> {
    bytes.try_into().map_err(|_| {
        GovernanceError::new_with_message(ErrorType::PreconditionFailed, "Invalid subaccount")
    })
}

impl NeuronPermissionType {
    /// Returns all the different types of neuron permissions as a vector.
    pub fn all() -> Vec<i32> {
        NeuronPermissionType::iter()
            .map(|permission| permission as i32)
            .collect()
    }
}

impl NeuronPermissionList {
    /// Returns a NeuronPermissionList with all permissions.
    pub fn all() -> Self {
        NeuronPermissionList {
            permissions: NeuronPermissionType::all(),
        }
    }

    /// Returns a NeuronPermissionList with all permissions.
    pub fn empty() -> Self {
        NeuronPermissionList {
            permissions: vec![],
        }
    }

    // Returns a NeuronPermission with `self`'s permissions assigned to the given principal.
    pub fn for_principal(self, principal: PrincipalId) -> NeuronPermission {
        NeuronPermission::new(&principal, self.permissions)
    }

    // Returns true if no element in the permission list is not voting-related
    pub fn is_exclusively_voting_related(&self) -> bool {
        let permissions_related_to_voting = Neuron::PERMISSIONS_RELATED_TO_VOTING
            .iter()
            .map(|p| *p as i32)
            .collect::<Vec<_>>();
        self.permissions
            .iter()
            .all(|p| permissions_related_to_voting.contains(p))
    }
}

impl NeuronPermission {
    /// Grants all permissions to the given principal.
    pub fn all(principal: &PrincipalId) -> NeuronPermission {
        NeuronPermission::new(principal, NeuronPermissionType::all())
    }

    pub fn new(principal: &PrincipalId, permissions: Vec<i32>) -> NeuronPermission {
        NeuronPermission {
            principal: Some(*principal),
            permission_type: permissions,
        }
    }
}

impl GovernanceProto {
    /// Iterate through one neuron and add all the principals that have some permission on this
    /// neuron to the index that maps principalIDs to a set of neurons for which the principal
    /// has some permissions.
    pub fn add_neuron_to_principal_to_neuron_ids_index(
        index: &mut BTreeMap<PrincipalId, HashSet<NeuronId>>,
        neuron: &Neuron,
    ) {
        let neuron_id = neuron.id.as_ref().expect("Neuron must have a NeuronId");
        neuron
            .permissions
            .iter()
            .filter_map(|permission| permission.principal)
            .for_each(|principal| {
                Self::add_neuron_to_principal_in_principal_to_neuron_ids_index(
                    index, neuron_id, &principal,
                )
            })
    }

    /// In the index that maps principalIDs to a set of neurons for which the principal
    /// has some permissions, add the given neuron_id to the set of neurons for which the
    /// given principalId has permissions.
    pub fn add_neuron_to_principal_in_principal_to_neuron_ids_index(
        index: &mut BTreeMap<PrincipalId, HashSet<NeuronId>>,
        neuron_id: &NeuronId,
        principal: &PrincipalId,
    ) {
        let neuron_ids = index.entry(*principal).or_default();
        neuron_ids.insert(neuron_id.clone());
    }

    /// Iterate through one neuron and remove all the principals that have some permission on this
    /// neuron from the index that maps principalIDs to a set of neurons for which the principal
    /// has some permissions.
    pub fn remove_neuron_from_principal_to_neuron_ids_index(
        index: &mut BTreeMap<PrincipalId, HashSet<NeuronId>>,
        neuron: &Neuron,
    ) {
        let neuron_id = neuron.id.as_ref().expect("Neuron must have a NeuronId");

        neuron
            .permissions
            .iter()
            .filter_map(|permission| permission.principal)
            .for_each(|principal| {
                Self::remove_neuron_from_principal_in_principal_to_neuron_ids_index(
                    index, neuron_id, &principal,
                )
            })
    }

    /// In the index that maps principalIDs to a set of neurons for which the principal
    /// has some permissions, remove the given neuron_id from the set of neurons for which the
    /// given principalId has permissions.
    pub fn remove_neuron_from_principal_in_principal_to_neuron_ids_index(
        index: &mut BTreeMap<PrincipalId, HashSet<NeuronId>>,
        neuron_id: &NeuronId,
        principal: &PrincipalId,
    ) {
        let neuron_ids = index.get_mut(principal);
        // Shouldn't fail if the index is broken, so just continue.
        let neuron_ids = match neuron_ids {
            None => return,
            Some(ids) => ids,
        };
        neuron_ids.remove(neuron_id);
        // If there are no neurons left, remove the entry from the index.
        if neuron_ids.is_empty() {
            index.remove(principal);
        }
    }

    /// Builds an index that maps principalIDs to a set of neurons for which the
    /// principals have some permissions.
    ///
    /// This index is built from the `neurons` in the `Governance` struct, which specify
    /// the principals that can modify the neuron.
    pub fn build_principal_to_neuron_ids_index(
        &self,
        neurons: &BTreeMap<String, Neuron>,
    ) -> BTreeMap<PrincipalId, HashSet<NeuronId>> {
        let mut index = BTreeMap::new();

        for neuron in neurons.values() {
            Self::add_neuron_to_principal_to_neuron_ids_index(&mut index, neuron);
        }

        index
    }

    pub fn root_canister_id(&self) -> Result<CanisterId, GovernanceError> {
        let root_canister_id = self.root_canister_id.ok_or_else(|| {
            GovernanceError::new_with_message(ErrorType::Unavailable, "No root_canister_id.")
        })?;
        Ok(CanisterId::unchecked_from_principal(root_canister_id))
    }

    pub fn root_canister_id_or_panic(&self) -> CanisterId {
        CanisterId::unchecked_from_principal(self.root_canister_id.expect("No root_canister_id."))
    }

    pub fn ledger_canister_id_or_panic(&self) -> CanisterId {
        CanisterId::unchecked_from_principal(
            self.ledger_canister_id.expect("No ledger_canister_id."),
        )
    }

    pub fn swap_canister_id_or_panic(&self) -> CanisterId {
        CanisterId::unchecked_from_principal(self.swap_canister_id.expect("No swap_canister_id."))
    }

    /// Returns self.mode, but as an enum, not i32.
    ///
    /// Panics in the following situations:
    ///   1. the conversion is not possible (e.g. self.mode = 0xDeadBeef).
    ///   2. the conversion results in Unspecified.
    ///
    /// In other words, returns either Normal or PreInitializationSwap. (More
    /// valid values could be added later, but that's it as of Aug, 2022.)
    ///
    /// This name does not follow our naming pattern, because "mode" is already
    /// used by prost::Message.
    pub fn get_mode(&self) -> governance::Mode {
        let result = governance::Mode::try_from(self.mode)
            .unwrap_or_else(|_| panic!("Unknown mode ({})", self.mode));

        assert!(
            result != governance::Mode::Unspecified,
            "Mode set to Unspecified",
        );

        result
    }

    pub fn deployed_version_or_err(&self) -> Result<Version, String> {
        if let Some(deployed_version) = &self.deployed_version {
            Ok(deployed_version.clone())
        } else {
            Err("GovernanceProto.deployed_version is not set.".to_string())
        }
    }

    /// Returns 0 if maturity modulation is disabled (per
    /// nervous_system_parameters.maturity_modulation_disabled). Otherwise,
    /// returns the value in self.maturity_modulation.current_basis_points. If
    /// current_basis_points is missing, returns Err.
    fn effective_maturity_modulation_basis_points(&self) -> Result<i32, GovernanceError> {
        let maturity_modulation_disabled = self
            .parameters
            .as_ref()
            .map(|nervous_system_parameters| {
                nervous_system_parameters
                    .maturity_modulation_disabled
                    .unwrap_or_default()
            })
            .unwrap_or_default();

        if maturity_modulation_disabled {
            return Ok(0);
        }

        self.maturity_modulation
            .as_ref()
            .and_then(|maturity_modulation| maturity_modulation.current_basis_points)
            .ok_or_else(|| {
                GovernanceError::new_with_message(
                    ErrorType::Unavailable,
                    "Maturity modulation not known. Retrying later might work. \
                     If this persists, there is probably a problem with retrieving \
                     the maturity modulation value from the Cycles Minting Canister.",
                )
            })
    }
}

/// This follows the following pattern:
/// https://willcrichton.net/rust-api-type-patterns/witnesses.html
#[derive(PartialEq, Debug)]
pub struct ValidGovernanceProto(GovernanceProto);

impl ValidGovernanceProto {
    /// Returns a summary of some governance's settings
    pub fn summary(&self) -> String {
        let inner = &self.0;

        format!(
            "genesis_timestamp_seconds: {}, neuron count: {} parameters: {:?}",
            inner.genesis_timestamp_seconds,
            inner.neurons.len(),
            inner.parameters,
        )
    }

    /// Unwrap self. Also see Box::into_inner.
    fn into_inner(self) -> GovernanceProto {
        self.0
    }

    /// Returns the canister ID of the ledger canister set in governance.
    pub fn ledger_canister_id(&self) -> CanisterId {
        self.0.ledger_canister_id_or_panic()
    }

    /// Converts field_value into a Result.
    ///
    /// If field_value is None, returns Err with an inner value describing what's
    /// wrong with the field value (i.e. that it is None) and what's the name of the
    /// field in GovernanceProto.
    pub fn validate_required_field<'a, Inner>(
        field_name: &str,
        field_value: &'a Option<Inner>,
    ) -> Result<&'a Inner, String> {
        field_value
            .as_ref()
            .ok_or_else(|| format!("GovernanceProto {} field must be populated.", field_name))
    }

    /// Because enum fields (such as mode) are of type i32, not FooEnum.
    fn valid_mode_or_err(governance_proto: &GovernanceProto) -> Result<governance::Mode, String> {
        let mode = match governance::Mode::try_from(governance_proto.mode).ok() {
            Some(mode) => mode,
            None => {
                return Err(format!(
                    "Not a known governance mode code: {}\n{:#?}",
                    governance_proto.mode, governance_proto
                ));
            }
        };

        if mode == governance::Mode::Unspecified {
            return Err(format!(
                "The mode field must be populated (with something other \
                 than Unspecified): {:#?}",
                governance_proto
            ));
        }

        if mode == governance::Mode::PreInitializationSwap {
            Self::validate_required_field("swap_canister_id", &governance_proto.swap_canister_id)?;
        }

        Ok(mode)
    }

    fn validate_canister_id_field(name: &str, principal_id: PrincipalId) -> Result<(), String> {
        // TODO(NNS1-1992) – CanisterId::try_from always returns `Ok(_)` so this
        // check does nothing.
        match CanisterId::try_from(principal_id) {
            Ok(_) => Ok(()),
            Err(err) => Err(format!(
                "Unable to convert {} PrincipalId to CanisterId: {:#?}",
                name, err,
            )),
        }
    }
}

impl TryFrom<GovernanceProto> for ValidGovernanceProto {
    type Error = String;

    /// Converts GovernanceProto into ValidGovernanceProto (Self).
    ///
    /// If base is not valid, then Err is returned with an explanation.
    fn try_from(base: GovernanceProto) -> Result<Self, Self::Error> {
        let root_canister_id =
            *Self::validate_required_field("root_canister_id", &base.root_canister_id)?;
        let ledger_canister_id =
            *Self::validate_required_field("ledger_canister_id", &base.ledger_canister_id)?;
        let swap_canister_id =
            *Self::validate_required_field("swap_canister_id", &base.swap_canister_id)?;

        Self::validate_canister_id_field("root", root_canister_id)?;
        Self::validate_canister_id_field("ledger", ledger_canister_id)?;
        Self::validate_canister_id_field("swap", swap_canister_id)?;

        Self::valid_mode_or_err(&base)?;
        Self::validate_required_field("parameters", &base.parameters)?.validate()?;
        Self::validate_required_field("sns_metadata", &base.sns_metadata)?.validate()?;
        validate_id_to_nervous_system_functions(&base.id_to_nervous_system_functions)?;
        validate_default_followees(&base)?;
        validate_neurons(&base)?;

        Ok(Self(base))
    }
}

pub fn validate_id_to_nervous_system_functions(
    id_to_nervous_system_functions: &BTreeMap<u64, NervousSystemFunction>,
) -> Result<(), String> {
    for (id, function) in id_to_nervous_system_functions {
        // These entries ensure that ids do not get recycled (after deletion).
        if function == &*NERVOUS_SYSTEM_FUNCTION_DELETION_MARKER {
            continue;
        }

        let validated_function = ValidGenericNervousSystemFunction::try_from(function)?;

        // Require that the key match the value.
        if *id != validated_function.id {
            return Err("At least one entry in id_to_nervous_system_functions \
                 doesn't have a matching id to the map key."
                .to_string());
        }
    }

    Ok(())
}

/// Requires that the neurons identified in base.parameters.default_followees
/// exist (i.e. be in base.neurons).
///
/// Assumes that base.parameters is Some.
///
/// If the validation fails, an Err is returned containing a string that explains why
/// base is invalid.
///
/// TODO NNS1-2169: default followees are not currently supported.
pub fn validate_default_followees(base: &GovernanceProto) -> Result<(), String> {
    base.parameters
        .as_ref()
        .expect("GovernanceProto.parameters is not populated.")
        .default_followees
        .as_ref()
        .ok_or_else(|| "GovernanceProto.parameters.default_followees must be set".to_string())
        .and_then(|default_followees| {
            if default_followees.followees.is_empty() {
                Ok(())
            } else {
                Err(format!(
                    "DefaultFollowees.default_followees must be empty, but found {:?}",
                    default_followees.followees
                ))
            }
        })
}

/// Requires that the neurons identified in base.neurons have their
/// voting_power_percentage_multiplier within the expected range of 0 to 100.
///
/// If the validation fails, an Err is returned containing a string that explains why
/// base is invalid.
pub fn validate_neurons(base: &GovernanceProto) -> Result<(), String> {
    for (neuron_id, neuron) in base.neurons.iter() {
        // Since voting_power_percentage_multiplier, only check the upper bound.
        if neuron.voting_power_percentage_multiplier > 100 {
            return Err(format!(
                "Neuron {} has an invalid voting_power_percentage_multiplier ({}). \
                 Expected range is 0 to 100",
                neuron_id, neuron.voting_power_percentage_multiplier
            ));
        }
    }

    Ok(())
}

/// `Governance` implements the full public interface of the SNS' governance canister.
pub struct Governance {
    /// The Governance Protobuf which contains all persistent state of
    /// the SNS' governance system.
    /// This needs to be stored and retrieved on upgrades.
    pub proto: GovernanceProto,

    /// Implementation of Environment to make unit testing easier.
    pub env: Box<dyn Environment>,

    /// Implementation of the interface with the SNS ledger canister.
    ledger: Box<dyn ICRC1Ledger>,

    // Implementation of the interface pointing to the NNS's ICP ledger canister
    nns_ledger: Box<dyn ICRC1Ledger>,

    /// Implementation of the interface with the CMC canister.
    cmc: Box<dyn CMC>,

    // Stores information about the instruction usage of various "spans", which
    // map roughly to the execution of a single update call.
    pub profiling_information: &'static LocalKey<RefCell<SpanStats>>,

    /// Cached data structure that (for each proposal function_id) maps a followee to
    /// the set of its followers. It is the inverse of the mapping from follower
    /// to followees that is stored in each (follower) neuron.
    ///
    /// This is a cached index and will be removed and recreated when the state
    /// is saved and restored.
    ///
    /// Function ID -> (followee's neuron ID) -> set of followers' neuron IDs.
    pub function_followee_index: legacy::FollowerIndex,

    /// Cached data structure that (for each topic) maps a followee to
    /// the set of its followers. It is the inverse of the mapping from follower
    /// to followees that is stored in each (follower) neuron.
    ///
    /// This is a cached index and will be removed and recreated when the state
    /// is saved and restored.
    ///
    /// Topic -> (followee's neuron ID) -> set of followers' neuron IDs.
    pub topic_follower_index: FollowerIndex,

    /// Maps Principals to the Neuron IDs of all Neurons for which this principal
    /// has some permissions, i.e., all neurons that have this principal associated
    /// with a NeuronPermissionType for the Neuron.
    ///
    /// This is a cached index and will be removed and recreated when the state
    /// is saved and restored.
    pub principal_to_neuron_ids_index: BTreeMap<PrincipalId, HashSet<NeuronId>>,

    /// The timestamp, in seconds since the unix epoch, of the "closest"
    /// open proposal's deadline tracked by the governance (i.e., the deadline that will be
    /// reached first).
    closest_proposal_deadline_timestamp_seconds: u64,

    /// The timestamp, in seconds since the unix epoch, of the latest "garbage collection", i.e.,
    /// when obsolete proposals were cleaned up.
    pub latest_gc_timestamp_seconds: u64,

    /// The number of proposals after the last time "garbage collection" was run.
    pub latest_gc_num_proposals: usize,

    /// Global lock for all periodic tasks that relate to upgrades - this is used to
    /// guarantee that they don't interleave with one another outside of rare circumstances (e.g. timeouts).
    /// `None` means that the lock is not currently held by any task.
    /// `Some(x)` means that a task is has been holding the lock since timestamp `x`.
    pub upgrade_periodic_task_lock: Option<u64>,

    /// Whether test features are enabled.
    /// Test features should not be exposed in production. But, code that should
    /// not run in production can be gated behind a check for this flag as an
    /// extra layer of protection.
    pub test_features_enabled: bool,
}

/// This function is used to spawn a future in a way that is compatible with both the WASM and
/// non-WASM environments that are used for testing.  This only actually spawns in the case where
/// the WASM is running in the IC, or has some other source of asynchrony.  Otherwise, it
/// immediately executes.
fn spawn_in_canister_env(future: impl Future<Output = ()> + Sized + 'static) {
    #[cfg(target_arch = "wasm32")]
    {
        spawn(future);
    }
    // This is needed for tests
    #[cfg(not(target_arch = "wasm32"))]
    {
        future
            .now_or_never()
            .expect("Future could not execute in non-WASM environment");
    }
}

impl Governance {
    pub fn new(
        proto: ValidGovernanceProto,
        env: Box<dyn Environment>,
        ledger: Box<dyn ICRC1Ledger>,
        nns_ledger: Box<dyn ICRC1Ledger>,
        cmc: Box<dyn CMC>,
    ) -> Self {
        let mut proto = proto.into_inner();
        let now = env.now();

        if proto.genesis_timestamp_seconds == 0 {
            proto.genesis_timestamp_seconds = now;

            // Neurons available at genesis should have their timestamp
            // fields set to the genesis timestamp.
            for neuron in proto.neurons.values_mut() {
                neuron.created_timestamp_seconds = now;
                neuron.aging_since_timestamp_seconds = now;
            }
        }

        if proto.latest_reward_event.is_none() {
            // Introduce a dummy reward event to mark the origin of the SNS instance era.
            // This is required to be able to compute accurately the rewards for the
            // very first reward distribution.
            proto.latest_reward_event = Some(RewardEvent {
                actual_timestamp_seconds: now,
                round: 0,
                settled_proposals: vec![],
                distributed_e8s_equivalent: 0,
                end_timestamp_seconds: Some(now),
                rounds_since_last_distribution: Some(0),
                // This value should be considered equivalent to None (allowing
                // the use of unwrap_or_default), but for consistency, we
                // explicitly initialize to 0.
                total_available_e8s_equivalent: Some(0),
            })
        }

        thread_local! {
            static PROFILING_INFORMATION: RefCell<SpanStats> = RefCell::default();
        }

        let mut gov = Self {
            proto,
            env,
            ledger,
            profiling_information: &PROFILING_INFORMATION,
            nns_ledger,
            cmc,
            function_followee_index: BTreeMap::new(),
            topic_follower_index: BTreeMap::new(),
            principal_to_neuron_ids_index: BTreeMap::new(),
            closest_proposal_deadline_timestamp_seconds: 0,
            latest_gc_timestamp_seconds: 0,
            latest_gc_num_proposals: 0,
            upgrade_periodic_task_lock: None,
            test_features_enabled: false,
        };

        gov.initialize_indices();

        gov
    }

    pub fn enable_test_features(mut self) -> Self {
        self.test_features_enabled = true;
        self
    }

    pub fn check_test_features_enabled(&self) {
        assert!(self.test_features_enabled, "Test features are not enabled");
    }

    pub fn get_mode(&self, _: GetMode) -> GetModeResponse {
        GetModeResponse {
            mode: Some(self.proto.mode() as i32),
        }
    }

    pub fn set_mode(&mut self, mode: i32, caller: PrincipalId) {
        let mode =
            governance::Mode::try_from(mode).unwrap_or_else(|_| panic!("Unknown mode: {}", mode));

        if !self.is_swap_canister(caller) {
            panic!("Caller must be the swap canister.");
        }

        // As of Aug, 2022, the only use-case we have for set_mode is to enter
        // Normal mode (from PreInitializationSwap). Therefore, this is here
        // just to make sure we do not proceed with unexpected operations.
        if mode != governance::Mode::Normal {
            panic!("Entering {:?} mode is not allowed.", mode);
        }

        self.proto.mode = mode as i32;
    }

    fn is_swap_canister(&self, id: PrincipalId) -> bool {
        self.proto.swap_canister_id == Some(id)
    }

    // Returns the ids of canisters that cannot be targeted by GenericNervousSystemFunctions.
    pub fn reserved_canister_targets(&self) -> Vec<CanisterId> {
        vec![
            self.env.canister_id(),
            self.proto.root_canister_id_or_panic(),
            self.proto.ledger_canister_id_or_panic(),
            self.proto.swap_canister_id_or_panic(),
            NNS_LEDGER_CANISTER_ID,
            CanisterId::ic_00(),
        ]
    }

    /// Initializes the indices.
    /// Must be called after the state has been externally changed (e.g. by
    /// setting a new proto).
    fn initialize_indices(&mut self) {
        self.function_followee_index = build_function_followee_index(
            &self.proto.id_to_nervous_system_functions,
            &self.proto.neurons,
        );

        self.topic_follower_index = build_follower_index(&self.proto.neurons);

        self.principal_to_neuron_ids_index = self
            .proto
            .build_principal_to_neuron_ids_index(&self.proto.neurons);
    }

    /// Computes the NeuronId or returns a GovernanceError if a neuron with this ID already exists.
    fn new_neuron_id(
        &mut self,
        controller: &PrincipalId,
        memo: u64,
    ) -> Result<NeuronId, GovernanceError> {
        let subaccount = ledger::compute_neuron_staking_subaccount_bytes(*controller, memo);
        let nid = NeuronId::from(subaccount);
        // Don't allow IDs that are already in use.
        if self.proto.neurons.contains_key(&nid.to_string()) {
            return Err(Self::invalid_subaccount_with_nonce(memo));
        }
        Ok(nid)
    }

    /// Returns an error to be used when a neuron is not found.
    fn neuron_not_found_error(nid: &NeuronId) -> GovernanceError {
        GovernanceError::new_with_message(ErrorType::NotFound, format!("Neuron not found: {}", nid))
    }

    /// Returns and error to be used if the subaccount computed from the given memo already exists
    /// in another neuron.
    /// TODO - change the name of the method and add the principalID to the returned message.
    fn invalid_subaccount_with_nonce(memo: u64) -> GovernanceError {
        GovernanceError::new_with_message(
            ErrorType::PreconditionFailed,
            format!(
                "A neuron already exists with given PrincipalId and memo: {:?}",
                memo
            ),
        )
    }

    /// Locks a given neuron, signaling there is an ongoing neuron operation.
    ///
    /// This stores the in-flight operation in the proto so that, if anything
    /// goes wrong we can:
    ///
    /// 1 - Know what was happening.
    /// 2 - Reconcile the state post-upgrade, if necessary.
    ///
    /// No concurrent updates that also acquire a lock to this neuron are possible
    /// until the lock is released.
    ///
    /// ***** IMPORTANT *****
    /// Remember to use the question mark operator (or otherwise handle
    /// Err). Otherwise, failed attempts to acquire will be ignored.
    ///
    /// The return value MUST be allocated to a variable with a name that is NOT
    /// "_" !
    ///
    /// The LedgerUpdateLock must remain alive for the entire duration of the
    /// ledger call. Quoting
    /// https://doc.rust-lang.org/book/ch18-03-pattern-syntax.html#ignoring-an-unused-variable-by-starting-its-name-with-_
    ///
    /// > Note that there is a subtle difference between using only _ and using
    /// > a name that starts with an underscore. The syntax _x still binds
    /// > the value to the variable, whereas _ doesn't bind at all.
    ///
    /// What this means is that the expression
    /// ```text
    /// let _ = lock_neuron_for_command(...);
    /// ```
    /// is useless, because the
    /// LedgerUpdateLock is a temporary object. It is constructed (and the lock
    /// is acquired), then immediately dropped (and the lock is released).
    ///
    /// However, the expression
    /// ```text
    /// let _my_lock = lock_neuron_for_command(...);
    /// ```
    /// will retain the lock for the entire scope.
    fn lock_neuron_for_command(
        &mut self,
        nid: &NeuronId,
        command: NeuronInFlightCommand,
    ) -> Result<LedgerUpdateLock, GovernanceError> {
        let nid = nid.to_string();
        if self.proto.in_flight_commands.contains_key(&nid) {
            return Err(GovernanceError::new_with_message(
                ErrorType::NeuronLocked,
                "Neuron has an ongoing operation.",
            ));
        }

        self.proto.in_flight_commands.insert(nid.clone(), command);

        Ok(LedgerUpdateLock { nid, gov: self })
    }

    /// Releases the lock on a given neuron.
    pub(crate) fn unlock_neuron(&mut self, id: &str) {
        if self.proto.in_flight_commands.remove(id).is_none() {
            log!(ERROR,
                "Unexpected condition when unlocking neuron {}: the neuron was not registered as 'in flight'",
                id
            );
        }
    }

    /// Adds a neuron to the list of neurons and updates the indices
    /// `principal_to_neuron_ids_index` and `function_followee_index`.
    ///
    /// Preconditions:
    /// - the heap can still grow
    /// - the maximum number of neurons has not been reached
    /// - the given `neuron_id` does not already exists in `self.proto.neurons`
    fn add_neuron(&mut self, neuron: Neuron) -> Result<(), GovernanceError> {
        let neuron_id = neuron
            .id
            .as_ref()
            .expect("Neuron must have a NeuronId")
            .clone();

        // New neurons are not allowed when the heap is too large.
        self.check_heap_can_grow()?;

        // New neurons are not allowed when the maximum configured is reached
        self.check_neuron_population_can_grow()?;

        if self.proto.neurons.contains_key(&neuron_id.to_string()) {
            return Err(GovernanceError::new_with_message(
                ErrorType::PreconditionFailed,
                format!(
                    "Cannot add neuron. There is already a neuron with id: {}",
                    neuron_id
                ),
            ));
        }

        GovernanceProto::add_neuron_to_principal_to_neuron_ids_index(
            &mut self.principal_to_neuron_ids_index,
            &neuron,
        );

        add_neuron_to_function_followee_index(
            &mut self.function_followee_index,
            &self.proto.id_to_nervous_system_functions,
            &neuron,
        );

        add_neuron_to_follower_index(&mut self.topic_follower_index, &neuron);

        self.proto.neurons.insert(neuron_id.to_string(), neuron);

        Ok(())
    }

    /// Removes a neuron from the list of neurons and updates the indices
    /// `principal_to_neuron_ids_index` and `function_followee_index`.
    ///
    /// Preconditions:
    /// - the given `neuron_id` exists in `self.proto.neurons`
    fn remove_neuron(
        &mut self,
        neuron_id: &NeuronId,
        neuron: Neuron,
    ) -> Result<(), GovernanceError> {
        if !self.proto.neurons.contains_key(&neuron_id.to_string()) {
            return Err(GovernanceError::new_with_message(
                ErrorType::NotFound,
                format!(
                    "Cannot remove neuron. Can't find a neuron with id: {}",
                    neuron_id
                ),
            ));
        }

        GovernanceProto::remove_neuron_from_principal_to_neuron_ids_index(
            &mut self.principal_to_neuron_ids_index,
            &neuron,
        );

        remove_neuron_from_function_followee_index(&mut self.function_followee_index, &neuron);

        remove_neuron_from_follower_index(&mut self.topic_follower_index, &neuron);

        self.proto.neurons.remove(&neuron_id.to_string());

        Ok(())
    }

    /// Returns a neuron given the neuron's ID or an error if no neuron with the given ID
    /// is found.
    pub fn get_neuron(&self, req: GetNeuron) -> GetNeuronResponse {
        let nid = &req
            .neuron_id
            .as_ref()
            .expect("GetNeuron must have neuron_id");
        let neuron = match self.proto.neurons.get(&nid.to_string()) {
            None => get_neuron_response::Result::Error(GovernanceError::new_with_message(
                ErrorType::PreconditionFailed,
                "No neuron for given NeuronId.",
            )),
            Some(neuron) => get_neuron_response::Result::Neuron(neuron.clone()),
        };

        GetNeuronResponse {
            result: Some(neuron),
        }
    }

    pub fn get_neuron_mut(&mut self, nid: &NeuronId) -> Result<&mut Neuron, GovernanceError> {
        self.proto
            .neurons
            .get_mut(&nid.to_string())
            .ok_or_else(|| Self::neuron_not_found_error(nid))
    }

    /// Returns a deterministically ordered list of size `limit` containing
    /// Neurons starting at but not including the neuron with ID `start_page_at`.
    fn list_neurons_ordered(&self, start_page_at: &Option<NeuronId>, limit: usize) -> Vec<Neuron> {
        let neuron_range = if let Some(neuron_id) = start_page_at {
            self.proto
                .neurons
                .range((Excluded(neuron_id.to_string()), Unbounded))
        } else {
            self.proto.neurons.range((String::from("0"))..)
        };

        // Now restrict to 'limit'.
        neuron_range.take(limit).map(|(_, y)| y.clone()).collect()
    }

    /// Returns a list of size `limit` containing Neurons that have `principal`
    /// in their permissions.
    fn list_neurons_by_principal(&self, principal: &PrincipalId, limit: usize) -> Vec<Neuron> {
        self.get_neuron_ids_by_principal(principal)
            .iter()
            .filter_map(|nid| self.proto.neurons.get(&nid.to_string()))
            .take(limit)
            .cloned()
            .collect()
    }

    /// Returns the Neuron IDs of all Neurons that have `principal` in their
    /// permissions.
    fn get_neuron_ids_by_principal(&self, principal: &PrincipalId) -> Vec<NeuronId> {
        self.principal_to_neuron_ids_index
            .get(principal)
            .map(|ids| ids.iter().cloned().collect())
            .unwrap_or_default()
    }

    /// Allows listing all neurons tracked in the Governance state in a paginated fashion.
    /// See `ListNeurons` in the Governance's proto for details.
    pub fn list_neurons(&self, req: &ListNeurons) -> ListNeuronsResponse {
        let limit = if req.limit == 0 || req.limit > MAX_LIST_NEURONS_RESULTS {
            MAX_LIST_NEURONS_RESULTS
        } else {
            req.limit
        } as usize;

        let limited_neurons = match req.of_principal {
            Some(principal) => self.list_neurons_by_principal(&principal, limit),
            None => self.list_neurons_ordered(&req.start_page_at, limit),
        };

        ListNeuronsResponse {
            neurons: limited_neurons,
        }
    }

    /// Disburse the stake of a neuron.
    ///
    /// This causes the stake of a neuron to be disbursed to the provided
    /// ledger account. If no ledger account is given, the caller's default
    /// account is used. If an `amount` is provided, then that amount of is
    /// disbursed. If no amount is provided, the full stake of the neuron
    /// is disbursed.
    /// In addition, the neuron's management fees are burned.
    ///
    /// Note that we don't enforce that 'amount' is actually smaller
    /// than or equal to the neuron's stake.
    /// This will allow a user to still disburse funds if:
    /// - Someone transferred more funds to the neuron's subaccount after the
    ///   the initial neuron claim that we didn't know about.
    /// - The transfer of funds previously failed for some reason (e.g. the
    ///   ledger was unavailable or broken).
    ///
    /// The ledger canister still guarantees that a transaction cannot
    /// transfer, i.e., disburse, more than what was in the neuron's account
    /// on the ledger.
    ///
    /// On success returns the block height at which the transfer happened.
    ///
    /// Preconditions:
    /// - The neuron exists.
    /// - The caller is authorized to perform this neuron operation
    ///   (NeuronPermissionType::Disburse)
    /// - The neuron's state is `Dissolved` at the current timestamp
    /// - The neuron's id is not yet in the list of neurons with ongoing operations
    pub async fn disburse_neuron(
        &mut self,
        id: &NeuronId,
        caller: &PrincipalId,
        disburse: &manage_neuron::Disburse,
    ) -> Result<u64, GovernanceError> {
        let transaction_fee_e8s = self.transaction_fee_e8s_or_panic();
        let neuron = self.get_neuron_result(id)?;

        neuron.check_authorized(caller, NeuronPermissionType::Disburse)?;

        let state = neuron.state(self.env.now());
        if state != NeuronState::Dissolved {
            return Err(GovernanceError::new_with_message(
                ErrorType::PreconditionFailed,
                format!("Neuron {} is NOT dissolved. It is in state {:?}", id, state),
            ));
        }

        let from_subaccount = neuron.subaccount()?;

        // If no account was provided, transfer to the caller's (default) account.
        let to_account = match disburse.to_account.as_ref() {
            None => Account {
                owner: caller.0,
                subaccount: None,
            },
            Some(ai_pb) => Account::try_from(ai_pb.clone()).map_err(|e| {
                GovernanceError::new_with_message(
                    ErrorType::InvalidCommand,
                    format!("The recipient's subaccount is invalid due to: {}", e),
                )
            })?,
        };

        let fees_amount_e8s = neuron.neuron_fees_e8s;
        // Calculate the amount to transfer and make sure no matter what the user
        // disburses we still take the neuron management fees into account.
        //
        // Note that the implementation of stake_e8s() is effectively:
        //   neuron.cached_neuron_stake_e8s.saturating_sub(neuron.neuron_fees_e8s)
        // So there is symmetry here in that we are subtracting
        // fees_amount_e8s from both sides of this `map_or`.
        let mut disburse_amount_e8s = disburse.amount.as_ref().map_or(neuron.stake_e8s(), |a| {
            a.e8s.saturating_sub(fees_amount_e8s)
        });

        // Subtract the transaction fee from the amount to disburse since it will
        // be deducted from the source (the neuron's) account.
        if disburse_amount_e8s > transaction_fee_e8s {
            disburse_amount_e8s -= transaction_fee_e8s
        }

        // We need to do 2 transfers:
        // 1 - Burn the neuron management fees.
        // 2 - Transfer the disburse_amount to the target account

        // Transfer 1 - burn the neuron management fees, but only if the value
        // exceeds the cost of a transaction fee, as the ledger doesn't support
        // burn transfers for an amount less than the transaction fee.
        if fees_amount_e8s > transaction_fee_e8s {
            let _result = self
                .ledger
                .transfer_funds(
                    fees_amount_e8s,
                    0, // Burning transfers don't pay a fee.
                    Some(from_subaccount),
                    self.governance_minting_account(),
                    self.env.now(),
                )
                .await?;
        }

        let nid = id.to_string();
        let neuron = self
            .proto
            .neurons
            .get_mut(&nid)
            .expect("Expected the parent neuron to exist");

        // Update the neuron's stake and management fees to reflect the burning
        // above.
        if neuron.cached_neuron_stake_e8s > fees_amount_e8s {
            neuron.cached_neuron_stake_e8s -= fees_amount_e8s;
        } else {
            neuron.cached_neuron_stake_e8s = 0;
        }
        neuron.neuron_fees_e8s = 0;

        // Transfer 2 - Disburse to the chosen account. This may fail if the
        // user told us to disburse more than they had in their account (but
        // the burn still happened).
        let block_height = self
            .ledger
            .transfer_funds(
                disburse_amount_e8s,
                transaction_fee_e8s,
                Some(from_subaccount),
                to_account,
                self.env.now(),
            )
            .await?;

        let to_deduct = disburse_amount_e8s + transaction_fee_e8s;
        // The transfer was successful we can change the stake of the neuron.
        neuron.cached_neuron_stake_e8s = neuron.cached_neuron_stake_e8s.saturating_sub(to_deduct);

        Ok(block_height)
    }

    /// Splits a (parent) neuron into two neurons (the parent and child neuron).
    ///
    /// The parent neuron's cached stake is decreased by the amount specified in
    /// Split, while the child neuron is created with a stake equal to that
    /// amount, minus the transfer fee.
    /// The management fees and the maturity remain in the parent neuron.
    ///
    /// The child neuron inherits all the properties of its parent
    /// including age and dissolve state.
    ///
    /// On success returns the newly created neuron's id.
    ///
    /// Preconditions:
    /// - The heap can grow
    /// - The parent neuron exists
    /// - The caller is authorized to perform this neuron operation
    ///   (NeuronPermissionType::Split)
    /// - The amount to split minus the transfer fee is more than the minimum
    ///   stake (thus the child neuron will have at least the minimum stake)
    /// - The parent's stake minus amount to split is more than the minimum
    ///   stake (thus the parent neuron will have at least the minimum stake)
    /// - The parent neuron's id is not in the list of neurons with ongoing operations
    pub async fn split_neuron(
        &mut self,
        id: &NeuronId,
        caller: &PrincipalId,
        split: &manage_neuron::Split,
    ) -> Result<NeuronId, GovernanceError> {
        // New neurons are not allowed when the heap is too large.
        self.check_heap_can_grow()?;

        let min_stake = self
            .proto
            .parameters
            .as_ref()
            .expect("Governance must have NervousSystemParameters.")
            .neuron_minimum_stake_e8s
            .expect("NervousSystemParameters must have neuron_minimum_stake_e8s");

        let transaction_fee_e8s = self.transaction_fee_e8s_or_panic();

        // Get the neuron and clone to appease the borrow checker.
        // We'll get a mutable reference when we need to change it later.
        let parent_neuron = self.get_neuron_result(id)?.clone();
        let parent_nid = parent_neuron.id.as_ref().expect("Neurons must have an id");

        parent_neuron.check_authorized(caller, NeuronPermissionType::Split)?;

        if split.amount_e8s < min_stake + transaction_fee_e8s {
            return Err(GovernanceError::new_with_message(
                ErrorType::InsufficientFunds,
                format!(
                    "Trying to split a neuron with argument {} e8s. This is too little: \
                      at the minimum, one needs the minimum neuron stake, which is {} e8s, \
                      plus the transaction fee, which is {}. Hence the minimum split amount is {}.",
                    split.amount_e8s,
                    min_stake,
                    transaction_fee_e8s,
                    min_stake + transaction_fee_e8s
                ),
            ));
        }

        if parent_neuron.stake_e8s() < min_stake + split.amount_e8s {
            return Err(GovernanceError::new_with_message(
                ErrorType::InsufficientFunds,
                format!(
                    "Trying to split {} e8s out of neuron {}. \
                     This is not allowed, because the parent has stake {} e8s. \
                     If the requested amount was subtracted from it, there would be less than \
                     the minimum allowed stake, which is {} e8s. ",
                    split.amount_e8s,
                    parent_nid,
                    parent_neuron.stake_e8s(),
                    min_stake
                ),
            ));
        }

        let creation_timestamp_seconds = self.env.now();

        let from_subaccount = parent_neuron.subaccount()?;

        let child_nid = self.new_neuron_id(caller, split.memo)?;
        let to_subaccount = child_nid.subaccount()?;

        let staked_amount = split.amount_e8s - transaction_fee_e8s;

        // Before we do the transfer, we need to save the child neuron in the map
        // otherwise a trap after the transfer is successful but before this
        // method finishes would cause the funds to be lost.
        // However the new neuron is not yet ready to be used as we can't know
        // whether the transfer will succeed, so we temporarily set the
        // stake to 0 and only change it after the transfer is successful.
        let child_neuron = Neuron {
            id: Some(child_nid.clone()),
            permissions: parent_neuron.permissions.clone(),
            cached_neuron_stake_e8s: 0,
            neuron_fees_e8s: 0,
            created_timestamp_seconds: creation_timestamp_seconds,
            aging_since_timestamp_seconds: parent_neuron.aging_since_timestamp_seconds,
            followees: parent_neuron.followees.clone(),
            topic_followees: parent_neuron.topic_followees.clone(),
            maturity_e8s_equivalent: 0,
            dissolve_state: parent_neuron.dissolve_state,
            voting_power_percentage_multiplier: parent_neuron.voting_power_percentage_multiplier,
            source_nns_neuron_id: parent_neuron.source_nns_neuron_id,
            staked_maturity_e8s_equivalent: None,
            auto_stake_maturity: parent_neuron.auto_stake_maturity,
            vesting_period_seconds: None,
            disburse_maturity_in_progress: vec![],
        };

        // Add the child neuron's id to the set of neurons with ongoing operations.
        let in_flight_command = NeuronInFlightCommand {
            timestamp: creation_timestamp_seconds,
            command: Some(InFlightCommand::Split(*split)),
        };
        let _child_lock = self.lock_neuron_for_command(&child_nid, in_flight_command)?;

        // We need to add the "embryo neuron" to the governance proto only after
        // acquiring the lock. Indeed, in case there is already a pending
        // command, we return without state rollback. If we had already created
        // the embryo, it would not be garbage collected.
        self.add_neuron(child_neuron.clone())?;

        // Do the transfer.
        let result: Result<u64, NervousSystemError> = self
            .ledger
            .transfer_funds(
                staked_amount,
                transaction_fee_e8s,
                Some(from_subaccount),
                self.neuron_account_id(to_subaccount),
                split.memo,
            )
            .await;

        if let Err(error) = result {
            let error = GovernanceError::from(error);
            // If we've got an error, we assume the transfer didn't happen for
            // some reason. The only state to cleanup is to delete the child
            // neuron, since we haven't mutated the parent yet.
            self.remove_neuron(&child_nid, child_neuron)?;
            log!(
                ERROR,
                "Neuron stake transfer of split_neuron: {:?} \
                     failed with error: {:?}. Neuron can't be staked.",
                child_nid,
                error
            );
            return Err(error);
        }

        // Get the neuron again, but this time a mutable reference.
        // Expect it to exist, since we acquired a lock above.
        let parent_neuron = self.get_neuron_result_mut(id).expect("Neuron not found");

        // Update the state of the parent and child neuron.
        parent_neuron.cached_neuron_stake_e8s -= split.amount_e8s;

        let child_neuron = self
            .get_neuron_result_mut(&child_nid)
            .expect("Expected the child neuron to exist");

        child_neuron.cached_neuron_stake_e8s = staked_amount;
        Ok(child_nid)
    }

    /// Merges the maturity of a neuron into the neuron's cached stake.
    ///
    /// This method allows a neuron controller to merge the currently
    /// existing maturity of a neuron into the neuron's stake. The
    /// caller can choose a percentage of maturity to merge.
    ///
    /// Pre-conditions:
    /// - The neuron exists
    /// - The caller is authorized to perform this neuron operation
    ///   (NeuronPermissionType::MergeMaturity)
    /// - The given percentage_to_merge is between 1 and 100 (inclusive)
    /// - The e8s equivalent of the amount of maturity to merge is more
    ///   than the transaction fee.
    /// - The neuron's id is not yet in the list of neurons with ongoing operations
    pub async fn merge_maturity(
        &mut self,
        id: &NeuronId,
        caller: &PrincipalId,
        merge_maturity: &manage_neuron::MergeMaturity,
    ) -> Result<MergeMaturityResponse, GovernanceError> {
        let now = self.env.now();

        let neuron = self.get_neuron_result(id)?.clone();

        neuron.check_authorized(caller, NeuronPermissionType::MergeMaturity)?;

        if merge_maturity.percentage_to_merge > 100 || merge_maturity.percentage_to_merge == 0 {
            return Err(GovernanceError::new_with_message(
                    ErrorType::PreconditionFailed,
                    "The percentage of maturity to merge must be a value between 1 and 100 (inclusive)."));
        }

        let transaction_fee_e8s = self.transaction_fee_e8s_or_panic();

        let mut maturity_to_merge =
            (neuron.maturity_e8s_equivalent * merge_maturity.percentage_to_merge as u64) / 100;

        // Converting u64 to f64 can cause the u64 to be "rounded up", so we
        // need to account for this possibility.
        if maturity_to_merge > neuron.maturity_e8s_equivalent {
            maturity_to_merge = neuron.maturity_e8s_equivalent;
        }

        if maturity_to_merge <= transaction_fee_e8s {
            return Err(GovernanceError::new_with_message(
                    ErrorType::PreconditionFailed,
                    format!(
                        "Tried to merge {} e8s, but can't merge an amount less than the transaction fee of {} e8s",
                        maturity_to_merge,
                        transaction_fee_e8s
                    ),
                ));
        }

        let nid = neuron.id.as_ref().expect("Neurons must have an id");
        let subaccount = neuron.subaccount()?;

        // Do the transfer, this is a minting transfer, from the governance canister's
        // (which is also the minting canister) main account into the neuron's
        // subaccount.
        #[rustfmt::skip]
        let _block_height: u64 = self
            .ledger
            .transfer_funds(
                maturity_to_merge,
                0, // Minting transfer don't pay a fee
                None, // This is a minting transfer, no 'from' account is needed
                self.neuron_account_id(subaccount), // The account of the neuron on the ledger
                self.env.insecure_random_u64(), // Random memo(nonce) for the ledger's transaction
            )
            .await?;

        // Adjust the maturity, stake, and age of the neuron
        let neuron = self
            .get_neuron_result_mut(nid)
            .expect("Expected the neuron to exist");

        neuron.maturity_e8s_equivalent = neuron
            .maturity_e8s_equivalent
            .saturating_sub(maturity_to_merge);
        let new_stake = neuron
            .cached_neuron_stake_e8s
            .saturating_add(maturity_to_merge);
        neuron.update_stake(new_stake, now);
        let new_stake_e8s = neuron.cached_neuron_stake_e8s;

        Ok(MergeMaturityResponse {
            merged_maturity_e8s: maturity_to_merge,
            new_stake_e8s,
        })
    }

    /// Stakes the maturity of a neuron.
    ///
    /// This method allows a neuron controller to stake the currently
    /// existing maturity of a neuron. The caller can choose a percentage
    /// of maturity to merge.
    ///
    /// Pre-conditions:
    /// - The neuron is locked for exclusive use (ALL manage_neuron operation lock the neuron)
    /// - The neuron is controlled by `caller`
    /// - The neuron has some maturity to stake.
    pub fn stake_maturity_of_neuron(
        &mut self,
        id: &NeuronId,
        caller: &PrincipalId,
        stake_maturity: &manage_neuron::StakeMaturity,
    ) -> Result<StakeMaturityResponse, GovernanceError> {
        let neuron = self.get_neuron_result(id)?.clone();

        let nid = neuron.id.as_ref().expect("Neurons must have an id");

        if !neuron.is_authorized(caller, NeuronPermissionType::StakeMaturity) {
            return Err(GovernanceError::new(ErrorType::NotAuthorized));
        }

        let percentage_to_stake = stake_maturity.percentage_to_stake.unwrap_or(100);

        if percentage_to_stake > 100 || percentage_to_stake == 0 {
            return Err(GovernanceError::new_with_message(
                ErrorType::PreconditionFailed,
                "The percentage of maturity to stake must be a value between 0 (exclusive) and 100 (inclusive)."));
        }

        let mut maturity_to_stake = (neuron
            .maturity_e8s_equivalent
            .saturating_mul(percentage_to_stake as u64))
            / 100;

        if maturity_to_stake > neuron.maturity_e8s_equivalent {
            maturity_to_stake = neuron.maturity_e8s_equivalent;
        }

        // Adjust the maturity of the neuron
        let neuron = self
            .get_neuron_result_mut(nid)
            .expect("Expected the neuron to exist");

        neuron.maturity_e8s_equivalent = neuron
            .maturity_e8s_equivalent
            .saturating_sub(maturity_to_stake);

        neuron.staked_maturity_e8s_equivalent = Some(
            neuron
                .staked_maturity_e8s_equivalent
                .unwrap_or(0)
                .saturating_add(maturity_to_stake),
        );

        Ok(StakeMaturityResponse {
            maturity_e8s: neuron.maturity_e8s_equivalent,
            staked_maturity_e8s: neuron.staked_maturity_e8s_equivalent.unwrap_or(0),
        })
    }

    /// Disburses a neuron's maturity.
    ///
    /// This causes the neuron's maturity to be disbursed to the provided
    /// ledger account. If no ledger account is given, the caller's default
    /// account is used.
    /// The caller can choose a percentage of maturity to disburse.
    ///
    /// Pre-conditions:
    /// - The neuron exists
    /// - The caller is authorized to perform this neuron operation
    ///   (NeuronPermissionType::DisburseMaturity)
    /// - The given percentage_to_merge is between 1 and 100 (inclusive)
    /// - The neuron's id is not yet in the list of neurons with ongoing operations
    /// - The e8s equivalent of the amount of maturity to disburse is more
    ///   than the transaction fee.
    pub fn disburse_maturity(
        &mut self,
        id: &NeuronId,
        caller: &PrincipalId,
        disburse_maturity: &DisburseMaturity,
    ) -> Result<DisburseMaturityResponse, GovernanceError> {
        let neuron = self.get_neuron_result(id)?;
        neuron.check_authorized(caller, NeuronPermissionType::DisburseMaturity)?;

        // If no account was provided, transfer to the caller's account.
        let to_account: Account = match disburse_maturity.to_account.as_ref() {
            None => Account {
                owner: caller.0,
                subaccount: None,
            },
            Some(account) => Account::try_from(account.clone()).map_err(|e| {
                GovernanceError::new_with_message(
                    ErrorType::InvalidCommand,
                    format!(
                        "The given account to disburse the maturity to is invalid due to: {}",
                        e
                    ),
                )
            })?,
        };
        let to_account_proto: AccountProto = AccountProto::from(to_account);

        if disburse_maturity.percentage_to_disburse > 100
            || disburse_maturity.percentage_to_disburse == 0
        {
            return Err(GovernanceError::new_with_message(
                ErrorType::PreconditionFailed,
                "The percentage of maturity to disburse must be a value between 1 and 100 (inclusive)."));
        }

        // The amount to deduct = the amount in the neuron * request.percentage / 100.
        let maturity_to_deduct = neuron
            .maturity_e8s_equivalent
            .checked_mul(disburse_maturity.percentage_to_disburse as u64)
            .expect("Overflow while processing maturity to disburse.")
            .checked_div(100)
            .expect("Error when processing maturity to disburse.")
            as u128;

        let maturity_to_deduct = maturity_to_deduct as u64;

        let transaction_fee_e8s = self.transaction_fee_e8s_or_panic();
        let worst_case_maturity_modulation =
            apply_maturity_modulation(maturity_to_deduct, MIN_MATURITY_MODULATION_PERMYRIAD)
                // Applying maturity modulation is a safe operation.
                // However, in the case that the method fails to apply the equation, return an
                // error instead of throwing a panic.
                .map_err(|err| {
                    GovernanceError::new_with_message(
                        ErrorType::PreconditionFailed,
                        format!(
                            "Could not calculate worst case maturity modulation \
                            and therefore cannot disburse maturity. Err: {}",
                            err
                        ),
                    )
                })?;

        if worst_case_maturity_modulation < transaction_fee_e8s {
            return Err(GovernanceError::new_with_message(
                ErrorType::PreconditionFailed,
                format!(
                    "If worst case maturity modulation is applied (-5%) then this neuron would \
                     disburse {} e8s, but can't disburse an amount less than the transaction fee \
                     of {} e8s.",
                    worst_case_maturity_modulation, transaction_fee_e8s
                ),
            ));
        }

        let now_seconds = self.env.now();
        let disbursement_in_progress = DisburseMaturityInProgress {
            amount_e8s: maturity_to_deduct,
            timestamp_of_disbursement_seconds: now_seconds,
            account_to_disburse_to: Some(to_account_proto),
            finalize_disbursement_timestamp_seconds: Some(
                now_seconds + MATURITY_DISBURSEMENT_DELAY_SECONDS,
            ),
        };

        // Re-borrow the neuron mutably to update now that the maturity has been
        // deducted and is waiting until the end of the window to modulate and disburse.
        let neuron = self.get_neuron_result_mut(id)?;
        neuron.maturity_e8s_equivalent = neuron
            .maturity_e8s_equivalent
            .saturating_sub(maturity_to_deduct);
        neuron
            .disburse_maturity_in_progress
            .push(disbursement_in_progress);

        Ok(DisburseMaturityResponse {
            // We still populate this field even though it's deprecated, since we cannot remove
            // required fields yet.
            amount_disbursed_e8s: maturity_to_deduct,
            amount_deducted_e8s: Some(maturity_to_deduct),
        })
    }

    /// Sets a proposal's status to 'executed' or 'failed' depending on the given result that
    /// was returned by the method that was supposed to execute the proposal.
    ///
    /// The proposal ID 'pid' is taken as a raw integer to avoid
    /// lifetime issues.
    ///
    /// Pre-conditions:
    /// - The proposal's decision status is ProposalStatusAdopted
    pub fn set_proposal_execution_status(&mut self, pid: u64, result: Result<(), GovernanceError>) {
        match self.proto.proposals.get_mut(&pid) {
            Some(proposal) => {
                // The proposal has to be adopted before it is executed.
                assert_eq!(proposal.status(), ProposalDecisionStatus::Adopted);
                match result {
                    Ok(_) => {
                        log!(INFO, "Execution of proposal: {} succeeded.", pid);
                        // The proposal was executed 'now'.
                        proposal.executed_timestamp_seconds = self.env.now();
                        // If the proposal was executed it has not failed,
                        // thus we set the failed_timestamp_seconds to zero
                        // (it should already be zero, but let's be defensive).
                        proposal.failed_timestamp_seconds = 0;
                        proposal.failure_reason = None;
                    }
                    Err(error) => {
                        log!(
                            ERROR,
                            "Execution of proposal: {} failed. Reason: {:?}",
                            pid,
                            error
                        );
                        // To ensure that we don't update the failure timestamp
                        // if there has been success, check if executed_timestamp_seconds
                        // is set to a non-zero value (this should not happen).
                        // Then, record that the proposal failed 'now' with the
                        // given error.
                        if proposal.executed_timestamp_seconds == 0 {
                            proposal.failed_timestamp_seconds = self.env.now();
                            proposal.failure_reason = Some(error);
                        }
                    }
                }
            }
            None => {
                // The proposal ID was not found. Something is wrong:
                // just log this information to aid debugging.
                log!(
                    ERROR,
                    "Proposal {:?} not found when attempt to set execution result to {:?}",
                    pid,
                    result
                );
            }
        }
    }

    /// Returns the latest reward event.
    pub fn latest_reward_event(&self) -> RewardEvent {
        self.proto
            .latest_reward_event
            .as_ref()
            .expect("Invariant violation! There should always be a latest_reward_event.")
            .clone()
    }

    /// Tries to get a proposal given a proposal id.
    pub fn get_proposal(&self, req: &GetProposal) -> GetProposalResponse {
        let pid = req.proposal_id.expect("GetProposal must have proposal_id");
        let proposal_data = match self.proto.proposals.get(&pid.id) {
            None => get_proposal_response::Result::Error(GovernanceError::new_with_message(
                ErrorType::PreconditionFailed,
                "No proposal for given ProposalId.",
            )),
            Some(pd) => get_proposal_response::Result::Proposal(pd.limited_for_get_proposal()),
        };

        GetProposalResponse {
            result: Some(proposal_data),
        }
    }

    /// Returns proposal data of proposals with proposal ID less
    /// than `before_proposal` (exclusive), returning at most `limit` proposal
    /// data. If `before_proposal` is not provided, list_proposals() starts from the highest
    /// available proposal ID (inclusive). If `limit` is not provided, the
    /// system max MAX_LIST_PROPOSAL_RESULTS is used.
    ///
    /// As proposal IDs are assigned sequentially, this retrieves up to
    /// `limit` proposals older (in terms of creation) than a specific
    /// proposal. This can be used to paginate through proposals, as follows:
    ///
    /// `
    /// let mut lst = gov.list_proposals(ListProposalInfo {});
    /// while !lst.empty() {
    ///   /* do stuff with lst */
    ///   lst = gov.list_proposals(ListProposalInfo {
    ///     before_proposal: lst.last().and_then(|x|x.id)
    ///   });
    /// }
    /// `
    ///
    /// The proposals' ballots are not returned in the `ListProposalResponse`.
    /// Proposals with `ExecuteNervousSystemFunction` as action have their
    /// `payload` cleared if larger than
    /// EXECUTE_NERVOUS_SYSTEM_FUNCTION_PAYLOAD_LISTING_BYTES_MAX.
    ///
    /// The caller can retrieve dropped payloads and ballots by calling `get_proposal`
    /// for each proposal of interest.
    pub fn list_proposals(
        &self,
        request: &ListProposals,
        caller: &PrincipalId,
    ) -> ListProposalsResponse {
        let caller_neurons_set: HashSet<_> = self
            .get_neuron_ids_by_principal(caller)
            .into_iter()
            .map(|neuron_id| neuron_id.to_string())
            .collect();
        let exclude_type: HashSet<u64> = request.exclude_type.iter().cloned().collect();
        let include_reward_status: HashSet<i32> =
            request.include_reward_status.iter().cloned().collect();
        let include_status: HashSet<i32> = request.include_status.iter().cloned().collect();
        let include_topics: HashSet<Option<Topic>> = request
            .include_topics
            .iter()
            .map(|topic_selector| {
                topic_selector
                    .topic
                    .and_then(|topic| Topic::try_from(topic).ok())
            })
            .collect();
        let now = self.env.now();
        let filter_all = |data: &ProposalData| -> bool {
            let action = data.action;
            // Filter out proposals by action.
            if exclude_type.contains(&action) {
                return false;
            }
            // Filter out proposals by reward status.
            if !(include_reward_status.is_empty()
                || include_reward_status.contains(&(data.reward_status(now) as i32)))
            {
                return false;
            }
            // Filter out proposals by decision status.
            if !(include_status.is_empty() || include_status.contains(&(data.status() as i32))) {
                return false;
            }
            // Filter out proposals by topic.
            let topic = data.topic.and_then(|topic| Topic::try_from(topic).ok());
            if !(include_topics.is_empty() || include_topics.contains(&topic)) {
                return false;
            }

            true
        };
        let limit = if request.limit == 0 || request.limit > MAX_LIST_PROPOSAL_RESULTS {
            MAX_LIST_PROPOSAL_RESULTS
        } else {
            request.limit
        } as usize;
        let props = &self.proto.proposals;
        // Proposals are stored in a sorted map. If 'before_proposal'
        // is provided, grab all proposals before that, else grab the
        // whole range.
        let rng = if let Some(n) = request.before_proposal {
            props.range(..(n.id))
        } else {
            props.range(..)
        };
        // Now reverse the range, filter, and restrict to 'limit'.
        let limited_rng = rng
            .rev()
            .filter(|(_, proposal)| filter_all(proposal))
            .take(limit);

        let proposal_info = limited_rng
            .map(|(_id, proposal_data)| {
                proposal_data.limited_for_list_proposals(&caller_neurons_set)
            })
            .collect();

        // Ignore the keys and clone to a vector.
        ListProposalsResponse {
            proposals: proposal_info,
            include_ballots_by_caller: Some(true),
            include_topic_filtering: Some(true),
        }
    }

    /// Returns a list of all existing nervous system functions
    pub fn list_nervous_system_functions(&self) -> ListNervousSystemFunctionsResponse {
        let functions = Action::native_functions()
            .into_iter()
            .chain(
                self.proto
                    .id_to_nervous_system_functions
                    .values()
                    .filter(|&f| f != &*NERVOUS_SYSTEM_FUNCTION_DELETION_MARKER)
                    .cloned(),
            )
            .collect();

        // Get the set of ids that have been used in the past.
        let reserved_ids = self
            .proto
            .id_to_nervous_system_functions
            .iter()
            .filter(|(_, f)| f == &&*NERVOUS_SYSTEM_FUNCTION_DELETION_MARKER)
            .map(|(id, _)| *id)
            .collect();

        ListNervousSystemFunctionsResponse {
            functions,
            reserved_ids,
        }
    }

    /// Returns the proposal IDs for all proposals that have reward status ReadyToSettle
    fn ready_to_be_settled_proposal_ids(&self) -> impl Iterator<Item = ProposalId> + '_ {
        let now = self.env.now();
        self.proto
            .proposals
            .iter()
            .filter(move |(_, data)| data.reward_status(now) == ProposalRewardStatus::ReadyToSettle)
            .map(|(k, _)| ProposalId { id: *k })
    }

    /// Attempts to move the proposal with the given ID forward in the process,
    /// from open to adopted or rejected and from adopted to executed or failed.
    ///
    /// If the proposal is open, tallies the ballots and updates the `yes`, `no`, and
    /// `undecided` voting power accordingly.
    /// This may result in the proposal becoming adopted or rejected.
    ///
    /// If the proposal is adopted but not executed, attempts to execute it.
    pub fn process_proposal(&mut self, proposal_id: u64) {
        let now_seconds = self.env.now();

        let proposal_data = match self.proto.proposals.get_mut(&proposal_id) {
            None => return,
            Some(p) => p,
        };

        // Recompute the tally here. It should correctly reflect all votes until
        // the deadline, even after the proposal has been decided.
        if proposal_data.status() == ProposalDecisionStatus::Open
            || proposal_data.accepts_vote(now_seconds)
        {
            proposal_data.recompute_tally(now_seconds);
        }

        // If the status is open
        if proposal_data.status() != ProposalDecisionStatus::Open
            || !proposal_data.can_make_decision(now_seconds)
        {
            return;
        }

        // This marks the proposal_data as no longer open.
        proposal_data.decided_timestamp_seconds = now_seconds;
        if !proposal_data.is_accepted() {
            return;
        }

        // Return the rejection fee to the proposal's proposer
        if let Some(nid) = &proposal_data.proposer {
            if let Some(neuron) = self.proto.neurons.get_mut(&nid.to_string()) {
                if neuron.neuron_fees_e8s >= proposal_data.reject_cost_e8s {
                    neuron.neuron_fees_e8s -= proposal_data.reject_cost_e8s;
                }
            }
        }

        // A yes decision has been made, execute the proposal!
        // Safely unwrap action.
        let action = proposal_data
            .proposal
            .as_ref()
            .and_then(|p| p.action.clone());
        let action = match action {
            Some(action) => action,

            // This should not be possible, because proposal validation should
            // have been performed when the proposal was first made.
            None => {
                self.set_proposal_execution_status(
                    proposal_id,
                    Err(GovernanceError::new_with_message(
                        ErrorType::InvalidProposal,
                        "Proposal has no action.",
                    )),
                );
                return;
            }
        };
        self.start_proposal_execution(proposal_id, action);
    }

    /// Processes all proposals with decision status ProposalStatusOpen
    pub fn process_proposals(&mut self) {
        if self.env.now() < self.closest_proposal_deadline_timestamp_seconds {
            // Nothing to do.
            return;
        }

        let pids = self
            .proto
            .proposals
            .iter()
            .filter(|(_, info)| {
                info.status() == ProposalDecisionStatus::Open || info.accepts_vote(self.env.now())
            })
            .map(|(pid, _)| *pid)
            .collect::<Vec<u64>>();

        for pid in pids {
            self.process_proposal(pid);
        }

        self.closest_proposal_deadline_timestamp_seconds = self
            .proto
            .proposals
            .values()
            .filter(|data| data.status() == ProposalDecisionStatus::Open)
            .map(|proposal_data| {
                proposal_data
                    .wait_for_quiet_state
                    .map(|w| w.current_deadline_timestamp_seconds)
                    .unwrap_or_else(|| {
                        proposal_data
                            .proposal_creation_timestamp_seconds
                            .saturating_add(proposal_data.initial_voting_period_seconds)
                    })
            })
            .min()
            .unwrap_or(u64::MAX);
    }

    pub async fn get_metrics(&self, time_window_seconds: u64) -> Result<Metrics, GovernanceError> {
        let num_recently_submitted_proposals =
            self.recently_submitted_proposals(time_window_seconds);

        let num_recently_executed_proposals = self.recently_executed_proposals(time_window_seconds);

        let icrc_ledger_helper = ICRCLedgerHelper::with_ledger(self.ledger.as_ref());

        let last_ledger_block_timestamp = icrc_ledger_helper
            .get_latest_block_timestamp_seconds()
            .await
            .map_err(|error_mesage| {
                GovernanceError::new_with_message(ErrorType::External, error_mesage)
            })?;

        let treasury_metrics = self
            .proto
            .metrics
            .as_ref()
            .map(|metrics| metrics.treasury_metrics.clone())
            .unwrap_or_default();

        let voting_power_metrics = self
            .proto
            .metrics
            .as_ref()
            .map(|metrics| metrics.voting_power_metrics)
            .unwrap_or_default();

        let genesis_timestamp_seconds = self.proto.genesis_timestamp_seconds;

        Ok(Metrics {
            num_recently_submitted_proposals,
            num_recently_executed_proposals,
            last_ledger_block_timestamp,
            treasury_metrics,
            voting_power_metrics,
            genesis_timestamp_seconds,
        })
    }

    fn recently_submitted_proposals(&self, time_window_seconds: u64) -> u64 {
        self.proto
            .proposals
            .values()
            .rev()
            .take_while(|proposal| {
                self.env
                    .now()
                    .saturating_sub(proposal.proposal_creation_timestamp_seconds)
                    <= time_window_seconds
            })
            .count() as u64
    }

    fn recently_executed_proposals(&self, time_window_seconds: u64) -> u64 {
        self.proto
            .proposals
            .values()
            .filter(|proposal| {
                self.env
                    .now()
                    .saturating_sub(proposal.executed_timestamp_seconds)
                    <= time_window_seconds
            })
            .count() as u64
    }

    /// Starts execution of the given proposal in the background.
    ///
    /// The given proposal ID specifies the proposal and the `action` specifies
    /// what the proposal should do (basically, function and parameters to be applied).
    fn start_proposal_execution(&mut self, proposal_id: u64, action: Action) {
        // `perform_action` is an async method of &mut self.
        //
        // Starting it and letting it run in the background requires knowing that
        // the `self` reference will last until the future has completed.
        //
        // The compiler cannot know that, but this is actually true:
        //
        // - in unit tests, all futures are immediately ready, because no real async
        //   call is made. In this case, the transmutation to a static ref is abusive,
        //   but it's still ok since the future will immediately resolve.
        //
        // - in prod, "self" is a reference to the GOVERNANCE static variable, which is
        //   initialized only once (in canister_init or canister_post_upgrade)
        let governance: &'static mut Governance = unsafe { std::mem::transmute(self) };
        spawn_in_canister_env(governance.perform_action(proposal_id, action));
    }

    /// For a given proposal (given by its ID), selects and performs the right 'action',
    /// that is what this proposal is supposed to do as a result of the proposal being
    /// adopted.
    async fn perform_action(&mut self, proposal_id: u64, action: Action) {
        let result = match action {
            // Execution of Motion proposals is trivial.
            Action::Motion(_) => Ok(()),

            Action::ManageNervousSystemParameters(params) => {
                self.perform_manage_nervous_system_parameters(params)
            }
            Action::UpgradeSnsControlledCanister(params) => {
                self.perform_upgrade_sns_controlled_canister(proposal_id, params)
                    .await
            }
            Action::UpgradeSnsToNextVersion(_) => {
                log!(INFO, "Executing UpgradeSnsToNextVersion action",);
                let upgrade_sns_result = self
                    .perform_upgrade_to_next_sns_version_legacy(proposal_id)
                    .await;

                // If the upgrade returned `Ok(true)` that means the upgrade completed successfully
                // and the proposal can be marked as "executed". If the upgrade returned `Ok(false)`
                // that means the upgrade has successfully been kicked-off asynchronously, but not
                // completed. Governance's run_periodic_tasks logic will continuously check
                // the status of the upgrade and mark the proposal as either executed or failed.
                // So we call `return` in the `Ok(false)` branch so that
                // `set_proposal_execution_status` doesn't get called and set the proposal status
                // prematurely. If the result is `Err`, we do want to set the proposal status,
                // and passing the value through is sufficient.
                match upgrade_sns_result {
                    Ok(true) => Ok(()),
                    Ok(false) => return,
                    Err(e) => Err(e),
                }
            }
            Action::ExecuteGenericNervousSystemFunction(call) => {
                self.perform_execute_generic_nervous_system_function(call)
                    .await
            }
            Action::AddGenericNervousSystemFunction(nervous_system_function) => {
                self.perform_add_generic_nervous_system_function(nervous_system_function)
            }
            Action::RemoveGenericNervousSystemFunction(id) => {
                self.perform_remove_generic_nervous_system_function(id)
            }
            Action::RegisterDappCanisters(register_dapp_canisters) => {
                self.perform_register_dapp_canisters(register_dapp_canisters)
                    .await
            }
            Action::RegisterExtension(register_extension) => {
                self.perform_register_extension(register_extension).await
            }
            Action::DeregisterDappCanisters(deregister_dapp_canisters) => {
                self.perform_deregister_dapp_canisters(deregister_dapp_canisters)
                    .await
            }
            Action::ManageSnsMetadata(manage_sns_metadata) => {
                self.perform_manage_sns_metadata(manage_sns_metadata)
            }
            Action::TransferSnsTreasuryFunds(transfer) => {
                let valuation =
                    get_action_auxiliary(&self.proto.proposals, ProposalId { id: proposal_id })
                        .and_then(|action_auxiliary| {
                            action_auxiliary.unwrap_transfer_sns_treasury_funds_or_err()
                        });
                self.perform_transfer_sns_treasury_funds(proposal_id, valuation, &transfer)
                    .await
            }
            Action::MintSnsTokens(mint) => self.perform_mint_sns_tokens(mint).await,
            Action::ManageLedgerParameters(manage_ledger_parameters) => {
                self.perform_manage_ledger_parameters(proposal_id, manage_ledger_parameters)
                    .await
            }
            Action::ManageDappCanisterSettings(manage_dapp_canister_settings) => {
                self.perform_manage_dapp_canister_settings(manage_dapp_canister_settings)
                    .await
            }
            Action::AdvanceSnsTargetVersion(_) => {
                get_action_auxiliary(&self.proto.proposals, ProposalId { id: proposal_id })
                    .and_then(|action_auxiliary| {
                        action_auxiliary.unwrap_advance_sns_target_version_or_err()
                    })
                    .and_then(|new_target| self.perform_advance_target_version(new_target))
            }
            Action::SetTopicsForCustomProposals(set_topics_for_custom_proposals) => {
                self.perform_set_topics_for_custom_proposals(set_topics_for_custom_proposals)
            }
            // This should not be possible, because Proposal validation is performed when
            // a proposal is first made.
            Action::Unspecified(_) => Err(GovernanceError::new_with_message(
                ErrorType::InvalidProposal,
                format!(
                    "A Proposal somehow made it all the way to execution despite being \
                         invalid for having its `unspecified` field populated. action: {:?}",
                    action
                ),
            )),
        };

        self.set_proposal_execution_status(proposal_id, result);
    }

    /// Adds a new nervous system function to Governance if the given id for the nervous system
    /// function is not already taken.
    fn perform_add_generic_nervous_system_function(
        &mut self,
        nervous_system_function: NervousSystemFunction,
    ) -> Result<(), GovernanceError> {
        let id = nervous_system_function.id;

        if nervous_system_function.is_native() {
            return Err(GovernanceError::new_with_message(ErrorType::PreconditionFailed,
                                                         "Can only add NervousSystemFunction's of \
                                                          GenericNervousSystemFunction function_type"));
        }

        if is_registered_function_id(id, &self.proto.id_to_nervous_system_functions) {
            return Err(GovernanceError::new_with_message(
                ErrorType::PreconditionFailed,
                format!(
                    "Failed to add NervousSystemFunction. \
                             There is/was already a NervousSystemFunction with id: {}",
                    id
                ),
            ));
        }

        // This validates that it is well-formed, but not the canister targets.
        match ValidGenericNervousSystemFunction::try_from(&nervous_system_function) {
            Ok(valid_function) => {
                let reserved_canisters = self.reserved_canister_targets();
                let target_canister_id = valid_function.target_canister_id;
                let validator_canister_id = valid_function.validator_canister_id;

                if reserved_canisters.contains(&target_canister_id)
                    || reserved_canisters.contains(&validator_canister_id)
                {
                    return Err(GovernanceError::new_with_message(
                        ErrorType::PreconditionFailed,
                        "Cannot add generic nervous system functions that targets sns core canisters, the NNS ledger, or ic00"));
                }
            }
            Err(msg) => {
                return Err(GovernanceError::new_with_message(
                    ErrorType::PreconditionFailed,
                    msg,
                ))
            }
        }

        self.proto
            .id_to_nervous_system_functions
            .insert(id, nervous_system_function);
        Ok(())
    }

    /// Removes a nervous system function from Governance if the given id for the nervous system
    /// function exists.
    fn perform_remove_generic_nervous_system_function(
        &mut self,
        id: u64,
    ) -> Result<(), GovernanceError> {
        let entry = self.proto.id_to_nervous_system_functions.entry(id);
        match entry {
            Entry::Vacant(_) =>
                Err(GovernanceError::new_with_message(
                    ErrorType::NotFound,
                    format!("Failed to remove NervousSystemFunction. There is no NervousSystemFunction with id: {}", id),
            )),
            Entry::Occupied(mut o) => {
                // Insert a deletion marker to signify that there was a NervousSystemFunction
                // with this id at some point, but that it was deleted.
                o.insert(NERVOUS_SYSTEM_FUNCTION_DELETION_MARKER.clone());
                Ok(())
            },
        }
    }

    async fn perform_register_extension(
        &mut self,
        register_extension: RegisterExtension,
    ) -> Result<(), GovernanceError> {
        // Step 0. Validate the RegisterExtension proposal.
        let ValidatedRegisterExtension {
            wasm,
            extension_init,
        } = register_extension.try_into().map_err(|err| {
            GovernanceError::new_with_message(
                ErrorType::InvalidProposal,
                format!("Invalid RegisterExtension: {err:?}"),
            )
        })?;

        let Wasm::Chunked {
            wasm_module_hash,
            store_canister_id,
            chunk_hashes_list,
        } = wasm
        else {
            return Err(GovernanceError::new_with_message(
                ErrorType::InvalidProposal,
                "RegisterExtension proposal must contain a chunked wasm module.",
            ));
        };

        let extension_spec = validate_extension_wasm(&wasm_module_hash).map_err(|err| {
            GovernanceError::new_with_message(
                ErrorType::InvalidProposal,
                format!("Invalid extension wasm: {err:?}"),
            )
        })?;

        // Step 1. Register the extension as a dapp canister.
        self.perform_register_dapp_canisters(RegisterDappCanisters {
            canister_ids: vec![store_canister_id.get()],
        })
        .await?;

        // Step 2. Install the code.
        let sns_token = Asset::Token {
            symbol: "SNS".to_string(),
            ledger_canister_id: self.ledger.canister_id().get().0,
            ledger_fee_decimals: Nat::from(self.transaction_fee_e8s_or_panic()),
        };

        let icp_token = Asset::Token {
            symbol: "ICP".to_string(),
            ledger_canister_id: self.nns_ledger.canister_id().get().0,
            ledger_fee_decimals: Nat::from(NNS_DEFAULT_TRANSFER_FEE.get_e8s()),
        };

        // Step 2. Perform pre-installation actions.

        let (treasury_icp_subaccount, treasury_sns_subaccount) = (
            None,
            Some(compute_distribution_subaccount_bytes(
                self.env.canister_id().get(),
                TREASURY_SUBACCOUNT_NONCE,
            )),
        );

        // See ic_sns_init::distributions::FractionalDeveloperVotingPower.insert_treasury_accounts
        let (sns_token_allowance_e8s, icp_token_allowance_e8s) = if let Some(ExtensionInit {
            value:
                Some(Precise {
                    value: Some(precise::Value::Map(PreciseMap { mut map })),
                }),
        }) = extension_init
        {
            if map.len() != 2 {
                return Err(GovernanceError::new_with_message(
                    ErrorType::InvalidProposal,
                    "ExtensionInit must contain exactly two entries in the map.",
                ));
            }

            let icp_amount_e8s = map
                .remove("treasury_allocation_icp_e8s")
                .and_then(|v| {
                    if let Precise {
                        value: Some(precise::Value::Nat(amount_e8s)),
                    } = v
                    {
                        Some(amount_e8s)
                    } else {
                        None
                    }
                })
                .ok_or_else(|| {
                    GovernanceError::new_with_message(
                        ErrorType::InvalidProposal,
                        "ExtensionInit must contain an ICP allowance.",
                    )
                })?;

            let sns_amount_e8s = map
                .remove("treasury_allocation_sns_e8s")
                .and_then(|v| {
                    if let Precise {
                        value: Some(precise::Value::Nat(amount_e8s)),
                    } = v
                    {
                        Some(amount_e8s)
                    } else {
                        None
                    }
                })
                .ok_or_else(|| {
                    GovernanceError::new_with_message(
                        ErrorType::InvalidProposal,
                        "ExtensionInit must contain an SNS allowance.",
                    )
                })?;

            let to = Account {
                owner: store_canister_id.get().0,
                subaccount: None,
            };

            self.nns_ledger
                .transfer_funds(
                    icp_amount_e8s,
                    NNS_DEFAULT_TRANSFER_FEE.get_e8s(),
                    treasury_icp_subaccount,
                    to,
                    0,
                )
                .await
                .map(|_| ())
                .map_err(|e| {
                    GovernanceError::new_with_message(
                        ErrorType::External,
                        format!("Error making ICP treasury transfer: {}", e),
                    )
                })?;

            self.ledger
                .transfer_funds(
                    sns_amount_e8s,
                    self.transaction_fee_e8s_or_panic(),
                    treasury_sns_subaccount,
                    to,
                    0,
                )
                .await
                .map(|_| ())
                .map_err(|e| {
                    GovernanceError::new_with_message(
                        ErrorType::External,
                        format!("Error making SNS Token treasury transfer: {}", e),
                    )
                })?;

            (sns_amount_e8s, icp_amount_e8s)
        } else {
            (0, 0)
        };

        let arg = TreasuryManagerArg::Init(TreasuryManagerInit {
            allowances: vec![
                Allowance {
                    amount_decimals: Nat::from(sns_token_allowance_e8s),
                    asset: sns_token,
                    owner_account: sns_treasury_manager::Account {
                        owner: store_canister_id.get().0,
                        subaccount: treasury_sns_subaccount,
                    },
                },
                Allowance {
                    amount_decimals: Nat::from(icp_token_allowance_e8s),
                    asset: icp_token,
                    owner_account: sns_treasury_manager::Account {
                        owner: store_canister_id.get().0,
                        subaccount: treasury_icp_subaccount,
                    },
                },
            ],
        });
        let arg = candid::encode_one(&arg).unwrap();
        self.upgrade_non_root_canister(
            store_canister_id,
            Wasm::Chunked {
                wasm_module_hash,
                store_canister_id,
                chunk_hashes_list,
            },
            arg,
            CanisterInstallMode::Install,
        )
        .await?;

        Ok(())
    }

    /// Registers a list of Dapp canister ids in the root canister.
    async fn perform_register_dapp_canisters(
        &self,
        register_dapp_canisters: RegisterDappCanisters,
    ) -> Result<(), GovernanceError> {
        let payload = candid::Encode!(&RegisterDappCanistersRequest::from(
            register_dapp_canisters.clone()
        ))
        .map_err(|err| {
            GovernanceError::new_with_message(
                ErrorType::InvalidProposal,
                format!("Could not encode RegisterDappCanistersRequest: {err:?}"),
            )
        })?;
        self.env
            .call_canister(
                self.proto.root_canister_id_or_panic(),
                "register_dapp_canisters",
                payload,
            )
            .await
            // Convert to return type.
            .map(|reply| {
                // This line is to ensure we handle the reply properly if it's ever
                // changed to not be empty.
                match candid::Decode!(&reply, RegisterDappCanistersResponse) {
                    Ok(RegisterDappCanistersResponse {}) => {}
                    Err(_) => log!(ERROR, "Could not decode RegisterDappCanistersResponse!"),
                };

                log!(
                    INFO,
                    "Performed register_dapp_canisters, registering the following canisters: {:?}",
                    &register_dapp_canisters.canister_ids
                );
            })
            .map_err(|err| {
                GovernanceError::new_with_message(
                    ErrorType::External,
                    format!("Canister method call failed: {err:?}"),
                )
            })
    }

    /// Sets the controllers of registered dapp canisters in root.
    /// Dapp canisters can be registered via the register_dapp_canisters proposal.
    async fn perform_deregister_dapp_canisters(
        &self,
        deregister_dapp_canisters: DeregisterDappCanisters,
    ) -> Result<(), GovernanceError> {
        let payload = candid::Encode!(&SetDappControllersRequest::from(
            deregister_dapp_canisters.clone()
        ))
        .map_err(|err| {
            GovernanceError::new_with_message(
                ErrorType::InvalidProposal,
                format!("Could not encode SetDappControllersRequest: {err:?}"),
            )
        })?;
        self.env
            .call_canister(
                self.proto.root_canister_id_or_panic(),
                "set_dapp_controllers",
                payload,
            )
            .await
            // Convert to return type.
            .map_err(|err| {
                GovernanceError::new_with_message(
                    ErrorType::External,
                    format!("Canister method call failed: {err:?}"),
                )
            })
            // Make sure no canisters' controllers failed to be set.
            .and_then(|reply| {
                // This line is to ensure we handle the reply properly if it's ever
                // changed to not be empty.
                match candid::Decode!(&reply, SetDappControllersResponse) {
                    Ok(SetDappControllersResponse { failed_updates }) => {
                        if failed_updates.is_empty() {
                            log!(
                                INFO,
                                "Deregistered the following dapp canisters: {:?}.",
                                deregister_dapp_canisters.canister_ids
                            );
                            Ok(())
                        } else {
                            let message = format!(
                                "When trying to deregister the following dapp canisters: {:?} \n\
                                The following canisters failed to deregister: {:?}",
                                deregister_dapp_canisters.canister_ids, failed_updates
                            );
                            Err(GovernanceError::new_with_message(
                                ErrorType::External,
                                message,
                            ))
                        }
                    }
                    Err(_) => Err(GovernanceError::new_with_message(
                        ErrorType::External,
                        "Could not decode SetDappControllersResponse".to_string(),
                    )),
                }
            })
    }

    // Make a change to the values of Sns Metadata
    fn perform_manage_sns_metadata(
        &mut self,
        manage_sns_metadata: ManageSnsMetadata,
    ) -> Result<(), GovernanceError> {
        let mut sns_metadata = match &self.proto.sns_metadata {
            Some(sns_metadata) => sns_metadata.clone(),
            None => SnsMetadata {
                logo: None,
                url: None,
                name: None,
                description: None,
            },
        };
        let mut log: String = "Updating the following fields of Sns Metadata: \n".to_string();
        if let Some(new_logo) = manage_sns_metadata.logo {
            sns_metadata.logo = Some(new_logo);
            log += "- Logo";
        }
        if let Some(new_url) = manage_sns_metadata.url {
            log += &format!(
                "Url:\n- old value: {}\n- new value: {}",
                sns_metadata.url.unwrap_or_default(),
                new_url
            );
            sns_metadata.url = Some(new_url);
        }
        if let Some(new_name) = manage_sns_metadata.name {
            log += &format!(
                "Name:\n- old value: {}\n- new value: {}",
                sns_metadata.name.unwrap_or_default(),
                new_name
            );
            sns_metadata.name = Some(new_name);
        }
        if let Some(new_description) = manage_sns_metadata.description {
            log += &format!(
                "Description:\n- old value: {}\n- new value: {}",
                sns_metadata.description.unwrap_or_default(),
                new_description
            );
            sns_metadata.description = Some(new_description);
        }
        log!(INFO, "{}", log);
        self.proto.sns_metadata = Some(sns_metadata);
        Ok(())
    }

    /// Executes a (non-native) nervous system function as a result of an adopted proposal.
    async fn perform_execute_generic_nervous_system_function(
        &self,
        call: ExecuteGenericNervousSystemFunction,
    ) -> Result<(), GovernanceError> {
        match self
            .proto
            .id_to_nervous_system_functions
            .get(&call.function_id)
        {
            None => Err(GovernanceError::new_with_message(
                ErrorType::NotFound,
                format!(
                    "There is no generic NervousSystemFunction with id: {}",
                    call.function_id
                ),
            )),
            Some(function) => {
                perform_execute_generic_nervous_system_function_call(
                    &*self.env,
                    function.clone(),
                    call,
                )
                .await
            }
        }
    }

    /// Executes a ManageNervousSystemParameters proposal by updating Governance's
    /// NervousSystemParameters
    fn perform_manage_nervous_system_parameters(
        &mut self,
        proposed_params: NervousSystemParameters,
    ) -> Result<(), GovernanceError> {
        // Only set `self.proto.parameters` if "applying" the proposed params to the
        // current params results in valid params
        let new_params = proposed_params.inherit_from(self.nervous_system_parameters_or_panic());

        log!(
            INFO,
            "Setting Governance nervous system params to: {:?}",
            &new_params
        );

        match new_params.validate() {
            Ok(()) => {
                self.proto.parameters = Some(new_params);
                Ok(())
            }

            // Even though proposals are validated when they are first made, this is still
            // possible, because the inner value of a ManageNervousSystemParameters
            // proposal is only valid with respect to the current
            // nervous_system_parameters() at the time when the proposal was first
            // made. If nervous_system_parameters() changed (by another proposal) since
            // the current proposal was first made, the current proposal might have become
            // invalid. Basically, this might occur if there are conflicting (concurrent)
            // proposals, but we expect this to be highly unusual in practice.
            Err(msg) => Err(GovernanceError::new_with_message(
                ErrorType::PreconditionFailed,
                format!(
                    "Failed to perform ManageNervousSystemParameters action, proposed \
                        parameters would lead to invalid NervousSystemParameters: {}",
                    msg
                ),
            )),
        }
    }

    pub fn upgrade_proposals_in_progress(&self) -> BTreeSet</* Proposal Id*/ u64> {
        self.proto
            .proposals
            .iter()
            .filter_map(|(id, proposal_data)| {
                let proposal_expiry_time = proposal_data
                    .decided_timestamp_seconds
                    .checked_add(UPGRADE_PROPOSAL_BLOCK_EXPIRY_SECONDS)
                    .unwrap_or_default();
                let proposal_recent_enough = proposal_expiry_time > self.env.now();
                if proposal_data.status() == ProposalDecisionStatus::Adopted
                    && proposal_data.is_upgrade_proposal()
                    && proposal_recent_enough
                {
                    Some(*id)
                } else {
                    None
                }
            })
            .collect::<BTreeSet<_>>()
    }

    /// Executes a UpgradeSnsControlledCanister proposal by calling the root canister
    /// to upgrade an SNS controlled canister.  This does not upgrade "core" SNS canisters
    /// (i.e. Root, Governance, Ledger, Ledger Archives, or Sale)
    async fn perform_upgrade_sns_controlled_canister(
        &mut self,
        proposal_id: u64,
        upgrade: UpgradeSnsControlledCanister,
    ) -> Result<(), GovernanceError> {
        self.check_no_upgrades_in_progress(Some(proposal_id))?;

        let sns_canisters =
            get_all_sns_canisters(&*self.env, self.proto.root_canister_id_or_panic())
                .await
                .map_err(|e| {
                    GovernanceError::new_with_message(
                        ErrorType::External,
                        format!("Could not get list of SNS canisters from SNS Root: {}", e),
                    )
                })?;

        let dapp_canisters: Vec<CanisterId> = sns_canisters
            .dapps
            .iter()
            .map(|x| CanisterId::unchecked_from_principal(*x))
            .collect();

        let target_canister_id = get_canister_id(&upgrade.canister_id)?;
        // Fail if not a registered dapp canister
        if !dapp_canisters.contains(&target_canister_id) {
            return Err(GovernanceError::new_with_message(
                ErrorType::InvalidCommand,
                format!(
                    "UpgradeSnsControlledCanister can only upgrade dapp canisters that are registered \
                    with the SNS root: see Root::register_dapp_canister. Valid targets are: {:?}",
                    dapp_canisters
                ),
            ));
        }

        let mode = upgrade.mode_or_upgrade() as i32;

        let wasm = Wasm::try_from(&upgrade)
            .map_err(|err| GovernanceError::new_with_message(ErrorType::InvalidCommand, err))?;

        self.upgrade_non_root_canister(
            target_canister_id,
            wasm,
            upgrade
                .canister_upgrade_arg
                .unwrap_or_else(|| Encode!().unwrap()),
            CanisterInstallMode::try_from(CanisterInstallModeProto::try_from(mode)?)?,
        )
        .await
    }

    async fn upgrade_non_root_canister(
        &mut self,
        target_canister_id: CanisterId,
        wasm: Wasm,
        arg: Vec<u8>,
        mode: CanisterInstallMode,
    ) -> Result<(), GovernanceError> {
        // Serialize upgrade.
        let payload = {
            // We need to stop a canister before we upgrade it. Otherwise it might
            // receive callbacks to calls it made before the upgrade after the
            // upgrade when it might not have the context to parse those usefully.
            //
            // For more details, please refer to the comments above the (definition of the)
            // stop_before_installing field in ChangeCanisterRequest.
            let stop_before_installing = true;

            let mut change_canister_arg =
                ChangeCanisterRequest::new(stop_before_installing, mode, target_canister_id)
                    .with_arg(arg)
                    .with_mode(mode);

            match wasm {
                Wasm::Bytes(bytes) => {
                    change_canister_arg = change_canister_arg.with_wasm(bytes);
                }
                Wasm::Chunked {
                    wasm_module_hash,
                    store_canister_id,
                    chunk_hashes_list,
                } => {
                    change_canister_arg = change_canister_arg.with_chunked_wasm(
                        wasm_module_hash,
                        store_canister_id,
                        chunk_hashes_list,
                    );
                }
            };

            Encode!(&change_canister_arg).unwrap()
        };

        self.env
            .call_canister(
                self.proto.root_canister_id_or_panic(),
                "change_canister",
                payload,
            )
            .await
            // Convert to return type.
            .map(|_reply| ())
            .map_err(|err| {
                GovernanceError::new_with_message(
                    ErrorType::External,
                    format!("Canister method call failed: {:?}", err),
                )
            })
    }

    /// Used for checking that no upgrades are in progress. Also checks that there are no upgrade proposals in progress except, optionally, one that you pass in as `proposal_id`
    pub fn check_no_upgrades_in_progress(
        &self,
        proposal_id: Option<u64>,
    ) -> Result<(), GovernanceError> {
        let upgrade_proposals_in_progress = self.upgrade_proposals_in_progress();
        if !upgrade_proposals_in_progress.is_subset(&proposal_id.into_iter().collect()) {
            return Err(GovernanceError::new_with_message(
                ErrorType::ResourceExhausted,
                format!(
                    "Another upgrade is currently in progress (proposal IDs {}). \
                    Please, try again later.",
                    upgrade_proposals_in_progress
                        .into_iter()
                        .map(|id| id.to_string())
                        .collect::<Vec<String>>()
                        .join(", ")
                ),
            ));
        }

        if self.proto.pending_version.is_some() {
            return Err(GovernanceError::new_with_message(
                ErrorType::ResourceExhausted,
                format!(
                    "Upgrade lock acquired (expires at {:?}), not upgrading",
                    self.proto
                        .pending_version
                        .as_ref()
                        .map(|p| p.mark_failed_at_seconds)
                ),
            ));
        }

        Ok(())
    }

    /// Best effort to return the deployed version of this SNS.
    ///
    /// Normally, the SNS should always have a deployed version, in which case it is returned.
    /// If this is not the case for whatever reason, this function tries to fetch the running
    /// version, initialize deployed version with it, and return a copy.
    pub async fn get_or_reset_deployed_version(&mut self) -> Result<Version, String> {
        if let Some(deployed_version) = self.proto.deployed_version.clone() {
            return Ok(deployed_version);
        }

        log!(
            ERROR,
            "The SNS does not have a deployed version. Attempting to reset it ..."
        );

        let root_canister_id = self.proto.root_canister_id_or_panic();

        let new_deployed_version = get_running_version(&*self.env, root_canister_id).await?;

        // Re-check that a reentrant call to this function did not yet update the state.
        if let Some(deployed_version) = self.proto.deployed_version.clone() {
            return Ok(deployed_version);
        }

        self.proto
            .deployed_version
            .replace(new_deployed_version.clone());

        Ok(new_deployed_version)
    }

    /// Return `Ok(true)` if the upgrade was completed successfully, return `Ok(false)` if an
    /// upgrade was successfully kicked-off, but its completion is pending.
    async fn perform_upgrade_to_next_sns_version_legacy(
        &mut self,
        proposal_id: u64,
    ) -> Result<bool, GovernanceError> {
        self.check_no_upgrades_in_progress(Some(proposal_id))?;

        let current_version = self.get_or_reset_deployed_version().await.map_err(|err| {
            GovernanceError::new_with_message(
                ErrorType::External,
                format!("Could not execute proposal: {}", err),
            )
        })?;

        let root_canister_id = self.proto.root_canister_id_or_panic();

        let UpgradeSnsParams {
            next_version,
            canister_type_to_upgrade,
            new_wasm_hash,
            canister_ids_to_upgrade,
        } = get_upgrade_params(&*self.env, root_canister_id, &current_version)
            .await
            .map_err(|err| {
                GovernanceError::new_with_message(
                    ErrorType::InvalidProposal,
                    format!("Could not execute proposal: {}", err),
                )
            })?;

        self.push_to_upgrade_journal(upgrade_journal_entry::UpgradeStarted::from_proposal(
            current_version.clone(),
            next_version.clone(),
            ProposalId { id: proposal_id },
        ));

        let target_wasm = get_wasm(&*self.env, new_wasm_hash.to_vec(), canister_type_to_upgrade)
            .await
            .map_err(|e| {
                GovernanceError::new_with_message(
                    ErrorType::External,
                    format!("Could not execute proposal: {}", e),
                )
            })?
            .wasm;

        let target_is_root = canister_ids_to_upgrade.contains(&root_canister_id);

        if target_is_root {
            upgrade_canister_directly(
                &*self.env,
                root_canister_id,
                target_wasm,
                Encode!().unwrap(),
            )
            .await?;
        } else {
            for target_canister_id in canister_ids_to_upgrade {
                self.upgrade_non_root_canister(
                    target_canister_id,
                    Wasm::Bytes(target_wasm.clone()),
                    Encode!().unwrap(),
                    CanisterInstallMode::Upgrade,
                )
                .await?;
            }
        }

        // A canister upgrade has been successfully kicked-off. Set the pending upgrade-in-progress
        // field so that Governance's run_periodic_tasks logic can check on the status of
        // this upgrade.
        self.proto.pending_version = Some(PendingVersion {
            target_version: Some(next_version),
            mark_failed_at_seconds: self.env.now() + 5 * 60,
            checking_upgrade_lock: 0,
            proposal_id: Some(proposal_id),
        });

        log!(
            INFO,
            "Successfully kicked off upgrade for SNS canister {:?}",
            canister_type_to_upgrade,
        );

        Ok(false)
    }

    async fn upgrade_sns_framework_canister(
        &mut self,
        new_wasm_hash: Vec<u8>,
        canister_type_to_upgrade: SnsCanisterType,
    ) -> Result<(), GovernanceError> {
        let root_canister_id = self.proto.root_canister_id()?;

        let target_wasm = get_wasm(&*self.env, new_wasm_hash.to_vec(), canister_type_to_upgrade)
            .await
            .map_err(|e| {
                GovernanceError::new_with_message(
                    ErrorType::External,
                    format!("Could not get wasm for upgrade: {}", e),
                )
            })?
            .wasm;

        let target_is_root = canister_type_to_upgrade == SnsCanisterType::Root;

        if target_is_root {
            upgrade_canister_directly(
                &*self.env,
                root_canister_id,
                target_wasm,
                Encode!().unwrap(),
            )
            .await?;
        } else {
            let canister_ids_to_upgrade =
                get_canisters_to_upgrade(&*self.env, root_canister_id, canister_type_to_upgrade)
                    .await
                    .map_err(|e| {
                        GovernanceError::new_with_message(
                            ErrorType::External,
                            format!("Could not get list of SNS canisters from SNS Root: {}", e),
                        )
                    })?;
            for target_canister_id in canister_ids_to_upgrade {
                self.upgrade_non_root_canister(
                    target_canister_id,
                    Wasm::Bytes(target_wasm.clone()),
                    Encode!().unwrap(),
                    CanisterInstallMode::Upgrade,
                )
                .await?;
            }
        }

        log!(
            INFO,
            "Successfully kicked off upgrade for SNS canister {:?}",
            canister_type_to_upgrade,
        );

        Ok(())
    }

    fn sns_treasury_icp_subaccount(&self) -> Option<Subaccount> {
        None
    }

    fn sns_treasury_sns_token_subaccount(&self) -> Option<Subaccount> {
        // See ic_sns_init::distributions::FractionalDeveloperVotingPower.insert_treasury_accounts
        let treasury_subaccount = compute_distribution_subaccount_bytes(
            self.env.canister_id().get(),
            TREASURY_SUBACCOUNT_NONCE,
        );
        Some(treasury_subaccount)
    }

    async fn perform_transfer_sns_treasury_funds(
        &mut self,
        proposal_id: u64, // This is just to control concurrency.
        valuation: Result<Valuation, GovernanceError>,
        transfer: &TransferSnsTreasuryFunds,
    ) -> Result<(), GovernanceError> {
        // Only execute one proposal of this type at a time.
        thread_local! {
            static IN_PROGRESS_PROPOSAL_ID: RefCell<Option<u64>> = const { RefCell::new(None) };
        }
        let release_on_drop = acquire(&IN_PROGRESS_PROPOSAL_ID, proposal_id);
        if let Err(already_in_progress_proposal_id) = release_on_drop {
            return Err(GovernanceError::new_with_message(
                ErrorType::PreconditionFailed,
                format!(
                    "Another TransferSnsTreasuryFunds proposal (ID = {}) is already in progress.",
                    already_in_progress_proposal_id,
                ),
            ));
        }

        transfer_sns_treasury_funds_amount_is_small_enough_at_execution_time_or_err(
            transfer,
            valuation?,
            self.proto.proposals.values(),
            self.env.now(),
        )?;

        let to = Account {
            owner: transfer
                .to_principal
                .expect("Expected transfer to have a target principal")
                .0,
            subaccount: transfer.to_subaccount.as_ref().map(|s| {
                bytes_to_subaccount(&s.subaccount[..])
                    .expect("Couldn't transform transfer.subaccount to Subaccount")
            }),
        };
        match transfer.from_treasury() {
            TransferFrom::IcpTreasury => self
                .nns_ledger
                .transfer_funds(
                    transfer.amount_e8s,
                    NNS_DEFAULT_TRANSFER_FEE.get_e8s(),
                    self.sns_treasury_icp_subaccount(),
                    to,
                    transfer.memo.unwrap_or(0),
                )
                .await
                .map(|_| ())
                .map_err(|e| {
                    GovernanceError::new_with_message(
                        ErrorType::External,
                        format!("Error making ICP treasury transfer: {}", e),
                    )
                }),
            TransferFrom::SnsTokenTreasury => {
                let transaction_fee_e8s = self.transaction_fee_e8s_or_panic();

                self.ledger
                    .transfer_funds(
                        transfer.amount_e8s,
                        transaction_fee_e8s,
                        self.sns_treasury_sns_token_subaccount(),
                        to,
                        transfer.memo.unwrap_or(0),
                    )
                    .await
                    .map(|_| ())
                    .map_err(|e| {
                        GovernanceError::new_with_message(
                            ErrorType::External,
                            format!("Error making SNS Token treasury transfer: {}", e),
                        )
                    })
            }
            TransferFrom::Unspecified => Err(GovernanceError::new_with_message(
                ErrorType::PreconditionFailed,
                "Invalid 'from_treasury' in transfer.",
            )),
        }
    }

    async fn perform_mint_sns_tokens(
        &mut self,
        mint: MintSnsTokens,
    ) -> Result<(), GovernanceError> {
        let to = Account {
            owner: mint
                .to_principal
                .ok_or(GovernanceError::new_with_message(
                    ErrorType::InvalidProposal,
                    "Expected mint to have a target principal",
                ))?
                .0,
            subaccount: mint
                .to_subaccount
                .as_ref()
                .map(|s| bytes_to_subaccount(&s.subaccount[..]))
                .transpose()?,
        };
        let amount_e8s = mint.amount_e8s.ok_or(GovernanceError::new_with_message(
            ErrorType::InvalidProposal,
            "Expected MintSnsTokens to have an an amount_e8s",
        ))?;
        self.ledger
            .transfer_funds(amount_e8s, 0, None, to, mint.memo())
            .await?;
        Ok(())
    }

    async fn perform_manage_ledger_parameters(
        &mut self,
        proposal_id: u64,
        manage_ledger_parameters: ManageLedgerParameters,
    ) -> Result<(), GovernanceError> {
        self.check_no_upgrades_in_progress(Some(proposal_id))?;

        let current_version = self.get_or_reset_deployed_version().await.map_err(|err| {
            GovernanceError::new_with_message(
                ErrorType::External,
                format!("Could not execute proposal: {}", err),
            )
        })?;

        let ledger_canister_id = self.proto.ledger_canister_id_or_panic();

        let ledger_canister_info = self.env
            .call_canister(
                CanisterId::ic_00(),
                "canister_info",
                candid::encode_one(
                    CanisterInfoRequest::new(
                        ledger_canister_id,
                        Some(1),
                    )
                ).map_err(|e| GovernanceError::new_with_message(ErrorType::External, format!("Could not execute proposal. Error encoding canister_info request.\n{}", e)))?
            )
            .await
            .map(|b| {
                candid::decode_one::<CanisterInfoResponse>(&b)
                .map_err(|e| GovernanceError::new_with_message(ErrorType::External, format!("Could not execute proposal. Error decoding canister_info response.\n{}", e)))
            })
            .map_err(|err| GovernanceError::new_with_message(ErrorType::External, format!("Canister method call canister_info failed: {:?}", err)))??;

        let ledger_canister_info_version_number_before_upgrade: u64 =
            ledger_canister_info
            .changes()
            .last().ok_or(GovernanceError::new_with_message(ErrorType::External, "Could not execute proposal. Error finding current ledger canister_info version number".to_string()))?
            .canister_version();

        let ledger_wasm = get_wasm(
            &*self.env,
            current_version.ledger_wasm_hash.clone(),
            SnsCanisterType::Ledger,
        )
        .await
        .map_err(|e| {
            GovernanceError::new_with_message(
                ErrorType::External,
                format!(
                    "Could not execute proposal. Error getting ledger canister wasm: {}",
                    e
                ),
            )
        })?
        .wasm;

        use ic_icrc1_ledger::{LedgerArgument, UpgradeArgs};
        let ledger_upgrade_arg = candid::encode_one(Some(LedgerArgument::Upgrade(Some(
            UpgradeArgs::from(manage_ledger_parameters.clone()),
        ))))
        .unwrap();

        self.upgrade_non_root_canister(
            ledger_canister_id,
            Wasm::Bytes(ledger_wasm),
            ledger_upgrade_arg,
            CanisterInstallMode::Upgrade,
        )
        .await?;

        // If this operation takes 5 minutes, there is very likely a real failure, and other intervention will
        // be required
        let mark_failed_at_seconds = self.env.now() + 5 * 60;

        loop {
            let ledger_canister_info = self.env
                .call_canister(
                    CanisterId::ic_00(),
                    "canister_info",
                    candid::encode_one(
                        CanisterInfoRequest::new(
                            ledger_canister_id,
                            Some(20), // Get enough to ensure we did not miss the relevant change
                        )
                    ).map_err(|e| GovernanceError::new_with_message(ErrorType::External, format!("Could not check if ledger upgrade succeeded. Error encoding canister_info request.\n{}", e)))?
                )
                .await
                .map(|b| {
                    candid::decode_one::<CanisterInfoResponse>(&b)
                        .map_err(|e| GovernanceError::new_with_message(ErrorType::External, format!("Could not check if ledger upgrade succeeded. Error decoding canister_info response.\n{}", e)))
                })
                .map_err(|e| GovernanceError::new_with_message(ErrorType::External, format!("Could not check if ledger upgrade succeeded. Canister method call canister_info failed: {:?}", e)))??;

            for canister_change in ledger_canister_info.changes().iter().rev() {
                if canister_change.canister_version()
                    > ledger_canister_info_version_number_before_upgrade
                {
                    if let CanisterChangeDetails::CanisterCodeDeployment(code_deployment) =
                        canister_change.details()
                    {
                        if let CanisterInstallMode::Upgrade = code_deployment.mode() {
                            if code_deployment.module_hash()[..]
                                == current_version.ledger_wasm_hash[..]
                            {
                                // success
                                // update nervous-system-parameters transaction_fee if the fee is changed.
                                if let Some(nervous_system_parameters) =
                                    self.proto.parameters.as_mut()
                                {
                                    if let Some(transfer_fee) =
                                        manage_ledger_parameters.transfer_fee
                                    {
                                        nervous_system_parameters.transaction_fee_e8s =
                                            Some(transfer_fee);
                                    }
                                }
                                return Ok(());
                            }
                        }
                    }
                }
            }

            if self.env.now() > mark_failed_at_seconds {
                let error = format!(
                    "Upgrade marked as failed at {}. \
                     Did not find an upgrade in the ledger's canister_info recent_changes.",
                    format_timestamp_for_humans(self.env.now()),
                );
                return Err(GovernanceError::new_with_message(
                    ErrorType::External,
                    error,
                ));
            }
        }
    }

    async fn perform_manage_dapp_canister_settings(
        &self,
        manage_dapp_canister_settings: ManageDappCanisterSettings,
    ) -> Result<(), GovernanceError> {
        let request = ManageDappCanisterSettingsRequest::from(manage_dapp_canister_settings);
        let payload = candid::Encode!(&request).map_err(|err| {
            GovernanceError::new_with_message(
                ErrorType::InvalidProposal,
                format!("Could not encode ManageDappCanisterSettings: {err:?}"),
            )
        })?;
        self.env
            .call_canister(
                self.proto.root_canister_id_or_panic(),
                "manage_dapp_canister_settings",
                payload,
            )
            .await
            .map_err(|err| {
                GovernanceError::new_with_message(
                    ErrorType::External,
                    format!("Canister method call failed: {err:?}"),
                )
            })
            .and_then(
                |reply| match candid::Decode!(&reply, ManageDappCanisterSettingsResponse) {
                    Ok(ManageDappCanisterSettingsResponse { failure_reason }) => failure_reason
                        .map_or(Ok(()), |failure_reason| {
                            Err(GovernanceError::new_with_message(
                                ErrorType::InvalidProposal,
                                format!(
                                    "Failed to manage dapp canister settings: {failure_reason}"
                                ),
                            ))
                        }),
                    Err(error) => Err(GovernanceError::new_with_message(
                        ErrorType::External,
                        format!("Could not decode ManageDappCanisterSettingsResponse: {error}"),
                    )),
                },
            )
    }

    fn perform_advance_target_version(
        &mut self,
        new_target: Version,
    ) -> Result<(), GovernanceError> {
        let (_, target_version) = self
            .proto
            .validate_new_target_version(Some(new_target))
            .map_err(|err: String| {
                GovernanceError::new_with_message(ErrorType::InvalidProposal, err)
            })?;

        self.push_to_upgrade_journal(upgrade_journal_entry::TargetVersionSet::new(
            self.proto.target_version.clone(),
            target_version.clone(),
            false,
        ));

        self.proto.target_version = Some(target_version);

        Ok(())
    }

    // Make a change to the mapping from custom proposal types to topics.
    fn perform_set_topics_for_custom_proposals(
        &mut self,
        set_topics_for_custom_proposals: SetTopicsForCustomProposals,
    ) -> Result<(), GovernanceError> {
        // This proposal had already been validated at submission time, but the state may have
        // change since then, which is why it is being validated again.
        if let Err(message) = validate_and_render_set_topics_for_custom_proposals(
            &set_topics_for_custom_proposals,
            &self.proto.custom_functions_to_topics(),
        ) {
            return Err(GovernanceError::new_with_message(
                ErrorType::InvalidProposal,
                message,
            ));
        }

        let SetTopicsForCustomProposals {
            custom_function_id_to_topic,
        } = set_topics_for_custom_proposals;

        for (custom_function_id, new_topic) in custom_function_id_to_topic {
            let nervous_system_function = self
                .proto
                .id_to_nervous_system_functions
                .get_mut(&custom_function_id);

            if let Some(nervous_system_function) = nervous_system_function {
                let proposal_type = nervous_system_function.function_type.as_mut();

                if let Some(FunctionType::GenericNervousSystemFunction(custom_proposal_type)) =
                    proposal_type
                {
                    custom_proposal_type.topic = Some(new_topic);
                } else {
                    log!(
                        ERROR,
                        "Unexpected situation: Cannot change the topic of a native proposal type: \
                        {proposal_type:?}",
                    )
                }
            }
        }

        Ok(())
    }

    // Returns an option with the NervousSystemParameters
    fn nervous_system_parameters(&self) -> Option<&NervousSystemParameters> {
        self.proto.parameters.as_ref()
    }

    pub fn should_automatically_advance_target_version(&self) -> bool {
        self.nervous_system_parameters()
            .map(|nervous_system_parameters| {
                nervous_system_parameters
                    .automatically_advance_target_version
                    .unwrap_or_default()
            })
            .unwrap_or_default()
    }

    /// Returns the NervousSystemParameters or panics
    fn nervous_system_parameters_or_panic(&self) -> &NervousSystemParameters {
        self.nervous_system_parameters()
            .expect("NervousSystemParameters not present")
    }

    /// Returns the list of permissions that a principal that claims a neuron will have for
    /// that neuron, as defined in the nervous system parameters' neuron_claimer_permissions.
    fn neuron_claimer_permissions_or_panic(&self) -> NeuronPermissionList {
        self.nervous_system_parameters_or_panic()
            .neuron_claimer_permissions
            .as_ref()
            .expect("NervousSystemParameters.neuron_claimer_permissions must be present")
            .clone()
    }

    /// Returns the default followees that a newly claimed neuron will have, as defined in
    /// the nervous system parameters' default_followees.
    /// TODO NNS1-2169: default followees are not currently supported.
    fn default_followees_or_panic(&self) -> DefaultFollowees {
        self.nervous_system_parameters_or_panic()
            .default_followees
            .as_ref()
            .expect("NervousSystemParameters.default_followees must be present")
            .clone()
    }

    /// Returns the ledger's transaction fee as stored in the service nervous parameters.
    fn transaction_fee_e8s_or_panic(&self) -> u64 {
        self.nervous_system_parameters_or_panic()
            .transaction_fee_e8s
            .expect("NervousSystemParameters must have transaction_fee_e8s")
    }

    /// Returns the neuron minimum stake e8s from the nervous system parameters.
    fn neuron_minimum_stake_e8s_or_panic(&self) -> u64 {
        self.nervous_system_parameters_or_panic()
            .neuron_minimum_stake_e8s
            .expect("NervousSystemParameters must have neuron_minimum_stake_e8s")
    }

    fn max_followees_per_function_or_panic(&self) -> u64 {
        self.nervous_system_parameters_or_panic()
            .max_followees_per_function
            .expect("NervousSystemParameters must have max_followees_per_function")
    }

    fn max_number_of_principals_per_neuron_or_panic(&self) -> u64 {
        self.nervous_system_parameters_or_panic()
            .max_number_of_principals_per_neuron
            .expect("NervousSystemParameters must have max_followees_per_function")
    }

    /// Inserts a proposals that has already been validated in the state.
    ///
    /// This is a low-level function that makes no verification whatsoever.
    fn insert_proposal(&mut self, pid: u64, data: ProposalData) {
        let initial_voting_period_seconds = data.initial_voting_period_seconds;

        self.closest_proposal_deadline_timestamp_seconds = std::cmp::min(
            data.proposal_creation_timestamp_seconds + initial_voting_period_seconds,
            self.closest_proposal_deadline_timestamp_seconds,
        );
        self.proto.proposals.insert(pid, data);
        self.process_proposal(pid);
    }

    /// Returns the next proposal id.
    fn next_proposal_id(&self) -> u64 {
        // Correctness is based on the following observations:
        // * Proposal GC never removes the proposal with highest ID.
        // * The proposal map is a BTreeMap, so the proposals are ordered by id.
        self.proto
            .proposals
            .iter()
            .next_back()
            .map_or(1, |(k, _)| k + 1)
    }

    /// Validates and renders a proposal.
    /// If a proposal is valid it returns the rendering for the Proposal's payload.
    /// If the proposal is invalid it returns a descriptive error.
    async fn validate_and_render_proposal(
        &mut self,
        proposal: &Proposal,
    ) -> Result<(String, Option<ActionAuxiliaryPb>), GovernanceError> {
        if !proposal.allowed_when_resources_are_low() {
            self.check_heap_can_grow()?;
        }

        let reserved_canisters = self.reserved_canister_targets();
        validate_and_render_proposal(proposal, &*self.env, &self.proto, reserved_canisters)
            .await
            .map_err(|e| GovernanceError::new_with_message(ErrorType::InvalidProposal, e))
    }

    /// Makes a new proposal with the given proposer neuron ID and proposal.
    ///
    /// The reject_cost_e8s (defined in the nervous system parameters) is added
    /// to the proposer's neuron management fees (they will be returned in case
    /// the proposal is adopted).
    /// The proposal is initialized with empty ballots for all neurons that are
    /// currently eligible and with their current voting power.
    /// A 'yes' vote is recorded for the proposer and this vote is propagated if
    /// the proposer has any followers on this kind of proposal. The proposal is
    /// then inserted.
    ///
    /// Preconditions:
    /// - the proposal is successfully validated
    /// - the proposer neuron exists
    /// - the caller has the permission to make a proposal in the proposer
    ///   neuron's name (permission `SubmitProposal`)
    /// - the proposer is eligible to vote (the dissolve delay is more than
    ///   min_dissolve_delay_for_vote)
    /// - the proposer's stake is at least the reject_cost_e8s
    /// - there are not already too many proposals that still contain ballots
    pub async fn make_proposal(
        &mut self,
        proposer_id: &NeuronId,
        caller: &PrincipalId,
        proposal: &Proposal,
    ) -> Result<ProposalId, GovernanceError> {
        let now_seconds = self.env.now();

        // Validate proposal
        let (rendering, action_auxiliary) = self.validate_and_render_proposal(proposal).await?;

        let nervous_system_parameters = self.nervous_system_parameters_or_panic();

        // This should not panic, because the proposal was just validated.
        let action = proposal.action.as_ref().expect("No action.");

        // These cannot be the target of a ExecuteGenericNervousSystemFunction proposal.
        let disallowed_target_canister_ids = hashset! {
            self.proto.root_canister_id_or_panic(),
            self.proto.ledger_canister_id_or_panic(),
            self.env.canister_id(),
            // TODO add ledger archives
            // TODO add swap canister here?
        };

        self.mode().allows_proposal_action_or_err(
            action,
            &disallowed_target_canister_ids,
            &self.proto.id_to_nervous_system_functions,
        )?;

        let reject_cost_e8s = nervous_system_parameters
            .reject_cost_e8s
            .expect("NervousSystemParameters must have reject_cost_e8s");

        // Before actually modifying anything, we first make sure that
        // the neuron is allowed to make this proposal and create the
        // electoral roll.
        //
        // Find the proposing neuron.
        let proposer = self.get_neuron_result(proposer_id)?;

        // === Validation
        //
        // Check that the caller is authorized to make a proposal
        proposer.check_authorized(caller, NeuronPermissionType::SubmitProposal)?;

        let min_dissolve_delay_for_vote = nervous_system_parameters
            .neuron_minimum_dissolve_delay_to_vote_seconds
            .expect("NervousSystemParameters must have min_dissolve_delay_for_vote");

        let proposer_dissolve_delay = proposer.dissolve_delay_seconds(now_seconds);
        if proposer_dissolve_delay < min_dissolve_delay_for_vote {
            return Err(GovernanceError::new_with_message(
                    ErrorType::PreconditionFailed,
                    format!(
                        "The proposer's dissolve delay {} is less than the minimum required dissolve delay of {}",
                        proposer_dissolve_delay, min_dissolve_delay_for_vote
                    ),
                ));
        }

        // If the current stake of the proposer neuron is less than the cost
        // of having a proposal rejected, the neuron cannot make a proposal.
        if proposer.stake_e8s() < reject_cost_e8s {
            return Err(GovernanceError::new_with_message(
                ErrorType::PreconditionFailed,
                "Neuron doesn't have enough stake to submit proposal.",
            ));
        }

        // Check that there are not too many proposals.  What matters
        // here is the number of proposals for which ballots have not
        // yet been cleared, because ballots take the most amount of
        // space.
        if self
            .proto
            .proposals
            .values()
            .filter(|data| !data.ballots.is_empty())
            .count()
            >= MAX_NUMBER_OF_PROPOSALS_WITH_BALLOTS
            && !proposal.allowed_when_resources_are_low()
        {
            return Err(GovernanceError::new_with_message(
                ErrorType::ResourceExhausted,
                "Reached maximum number of proposals that have not yet \
                been taken into account for voting rewards. \
                Please try again later.",
            ));
        }

        // === Preparation
        //
        // Every neuron with a dissolve delay of at least
        // NervousSystemParameters.neuron_minimum_dissolve_delay_to_vote_seconds
        // is allowed to vote, with a voting power determined at the time of the
        // proposal creation (i.e., now).
        //
        // The electoral roll to put into the proposal.
        let (_, electoral_roll) = self
            .compute_ballots_for_new_proposal()
            .map_err(|err| GovernanceError::new_with_message(ErrorType::PreconditionFailed, err))?;

        // Define topic-based criticality based on the current mapping from proposals to topics.
        let (proposal_topic, proposal_criticality) = self
            .get_topic_and_criticality_for_action(action)
            .map_err(|err| GovernanceError::new_with_message(ErrorType::InvalidProposal, err))?;

        let Some(proposal_topic) = proposal_topic else {
            let message = format!(
                "Proposal type with action {:?} must be assigned a topic before such proposals can \
                 be submitted. Please submit `SetTopicsForCustomProposals` to do this.",
                proposal.action
            );
            return Err(GovernanceError::new_with_message(
                ErrorType::InvalidProposal,
                message,
            ));
        };

        // Voting duration parameters.
        let voting_duration_parameters =
            action.voting_duration_parameters(nervous_system_parameters, proposal_criticality);
        let initial_voting_period_seconds = voting_duration_parameters
            .initial_voting_period
            .seconds
            .expect(
                "Unable to determine how long the proposal should initially be open for voting.",
            );
        let wait_for_quiet_deadline_increase_seconds = voting_duration_parameters
            .wait_for_quiet_deadline_increase
            .seconds
            .expect("Unable to determine the wait for quiet deadline increase amount.");

        // Voting power threshold parameters.
        let (minimum_yes_proportion_of_total, minimum_yes_proportion_of_exercised) = {
            let voting_power_thresholds = proposal_criticality.voting_power_thresholds();
            (
                voting_power_thresholds.minimum_yes_proportion_of_total,
                voting_power_thresholds.minimum_yes_proportion_of_exercised,
            )
        };

        // Create a new proposal ID for this proposal.
        let proposal_num = self.next_proposal_id();
        let proposal_id = ProposalId { id: proposal_num };

        // Create the proposal.
        let mut proposal_data = ProposalData {
            action: u64::from(action),
            id: Some(proposal_id),
            proposer: Some(proposer_id.clone()),
            reject_cost_e8s,
            proposal: Some(proposal.clone()),
            proposal_creation_timestamp_seconds: now_seconds,
            ballots: electoral_roll,
            payload_text_rendering: Some(rendering),
            initial_voting_period_seconds,
            wait_for_quiet_deadline_increase_seconds,
            // Writing these explicitly so that we have to make a conscious decision
            // about what to do when adding a new field to `ProposalData`.
            latest_tally: ProposalData::default().latest_tally,
            decided_timestamp_seconds: ProposalData::default().decided_timestamp_seconds,
            executed_timestamp_seconds: ProposalData::default().executed_timestamp_seconds,
            failed_timestamp_seconds: ProposalData::default().failed_timestamp_seconds,
            failure_reason: ProposalData::default().failure_reason,
            reward_event_round: ProposalData::default().reward_event_round,
            wait_for_quiet_state: ProposalData::default().wait_for_quiet_state,
            reward_event_end_timestamp_seconds: ProposalData::default()
                .reward_event_end_timestamp_seconds,
            minimum_yes_proportion_of_total: Some(minimum_yes_proportion_of_total),
            minimum_yes_proportion_of_exercised: Some(minimum_yes_proportion_of_exercised),
            // This field is on its way to deletion, but before we can do that, we temporarily
            // set it to true. It used to be that this was set based on whether the reward rate
            // is positive, but that was a mistake. That's why we are getting rid of this.
            // TODO(NNS1-2731): Delete this.
            is_eligible_for_rewards: true,
            action_auxiliary,
            topic: Some(i32::from(proposal_topic)),
        };

        proposal_data.wait_for_quiet_state = Some(WaitForQuietState {
            current_deadline_timestamp_seconds: now_seconds
                .saturating_add(initial_voting_period_seconds),
        });

        // Charge the cost of rejection upfront.
        // This will protect from DoS in couple of ways:
        // - It prevents a neuron from having too many proposals outstanding.
        // - It reduces the voting power of the submitter so that for every proposal
        //   outstanding the submitter will have less voting power to get it approved.
        self.proto
            .neurons
            .get_mut(&proposer_id.to_string())
            .expect("Proposer not found.")
            .neuron_fees_e8s += proposal_data.reject_cost_e8s;

        let function_id = u64::from(action);

        // Cast a 'yes'-vote for the proposer, including following.
        Governance::cast_vote_and_cascade_follow(
            &proposal_id,
            proposer_id,
            Vote::Yes,
            function_id,
            &self.function_followee_index,
            &self.topic_follower_index,
            &self.proto.neurons,
            now_seconds,
            &mut proposal_data.ballots,
            proposal_topic,
        );

        // Finally, add this proposal as an open proposal.
        self.insert_proposal(proposal_num, proposal_data);

        Ok(proposal_id)
    }

    /// Registers the vote `vote_of_neuron` for the neuron `voting_neuron_id`
    /// and cascades voting according to the following relationship given in
    /// function_followee_index that (for each action) maps a followee to
    /// the set of followers.
    ///
    /// This method should only be called with `vote_of_neuron` being `yes`
    /// or `no`.
    ///
    /// `function_id` must be a real function ID, not the "catch-all" (pseudo)
    /// function ID, which is used for following.
    fn cast_vote_and_cascade_follow(
        proposal_id: &ProposalId, // As of Nov, 2023 (a2095be), this is only used for logging.
        voting_neuron_id: &NeuronId,
        vote_of_neuron: Vote,
        function_id: u64,
        function_followee_index: &legacy::FollowerIndex,
        topic_follower_index: &FollowerIndex,
        neurons: &BTreeMap<String, Neuron>,
        // As of Dec, 2023 (52eec5c), the next parameter is only used to populate Ballots. In
        // particular, this has no impact on how the implications of following are deduced.
        now_seconds: u64,
        ballots: &mut BTreeMap<String, Ballot>, // This is ultimately what gets changed.
        topic: Topic,
    ) {
        let fallback_pseudo_function_id = u64::from(&Action::Unspecified(Empty {}));
        assert!(function_id != fallback_pseudo_function_id);

        // This identifies which other neurons might get "triggered" to vote by
        // filling in the current neuron's ballot.
        //
        // By default, followers on the specific function_id are reconsidered,
        // as well as followers have have general "catch-all" following. As an
        // optimization, catch-all followers are not considered when the
        // proposal is Critical.
        //
        // E.g. if Alice follows Bob on "catch-all", and Bob votes on a
        // TransferSnsTreasuryFunds proposal, then Alice will not be considered
        // a follower of Bob, because the proposal is Critical.
        let neuron_id_to_follower_neuron_ids = {
            let mut members = vec![];
            let mut push_member = |function_id| {
                if let Some(member) = function_followee_index.get(&function_id) {
                    members.push(member);
                }
            };

            push_member(function_id);

            match topic.proposal_criticality() {
                ProposalCriticality::Normal => push_member(fallback_pseudo_function_id),
                ProposalCriticality::Critical => (), // Do not use catch-all/fallback following.
            }

            UnionMultiMap::new(members)
        };

        let topic_followers = topic_follower_index.get(&topic);

        // Traverse the follow graph using breadth first search (BFS).

        // Each "tier" in the BFS is listed here. Of course, the first tier just
        // contains the original "triggering" ballot.
        let mut induction_votes = BTreeMap::new();
        induction_votes.insert(voting_neuron_id.to_string(), vote_of_neuron);

        // Each iteration of this loop processes one tier in the BFS.
        //
        // This has to terminate, because if we keep going around in a cycle, that
        // means the same neuron keeps getting swayed, but once a neuron is swayed,
        // it does not matter how its "other" followees vote (i.e. those that have
        // not (directly or indirectly) voted yet). That is, once a neuron is swayed,
        // its vote is "locked in". IOW, swaying is "monotonic".
        while !induction_votes.is_empty() {
            // This will be populated with the followers of neurons in the
            // current BFS tier, who might be swayed to indirectly vote, thus
            // forming the next tier in the BFS.
            let mut follower_neuron_ids = BTreeSet::new();

            // Process the current tier in the BFS.
            for (current_neuron_id, current_new_vote) in &induction_votes {
                let current_ballot = match ballots.get_mut(current_neuron_id) {
                    Some(b) => b,
                    None => {
                        // neuron_id has no (blank) ballot, which means they
                        // were not eligible when the proposal was first
                        // created. This is fairly unusual, but does not
                        // indicate a bug (therefore, no log).
                        continue;
                    }
                };

                // Only fill in "blank" ballots. I.e. those with vote ==
                // Unspecified. This check could just as well be done before
                // current_neuron_id is added to induction_votes.
                if current_ballot.vote != (Vote::Unspecified as i32) {
                    continue;
                }

                // Fill in current_ballot.
                assert_ne!(*current_new_vote, Vote::Unspecified);
                current_ballot.vote = *current_new_vote as i32;
                current_ballot.cast_timestamp_seconds = now_seconds;

                // Take note of the followers of current_neuron_id, and add them
                // to the next "tier" in the BFS.

                if let Some(new_follower_neuron_ids) = topic_followers
                    .and_then(|topic_followers| topic_followers.get(current_neuron_id))
                {
                    for follower_neuron_id in new_follower_neuron_ids {
                        follower_neuron_ids.insert(follower_neuron_id.clone());
                    }
                }

                if let Some(new_follower_neuron_ids) =
                    neuron_id_to_follower_neuron_ids.get(current_neuron_id)
                {
                    for follower_neuron_id in new_follower_neuron_ids {
                        follower_neuron_ids.insert(follower_neuron_id.clone());
                    }
                }
            }

            // Prepare for the next iteration of the (outer most) loop by
            // constructing the next BFS tier (from follower_neuron_ids).
            induction_votes.clear();
            for follower_neuron_id in follower_neuron_ids {
                let Some(follower_neuron) = neurons.get(&follower_neuron_id.to_string()) else {
                    // This is a highly suspicious, because currently, we do not
                    // delete neurons, which means that we have an invalid NeuronId
                    // floating around in the system, which indicates that we have a
                    // bug. For now, we deal with that by logging, and pretending like
                    // we did not see follower_neuron_id.
                    log!(
                        ERROR,
                        "Missing neuron {} while trying to record (and cascade) \
                            a vote on proposal {:#?}.",
                        follower_neuron_id,
                        proposal_id,
                    );
                    continue;
                };

                let follower_vote = follower_neuron.vote_from_ballots_following(
                    function_id,
                    topic,
                    ballots,
                    proposal_id,
                );

                if follower_vote != Vote::Unspecified {
                    // follower_neuron would be swayed by its followees!
                    //
                    // This is the other (earlier) point at which we could
                    // consider whether a neuron is already locked in, and that
                    // no recursion is needed.
                    induction_votes.insert(follower_neuron_id.to_string(), follower_vote);
                }
            }
        }
    }

    /// Registers a vote for a proposal for given neuron (specified by the neuron id).
    /// The method also triggers following (i.e. might send additional votes if the voting
    /// neuron has followers) and triggers the processing of the proposal (as the new
    /// votes might have changed the proposal's decision status).
    ///
    /// Preconditions:
    /// - the neuron exists
    /// - the caller has the permission to cast a vote for the given neuron
    ///   (permission `Vote`)
    /// - the given proposal exists
    /// - the cast vote is 'yes' or 'no'
    /// - the neuron is allowed to vote on this proposal (i.e., there is a ballot for this proposal
    ///   included in the proposal information)
    /// - the neuron has not voted already on this proposal
    /// - the proposal deadline (as extended by wait-for-quiet) has not yet been reached
    fn register_vote(
        &mut self,
        neuron_id: &NeuronId,
        caller: &PrincipalId,
        request: &manage_neuron::RegisterVote,
    ) -> Result<(), GovernanceError> {
        let now_seconds = self.env.now();

        let neuron = self
            .proto
            .neurons
            .get_mut(&neuron_id.to_string())
            .ok_or_else(||
                // The specified neuron is not present.
                GovernanceError::new_with_message(ErrorType::NotFound, "Neuron not found"))?;

        neuron.check_authorized(caller, NeuronPermissionType::Vote)?;
        let proposal_id = request.proposal.as_ref().ok_or_else(|| {
            GovernanceError::new_with_message(
                // InvalidCommand would probably be more apt, but that would
                // be a non-backwards compatible change.
                ErrorType::PreconditionFailed,
                "Registering of vote must include a proposal id.",
            )
        })?;

        let proposal = self.proto.proposals.get_mut(&proposal_id.id).ok_or_else(||
            // Proposal not found.
            GovernanceError::new_with_message(ErrorType::NotFound, "Can't find proposal."))?;

        let action = proposal
            .proposal
            .as_ref()
            .expect("ProposalData must have a proposal")
            .action
            .as_ref()
            .expect("Proposal must have an action");

        // Take topic-based criticality as it was defined when the proposal was made.
        let proposal_topic = proposal.topic();

        let vote = Vote::try_from(request.vote).unwrap_or(Vote::Unspecified);
        if vote == Vote::Unspecified {
            // Invalid vote specified, i.e., not yes or no.
            return Err(GovernanceError::new_with_message(
                ErrorType::PreconditionFailed,
                "Invalid vote specified.",
            ));
        }
        let neuron_ballot = proposal.ballots.get_mut(&neuron_id.to_string()).ok_or_else(||
            // This neuron is not eligible to vote on this proposal.
            GovernanceError::new_with_message(ErrorType::NotAuthorized, "Neuron not eligible to vote on proposal."))?;
        if neuron_ballot.vote != (Vote::Unspecified as i32) {
            // Already voted.
            return Err(GovernanceError::new_with_message(
                ErrorType::PreconditionFailed,
                "Neuron already voted on proposal.",
            ));
        }

        // Check if the proposal is still open for voting.
        let deadline = proposal.get_deadline_timestamp_seconds();
        if now_seconds > deadline {
            // Deadline has passed, so the proposal cannot be voted on
            return Err(GovernanceError::new_with_message(
                ErrorType::PreconditionFailed,
                "Proposal deadline has passed.",
            ));
        }

        // Update ballots.
        let function_id = u64::from(action);
        let proposal_topic = if proposal_topic == Topic::Unspecified {
            None
        } else {
            Some(proposal_topic)
        };
        Governance::cast_vote_and_cascade_follow(
            proposal_id,
            neuron_id,
            vote,
            function_id,
            &self.function_followee_index,
            &self.topic_follower_index,
            &self.proto.neurons,
            now_seconds,
            &mut proposal.ballots,
            proposal_topic.unwrap_or_default(),
        );

        self.process_proposal(proposal_id.id);

        Ok(())
    }

    /// Add or remove followees for a given neuron for a specified function_id.
    ///
    /// If the list of followees is empty, remove the followees for
    /// this function_id. If the list has at least one element, replace the
    /// current list of followees for the given function_id with the
    /// provided list. Note that the list is replaced, not added to.
    ///
    /// Preconditions:
    /// - the follower neuron exists
    /// - the caller has the permission to change followers (same authorization
    ///   as voting required, i.e., permission `Vote`)
    /// - the list of followers is not too long (does not exceed max_followees_per_function
    ///   as defined in the nervous system parameters)
    pub fn follow(
        &mut self,
        id: &NeuronId,
        caller: &PrincipalId,
        f: &manage_neuron::Follow,
    ) -> Result<(), GovernanceError> {
        // The implementation of this method is complicated by the
        // fact that we have to maintain a reverse index of all follow
        // relationships, i.e., the `function_followee_index`.
        let neuron = self.proto.neurons.get_mut(&id.to_string()).ok_or_else(||
            // The specified neuron is not present.
            GovernanceError::new_with_message(ErrorType::NotFound, format!("Follower neuron not found: {}", id)))?;

        // Check that the caller is authorized to change followers (same authorization
        // as voting required).
        neuron.check_authorized(caller, NeuronPermissionType::Vote)?;

        let max_followees_per_function = self
            .proto
            .parameters
            .as_ref()
            .expect("NervousSystemParameters not present")
            .max_followees_per_function
            .expect("NervousSystemParameters must have max_followees_per_function");

        // Check that the list of followees is not too
        // long. Allowing neurons to follow too many neurons
        // allows a memory exhaustion attack on the neurons
        // canister.
        if f.followees.len() > max_followees_per_function as usize {
            return Err(GovernanceError::new_with_message(
                ErrorType::InvalidCommand,
                "Too many followees.",
            ));
        }

        if !is_registered_function_id(f.function_id, &self.proto.id_to_nervous_system_functions) {
            return Err(GovernanceError::new_with_message(
                ErrorType::NotFound,
                format!(
                    "Function with id: {} is not present among the current set of functions.",
                    f.function_id,
                ),
            ));
        }

        // First, remove the current followees for this neuron and
        // this function_id from the neuron's followees.
        if let Some(neuron_followees) = neuron.followees.get(&f.function_id) {
            // If this function_id is not represented in the neuron's followees,
            // there is nothing to be removed.
            if let Some(followee_index) = self.function_followee_index.get_mut(&f.function_id) {
                // We need to remove this neuron as a follower
                // for all followees.
                for followee in &neuron_followees.followees {
                    if let Some(all_followers) = followee_index.get_mut(&followee.to_string()) {
                        all_followers.remove(id);
                    }
                    // Note: we don't check that the
                    // function_followee_index actually contains this
                    // neuron's ID as a follower for all the
                    // followees. This could be a warning, but
                    // it is not actionable.
                }
            }
        }
        if !f.followees.is_empty() {
            // Insert the new list of followees for this function_id in
            // the neuron's followees, removing the old list, which has
            // already been removed from the followee index above.
            neuron.followees.insert(
                f.function_id,
                Followees {
                    followees: f.followees.clone(),
                },
            );
            let cache = self
                .function_followee_index
                .entry(f.function_id)
                .or_default();
            // We need to add this neuron as a follower for
            // all followees.
            for followee in &f.followees {
                let all_followers = cache.entry(followee.to_string()).or_default();
                all_followers.insert(id.clone());
            }
            Ok(())
        } else {
            // This operation clears the neuron's followees for the given function_id.
            neuron.followees.remove(&f.function_id);
            Ok(())
        }
    }

    pub fn set_following(
        &mut self,
        id: &NeuronId,
        caller: &PrincipalId,
        set_following: &SetFollowing,
    ) -> Result<(), GovernanceError> {
        let neuron = self.proto.neurons.get_mut(&id.to_string()).ok_or_else(|| {
            GovernanceError::new_with_message(
                ErrorType::NotFound,
                format!("Follower neuron not found: {}", id),
            )
        })?;

        // Check that the caller is authorized to change followers (same authorization
        // as voting required).
        neuron.check_authorized(caller, NeuronPermissionType::Vote)?;

        let mentioned_topics = set_following
            .topic_following
            .iter()
            .filter_map(|followees_for_topic| {
                followees_for_topic
                    .topic
                    .and_then(|topic_id| Topic::try_from(topic_id).ok())
            })
            .collect::<BTreeSet<_>>();

        // First, validate the requested followee modifications in isolation.

        // TODO[NNS1-3708]: Avoid cloning the neuron commands.
        let set_following = ValidatedSetFollowing::try_from(set_following.clone())
            .map_err(|err| GovernanceError::new_with_message(ErrorType::InvalidCommand, err))?;

        // Second, validate the requested followee modifications in composition with the neuron's
        // old followees. If all validation steps succeed, save the new followees.
        {
            let old_topic_followees = neuron.topic_followees.clone();

            let new_topic_followees = TopicFollowees::new(old_topic_followees, set_following)
                .map_err(|err| GovernanceError::new_with_message(ErrorType::InvalidCommand, err))?;

            neuron.topic_followees.replace(new_topic_followees);
        }

        // Third, update the followee index for this neuron.
        remove_neuron_from_follower_index(&mut self.topic_follower_index, neuron);
        add_neuron_to_follower_index(&mut self.topic_follower_index, neuron);

        // Fourth, remove any legacy following (based on individual proposal types under the topics
        // that were modified by this command).
        for topic in &mentioned_topics {
            let native_functions = topic.native_functions();
            let custom_functions = GovernanceProto::get_custom_functions_for_topic(
                &self.proto.id_to_nervous_system_functions,
                *topic,
            );
            for function in native_functions.union(&custom_functions) {
                neuron.followees.remove(function);

                legacy::remove_neuron_from_function_followee_index_for_function(
                    &mut self.function_followee_index,
                    neuron,
                    *function,
                );
            }
        }

        // Lastly, remove legacy catch-all following if either this command specifies following for
        // all non-critical topics, or if this neuron follows on all non-critical topics (which can
        // happen by executing multiple set-following commands).
        let this_neurons_topics = neuron
            .topic_followees
            .iter()
            .flat_map(|topic_followees| {
                topic_followees
                    .topic_id_to_followees
                    .keys()
                    .filter_map(|topic_id| Topic::try_from(*topic_id).ok())
            })
            .collect::<BTreeSet<_>>();

        let this_neurons_follows_on_all_non_critical_topics =
            following::NON_CRITICAL_TOPICS.is_subset(&this_neurons_topics);

        let this_command_specifies_all_non_critical_topics =
            following::NON_CRITICAL_TOPICS.is_subset(&mentioned_topics);

        if this_neurons_follows_on_all_non_critical_topics
            || this_command_specifies_all_non_critical_topics
        {
            let catchall_function = u64::from(&Action::Unspecified(Empty {}));

            neuron.followees.remove(&catchall_function);

            legacy::remove_neuron_from_function_followee_index_for_function(
                &mut self.function_followee_index,
                neuron,
                catchall_function,
            );
        }

        Ok(())
    }

    /// Configures a given neuron (specified by the given neuron id).
    /// Specifically, this allows to stop and start dissolving a neuron
    /// as well as to increase a neuron's dissolve delay.
    ///
    /// Preconditions:
    /// - the neuron exists
    /// - the caller has the permission to configure a neuron
    ///   (permission `ConfigureDissolveState`)
    /// - the neuron is not in the set of neurons with ongoing operations
    fn configure_neuron(
        &mut self,
        id: &NeuronId,
        caller: &PrincipalId,
        configure: &manage_neuron::Configure,
    ) -> Result<(), GovernanceError> {
        let now = self.env.now();

        self.proto
            .neurons
            .get(&id.to_string())
            .ok_or_else(|| Self::neuron_not_found_error(id))
            .and_then(|neuron| {
                neuron.check_authorized(caller, NeuronPermissionType::ConfigureDissolveState)
            })?;

        let max_dissolve_delay_seconds = self
            .proto
            .parameters
            .as_ref()
            .expect("NervousSystemParameters not present")
            .max_dissolve_delay_seconds
            .expect("NervousSystemParameters must have max_dissolve_delay_seconds");

        let neuron = self
            .proto
            .neurons
            .get_mut(&id.to_string())
            .ok_or_else(|| Self::neuron_not_found_error(id))?;

        neuron.configure(now, configure, max_dissolve_delay_seconds)?;
        Ok(())
    }

    /// Creates a new neuron or refreshes the stake of an existing
    /// neuron from a ledger account.
    /// The neuron id of the neuron to refresh or claim is computed
    /// with the given controller (if none is given the caller is taken)
    /// and the given memo.
    /// If the neuron id exists, the neuron is refreshed and if the neuron id
    /// does not yet exist, the neuron is claimed.
    async fn claim_or_refresh_neuron_by_memo_and_controller(
        &mut self,
        caller: &PrincipalId,
        memo_and_controller: &MemoAndController,
    ) -> Result<(), GovernanceError> {
        let controller = memo_and_controller.controller.unwrap_or(*caller);
        let memo = memo_and_controller.memo;
        let nid = NeuronId::from(ledger::compute_neuron_staking_subaccount_bytes(
            controller, memo,
        ));
        match self.get_neuron_result(&nid) {
            Ok(neuron) => {
                let nid = neuron.id.as_ref().expect("Neuron must have an id").clone();
                self.refresh_neuron(&nid).await
            }
            Err(_) => self.claim_neuron(nid, &controller).await,
        }
    }

    /// Refreshes the stake of a neuron specified by its id.
    ///
    /// Preconditions:
    /// - the neuron is not in the set of neurons with ongoing operations
    /// - the neuron's balance on the ledger account is at least
    ///   neuron_minimum_stake_e8s as defined in the nervous system parameters
    /// - the neuron was not created via an NNS Neurons' Fund participation in the
    ///   decentralization swap
    async fn refresh_neuron(&mut self, nid: &NeuronId) -> Result<(), GovernanceError> {
        let now = self.env.now();
        let subaccount = nid.subaccount()?;
        let account = self.neuron_account_id(subaccount);

        // First ensure that the neuron was not created via an NNS Neurons' Fund participation in the
        // decentralization swap
        {
            let neuron = self.get_neuron_result(nid)?;

            if neuron.is_neurons_fund_controlled() {
                return Err(GovernanceError::new_with_message(
                    ErrorType::PreconditionFailed,
                    "Cannot refresh an SNS Neuron controlled by the Neurons' Fund",
                ));
            }
        }

        // Get the balance of the neuron from the ledger canister.
        let balance = self.ledger.account_balance(account).await?;

        let min_stake = self
            .nervous_system_parameters_or_panic()
            .neuron_minimum_stake_e8s
            .expect("NervousSystemParameters must have neuron_minimum_stake_e8s");
        if balance.get_e8s() < min_stake {
            return Err(GovernanceError::new_with_message(
                ErrorType::InsufficientFunds,
                format!(
                    "Account does not have enough funds to refresh a neuron. \
                        Please make sure that account has at least {:?} e8s (was {:?} e8s)",
                    min_stake,
                    balance.get_e8s()
                ),
            ));
        }
        let neuron = self.get_neuron_result_mut(nid)?;
        match neuron.cached_neuron_stake_e8s.cmp(&balance.get_e8s()) {
            Ordering::Greater => {
                log!(
                    ERROR,
                    "ERROR. Neuron cached stake was inconsistent.\
                     Neuron account: {} has less e8s: {} than the cached neuron stake: {}.\
                     Stake adjusted.",
                    account,
                    balance.get_e8s(),
                    neuron.cached_neuron_stake_e8s
                );
                neuron.update_stake(balance.get_e8s(), now);
            }
            Ordering::Less => {
                neuron.update_stake(balance.get_e8s(), now);
            }
            // If the stake is the same as the account balance,
            // just return the neuron id (this way this method
            // also serves the purpose of allowing to discover the
            // neuron id based on the memo and the controller).
            Ordering::Equal => (),
        };

        Ok(())
    }

    /// Attempts to claim a new neuron.
    ///
    /// Preconditions:
    /// - adding the new neuron won't exceed the `max_number_of_neurons`
    /// - the (newly created) neuron is not already in the list of neurons with ongoing
    ///   operations
    /// - The neuron's balance on the ledger canister is at least neuron_minimum_stake_e8s
    ///   as defined in the nervous system parameters
    ///
    /// In the error cases, we can't return the funds without more information
    /// about the source account. So as a workaround for insufficient stake we can
    /// ask the user to transfer however much is missing to stake a neuron and they
    /// can then disburse if they so choose. We need to do something more involved
    /// if we've reached the max, TODO.
    ///
    /// # Arguments
    /// * `neuron_id` ID of the neuron being claimed/created.
    /// * `principal_id` ID to whom default permissions will be granted for the new neuron
    ///   being claimed/created.
    async fn claim_neuron(
        &mut self,
        neuron_id: NeuronId,
        principal_id: &PrincipalId,
    ) -> Result<(), GovernanceError> {
        let now = self.env.now();

        // We need to create the neuron before checking the balance so that we record
        // the neuron and add it to the set of neurons with ongoing operations. This
        // avoids a race where a user calls this method a second time before the first
        // time responds. If we store the neuron and lock it before we make the call,
        // we know that any concurrent call to mutate the same neuron will need to wait
        // for this one to finish before proceeding.
        let neuron = Neuron {
            id: Some(neuron_id.clone()),
            permissions: vec![NeuronPermission::new(
                principal_id,
                self.neuron_claimer_permissions_or_panic().permissions,
            )],
            cached_neuron_stake_e8s: 0,
            neuron_fees_e8s: 0,
            created_timestamp_seconds: now,
            aging_since_timestamp_seconds: now,
            followees: self.default_followees_or_panic().followees,
            topic_followees: Some(TopicFollowees {
                topic_id_to_followees: btreemap! {},
            }),
            maturity_e8s_equivalent: 0,
            dissolve_state: Some(DissolveState::DissolveDelaySeconds(0)),
            // A neuron created through the `claim_or_refresh` ManageNeuron command will
            // have the default voting power multiplier applied.
            voting_power_percentage_multiplier: DEFAULT_VOTING_POWER_PERCENTAGE_MULTIPLIER,
            source_nns_neuron_id: None,
            staked_maturity_e8s_equivalent: None,
            auto_stake_maturity: None,
            vesting_period_seconds: None,
            disburse_maturity_in_progress: vec![],
        };

        // This also verifies that there are not too many neurons already.
        self.add_neuron(neuron.clone())?;

        // Get the balance of the neuron's subaccount from ledger canister.
        let subaccount = neuron_id.subaccount()?;
        let account = self.neuron_account_id(subaccount);
        let balance = self.ledger.account_balance(account).await?;

        let min_stake = self
            .nervous_system_parameters_or_panic()
            .neuron_minimum_stake_e8s
            .expect("NervousSystemParameters must have neuron_minimum_stake_e8s");

        if balance.get_e8s() < min_stake {
            // To prevent this method from creating non-staked
            // neurons, we must also remove the neuron that was
            // previously created.
            self.remove_neuron(&neuron_id, neuron)?;
            return Err(GovernanceError::new_with_message(
                ErrorType::InsufficientFunds,
                format!(
                    "Account does not have enough funds to stake a neuron. \
                     Please make sure that account has at least {:?} e8s (was {:?} e8s)",
                    min_stake,
                    balance.get_e8s()
                ),
            ));
        }

        // Ok, we are able to stake the neuron.
        match self.get_neuron_result_mut(&neuron_id) {
            Ok(neuron) => {
                // Adjust the stake.
                neuron.update_stake(balance.get_e8s(), now);
                Ok(())
            }
            Err(err) => {
                // This should not be possible, but let's be defensive and provide a
                // reasonable error message, but still panic so that the lock remains
                // acquired and we can investigate.
                panic!(
                    "When attempting to stake a neuron with ID {} and stake {:?},\
                     the neuron disappeared while the operation was in flight.\
                     The returned error was: {}",
                    neuron_id,
                    balance.get_e8s(),
                    err
                )
            }
        }
    }

    /// Attempts to claim a batch of new neurons allocated by the SNS Sale canister.
    ///
    /// Preconditions:
    /// - The caller must be the Sale canister deployed along with this SNS Governance
    ///   canister.
    /// - Each NeuronRecipe's `stake_e8s` is at least neuron_minimum_stake_e8s
    ///   as defined in the `NervousSystemParameters`
    /// - Each NeuronRecipe's `followees` does not exceed max_followees_per_function
    ///   as defined in the `NervousSystemParameters`
    /// - There is available memory in the Governance canister for the newly created
    ///   Neuron.
    /// - The Neuron being claimed must not already exist in Governance.
    ///
    /// Claiming Neurons via this method differs from the primary
    /// `ManageNeuron::ClaimOrRefresh` way of creating neurons for governance. This
    /// method is only callable by the SNS Sale canister associated with this SNS
    /// Governance canister, and claims a batch of neurons instead of just one.
    /// As this is requested by the Sale canister which ensures the correct
    /// transfer of the tokens, this method does not check in the ledger. Additionally,
    /// the dissolve delay is set as part of the neuron creation process, while typically
    /// that is a separate command.
    pub fn claim_swap_neurons(
        &mut self,
        request: ClaimSwapNeuronsRequest,
        caller_principal_id: PrincipalId,
    ) -> ClaimSwapNeuronsResponse {
        let now = self.env.now();

        if !self.is_swap_canister(caller_principal_id) {
            return ClaimSwapNeuronsResponse::new_with_error(ClaimSwapNeuronsError::Unauthorized);
        }

        // Validate NervousSystemParameters and it's underlying parameters.
        match self
            .proto
            .parameters
            .as_ref()
            .ok_or_else(|| "NervousSystemParameters were not present".to_string())
            .and_then(|params| params.validate())
        {
            Ok(_) => (),
            Err(message) => {
                log!(ERROR, "Could not claim_swap_neurons, one or more NervousSystemParameters were not valid. Err: {}", message);
                return ClaimSwapNeuronsResponse::new_with_error(ClaimSwapNeuronsError::Internal);
            }
        }

        // Safe to do with the validation step above
        let neuron_minimum_stake_e8s = self.neuron_minimum_stake_e8s_or_panic();
        let max_followees_per_function = self.max_followees_per_function_or_panic();
        let max_number_of_principals_per_neuron =
            self.max_number_of_principals_per_neuron_or_panic();
        let neuron_claimer_permissions = self.neuron_claimer_permissions_or_panic();

        let mut swap_neurons = vec![];

        let Some(neuron_recipes) = request.neuron_recipes else {
            log!(
                ERROR,
                "Swap called claim_swap_neurons, but did not populate `neuron_recipes`."
            );
            return ClaimSwapNeuronsResponse::new_with_error(ClaimSwapNeuronsError::Internal);
        };

        for neuron_recipe in Vec::<_>::from(neuron_recipes) {
            match neuron_recipe.validate(
                neuron_minimum_stake_e8s,
                max_followees_per_function,
                max_number_of_principals_per_neuron,
            ) {
                Ok(_) => (),
                Err(err) => {
                    log!(ERROR, "Failed to claim Swap Neuron due to {:?}", err);
                    swap_neurons.push(SwapNeuron::from_neuron_recipe(
                        neuron_recipe,
                        ClaimedSwapNeuronStatus::Invalid,
                    ));
                    continue;
                }
            }

            // It's safe to get all fields in NeuronRecipe because of the previous validation.
            let neuron_id = neuron_recipe.get_neuron_id_or_panic();

            // Skip this neuron if it was previously claimed.
            if self.proto.neurons.contains_key(&neuron_id.to_string()) {
                swap_neurons.push(SwapNeuron::from_neuron_recipe(
                    neuron_recipe,
                    ClaimedSwapNeuronStatus::AlreadyExists,
                ));
                continue;
            }

            let neuron = Neuron {
                id: Some(neuron_id.clone()),
                permissions: neuron_recipe
                    .construct_permissions_or_panic(neuron_claimer_permissions.clone()),
                cached_neuron_stake_e8s: neuron_recipe.get_stake_e8s_or_panic(),
                neuron_fees_e8s: 0,
                created_timestamp_seconds: now,
                aging_since_timestamp_seconds: now,
                topic_followees: Some(neuron_recipe.construct_topic_followees()),
                maturity_e8s_equivalent: 0,
                dissolve_state: Some(DissolveState::DissolveDelaySeconds(
                    neuron_recipe.get_dissolve_delay_seconds_or_panic(),
                )),
                voting_power_percentage_multiplier: DEFAULT_VOTING_POWER_PERCENTAGE_MULTIPLIER,
                source_nns_neuron_id: neuron_recipe.source_nns_neuron_id(),
                staked_maturity_e8s_equivalent: None,
                auto_stake_maturity: neuron_recipe.construct_auto_staking_maturity(),
                vesting_period_seconds: None,
                disburse_maturity_in_progress: vec![],

                // Deprecated
                followees: btreemap! {},
            };

            // Add the neuron to the various data structures and indexes to support neurons. This
            // method may fail if the memory limits of Governance have been reached, which is a
            // recoverable error. The swap canister can retry claiming after GC or upgrades
            // of SNS Governance.
            match self.add_neuron(neuron) {
                Ok(()) => swap_neurons.push(SwapNeuron::from_neuron_recipe(
                    neuron_recipe,
                    ClaimedSwapNeuronStatus::Success,
                )),
                Err(err) => {
                    log!(ERROR, "Failed to claim Swap Neuron due to {:?}", err);
                    swap_neurons.push(SwapNeuron::from_neuron_recipe(
                        neuron_recipe,
                        ClaimedSwapNeuronStatus::MemoryExhausted,
                    ))
                }
            }
        }

        ClaimSwapNeuronsResponse::new(swap_neurons)
    }

    /// Adds a `NeuronPermission` to an already existing Neuron for the given PrincipalId.
    ///
    /// If the PrincipalId doesn't have existing permissions, a new entry will be added for it
    /// with the provided permissions. If a principalId already has permissions for this neuron,
    /// the new permissions will be added to the existing set.
    ///
    /// Preconditions:
    /// - the caller has the permission to change a neuron's access control
    ///   (permission `ManagePrincipals`), or the caller has the permission to
    ///   manage voting-related permissions (permission `ManageVotingPermission`)
    ///   and the permissions being added are voting-related.
    /// - the permissions provided in the request are a subset of neuron_grantable_permissions
    ///   as defined in the nervous system parameters. To see what the current parameters are
    ///   for an SNS see `get_nervous_system_parameters`.
    /// - adding the new permissions for the principal does not exceed the limit of principals
    ///   that a neuron can have in its access control list, which is defined by the nervous
    ///   system parameter max_number_of_principals_per_neuron
    fn add_neuron_permissions(
        &mut self,
        neuron_id: &NeuronId,
        caller: &PrincipalId,
        add_neuron_permissions: &AddNeuronPermissions,
    ) -> Result<(), GovernanceError> {
        let neuron = self.get_neuron_result(neuron_id)?;

        let permissions_to_add = add_neuron_permissions
            .permissions_to_add
            .as_ref()
            .ok_or_else(|| {
                GovernanceError::new_with_message(
                    ErrorType::InvalidCommand,
                    "AddNeuronPermissions command must provide permissions to add",
                )
            })?;

        // A simple check to prevent DoS attack with large number of permission changes.
        if permissions_to_add.permissions.len() > NeuronPermissionType::all().len() {
            return Err(GovernanceError::new_with_message(
                ErrorType::InvalidCommand,
                "AddNeuronPermissions command provided more permissions than exist in the system",
            ));
        }

        neuron
            .check_principal_authorized_to_change_permissions(caller, permissions_to_add.clone())?;

        self.nervous_system_parameters_or_panic()
            .check_permissions_are_grantable(permissions_to_add)?;

        let principal_id = add_neuron_permissions.principal_id.ok_or_else(|| {
            GovernanceError::new_with_message(
                ErrorType::InvalidCommand,
                "AddNeuronPermissions command must provide a PrincipalId to add permissions to",
            )
        })?;

        let existing_permissions = neuron
            .permissions
            .iter()
            .find(|permission| permission.principal == Some(principal_id));

        let max_number_of_principals_per_neuron = self
            .nervous_system_parameters_or_panic()
            .max_number_of_principals_per_neuron
            .expect("NervousSystemParameters.max_number_of_principals_per_neuron must be present");

        // If the PrincipalId does not already exist in the neuron, make sure it can be added
        if existing_permissions.is_none()
            && neuron.permissions.len() == max_number_of_principals_per_neuron as usize
        {
            return Err(GovernanceError::new_with_message(
                ErrorType::PreconditionFailed,
                format!(
                    "Cannot add permission to neuron. Max \
                    number of principals reached {}",
                    max_number_of_principals_per_neuron
                ),
            ));
        }

        // Re-borrow the neuron mutably to update now that the preconditions have been met
        self.get_neuron_result_mut(neuron_id)?
            .add_permissions_for_principal(principal_id, permissions_to_add.permissions.clone());

        GovernanceProto::add_neuron_to_principal_in_principal_to_neuron_ids_index(
            &mut self.principal_to_neuron_ids_index,
            neuron_id,
            &principal_id,
        );

        Ok(())
    }

    /// Removes a set of permissions for a PrincipalId on an existing Neuron.
    ///
    /// If all the permissions are removed from the Neuron i.e. by removing all permissions for
    /// all PrincipalIds, the Neuron is not deleted. This is a dangerous operation as it is
    /// possible to remove all permissions for a neuron and no longer be able to modify its
    /// state, i.e. disbursing the neuron back into the governance token.
    ///
    /// Preconditions:
    /// - the caller has the permission to change a neuron's access control
    ///   (permission `ManagePrincipals`), or the caller has the permission to
    ///   manage voting-related permissions (permission `ManageVotingPermission`)
    ///   and the permissions being removed are voting-related.
    /// - the PrincipalId exists within the neuron's permissions
    /// - the PrincipalId's NeuronPermission contains the permission_types that are to be removed
    fn remove_neuron_permissions(
        &mut self,
        neuron_id: &NeuronId,
        caller: &PrincipalId,
        remove_neuron_permissions: &RemoveNeuronPermissions,
    ) -> Result<(), GovernanceError> {
        let neuron = self.get_neuron_result(neuron_id)?;

        let permissions_to_remove = remove_neuron_permissions
            .permissions_to_remove
            .as_ref()
            .ok_or_else(|| {
                GovernanceError::new_with_message(
                    ErrorType::InvalidCommand,
                    "RemoveNeuronPermissions command must provide permissions to remove",
                )
            })?;

        // A simple check to prevent DoS attack with large number of permission changes.
        if permissions_to_remove.permissions.len() > NeuronPermissionType::all().len() {
            return Err(GovernanceError::new_with_message(
                ErrorType::InvalidCommand,
                "RemoveNeuronPermissions command provided more permissions than exist in the system",
            ));
        }

        let principal_id = remove_neuron_permissions
            .principal_id
            .ok_or_else(|| {
                GovernanceError::new_with_message(
                    ErrorType::InvalidCommand,
                    "RemoveNeuronPermissions command must provide a PrincipalId to remove permissions from",
                )
            })?;

        neuron.check_principal_authorized_to_change_permissions(
            caller,
            permissions_to_remove.clone(),
        )?;

        // Re-borrow the neuron mutably to update now that the preconditions have been met
        let principal_id_was_removed = self
            .get_neuron_result_mut(neuron_id)?
            .remove_permissions_for_principal(
                principal_id,
                permissions_to_remove.permissions.clone(),
            )?;

        if principal_id_was_removed == RemovePermissionsStatus::AllPermissionTypesRemoved {
            GovernanceProto::remove_neuron_from_principal_in_principal_to_neuron_ids_index(
                &mut self.principal_to_neuron_ids_index,
                neuron_id,
                &principal_id,
            )
        }

        Ok(())
    }

    /// Returns a governance::Mode, according to self.proto.mode.
    ///
    /// That field is actually an i32, so this has to do some translation.
    ///
    /// If translation is unsuccessful, panics (in non-release builds) or
    /// defaults to Normal (in release builds).
    ///
    /// Similarly, if the translation results in Unspecified, panics (in
    /// non-release builds) or defaults to Normal (in release builds).
    fn mode(&self) -> governance::Mode {
        let result = governance::Mode::try_from(self.proto.mode).unwrap_or_else(|_| {
            debug_assert!(
                false,
                "Governance is in an unknown mode: {}",
                self.proto.mode
            );
            governance::Mode::Normal
        });

        if result != governance::Mode::Unspecified {
            return result;
        }

        debug_assert!(
            false,
            "Governance's mode is not explicitly set. In production, this would default to Normal.",
        );

        governance::Mode::Normal
    }

    /// Calls manage_neuron_internal and unwraps the result in a ManageNeuronResponse.
    pub async fn manage_neuron(
        &mut self,
        mgmt: &ManageNeuron,
        caller: &PrincipalId,
    ) -> ManageNeuronResponse {
        self.manage_neuron_internal(caller, mgmt)
            .await
            .unwrap_or_else(ManageNeuronResponse::error)
    }

    /// Parses manage neuron commands coming from a given caller and calls the
    /// corresponding internal method to perform the neuron command.
    pub async fn manage_neuron_internal(
        &mut self,
        caller: &PrincipalId,
        manage_neuron: &ManageNeuron,
    ) -> Result<ManageNeuronResponse, GovernanceError> {
        let now = self.env.now();

        let neuron_id = get_neuron_id_from_manage_neuron(manage_neuron, caller)?;
        let command = manage_neuron
            .command
            .as_ref()
            .ok_or_else(|| -> GovernanceError {
                GovernanceError::new_with_message(
                    ErrorType::InvalidCommand,
                    "ManageNeuron lacks a value in its command field.",
                )
            })?;
        log!(INFO, "manage_neuron/{}", command.command_name());

        self.mode()
            .allows_manage_neuron_command_or_err(command, self.is_swap_canister(*caller))?;

        self.check_command_is_valid_if_neuron_is_vesting(&neuron_id, command)?;

        // All operations on a neuron exclude each other.
        let _hold = self.lock_neuron_for_command(
            &neuron_id,
            NeuronInFlightCommand {
                timestamp: now,
                command: Some(command.into()),
            },
        )?;

        use manage_neuron::Command as C;
        match command {
            C::Configure(c) => self
                .configure_neuron(&neuron_id, caller, c)
                .map(|_| ManageNeuronResponse::configure_response()),
            C::Disburse(d) => self
                .disburse_neuron(&neuron_id, caller, d)
                .await
                .map(ManageNeuronResponse::disburse_response),
            C::MergeMaturity(m) => self
                .merge_maturity(&neuron_id, caller, m)
                .await
                .map(ManageNeuronResponse::merge_maturity_response),
            C::StakeMaturity(m) => self
                .stake_maturity_of_neuron(&neuron_id, caller, m)
                .map(ManageNeuronResponse::stake_maturity_response),
            C::DisburseMaturity(d) => self
                .disburse_maturity(&neuron_id, caller, d)
                .map(ManageNeuronResponse::disburse_maturity_response),
            C::Split(s) => self
                .split_neuron(&neuron_id, caller, s)
                .await
                .map(ManageNeuronResponse::split_response),
            C::Follow(f) => self
                .follow(&neuron_id, caller, f)
                .map(|_| ManageNeuronResponse::follow_response()),
            C::SetFollowing(set_following) => self
                .set_following(&neuron_id, caller, set_following)
                .map(|_| ManageNeuronResponse::set_following_response()),
            C::MakeProposal(p) => self
                .make_proposal(&neuron_id, caller, p)
                .await
                .map(ManageNeuronResponse::make_proposal_response),
            C::RegisterVote(v) => self
                .register_vote(&neuron_id, caller, v)
                .map(|_| ManageNeuronResponse::register_vote_response()),
            C::AddNeuronPermissions(p) => self
                .add_neuron_permissions(&neuron_id, caller, p)
                .map(|_| ManageNeuronResponse::add_neuron_permissions_response()),
            C::RemoveNeuronPermissions(r) => self
                .remove_neuron_permissions(&neuron_id, caller, r)
                .map(|_| ManageNeuronResponse::remove_neuron_permissions_response()),
            C::ClaimOrRefresh(claim_or_refresh) => self
                .claim_or_refresh_neuron(&neuron_id, caller, claim_or_refresh)
                .await
                .map(|_| ManageNeuronResponse::claim_or_refresh_neuron_response(neuron_id)),
        }
    }

    /// Returns an error if the given neuron is vesting and the given command cannot be called by
    /// a vesting neuron
    fn check_command_is_valid_if_neuron_is_vesting(
        &self,
        neuron_id: &NeuronId,
        command: &manage_neuron::Command,
    ) -> Result<(), GovernanceError> {
        use manage_neuron::{configure::Operation::*, Command::*};

        // If this is a "claim" call, the neuron doesn't exist yet, so we return (because no checks
        // can be made). A "refresh" call can be made on a vesting neuron, so in this case also
        // results in returning Ok.
        if let ClaimOrRefresh(_) = command {
            return Ok(());
        }

        let neuron = self.get_neuron_result(neuron_id)?;

        if !neuron.is_vesting(self.env.now()) {
            return Ok(());
        }

        let err = |op: &str| -> Result<(), GovernanceError> {
            Err(GovernanceError::new_with_message(
                ErrorType::PreconditionFailed,
                format!("Neuron {} is vesting and cannot call {}", neuron_id, op),
            ))
        };

        match command {
            Configure(configure) => match configure.operation {
                Some(IncreaseDissolveDelay(_)) => err("IncreaseDissolveDelay"),
                Some(StartDissolving(_)) => err("StartDissolving"),
                Some(StopDissolving(_)) => err("StopDissolving"),
                Some(SetDissolveTimestamp(_)) => err("SetDissolveTimestamp"),
                Some(ChangeAutoStakeMaturity(_)) => Ok(()),
                None => Ok(()),
            },
            Disburse(_) => err("Disburse"),
            Split(_) => err("Split"),
            Follow(_)
            | SetFollowing(_)
            | MakeProposal(_)
            | RegisterVote(_)
            | ClaimOrRefresh(_)
            | MergeMaturity(_)
            | DisburseMaturity(_)
            | AddNeuronPermissions(_)
            | RemoveNeuronPermissions(_)
            | StakeMaturity(_) => Ok(()),
        }
    }

    async fn claim_or_refresh_neuron(
        &mut self,
        neuron_id: &NeuronId,
        caller: &PrincipalId,
        claim_or_refresh: &ClaimOrRefresh,
    ) -> Result<(), GovernanceError> {
        let locator = &claim_or_refresh.by.as_ref().ok_or_else(|| {
            GovernanceError::new_with_message(
                ErrorType::InvalidCommand,
                "Need to provide a way by which to claim or refresh the neuron.",
            )
        })?;

        match locator {
            By::MemoAndController(memo_and_controller) => {
                self.claim_or_refresh_neuron_by_memo_and_controller(caller, memo_and_controller)
                    .await
            }

            By::NeuronId(_) => self.refresh_neuron(neuron_id).await,
        }
    }

    // Disburses any maturity that should be disbursed, unless this is already happening.
    async fn maybe_finalize_disburse_maturity(&mut self) {
        if !self.can_finalize_disburse_maturity() {
            return;
        }

        let maturity_modulation_basis_points =
            match self.proto.effective_maturity_modulation_basis_points() {
                Ok(maturity_modulation_basis_points) => maturity_modulation_basis_points,
                Err(message) => {
                    log!(ERROR, "{}", message.error_message);
                    return;
                }
            };

        self.proto.is_finalizing_disburse_maturity = Some(true);
        let now_seconds = self.env.now();
        // Filter all the neurons that are ready to disburse.
        let neuron_id_and_disbursements: Vec<(NeuronId, DisburseMaturityInProgress)> = self
            .proto
            .neurons
            .values()
            .filter_map(|neuron| {
                let id = match neuron.id.as_ref() {
                    Some(id) => id,
                    None => {
                        log!(
                            ERROR,
                            "NeuronId is not set for neuron. This should never happen. \
                             Cannot disburse."
                        );
                        return None;
                    }
                };
                // The first entry is the oldest one, check whether it can be completed.
                let first_disbursement = neuron.disburse_maturity_in_progress.first()?;
                let finalize_disbursement_timestamp_seconds =
                    match first_disbursement.finalize_disbursement_timestamp_seconds {
                        Some(finalize_disbursement_timestamp_seconds) => {
                            finalize_disbursement_timestamp_seconds
                        }
                        None => {
                            log!(
                                ERROR,
                                "Finalize disbursement timestamp is not set. Cannot disburse."
                            );
                            return None;
                        }
                    };
                if now_seconds >= finalize_disbursement_timestamp_seconds {
                    Some((id.clone(), first_disbursement.clone()))
                } else {
                    None
                }
            })
            .collect();
        for (neuron_id, disbursement) in neuron_id_and_disbursements.into_iter() {
            let maturity_to_disburse_after_modulation_e8s: u64 = match apply_maturity_modulation(
                disbursement.amount_e8s,
                maturity_modulation_basis_points,
            ) {
                Ok(maturity_to_disburse_after_modulation_e8s) => {
                    maturity_to_disburse_after_modulation_e8s
                }
                Err(err) => {
                    log!(
                                    ERROR,
                                    "Could not apply maturity modulation to {:?} for neuron {} due to {:?}, skipping",
                                    disbursement, neuron_id, err
                                );
                    continue;
                }
            };

            let fdm = FinalizeDisburseMaturity {
                amount_to_be_disbursed_e8s: maturity_to_disburse_after_modulation_e8s,
                to_account: disbursement.account_to_disburse_to.clone(),
            };
            let in_flight_command = NeuronInFlightCommand {
                timestamp: self.env.now(),
                command: Some(neuron_in_flight_command::Command::FinalizeDisburseMaturity(
                    fdm,
                )),
            };
            let _neuron_lock = match self.lock_neuron_for_command(&neuron_id, in_flight_command) {
                Ok(neuron_lock) => neuron_lock,
                Err(_) => continue, // if locking fails, try next neuron
            };
            // Do the transfer, this is a minting transfer, from the governance canister's
            // main account (which is also the minting account) to the provided account.
            let account_proto = match disbursement.account_to_disburse_to {
                Some(ref proto) => proto.clone(),
                None => {
                    log!(
                        ERROR,
                        "Invalid DisburseMaturityInProgress-entry {:?} for neuron {}, skipping.",
                        disbursement,
                        neuron_id
                    );
                    continue;
                }
            };
            let to_account = match Account::try_from(account_proto) {
                Ok(account) => account,
                Err(e) => {
                    log!(
                                ERROR,
                                "Failure parsing account of DisburseMaturityInProgress-entry {:?} for neuron {}: {}.",
                                disbursement, neuron_id, e
                            );
                    continue;
                }
            };
            let transfer_result = self
                .ledger
                .transfer_funds(
                    maturity_to_disburse_after_modulation_e8s,
                    0,    // Minting transfers don't pay a fee.
                    None, // This is a minting transfer, no 'from' account is needed
                    to_account,
                    self.env.now(), // The memo(nonce) for the ledger's transaction
                )
                .await;
            match transfer_result {
                Ok(block_index) => {
                    log!(
                                INFO,
                                "Transferring DisburseMaturityInProgress-entry {:?} for neuron {} at block {}.",
                                disbursement, neuron_id, block_index
                            );
                    let neuron = match self.get_neuron_result_mut(&neuron_id) {
                        Ok(neuron) => neuron,
                        Err(e) => {
                            log!(
                                        ERROR,
                                        "Failed updating DisburseMaturityInProgress-entry {:?} for neuron {}: {}.",
                                        disbursement, neuron_id, e
                                    );
                            continue;
                        }
                    };
                    neuron.disburse_maturity_in_progress.remove(0);
                }
                Err(e) => {
                    log!(
                                ERROR,
                                "Failed transferring funds for DisburseMaturityInProgress-entry {:?} for neuron {}: {}.",
                                disbursement, neuron_id, e
                            );
                }
            }
        }
        self.proto.is_finalizing_disburse_maturity = None;
    }

    /// When a neuron is finally dissolved, if there is any staked maturity it is moved to regular maturity
    /// which can be spawned.
    pub(crate) fn maybe_move_staked_maturity(&mut self) {
        let now_seconds = self.env.now();
        // Filter all the neurons that are currently in "dissolved" state and have some staked maturity.
        for neuron in self.proto.neurons.values_mut().filter(|n| {
            n.state(now_seconds) == NeuronState::Dissolved
                && n.staked_maturity_e8s_equivalent.unwrap_or(0) > 0
        }) {
            neuron.maturity_e8s_equivalent = neuron
                .maturity_e8s_equivalent
                .saturating_add(neuron.staked_maturity_e8s_equivalent.unwrap_or(0));
            neuron.staked_maturity_e8s_equivalent = None;
        }
    }

    async fn treasury_valuation_amount_e8s(&self, treasury: i32) -> Result<u64, String> {
        let token = interpret_token_code(treasury).map_err(|err| {
            format!(
                "Failed to interpret treasury token code {}: {}",
                treasury, err
            )
        })?;

        let treasury_valuation_result = assess_treasury_balance(
            token,
            self.env.canister_id(),
            self.ledger.canister_id(),
            self.proto.swap_canister_id_or_panic(),
        )
        .await;

        let treasury_valuation = treasury_valuation_result
            .map_err(|err| format!("Failed to assess treasury balance for {:?}: {}", token, err))?;

        let amount_e8s =
            tokens_to_e8s(treasury_valuation.valuation_factors.tokens).map_err(|err| {
                format!(
                    "Failed to convert treasury balance to e8s for {:?}: {}",
                    token, err
                )
            })?;

        Ok(amount_e8s)
    }

    fn treasury_account(&self, treasury: i32) -> Result<Account, String> {
        let token = interpret_token_code(treasury).map_err(|err| {
            format!(
                "Failed to interpret treasury token code {}: {}",
                treasury, err
            )
        })?;

        let treasury_account = token
            .treasury_account(self.env.canister_id())
            .map_err(|err| {
                format!(
                    "Failed to get treasury account for token {:?}: {}",
                    token, err
                )
            })?;

        Ok(treasury_account)
    }

    async fn original_treasury_icp_amount_e8s(&self) -> Result<u64, String> {
        let request = Encode!(&GetDerivedStateRequest {})
            .map_err(|err| format!("Failed to encode Swap.get_derived_state request: {:?}", err))?;

        let derived_state_result = self
            .env
            .call_canister(
                self.proto.swap_canister_id_or_panic(),
                "get_derived_state",
                request,
            )
            .await
            .map_err(|err| format!("Calling Swap.get_derived_state failed: {:?}", err))
            .and_then(|response| {
                Decode!(&response, GetDerivedStateResponse).map_err(|err| {
                    format!(
                        "Failed to decode Swap.get_derived_state response: {:?}",
                        err
                    )
                })
            })?;

        Ok(derived_state_result.buyer_total_icp_e8s.unwrap_or_default())
    }

    /// Some metrics are not supposed to be ever updated, just computed once and stored next
    /// to dynamically updated metrics (e.g., the starting amount of ICP collected via the swap).
    ///
    /// This function takes care of initializing those metrics. It assumes that
    /// `compute_cached_metrics` will be called after to (re-)compute the dynamic metrics.
    pub(crate) async fn init_cached_metrics(&mut self) {
        let now_seconds = self.env.now();

        let mut treasury_metrics = vec![];

        let original_icp_amount_e8s = match self.original_treasury_icp_amount_e8s().await {
            Ok(amount) => amount,
            Err(err) => {
                log!(ERROR, "Failed to init_cached_metrics: {}", err);
                0 // Default to 0 if we cannot get the valuation.
            }
        };

        // TODO: This value could be fetched using `SnsIndex.get_account_transactions` to
        // TODO: get the initial amount of SNS tokens in the treasury.
        let original_sns_token_amount_e8s = 0;

        for (treasury, ledger_canister_id, original_amount_e8s) in [
            (
                valuation::Token::Icp,
                NNS_LEDGER_CANISTER_ID,
                original_icp_amount_e8s,
            ),
            (
                valuation::Token::SnsToken,
                self.ledger.canister_id(),
                original_sns_token_amount_e8s,
            ),
        ] {
            let ledger_canister_id = Some(ledger_canister_id.get());
            let name = Some(treasury.as_str_name().to_string());
            let treasury = i32::from(treasury);
            let account = match self.treasury_account(treasury) {
                Ok(account) => Some(account.into()),
                Err(err) => {
                    log!(ERROR, "Failed to init_cached_metrics: {}", err);
                    None
                }
            };

            treasury_metrics.push(TreasuryMetrics {
                // These fields remain unchanged, but now is the time to compute them.
                name,
                treasury,
                ledger_canister_id,
                account,
                original_amount_e8s,

                // These fields can change over time; they will be computed later.
                amount_e8s: 0,
                timestamp_seconds: 0,
            });
        }

        let metrics = GovernanceCachedMetrics {
            treasury_metrics,
            timestamp_seconds: now_seconds,
            ..Default::default()
        };

        self.proto.metrics.replace(metrics);
    }

    /// Computes the total potential voting power of the governance canister and ballots.
    fn compute_ballots_for_new_proposal(&self) -> Result<(u64, BTreeMap<String, Ballot>), String> {
        let now_seconds = self.env.now();

        let nervous_system_parameters = self.nervous_system_parameters_or_panic();

        // Voting power bonus parameters.
        let max_dissolve_delay = nervous_system_parameters
            .max_dissolve_delay_seconds
            .expect("NervousSystemParameters must have max_dissolve_delay_seconds");

        let max_age_bonus = nervous_system_parameters
            .max_neuron_age_for_age_bonus
            .expect("NervousSystemParameters must have max_neuron_age_for_age_bonus");

        let max_dissolve_delay_bonus_percentage = nervous_system_parameters
            .max_dissolve_delay_bonus_percentage
            .expect("NervousSystemParameters must have max_dissolve_delay_bonus_percentage");

        let max_age_bonus_percentage = nervous_system_parameters
            .max_age_bonus_percentage
            .expect("NervousSystemParameters must have max_age_bonus_percentage");

        let min_dissolve_delay_for_vote = nervous_system_parameters
            .neuron_minimum_dissolve_delay_to_vote_seconds
            .expect("NervousSystemParameters must have min_dissolve_delay_for_vote");

        let mut electoral_roll = BTreeMap::<String, Ballot>::new();
        let mut total_power: u128 = 0;

        for (k, v) in self.proto.neurons.iter() {
            // If this neuron is eligible to vote, record its
            // voting power at the time of proposal creation (now).
            if v.dissolve_delay_seconds(now_seconds) < min_dissolve_delay_for_vote {
                // Not eligible due to dissolve delay.
                continue;
            }

            let voting_power = v.voting_power(
                now_seconds,
                max_dissolve_delay,
                max_age_bonus,
                max_dissolve_delay_bonus_percentage,
                max_age_bonus_percentage,
            );

            total_power += voting_power as u128;
            electoral_roll.insert(
                k.clone(),
                Ballot {
                    vote: Vote::Unspecified as i32,
                    voting_power,
                    cast_timestamp_seconds: 0,
                },
            );
        }

        if total_power >= (u64::MAX as u128) {
            // The way the neurons are configured, the total voting
            // power on this proposal would overflow a u64!
            return Err("Voting power overflow.".to_string());
        }
        if electoral_roll.is_empty() {
            // Cannot make a proposal with no eligible voters.  This
            // is a precaution that shouldn't happen as we check that
            // the voter is allowed to vote.
            return Err("No eligible voters.".to_string());
        }

        Ok((total_power as u64, electoral_roll))
    }

    pub(crate) async fn compute_cached_metrics(&mut self) {
        let now_seconds = self.env.now();

        if let Some(GovernanceCachedMetrics {
            timestamp_seconds, ..
        }) = self.proto.metrics
        {
            if now_seconds.saturating_sub(timestamp_seconds) < ONE_HOUR_SECONDS {
                return;
            }
        }

        let num_treasury_metrics = self
            .proto
            .metrics
            .as_ref()
            .map(|metrics| metrics.treasury_metrics.len())
            .unwrap_or_default();

        if num_treasury_metrics < 2 {
            // If we don't have too few treasury metrics, initialize them.
            log!(
                INFO,
                "Initializing cached metrics at {} ...",
                format_timestamp_for_humans(now_seconds),
            );
            self.init_cached_metrics().await;
        } else {
            log!(
                INFO,
                "Refreshing cached metrics at {} ...",
                format_timestamp_for_humans(now_seconds),
            );
        }

        let mut metrics = self.proto.metrics.clone().unwrap_or_default();

        let mut treasury_metrics = vec![];

        for TreasuryMetrics {
            // These fields remain unchanged.
            treasury,
            name,
            ledger_canister_id,
            account,
            original_amount_e8s,

            // These fields can change over time.
            amount_e8s: _,
            timestamp_seconds: _,
        } in metrics.treasury_metrics
        {
            let amount_e8s = match self.treasury_valuation_amount_e8s(treasury).await {
                Ok(amount) => amount,
                Err(err) => {
                    log!(ERROR, "Failed to compute_cached_metrics: {}", err);
                    continue;
                }
            };

            treasury_metrics.push(TreasuryMetrics {
                treasury,
                name,
                ledger_canister_id,
                account,
                amount_e8s,
                original_amount_e8s,
                timestamp_seconds: now_seconds,
            });
        }

        metrics.treasury_metrics = treasury_metrics;

        match self.compute_ballots_for_new_proposal() {
            Ok((governance_total_potential_voting_power, _)) => {
                metrics.voting_power_metrics = Some(VotingPowerMetrics {
                    governance_total_potential_voting_power,
                    timestamp_seconds: now_seconds,
                });
            }
            Err(err) => {
                log!(
                    ERROR,
                    "Failed to compute total potential voting power: {}",
                    err
                );
            }
        };

        self.proto.metrics.replace(metrics);
    }

    /// Garbage collect obsolete data from the governance canister.
    ///
    /// Current implementation only garbage collects proposals - not neurons.
    ///
    /// Returns true if GC was run and false otherwise.
    pub fn maybe_gc(&mut self) -> bool {
        let now_seconds = self.env.now();
        // Run GC if either (a) more than 24 hours have passed since it
        // was run last, or (b) more than 100 proposals have been
        // added since it was run last.
        if !(now_seconds > self.latest_gc_timestamp_seconds + 60 * 60 * 24
            || self.proto.proposals.len() > self.latest_gc_num_proposals + 100)
        {
            // Condition to run was not met. Return false.
            return false;
        }
        self.latest_gc_timestamp_seconds = self.env.now();

        log!(
            INFO,
            "Running GC now at {}.",
            format_timestamp_for_humans(self.latest_gc_timestamp_seconds),
        );

        let max_proposals_to_keep_per_action = match self
            .nervous_system_parameters()
            .and_then(|params| params.max_proposals_to_keep_per_action)
        {
            None => {
                log!(
                    ERROR,
                    "NervousSystemParameters must have max_proposals_to_keep_per_action"
                );
                return false;
            }
            Some(max) => max as usize,
        };

        // This data structure contains proposals grouped by action.
        //
        // Proposals are stored in order based on ProposalId, where ProposalIds are assigned in
        // order of creation in the governance canister (i.e. chronologically). The following
        // data structure maintains the same chronological order for proposals in each action's
        // vector.
        let action_to_proposals: HashMap<u64, Vec<u64>> = {
            let mut tmp: HashMap<u64, Vec<u64>> = HashMap::new();
            for (proposal_id, proposal) in self.proto.proposals.iter() {
                tmp.entry(proposal.action).or_default().push(*proposal_id);
            }
            tmp
        };
        // Only keep the latest 'max_proposals_to_keep_per_action'. This is a soft maximum
        // as garbage collection cannot purge un-finalized proposals, and only a subset of proposals
        // at the head of the list are examined.
        // TODO NNS1-1259: Improve "best-effort" garbage collection of proposals
        for (proposal_action, proposals_of_action) in action_to_proposals {
            log!(
                INFO,
                "GC - proposal_type {:#?} max {} current {}",
                proposal_action,
                max_proposals_to_keep_per_action,
                proposals_of_action.len()
            );
            if proposals_of_action.len() > max_proposals_to_keep_per_action {
                for proposal_id in proposals_of_action
                    .iter()
                    .take(proposals_of_action.len() - max_proposals_to_keep_per_action)
                {
                    // Check that this proposal can be purged.
                    if let Some(proposal) = self.proto.proposals.get(proposal_id) {
                        if proposal.can_be_purged(now_seconds) {
                            self.proto.proposals.remove(proposal_id);
                        }
                    }
                }
            }
        }
        self.latest_gc_num_proposals = self.proto.proposals.len();
        true
    }

    /// Runs periodic tasks that are not directly triggered by user input.
    pub async fn run_periodic_tasks(&mut self) {
        use ic_cdk::println;

        self.process_proposals();

        // None of the upgrade-related tasks should interleave with one another or themselves, so we acquire a global
        // lock for the duration of their execution. This will return `false` if the lock has already been acquired less
        // than 10 minutes ago by a previous invocation of `run_periodic_tasks`, in which case we skip the
        // upgrade-related tasks.
        if self.acquire_upgrade_periodic_task_lock() {
            // We only want to check the upgrade status if we are currently executing an upgrade.
            if self.should_check_upgrade_status() {
                self.check_upgrade_status().await;
            }

            if self.should_refresh_cached_upgrade_steps() {
                match self.try_temporarily_lock_refresh_cached_upgrade_steps() {
                    Err(err) => {
                        log!(ERROR, "{}", err);
                    }
                    Ok(deployed_version) => {
                        self.refresh_cached_upgrade_steps(deployed_version).await;
                    }
                }
            }

            self.initiate_upgrade_if_sns_behind_target_version().await;

            self.release_upgrade_periodic_task_lock();
        }

        let should_distribute_rewards = self.should_distribute_rewards();

        // Getting the total governance token supply from the ledger is expensive enough
        // that we don't want to do it on every call to `run_periodic_tasks`. So
        // we only fetch it when it's needed, which is when rewards should be
        // distributed
        if should_distribute_rewards {
            match self.ledger.total_supply().await {
                Ok(supply) => {
                    // Distribute rewards
                    self.distribute_rewards(supply);
                }
                Err(e) => log!(
                    ERROR,
                    "Error when getting total governance token supply: {}",
                    GovernanceError::from(e)
                ),
            }
        }

        if self.should_update_maturity_modulation() {
            self.update_maturity_modulation().await;
        }

        self.maybe_finalize_disburse_maturity().await;

        self.maybe_move_staked_maturity();

        self.compute_cached_metrics().await;

        self.maybe_gc();
    }

    /// Attempts to acquire the lock over SNS upgrade-related periodic tasks.
    ///
    /// Succeeds if the lock is currently released or was last acquired
    /// over `UPGRADE_PERIODIC_TASK_LOCK_TIMEOUT_SECONDS` ago.
    ///
    /// Returns whether the lock was acquired.
    ///
    /// This function is made public so that it can be called from
    /// rs/sns/governance/tests/governance.rs where we need to disable upgrade-related periodic
    /// tasks while testing a orthogonal SNS features (e.g., disburse maturity).
    pub fn acquire_upgrade_periodic_task_lock(&mut self) -> bool {
        let now = self.env.now();
        match self.upgrade_periodic_task_lock {
            Some(time_acquired)
                if now
                    >= time_acquired
                        .checked_add(UPGRADE_PERIODIC_TASK_LOCK_TIMEOUT_SECONDS)
                        // In case of overflow, we'll unwrap to 0, which should always cause this to evaluate to true
                        .unwrap_or(0) =>
            {
                self.upgrade_periodic_task_lock = Some(now);
                true
            }
            Some(_) => false,
            None => {
                self.upgrade_periodic_task_lock = Some(now);
                true
            }
        }
    }

    /// Checks if an automatic upgrade is needed and initiates it.
    /// An automatic upgrade is needed if `target_version` is set to a future version on the upgrade path
    async fn initiate_upgrade_if_sns_behind_target_version(&mut self) {
        // Check that no upgrades are in progress
        if self.check_no_upgrades_in_progress(None).is_err() {
            // An upgrade is already in progress
            return;
        }

        let deployed_version = match self.get_or_reset_deployed_version().await {
            Ok(deployed_version) => deployed_version,
            Err(err) => {
                log!(ERROR, "Cannot get or reset deployed version: {}", err);
                return;
            }
        };

        let upgrade_steps = self.get_or_reset_upgrade_steps(&deployed_version);

        let Some(target_version) = self.proto.target_version.clone() else {
            return;
        };

        // Find the target position of the target version
        if !upgrade_steps.contains(&target_version) {
            let message = format!(
                "Target version {} is not on the upgrade path {:?}",
                target_version, upgrade_steps
            );
            self.invalidate_target_version(message);
            return;
        };

        // If the target version is the same as the deployed version, there is nothing to do.
        if upgrade_steps.is_current(&target_version) {
            return;
        }

        let Some(next_version) = upgrade_steps.next() else {
            // This should be impossible because we already established that
            // `target_version` ∈ `upgrade_steps` \ { `current_version` }.
            // However, if this code path would be taken due to a bug, we would interpret
            // the situation as "no more work."
            log!(
                ERROR,
                "Taking a code path that was supposed to be impossible. \
                 target_version = {:?}, upgrade_steps = {:?}.",
                target_version,
                upgrade_steps,
            );
            return;
        };

        let (canister_type, wasm_hash) =
            match canister_type_and_wasm_hash_for_upgrade(&deployed_version, next_version) {
                Ok((canister_type, wasm_hash)) => (canister_type, wasm_hash),

                Err(err) => {
                    let message = format!("Upgrade attempt failed: {}", err);
                    log!(ERROR, "{}", message);
                    self.invalidate_target_version(message);
                    return;
                }
            };

        self.push_to_upgrade_journal(upgrade_journal_entry::UpgradeStarted::from_behind_target(
            deployed_version.clone(),
            next_version.clone(),
        ));

        self.proto.pending_version = Some(PendingVersion {
            target_version: Some(next_version.clone()),
            mark_failed_at_seconds: self.env.now() + 5 * 60,
            checking_upgrade_lock: 0,
            proposal_id: None,
        });

        println!("Initiating upgrade to version: {:?}", next_version);
        let upgrade_attempt = self
            .upgrade_sns_framework_canister(wasm_hash, canister_type)
            .await;
        if let Err(err) = upgrade_attempt {
            let message = format!("Upgrade attempt failed: {}", err);
            log!(ERROR, "{}", message);
            self.proto.pending_version = None;
            self.invalidate_target_version(message);
        }
    }

    fn release_upgrade_periodic_task_lock(&mut self) {
        self.upgrade_periodic_task_lock = None;
    }

    // This is a test-only function, so panicking should be okay.
    pub fn advance_target_version(
        &mut self,
        request: AdvanceTargetVersionRequest,
    ) -> AdvanceTargetVersionResponse {
        let AdvanceTargetVersionRequest {
            target_version: Some(target_version),
        } = request
        else {
            panic!("AdvanceTargetVersionRequest.target_version must be specified.");
        };

        self.perform_advance_target_version(target_version)
            .expect("Cannot perform perform_advance_target_version");

        AdvanceTargetVersionResponse {}
    }

    fn should_update_maturity_modulation(&self) -> bool {
        // Check if we're already updating the neuron maturity modulation.
        let updated_at_timestamp_seconds = self
            .proto
            .maturity_modulation
            .as_ref()
            .and_then(|maturity_modulation| maturity_modulation.updated_at_timestamp_seconds)
            .unwrap_or_default();

        let age_seconds = self.env.now() - updated_at_timestamp_seconds;
        age_seconds >= ONE_DAY_SECONDS
    }

    async fn update_maturity_modulation(&mut self) {
        if !self.should_update_maturity_modulation() {
            return;
        };

        // Fetch new maturity modulation.
        let maturity_modulation = self.cmc.neuron_maturity_modulation().await;

        // Unwrap response.
        let Ok(maturity_modulation) = maturity_modulation else {
            return;
        };

        // Construct new MaturityModulation.
        let new_maturity_modulation = MaturityModulation {
            current_basis_points: Some(maturity_modulation),
            updated_at_timestamp_seconds: Some(self.env.now()),
        };
        println!(
            "{}Updating maturity modulation to {:#?}. Previously: {:#?}",
            log_prefix(),
            new_maturity_modulation,
            self.proto.maturity_modulation
        );

        // Store the new value.
        self.proto.maturity_modulation = Some(new_maturity_modulation);
    }

    /// Returns `true` if enough time has passed since the end of the last reward round.
    ///
    /// The end of the last reward round is recorded in self.latest_reward_event.
    ///
    /// The (current) length of a reward round is specified in
    /// self.nervous_system_parameters.voting_reward_parameters
    fn should_distribute_rewards(&self) -> bool {
        let now = self.env.now();

        let voting_rewards_parameters = match &self
            .nervous_system_parameters_or_panic()
            .voting_rewards_parameters
        {
            None => return false,
            Some(ok) => ok,
        };
        let seconds_since_last_reward_event = now.saturating_sub(
            self.latest_reward_event()
                .end_timestamp_seconds
                .unwrap_or_default(),
        );

        let round_duration_seconds = match voting_rewards_parameters.round_duration_seconds {
            Some(s) => s,
            None => {
                log!(
                    ERROR,
                    "round_duration_seconds unset:\n{:#?}",
                    voting_rewards_parameters,
                );
                return false;
            }
        };

        seconds_since_last_reward_event > round_duration_seconds
    }

    /// Creates a reward event.
    ///
    /// This method:
    /// * collects all proposals in state ReadyToSettle, that is, proposals that
    ///   can no longer accept votes for the purpose of rewards and that have
    ///   not yet been considered in a reward event
    /// * associates those proposals to the new reward event and cleans their ballots
    fn distribute_rewards(&mut self, supply: Tokens) {
        log!(INFO, "distribute_rewards. Supply: {:?}", supply);
        let now = self.env.now();

        // VotingRewardsParameters should always be set,
        // but we check and return early just in case.
        let voting_rewards_parameters = match &self
            .nervous_system_parameters_or_panic()
            .voting_rewards_parameters
        {
            Some(voting_rewards_parameters) => voting_rewards_parameters,
            None => {
                log!(
                    ERROR,
                    "distribute_rewards called even though \
                     voting_rewards_parameters not set.",
                );
                return;
            }
        };

        let round_duration_seconds = match voting_rewards_parameters.round_duration_seconds {
            Some(s) => s,
            None => {
                log!(
                    ERROR,
                    "round_duration_seconds not set:\n{:#?}",
                    voting_rewards_parameters,
                );
                return;
            }
        };
        // This guard is needed, because we'll divide by this amount shortly.
        if round_duration_seconds == 0 {
            // This is important, but emitting this every time will be spammy, because this gets
            // called during run_periodic_tasks.
            log!(
                ERROR,
                "round_duration_seconds ({}) is not positive. \
                 Therefore, we cannot calculate voting rewards.",
                round_duration_seconds,
            );
            return;
        }

        let reward_start_timestamp_seconds = self
            .latest_reward_event()
            .end_timestamp_seconds
            .unwrap_or_default();
        let new_rounds_count = now
            .saturating_sub(reward_start_timestamp_seconds)
            .saturating_div(round_duration_seconds);
        if new_rounds_count == 0 {
            // This may happen, in case consider_distributing_rewards was called
            // several times at almost the same time. This is
            // harmless, just abandon.
            return;
        }

        let considered_proposals: Vec<ProposalId> =
            self.ready_to_be_settled_proposal_ids().collect();
        // RewardEvents are generated every time. If there are no proposals to reward, the rewards
        // purse is rolled over via the total_available_e8s_equivalent field.

        // Log if we are about to "backfill" rounds that were missed.
        if new_rounds_count > 1 {
            log!(
                INFO,
                "Some reward distribution should have happened, but were missed. \
                 It is now {}. Whereas, latest_reward_event:\n{:#?}",
                now,
                self.latest_reward_event(),
            );
        }
        let reward_event_end_timestamp_seconds = new_rounds_count
            .saturating_mul(round_duration_seconds)
            .saturating_add(reward_start_timestamp_seconds);

        // What's going on here looks a little complex, but it's just a slightly
        // more advanced version of simple (i.e. non-compounding) interest. The
        // main embellishment is because we are calculating the reward purse
        // over possibly more than one reward round. The possibility of multiple
        // rounds is why we loop over rounds. Otherwise, it boils down to the
        // simple interest formula:
        //
        //   principal * rate * duration
        //
        // Here, the entire token supply is used as the "principal", and the
        // length of a reward round is used as the duration. The reward rate
        // varies from round to round, and is calculated using
        // VotingRewardsParameters::reward_rate_at.
        let rewards_purse_e8s = {
            let mut result = Decimal::from(
                self.latest_reward_event()
                    .e8s_equivalent_to_be_rolled_over(),
            );
            let supply = i2d(supply.get_e8s());

            for i in 1..=new_rounds_count {
                let seconds_since_genesis = round_duration_seconds
                    .saturating_mul(i)
                    .saturating_add(reward_start_timestamp_seconds)
                    .saturating_sub(self.proto.genesis_timestamp_seconds);

                let current_reward_rate = voting_rewards_parameters.reward_rate_at(
                    crate::reward::Instant::from_seconds_since_genesis(i2d(seconds_since_genesis)),
                );

                result += current_reward_rate * voting_rewards_parameters.round_duration() * supply;
            }

            result
        };
        debug_assert!(rewards_purse_e8s >= dec!(0), "{}", rewards_purse_e8s);
        // This will get assembled into the new RewardEvent at the end.
        let total_available_e8s_equivalent = Some(match u64::try_from(rewards_purse_e8s) {
            Ok(ok) => ok,
            Err(err) => {
                log!(
                    ERROR,
                    "Looks like the rewards purse ({}) overflowed u64: {}. \
                     Therefore, we stop the current attempt to distribute voting rewards.",
                    rewards_purse_e8s,
                    err,
                );
                return;
            }
        });

        // Add up reward shares based on voting power that was exercised.
        let mut neuron_id_to_reward_shares: HashMap<NeuronId, Decimal> = HashMap::new();
        for proposal_id in &considered_proposals {
            if let Some(proposal) = self.get_proposal_data(*proposal_id) {
                for (voter, ballot) in &proposal.ballots {
                    #[allow(clippy::blocks_in_conditions)]
                    if !Vote::try_from(ballot.vote)
                        .unwrap_or_else(|_| {
                            println!(
                                "{}Vote::from invoked with unexpected value {}.",
                                log_prefix(),
                                ballot.vote
                            );
                            Vote::Unspecified
                        })
                        .eligible_for_rewards()
                    {
                        continue;
                    }

                    match NeuronId::from_str(voter) {
                        Ok(neuron_id) => {
                            let reward_shares = i2d(ballot.voting_power);
                            *neuron_id_to_reward_shares
                                .entry(neuron_id)
                                .or_insert_with(|| dec!(0)) += reward_shares;
                        }
                        Err(e) => {
                            log!(
                                ERROR,
                                "Could not use voter {} to calculate total_voting_rights \
                                 since it's NeuronId was invalid. Underlying error: {:?}.",
                                voter,
                                e
                            );
                        }
                    }
                }
            }
        }
        // Freeze reward shares, now that we are done adding them up.
        let neuron_id_to_reward_shares = neuron_id_to_reward_shares;
        let total_reward_shares: Decimal = neuron_id_to_reward_shares.values().sum();
        debug_assert!(
            total_reward_shares >= dec!(0),
            "total_reward_shares: {} neuron_id_to_reward_shares: {:#?}",
            total_reward_shares,
            neuron_id_to_reward_shares,
        );

        // Because of rounding (and other shenanigans), it is possible that some
        // portion of this amount ends up not being actually distributed.
        let mut distributed_e8s_equivalent = 0_u64;
        // Now that we know the size of the pie (rewards_purse_e8s), and how
        // much of it each neuron is supposed to get (*_reward_shares), we now
        // proceed to actually handing out those rewards.
        if total_reward_shares == dec!(0) {
            log!(
                ERROR,
                "Warning: total_reward_shares is 0. Therefore, we skip increasing \
                 neuron maturity. neuron_id_to_reward_shares: {:#?}",
                neuron_id_to_reward_shares,
            );
        } else {
            for (neuron_id, neuron_reward_shares) in neuron_id_to_reward_shares {
                let neuron: &mut Neuron = match self.get_neuron_result_mut(&neuron_id) {
                    Ok(neuron) => neuron,
                    Err(err) => {
                        log!(
                            ERROR,
                            "Cannot find neuron {}, despite having voted with power {} \
                             in the considered reward period. The reward that should have been \
                             distributed to this neuron is simply skipped, so the total amount \
                             of distributed reward for this period will be lower than the maximum \
                             allowed. Underlying error: {:?}.",
                            neuron_id,
                            neuron_reward_shares,
                            err
                        );
                        continue;
                    }
                };

                // Dividing before multiplying maximizes our chances of success.
                let neuron_reward_e8s =
                    rewards_purse_e8s * (neuron_reward_shares / total_reward_shares);

                // Round down, and convert to u64.
                let neuron_reward_e8s = u64::try_from(neuron_reward_e8s).unwrap_or_else(|err| {
                    panic!(
                        "Calculating reward for neuron {:?}:\n\
                             neuron_reward_shares: {}\n\
                             rewards_purse_e8s: {}\n\
                             total_reward_shares: {}\n\
                             err: {}",
                        neuron_id,
                        neuron_reward_shares,
                        rewards_purse_e8s,
                        total_reward_shares,
                        err,
                    )
                });
                // If the neuron has auto-stake-maturity on, add the new maturity to the
                // staked maturity, otherwise add it to the un-staked maturity.
                if neuron.auto_stake_maturity.unwrap_or(false) {
                    neuron.staked_maturity_e8s_equivalent = Some(
                        neuron.staked_maturity_e8s_equivalent.unwrap_or(0) + neuron_reward_e8s,
                    );
                } else {
                    neuron.maturity_e8s_equivalent += neuron_reward_e8s;
                }
                distributed_e8s_equivalent += neuron_reward_e8s;
            }
        }
        // Freeze distributed_e8s_equivalent, now that we are done handing out rewards.
        let distributed_e8s_equivalent = distributed_e8s_equivalent;
        // Because we used floor to round rewards to integers (and everything is
        // non-negative), it should be that the amount distributed is not more
        // than the original purse.
        debug_assert!(
            i2d(distributed_e8s_equivalent) <= rewards_purse_e8s,
            "rewards distributed ({}) > purse ({})",
            distributed_e8s_equivalent,
            rewards_purse_e8s,
        );

        // This field is deprecated. People should really use end_timestamp_seconds
        // instead. This value can still be used if round duration is not changed.
        let new_reward_event_round = self.latest_reward_event().round + new_rounds_count;
        // Settle proposals.
        for pid in &considered_proposals {
            // Before considering a proposal for reward, it must be fully processed --
            // because we're about to clear the ballots, so no further processing will be
            // possible.
            self.process_proposal(pid.id);

            let p = match self.get_proposal_data_mut(*pid) {
                Some(p) => p,
                None => {
                    log!(ERROR,
                        "Cannot find proposal {}, despite it being considered for rewards distribution.",
                        pid.id
                    );
                    debug_assert!(
                        false,
                        "It appears that proposal {} has been deleted out from under us \
                         while we were distributing rewards. This should never happen. \
                         In production, this would be quietly swept under the rug and \
                         we would continue processing. Current state (Governance):\n{:#?}",
                        pid.id, self.proto,
                    );
                    continue;
                }
            };

            if p.status() == ProposalDecisionStatus::Open {
                log!(
                    ERROR,
                    "Proposal {} was considered for reward distribution despite \
                     being open. We will now force the proposal's status to be Rejected.",
                    pid.id
                );
                debug_assert!(
                    false,
                    "This should be unreachable. Current governance state:\n{:#?}",
                    self.proto,
                );

                // The next two statements put p into the Rejected status. Thus,
                // process_proposal will consider that it has nothing more to do
                // with the p.
                p.decided_timestamp_seconds = now;
                p.latest_tally = Some(Tally {
                    timestamp_seconds: now,
                    yes: 0,
                    no: 0,
                    total: 0,
                });
                debug_assert_eq!(
                    p.status(),
                    ProposalDecisionStatus::Rejected,
                    "Failed to force ProposalData status to become Rejected. p:\n{:#?}",
                    p,
                );
            }

            // This is where the proposal becomes Settled, at least in the eyes
            // of the ProposalData::reward_status method.
            p.reward_event_end_timestamp_seconds = Some(reward_event_end_timestamp_seconds);
            p.reward_event_round = new_reward_event_round;

            // Ballots are used to determine two things:
            //   1. (obviously and primarily) whether to execute the proposal.
            //   2. rewards
            // At this point, we no longer need ballots for either of these
            // things, and since they take up a fair amount of space, we take
            // this opportunity to jettison them.
            p.ballots.clear();
        }

        // Conclude this round of rewards.
        self.proto.latest_reward_event = Some(RewardEvent {
            round: new_reward_event_round,
            actual_timestamp_seconds: now,
            settled_proposals: considered_proposals,
            distributed_e8s_equivalent,
            end_timestamp_seconds: Some(reward_event_end_timestamp_seconds),
            rounds_since_last_distribution: Some(new_rounds_count),
            total_available_e8s_equivalent,
        })
    }

    /// Checks if there is a pending upgrade.
    fn should_check_upgrade_status(&self) -> bool {
        self.proto.pending_version.is_some()
    }

    fn can_finalize_disburse_maturity(&self) -> bool {
        let finalizing_disburse_maturity = self.proto.is_finalizing_disburse_maturity;
        finalizing_disburse_maturity.is_none() || !finalizing_disburse_maturity.unwrap()
    }

    /// Checks if pending upgrade is complete and either updates deployed_version
    /// or clears pending_upgrade if beyond the limit.
    async fn check_upgrade_status(&mut self) {
        // This expect is safe because we only call this after checking exactly that condition in
        // should_check_upgrade_status
        let upgrade_in_progress = self
            .proto
            .pending_version
            .as_ref()
            .expect("There must be pending_version or should_check_upgrade_status returns false")
            .clone();

        if upgrade_in_progress.target_version.is_none() {
            // If we have an upgrade_in_progress with no target_version, we are in an unexpected
            // situation. We recover to workable state by marking upgrade as failed.

            let message = "No target_version set for upgrade_in_progress. This should be \
                impossible. Clearing upgrade_in_progress state and marking proposal failed \
                to unblock further upgrades."
                .to_string();

            let status = upgrade_journal_entry::upgrade_outcome::Status::InvalidState(
                upgrade_journal_entry::upgrade_outcome::InvalidState { version: None },
            );

            self.complete_sns_upgrade_to_next_version(
                upgrade_in_progress.proposal_id,
                status,
                message,
                None,
            );

            return;
        }

        // Pre-checks finished, we now extract needed variables.
        let target_version = upgrade_in_progress.target_version.as_ref().unwrap().clone();
        let mark_failed_at = upgrade_in_progress.mark_failed_at_seconds;
        let proposal_id = upgrade_in_progress.proposal_id;

        // Mark the check as active before async call.
        self.proto
            .pending_version
            .as_mut()
            .unwrap()
            .checking_upgrade_lock += 1;

        let lock = self
            .proto
            .pending_version
            .as_ref()
            .unwrap()
            .checking_upgrade_lock;

        if lock > 1000 {
            let message =
                "Too many attempts to check upgrade without success.  Marking upgrade failed."
                    .to_string();
            let status = upgrade_journal_entry::upgrade_outcome::Status::Timeout(Empty {});

            self.complete_sns_upgrade_to_next_version(proposal_id, status, message, None);
            return;
        }

        if lock > 1 {
            return;
        }

        let running_version: Result<Version, String> =
            get_running_version(&*self.env, self.proto.root_canister_id_or_panic()).await;

        // Mark the check as inactive after async call.
        self.proto
            .pending_version
            .as_mut()
            .unwrap()
            .checking_upgrade_lock = 0;

        // We cannot panic or we will get stuck with "checking_upgrade_lock" set to true.  We log
        // the issue and return so the next check can be performed.
        let mut running_version = match running_version {
            Ok(version) => version,
            Err(err) => {
                // Always log this, even if we are not yet marking as failed.
                log!(ERROR, "Could not get running version of SNS: {}", err);

                if self.env.now() > mark_failed_at {
                    let message = format!(
                        "Upgrade marked as failed at {}. \
                         Governance could not determine running version from root: {}. \
                         Setting upgrade to failed to unblock retry.",
                        format_timestamp_for_humans(self.env.now()),
                        err,
                    );
                    let status = upgrade_journal_entry::upgrade_outcome::Status::Timeout(Empty {});

                    self.complete_sns_upgrade_to_next_version(proposal_id, status, message, None);
                }
                return;
            }
        };

        // In this case, we do not have a running archive, so we just clone the value so the check
        // does not fail on that account.
        if running_version.archive_wasm_hash.is_empty() {
            running_version
                .archive_wasm_hash
                .clone_from(&target_version.archive_wasm_hash);
        }

        let deployed_version = match self.proto.deployed_version.as_ref() {
            None => {
                let message = format!(
                    "SNS Governance had no recorded deployed_version at {}. \
                     Setting it to currently running {:?} and attempting to proceed.",
                    format_timestamp_for_humans(self.env.now()),
                    running_version,
                );
                self.reset_cached_upgrade_steps(&running_version, message);

                self.proto.deployed_version = Some(running_version.clone());

                &running_version
            }
            Some(version) => version,
        };

        let expected_changes = {
            let expected_changes = deployed_version.changes_against(&target_version);
            running_version.version_has_expected_hashes(&expected_changes)
        };

        if let Err(errs) = expected_changes {
            if self.env.now() > mark_failed_at {
                let message = format!(
                    "Upgrade marked as failed at {}. \
                     Running system version does not match expected state:\n- {:?}",
                    format_timestamp_for_humans(self.env.now()),
                    errs.join("- {}\n"),
                );
                let status = upgrade_journal_entry::upgrade_outcome::Status::Timeout(Empty {});

                self.complete_sns_upgrade_to_next_version(proposal_id, status, message, None);
            }

            // Returning here because (1) the expected changes were not observed yet and (2) either
            // the upgrade has timed out or there will be another attempt in the next periodic task.
            return;
        }

        let message = format!(
            "Upgrade marked successful at {}.",
            format_timestamp_for_humans(self.env.now()),
        );
        let status = upgrade_journal_entry::upgrade_outcome::Status::Success(Empty {});

        self.complete_sns_upgrade_to_next_version(
            proposal_id,
            status,
            message,
            Some(target_version),
        );
    }

    /// This method resets the state to unblock further upgrade proposals.
    ///
    /// Specifically, it un-sets `pending_version` and adds an upgrade journal entry.
    ///
    /// Other actions may be performed depending on the args.
    ///
    /// Args:
    /// - `proposal_id`: If set, will be used to set this proposal's execution status.
    /// - `status`: Indicates the ultimate upgrade status.
    /// - `message`: Human-readable text for the upgrade journal.
    /// - `deployed_version`: If set, replaces the `deployed_version` in the canister state.
    fn complete_sns_upgrade_to_next_version(
        &mut self,
        proposal_id: Option<u64>,
        status: upgrade_journal_entry::upgrade_outcome::Status,
        message: String,
        deployed_version: Option<Version>,
    ) {
        use upgrade_journal_entry::upgrade_outcome::Status;

        let result = match &status {
            Status::Success(_) => Ok(()),
            Status::InvalidState(_) => Err(GovernanceError::new_with_message(
                ErrorType::InconsistentInternalData,
                message.to_string(),
            )),
            Status::ExternalFailure(_) | Status::Timeout(_) => Err(
                GovernanceError::new_with_message(ErrorType::External, message.to_string()),
            ),
        };

        self.push_to_upgrade_journal(upgrade_journal_entry::UpgradeOutcome {
            human_readable: Some(message),
            status: Some(status),
        });

        if let Some(proposal_id) = proposal_id {
            self.set_proposal_execution_status(proposal_id, result);
        }

        self.proto.pending_version = None;

        if let Some(deployed_version) = deployed_version {
            self.proto.deployed_version.replace(deployed_version);
        }
    }

    /// Checks whether the heap can grow.
    fn check_heap_can_grow(&self) -> Result<(), GovernanceError> {
        match self.env.heap_growth_potential() {
            HeapGrowthPotential::NoIssue => Ok(()),
            HeapGrowthPotential::LimitedAvailability => Err(GovernanceError::new_with_message(
                ErrorType::ResourceExhausted,
                "Heap size too large; governance canister is running is degraded mode.",
            )),
        }
    }

    /// Fails an upgrade proposal that was Adopted but not Executed or Failed by the deadline.
    pub fn fail_stuck_upgrade_in_progress(
        &mut self,
        _: FailStuckUpgradeInProgressRequest,
    ) -> FailStuckUpgradeInProgressResponse {
        let pending_version = match self.proto.pending_version.as_ref() {
            None => return FailStuckUpgradeInProgressResponse {},
            Some(pending_version) => pending_version,
        };

        // Maybe, we should look at the checking_upgrade_lock field and only
        // proceed if it is false, or the request has force set to true.

        let now = self.env.now();

        if now > pending_version.mark_failed_at_seconds {
            let message = format!(
                "Upgrade marked as failed at {}. \
                Governance upgrade was manually aborted by calling fail_stuck_upgrade_in_progress \
                after mark_failed_at_seconds ({}). Setting upgrade to failed to unblock retry.",
                format_timestamp_for_humans(now),
                pending_version.mark_failed_at_seconds,
            );
            let status = upgrade_journal_entry::upgrade_outcome::Status::ExternalFailure(Empty {});

            self.complete_sns_upgrade_to_next_version(
                pending_version.proposal_id,
                status,
                message,
                None,
            );
        }

        FailStuckUpgradeInProgressResponse {}
    }

    /// Checks whether new neurons can be added or whether the maximum number of neurons,
    /// as defined in the nervous system parameters, has already been reached.
    fn check_neuron_population_can_grow(&self) -> Result<(), GovernanceError> {
        let max_number_of_neurons = self
            .nervous_system_parameters_or_panic()
            .max_number_of_neurons
            .expect("NervousSystemParameters must have max_number_of_neurons");

        if (self.proto.neurons.len() as u64) + 1 > max_number_of_neurons {
            return Err(GovernanceError::new_with_message(
                ErrorType::PreconditionFailed,
                "Cannot add neuron. Max number of neurons reached.",
            ));
        }

        Ok(())
    }

    /// Gets the raw proposal data
    fn get_proposal_data(&self, pid: impl Into<ProposalId>) -> Option<&ProposalData> {
        self.proto.proposals.get(&pid.into().id)
    }

    /// Gets the raw proposal data as a mut
    fn get_proposal_data_mut(&mut self, pid: impl Into<ProposalId>) -> Option<&mut ProposalData> {
        self.proto.proposals.get_mut(&pid.into().id)
    }

    /// Attempts to get a neuron given a neuron ID and returns the neuron on success
    /// and an error otherwise.
    fn get_neuron_result(&self, nid: &NeuronId) -> Result<&Neuron, GovernanceError> {
        self.proto
            .neurons
            .get(&nid.to_string())
            .ok_or_else(|| Self::neuron_not_found_error(nid))
    }

    /// Attempts to get a neuron as a mut, given a neuron ID and returns the neuron on success
    /// and an error otherwise.
    fn get_neuron_result_mut(&mut self, nid: &NeuronId) -> Result<&mut Neuron, GovernanceError> {
        self.proto
            .neurons
            .get_mut(&nid.to_string())
            .ok_or_else(|| Self::neuron_not_found_error(nid))
    }

    /// Updates a neuron in the list of neurons.
    ///
    /// Preconditions:
    /// - the given `neuron_id` already exists in `self.proto.neurons`
    /// - the permissions are not changed (it's easy to update permissions
    ///   via `manage_neuron` and doing it here would require updating
    ///   `principal_to_neuron_ids_index`)
    /// - the followees are not changed (it's easy to update followees
    ///   via `manage_neuron` and doing it here would require updating
    ///   `function_followee_index`)
    pub fn update_neuron(&mut self, neuron: Neuron) -> Result<(), GovernanceError> {
        self.check_test_features_enabled();

        let neuron_id = &neuron.id.as_ref().expect("Neuron must have a NeuronId");

        // Must clobber an existing neuron.
        let old_neuron = match self.proto.neurons.get_mut(&neuron_id.to_string()) {
            Some(n) => n,
            None => {
                return Err(GovernanceError::new_with_message(
                    ErrorType::PreconditionFailed,
                    format!(
                        "Cannot update neuron. There is no neuron with id: {}",
                        neuron_id
                    ),
                ));
            }
        };

        // Must NOT clobber permissions.
        if old_neuron.permissions != neuron.permissions {
            return Err(GovernanceError::new_with_message(
                ErrorType::PreconditionFailed,
                "Cannot update neuron's permissions via update_neuron.".to_string(),
            ));
        }

        // Must NOT clobber followees or topic_followees.
        if old_neuron.followees != neuron.followees
            || old_neuron.topic_followees != neuron.topic_followees
        {
            return Err(GovernanceError::new_with_message(
                ErrorType::PreconditionFailed,
                "Cannot update neuron's followees via update_neuron.".to_string(),
            ));
        }

        // Now that neuron has been validated, update old_neuron.
        *old_neuron = neuron;

        Ok(())
    }

    /// Gets the metadata describing the SNS.
    pub fn get_metadata(&self, _request: &GetMetadataRequest) -> GetMetadataResponse {
        let sns_metadata = self
            .proto
            .sns_metadata
            .as_ref()
            .expect("Expected the SnsMetadata to exist");

        GetMetadataResponse {
            logo: sns_metadata.logo.clone(),
            url: sns_metadata.url.clone(),
            name: sns_metadata.name.clone(),
            description: sns_metadata.description.clone(),
        }
    }

    /// Gets the config file used to set up the SNS.
    pub fn get_sns_initialization_parameters(
        &self,
        _request: &GetSnsInitializationParametersRequest,
    ) -> GetSnsInitializationParametersResponse {
        GetSnsInitializationParametersResponse {
            sns_initialization_parameters: self.proto.sns_initialization_parameters.clone(),
        }
    }

    pub fn get_maturity_modulation(
        &self,
        _: GetMaturityModulationRequest,
    ) -> GetMaturityModulationResponse {
        GetMaturityModulationResponse {
            maturity_modulation: self.proto.maturity_modulation,
        }
    }

    pub fn add_maturity(
        &mut self,
        add_maturity_request: AddMaturityRequest,
    ) -> AddMaturityResponse {
        self.check_test_features_enabled();

        let AddMaturityRequest { id, amount_e8s } = add_maturity_request;
        let id = id.expect("AddMaturityRequest::id is required");
        let amount_e8s = amount_e8s.expect("AddMaturityRequest::amount_e8s is required");

        // Here, we're getting a mutable reference without a lock, but it's
        // okay because this is is only callable from test code
        let neuron = self.get_neuron_mut(&id).expect("neuron did not exist");

        neuron.maturity_e8s_equivalent = neuron.maturity_e8s_equivalent.saturating_add(amount_e8s);

        AddMaturityResponse {
            new_maturity_e8s: Some(neuron.maturity_e8s_equivalent),
        }
    }

    pub async fn mint_tokens(
        &mut self,
        mint_tokens_request: MintTokensRequest,
    ) -> MintTokensResponse {
        self.check_test_features_enabled();

        self.ledger
            .transfer_funds(
                mint_tokens_request.amount_e8s(),
                0,    // Minting transfer don't pay a fee
                None, // This is a minting transfer, no 'from' account is needed
                mint_tokens_request
                    .recipient
                    .expect("recipient must be set")
                    .try_into()
                    .unwrap(), // The account of the neuron on the ledger
                self.env.insecure_random_u64(), // Random memo(nonce) for the ledger's transaction
            )
            .await
            .unwrap();
        MintTokensResponse {}
    }

    /// Returns the ledger account identifier of the minting account on the ledger canister
    /// (currently an account controlled by the governance canister).
    pub fn governance_minting_account(&self) -> Account {
        Account {
            owner: self.env.canister_id().get().0,
            subaccount: None,
        }
    }

    /// Returns the ledger account identifier of a given neuron, where the neuron is specified by
    /// its subaccount.
    pub fn neuron_account_id(&self, subaccount: Subaccount) -> Account {
        Account {
            owner: self.env.canister_id().get().0,
            subaccount: Some(subaccount),
        }
    }
}

// TODO(NNS1-2835): Remove this const after changes published.
thread_local! {
    static ATTEMPTED_FIXING_MEMORY_ALLOCATIONS: RefCell<bool> = const { RefCell::new(false) };
}

/// Affects the perception of time by users of CanisterEnv (i.e. Governance).
///
/// Specifically, the time that Governance sees is the real time + delta.
#[derive(Copy, Clone, Eq, PartialEq, Debug, candid::CandidType, serde::Deserialize)]
pub struct TimeWarp {
    pub delta_s: i64,
}

impl TimeWarp {
    pub fn apply(&self, timestamp_s: u64) -> u64 {
        if self.delta_s >= 0 {
            timestamp_s + (self.delta_s as u64)
        } else {
            timestamp_s - ((-self.delta_s) as u64)
        }
    }
}

fn get_neuron_id_from_manage_neuron(
    manage_neuron: &ManageNeuron,
    caller: &PrincipalId,
) -> Result<NeuronId, GovernanceError> {
    if let Some(manage_neuron::Command::ClaimOrRefresh(ClaimOrRefresh {
        by: Some(By::MemoAndController(memo_and_controller)),
    })) = &manage_neuron.command
    {
        return Ok(get_neuron_id_from_memo_and_controller(
            memo_and_controller,
            caller,
        ));
    }

    Ok(NeuronId::from(bytes_to_subaccount(
        &manage_neuron.subaccount,
    )?))
}

fn get_neuron_id_from_memo_and_controller(
    memo_and_controller: &MemoAndController,
    caller: &PrincipalId,
) -> NeuronId {
    let controller = memo_and_controller.controller.unwrap_or(*caller);
    let memo = memo_and_controller.memo;
    NeuronId::from(ledger::compute_neuron_staking_subaccount_bytes(
        controller, memo,
    ))
}

mod swap_types;

#[cfg(test)]
mod assorted_governance_tests;

#[cfg(test)]
mod cast_vote_and_cascade_follow_tests;

#[cfg(test)]
mod fail_stuck_upgrade_in_progress_tests;

#[cfg(test)]
mod advance_target_sns_version_tests;

#[cfg(test)]
mod proposal_topics_tests;

#[cfg(test)]
mod test_helpers;

#[cfg(test)]
mod get_metrics;

#[cfg(feature = "canbench-rs")]
mod benches;<|MERGE_RESOLUTION|>--- conflicted
+++ resolved
@@ -1,13 +1,14 @@
-use crate::extensions::{validate_extension_wasm, ValidatedRegisterExtension};
+use crate::extensions::{
+    ExtensionKind, ValidatedRegisterExtension,
+};
 use crate::icrc_ledger_helper::ICRCLedgerHelper;
-<<<<<<< HEAD
-use crate::pb::v1::{precise, ExtensionInit, Metrics, Precise, PreciseMap, RegisterExtension};
-=======
 use crate::pb::v1::governance::GovernanceCachedMetrics;
-use crate::pb::v1::{valuation, Metrics, TreasuryMetrics, VotingPowerMetrics};
+use crate::pb::v1::{
+    valuation, Metrics, RegisterExtension,
+    TreasuryMetrics, VotingPowerMetrics,
+};
 use crate::proposal::TreasuryAccount;
 use crate::treasury::{assess_treasury_balance, interpret_token_code, tokens_to_e8s};
->>>>>>> f8a10fff
 use crate::{
     canister_control::{
         get_canister_id, perform_execute_generic_nervous_system_function_call,
@@ -89,12 +90,8 @@
     },
     types::{is_registered_function_id, Environment, HeapGrowthPotential, LedgerUpdateLock, Wasm},
 };
-<<<<<<< HEAD
-
-use candid::{Decode, Encode, Nat};
-=======
+
 use candid::{Decode, Encode};
->>>>>>> f8a10fff
 #[cfg(not(target_arch = "wasm32"))]
 use futures::FutureExt;
 use ic_base_types::{CanisterId, PrincipalId};
@@ -130,7 +127,6 @@
 use maplit::{btreemap, hashset};
 use rust_decimal::Decimal;
 use rust_decimal_macros::dec;
-use sns_treasury_manager::{self, Allowance, Asset, TreasuryManagerArg, TreasuryManagerInit};
 use std::{
     cell::RefCell,
     cmp::Ordering,
@@ -627,10 +623,10 @@
     pub env: Box<dyn Environment>,
 
     /// Implementation of the interface with the SNS ledger canister.
-    ledger: Box<dyn ICRC1Ledger>,
+    pub(crate) ledger: Box<dyn ICRC1Ledger>,
 
     // Implementation of the interface pointing to the NNS's ICP ledger canister
-    nns_ledger: Box<dyn ICRC1Ledger>,
+    pub(crate) nns_ledger: Box<dyn ICRC1Ledger>,
 
     /// Implementation of the interface with the CMC canister.
     cmc: Box<dyn CMC>,
@@ -2298,15 +2294,13 @@
         register_extension: RegisterExtension,
     ) -> Result<(), GovernanceError> {
         // Step 0. Validate the RegisterExtension proposal.
-        let ValidatedRegisterExtension {
-            wasm,
-            extension_init,
-        } = register_extension.try_into().map_err(|err| {
-            GovernanceError::new_with_message(
-                ErrorType::InvalidProposal,
-                format!("Invalid RegisterExtension: {err:?}"),
-            )
-        })?;
+        let ValidatedRegisterExtension { wasm, init, spec } =
+            register_extension.try_into().map_err(|err| {
+                GovernanceError::new_with_message(
+                    ErrorType::InvalidProposal,
+                    format!("Invalid RegisterExtension: {err:?}"),
+                )
+            })?;
 
         let Wasm::Chunked {
             wasm_module_hash,
@@ -2320,160 +2314,25 @@
             ));
         };
 
-        let extension_spec = validate_extension_wasm(&wasm_module_hash).map_err(|err| {
-            GovernanceError::new_with_message(
-                ErrorType::InvalidProposal,
-                format!("Invalid extension wasm: {err:?}"),
-            )
-        })?;
-
         // Step 1. Register the extension as a dapp canister.
         self.perform_register_dapp_canisters(RegisterDappCanisters {
             canister_ids: vec![store_canister_id.get()],
         })
         .await?;
 
-        // Step 2. Install the code.
-        let sns_token = Asset::Token {
-            symbol: "SNS".to_string(),
-            ledger_canister_id: self.ledger.canister_id().get().0,
-            ledger_fee_decimals: Nat::from(self.transaction_fee_e8s_or_panic()),
-        };
-
-        let icp_token = Asset::Token {
-            symbol: "ICP".to_string(),
-            ledger_canister_id: self.nns_ledger.canister_id().get().0,
-            ledger_fee_decimals: Nat::from(NNS_DEFAULT_TRANSFER_FEE.get_e8s()),
-        };
-
-        // Step 2. Perform pre-installation actions.
-
-        let (treasury_icp_subaccount, treasury_sns_subaccount) = (
-            None,
-            Some(compute_distribution_subaccount_bytes(
-                self.env.canister_id().get(),
-                TREASURY_SUBACCOUNT_NONCE,
-            )),
-        );
-
-        // See ic_sns_init::distributions::FractionalDeveloperVotingPower.insert_treasury_accounts
-        let (sns_token_allowance_e8s, icp_token_allowance_e8s) = if let Some(ExtensionInit {
-            value:
-                Some(Precise {
-                    value: Some(precise::Value::Map(PreciseMap { mut map })),
-                }),
-        }) = extension_init
-        {
-            if map.len() != 2 {
-                return Err(GovernanceError::new_with_message(
-                    ErrorType::InvalidProposal,
-                    "ExtensionInit must contain exactly two entries in the map.",
-                ));
-            }
-
-            let icp_amount_e8s = map
-                .remove("treasury_allocation_icp_e8s")
-                .and_then(|v| {
-                    if let Precise {
-                        value: Some(precise::Value::Nat(amount_e8s)),
-                    } = v
-                    {
-                        Some(amount_e8s)
-                    } else {
-                        None
-                    }
-                })
-                .ok_or_else(|| {
-                    GovernanceError::new_with_message(
-                        ErrorType::InvalidProposal,
-                        "ExtensionInit must contain an ICP allowance.",
-                    )
-                })?;
-
-            let sns_amount_e8s = map
-                .remove("treasury_allocation_sns_e8s")
-                .and_then(|v| {
-                    if let Precise {
-                        value: Some(precise::Value::Nat(amount_e8s)),
-                    } = v
-                    {
-                        Some(amount_e8s)
-                    } else {
-                        None
-                    }
-                })
-                .ok_or_else(|| {
-                    GovernanceError::new_with_message(
-                        ErrorType::InvalidProposal,
-                        "ExtensionInit must contain an SNS allowance.",
-                    )
-                })?;
-
-            let to = Account {
-                owner: store_canister_id.get().0,
-                subaccount: None,
-            };
-
-            self.nns_ledger
-                .transfer_funds(
-                    icp_amount_e8s,
-                    NNS_DEFAULT_TRANSFER_FEE.get_e8s(),
-                    treasury_icp_subaccount,
-                    to,
-                    0,
-                )
-                .await
-                .map(|_| ())
-                .map_err(|e| {
-                    GovernanceError::new_with_message(
-                        ErrorType::External,
-                        format!("Error making ICP treasury transfer: {}", e),
-                    )
-                })?;
-
-            self.ledger
-                .transfer_funds(
-                    sns_amount_e8s,
-                    self.transaction_fee_e8s_or_panic(),
-                    treasury_sns_subaccount,
-                    to,
-                    0,
-                )
-                .await
-                .map(|_| ())
-                .map_err(|e| {
-                    GovernanceError::new_with_message(
-                        ErrorType::External,
-                        format!("Error making SNS Token treasury transfer: {}", e),
-                    )
-                })?;
-
-            (sns_amount_e8s, icp_amount_e8s)
-        } else {
-            (0, 0)
-        };
-
-        let arg = TreasuryManagerArg::Init(TreasuryManagerInit {
-            allowances: vec![
-                Allowance {
-                    amount_decimals: Nat::from(sns_token_allowance_e8s),
-                    asset: sns_token,
-                    owner_account: sns_treasury_manager::Account {
-                        owner: store_canister_id.get().0,
-                        subaccount: treasury_sns_subaccount,
-                    },
-                },
-                Allowance {
-                    amount_decimals: Nat::from(icp_token_allowance_e8s),
-                    asset: icp_token,
-                    owner_account: sns_treasury_manager::Account {
-                        owner: store_canister_id.get().0,
-                        subaccount: treasury_icp_subaccount,
-                    },
-                },
-            ],
-        });
-        let arg = candid::encode_one(&arg).unwrap();
+        // Step 2. Validate the init arguments.
+        if spec.kind != ExtensionKind::TreasuryManager {
+            return Err(GovernanceError::new_with_message(
+                ErrorType::InvalidProposal,
+                "Only TreasuryManager extensions are currently supported.",
+            ));
+        }
+
+        let (arg, sns_amount_e8s, icp_amount_e8s) = self.construct_treasury_manager_init(init)?;
+
+        self.deposit_treasury_manager(store_canister_id, sns_amount_e8s, icp_amount_e8s)
+            .await?;
+
         self.upgrade_non_root_canister(
             store_canister_id,
             Wasm::Chunked {
@@ -3478,7 +3337,7 @@
     }
 
     /// Returns the ledger's transaction fee as stored in the service nervous parameters.
-    fn transaction_fee_e8s_or_panic(&self) -> u64 {
+    pub(crate) fn transaction_fee_e8s_or_panic(&self) -> u64 {
         self.nervous_system_parameters_or_panic()
             .transaction_fee_e8s
             .expect("NervousSystemParameters must have transaction_fee_e8s")
