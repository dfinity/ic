use crate::icrc_ledger_helper::ICRCLedgerHelper;
use crate::pb::v1::Metrics;
use crate::{
    canister_control::{
        get_canister_id, perform_execute_generic_nervous_system_function_call,
        upgrade_canister_directly,
    },
    follower_index::{
        add_neuron_to_follower_index, build_follower_index,
        legacy::{
            self, add_neuron_to_function_followee_index, build_function_followee_index,
            remove_neuron_from_function_followee_index,
        },
        remove_neuron_from_follower_index, FollowerIndex,
    },
    following::{self, ValidatedSetFollowing},
    logs::{ERROR, INFO},
    neuron::{
        NeuronState, RemovePermissionsStatus, DEFAULT_VOTING_POWER_PERCENTAGE_MULTIPLIER,
        MAX_LIST_NEURONS_RESULTS,
    },
    pb::{
        sns_root_types::{
            ManageDappCanisterSettingsRequest, ManageDappCanisterSettingsResponse,
            RegisterDappCanistersRequest, RegisterDappCanistersResponse, SetDappControllersRequest,
            SetDappControllersResponse,
        },
        v1::{
            claim_swap_neurons_response::SwapNeuron,
            get_neuron_response, get_proposal_response,
            governance::{
                self,
                neuron_in_flight_command::{self, Command as InFlightCommand},
                MaturityModulation, NeuronInFlightCommand, PendingVersion, SnsMetadata, Version,
            },
            governance_error::ErrorType,
            manage_neuron::{
                self,
                claim_or_refresh::{By, MemoAndController},
                AddNeuronPermissions, ClaimOrRefresh, DisburseMaturity, FinalizeDisburseMaturity,
                RemoveNeuronPermissions, SetFollowing,
            },
            manage_neuron_response::{
                DisburseMaturityResponse, MergeMaturityResponse, StakeMaturityResponse,
            },
            nervous_system_function::FunctionType,
            neuron::{DissolveState, Followees, TopicFollowees},
            proposal::Action,
            proposal_data::ActionAuxiliary as ActionAuxiliaryPb,
            transfer_sns_treasury_funds::TransferFrom,
            upgrade_journal_entry, Account as AccountProto, AddMaturityRequest,
            AddMaturityResponse, AdvanceTargetVersionRequest, AdvanceTargetVersionResponse, Ballot,
            ClaimSwapNeuronsError, ClaimSwapNeuronsRequest, ClaimSwapNeuronsResponse,
            ClaimedSwapNeuronStatus, DefaultFollowees, DeregisterDappCanisters,
            DisburseMaturityInProgress, Empty, ExecuteGenericNervousSystemFunction,
            FailStuckUpgradeInProgressRequest, FailStuckUpgradeInProgressResponse,
            GetMaturityModulationRequest, GetMaturityModulationResponse, GetMetadataRequest,
<<<<<<< HEAD
            GetMetadataResponse, GetMetricsRequest, GetMode, GetModeResponse, GetNeuron,
            GetNeuronResponse, GetProposal, GetProposalResponse,
=======
            GetMetadataResponse, GetMetricsRequest, GetMetricsResponse, GetMode, GetModeResponse,
            GetNeuron, GetNeuronResponse, GetProposal, GetProposalResponse,
>>>>>>> ec14be38
            GetSnsInitializationParametersRequest, GetSnsInitializationParametersResponse,
            Governance as GovernanceProto, GovernanceError, ListNervousSystemFunctionsResponse,
            ListNeurons, ListNeuronsResponse, ListProposals, ListProposalsResponse,
            ManageDappCanisterSettings, ManageLedgerParameters, ManageNeuron, ManageNeuronResponse,
            ManageSnsMetadata, MintSnsTokens, MintTokensRequest, MintTokensResponse,
            NervousSystemFunction, NervousSystemParameters, Neuron, NeuronId, NeuronPermission,
            NeuronPermissionList, NeuronPermissionType, Proposal, ProposalData,
            ProposalDecisionStatus, ProposalId, ProposalRewardStatus, RegisterDappCanisters,
            RewardEvent, SetTopicsForCustomProposals, Tally, Topic, TransferSnsTreasuryFunds,
            UpgradeSnsControlledCanister, Vote, WaitForQuietState,
        },
    },
    proposal::{
        get_action_auxiliary,
        transfer_sns_treasury_funds_amount_is_small_enough_at_execution_time_or_err,
        validate_and_render_proposal, validate_and_render_set_topics_for_custom_proposals,
        ValidGenericNervousSystemFunction, MAX_LIST_PROPOSAL_RESULTS,
        MAX_NUMBER_OF_PROPOSALS_WITH_BALLOTS,
    },
    sns_upgrade::{
        canister_type_and_wasm_hash_for_upgrade, get_all_sns_canisters, get_canisters_to_upgrade,
        get_running_version, get_upgrade_params, get_wasm, SnsCanisterType, UpgradeSnsParams,
    },
    types::{is_registered_function_id, Environment, HeapGrowthPotential, LedgerUpdateLock, Wasm},
};

use candid::{Decode, Encode};
#[cfg(not(target_arch = "wasm32"))]
use futures::FutureExt;
use ic_base_types::{CanisterId, PrincipalId};
use ic_canister_log::log;
use ic_canister_profiler::SpanStats;
#[cfg(target_arch = "wasm32")]
use ic_cdk::spawn;
use ic_ledger_core::Tokens;
use ic_management_canister_types_private::{
    CanisterChangeDetails, CanisterInfoRequest, CanisterInfoResponse, CanisterInstallMode,
};
use ic_nervous_system_canisters::cmc::CMC;
use ic_nervous_system_clients::ledger_client::ICRC1Ledger;
use ic_nervous_system_collections_union_multi_map::UnionMultiMap;
use ic_nervous_system_common::{
    i2d,
    ledger::{self, compute_distribution_subaccount_bytes},
    NervousSystemError, ONE_DAY_SECONDS,
};
use ic_nervous_system_governance::maturity_modulation::{
    apply_maturity_modulation, MIN_MATURITY_MODULATION_PERMYRIAD,
};
use ic_nervous_system_lock::acquire;
use ic_nervous_system_root::change_canister::ChangeCanisterRequest;
use ic_nervous_system_timestamp::format_timestamp_for_humans;
use ic_nns_constants::LEDGER_CANISTER_ID as NNS_LEDGER_CANISTER_ID;
use ic_protobuf::types::v1::CanisterInstallMode as CanisterInstallModeProto;
use ic_sns_governance_proposal_criticality::ProposalCriticality;
use ic_sns_governance_token_valuation::Valuation;
use icp_ledger::DEFAULT_TRANSFER_FEE as NNS_DEFAULT_TRANSFER_FEE;
use icrc_ledger_types::icrc1::account::{Account, Subaccount};
use lazy_static::lazy_static;
use maplit::{btreemap, hashset};
use rust_decimal::Decimal;
use rust_decimal_macros::dec;
use std::{
    cell::RefCell,
    cmp::Ordering,
    collections::{
        btree_map::{BTreeMap, Entry},
        btree_set::BTreeSet,
        HashMap, HashSet,
    },
    convert::{TryFrom, TryInto},
    future::Future,
    ops::Bound::{Excluded, Unbounded},
    str::FromStr,
    string::ToString,
    thread::LocalKey,
};
use strum::IntoEnumIterator;

lazy_static! {
    pub static ref NERVOUS_SYSTEM_FUNCTION_DELETION_MARKER: NervousSystemFunction =
        NervousSystemFunction {
            id: *NERVOUS_SYSTEM_FUNCTION_DELETION_MARKER_ID,
            name: "DELETION_MARKER".to_string(),
            ..Default::default()
        };
    pub static ref NERVOUS_SYSTEM_FUNCTION_DELETION_MARKER_ID: u64 = 0;
}

/// The maximum payload size that will be included in proposals when `list_proposals` is called.
/// That is, when `list_proposals` is called, for each proposal whose payload exceeds
/// this limit, the payload will not be returned in the reply.
pub const EXECUTE_NERVOUS_SYSTEM_FUNCTION_PAYLOAD_LISTING_BYTES_MAX: usize = 1000; // 1 KB

const MAX_HEAP_SIZE_IN_KIB: usize = 4 * 1024 * 1024;
const WASM32_PAGE_SIZE_IN_KIB: usize = 64;
pub const MATURITY_DISBURSEMENT_DELAY_SECONDS: u64 = 7 * 24 * 3600;

/// The max number of wasm32 pages for the heap after which we consider that there
/// is a risk to the ability to grow the heap.
///
/// This is 7/8 of the maximum number of pages and corresponds to 3.5 GiB.
pub const HEAP_SIZE_SOFT_LIMIT_IN_WASM32_PAGES: usize =
    MAX_HEAP_SIZE_IN_KIB / WASM32_PAGE_SIZE_IN_KIB * 7 / 8;

pub const MAX_UPGRADE_JOURNAL_ENTRIES_PER_REQUEST: u64 = 100;

/// Prefixes each log line for this canister.
pub fn log_prefix() -> String {
    "[Governance] ".into()
}
/// The static MEMO used when calculating the SNS Treasury subaccount.
pub const TREASURY_SUBACCOUNT_NONCE: u64 = 0;

/// How frequently the canister should attempt to refresh the cached_upgrade_steps
pub const UPGRADE_STEPS_INTERVAL_REFRESH_BACKOFF_SECONDS: u64 = 60 * 60; // 1 hour

/// The maximum duration for which the upgrade periodic task lock may be held.
/// Past this duration, the lock will be automatically released.
pub const UPGRADE_PERIODIC_TASK_LOCK_TIMEOUT_SECONDS: u64 = 600;

/// Adopted-but-not-yet-executed upgrade proposals block other upgrade proposals from executing.
/// But this is only true for proposals that are less than 1 day old, to prevent a stuck proposal from blocking all upgrades forever.
const UPGRADE_PROPOSAL_BLOCK_EXPIRY_SECONDS: u64 = 60 * 60 * 24; // 1 day

/// Converts bytes to a subaccountpub fn bytes_to_subaccount(bytes: &[u8]) -> Result<icrc_ledger_types::icrc1::account::Subaccount, GovernanceError> {
pub fn bytes_to_subaccount(
    bytes: &[u8],
) -> Result<icrc_ledger_types::icrc1::account::Subaccount, GovernanceError> {
    bytes.try_into().map_err(|_| {
        GovernanceError::new_with_message(ErrorType::PreconditionFailed, "Invalid subaccount")
    })
}

impl NeuronPermissionType {
    /// Returns all the different types of neuron permissions as a vector.
    pub fn all() -> Vec<i32> {
        NeuronPermissionType::iter()
            .map(|permission| permission as i32)
            .collect()
    }
}

impl NeuronPermissionList {
    /// Returns a NeuronPermissionList with all permissions.
    pub fn all() -> Self {
        NeuronPermissionList {
            permissions: NeuronPermissionType::all(),
        }
    }

    /// Returns a NeuronPermissionList with all permissions.
    pub fn empty() -> Self {
        NeuronPermissionList {
            permissions: vec![],
        }
    }

    // Returns a NeuronPermission with `self`'s permissions assigned to the given principal.
    pub fn for_principal(self, principal: PrincipalId) -> NeuronPermission {
        NeuronPermission::new(&principal, self.permissions)
    }

    // Returns true if no element in the permission list is not voting-related
    pub fn is_exclusively_voting_related(&self) -> bool {
        let permissions_related_to_voting = Neuron::PERMISSIONS_RELATED_TO_VOTING
            .iter()
            .map(|p| *p as i32)
            .collect::<Vec<_>>();
        self.permissions
            .iter()
            .all(|p| permissions_related_to_voting.contains(p))
    }
}

impl NeuronPermission {
    /// Grants all permissions to the given principal.
    pub fn all(principal: &PrincipalId) -> NeuronPermission {
        NeuronPermission::new(principal, NeuronPermissionType::all())
    }

    pub fn new(principal: &PrincipalId, permissions: Vec<i32>) -> NeuronPermission {
        NeuronPermission {
            principal: Some(*principal),
            permission_type: permissions,
        }
    }
}

impl GovernanceProto {
    /// Iterate through one neuron and add all the principals that have some permission on this
    /// neuron to the index that maps principalIDs to a set of neurons for which the principal
    /// has some permissions.
    pub fn add_neuron_to_principal_to_neuron_ids_index(
        index: &mut BTreeMap<PrincipalId, HashSet<NeuronId>>,
        neuron: &Neuron,
    ) {
        let neuron_id = neuron.id.as_ref().expect("Neuron must have a NeuronId");
        neuron
            .permissions
            .iter()
            .filter_map(|permission| permission.principal)
            .for_each(|principal| {
                Self::add_neuron_to_principal_in_principal_to_neuron_ids_index(
                    index, neuron_id, &principal,
                )
            })
    }

    /// In the index that maps principalIDs to a set of neurons for which the principal
    /// has some permissions, add the given neuron_id to the set of neurons for which the
    /// given principalId has permissions.
    pub fn add_neuron_to_principal_in_principal_to_neuron_ids_index(
        index: &mut BTreeMap<PrincipalId, HashSet<NeuronId>>,
        neuron_id: &NeuronId,
        principal: &PrincipalId,
    ) {
        let neuron_ids = index.entry(*principal).or_default();
        neuron_ids.insert(neuron_id.clone());
    }

    /// Iterate through one neuron and remove all the principals that have some permission on this
    /// neuron from the index that maps principalIDs to a set of neurons for which the principal
    /// has some permissions.
    pub fn remove_neuron_from_principal_to_neuron_ids_index(
        index: &mut BTreeMap<PrincipalId, HashSet<NeuronId>>,
        neuron: &Neuron,
    ) {
        let neuron_id = neuron.id.as_ref().expect("Neuron must have a NeuronId");

        neuron
            .permissions
            .iter()
            .filter_map(|permission| permission.principal)
            .for_each(|principal| {
                Self::remove_neuron_from_principal_in_principal_to_neuron_ids_index(
                    index, neuron_id, &principal,
                )
            })
    }

    /// In the index that maps principalIDs to a set of neurons for which the principal
    /// has some permissions, remove the given neuron_id from the set of neurons for which the
    /// given principalId has permissions.
    pub fn remove_neuron_from_principal_in_principal_to_neuron_ids_index(
        index: &mut BTreeMap<PrincipalId, HashSet<NeuronId>>,
        neuron_id: &NeuronId,
        principal: &PrincipalId,
    ) {
        let neuron_ids = index.get_mut(principal);
        // Shouldn't fail if the index is broken, so just continue.
        let neuron_ids = match neuron_ids {
            None => return,
            Some(ids) => ids,
        };
        neuron_ids.remove(neuron_id);
        // If there are no neurons left, remove the entry from the index.
        if neuron_ids.is_empty() {
            index.remove(principal);
        }
    }

    /// Builds an index that maps principalIDs to a set of neurons for which the
    /// principals have some permissions.
    ///
    /// This index is built from the `neurons` in the `Governance` struct, which specify
    /// the principals that can modify the neuron.
    pub fn build_principal_to_neuron_ids_index(
        &self,
        neurons: &BTreeMap<String, Neuron>,
    ) -> BTreeMap<PrincipalId, HashSet<NeuronId>> {
        let mut index = BTreeMap::new();

        for neuron in neurons.values() {
            Self::add_neuron_to_principal_to_neuron_ids_index(&mut index, neuron);
        }

        index
    }

    pub fn root_canister_id(&self) -> Result<CanisterId, GovernanceError> {
        let root_canister_id = self.root_canister_id.ok_or_else(|| {
            GovernanceError::new_with_message(ErrorType::Unavailable, "No root_canister_id.")
        })?;
        Ok(CanisterId::unchecked_from_principal(root_canister_id))
    }

    pub fn root_canister_id_or_panic(&self) -> CanisterId {
        CanisterId::unchecked_from_principal(self.root_canister_id.expect("No root_canister_id."))
    }

    pub fn ledger_canister_id_or_panic(&self) -> CanisterId {
        CanisterId::unchecked_from_principal(
            self.ledger_canister_id.expect("No ledger_canister_id."),
        )
    }

    pub fn swap_canister_id_or_panic(&self) -> CanisterId {
        CanisterId::unchecked_from_principal(self.swap_canister_id.expect("No swap_canister_id."))
    }

    /// Returns self.mode, but as an enum, not i32.
    ///
    /// Panics in the following situations:
    ///   1. the conversion is not possible (e.g. self.mode = 0xDeadBeef).
    ///   2. the conversion results in Unspecified.
    ///
    /// In other words, returns either Normal or PreInitializationSwap. (More
    /// valid values could be added later, but that's it as of Aug, 2022.)
    ///
    /// This name does not follow our naming pattern, because "mode" is already
    /// used by prost::Message.
    pub fn get_mode(&self) -> governance::Mode {
        let result = governance::Mode::try_from(self.mode)
            .unwrap_or_else(|_| panic!("Unknown mode ({})", self.mode));

        assert!(
            result != governance::Mode::Unspecified,
            "Mode set to Unspecified",
        );

        result
    }

    pub fn deployed_version_or_err(&self) -> Result<Version, String> {
        if let Some(deployed_version) = &self.deployed_version {
            Ok(deployed_version.clone())
        } else {
            Err("GovernanceProto.deployed_version is not set.".to_string())
        }
    }

    /// Returns 0 if maturity modulation is disabled (per
    /// nervous_system_parameters.maturity_modulation_disabled). Otherwise,
    /// returns the value in self.maturity_modulation.current_basis_points. If
    /// current_basis_points is missing, returns Err.
    fn effective_maturity_modulation_basis_points(&self) -> Result<i32, GovernanceError> {
        let maturity_modulation_disabled = self
            .parameters
            .as_ref()
            .map(|nervous_system_parameters| {
                nervous_system_parameters
                    .maturity_modulation_disabled
                    .unwrap_or_default()
            })
            .unwrap_or_default();

        if maturity_modulation_disabled {
            return Ok(0);
        }

        self.maturity_modulation
            .as_ref()
            .and_then(|maturity_modulation| maturity_modulation.current_basis_points)
            .ok_or_else(|| {
                GovernanceError::new_with_message(
                    ErrorType::Unavailable,
                    "Maturity modulation not known. Retrying later might work. \
                     If this persists, there is probably a problem with retrieving \
                     the maturity modulation value from the Cycles Minting Canister.",
                )
            })
    }
}

/// This follows the following pattern:
/// https://willcrichton.net/rust-api-type-patterns/witnesses.html
#[derive(PartialEq, Debug)]
pub struct ValidGovernanceProto(GovernanceProto);

impl ValidGovernanceProto {
    /// Returns a summary of some governance's settings
    pub fn summary(&self) -> String {
        let inner = &self.0;

        format!(
            "genesis_timestamp_seconds: {}, neuron count: {} parameters: {:?}",
            inner.genesis_timestamp_seconds,
            inner.neurons.len(),
            inner.parameters,
        )
    }

    /// Unwrap self. Also see Box::into_inner.
    fn into_inner(self) -> GovernanceProto {
        self.0
    }

    /// Returns the canister ID of the ledger canister set in governance.
    pub fn ledger_canister_id(&self) -> CanisterId {
        self.0.ledger_canister_id_or_panic()
    }

    /// Converts field_value into a Result.
    ///
    /// If field_value is None, returns Err with an inner value describing what's
    /// wrong with the field value (i.e. that it is None) and what's the name of the
    /// field in GovernanceProto.
    pub fn validate_required_field<'a, Inner>(
        field_name: &str,
        field_value: &'a Option<Inner>,
    ) -> Result<&'a Inner, String> {
        field_value
            .as_ref()
            .ok_or_else(|| format!("GovernanceProto {} field must be populated.", field_name))
    }

    /// Because enum fields (such as mode) are of type i32, not FooEnum.
    fn valid_mode_or_err(governance_proto: &GovernanceProto) -> Result<governance::Mode, String> {
        let mode = match governance::Mode::try_from(governance_proto.mode).ok() {
            Some(mode) => mode,
            None => {
                return Err(format!(
                    "Not a known governance mode code: {}\n{:#?}",
                    governance_proto.mode, governance_proto
                ));
            }
        };

        if mode == governance::Mode::Unspecified {
            return Err(format!(
                "The mode field must be populated (with something other \
                 than Unspecified): {:#?}",
                governance_proto
            ));
        }

        if mode == governance::Mode::PreInitializationSwap {
            Self::validate_required_field("swap_canister_id", &governance_proto.swap_canister_id)?;
        }

        Ok(mode)
    }

    fn validate_canister_id_field(name: &str, principal_id: PrincipalId) -> Result<(), String> {
        // TODO(NNS1-1992) – CanisterId::try_from always returns `Ok(_)` so this
        // check does nothing.
        match CanisterId::try_from(principal_id) {
            Ok(_) => Ok(()),
            Err(err) => Err(format!(
                "Unable to convert {} PrincipalId to CanisterId: {:#?}",
                name, err,
            )),
        }
    }
}

impl TryFrom<GovernanceProto> for ValidGovernanceProto {
    type Error = String;

    /// Converts GovernanceProto into ValidGovernanceProto (Self).
    ///
    /// If base is not valid, then Err is returned with an explanation.
    fn try_from(base: GovernanceProto) -> Result<Self, Self::Error> {
        let root_canister_id =
            *Self::validate_required_field("root_canister_id", &base.root_canister_id)?;
        let ledger_canister_id =
            *Self::validate_required_field("ledger_canister_id", &base.ledger_canister_id)?;
        let swap_canister_id =
            *Self::validate_required_field("swap_canister_id", &base.swap_canister_id)?;

        Self::validate_canister_id_field("root", root_canister_id)?;
        Self::validate_canister_id_field("ledger", ledger_canister_id)?;
        Self::validate_canister_id_field("swap", swap_canister_id)?;

        Self::valid_mode_or_err(&base)?;
        Self::validate_required_field("parameters", &base.parameters)?.validate()?;
        Self::validate_required_field("sns_metadata", &base.sns_metadata)?.validate()?;
        validate_id_to_nervous_system_functions(&base.id_to_nervous_system_functions)?;
        validate_default_followees(&base)?;
        validate_neurons(&base)?;

        Ok(Self(base))
    }
}

pub fn validate_id_to_nervous_system_functions(
    id_to_nervous_system_functions: &BTreeMap<u64, NervousSystemFunction>,
) -> Result<(), String> {
    for (id, function) in id_to_nervous_system_functions {
        // These entries ensure that ids do not get recycled (after deletion).
        if function == &*NERVOUS_SYSTEM_FUNCTION_DELETION_MARKER {
            continue;
        }

        let validated_function = ValidGenericNervousSystemFunction::try_from(function)?;

        // Require that the key match the value.
        if *id != validated_function.id {
            return Err("At least one entry in id_to_nervous_system_functions \
                 doesn't have a matching id to the map key."
                .to_string());
        }
    }

    Ok(())
}

/// Requires that the neurons identified in base.parameters.default_followees
/// exist (i.e. be in base.neurons).
///
/// Assumes that base.parameters is Some.
///
/// If the validation fails, an Err is returned containing a string that explains why
/// base is invalid.
///
/// TODO NNS1-2169: default followees are not currently supported.
pub fn validate_default_followees(base: &GovernanceProto) -> Result<(), String> {
    base.parameters
        .as_ref()
        .expect("GovernanceProto.parameters is not populated.")
        .default_followees
        .as_ref()
        .ok_or_else(|| "GovernanceProto.parameters.default_followees must be set".to_string())
        .and_then(|default_followees| {
            if default_followees.followees.is_empty() {
                Ok(())
            } else {
                Err(format!(
                    "DefaultFollowees.default_followees must be empty, but found {:?}",
                    default_followees.followees
                ))
            }
        })
}

/// Requires that the neurons identified in base.neurons have their
/// voting_power_percentage_multiplier within the expected range of 0 to 100.
///
/// If the validation fails, an Err is returned containing a string that explains why
/// base is invalid.
pub fn validate_neurons(base: &GovernanceProto) -> Result<(), String> {
    for (neuron_id, neuron) in base.neurons.iter() {
        // Since voting_power_percentage_multiplier, only check the upper bound.
        if neuron.voting_power_percentage_multiplier > 100 {
            return Err(format!(
                "Neuron {} has an invalid voting_power_percentage_multiplier ({}). \
                 Expected range is 0 to 100",
                neuron_id, neuron.voting_power_percentage_multiplier
            ));
        }
    }

    Ok(())
}

/// `Governance` implements the full public interface of the SNS' governance canister.
pub struct Governance {
    /// The Governance Protobuf which contains all persistent state of
    /// the SNS' governance system.
    /// This needs to be stored and retrieved on upgrades.
    pub proto: GovernanceProto,

    /// Implementation of Environment to make unit testing easier.
    pub env: Box<dyn Environment>,

    /// Implementation of the interface with the SNS ledger canister.
    ledger: Box<dyn ICRC1Ledger>,

    // Implementation of the interface pointing to the NNS's ICP ledger canister
    nns_ledger: Box<dyn ICRC1Ledger>,

    /// Implementation of the interface with the CMC canister.
    cmc: Box<dyn CMC>,

    // Stores information about the instruction usage of various "spans", which
    // map roughly to the execution of a single update call.
    pub profiling_information: &'static LocalKey<RefCell<SpanStats>>,

    /// Cached data structure that (for each proposal function_id) maps a followee to
    /// the set of its followers. It is the inverse of the mapping from follower
    /// to followees that is stored in each (follower) neuron.
    ///
    /// This is a cached index and will be removed and recreated when the state
    /// is saved and restored.
    ///
    /// Function ID -> (followee's neuron ID) -> set of followers' neuron IDs.
    pub function_followee_index: legacy::FollowerIndex,

    /// Cached data structure that (for each topic) maps a followee to
    /// the set of its followers. It is the inverse of the mapping from follower
    /// to followees that is stored in each (follower) neuron.
    ///
    /// This is a cached index and will be removed and recreated when the state
    /// is saved and restored.
    ///
    /// Topic -> (followee's neuron ID) -> set of followers' neuron IDs.
    pub topic_follower_index: FollowerIndex,

    /// Maps Principals to the Neuron IDs of all Neurons for which this principal
    /// has some permissions, i.e., all neurons that have this principal associated
    /// with a NeuronPermissionType for the Neuron.
    ///
    /// This is a cached index and will be removed and recreated when the state
    /// is saved and restored.
    pub principal_to_neuron_ids_index: BTreeMap<PrincipalId, HashSet<NeuronId>>,

    /// The timestamp, in seconds since the unix epoch, of the "closest"
    /// open proposal's deadline tracked by the governance (i.e., the deadline that will be
    /// reached first).
    closest_proposal_deadline_timestamp_seconds: u64,

    /// The timestamp, in seconds since the unix epoch, of the latest "garbage collection", i.e.,
    /// when obsolete proposals were cleaned up.
    pub latest_gc_timestamp_seconds: u64,

    /// The number of proposals after the last time "garbage collection" was run.
    pub latest_gc_num_proposals: usize,

    /// Global lock for all periodic tasks that relate to upgrades - this is used to
    /// guarantee that they don't interleave with one another outside of rare circumstances (e.g. timeouts).
    /// `None` means that the lock is not currently held by any task.
    /// `Some(x)` means that a task is has been holding the lock since timestamp `x`.
    pub upgrade_periodic_task_lock: Option<u64>,

    /// Whether test features are enabled.
    /// Test features should not be exposed in production. But, code that should
    /// not run in production can be gated behind a check for this flag as an
    /// extra layer of protection.
    pub test_features_enabled: bool,
}

/// This function is used to spawn a future in a way that is compatible with both the WASM and
/// non-WASM environments that are used for testing.  This only actually spawns in the case where
/// the WASM is running in the IC, or has some other source of asynchrony.  Otherwise, it
/// immediately executes.
fn spawn_in_canister_env(future: impl Future<Output = ()> + Sized + 'static) {
    #[cfg(target_arch = "wasm32")]
    {
        spawn(future);
    }
    // This is needed for tests
    #[cfg(not(target_arch = "wasm32"))]
    {
        future
            .now_or_never()
            .expect("Future could not execute in non-WASM environment");
    }
}

impl Governance {
    pub fn new(
        proto: ValidGovernanceProto,
        env: Box<dyn Environment>,
        ledger: Box<dyn ICRC1Ledger>,
        nns_ledger: Box<dyn ICRC1Ledger>,
        cmc: Box<dyn CMC>,
    ) -> Self {
        let mut proto = proto.into_inner();
        let now = env.now();

        if proto.genesis_timestamp_seconds == 0 {
            proto.genesis_timestamp_seconds = now;

            // Neurons available at genesis should have their timestamp
            // fields set to the genesis timestamp.
            for neuron in proto.neurons.values_mut() {
                neuron.created_timestamp_seconds = now;
                neuron.aging_since_timestamp_seconds = now;
            }
        }

        if proto.latest_reward_event.is_none() {
            // Introduce a dummy reward event to mark the origin of the SNS instance era.
            // This is required to be able to compute accurately the rewards for the
            // very first reward distribution.
            proto.latest_reward_event = Some(RewardEvent {
                actual_timestamp_seconds: now,
                round: 0,
                settled_proposals: vec![],
                distributed_e8s_equivalent: 0,
                end_timestamp_seconds: Some(now),
                rounds_since_last_distribution: Some(0),
                // This value should be considered equivalent to None (allowing
                // the use of unwrap_or_default), but for consistency, we
                // explicitly initialize to 0.
                total_available_e8s_equivalent: Some(0),
            })
        }

        thread_local! {
            static PROFILING_INFORMATION: RefCell<SpanStats> = RefCell::default();
        }

        let mut gov = Self {
            proto,
            env,
            ledger,
            profiling_information: &PROFILING_INFORMATION,
            nns_ledger,
            cmc,
            function_followee_index: BTreeMap::new(),
            topic_follower_index: BTreeMap::new(),
            principal_to_neuron_ids_index: BTreeMap::new(),
            closest_proposal_deadline_timestamp_seconds: 0,
            latest_gc_timestamp_seconds: 0,
            latest_gc_num_proposals: 0,
            upgrade_periodic_task_lock: None,
            test_features_enabled: false,
        };

        gov.initialize_indices();

        gov
    }

    pub fn enable_test_features(mut self) -> Self {
        self.test_features_enabled = true;
        self
    }

    pub fn check_test_features_enabled(&self) {
        assert!(self.test_features_enabled, "Test features are not enabled");
    }

    pub fn get_mode(&self, _: GetMode) -> GetModeResponse {
        GetModeResponse {
            mode: Some(self.proto.mode() as i32),
        }
    }

    pub fn set_mode(&mut self, mode: i32, caller: PrincipalId) {
        let mode =
            governance::Mode::try_from(mode).unwrap_or_else(|_| panic!("Unknown mode: {}", mode));

        if !self.is_swap_canister(caller) {
            panic!("Caller must be the swap canister.");
        }

        // As of Aug, 2022, the only use-case we have for set_mode is to enter
        // Normal mode (from PreInitializationSwap). Therefore, this is here
        // just to make sure we do not proceed with unexpected operations.
        if mode != governance::Mode::Normal {
            panic!("Entering {:?} mode is not allowed.", mode);
        }

        self.proto.mode = mode as i32;
    }

    fn is_swap_canister(&self, id: PrincipalId) -> bool {
        self.proto.swap_canister_id == Some(id)
    }

    // Returns the ids of canisters that cannot be targeted by GenericNervousSystemFunctions.
    pub fn reserved_canister_targets(&self) -> Vec<CanisterId> {
        vec![
            self.env.canister_id(),
            self.proto.root_canister_id_or_panic(),
            self.proto.ledger_canister_id_or_panic(),
            self.proto.swap_canister_id_or_panic(),
            NNS_LEDGER_CANISTER_ID,
            CanisterId::ic_00(),
        ]
    }

    /// Initializes the indices.
    /// Must be called after the state has been externally changed (e.g. by
    /// setting a new proto).
    fn initialize_indices(&mut self) {
        self.function_followee_index = build_function_followee_index(
            &self.proto.id_to_nervous_system_functions,
            &self.proto.neurons,
        );

        self.topic_follower_index = build_follower_index(&self.proto.neurons);

        self.principal_to_neuron_ids_index = self
            .proto
            .build_principal_to_neuron_ids_index(&self.proto.neurons);
    }

    /// Computes the NeuronId or returns a GovernanceError if a neuron with this ID already exists.
    fn new_neuron_id(
        &mut self,
        controller: &PrincipalId,
        memo: u64,
    ) -> Result<NeuronId, GovernanceError> {
        let subaccount = ledger::compute_neuron_staking_subaccount_bytes(*controller, memo);
        let nid = NeuronId::from(subaccount);
        // Don't allow IDs that are already in use.
        if self.proto.neurons.contains_key(&nid.to_string()) {
            return Err(Self::invalid_subaccount_with_nonce(memo));
        }
        Ok(nid)
    }

    /// Returns an error to be used when a neuron is not found.
    fn neuron_not_found_error(nid: &NeuronId) -> GovernanceError {
        GovernanceError::new_with_message(ErrorType::NotFound, format!("Neuron not found: {}", nid))
    }

    /// Returns and error to be used if the subaccount computed from the given memo already exists
    /// in another neuron.
    /// TODO - change the name of the method and add the principalID to the returned message.
    fn invalid_subaccount_with_nonce(memo: u64) -> GovernanceError {
        GovernanceError::new_with_message(
            ErrorType::PreconditionFailed,
            format!(
                "A neuron already exists with given PrincipalId and memo: {:?}",
                memo
            ),
        )
    }

    /// Locks a given neuron, signaling there is an ongoing neuron operation.
    ///
    /// This stores the in-flight operation in the proto so that, if anything
    /// goes wrong we can:
    ///
    /// 1 - Know what was happening.
    /// 2 - Reconcile the state post-upgrade, if necessary.
    ///
    /// No concurrent updates that also acquire a lock to this neuron are possible
    /// until the lock is released.
    ///
    /// ***** IMPORTANT *****
    /// Remember to use the question mark operator (or otherwise handle
    /// Err). Otherwise, failed attempts to acquire will be ignored.
    ///
    /// The return value MUST be allocated to a variable with a name that is NOT
    /// "_" !
    ///
    /// The LedgerUpdateLock must remain alive for the entire duration of the
    /// ledger call. Quoting
    /// https://doc.rust-lang.org/book/ch18-03-pattern-syntax.html#ignoring-an-unused-variable-by-starting-its-name-with-_
    ///
    /// > Note that there is a subtle difference between using only _ and using
    /// > a name that starts with an underscore. The syntax _x still binds
    /// > the value to the variable, whereas _ doesn't bind at all.
    ///
    /// What this means is that the expression
    /// ```text
    /// let _ = lock_neuron_for_command(...);
    /// ```
    /// is useless, because the
    /// LedgerUpdateLock is a temporary object. It is constructed (and the lock
    /// is acquired), then immediately dropped (and the lock is released).
    ///
    /// However, the expression
    /// ```text
    /// let _my_lock = lock_neuron_for_command(...);
    /// ```
    /// will retain the lock for the entire scope.
    fn lock_neuron_for_command(
        &mut self,
        nid: &NeuronId,
        command: NeuronInFlightCommand,
    ) -> Result<LedgerUpdateLock, GovernanceError> {
        let nid = nid.to_string();
        if self.proto.in_flight_commands.contains_key(&nid) {
            return Err(GovernanceError::new_with_message(
                ErrorType::NeuronLocked,
                "Neuron has an ongoing operation.",
            ));
        }

        self.proto.in_flight_commands.insert(nid.clone(), command);

        Ok(LedgerUpdateLock { nid, gov: self })
    }

    /// Releases the lock on a given neuron.
    pub(crate) fn unlock_neuron(&mut self, id: &str) {
        if self.proto.in_flight_commands.remove(id).is_none() {
            log!(ERROR,
                "Unexpected condition when unlocking neuron {}: the neuron was not registered as 'in flight'",
                id
            );
        }
    }

    /// Adds a neuron to the list of neurons and updates the indices
    /// `principal_to_neuron_ids_index` and `function_followee_index`.
    ///
    /// Preconditions:
    /// - the heap can still grow
    /// - the maximum number of neurons has not been reached
    /// - the given `neuron_id` does not already exists in `self.proto.neurons`
    fn add_neuron(&mut self, neuron: Neuron) -> Result<(), GovernanceError> {
        let neuron_id = neuron
            .id
            .as_ref()
            .expect("Neuron must have a NeuronId")
            .clone();

        // New neurons are not allowed when the heap is too large.
        self.check_heap_can_grow()?;

        // New neurons are not allowed when the maximum configured is reached
        self.check_neuron_population_can_grow()?;

        if self.proto.neurons.contains_key(&neuron_id.to_string()) {
            return Err(GovernanceError::new_with_message(
                ErrorType::PreconditionFailed,
                format!(
                    "Cannot add neuron. There is already a neuron with id: {}",
                    neuron_id
                ),
            ));
        }

        GovernanceProto::add_neuron_to_principal_to_neuron_ids_index(
            &mut self.principal_to_neuron_ids_index,
            &neuron,
        );

        add_neuron_to_function_followee_index(
            &mut self.function_followee_index,
            &self.proto.id_to_nervous_system_functions,
            &neuron,
        );

        add_neuron_to_follower_index(&mut self.topic_follower_index, &neuron);

        self.proto.neurons.insert(neuron_id.to_string(), neuron);

        Ok(())
    }

    /// Removes a neuron from the list of neurons and updates the indices
    /// `principal_to_neuron_ids_index` and `function_followee_index`.
    ///
    /// Preconditions:
    /// - the given `neuron_id` exists in `self.proto.neurons`
    fn remove_neuron(
        &mut self,
        neuron_id: &NeuronId,
        neuron: Neuron,
    ) -> Result<(), GovernanceError> {
        if !self.proto.neurons.contains_key(&neuron_id.to_string()) {
            return Err(GovernanceError::new_with_message(
                ErrorType::NotFound,
                format!(
                    "Cannot remove neuron. Can't find a neuron with id: {}",
                    neuron_id
                ),
            ));
        }

        GovernanceProto::remove_neuron_from_principal_to_neuron_ids_index(
            &mut self.principal_to_neuron_ids_index,
            &neuron,
        );

        remove_neuron_from_function_followee_index(&mut self.function_followee_index, &neuron);

        remove_neuron_from_follower_index(&mut self.topic_follower_index, &neuron);

        self.proto.neurons.remove(&neuron_id.to_string());

        Ok(())
    }

    /// Returns a neuron given the neuron's ID or an error if no neuron with the given ID
    /// is found.
    pub fn get_neuron(&self, req: GetNeuron) -> GetNeuronResponse {
        let nid = &req
            .neuron_id
            .as_ref()
            .expect("GetNeuron must have neuron_id");
        let neuron = match self.proto.neurons.get(&nid.to_string()) {
            None => get_neuron_response::Result::Error(GovernanceError::new_with_message(
                ErrorType::PreconditionFailed,
                "No neuron for given NeuronId.",
            )),
            Some(neuron) => get_neuron_response::Result::Neuron(neuron.clone()),
        };

        GetNeuronResponse {
            result: Some(neuron),
        }
    }

    pub fn get_neuron_mut(&mut self, nid: &NeuronId) -> Result<&mut Neuron, GovernanceError> {
        self.proto
            .neurons
            .get_mut(&nid.to_string())
            .ok_or_else(|| Self::neuron_not_found_error(nid))
    }

    /// Returns a deterministically ordered list of size `limit` containing
    /// Neurons starting at but not including the neuron with ID `start_page_at`.
    fn list_neurons_ordered(&self, start_page_at: &Option<NeuronId>, limit: usize) -> Vec<Neuron> {
        let neuron_range = if let Some(neuron_id) = start_page_at {
            self.proto
                .neurons
                .range((Excluded(neuron_id.to_string()), Unbounded))
        } else {
            self.proto.neurons.range((String::from("0"))..)
        };

        // Now restrict to 'limit'.
        neuron_range.take(limit).map(|(_, y)| y.clone()).collect()
    }

    /// Returns a list of size `limit` containing Neurons that have `principal`
    /// in their permissions.
    fn list_neurons_by_principal(&self, principal: &PrincipalId, limit: usize) -> Vec<Neuron> {
        self.get_neuron_ids_by_principal(principal)
            .iter()
            .filter_map(|nid| self.proto.neurons.get(&nid.to_string()))
            .take(limit)
            .cloned()
            .collect()
    }

    /// Returns the Neuron IDs of all Neurons that have `principal` in their
    /// permissions.
    fn get_neuron_ids_by_principal(&self, principal: &PrincipalId) -> Vec<NeuronId> {
        self.principal_to_neuron_ids_index
            .get(principal)
            .map(|ids| ids.iter().cloned().collect())
            .unwrap_or_default()
    }

    /// Allows listing all neurons tracked in the Governance state in a paginated fashion.
    /// See `ListNeurons` in the Governance's proto for details.
    pub fn list_neurons(&self, req: &ListNeurons) -> ListNeuronsResponse {
        let limit = if req.limit == 0 || req.limit > MAX_LIST_NEURONS_RESULTS {
            MAX_LIST_NEURONS_RESULTS
        } else {
            req.limit
        } as usize;

        let limited_neurons = match req.of_principal {
            Some(principal) => self.list_neurons_by_principal(&principal, limit),
            None => self.list_neurons_ordered(&req.start_page_at, limit),
        };

        ListNeuronsResponse {
            neurons: limited_neurons,
        }
    }

    /// Disburse the stake of a neuron.
    ///
    /// This causes the stake of a neuron to be disbursed to the provided
    /// ledger account. If no ledger account is given, the caller's default
    /// account is used. If an `amount` is provided, then that amount of is
    /// disbursed. If no amount is provided, the full stake of the neuron
    /// is disbursed.
    /// In addition, the neuron's management fees are burned.
    ///
    /// Note that we don't enforce that 'amount' is actually smaller
    /// than or equal to the neuron's stake.
    /// This will allow a user to still disburse funds if:
    /// - Someone transferred more funds to the neuron's subaccount after the
    ///   the initial neuron claim that we didn't know about.
    /// - The transfer of funds previously failed for some reason (e.g. the
    ///   ledger was unavailable or broken).
    ///
    /// The ledger canister still guarantees that a transaction cannot
    /// transfer, i.e., disburse, more than what was in the neuron's account
    /// on the ledger.
    ///
    /// On success returns the block height at which the transfer happened.
    ///
    /// Preconditions:
    /// - The neuron exists.
    /// - The caller is authorized to perform this neuron operation
    ///   (NeuronPermissionType::Disburse)
    /// - The neuron's state is `Dissolved` at the current timestamp
    /// - The neuron's id is not yet in the list of neurons with ongoing operations
    pub async fn disburse_neuron(
        &mut self,
        id: &NeuronId,
        caller: &PrincipalId,
        disburse: &manage_neuron::Disburse,
    ) -> Result<u64, GovernanceError> {
        let transaction_fee_e8s = self.transaction_fee_e8s_or_panic();
        let neuron = self.get_neuron_result(id)?;

        neuron.check_authorized(caller, NeuronPermissionType::Disburse)?;

        let state = neuron.state(self.env.now());
        if state != NeuronState::Dissolved {
            return Err(GovernanceError::new_with_message(
                ErrorType::PreconditionFailed,
                format!("Neuron {} is NOT dissolved. It is in state {:?}", id, state),
            ));
        }

        let from_subaccount = neuron.subaccount()?;

        // If no account was provided, transfer to the caller's (default) account.
        let to_account = match disburse.to_account.as_ref() {
            None => Account {
                owner: caller.0,
                subaccount: None,
            },
            Some(ai_pb) => Account::try_from(ai_pb.clone()).map_err(|e| {
                GovernanceError::new_with_message(
                    ErrorType::InvalidCommand,
                    format!("The recipient's subaccount is invalid due to: {}", e),
                )
            })?,
        };

        let fees_amount_e8s = neuron.neuron_fees_e8s;
        // Calculate the amount to transfer and make sure no matter what the user
        // disburses we still take the neuron management fees into account.
        //
        // Note that the implementation of stake_e8s() is effectively:
        //   neuron.cached_neuron_stake_e8s.saturating_sub(neuron.neuron_fees_e8s)
        // So there is symmetry here in that we are subtracting
        // fees_amount_e8s from both sides of this `map_or`.
        let mut disburse_amount_e8s = disburse.amount.as_ref().map_or(neuron.stake_e8s(), |a| {
            a.e8s.saturating_sub(fees_amount_e8s)
        });

        // Subtract the transaction fee from the amount to disburse since it will
        // be deducted from the source (the neuron's) account.
        if disburse_amount_e8s > transaction_fee_e8s {
            disburse_amount_e8s -= transaction_fee_e8s
        }

        // We need to do 2 transfers:
        // 1 - Burn the neuron management fees.
        // 2 - Transfer the disburse_amount to the target account

        // Transfer 1 - burn the neuron management fees, but only if the value
        // exceeds the cost of a transaction fee, as the ledger doesn't support
        // burn transfers for an amount less than the transaction fee.
        if fees_amount_e8s > transaction_fee_e8s {
            let _result = self
                .ledger
                .transfer_funds(
                    fees_amount_e8s,
                    0, // Burning transfers don't pay a fee.
                    Some(from_subaccount),
                    self.governance_minting_account(),
                    self.env.now(),
                )
                .await?;
        }

        let nid = id.to_string();
        let neuron = self
            .proto
            .neurons
            .get_mut(&nid)
            .expect("Expected the parent neuron to exist");

        // Update the neuron's stake and management fees to reflect the burning
        // above.
        if neuron.cached_neuron_stake_e8s > fees_amount_e8s {
            neuron.cached_neuron_stake_e8s -= fees_amount_e8s;
        } else {
            neuron.cached_neuron_stake_e8s = 0;
        }
        neuron.neuron_fees_e8s = 0;

        // Transfer 2 - Disburse to the chosen account. This may fail if the
        // user told us to disburse more than they had in their account (but
        // the burn still happened).
        let block_height = self
            .ledger
            .transfer_funds(
                disburse_amount_e8s,
                transaction_fee_e8s,
                Some(from_subaccount),
                to_account,
                self.env.now(),
            )
            .await?;

        let to_deduct = disburse_amount_e8s + transaction_fee_e8s;
        // The transfer was successful we can change the stake of the neuron.
        neuron.cached_neuron_stake_e8s = neuron.cached_neuron_stake_e8s.saturating_sub(to_deduct);

        Ok(block_height)
    }

    /// Splits a (parent) neuron into two neurons (the parent and child neuron).
    ///
    /// The parent neuron's cached stake is decreased by the amount specified in
    /// Split, while the child neuron is created with a stake equal to that
    /// amount, minus the transfer fee.
    /// The management fees and the maturity remain in the parent neuron.
    ///
    /// The child neuron inherits all the properties of its parent
    /// including age and dissolve state.
    ///
    /// On success returns the newly created neuron's id.
    ///
    /// Preconditions:
    /// - The heap can grow
    /// - The parent neuron exists
    /// - The caller is authorized to perform this neuron operation
    ///   (NeuronPermissionType::Split)
    /// - The amount to split minus the transfer fee is more than the minimum
    ///   stake (thus the child neuron will have at least the minimum stake)
    /// - The parent's stake minus amount to split is more than the minimum
    ///   stake (thus the parent neuron will have at least the minimum stake)
    /// - The parent neuron's id is not in the list of neurons with ongoing operations
    pub async fn split_neuron(
        &mut self,
        id: &NeuronId,
        caller: &PrincipalId,
        split: &manage_neuron::Split,
    ) -> Result<NeuronId, GovernanceError> {
        // New neurons are not allowed when the heap is too large.
        self.check_heap_can_grow()?;

        let min_stake = self
            .proto
            .parameters
            .as_ref()
            .expect("Governance must have NervousSystemParameters.")
            .neuron_minimum_stake_e8s
            .expect("NervousSystemParameters must have neuron_minimum_stake_e8s");

        let transaction_fee_e8s = self.transaction_fee_e8s_or_panic();

        // Get the neuron and clone to appease the borrow checker.
        // We'll get a mutable reference when we need to change it later.
        let parent_neuron = self.get_neuron_result(id)?.clone();
        let parent_nid = parent_neuron.id.as_ref().expect("Neurons must have an id");

        parent_neuron.check_authorized(caller, NeuronPermissionType::Split)?;

        if split.amount_e8s < min_stake + transaction_fee_e8s {
            return Err(GovernanceError::new_with_message(
                ErrorType::InsufficientFunds,
                format!(
                    "Trying to split a neuron with argument {} e8s. This is too little: \
                      at the minimum, one needs the minimum neuron stake, which is {} e8s, \
                      plus the transaction fee, which is {}. Hence the minimum split amount is {}.",
                    split.amount_e8s,
                    min_stake,
                    transaction_fee_e8s,
                    min_stake + transaction_fee_e8s
                ),
            ));
        }

        if parent_neuron.stake_e8s() < min_stake + split.amount_e8s {
            return Err(GovernanceError::new_with_message(
                ErrorType::InsufficientFunds,
                format!(
                    "Trying to split {} e8s out of neuron {}. \
                     This is not allowed, because the parent has stake {} e8s. \
                     If the requested amount was subtracted from it, there would be less than \
                     the minimum allowed stake, which is {} e8s. ",
                    split.amount_e8s,
                    parent_nid,
                    parent_neuron.stake_e8s(),
                    min_stake
                ),
            ));
        }

        let creation_timestamp_seconds = self.env.now();

        let from_subaccount = parent_neuron.subaccount()?;

        let child_nid = self.new_neuron_id(caller, split.memo)?;
        let to_subaccount = child_nid.subaccount()?;

        let staked_amount = split.amount_e8s - transaction_fee_e8s;

        // Before we do the transfer, we need to save the child neuron in the map
        // otherwise a trap after the transfer is successful but before this
        // method finishes would cause the funds to be lost.
        // However the new neuron is not yet ready to be used as we can't know
        // whether the transfer will succeed, so we temporarily set the
        // stake to 0 and only change it after the transfer is successful.
        let child_neuron = Neuron {
            id: Some(child_nid.clone()),
            permissions: parent_neuron.permissions.clone(),
            cached_neuron_stake_e8s: 0,
            neuron_fees_e8s: 0,
            created_timestamp_seconds: creation_timestamp_seconds,
            aging_since_timestamp_seconds: parent_neuron.aging_since_timestamp_seconds,
            followees: parent_neuron.followees.clone(),
            topic_followees: parent_neuron.topic_followees.clone(),
            maturity_e8s_equivalent: 0,
            dissolve_state: parent_neuron.dissolve_state,
            voting_power_percentage_multiplier: parent_neuron.voting_power_percentage_multiplier,
            source_nns_neuron_id: parent_neuron.source_nns_neuron_id,
            staked_maturity_e8s_equivalent: None,
            auto_stake_maturity: parent_neuron.auto_stake_maturity,
            vesting_period_seconds: None,
            disburse_maturity_in_progress: vec![],
        };

        // Add the child neuron's id to the set of neurons with ongoing operations.
        let in_flight_command = NeuronInFlightCommand {
            timestamp: creation_timestamp_seconds,
            command: Some(InFlightCommand::Split(*split)),
        };
        let _child_lock = self.lock_neuron_for_command(&child_nid, in_flight_command)?;

        // We need to add the "embryo neuron" to the governance proto only after
        // acquiring the lock. Indeed, in case there is already a pending
        // command, we return without state rollback. If we had already created
        // the embryo, it would not be garbage collected.
        self.add_neuron(child_neuron.clone())?;

        // Do the transfer.
        let result: Result<u64, NervousSystemError> = self
            .ledger
            .transfer_funds(
                staked_amount,
                transaction_fee_e8s,
                Some(from_subaccount),
                self.neuron_account_id(to_subaccount),
                split.memo,
            )
            .await;

        if let Err(error) = result {
            let error = GovernanceError::from(error);
            // If we've got an error, we assume the transfer didn't happen for
            // some reason. The only state to cleanup is to delete the child
            // neuron, since we haven't mutated the parent yet.
            self.remove_neuron(&child_nid, child_neuron)?;
            log!(
                ERROR,
                "Neuron stake transfer of split_neuron: {:?} \
                     failed with error: {:?}. Neuron can't be staked.",
                child_nid,
                error
            );
            return Err(error);
        }

        // Get the neuron again, but this time a mutable reference.
        // Expect it to exist, since we acquired a lock above.
        let parent_neuron = self.get_neuron_result_mut(id).expect("Neuron not found");

        // Update the state of the parent and child neuron.
        parent_neuron.cached_neuron_stake_e8s -= split.amount_e8s;

        let child_neuron = self
            .get_neuron_result_mut(&child_nid)
            .expect("Expected the child neuron to exist");

        child_neuron.cached_neuron_stake_e8s = staked_amount;
        Ok(child_nid)
    }

    /// Merges the maturity of a neuron into the neuron's cached stake.
    ///
    /// This method allows a neuron controller to merge the currently
    /// existing maturity of a neuron into the neuron's stake. The
    /// caller can choose a percentage of maturity to merge.
    ///
    /// Pre-conditions:
    /// - The neuron exists
    /// - The caller is authorized to perform this neuron operation
    ///   (NeuronPermissionType::MergeMaturity)
    /// - The given percentage_to_merge is between 1 and 100 (inclusive)
    /// - The e8s equivalent of the amount of maturity to merge is more
    ///   than the transaction fee.
    /// - The neuron's id is not yet in the list of neurons with ongoing operations
    pub async fn merge_maturity(
        &mut self,
        id: &NeuronId,
        caller: &PrincipalId,
        merge_maturity: &manage_neuron::MergeMaturity,
    ) -> Result<MergeMaturityResponse, GovernanceError> {
        let now = self.env.now();

        let neuron = self.get_neuron_result(id)?.clone();

        neuron.check_authorized(caller, NeuronPermissionType::MergeMaturity)?;

        if merge_maturity.percentage_to_merge > 100 || merge_maturity.percentage_to_merge == 0 {
            return Err(GovernanceError::new_with_message(
                    ErrorType::PreconditionFailed,
                    "The percentage of maturity to merge must be a value between 1 and 100 (inclusive)."));
        }

        let transaction_fee_e8s = self.transaction_fee_e8s_or_panic();

        let mut maturity_to_merge =
            (neuron.maturity_e8s_equivalent * merge_maturity.percentage_to_merge as u64) / 100;

        // Converting u64 to f64 can cause the u64 to be "rounded up", so we
        // need to account for this possibility.
        if maturity_to_merge > neuron.maturity_e8s_equivalent {
            maturity_to_merge = neuron.maturity_e8s_equivalent;
        }

        if maturity_to_merge <= transaction_fee_e8s {
            return Err(GovernanceError::new_with_message(
                    ErrorType::PreconditionFailed,
                    format!(
                        "Tried to merge {} e8s, but can't merge an amount less than the transaction fee of {} e8s",
                        maturity_to_merge,
                        transaction_fee_e8s
                    ),
                ));
        }

        let nid = neuron.id.as_ref().expect("Neurons must have an id");
        let subaccount = neuron.subaccount()?;

        // Do the transfer, this is a minting transfer, from the governance canister's
        // (which is also the minting canister) main account into the neuron's
        // subaccount.
        #[rustfmt::skip]
        let _block_height: u64 = self
            .ledger
            .transfer_funds(
                maturity_to_merge,
                0, // Minting transfer don't pay a fee
                None, // This is a minting transfer, no 'from' account is needed
                self.neuron_account_id(subaccount), // The account of the neuron on the ledger
                self.env.insecure_random_u64(), // Random memo(nonce) for the ledger's transaction
            )
            .await?;

        // Adjust the maturity, stake, and age of the neuron
        let neuron = self
            .get_neuron_result_mut(nid)
            .expect("Expected the neuron to exist");

        neuron.maturity_e8s_equivalent = neuron
            .maturity_e8s_equivalent
            .saturating_sub(maturity_to_merge);
        let new_stake = neuron
            .cached_neuron_stake_e8s
            .saturating_add(maturity_to_merge);
        neuron.update_stake(new_stake, now);
        let new_stake_e8s = neuron.cached_neuron_stake_e8s;

        Ok(MergeMaturityResponse {
            merged_maturity_e8s: maturity_to_merge,
            new_stake_e8s,
        })
    }

    /// Stakes the maturity of a neuron.
    ///
    /// This method allows a neuron controller to stake the currently
    /// existing maturity of a neuron. The caller can choose a percentage
    /// of maturity to merge.
    ///
    /// Pre-conditions:
    /// - The neuron is locked for exclusive use (ALL manage_neuron operation lock the neuron)
    /// - The neuron is controlled by `caller`
    /// - The neuron has some maturity to stake.
    pub fn stake_maturity_of_neuron(
        &mut self,
        id: &NeuronId,
        caller: &PrincipalId,
        stake_maturity: &manage_neuron::StakeMaturity,
    ) -> Result<StakeMaturityResponse, GovernanceError> {
        let neuron = self.get_neuron_result(id)?.clone();

        let nid = neuron.id.as_ref().expect("Neurons must have an id");

        if !neuron.is_authorized(caller, NeuronPermissionType::StakeMaturity) {
            return Err(GovernanceError::new(ErrorType::NotAuthorized));
        }

        let percentage_to_stake = stake_maturity.percentage_to_stake.unwrap_or(100);

        if percentage_to_stake > 100 || percentage_to_stake == 0 {
            return Err(GovernanceError::new_with_message(
                ErrorType::PreconditionFailed,
                "The percentage of maturity to stake must be a value between 0 (exclusive) and 100 (inclusive)."));
        }

        let mut maturity_to_stake = (neuron
            .maturity_e8s_equivalent
            .saturating_mul(percentage_to_stake as u64))
            / 100;

        if maturity_to_stake > neuron.maturity_e8s_equivalent {
            maturity_to_stake = neuron.maturity_e8s_equivalent;
        }

        // Adjust the maturity of the neuron
        let neuron = self
            .get_neuron_result_mut(nid)
            .expect("Expected the neuron to exist");

        neuron.maturity_e8s_equivalent = neuron
            .maturity_e8s_equivalent
            .saturating_sub(maturity_to_stake);

        neuron.staked_maturity_e8s_equivalent = Some(
            neuron
                .staked_maturity_e8s_equivalent
                .unwrap_or(0)
                .saturating_add(maturity_to_stake),
        );

        Ok(StakeMaturityResponse {
            maturity_e8s: neuron.maturity_e8s_equivalent,
            staked_maturity_e8s: neuron.staked_maturity_e8s_equivalent.unwrap_or(0),
        })
    }

    /// Disburses a neuron's maturity.
    ///
    /// This causes the neuron's maturity to be disbursed to the provided
    /// ledger account. If no ledger account is given, the caller's default
    /// account is used.
    /// The caller can choose a percentage of maturity to disburse.
    ///
    /// Pre-conditions:
    /// - The neuron exists
    /// - The caller is authorized to perform this neuron operation
    ///   (NeuronPermissionType::DisburseMaturity)
    /// - The given percentage_to_merge is between 1 and 100 (inclusive)
    /// - The neuron's id is not yet in the list of neurons with ongoing operations
    /// - The e8s equivalent of the amount of maturity to disburse is more
    ///   than the transaction fee.
    pub fn disburse_maturity(
        &mut self,
        id: &NeuronId,
        caller: &PrincipalId,
        disburse_maturity: &DisburseMaturity,
    ) -> Result<DisburseMaturityResponse, GovernanceError> {
        let neuron = self.get_neuron_result(id)?;
        neuron.check_authorized(caller, NeuronPermissionType::DisburseMaturity)?;

        // If no account was provided, transfer to the caller's account.
        let to_account: Account = match disburse_maturity.to_account.as_ref() {
            None => Account {
                owner: caller.0,
                subaccount: None,
            },
            Some(account) => Account::try_from(account.clone()).map_err(|e| {
                GovernanceError::new_with_message(
                    ErrorType::InvalidCommand,
                    format!(
                        "The given account to disburse the maturity to is invalid due to: {}",
                        e
                    ),
                )
            })?,
        };
        let to_account_proto: AccountProto = AccountProto::from(to_account);

        if disburse_maturity.percentage_to_disburse > 100
            || disburse_maturity.percentage_to_disburse == 0
        {
            return Err(GovernanceError::new_with_message(
                ErrorType::PreconditionFailed,
                "The percentage of maturity to disburse must be a value between 1 and 100 (inclusive)."));
        }

        // The amount to deduct = the amount in the neuron * request.percentage / 100.
        let maturity_to_deduct = neuron
            .maturity_e8s_equivalent
            .checked_mul(disburse_maturity.percentage_to_disburse as u64)
            .expect("Overflow while processing maturity to disburse.")
            .checked_div(100)
            .expect("Error when processing maturity to disburse.")
            as u128;

        let maturity_to_deduct = maturity_to_deduct as u64;

        let transaction_fee_e8s = self.transaction_fee_e8s_or_panic();
        let worst_case_maturity_modulation =
            apply_maturity_modulation(maturity_to_deduct, MIN_MATURITY_MODULATION_PERMYRIAD)
                // Applying maturity modulation is a safe operation.
                // However, in the case that the method fails to apply the equation, return an
                // error instead of throwing a panic.
                .map_err(|err| {
                    GovernanceError::new_with_message(
                        ErrorType::PreconditionFailed,
                        format!(
                            "Could not calculate worst case maturity modulation \
                            and therefore cannot disburse maturity. Err: {}",
                            err
                        ),
                    )
                })?;

        if worst_case_maturity_modulation < transaction_fee_e8s {
            return Err(GovernanceError::new_with_message(
                ErrorType::PreconditionFailed,
                format!(
                    "If worst case maturity modulation is applied (-5%) then this neuron would \
                     disburse {} e8s, but can't disburse an amount less than the transaction fee \
                     of {} e8s.",
                    worst_case_maturity_modulation, transaction_fee_e8s
                ),
            ));
        }

        let now_seconds = self.env.now();
        let disbursement_in_progress = DisburseMaturityInProgress {
            amount_e8s: maturity_to_deduct,
            timestamp_of_disbursement_seconds: now_seconds,
            account_to_disburse_to: Some(to_account_proto),
            finalize_disbursement_timestamp_seconds: Some(
                now_seconds + MATURITY_DISBURSEMENT_DELAY_SECONDS,
            ),
        };

        // Re-borrow the neuron mutably to update now that the maturity has been
        // deducted and is waiting until the end of the window to modulate and disburse.
        let neuron = self.get_neuron_result_mut(id)?;
        neuron.maturity_e8s_equivalent = neuron
            .maturity_e8s_equivalent
            .saturating_sub(maturity_to_deduct);
        neuron
            .disburse_maturity_in_progress
            .push(disbursement_in_progress);

        Ok(DisburseMaturityResponse {
            // We still populate this field even though it's deprecated, since we cannot remove
            // required fields yet.
            amount_disbursed_e8s: maturity_to_deduct,
            amount_deducted_e8s: Some(maturity_to_deduct),
        })
    }

    /// Sets a proposal's status to 'executed' or 'failed' depending on the given result that
    /// was returned by the method that was supposed to execute the proposal.
    ///
    /// The proposal ID 'pid' is taken as a raw integer to avoid
    /// lifetime issues.
    ///
    /// Pre-conditions:
    /// - The proposal's decision status is ProposalStatusAdopted
    pub fn set_proposal_execution_status(&mut self, pid: u64, result: Result<(), GovernanceError>) {
        match self.proto.proposals.get_mut(&pid) {
            Some(proposal) => {
                // The proposal has to be adopted before it is executed.
                assert_eq!(proposal.status(), ProposalDecisionStatus::Adopted);
                match result {
                    Ok(_) => {
                        log!(INFO, "Execution of proposal: {} succeeded.", pid);
                        // The proposal was executed 'now'.
                        proposal.executed_timestamp_seconds = self.env.now();
                        // If the proposal was executed it has not failed,
                        // thus we set the failed_timestamp_seconds to zero
                        // (it should already be zero, but let's be defensive).
                        proposal.failed_timestamp_seconds = 0;
                        proposal.failure_reason = None;
                    }
                    Err(error) => {
                        log!(
                            ERROR,
                            "Execution of proposal: {} failed. Reason: {:?}",
                            pid,
                            error
                        );
                        // To ensure that we don't update the failure timestamp
                        // if there has been success, check if executed_timestamp_seconds
                        // is set to a non-zero value (this should not happen).
                        // Then, record that the proposal failed 'now' with the
                        // given error.
                        if proposal.executed_timestamp_seconds == 0 {
                            proposal.failed_timestamp_seconds = self.env.now();
                            proposal.failure_reason = Some(error);
                        }
                    }
                }
            }
            None => {
                // The proposal ID was not found. Something is wrong:
                // just log this information to aid debugging.
                log!(
                    ERROR,
                    "Proposal {:?} not found when attempt to set execution result to {:?}",
                    pid,
                    result
                );
            }
        }
    }

    /// Returns the latest reward event.
    pub fn latest_reward_event(&self) -> RewardEvent {
        self.proto
            .latest_reward_event
            .as_ref()
            .expect("Invariant violation! There should always be a latest_reward_event.")
            .clone()
    }

    /// Tries to get a proposal given a proposal id.
    pub fn get_proposal(&self, req: &GetProposal) -> GetProposalResponse {
        let pid = req.proposal_id.expect("GetProposal must have proposal_id");
        let proposal_data = match self.proto.proposals.get(&pid.id) {
            None => get_proposal_response::Result::Error(GovernanceError::new_with_message(
                ErrorType::PreconditionFailed,
                "No proposal for given ProposalId.",
            )),
            Some(pd) => get_proposal_response::Result::Proposal(pd.limited_for_get_proposal()),
        };

        GetProposalResponse {
            result: Some(proposal_data),
        }
    }

    /// Returns proposal data of proposals with proposal ID less
    /// than `before_proposal` (exclusive), returning at most `limit` proposal
    /// data. If `before_proposal` is not provided, list_proposals() starts from the highest
    /// available proposal ID (inclusive). If `limit` is not provided, the
    /// system max MAX_LIST_PROPOSAL_RESULTS is used.
    ///
    /// As proposal IDs are assigned sequentially, this retrieves up to
    /// `limit` proposals older (in terms of creation) than a specific
    /// proposal. This can be used to paginate through proposals, as follows:
    ///
    /// `
    /// let mut lst = gov.list_proposals(ListProposalInfo {});
    /// while !lst.empty() {
    ///   /* do stuff with lst */
    ///   lst = gov.list_proposals(ListProposalInfo {
    ///     before_proposal: lst.last().and_then(|x|x.id)
    ///   });
    /// }
    /// `
    ///
    /// The proposals' ballots are not returned in the `ListProposalResponse`.
    /// Proposals with `ExecuteNervousSystemFunction` as action have their
    /// `payload` cleared if larger than
    /// EXECUTE_NERVOUS_SYSTEM_FUNCTION_PAYLOAD_LISTING_BYTES_MAX.
    ///
    /// The caller can retrieve dropped payloads and ballots by calling `get_proposal`
    /// for each proposal of interest.
    pub fn list_proposals(
        &self,
        request: &ListProposals,
        caller: &PrincipalId,
    ) -> ListProposalsResponse {
        let caller_neurons_set: HashSet<_> = self
            .get_neuron_ids_by_principal(caller)
            .into_iter()
            .map(|neuron_id| neuron_id.to_string())
            .collect();
        let exclude_type: HashSet<u64> = request.exclude_type.iter().cloned().collect();
        let include_reward_status: HashSet<i32> =
            request.include_reward_status.iter().cloned().collect();
        let include_status: HashSet<i32> = request.include_status.iter().cloned().collect();
        let include_topics: HashSet<Option<Topic>> = request
            .include_topics
            .iter()
            .map(|topic_selector| {
                topic_selector
                    .topic
                    .and_then(|topic| Topic::try_from(topic).ok())
            })
            .collect();
        let now = self.env.now();
        let filter_all = |data: &ProposalData| -> bool {
            let action = data.action;
            // Filter out proposals by action.
            if exclude_type.contains(&action) {
                return false;
            }
            // Filter out proposals by reward status.
            if !(include_reward_status.is_empty()
                || include_reward_status.contains(&(data.reward_status(now) as i32)))
            {
                return false;
            }
            // Filter out proposals by decision status.
            if !(include_status.is_empty() || include_status.contains(&(data.status() as i32))) {
                return false;
            }
            // Filter out proposals by topic.
            let topic = data.topic.and_then(|topic| Topic::try_from(topic).ok());
            if !(include_topics.is_empty() || include_topics.contains(&topic)) {
                return false;
            }

            true
        };
        let limit = if request.limit == 0 || request.limit > MAX_LIST_PROPOSAL_RESULTS {
            MAX_LIST_PROPOSAL_RESULTS
        } else {
            request.limit
        } as usize;
        let props = &self.proto.proposals;
        // Proposals are stored in a sorted map. If 'before_proposal'
        // is provided, grab all proposals before that, else grab the
        // whole range.
        let rng = if let Some(n) = request.before_proposal {
            props.range(..(n.id))
        } else {
            props.range(..)
        };
        // Now reverse the range, filter, and restrict to 'limit'.
        let limited_rng = rng
            .rev()
            .filter(|(_, proposal)| filter_all(proposal))
            .take(limit);

        let proposal_info = limited_rng
            .map(|(_id, proposal_data)| {
                proposal_data.limited_for_list_proposals(&caller_neurons_set)
            })
            .collect();

        // Ignore the keys and clone to a vector.
        ListProposalsResponse {
            proposals: proposal_info,
            include_ballots_by_caller: Some(true),
            include_topic_filtering: Some(true),
        }
    }

    /// Returns a list of all existing nervous system functions
    pub fn list_nervous_system_functions(&self) -> ListNervousSystemFunctionsResponse {
        let functions = Action::native_functions()
            .into_iter()
            .chain(
                self.proto
                    .id_to_nervous_system_functions
                    .values()
                    .filter(|&f| f != &*NERVOUS_SYSTEM_FUNCTION_DELETION_MARKER)
                    .cloned(),
            )
            .collect();

        // Get the set of ids that have been used in the past.
        let reserved_ids = self
            .proto
            .id_to_nervous_system_functions
            .iter()
            .filter(|(_, f)| f == &&*NERVOUS_SYSTEM_FUNCTION_DELETION_MARKER)
            .map(|(id, _)| *id)
            .collect();

        ListNervousSystemFunctionsResponse {
            functions,
            reserved_ids,
        }
    }

    /// Returns the proposal IDs for all proposals that have reward status ReadyToSettle
    fn ready_to_be_settled_proposal_ids(&self) -> impl Iterator<Item = ProposalId> + '_ {
        let now = self.env.now();
        self.proto
            .proposals
            .iter()
            .filter(move |(_, data)| data.reward_status(now) == ProposalRewardStatus::ReadyToSettle)
            .map(|(k, _)| ProposalId { id: *k })
    }

    /// Attempts to move the proposal with the given ID forward in the process,
    /// from open to adopted or rejected and from adopted to executed or failed.
    ///
    /// If the proposal is open, tallies the ballots and updates the `yes`, `no`, and
    /// `undecided` voting power accordingly.
    /// This may result in the proposal becoming adopted or rejected.
    ///
    /// If the proposal is adopted but not executed, attempts to execute it.
    pub fn process_proposal(&mut self, proposal_id: u64) {
        let now_seconds = self.env.now();

        let proposal_data = match self.proto.proposals.get_mut(&proposal_id) {
            None => return,
            Some(p) => p,
        };

        // Recompute the tally here. It should correctly reflect all votes until
        // the deadline, even after the proposal has been decided.
        if proposal_data.status() == ProposalDecisionStatus::Open
            || proposal_data.accepts_vote(now_seconds)
        {
            proposal_data.recompute_tally(now_seconds);
        }

        // If the status is open
        if proposal_data.status() != ProposalDecisionStatus::Open
            || !proposal_data.can_make_decision(now_seconds)
        {
            return;
        }

        // This marks the proposal_data as no longer open.
        proposal_data.decided_timestamp_seconds = now_seconds;
        if !proposal_data.is_accepted() {
            return;
        }

        // Return the rejection fee to the proposal's proposer
        if let Some(nid) = &proposal_data.proposer {
            if let Some(neuron) = self.proto.neurons.get_mut(&nid.to_string()) {
                if neuron.neuron_fees_e8s >= proposal_data.reject_cost_e8s {
                    neuron.neuron_fees_e8s -= proposal_data.reject_cost_e8s;
                }
            }
        }

        // A yes decision has been made, execute the proposal!
        // Safely unwrap action.
        let action = proposal_data
            .proposal
            .as_ref()
            .and_then(|p| p.action.clone());
        let action = match action {
            Some(action) => action,

            // This should not be possible, because proposal validation should
            // have been performed when the proposal was first made.
            None => {
                self.set_proposal_execution_status(
                    proposal_id,
                    Err(GovernanceError::new_with_message(
                        ErrorType::InvalidProposal,
                        "Proposal has no action.",
                    )),
                );
                return;
            }
        };
        self.start_proposal_execution(proposal_id, action);
    }

    /// Processes all proposals with decision status ProposalStatusOpen
    pub fn process_proposals(&mut self) {
        if self.env.now() < self.closest_proposal_deadline_timestamp_seconds {
            // Nothing to do.
            return;
        }

        let pids = self
            .proto
            .proposals
            .iter()
            .filter(|(_, info)| {
                info.status() == ProposalDecisionStatus::Open || info.accepts_vote(self.env.now())
            })
            .map(|(pid, _)| *pid)
            .collect::<Vec<u64>>();

        for pid in pids {
            self.process_proposal(pid);
        }

        self.closest_proposal_deadline_timestamp_seconds = self
            .proto
            .proposals
            .values()
            .filter(|data| data.status() == ProposalDecisionStatus::Open)
            .map(|proposal_data| {
                proposal_data
                    .wait_for_quiet_state
                    .map(|w| w.current_deadline_timestamp_seconds)
                    .unwrap_or_else(|| {
                        proposal_data
                            .proposal_creation_timestamp_seconds
                            .saturating_add(proposal_data.initial_voting_period_seconds)
                    })
            })
            .min()
            .unwrap_or(u64::MAX);
    }

    pub async fn get_metrics(
        &self,
<<<<<<< HEAD
        request: GetMetricsRequest,
    ) -> Result<Metrics, GovernanceError> {
        let num_recently_submitted_proposals = self.recent_proposals(request.time_window_seconds);
        let icrc_ledger_helper = ICRCLedgerHelper::with_ledger(self.ledger.as_ref());

        let last_ledger_block_timestamp = icrc_ledger_helper
            .get_latest_block_timestamp_seconds()
            .await
            .map_err(|error_mesage| {
                GovernanceError::new_with_message(ErrorType::External, error_mesage)
            })?;

        Ok(Metrics {
            num_recently_submitted_proposals,
            last_ledger_block_timestamp,
        })
    }

    fn recent_proposals(&self, time_window_seconds: u64) -> u64 {
        self.proto
            .proposals
            .values()
            .rev()
            .take_while(|proposal| {
                self.env
                    .now()
                    .saturating_sub(proposal.proposal_creation_timestamp_seconds)
                    <= time_window_seconds
            })
            .count() as u64
    }

=======
        _request: GetMetricsRequest,
    ) -> Result<GetMetricsResponse, GovernanceError> {
        Err(GovernanceError {
            error_type: 42,
            error_message: "Unimplemented".to_string(),
        })
    }

>>>>>>> ec14be38
    /// Starts execution of the given proposal in the background.
    ///
    /// The given proposal ID specifies the proposal and the `action` specifies
    /// what the proposal should do (basically, function and parameters to be applied).
    fn start_proposal_execution(&mut self, proposal_id: u64, action: Action) {
        // `perform_action` is an async method of &mut self.
        //
        // Starting it and letting it run in the background requires knowing that
        // the `self` reference will last until the future has completed.
        //
        // The compiler cannot know that, but this is actually true:
        //
        // - in unit tests, all futures are immediately ready, because no real async
        //   call is made. In this case, the transmutation to a static ref is abusive,
        //   but it's still ok since the future will immediately resolve.
        //
        // - in prod, "self" is a reference to the GOVERNANCE static variable, which is
        //   initialized only once (in canister_init or canister_post_upgrade)
        let governance: &'static mut Governance = unsafe { std::mem::transmute(self) };
        spawn_in_canister_env(governance.perform_action(proposal_id, action));
    }

    /// For a given proposal (given by its ID), selects and performs the right 'action',
    /// that is what this proposal is supposed to do as a result of the proposal being
    /// adopted.
    async fn perform_action(&mut self, proposal_id: u64, action: Action) {
        let result = match action {
            // Execution of Motion proposals is trivial.
            Action::Motion(_) => Ok(()),

            Action::ManageNervousSystemParameters(params) => {
                self.perform_manage_nervous_system_parameters(params)
            }
            Action::UpgradeSnsControlledCanister(params) => {
                self.perform_upgrade_sns_controlled_canister(proposal_id, params)
                    .await
            }
            Action::UpgradeSnsToNextVersion(_) => {
                log!(INFO, "Executing UpgradeSnsToNextVersion action",);
                let upgrade_sns_result = self
                    .perform_upgrade_to_next_sns_version_legacy(proposal_id)
                    .await;

                // If the upgrade returned `Ok(true)` that means the upgrade completed successfully
                // and the proposal can be marked as "executed". If the upgrade returned `Ok(false)`
                // that means the upgrade has successfully been kicked-off asynchronously, but not
                // completed. Governance's run_periodic_tasks logic will continuously check
                // the status of the upgrade and mark the proposal as either executed or failed.
                // So we call `return` in the `Ok(false)` branch so that
                // `set_proposal_execution_status` doesn't get called and set the proposal status
                // prematurely. If the result is `Err`, we do want to set the proposal status,
                // and passing the value through is sufficient.
                match upgrade_sns_result {
                    Ok(true) => Ok(()),
                    Ok(false) => return,
                    Err(e) => Err(e),
                }
            }
            Action::ExecuteGenericNervousSystemFunction(call) => {
                self.perform_execute_generic_nervous_system_function(call)
                    .await
            }
            Action::AddGenericNervousSystemFunction(nervous_system_function) => {
                self.perform_add_generic_nervous_system_function(nervous_system_function)
            }
            Action::RemoveGenericNervousSystemFunction(id) => {
                self.perform_remove_generic_nervous_system_function(id)
            }
            Action::RegisterDappCanisters(register_dapp_canisters) => {
                self.perform_register_dapp_canisters(register_dapp_canisters)
                    .await
            }
            Action::DeregisterDappCanisters(deregister_dapp_canisters) => {
                self.perform_deregister_dapp_canisters(deregister_dapp_canisters)
                    .await
            }
            Action::ManageSnsMetadata(manage_sns_metadata) => {
                self.perform_manage_sns_metadata(manage_sns_metadata)
            }
            Action::TransferSnsTreasuryFunds(transfer) => {
                let valuation =
                    get_action_auxiliary(&self.proto.proposals, ProposalId { id: proposal_id })
                        .and_then(|action_auxiliary| {
                            action_auxiliary.unwrap_transfer_sns_treasury_funds_or_err()
                        });
                self.perform_transfer_sns_treasury_funds(proposal_id, valuation, &transfer)
                    .await
            }
            Action::MintSnsTokens(mint) => self.perform_mint_sns_tokens(mint).await,
            Action::ManageLedgerParameters(manage_ledger_parameters) => {
                self.perform_manage_ledger_parameters(proposal_id, manage_ledger_parameters)
                    .await
            }
            Action::ManageDappCanisterSettings(manage_dapp_canister_settings) => {
                self.perform_manage_dapp_canister_settings(manage_dapp_canister_settings)
                    .await
            }
            Action::AdvanceSnsTargetVersion(_) => {
                get_action_auxiliary(&self.proto.proposals, ProposalId { id: proposal_id })
                    .and_then(|action_auxiliary| {
                        action_auxiliary.unwrap_advance_sns_target_version_or_err()
                    })
                    .and_then(|new_target| self.perform_advance_target_version(new_target))
            }
            Action::SetTopicsForCustomProposals(set_topics_for_custom_proposals) => {
                self.perform_set_topics_for_custom_proposals(set_topics_for_custom_proposals)
            }
            // This should not be possible, because Proposal validation is performed when
            // a proposal is first made.
            Action::Unspecified(_) => Err(GovernanceError::new_with_message(
                ErrorType::InvalidProposal,
                format!(
                    "A Proposal somehow made it all the way to execution despite being \
                         invalid for having its `unspecified` field populated. action: {:?}",
                    action
                ),
            )),
        };

        self.set_proposal_execution_status(proposal_id, result);
    }

    /// Adds a new nervous system function to Governance if the given id for the nervous system
    /// function is not already taken.
    fn perform_add_generic_nervous_system_function(
        &mut self,
        nervous_system_function: NervousSystemFunction,
    ) -> Result<(), GovernanceError> {
        let id = nervous_system_function.id;

        if nervous_system_function.is_native() {
            return Err(GovernanceError::new_with_message(ErrorType::PreconditionFailed,
                                                         "Can only add NervousSystemFunction's of \
                                                          GenericNervousSystemFunction function_type"));
        }

        if is_registered_function_id(id, &self.proto.id_to_nervous_system_functions) {
            return Err(GovernanceError::new_with_message(
                ErrorType::PreconditionFailed,
                format!(
                    "Failed to add NervousSystemFunction. \
                             There is/was already a NervousSystemFunction with id: {}",
                    id
                ),
            ));
        }

        // This validates that it is well-formed, but not the canister targets.
        match ValidGenericNervousSystemFunction::try_from(&nervous_system_function) {
            Ok(valid_function) => {
                let reserved_canisters = self.reserved_canister_targets();
                let target_canister_id = valid_function.target_canister_id;
                let validator_canister_id = valid_function.validator_canister_id;

                if reserved_canisters.contains(&target_canister_id)
                    || reserved_canisters.contains(&validator_canister_id)
                {
                    return Err(GovernanceError::new_with_message(
                        ErrorType::PreconditionFailed,
                        "Cannot add generic nervous system functions that targets sns core canisters, the NNS ledger, or ic00"));
                }
            }
            Err(msg) => {
                return Err(GovernanceError::new_with_message(
                    ErrorType::PreconditionFailed,
                    msg,
                ))
            }
        }

        self.proto
            .id_to_nervous_system_functions
            .insert(id, nervous_system_function);
        Ok(())
    }

    /// Removes a nervous system function from Governance if the given id for the nervous system
    /// function exists.
    fn perform_remove_generic_nervous_system_function(
        &mut self,
        id: u64,
    ) -> Result<(), GovernanceError> {
        let entry = self.proto.id_to_nervous_system_functions.entry(id);
        match entry {
            Entry::Vacant(_) =>
                Err(GovernanceError::new_with_message(
                    ErrorType::NotFound,
                    format!("Failed to remove NervousSystemFunction. There is no NervousSystemFunction with id: {}", id),
            )),
            Entry::Occupied(mut o) => {
                // Insert a deletion marker to signify that there was a NervousSystemFunction
                // with this id at some point, but that it was deleted.
                o.insert(NERVOUS_SYSTEM_FUNCTION_DELETION_MARKER.clone());
                Ok(())
            },
        }
    }

    /// Registers a list of Dapp canister ids in the root canister.
    async fn perform_register_dapp_canisters(
        &self,
        register_dapp_canisters: RegisterDappCanisters,
    ) -> Result<(), GovernanceError> {
        let payload = candid::Encode!(&RegisterDappCanistersRequest::from(
            register_dapp_canisters.clone()
        ))
        .map_err(|err| {
            GovernanceError::new_with_message(
                ErrorType::InvalidProposal,
                format!("Could not encode RegisterDappCanistersRequest: {err:?}"),
            )
        })?;
        self.env
            .call_canister(
                self.proto.root_canister_id_or_panic(),
                "register_dapp_canisters",
                payload,
            )
            .await
            // Convert to return type.
            .map(|reply| {
                // This line is to ensure we handle the reply properly if it's ever
                // changed to not be empty.
                match candid::Decode!(&reply, RegisterDappCanistersResponse) {
                    Ok(RegisterDappCanistersResponse {}) => {}
                    Err(_) => log!(ERROR, "Could not decode RegisterDappCanistersResponse!"),
                };

                log!(
                    INFO,
                    "Performed register_dapp_canisters, registering the following canisters: {:?}",
                    &register_dapp_canisters.canister_ids
                );
            })
            .map_err(|err| {
                GovernanceError::new_with_message(
                    ErrorType::External,
                    format!("Canister method call failed: {err:?}"),
                )
            })
    }

    /// Sets the controllers of registered dapp canisters in root.
    /// Dapp canisters can be registered via the register_dapp_canisters proposal.
    async fn perform_deregister_dapp_canisters(
        &self,
        deregister_dapp_canisters: DeregisterDappCanisters,
    ) -> Result<(), GovernanceError> {
        let payload = candid::Encode!(&SetDappControllersRequest::from(
            deregister_dapp_canisters.clone()
        ))
        .map_err(|err| {
            GovernanceError::new_with_message(
                ErrorType::InvalidProposal,
                format!("Could not encode SetDappControllersRequest: {err:?}"),
            )
        })?;
        self.env
            .call_canister(
                self.proto.root_canister_id_or_panic(),
                "set_dapp_controllers",
                payload,
            )
            .await
            // Convert to return type.
            .map_err(|err| {
                GovernanceError::new_with_message(
                    ErrorType::External,
                    format!("Canister method call failed: {err:?}"),
                )
            })
            // Make sure no canisters' controllers failed to be set.
            .and_then(|reply| {
                // This line is to ensure we handle the reply properly if it's ever
                // changed to not be empty.
                match candid::Decode!(&reply, SetDappControllersResponse) {
                    Ok(SetDappControllersResponse { failed_updates }) => {
                        if failed_updates.is_empty() {
                            log!(
                                INFO,
                                "Deregistered the following dapp canisters: {:?}.",
                                deregister_dapp_canisters.canister_ids
                            );
                            Ok(())
                        } else {
                            let message = format!(
                                "When trying to deregister the following dapp canisters: {:?} \n\
                                The following canisters failed to deregister: {:?}",
                                deregister_dapp_canisters.canister_ids, failed_updates
                            );
                            Err(GovernanceError::new_with_message(
                                ErrorType::External,
                                message,
                            ))
                        }
                    }
                    Err(_) => Err(GovernanceError::new_with_message(
                        ErrorType::External,
                        "Could not decode SetDappControllersResponse".to_string(),
                    )),
                }
            })
    }

    // Make a change to the values of Sns Metadata
    fn perform_manage_sns_metadata(
        &mut self,
        manage_sns_metadata: ManageSnsMetadata,
    ) -> Result<(), GovernanceError> {
        let mut sns_metadata = match &self.proto.sns_metadata {
            Some(sns_metadata) => sns_metadata.clone(),
            None => SnsMetadata {
                logo: None,
                url: None,
                name: None,
                description: None,
            },
        };
        let mut log: String = "Updating the following fields of Sns Metadata: \n".to_string();
        if let Some(new_logo) = manage_sns_metadata.logo {
            sns_metadata.logo = Some(new_logo);
            log += "- Logo";
        }
        if let Some(new_url) = manage_sns_metadata.url {
            log += &format!(
                "Url:\n- old value: {}\n- new value: {}",
                sns_metadata.url.unwrap_or_default(),
                new_url
            );
            sns_metadata.url = Some(new_url);
        }
        if let Some(new_name) = manage_sns_metadata.name {
            log += &format!(
                "Name:\n- old value: {}\n- new value: {}",
                sns_metadata.name.unwrap_or_default(),
                new_name
            );
            sns_metadata.name = Some(new_name);
        }
        if let Some(new_description) = manage_sns_metadata.description {
            log += &format!(
                "Description:\n- old value: {}\n- new value: {}",
                sns_metadata.description.unwrap_or_default(),
                new_description
            );
            sns_metadata.description = Some(new_description);
        }
        log!(INFO, "{}", log);
        self.proto.sns_metadata = Some(sns_metadata);
        Ok(())
    }

    /// Executes a (non-native) nervous system function as a result of an adopted proposal.
    async fn perform_execute_generic_nervous_system_function(
        &self,
        call: ExecuteGenericNervousSystemFunction,
    ) -> Result<(), GovernanceError> {
        match self
            .proto
            .id_to_nervous_system_functions
            .get(&call.function_id)
        {
            None => Err(GovernanceError::new_with_message(
                ErrorType::NotFound,
                format!(
                    "There is no generic NervousSystemFunction with id: {}",
                    call.function_id
                ),
            )),
            Some(function) => {
                perform_execute_generic_nervous_system_function_call(
                    &*self.env,
                    function.clone(),
                    call,
                )
                .await
            }
        }
    }

    /// Executes a ManageNervousSystemParameters proposal by updating Governance's
    /// NervousSystemParameters
    fn perform_manage_nervous_system_parameters(
        &mut self,
        proposed_params: NervousSystemParameters,
    ) -> Result<(), GovernanceError> {
        // Only set `self.proto.parameters` if "applying" the proposed params to the
        // current params results in valid params
        let new_params = proposed_params.inherit_from(self.nervous_system_parameters_or_panic());

        log!(
            INFO,
            "Setting Governance nervous system params to: {:?}",
            &new_params
        );

        match new_params.validate() {
            Ok(()) => {
                self.proto.parameters = Some(new_params);
                Ok(())
            }

            // Even though proposals are validated when they are first made, this is still
            // possible, because the inner value of a ManageNervousSystemParameters
            // proposal is only valid with respect to the current
            // nervous_system_parameters() at the time when the proposal was first
            // made. If nervous_system_parameters() changed (by another proposal) since
            // the current proposal was first made, the current proposal might have become
            // invalid. Basically, this might occur if there are conflicting (concurrent)
            // proposals, but we expect this to be highly unusual in practice.
            Err(msg) => Err(GovernanceError::new_with_message(
                ErrorType::PreconditionFailed,
                format!(
                    "Failed to perform ManageNervousSystemParameters action, proposed \
                        parameters would lead to invalid NervousSystemParameters: {}",
                    msg
                ),
            )),
        }
    }

    pub fn upgrade_proposals_in_progress(&self) -> BTreeSet</* Proposal Id*/ u64> {
        self.proto
            .proposals
            .iter()
            .filter_map(|(id, proposal_data)| {
                let proposal_expiry_time = proposal_data
                    .decided_timestamp_seconds
                    .checked_add(UPGRADE_PROPOSAL_BLOCK_EXPIRY_SECONDS)
                    .unwrap_or_default();
                let proposal_recent_enough = proposal_expiry_time > self.env.now();
                if proposal_data.status() == ProposalDecisionStatus::Adopted
                    && proposal_data.is_upgrade_proposal()
                    && proposal_recent_enough
                {
                    Some(*id)
                } else {
                    None
                }
            })
            .collect::<BTreeSet<_>>()
    }

    /// Executes a UpgradeSnsControlledCanister proposal by calling the root canister
    /// to upgrade an SNS controlled canister.  This does not upgrade "core" SNS canisters
    /// (i.e. Root, Governance, Ledger, Ledger Archives, or Sale)
    async fn perform_upgrade_sns_controlled_canister(
        &mut self,
        proposal_id: u64,
        upgrade: UpgradeSnsControlledCanister,
    ) -> Result<(), GovernanceError> {
        self.check_no_upgrades_in_progress(Some(proposal_id))?;

        let sns_canisters =
            get_all_sns_canisters(&*self.env, self.proto.root_canister_id_or_panic())
                .await
                .map_err(|e| {
                    GovernanceError::new_with_message(
                        ErrorType::External,
                        format!("Could not get list of SNS canisters from SNS Root: {}", e),
                    )
                })?;

        let dapp_canisters: Vec<CanisterId> = sns_canisters
            .dapps
            .iter()
            .map(|x| CanisterId::unchecked_from_principal(*x))
            .collect();

        let target_canister_id = get_canister_id(&upgrade.canister_id)?;
        // Fail if not a registered dapp canister
        if !dapp_canisters.contains(&target_canister_id) {
            return Err(GovernanceError::new_with_message(
                ErrorType::InvalidCommand,
                format!(
                    "UpgradeSnsControlledCanister can only upgrade dapp canisters that are registered \
                    with the SNS root: see Root::register_dapp_canister. Valid targets are: {:?}",
                    dapp_canisters
                ),
            ));
        }

        let mode = upgrade.mode_or_upgrade() as i32;

        let wasm = Wasm::try_from(&upgrade)
            .map_err(|err| GovernanceError::new_with_message(ErrorType::InvalidCommand, err))?;

        self.upgrade_non_root_canister(
            target_canister_id,
            wasm,
            upgrade
                .canister_upgrade_arg
                .unwrap_or_else(|| Encode!().unwrap()),
            CanisterInstallMode::try_from(CanisterInstallModeProto::try_from(mode)?)?,
        )
        .await
    }

    async fn upgrade_non_root_canister(
        &mut self,
        target_canister_id: CanisterId,
        wasm: Wasm,
        arg: Vec<u8>,
        mode: CanisterInstallMode,
    ) -> Result<(), GovernanceError> {
        // Serialize upgrade.
        let payload = {
            // We need to stop a canister before we upgrade it. Otherwise it might
            // receive callbacks to calls it made before the upgrade after the
            // upgrade when it might not have the context to parse those usefully.
            //
            // For more details, please refer to the comments above the (definition of the)
            // stop_before_installing field in ChangeCanisterRequest.
            let stop_before_installing = true;

            let mut change_canister_arg =
                ChangeCanisterRequest::new(stop_before_installing, mode, target_canister_id)
                    .with_arg(arg)
                    .with_mode(mode);

            match wasm {
                Wasm::Bytes(bytes) => {
                    change_canister_arg = change_canister_arg.with_wasm(bytes);
                }
                Wasm::Chunked {
                    wasm_module_hash,
                    store_canister_id,
                    chunk_hashes_list,
                } => {
                    change_canister_arg = change_canister_arg.with_chunked_wasm(
                        wasm_module_hash,
                        store_canister_id,
                        chunk_hashes_list,
                    );
                }
            };

            Encode!(&change_canister_arg).unwrap()
        };

        self.env
            .call_canister(
                self.proto.root_canister_id_or_panic(),
                "change_canister",
                payload,
            )
            .await
            // Convert to return type.
            .map(|_reply| ())
            .map_err(|err| {
                GovernanceError::new_with_message(
                    ErrorType::External,
                    format!("Canister method call failed: {:?}", err),
                )
            })
    }

    /// Used for checking that no upgrades are in progress. Also checks that there are no upgrade proposals in progress except, optionally, one that you pass in as `proposal_id`
    pub fn check_no_upgrades_in_progress(
        &self,
        proposal_id: Option<u64>,
    ) -> Result<(), GovernanceError> {
        let upgrade_proposals_in_progress = self.upgrade_proposals_in_progress();
        if !upgrade_proposals_in_progress.is_subset(&proposal_id.into_iter().collect()) {
            return Err(GovernanceError::new_with_message(
                ErrorType::ResourceExhausted,
                format!(
                    "Another upgrade is currently in progress (proposal IDs {}). \
                    Please, try again later.",
                    upgrade_proposals_in_progress
                        .into_iter()
                        .map(|id| id.to_string())
                        .collect::<Vec<String>>()
                        .join(", ")
                ),
            ));
        }

        if self.proto.pending_version.is_some() {
            return Err(GovernanceError::new_with_message(
                ErrorType::ResourceExhausted,
                format!(
                    "Upgrade lock acquired (expires at {:?}), not upgrading",
                    self.proto
                        .pending_version
                        .as_ref()
                        .map(|p| p.mark_failed_at_seconds)
                ),
            ));
        }

        Ok(())
    }

    /// Best effort to return the deployed version of this SNS.
    ///
    /// Normally, the SNS should always have a deployed version, in which case it is returned.
    /// If this is not the case for whatever reason, this function tries to fetch the running
    /// version, initialize deployed version with it, and return a copy.
    pub async fn get_or_reset_deployed_version(&mut self) -> Result<Version, String> {
        if let Some(deployed_version) = self.proto.deployed_version.clone() {
            return Ok(deployed_version);
        }

        log!(
            ERROR,
            "The SNS does not have a deployed version. Attempting to reset it ..."
        );

        let root_canister_id = self.proto.root_canister_id_or_panic();

        let new_deployed_version = get_running_version(&*self.env, root_canister_id).await?;

        // Re-check that a reentrant call to this function did not yet update the state.
        if let Some(deployed_version) = self.proto.deployed_version.clone() {
            return Ok(deployed_version);
        }

        self.proto
            .deployed_version
            .replace(new_deployed_version.clone());

        Ok(new_deployed_version)
    }

    /// Return `Ok(true)` if the upgrade was completed successfully, return `Ok(false)` if an
    /// upgrade was successfully kicked-off, but its completion is pending.
    async fn perform_upgrade_to_next_sns_version_legacy(
        &mut self,
        proposal_id: u64,
    ) -> Result<bool, GovernanceError> {
        self.check_no_upgrades_in_progress(Some(proposal_id))?;

        let current_version = self.get_or_reset_deployed_version().await.map_err(|err| {
            GovernanceError::new_with_message(
                ErrorType::External,
                format!("Could not execute proposal: {}", err),
            )
        })?;

        let root_canister_id = self.proto.root_canister_id_or_panic();

        let UpgradeSnsParams {
            next_version,
            canister_type_to_upgrade,
            new_wasm_hash,
            canister_ids_to_upgrade,
        } = get_upgrade_params(&*self.env, root_canister_id, &current_version)
            .await
            .map_err(|err| {
                GovernanceError::new_with_message(
                    ErrorType::InvalidProposal,
                    format!("Could not execute proposal: {}", err),
                )
            })?;

        self.push_to_upgrade_journal(upgrade_journal_entry::UpgradeStarted::from_proposal(
            current_version.clone(),
            next_version.clone(),
            ProposalId { id: proposal_id },
        ));

        let target_wasm = get_wasm(&*self.env, new_wasm_hash.to_vec(), canister_type_to_upgrade)
            .await
            .map_err(|e| {
                GovernanceError::new_with_message(
                    ErrorType::External,
                    format!("Could not execute proposal: {}", e),
                )
            })?
            .wasm;

        let target_is_root = canister_ids_to_upgrade.contains(&root_canister_id);

        if target_is_root {
            upgrade_canister_directly(
                &*self.env,
                root_canister_id,
                target_wasm,
                Encode!().unwrap(),
            )
            .await?;
        } else {
            for target_canister_id in canister_ids_to_upgrade {
                self.upgrade_non_root_canister(
                    target_canister_id,
                    Wasm::Bytes(target_wasm.clone()),
                    Encode!().unwrap(),
                    CanisterInstallMode::Upgrade,
                )
                .await?;
            }
        }

        // A canister upgrade has been successfully kicked-off. Set the pending upgrade-in-progress
        // field so that Governance's run_periodic_tasks logic can check on the status of
        // this upgrade.
        self.proto.pending_version = Some(PendingVersion {
            target_version: Some(next_version),
            mark_failed_at_seconds: self.env.now() + 5 * 60,
            checking_upgrade_lock: 0,
            proposal_id: Some(proposal_id),
        });

        log!(
            INFO,
            "Successfully kicked off upgrade for SNS canister {:?}",
            canister_type_to_upgrade,
        );

        Ok(false)
    }

    async fn upgrade_sns_framework_canister(
        &mut self,
        new_wasm_hash: Vec<u8>,
        canister_type_to_upgrade: SnsCanisterType,
    ) -> Result<(), GovernanceError> {
        let root_canister_id = self.proto.root_canister_id()?;

        let target_wasm = get_wasm(&*self.env, new_wasm_hash.to_vec(), canister_type_to_upgrade)
            .await
            .map_err(|e| {
                GovernanceError::new_with_message(
                    ErrorType::External,
                    format!("Could not get wasm for upgrade: {}", e),
                )
            })?
            .wasm;

        let target_is_root = canister_type_to_upgrade == SnsCanisterType::Root;

        if target_is_root {
            upgrade_canister_directly(
                &*self.env,
                root_canister_id,
                target_wasm,
                Encode!().unwrap(),
            )
            .await?;
        } else {
            let canister_ids_to_upgrade =
                get_canisters_to_upgrade(&*self.env, root_canister_id, canister_type_to_upgrade)
                    .await
                    .map_err(|e| {
                        GovernanceError::new_with_message(
                            ErrorType::External,
                            format!("Could not get list of SNS canisters from SNS Root: {}", e),
                        )
                    })?;
            for target_canister_id in canister_ids_to_upgrade {
                self.upgrade_non_root_canister(
                    target_canister_id,
                    Wasm::Bytes(target_wasm.clone()),
                    Encode!().unwrap(),
                    CanisterInstallMode::Upgrade,
                )
                .await?;
            }
        }

        log!(
            INFO,
            "Successfully kicked off upgrade for SNS canister {:?}",
            canister_type_to_upgrade,
        );

        Ok(())
    }

    async fn perform_transfer_sns_treasury_funds(
        &mut self,
        proposal_id: u64, // This is just to control concurrency.
        valuation: Result<Valuation, GovernanceError>,
        transfer: &TransferSnsTreasuryFunds,
    ) -> Result<(), GovernanceError> {
        // Only execute one proposal of this type at a time.
        thread_local! {
            static IN_PROGRESS_PROPOSAL_ID: RefCell<Option<u64>> = const { RefCell::new(None) };
        }
        let release_on_drop = acquire(&IN_PROGRESS_PROPOSAL_ID, proposal_id);
        if let Err(already_in_progress_proposal_id) = release_on_drop {
            return Err(GovernanceError::new_with_message(
                ErrorType::PreconditionFailed,
                format!(
                    "Another TransferSnsTreasuryFunds proposal (ID = {}) is already in progress.",
                    already_in_progress_proposal_id,
                ),
            ));
        }

        transfer_sns_treasury_funds_amount_is_small_enough_at_execution_time_or_err(
            transfer,
            valuation?,
            self.proto.proposals.values(),
            self.env.now(),
        )?;

        let to = Account {
            owner: transfer
                .to_principal
                .expect("Expected transfer to have a target principal")
                .0,
            subaccount: transfer.to_subaccount.as_ref().map(|s| {
                bytes_to_subaccount(&s.subaccount[..])
                    .expect("Couldn't transform transfer.subaccount to Subaccount")
            }),
        };
        match transfer.from_treasury() {
            TransferFrom::IcpTreasury => self
                .nns_ledger
                .transfer_funds(
                    transfer.amount_e8s,
                    NNS_DEFAULT_TRANSFER_FEE.get_e8s(),
                    None,
                    to,
                    transfer.memo.unwrap_or(0),
                )
                .await
                .map(|_| ())
                .map_err(|e| {
                    GovernanceError::new_with_message(
                        ErrorType::External,
                        format!("Error making ICP treasury transfer: {}", e),
                    )
                }),
            TransferFrom::SnsTokenTreasury => {
                let transaction_fee_e8s = self.transaction_fee_e8s_or_panic();
                // See ic_sns_init::distributions::FractionalDeveloperVotingPower.insert_treasury_accounts
                let treasury_subaccount = compute_distribution_subaccount_bytes(
                    self.env.canister_id().get(),
                    TREASURY_SUBACCOUNT_NONCE,
                );
                self.ledger
                    .transfer_funds(
                        transfer.amount_e8s,
                        transaction_fee_e8s,
                        Some(treasury_subaccount),
                        to,
                        transfer.memo.unwrap_or(0),
                    )
                    .await
                    .map(|_| ())
                    .map_err(|e| {
                        GovernanceError::new_with_message(
                            ErrorType::External,
                            format!("Error making SNS Token treasury transfer: {}", e),
                        )
                    })
            }
            TransferFrom::Unspecified => Err(GovernanceError::new_with_message(
                ErrorType::PreconditionFailed,
                "Invalid 'from_treasury' in transfer.",
            )),
        }
    }

    async fn perform_mint_sns_tokens(
        &mut self,
        mint: MintSnsTokens,
    ) -> Result<(), GovernanceError> {
        let to = Account {
            owner: mint
                .to_principal
                .ok_or(GovernanceError::new_with_message(
                    ErrorType::InvalidProposal,
                    "Expected mint to have a target principal",
                ))?
                .0,
            subaccount: mint
                .to_subaccount
                .as_ref()
                .map(|s| bytes_to_subaccount(&s.subaccount[..]))
                .transpose()?,
        };
        let amount_e8s = mint.amount_e8s.ok_or(GovernanceError::new_with_message(
            ErrorType::InvalidProposal,
            "Expected MintSnsTokens to have an an amount_e8s",
        ))?;
        self.ledger
            .transfer_funds(amount_e8s, 0, None, to, mint.memo())
            .await?;
        Ok(())
    }

    async fn perform_manage_ledger_parameters(
        &mut self,
        proposal_id: u64,
        manage_ledger_parameters: ManageLedgerParameters,
    ) -> Result<(), GovernanceError> {
        self.check_no_upgrades_in_progress(Some(proposal_id))?;

        let current_version = self.get_or_reset_deployed_version().await.map_err(|err| {
            GovernanceError::new_with_message(
                ErrorType::External,
                format!("Could not execute proposal: {}", err),
            )
        })?;

        let ledger_canister_id = self.proto.ledger_canister_id_or_panic();

        let ledger_canister_info = self.env
            .call_canister(
                CanisterId::ic_00(),
                "canister_info",
                candid::encode_one(
                    CanisterInfoRequest::new(
                        ledger_canister_id,
                        Some(1),
                    )
                ).map_err(|e| GovernanceError::new_with_message(ErrorType::External, format!("Could not execute proposal. Error encoding canister_info request.\n{}", e)))?
            )
            .await
            .map(|b| {
                candid::decode_one::<CanisterInfoResponse>(&b)
                .map_err(|e| GovernanceError::new_with_message(ErrorType::External, format!("Could not execute proposal. Error decoding canister_info response.\n{}", e)))
            })
            .map_err(|err| GovernanceError::new_with_message(ErrorType::External, format!("Canister method call canister_info failed: {:?}", err)))??;

        let ledger_canister_info_version_number_before_upgrade: u64 =
            ledger_canister_info
            .changes()
            .last().ok_or(GovernanceError::new_with_message(ErrorType::External, "Could not execute proposal. Error finding current ledger canister_info version number".to_string()))?
            .canister_version();

        let ledger_wasm = get_wasm(
            &*self.env,
            current_version.ledger_wasm_hash.clone(),
            SnsCanisterType::Ledger,
        )
        .await
        .map_err(|e| {
            GovernanceError::new_with_message(
                ErrorType::External,
                format!(
                    "Could not execute proposal. Error getting ledger canister wasm: {}",
                    e
                ),
            )
        })?
        .wasm;

        use ic_icrc1_ledger::{LedgerArgument, UpgradeArgs};
        let ledger_upgrade_arg = candid::encode_one(Some(LedgerArgument::Upgrade(Some(
            UpgradeArgs::from(manage_ledger_parameters.clone()),
        ))))
        .unwrap();

        self.upgrade_non_root_canister(
            ledger_canister_id,
            Wasm::Bytes(ledger_wasm),
            ledger_upgrade_arg,
            CanisterInstallMode::Upgrade,
        )
        .await?;

        // If this operation takes 5 minutes, there is very likely a real failure, and other intervention will
        // be required
        let mark_failed_at_seconds = self.env.now() + 5 * 60;

        loop {
            let ledger_canister_info = self.env
                .call_canister(
                    CanisterId::ic_00(),
                    "canister_info",
                    candid::encode_one(
                        CanisterInfoRequest::new(
                            ledger_canister_id,
                            Some(20), // Get enough to ensure we did not miss the relevant change
                        )
                    ).map_err(|e| GovernanceError::new_with_message(ErrorType::External, format!("Could not check if ledger upgrade succeeded. Error encoding canister_info request.\n{}", e)))?
                )
                .await
                .map(|b| {
                    candid::decode_one::<CanisterInfoResponse>(&b)
                        .map_err(|e| GovernanceError::new_with_message(ErrorType::External, format!("Could not check if ledger upgrade succeeded. Error decoding canister_info response.\n{}", e)))
                })
                .map_err(|e| GovernanceError::new_with_message(ErrorType::External, format!("Could not check if ledger upgrade succeeded. Canister method call canister_info failed: {:?}", e)))??;

            for canister_change in ledger_canister_info.changes().iter().rev() {
                if canister_change.canister_version()
                    > ledger_canister_info_version_number_before_upgrade
                {
                    if let CanisterChangeDetails::CanisterCodeDeployment(code_deployment) =
                        canister_change.details()
                    {
                        if let CanisterInstallMode::Upgrade = code_deployment.mode() {
                            if code_deployment.module_hash()[..]
                                == current_version.ledger_wasm_hash[..]
                            {
                                // success
                                // update nervous-system-parameters transaction_fee if the fee is changed.
                                if let Some(nervous_system_parameters) =
                                    self.proto.parameters.as_mut()
                                {
                                    if let Some(transfer_fee) =
                                        manage_ledger_parameters.transfer_fee
                                    {
                                        nervous_system_parameters.transaction_fee_e8s =
                                            Some(transfer_fee);
                                    }
                                }
                                return Ok(());
                            }
                        }
                    }
                }
            }

            if self.env.now() > mark_failed_at_seconds {
                let error = format!(
                    "Upgrade marked as failed at {}. \
                     Did not find an upgrade in the ledger's canister_info recent_changes.",
                    format_timestamp_for_humans(self.env.now()),
                );
                return Err(GovernanceError::new_with_message(
                    ErrorType::External,
                    error,
                ));
            }
        }
    }

    async fn perform_manage_dapp_canister_settings(
        &self,
        manage_dapp_canister_settings: ManageDappCanisterSettings,
    ) -> Result<(), GovernanceError> {
        let request = ManageDappCanisterSettingsRequest::from(manage_dapp_canister_settings);
        let payload = candid::Encode!(&request).map_err(|err| {
            GovernanceError::new_with_message(
                ErrorType::InvalidProposal,
                format!("Could not encode ManageDappCanisterSettings: {err:?}"),
            )
        })?;
        self.env
            .call_canister(
                self.proto.root_canister_id_or_panic(),
                "manage_dapp_canister_settings",
                payload,
            )
            .await
            .map_err(|err| {
                GovernanceError::new_with_message(
                    ErrorType::External,
                    format!("Canister method call failed: {err:?}"),
                )
            })
            .and_then(
                |reply| match candid::Decode!(&reply, ManageDappCanisterSettingsResponse) {
                    Ok(ManageDappCanisterSettingsResponse { failure_reason }) => failure_reason
                        .map_or(Ok(()), |failure_reason| {
                            Err(GovernanceError::new_with_message(
                                ErrorType::InvalidProposal,
                                format!(
                                    "Failed to manage dapp canister settings: {failure_reason}"
                                ),
                            ))
                        }),
                    Err(error) => Err(GovernanceError::new_with_message(
                        ErrorType::External,
                        format!("Could not decode ManageDappCanisterSettingsResponse: {error}"),
                    )),
                },
            )
    }

    fn perform_advance_target_version(
        &mut self,
        new_target: Version,
    ) -> Result<(), GovernanceError> {
        let (_, target_version) = self
            .proto
            .validate_new_target_version(Some(new_target))
            .map_err(|err: String| {
                GovernanceError::new_with_message(ErrorType::InvalidProposal, err)
            })?;

        self.push_to_upgrade_journal(upgrade_journal_entry::TargetVersionSet::new(
            self.proto.target_version.clone(),
            target_version.clone(),
            false,
        ));

        self.proto.target_version = Some(target_version);

        Ok(())
    }

    // Make a change to the mapping from custom proposal types to topics.
    fn perform_set_topics_for_custom_proposals(
        &mut self,
        set_topics_for_custom_proposals: SetTopicsForCustomProposals,
    ) -> Result<(), GovernanceError> {
        // This proposal had already been validated at submission time, but the state may have
        // change since then, which is why it is being validated again.
        if let Err(message) = validate_and_render_set_topics_for_custom_proposals(
            &set_topics_for_custom_proposals,
            &self.proto.custom_functions_to_topics(),
        ) {
            return Err(GovernanceError::new_with_message(
                ErrorType::InvalidProposal,
                message,
            ));
        }

        let SetTopicsForCustomProposals {
            custom_function_id_to_topic,
        } = set_topics_for_custom_proposals;

        for (custom_function_id, new_topic) in custom_function_id_to_topic {
            let nervous_system_function = self
                .proto
                .id_to_nervous_system_functions
                .get_mut(&custom_function_id);

            if let Some(nervous_system_function) = nervous_system_function {
                let proposal_type = nervous_system_function.function_type.as_mut();

                if let Some(FunctionType::GenericNervousSystemFunction(custom_proposal_type)) =
                    proposal_type
                {
                    custom_proposal_type.topic = Some(new_topic);
                } else {
                    log!(
                        ERROR,
                        "Unexpected situation: Cannot change the topic of a native proposal type: \
                        {proposal_type:?}",
                    )
                }
            }
        }

        Ok(())
    }

    // Returns an option with the NervousSystemParameters
    fn nervous_system_parameters(&self) -> Option<&NervousSystemParameters> {
        self.proto.parameters.as_ref()
    }

    pub fn should_automatically_advance_target_version(&self) -> bool {
        self.nervous_system_parameters()
            .map(|nervous_system_parameters| {
                nervous_system_parameters
                    .automatically_advance_target_version
                    .unwrap_or_default()
            })
            .unwrap_or_default()
    }

    /// Returns the NervousSystemParameters or panics
    fn nervous_system_parameters_or_panic(&self) -> &NervousSystemParameters {
        self.nervous_system_parameters()
            .expect("NervousSystemParameters not present")
    }

    /// Returns the list of permissions that a principal that claims a neuron will have for
    /// that neuron, as defined in the nervous system parameters' neuron_claimer_permissions.
    fn neuron_claimer_permissions_or_panic(&self) -> NeuronPermissionList {
        self.nervous_system_parameters_or_panic()
            .neuron_claimer_permissions
            .as_ref()
            .expect("NervousSystemParameters.neuron_claimer_permissions must be present")
            .clone()
    }

    /// Returns the default followees that a newly claimed neuron will have, as defined in
    /// the nervous system parameters' default_followees.
    /// TODO NNS1-2169: default followees are not currently supported.
    fn default_followees_or_panic(&self) -> DefaultFollowees {
        self.nervous_system_parameters_or_panic()
            .default_followees
            .as_ref()
            .expect("NervousSystemParameters.default_followees must be present")
            .clone()
    }

    /// Returns the ledger's transaction fee as stored in the service nervous parameters.
    fn transaction_fee_e8s_or_panic(&self) -> u64 {
        self.nervous_system_parameters_or_panic()
            .transaction_fee_e8s
            .expect("NervousSystemParameters must have transaction_fee_e8s")
    }

    /// Returns the neuron minimum stake e8s from the nervous system parameters.
    fn neuron_minimum_stake_e8s_or_panic(&self) -> u64 {
        self.nervous_system_parameters_or_panic()
            .neuron_minimum_stake_e8s
            .expect("NervousSystemParameters must have neuron_minimum_stake_e8s")
    }

    fn max_followees_per_function_or_panic(&self) -> u64 {
        self.nervous_system_parameters_or_panic()
            .max_followees_per_function
            .expect("NervousSystemParameters must have max_followees_per_function")
    }

    fn max_number_of_principals_per_neuron_or_panic(&self) -> u64 {
        self.nervous_system_parameters_or_panic()
            .max_number_of_principals_per_neuron
            .expect("NervousSystemParameters must have max_followees_per_function")
    }

    /// Inserts a proposals that has already been validated in the state.
    ///
    /// This is a low-level function that makes no verification whatsoever.
    fn insert_proposal(&mut self, pid: u64, data: ProposalData) {
        let initial_voting_period_seconds = data.initial_voting_period_seconds;

        self.closest_proposal_deadline_timestamp_seconds = std::cmp::min(
            data.proposal_creation_timestamp_seconds + initial_voting_period_seconds,
            self.closest_proposal_deadline_timestamp_seconds,
        );
        self.proto.proposals.insert(pid, data);
        self.process_proposal(pid);
    }

    /// Returns the next proposal id.
    fn next_proposal_id(&self) -> u64 {
        // Correctness is based on the following observations:
        // * Proposal GC never removes the proposal with highest ID.
        // * The proposal map is a BTreeMap, so the proposals are ordered by id.
        self.proto
            .proposals
            .iter()
            .next_back()
            .map_or(1, |(k, _)| k + 1)
    }

    /// Validates and renders a proposal.
    /// If a proposal is valid it returns the rendering for the Proposal's payload.
    /// If the proposal is invalid it returns a descriptive error.
    async fn validate_and_render_proposal(
        &mut self,
        proposal: &Proposal,
    ) -> Result<(String, Option<ActionAuxiliaryPb>), GovernanceError> {
        if !proposal.allowed_when_resources_are_low() {
            self.check_heap_can_grow()?;
        }

        let reserved_canisters = self.reserved_canister_targets();
        validate_and_render_proposal(proposal, &*self.env, &self.proto, reserved_canisters)
            .await
            .map_err(|e| GovernanceError::new_with_message(ErrorType::InvalidProposal, e))
    }

    /// Makes a new proposal with the given proposer neuron ID and proposal.
    ///
    /// The reject_cost_e8s (defined in the nervous system parameters) is added
    /// to the proposer's neuron management fees (they will be returned in case
    /// the proposal is adopted).
    /// The proposal is initialized with empty ballots for all neurons that are
    /// currently eligible and with their current voting power.
    /// A 'yes' vote is recorded for the proposer and this vote is propagated if
    /// the proposer has any followers on this kind of proposal. The proposal is
    /// then inserted.
    ///
    /// Preconditions:
    /// - the proposal is successfully validated
    /// - the proposer neuron exists
    /// - the caller has the permission to make a proposal in the proposer
    ///   neuron's name (permission `SubmitProposal`)
    /// - the proposer is eligible to vote (the dissolve delay is more than
    ///   min_dissolve_delay_for_vote)
    /// - the proposer's stake is at least the reject_cost_e8s
    /// - there are not already too many proposals that still contain ballots
    pub async fn make_proposal(
        &mut self,
        proposer_id: &NeuronId,
        caller: &PrincipalId,
        proposal: &Proposal,
    ) -> Result<ProposalId, GovernanceError> {
        let now_seconds = self.env.now();

        // Validate proposal
        let (rendering, action_auxiliary) = self.validate_and_render_proposal(proposal).await?;

        // This should not panic, because the proposal was just validated.
        let action = proposal.action.as_ref().expect("No action.");

        // These cannot be the target of a ExecuteGenericNervousSystemFunction proposal.
        let disallowed_target_canister_ids = hashset! {
            self.proto.root_canister_id_or_panic(),
            self.proto.ledger_canister_id_or_panic(),
            self.env.canister_id(),
            // TODO add ledger archives
            // TODO add swap canister here?
        };

        self.mode().allows_proposal_action_or_err(
            action,
            &disallowed_target_canister_ids,
            &self.proto.id_to_nervous_system_functions,
        )?;

        let reject_cost_e8s = self
            .nervous_system_parameters_or_panic()
            .reject_cost_e8s
            .expect("NervousSystemParameters must have reject_cost_e8s");

        // Before actually modifying anything, we first make sure that
        // the neuron is allowed to make this proposal and create the
        // electoral roll.
        //
        // Find the proposing neuron.
        let proposer = self.get_neuron_result(proposer_id)?;

        // === Validation
        //
        // Check that the caller is authorized to make a proposal
        proposer.check_authorized(caller, NeuronPermissionType::SubmitProposal)?;

        let min_dissolve_delay_for_vote = self
            .nervous_system_parameters_or_panic()
            .neuron_minimum_dissolve_delay_to_vote_seconds
            .expect("NervousSystemParameters must have min_dissolve_delay_for_vote");

        let proposer_dissolve_delay = proposer.dissolve_delay_seconds(now_seconds);
        if proposer_dissolve_delay < min_dissolve_delay_for_vote {
            return Err(GovernanceError::new_with_message(
                    ErrorType::PreconditionFailed,
                    format!(
                        "The proposer's dissolve delay {} is less than the minimum required dissolve delay of {}",
                        proposer_dissolve_delay, min_dissolve_delay_for_vote
                    ),
                ));
        }

        // If the current stake of the proposer neuron is less than the cost
        // of having a proposal rejected, the neuron cannot make a proposal.
        if proposer.stake_e8s() < reject_cost_e8s {
            return Err(GovernanceError::new_with_message(
                ErrorType::PreconditionFailed,
                "Neuron doesn't have enough stake to submit proposal.",
            ));
        }

        // Check that there are not too many proposals.  What matters
        // here is the number of proposals for which ballots have not
        // yet been cleared, because ballots take the most amount of
        // space.
        if self
            .proto
            .proposals
            .values()
            .filter(|data| !data.ballots.is_empty())
            .count()
            >= MAX_NUMBER_OF_PROPOSALS_WITH_BALLOTS
            && !proposal.allowed_when_resources_are_low()
        {
            return Err(GovernanceError::new_with_message(
                ErrorType::ResourceExhausted,
                "Reached maximum number of proposals that have not yet \
                been taken into account for voting rewards. \
                Please try again later.",
            ));
        }

        // === Preparation
        //
        // Every neuron with a dissolve delay of at least
        // NervousSystemParameters.neuron_minimum_dissolve_delay_to_vote_seconds
        // is allowed to vote, with a voting power determined at the time of the
        // proposal creation (i.e., now).
        //
        // The electoral roll to put into the proposal.
        let mut electoral_roll = BTreeMap::<String, Ballot>::new();
        let mut total_power: u128 = 0;

        let nervous_system_parameters = self.nervous_system_parameters_or_panic();

        // Voting power bonus parameters.
        let max_dissolve_delay = nervous_system_parameters
            .max_dissolve_delay_seconds
            .expect("NervousSystemParameters must have max_dissolve_delay_seconds");
        let max_age_bonus = nervous_system_parameters
            .max_neuron_age_for_age_bonus
            .expect("NervousSystemParameters must have max_neuron_age_for_age_bonus");
        let max_dissolve_delay_bonus_percentage = nervous_system_parameters
            .max_dissolve_delay_bonus_percentage
            .expect("NervousSystemParameters must have max_dissolve_delay_bonus_percentage");
        let max_age_bonus_percentage = nervous_system_parameters
            .max_age_bonus_percentage
            .expect("NervousSystemParameters must have max_age_bonus_percentage");

        // Define topic-based criticality based on the current mapping from proposals to topics.
        let (proposal_topic, proposal_criticality) = self
            .get_topic_and_criticality_for_action(action)
            .map_err(|err| GovernanceError::new_with_message(ErrorType::InvalidProposal, err))?;

        let Some(proposal_topic) = proposal_topic else {
            let message = format!(
                "Proposal type with action {:?} must be assigned a topic before such proposals can \
                 be submitted. Please submit `SetTopicsForCustomProposals` to do this.",
                proposal.action
            );
            return Err(GovernanceError::new_with_message(
                ErrorType::InvalidProposal,
                message,
            ));
        };

        // Voting duration parameters.
        let voting_duration_parameters =
            action.voting_duration_parameters(nervous_system_parameters, proposal_criticality);
        let initial_voting_period_seconds = voting_duration_parameters
            .initial_voting_period
            .seconds
            .expect(
                "Unable to determine how long the proposal should initially be open for voting.",
            );
        let wait_for_quiet_deadline_increase_seconds = voting_duration_parameters
            .wait_for_quiet_deadline_increase
            .seconds
            .expect("Unable to determine the wait for quiet deadline increase amount.");

        // Voting power threshold parameters.
        let (minimum_yes_proportion_of_total, minimum_yes_proportion_of_exercised) = {
            let voting_power_thresholds = proposal_criticality.voting_power_thresholds();
            (
                voting_power_thresholds.minimum_yes_proportion_of_total,
                voting_power_thresholds.minimum_yes_proportion_of_exercised,
            )
        };

        for (k, v) in self.proto.neurons.iter() {
            // If this neuron is eligible to vote, record its
            // voting power at the time of proposal creation (now).
            if v.dissolve_delay_seconds(now_seconds) < min_dissolve_delay_for_vote {
                // Not eligible due to dissolve delay.
                continue;
            }
            let power = v.voting_power(
                now_seconds,
                max_dissolve_delay,
                max_age_bonus,
                max_dissolve_delay_bonus_percentage,
                max_age_bonus_percentage,
            );
            total_power += power as u128;
            electoral_roll.insert(
                k.clone(),
                Ballot {
                    vote: Vote::Unspecified as i32,
                    voting_power: power,
                    cast_timestamp_seconds: 0,
                },
            );
        }
        if total_power >= (u64::MAX as u128) {
            // The way the neurons are configured, the total voting
            // power on this proposal would overflow a u64!
            return Err(GovernanceError::new_with_message(
                ErrorType::PreconditionFailed,
                "Voting power overflow.",
            ));
        }
        if electoral_roll.is_empty() {
            // Cannot make a proposal with no eligible voters.  This
            // is a precaution that shouldn't happen as we check that
            // the voter is allowed to vote.
            return Err(GovernanceError::new_with_message(
                ErrorType::PreconditionFailed,
                "No eligible voters.",
            ));
        }
        // Create a new proposal ID for this proposal.
        let proposal_num = self.next_proposal_id();
        let proposal_id = ProposalId { id: proposal_num };

        // Create the proposal.
        let mut proposal_data = ProposalData {
            action: u64::from(action),
            id: Some(proposal_id),
            proposer: Some(proposer_id.clone()),
            reject_cost_e8s,
            proposal: Some(proposal.clone()),
            proposal_creation_timestamp_seconds: now_seconds,
            ballots: electoral_roll,
            payload_text_rendering: Some(rendering),
            initial_voting_period_seconds,
            wait_for_quiet_deadline_increase_seconds,
            // Writing these explicitly so that we have to make a conscious decision
            // about what to do when adding a new field to `ProposalData`.
            latest_tally: ProposalData::default().latest_tally,
            decided_timestamp_seconds: ProposalData::default().decided_timestamp_seconds,
            executed_timestamp_seconds: ProposalData::default().executed_timestamp_seconds,
            failed_timestamp_seconds: ProposalData::default().failed_timestamp_seconds,
            failure_reason: ProposalData::default().failure_reason,
            reward_event_round: ProposalData::default().reward_event_round,
            wait_for_quiet_state: ProposalData::default().wait_for_quiet_state,
            reward_event_end_timestamp_seconds: ProposalData::default()
                .reward_event_end_timestamp_seconds,
            minimum_yes_proportion_of_total: Some(minimum_yes_proportion_of_total),
            minimum_yes_proportion_of_exercised: Some(minimum_yes_proportion_of_exercised),
            // This field is on its way to deletion, but before we can do that, we temporarily
            // set it to true. It used to be that this was set based on whether the reward rate
            // is positive, but that was a mistake. That's why we are getting rid of this.
            // TODO(NNS1-2731): Delete this.
            is_eligible_for_rewards: true,
            action_auxiliary,
            topic: Some(i32::from(proposal_topic)),
        };

        proposal_data.wait_for_quiet_state = Some(WaitForQuietState {
            current_deadline_timestamp_seconds: now_seconds
                .saturating_add(initial_voting_period_seconds),
        });

        // Charge the cost of rejection upfront.
        // This will protect from DoS in couple of ways:
        // - It prevents a neuron from having too many proposals outstanding.
        // - It reduces the voting power of the submitter so that for every proposal
        //   outstanding the submitter will have less voting power to get it approved.
        self.proto
            .neurons
            .get_mut(&proposer_id.to_string())
            .expect("Proposer not found.")
            .neuron_fees_e8s += proposal_data.reject_cost_e8s;

        let function_id = u64::from(action);

        // Cast a 'yes'-vote for the proposer, including following.
        Governance::cast_vote_and_cascade_follow(
            &proposal_id,
            proposer_id,
            Vote::Yes,
            function_id,
            &self.function_followee_index,
            &self.topic_follower_index,
            &self.proto.neurons,
            now_seconds,
            &mut proposal_data.ballots,
            proposal_topic,
        );

        // Finally, add this proposal as an open proposal.
        self.insert_proposal(proposal_num, proposal_data);

        Ok(proposal_id)
    }

    /// Registers the vote `vote_of_neuron` for the neuron `voting_neuron_id`
    /// and cascades voting according to the following relationship given in
    /// function_followee_index that (for each action) maps a followee to
    /// the set of followers.
    ///
    /// This method should only be called with `vote_of_neuron` being `yes`
    /// or `no`.
    ///
    /// `function_id` must be a real function ID, not the "catch-all" (pseudo)
    /// function ID, which is used for following.
    fn cast_vote_and_cascade_follow(
        proposal_id: &ProposalId, // As of Nov, 2023 (a2095be), this is only used for logging.
        voting_neuron_id: &NeuronId,
        vote_of_neuron: Vote,
        function_id: u64,
        function_followee_index: &legacy::FollowerIndex,
        topic_follower_index: &FollowerIndex,
        neurons: &BTreeMap<String, Neuron>,
        // As of Dec, 2023 (52eec5c), the next parameter is only used to populate Ballots. In
        // particular, this has no impact on how the implications of following are deduced.
        now_seconds: u64,
        ballots: &mut BTreeMap<String, Ballot>, // This is ultimately what gets changed.
        topic: Topic,
    ) {
        let fallback_pseudo_function_id = u64::from(&Action::Unspecified(Empty {}));
        assert!(function_id != fallback_pseudo_function_id);

        // This identifies which other neurons might get "triggered" to vote by
        // filling in the current neuron's ballot.
        //
        // By default, followers on the specific function_id are reconsidered,
        // as well as followers have have general "catch-all" following. As an
        // optimization, catch-all followers are not considered when the
        // proposal is Critical.
        //
        // E.g. if Alice follows Bob on "catch-all", and Bob votes on a
        // TransferSnsTreasuryFunds proposal, then Alice will not be considered
        // a follower of Bob, because the proposal is Critical.
        let neuron_id_to_follower_neuron_ids = {
            let mut members = vec![];
            let mut push_member = |function_id| {
                if let Some(member) = function_followee_index.get(&function_id) {
                    members.push(member);
                }
            };

            push_member(function_id);

            match topic.proposal_criticality() {
                ProposalCriticality::Normal => push_member(fallback_pseudo_function_id),
                ProposalCriticality::Critical => (), // Do not use catch-all/fallback following.
            }

            UnionMultiMap::new(members)
        };

        let topic_followers = topic_follower_index.get(&topic);

        // Traverse the follow graph using breadth first search (BFS).

        // Each "tier" in the BFS is listed here. Of course, the first tier just
        // contains the original "triggering" ballot.
        let mut induction_votes = BTreeMap::new();
        induction_votes.insert(voting_neuron_id.to_string(), vote_of_neuron);

        // Each iteration of this loop processes one tier in the BFS.
        //
        // This has to terminate, because if we keep going around in a cycle, that
        // means the same neuron keeps getting swayed, but once a neuron is swayed,
        // it does not matter how its "other" followees vote (i.e. those that have
        // not (directly or indirectly) voted yet). That is, once a neuron is swayed,
        // its vote is "locked in". IOW, swaying is "monotonic".
        while !induction_votes.is_empty() {
            // This will be populated with the followers of neurons in the
            // current BFS tier, who might be swayed to indirectly vote, thus
            // forming the next tier in the BFS.
            let mut follower_neuron_ids = BTreeSet::new();

            // Process the current tier in the BFS.
            for (current_neuron_id, current_new_vote) in &induction_votes {
                let current_ballot = match ballots.get_mut(current_neuron_id) {
                    Some(b) => b,
                    None => {
                        // neuron_id has no (blank) ballot, which means they
                        // were not eligible when the proposal was first
                        // created. This is fairly unusual, but does not
                        // indicate a bug (therefore, no log).
                        continue;
                    }
                };

                // Only fill in "blank" ballots. I.e. those with vote ==
                // Unspecified. This check could just as well be done before
                // current_neuron_id is added to induction_votes.
                if current_ballot.vote != (Vote::Unspecified as i32) {
                    continue;
                }

                // Fill in current_ballot.
                assert_ne!(*current_new_vote, Vote::Unspecified);
                current_ballot.vote = *current_new_vote as i32;
                current_ballot.cast_timestamp_seconds = now_seconds;

                // Take note of the followers of current_neuron_id, and add them
                // to the next "tier" in the BFS.

                if let Some(new_follower_neuron_ids) = topic_followers
                    .and_then(|topic_followers| topic_followers.get(current_neuron_id))
                {
                    for follower_neuron_id in new_follower_neuron_ids {
                        follower_neuron_ids.insert(follower_neuron_id.clone());
                    }
                }

                if let Some(new_follower_neuron_ids) =
                    neuron_id_to_follower_neuron_ids.get(current_neuron_id)
                {
                    for follower_neuron_id in new_follower_neuron_ids {
                        follower_neuron_ids.insert(follower_neuron_id.clone());
                    }
                }
            }

            // Prepare for the next iteration of the (outer most) loop by
            // constructing the next BFS tier (from follower_neuron_ids).
            induction_votes.clear();
            for follower_neuron_id in follower_neuron_ids {
                let Some(follower_neuron) = neurons.get(&follower_neuron_id.to_string()) else {
                    // This is a highly suspicious, because currently, we do not
                    // delete neurons, which means that we have an invalid NeuronId
                    // floating around in the system, which indicates that we have a
                    // bug. For now, we deal with that by logging, and pretending like
                    // we did not see follower_neuron_id.
                    log!(
                        ERROR,
                        "Missing neuron {} while trying to record (and cascade) \
                            a vote on proposal {:#?}.",
                        follower_neuron_id,
                        proposal_id,
                    );
                    continue;
                };

                let follower_vote = follower_neuron.vote_from_ballots_following(
                    function_id,
                    topic,
                    ballots,
                    proposal_id,
                );

                if follower_vote != Vote::Unspecified {
                    // follower_neuron would be swayed by its followees!
                    //
                    // This is the other (earlier) point at which we could
                    // consider whether a neuron is already locked in, and that
                    // no recursion is needed.
                    induction_votes.insert(follower_neuron_id.to_string(), follower_vote);
                }
            }
        }
    }

    /// Registers a vote for a proposal for given neuron (specified by the neuron id).
    /// The method also triggers following (i.e. might send additional votes if the voting
    /// neuron has followers) and triggers the processing of the proposal (as the new
    /// votes might have changed the proposal's decision status).
    ///
    /// Preconditions:
    /// - the neuron exists
    /// - the caller has the permission to cast a vote for the given neuron
    ///   (permission `Vote`)
    /// - the given proposal exists
    /// - the cast vote is 'yes' or 'no'
    /// - the neuron is allowed to vote on this proposal (i.e., there is a ballot for this proposal
    ///   included in the proposal information)
    /// - the neuron has not voted already on this proposal
    /// - the proposal deadline (as extended by wait-for-quiet) has not yet been reached
    fn register_vote(
        &mut self,
        neuron_id: &NeuronId,
        caller: &PrincipalId,
        request: &manage_neuron::RegisterVote,
    ) -> Result<(), GovernanceError> {
        let now_seconds = self.env.now();

        let neuron = self
            .proto
            .neurons
            .get_mut(&neuron_id.to_string())
            .ok_or_else(||
                // The specified neuron is not present.
                GovernanceError::new_with_message(ErrorType::NotFound, "Neuron not found"))?;

        neuron.check_authorized(caller, NeuronPermissionType::Vote)?;
        let proposal_id = request.proposal.as_ref().ok_or_else(|| {
            GovernanceError::new_with_message(
                // InvalidCommand would probably be more apt, but that would
                // be a non-backwards compatible change.
                ErrorType::PreconditionFailed,
                "Registering of vote must include a proposal id.",
            )
        })?;

        let proposal = self.proto.proposals.get_mut(&proposal_id.id).ok_or_else(||
            // Proposal not found.
            GovernanceError::new_with_message(ErrorType::NotFound, "Can't find proposal."))?;

        let action = proposal
            .proposal
            .as_ref()
            .expect("ProposalData must have a proposal")
            .action
            .as_ref()
            .expect("Proposal must have an action");

        // Take topic-based criticality as it was defined when the proposal was made.
        let proposal_topic = proposal.topic();

        let vote = Vote::try_from(request.vote).unwrap_or(Vote::Unspecified);
        if vote == Vote::Unspecified {
            // Invalid vote specified, i.e., not yes or no.
            return Err(GovernanceError::new_with_message(
                ErrorType::PreconditionFailed,
                "Invalid vote specified.",
            ));
        }
        let neuron_ballot = proposal.ballots.get_mut(&neuron_id.to_string()).ok_or_else(||
            // This neuron is not eligible to vote on this proposal.
            GovernanceError::new_with_message(ErrorType::NotAuthorized, "Neuron not eligible to vote on proposal."))?;
        if neuron_ballot.vote != (Vote::Unspecified as i32) {
            // Already voted.
            return Err(GovernanceError::new_with_message(
                ErrorType::PreconditionFailed,
                "Neuron already voted on proposal.",
            ));
        }

        // Check if the proposal is still open for voting.
        let deadline = proposal.get_deadline_timestamp_seconds();
        if now_seconds > deadline {
            // Deadline has passed, so the proposal cannot be voted on
            return Err(GovernanceError::new_with_message(
                ErrorType::PreconditionFailed,
                "Proposal deadline has passed.",
            ));
        }

        // Update ballots.
        let function_id = u64::from(action);
        let proposal_topic = if proposal_topic == Topic::Unspecified {
            None
        } else {
            Some(proposal_topic)
        };
        Governance::cast_vote_and_cascade_follow(
            proposal_id,
            neuron_id,
            vote,
            function_id,
            &self.function_followee_index,
            &self.topic_follower_index,
            &self.proto.neurons,
            now_seconds,
            &mut proposal.ballots,
            proposal_topic.unwrap_or_default(),
        );

        self.process_proposal(proposal_id.id);

        Ok(())
    }

    /// Add or remove followees for a given neuron for a specified function_id.
    ///
    /// If the list of followees is empty, remove the followees for
    /// this function_id. If the list has at least one element, replace the
    /// current list of followees for the given function_id with the
    /// provided list. Note that the list is replaced, not added to.
    ///
    /// Preconditions:
    /// - the follower neuron exists
    /// - the caller has the permission to change followers (same authorization
    ///   as voting required, i.e., permission `Vote`)
    /// - the list of followers is not too long (does not exceed max_followees_per_function
    ///   as defined in the nervous system parameters)
    pub fn follow(
        &mut self,
        id: &NeuronId,
        caller: &PrincipalId,
        f: &manage_neuron::Follow,
    ) -> Result<(), GovernanceError> {
        // The implementation of this method is complicated by the
        // fact that we have to maintain a reverse index of all follow
        // relationships, i.e., the `function_followee_index`.
        let neuron = self.proto.neurons.get_mut(&id.to_string()).ok_or_else(||
            // The specified neuron is not present.
            GovernanceError::new_with_message(ErrorType::NotFound, format!("Follower neuron not found: {}", id)))?;

        // Check that the caller is authorized to change followers (same authorization
        // as voting required).
        neuron.check_authorized(caller, NeuronPermissionType::Vote)?;

        let max_followees_per_function = self
            .proto
            .parameters
            .as_ref()
            .expect("NervousSystemParameters not present")
            .max_followees_per_function
            .expect("NervousSystemParameters must have max_followees_per_function");

        // Check that the list of followees is not too
        // long. Allowing neurons to follow too many neurons
        // allows a memory exhaustion attack on the neurons
        // canister.
        if f.followees.len() > max_followees_per_function as usize {
            return Err(GovernanceError::new_with_message(
                ErrorType::InvalidCommand,
                "Too many followees.",
            ));
        }

        if !is_registered_function_id(f.function_id, &self.proto.id_to_nervous_system_functions) {
            return Err(GovernanceError::new_with_message(
                ErrorType::NotFound,
                format!(
                    "Function with id: {} is not present among the current set of functions.",
                    f.function_id,
                ),
            ));
        }

        // First, remove the current followees for this neuron and
        // this function_id from the neuron's followees.
        if let Some(neuron_followees) = neuron.followees.get(&f.function_id) {
            // If this function_id is not represented in the neuron's followees,
            // there is nothing to be removed.
            if let Some(followee_index) = self.function_followee_index.get_mut(&f.function_id) {
                // We need to remove this neuron as a follower
                // for all followees.
                for followee in &neuron_followees.followees {
                    if let Some(all_followers) = followee_index.get_mut(&followee.to_string()) {
                        all_followers.remove(id);
                    }
                    // Note: we don't check that the
                    // function_followee_index actually contains this
                    // neuron's ID as a follower for all the
                    // followees. This could be a warning, but
                    // it is not actionable.
                }
            }
        }
        if !f.followees.is_empty() {
            // Insert the new list of followees for this function_id in
            // the neuron's followees, removing the old list, which has
            // already been removed from the followee index above.
            neuron.followees.insert(
                f.function_id,
                Followees {
                    followees: f.followees.clone(),
                },
            );
            let cache = self
                .function_followee_index
                .entry(f.function_id)
                .or_default();
            // We need to add this neuron as a follower for
            // all followees.
            for followee in &f.followees {
                let all_followers = cache.entry(followee.to_string()).or_default();
                all_followers.insert(id.clone());
            }
            Ok(())
        } else {
            // This operation clears the neuron's followees for the given function_id.
            neuron.followees.remove(&f.function_id);
            Ok(())
        }
    }

    pub fn set_following(
        &mut self,
        id: &NeuronId,
        caller: &PrincipalId,
        set_following: &SetFollowing,
    ) -> Result<(), GovernanceError> {
        let neuron = self.proto.neurons.get_mut(&id.to_string()).ok_or_else(|| {
            GovernanceError::new_with_message(
                ErrorType::NotFound,
                format!("Follower neuron not found: {}", id),
            )
        })?;

        // Check that the caller is authorized to change followers (same authorization
        // as voting required).
        neuron.check_authorized(caller, NeuronPermissionType::Vote)?;

        let mentioned_topics = set_following
            .topic_following
            .iter()
            .filter_map(|followees_for_topic| {
                followees_for_topic
                    .topic
                    .and_then(|topic_id| Topic::try_from(topic_id).ok())
            })
            .collect::<BTreeSet<_>>();

        // First, validate the requested followee modifications in isolation.

        // TODO[NNS1-3708]: Avoid cloning the neuron commands.
        let set_following = ValidatedSetFollowing::try_from(set_following.clone())
            .map_err(|err| GovernanceError::new_with_message(ErrorType::InvalidCommand, err))?;

        // Second, validate the requested followee modifications in composition with the neuron's
        // old followees. If all validation steps succeed, save the new followees.
        {
            let old_topic_followees = neuron.topic_followees.clone();

            let new_topic_followees = TopicFollowees::new(old_topic_followees, set_following)
                .map_err(|err| GovernanceError::new_with_message(ErrorType::InvalidCommand, err))?;

            neuron.topic_followees.replace(new_topic_followees);
        }

        // Third, update the followee index for this neuron.
        remove_neuron_from_follower_index(&mut self.topic_follower_index, neuron);
        add_neuron_to_follower_index(&mut self.topic_follower_index, neuron);

        // Fourth, remove any legacy following (based on individual proposal types under the topics
        // that were modified by this command).
        for topic in &mentioned_topics {
            let native_functions = topic.native_functions();
            let custom_functions = GovernanceProto::get_custom_functions_for_topic(
                &self.proto.id_to_nervous_system_functions,
                *topic,
            );
            for function in native_functions.union(&custom_functions) {
                neuron.followees.remove(function);

                legacy::remove_neuron_from_function_followee_index_for_function(
                    &mut self.function_followee_index,
                    neuron,
                    *function,
                );
            }
        }

        // Lastly, remove legacy catch-all following if either this command specifies following for
        // all non-critical topics, or if this neuron follows on all non-critical topics (which can
        // happen by executing multiple set-following commands).
        let this_neurons_topics = neuron
            .topic_followees
            .iter()
            .flat_map(|topic_followees| {
                topic_followees
                    .topic_id_to_followees
                    .keys()
                    .filter_map(|topic_id| Topic::try_from(*topic_id).ok())
            })
            .collect::<BTreeSet<_>>();

        let this_neurons_follows_on_all_non_critical_topics =
            following::NON_CRITICAL_TOPICS.is_subset(&this_neurons_topics);

        let this_command_specifies_all_non_critical_topics =
            following::NON_CRITICAL_TOPICS.is_subset(&mentioned_topics);

        if this_neurons_follows_on_all_non_critical_topics
            || this_command_specifies_all_non_critical_topics
        {
            let catchall_function = u64::from(&Action::Unspecified(Empty {}));

            neuron.followees.remove(&catchall_function);

            legacy::remove_neuron_from_function_followee_index_for_function(
                &mut self.function_followee_index,
                neuron,
                catchall_function,
            );
        }

        Ok(())
    }

    /// Configures a given neuron (specified by the given neuron id).
    /// Specifically, this allows to stop and start dissolving a neuron
    /// as well as to increase a neuron's dissolve delay.
    ///
    /// Preconditions:
    /// - the neuron exists
    /// - the caller has the permission to configure a neuron
    ///   (permission `ConfigureDissolveState`)
    /// - the neuron is not in the set of neurons with ongoing operations
    fn configure_neuron(
        &mut self,
        id: &NeuronId,
        caller: &PrincipalId,
        configure: &manage_neuron::Configure,
    ) -> Result<(), GovernanceError> {
        let now = self.env.now();

        self.proto
            .neurons
            .get(&id.to_string())
            .ok_or_else(|| Self::neuron_not_found_error(id))
            .and_then(|neuron| {
                neuron.check_authorized(caller, NeuronPermissionType::ConfigureDissolveState)
            })?;

        let max_dissolve_delay_seconds = self
            .proto
            .parameters
            .as_ref()
            .expect("NervousSystemParameters not present")
            .max_dissolve_delay_seconds
            .expect("NervousSystemParameters must have max_dissolve_delay_seconds");

        let neuron = self
            .proto
            .neurons
            .get_mut(&id.to_string())
            .ok_or_else(|| Self::neuron_not_found_error(id))?;

        neuron.configure(now, configure, max_dissolve_delay_seconds)?;
        Ok(())
    }

    /// Creates a new neuron or refreshes the stake of an existing
    /// neuron from a ledger account.
    /// The neuron id of the neuron to refresh or claim is computed
    /// with the given controller (if none is given the caller is taken)
    /// and the given memo.
    /// If the neuron id exists, the neuron is refreshed and if the neuron id
    /// does not yet exist, the neuron is claimed.
    async fn claim_or_refresh_neuron_by_memo_and_controller(
        &mut self,
        caller: &PrincipalId,
        memo_and_controller: &MemoAndController,
    ) -> Result<(), GovernanceError> {
        let controller = memo_and_controller.controller.unwrap_or(*caller);
        let memo = memo_and_controller.memo;
        let nid = NeuronId::from(ledger::compute_neuron_staking_subaccount_bytes(
            controller, memo,
        ));
        match self.get_neuron_result(&nid) {
            Ok(neuron) => {
                let nid = neuron.id.as_ref().expect("Neuron must have an id").clone();
                self.refresh_neuron(&nid).await
            }
            Err(_) => self.claim_neuron(nid, &controller).await,
        }
    }

    /// Refreshes the stake of a neuron specified by its id.
    ///
    /// Preconditions:
    /// - the neuron is not in the set of neurons with ongoing operations
    /// - the neuron's balance on the ledger account is at least
    ///   neuron_minimum_stake_e8s as defined in the nervous system parameters
    /// - the neuron was not created via an NNS Neurons' Fund participation in the
    ///   decentralization swap
    async fn refresh_neuron(&mut self, nid: &NeuronId) -> Result<(), GovernanceError> {
        let now = self.env.now();
        let subaccount = nid.subaccount()?;
        let account = self.neuron_account_id(subaccount);

        // First ensure that the neuron was not created via an NNS Neurons' Fund participation in the
        // decentralization swap
        {
            let neuron = self.get_neuron_result(nid)?;

            if neuron.is_neurons_fund_controlled() {
                return Err(GovernanceError::new_with_message(
                    ErrorType::PreconditionFailed,
                    "Cannot refresh an SNS Neuron controlled by the Neurons' Fund",
                ));
            }
        }

        // Get the balance of the neuron from the ledger canister.
        let balance = self.ledger.account_balance(account).await?;

        let min_stake = self
            .nervous_system_parameters_or_panic()
            .neuron_minimum_stake_e8s
            .expect("NervousSystemParameters must have neuron_minimum_stake_e8s");
        if balance.get_e8s() < min_stake {
            return Err(GovernanceError::new_with_message(
                ErrorType::InsufficientFunds,
                format!(
                    "Account does not have enough funds to refresh a neuron. \
                        Please make sure that account has at least {:?} e8s (was {:?} e8s)",
                    min_stake,
                    balance.get_e8s()
                ),
            ));
        }
        let neuron = self.get_neuron_result_mut(nid)?;
        match neuron.cached_neuron_stake_e8s.cmp(&balance.get_e8s()) {
            Ordering::Greater => {
                log!(
                    ERROR,
                    "ERROR. Neuron cached stake was inconsistent.\
                     Neuron account: {} has less e8s: {} than the cached neuron stake: {}.\
                     Stake adjusted.",
                    account,
                    balance.get_e8s(),
                    neuron.cached_neuron_stake_e8s
                );
                neuron.update_stake(balance.get_e8s(), now);
            }
            Ordering::Less => {
                neuron.update_stake(balance.get_e8s(), now);
            }
            // If the stake is the same as the account balance,
            // just return the neuron id (this way this method
            // also serves the purpose of allowing to discover the
            // neuron id based on the memo and the controller).
            Ordering::Equal => (),
        };

        Ok(())
    }

    /// Attempts to claim a new neuron.
    ///
    /// Preconditions:
    /// - adding the new neuron won't exceed the `max_number_of_neurons`
    /// - the (newly created) neuron is not already in the list of neurons with ongoing
    ///   operations
    /// - The neuron's balance on the ledger canister is at least neuron_minimum_stake_e8s
    ///   as defined in the nervous system parameters
    ///
    /// In the error cases, we can't return the funds without more information
    /// about the source account. So as a workaround for insufficient stake we can
    /// ask the user to transfer however much is missing to stake a neuron and they
    /// can then disburse if they so choose. We need to do something more involved
    /// if we've reached the max, TODO.
    ///
    /// # Arguments
    /// * `neuron_id` ID of the neuron being claimed/created.
    /// * `principal_id` ID to whom default permissions will be granted for the new neuron
    ///   being claimed/created.
    async fn claim_neuron(
        &mut self,
        neuron_id: NeuronId,
        principal_id: &PrincipalId,
    ) -> Result<(), GovernanceError> {
        let now = self.env.now();

        // We need to create the neuron before checking the balance so that we record
        // the neuron and add it to the set of neurons with ongoing operations. This
        // avoids a race where a user calls this method a second time before the first
        // time responds. If we store the neuron and lock it before we make the call,
        // we know that any concurrent call to mutate the same neuron will need to wait
        // for this one to finish before proceeding.
        let neuron = Neuron {
            id: Some(neuron_id.clone()),
            permissions: vec![NeuronPermission::new(
                principal_id,
                self.neuron_claimer_permissions_or_panic().permissions,
            )],
            cached_neuron_stake_e8s: 0,
            neuron_fees_e8s: 0,
            created_timestamp_seconds: now,
            aging_since_timestamp_seconds: now,
            followees: self.default_followees_or_panic().followees,
            topic_followees: Some(TopicFollowees {
                topic_id_to_followees: btreemap! {},
            }),
            maturity_e8s_equivalent: 0,
            dissolve_state: Some(DissolveState::DissolveDelaySeconds(0)),
            // A neuron created through the `claim_or_refresh` ManageNeuron command will
            // have the default voting power multiplier applied.
            voting_power_percentage_multiplier: DEFAULT_VOTING_POWER_PERCENTAGE_MULTIPLIER,
            source_nns_neuron_id: None,
            staked_maturity_e8s_equivalent: None,
            auto_stake_maturity: None,
            vesting_period_seconds: None,
            disburse_maturity_in_progress: vec![],
        };

        // This also verifies that there are not too many neurons already.
        self.add_neuron(neuron.clone())?;

        // Get the balance of the neuron's subaccount from ledger canister.
        let subaccount = neuron_id.subaccount()?;
        let account = self.neuron_account_id(subaccount);
        let balance = self.ledger.account_balance(account).await?;

        let min_stake = self
            .nervous_system_parameters_or_panic()
            .neuron_minimum_stake_e8s
            .expect("NervousSystemParameters must have neuron_minimum_stake_e8s");

        if balance.get_e8s() < min_stake {
            // To prevent this method from creating non-staked
            // neurons, we must also remove the neuron that was
            // previously created.
            self.remove_neuron(&neuron_id, neuron)?;
            return Err(GovernanceError::new_with_message(
                ErrorType::InsufficientFunds,
                format!(
                    "Account does not have enough funds to stake a neuron. \
                     Please make sure that account has at least {:?} e8s (was {:?} e8s)",
                    min_stake,
                    balance.get_e8s()
                ),
            ));
        }

        // Ok, we are able to stake the neuron.
        match self.get_neuron_result_mut(&neuron_id) {
            Ok(neuron) => {
                // Adjust the stake.
                neuron.update_stake(balance.get_e8s(), now);
                Ok(())
            }
            Err(err) => {
                // This should not be possible, but let's be defensive and provide a
                // reasonable error message, but still panic so that the lock remains
                // acquired and we can investigate.
                panic!(
                    "When attempting to stake a neuron with ID {} and stake {:?},\
                     the neuron disappeared while the operation was in flight.\
                     The returned error was: {}",
                    neuron_id,
                    balance.get_e8s(),
                    err
                )
            }
        }
    }

    /// Attempts to claim a batch of new neurons allocated by the SNS Sale canister.
    ///
    /// Preconditions:
    /// - The caller must be the Sale canister deployed along with this SNS Governance
    ///   canister.
    /// - Each NeuronRecipe's `stake_e8s` is at least neuron_minimum_stake_e8s
    ///   as defined in the `NervousSystemParameters`
    /// - Each NeuronRecipe's `followees` does not exceed max_followees_per_function
    ///   as defined in the `NervousSystemParameters`
    /// - There is available memory in the Governance canister for the newly created
    ///   Neuron.
    /// - The Neuron being claimed must not already exist in Governance.
    ///
    /// Claiming Neurons via this method differs from the primary
    /// `ManageNeuron::ClaimOrRefresh` way of creating neurons for governance. This
    /// method is only callable by the SNS Sale canister associated with this SNS
    /// Governance canister, and claims a batch of neurons instead of just one.
    /// As this is requested by the Sale canister which ensures the correct
    /// transfer of the tokens, this method does not check in the ledger. Additionally,
    /// the dissolve delay is set as part of the neuron creation process, while typically
    /// that is a separate command.
    pub fn claim_swap_neurons(
        &mut self,
        request: ClaimSwapNeuronsRequest,
        caller_principal_id: PrincipalId,
    ) -> ClaimSwapNeuronsResponse {
        let now = self.env.now();

        if !self.is_swap_canister(caller_principal_id) {
            return ClaimSwapNeuronsResponse::new_with_error(ClaimSwapNeuronsError::Unauthorized);
        }

        // Validate NervousSystemParameters and it's underlying parameters.
        match self
            .proto
            .parameters
            .as_ref()
            .ok_or_else(|| "NervousSystemParameters were not present".to_string())
            .and_then(|params| params.validate())
        {
            Ok(_) => (),
            Err(message) => {
                log!(ERROR, "Could not claim_swap_neurons, one or more NervousSystemParameters were not valid. Err: {}", message);
                return ClaimSwapNeuronsResponse::new_with_error(ClaimSwapNeuronsError::Internal);
            }
        }

        // Safe to do with the validation step above
        let neuron_minimum_stake_e8s = self.neuron_minimum_stake_e8s_or_panic();
        let max_followees_per_function = self.max_followees_per_function_or_panic();
        let max_number_of_principals_per_neuron =
            self.max_number_of_principals_per_neuron_or_panic();
        let neuron_claimer_permissions = self.neuron_claimer_permissions_or_panic();

        let mut swap_neurons = vec![];

        let Some(neuron_recipes) = request.neuron_recipes else {
            log!(
                ERROR,
                "Swap called claim_swap_neurons, but did not populate `neuron_recipes`."
            );
            return ClaimSwapNeuronsResponse::new_with_error(ClaimSwapNeuronsError::Internal);
        };

        for neuron_recipe in Vec::<_>::from(neuron_recipes) {
            match neuron_recipe.validate(
                neuron_minimum_stake_e8s,
                max_followees_per_function,
                max_number_of_principals_per_neuron,
            ) {
                Ok(_) => (),
                Err(err) => {
                    log!(ERROR, "Failed to claim Swap Neuron due to {:?}", err);
                    swap_neurons.push(SwapNeuron::from_neuron_recipe(
                        neuron_recipe,
                        ClaimedSwapNeuronStatus::Invalid,
                    ));
                    continue;
                }
            }

            // It's safe to get all fields in NeuronRecipe because of the previous validation.
            let neuron_id = neuron_recipe.get_neuron_id_or_panic();

            // Skip this neuron if it was previously claimed.
            if self.proto.neurons.contains_key(&neuron_id.to_string()) {
                swap_neurons.push(SwapNeuron::from_neuron_recipe(
                    neuron_recipe,
                    ClaimedSwapNeuronStatus::AlreadyExists,
                ));
                continue;
            }

            let neuron = Neuron {
                id: Some(neuron_id.clone()),
                permissions: neuron_recipe
                    .construct_permissions_or_panic(neuron_claimer_permissions.clone()),
                cached_neuron_stake_e8s: neuron_recipe.get_stake_e8s_or_panic(),
                neuron_fees_e8s: 0,
                created_timestamp_seconds: now,
                aging_since_timestamp_seconds: now,
                topic_followees: Some(neuron_recipe.construct_topic_followees()),
                maturity_e8s_equivalent: 0,
                dissolve_state: Some(DissolveState::DissolveDelaySeconds(
                    neuron_recipe.get_dissolve_delay_seconds_or_panic(),
                )),
                voting_power_percentage_multiplier: DEFAULT_VOTING_POWER_PERCENTAGE_MULTIPLIER,
                source_nns_neuron_id: neuron_recipe.source_nns_neuron_id(),
                staked_maturity_e8s_equivalent: None,
                auto_stake_maturity: neuron_recipe.construct_auto_staking_maturity(),
                vesting_period_seconds: None,
                disburse_maturity_in_progress: vec![],

                // Deprecated
                followees: btreemap! {},
            };

            // Add the neuron to the various data structures and indexes to support neurons. This
            // method may fail if the memory limits of Governance have been reached, which is a
            // recoverable error. The swap canister can retry claiming after GC or upgrades
            // of SNS Governance.
            match self.add_neuron(neuron) {
                Ok(()) => swap_neurons.push(SwapNeuron::from_neuron_recipe(
                    neuron_recipe,
                    ClaimedSwapNeuronStatus::Success,
                )),
                Err(err) => {
                    log!(ERROR, "Failed to claim Swap Neuron due to {:?}", err);
                    swap_neurons.push(SwapNeuron::from_neuron_recipe(
                        neuron_recipe,
                        ClaimedSwapNeuronStatus::MemoryExhausted,
                    ))
                }
            }
        }

        ClaimSwapNeuronsResponse::new(swap_neurons)
    }

    /// Adds a `NeuronPermission` to an already existing Neuron for the given PrincipalId.
    ///
    /// If the PrincipalId doesn't have existing permissions, a new entry will be added for it
    /// with the provided permissions. If a principalId already has permissions for this neuron,
    /// the new permissions will be added to the existing set.
    ///
    /// Preconditions:
    /// - the caller has the permission to change a neuron's access control
    ///   (permission `ManagePrincipals`), or the caller has the permission to
    ///   manage voting-related permissions (permission `ManageVotingPermission`)
    ///   and the permissions being added are voting-related.
    /// - the permissions provided in the request are a subset of neuron_grantable_permissions
    ///   as defined in the nervous system parameters. To see what the current parameters are
    ///   for an SNS see `get_nervous_system_parameters`.
    /// - adding the new permissions for the principal does not exceed the limit of principals
    ///   that a neuron can have in its access control list, which is defined by the nervous
    ///   system parameter max_number_of_principals_per_neuron
    fn add_neuron_permissions(
        &mut self,
        neuron_id: &NeuronId,
        caller: &PrincipalId,
        add_neuron_permissions: &AddNeuronPermissions,
    ) -> Result<(), GovernanceError> {
        let neuron = self.get_neuron_result(neuron_id)?;

        let permissions_to_add = add_neuron_permissions
            .permissions_to_add
            .as_ref()
            .ok_or_else(|| {
                GovernanceError::new_with_message(
                    ErrorType::InvalidCommand,
                    "AddNeuronPermissions command must provide permissions to add",
                )
            })?;

        // A simple check to prevent DoS attack with large number of permission changes.
        if permissions_to_add.permissions.len() > NeuronPermissionType::all().len() {
            return Err(GovernanceError::new_with_message(
                ErrorType::InvalidCommand,
                "AddNeuronPermissions command provided more permissions than exist in the system",
            ));
        }

        neuron
            .check_principal_authorized_to_change_permissions(caller, permissions_to_add.clone())?;

        self.nervous_system_parameters_or_panic()
            .check_permissions_are_grantable(permissions_to_add)?;

        let principal_id = add_neuron_permissions.principal_id.ok_or_else(|| {
            GovernanceError::new_with_message(
                ErrorType::InvalidCommand,
                "AddNeuronPermissions command must provide a PrincipalId to add permissions to",
            )
        })?;

        let existing_permissions = neuron
            .permissions
            .iter()
            .find(|permission| permission.principal == Some(principal_id));

        let max_number_of_principals_per_neuron = self
            .nervous_system_parameters_or_panic()
            .max_number_of_principals_per_neuron
            .expect("NervousSystemParameters.max_number_of_principals_per_neuron must be present");

        // If the PrincipalId does not already exist in the neuron, make sure it can be added
        if existing_permissions.is_none()
            && neuron.permissions.len() == max_number_of_principals_per_neuron as usize
        {
            return Err(GovernanceError::new_with_message(
                ErrorType::PreconditionFailed,
                format!(
                    "Cannot add permission to neuron. Max \
                    number of principals reached {}",
                    max_number_of_principals_per_neuron
                ),
            ));
        }

        // Re-borrow the neuron mutably to update now that the preconditions have been met
        self.get_neuron_result_mut(neuron_id)?
            .add_permissions_for_principal(principal_id, permissions_to_add.permissions.clone());

        GovernanceProto::add_neuron_to_principal_in_principal_to_neuron_ids_index(
            &mut self.principal_to_neuron_ids_index,
            neuron_id,
            &principal_id,
        );

        Ok(())
    }

    /// Removes a set of permissions for a PrincipalId on an existing Neuron.
    ///
    /// If all the permissions are removed from the Neuron i.e. by removing all permissions for
    /// all PrincipalIds, the Neuron is not deleted. This is a dangerous operation as it is
    /// possible to remove all permissions for a neuron and no longer be able to modify its
    /// state, i.e. disbursing the neuron back into the governance token.
    ///
    /// Preconditions:
    /// - the caller has the permission to change a neuron's access control
    ///   (permission `ManagePrincipals`), or the caller has the permission to
    ///   manage voting-related permissions (permission `ManageVotingPermission`)
    ///   and the permissions being removed are voting-related.
    /// - the PrincipalId exists within the neuron's permissions
    /// - the PrincipalId's NeuronPermission contains the permission_types that are to be removed
    fn remove_neuron_permissions(
        &mut self,
        neuron_id: &NeuronId,
        caller: &PrincipalId,
        remove_neuron_permissions: &RemoveNeuronPermissions,
    ) -> Result<(), GovernanceError> {
        let neuron = self.get_neuron_result(neuron_id)?;

        let permissions_to_remove = remove_neuron_permissions
            .permissions_to_remove
            .as_ref()
            .ok_or_else(|| {
                GovernanceError::new_with_message(
                    ErrorType::InvalidCommand,
                    "RemoveNeuronPermissions command must provide permissions to remove",
                )
            })?;

        // A simple check to prevent DoS attack with large number of permission changes.
        if permissions_to_remove.permissions.len() > NeuronPermissionType::all().len() {
            return Err(GovernanceError::new_with_message(
                ErrorType::InvalidCommand,
                "RemoveNeuronPermissions command provided more permissions than exist in the system",
            ));
        }

        let principal_id = remove_neuron_permissions
            .principal_id
            .ok_or_else(|| {
                GovernanceError::new_with_message(
                    ErrorType::InvalidCommand,
                    "RemoveNeuronPermissions command must provide a PrincipalId to remove permissions from",
                )
            })?;

        neuron.check_principal_authorized_to_change_permissions(
            caller,
            permissions_to_remove.clone(),
        )?;

        // Re-borrow the neuron mutably to update now that the preconditions have been met
        let principal_id_was_removed = self
            .get_neuron_result_mut(neuron_id)?
            .remove_permissions_for_principal(
                principal_id,
                permissions_to_remove.permissions.clone(),
            )?;

        if principal_id_was_removed == RemovePermissionsStatus::AllPermissionTypesRemoved {
            GovernanceProto::remove_neuron_from_principal_in_principal_to_neuron_ids_index(
                &mut self.principal_to_neuron_ids_index,
                neuron_id,
                &principal_id,
            )
        }

        Ok(())
    }

    /// Returns a governance::Mode, according to self.proto.mode.
    ///
    /// That field is actually an i32, so this has to do some translation.
    ///
    /// If translation is unsuccessful, panics (in non-release builds) or
    /// defaults to Normal (in release builds).
    ///
    /// Similarly, if the translation results in Unspecified, panics (in
    /// non-release builds) or defaults to Normal (in release builds).
    fn mode(&self) -> governance::Mode {
        let result = governance::Mode::try_from(self.proto.mode).unwrap_or_else(|_| {
            debug_assert!(
                false,
                "Governance is in an unknown mode: {}",
                self.proto.mode
            );
            governance::Mode::Normal
        });

        if result != governance::Mode::Unspecified {
            return result;
        }

        debug_assert!(
            false,
            "Governance's mode is not explicitly set. In production, this would default to Normal.",
        );

        governance::Mode::Normal
    }

    /// Calls manage_neuron_internal and unwraps the result in a ManageNeuronResponse.
    pub async fn manage_neuron(
        &mut self,
        mgmt: &ManageNeuron,
        caller: &PrincipalId,
    ) -> ManageNeuronResponse {
        self.manage_neuron_internal(caller, mgmt)
            .await
            .unwrap_or_else(ManageNeuronResponse::error)
    }

    /// Parses manage neuron commands coming from a given caller and calls the
    /// corresponding internal method to perform the neuron command.
    pub async fn manage_neuron_internal(
        &mut self,
        caller: &PrincipalId,
        manage_neuron: &ManageNeuron,
    ) -> Result<ManageNeuronResponse, GovernanceError> {
        let now = self.env.now();

        let neuron_id = get_neuron_id_from_manage_neuron(manage_neuron, caller)?;
        let command = manage_neuron
            .command
            .as_ref()
            .ok_or_else(|| -> GovernanceError {
                GovernanceError::new_with_message(
                    ErrorType::InvalidCommand,
                    "ManageNeuron lacks a value in its command field.",
                )
            })?;
        log!(INFO, "manage_neuron/{}", command.command_name());

        self.mode()
            .allows_manage_neuron_command_or_err(command, self.is_swap_canister(*caller))?;

        self.check_command_is_valid_if_neuron_is_vesting(&neuron_id, command)?;

        // All operations on a neuron exclude each other.
        let _hold = self.lock_neuron_for_command(
            &neuron_id,
            NeuronInFlightCommand {
                timestamp: now,
                command: Some(command.into()),
            },
        )?;

        use manage_neuron::Command as C;
        match command {
            C::Configure(c) => self
                .configure_neuron(&neuron_id, caller, c)
                .map(|_| ManageNeuronResponse::configure_response()),
            C::Disburse(d) => self
                .disburse_neuron(&neuron_id, caller, d)
                .await
                .map(ManageNeuronResponse::disburse_response),
            C::MergeMaturity(m) => self
                .merge_maturity(&neuron_id, caller, m)
                .await
                .map(ManageNeuronResponse::merge_maturity_response),
            C::StakeMaturity(m) => self
                .stake_maturity_of_neuron(&neuron_id, caller, m)
                .map(ManageNeuronResponse::stake_maturity_response),
            C::DisburseMaturity(d) => self
                .disburse_maturity(&neuron_id, caller, d)
                .map(ManageNeuronResponse::disburse_maturity_response),
            C::Split(s) => self
                .split_neuron(&neuron_id, caller, s)
                .await
                .map(ManageNeuronResponse::split_response),
            C::Follow(f) => self
                .follow(&neuron_id, caller, f)
                .map(|_| ManageNeuronResponse::follow_response()),
            C::SetFollowing(set_following) => self
                .set_following(&neuron_id, caller, set_following)
                .map(|_| ManageNeuronResponse::set_following_response()),
            C::MakeProposal(p) => self
                .make_proposal(&neuron_id, caller, p)
                .await
                .map(ManageNeuronResponse::make_proposal_response),
            C::RegisterVote(v) => self
                .register_vote(&neuron_id, caller, v)
                .map(|_| ManageNeuronResponse::register_vote_response()),
            C::AddNeuronPermissions(p) => self
                .add_neuron_permissions(&neuron_id, caller, p)
                .map(|_| ManageNeuronResponse::add_neuron_permissions_response()),
            C::RemoveNeuronPermissions(r) => self
                .remove_neuron_permissions(&neuron_id, caller, r)
                .map(|_| ManageNeuronResponse::remove_neuron_permissions_response()),
            C::ClaimOrRefresh(claim_or_refresh) => self
                .claim_or_refresh_neuron(&neuron_id, caller, claim_or_refresh)
                .await
                .map(|_| ManageNeuronResponse::claim_or_refresh_neuron_response(neuron_id)),
        }
    }

    /// Returns an error if the given neuron is vesting and the given command cannot be called by
    /// a vesting neuron
    fn check_command_is_valid_if_neuron_is_vesting(
        &self,
        neuron_id: &NeuronId,
        command: &manage_neuron::Command,
    ) -> Result<(), GovernanceError> {
        use manage_neuron::{configure::Operation::*, Command::*};

        // If this is a "claim" call, the neuron doesn't exist yet, so we return (because no checks
        // can be made). A "refresh" call can be made on a vesting neuron, so in this case also
        // results in returning Ok.
        if let ClaimOrRefresh(_) = command {
            return Ok(());
        }

        let neuron = self.get_neuron_result(neuron_id)?;

        if !neuron.is_vesting(self.env.now()) {
            return Ok(());
        }

        let err = |op: &str| -> Result<(), GovernanceError> {
            Err(GovernanceError::new_with_message(
                ErrorType::PreconditionFailed,
                format!("Neuron {} is vesting and cannot call {}", neuron_id, op),
            ))
        };

        match command {
            Configure(configure) => match configure.operation {
                Some(IncreaseDissolveDelay(_)) => err("IncreaseDissolveDelay"),
                Some(StartDissolving(_)) => err("StartDissolving"),
                Some(StopDissolving(_)) => err("StopDissolving"),
                Some(SetDissolveTimestamp(_)) => err("SetDissolveTimestamp"),
                Some(ChangeAutoStakeMaturity(_)) => Ok(()),
                None => Ok(()),
            },
            Disburse(_) => err("Disburse"),
            Split(_) => err("Split"),
            Follow(_)
            | SetFollowing(_)
            | MakeProposal(_)
            | RegisterVote(_)
            | ClaimOrRefresh(_)
            | MergeMaturity(_)
            | DisburseMaturity(_)
            | AddNeuronPermissions(_)
            | RemoveNeuronPermissions(_)
            | StakeMaturity(_) => Ok(()),
        }
    }

    async fn claim_or_refresh_neuron(
        &mut self,
        neuron_id: &NeuronId,
        caller: &PrincipalId,
        claim_or_refresh: &ClaimOrRefresh,
    ) -> Result<(), GovernanceError> {
        let locator = &claim_or_refresh.by.as_ref().ok_or_else(|| {
            GovernanceError::new_with_message(
                ErrorType::InvalidCommand,
                "Need to provide a way by which to claim or refresh the neuron.",
            )
        })?;

        match locator {
            By::MemoAndController(memo_and_controller) => {
                self.claim_or_refresh_neuron_by_memo_and_controller(caller, memo_and_controller)
                    .await
            }

            By::NeuronId(_) => self.refresh_neuron(neuron_id).await,
        }
    }

    // Disburses any maturity that should be disbursed, unless this is already happening.
    async fn maybe_finalize_disburse_maturity(&mut self) {
        if !self.can_finalize_disburse_maturity() {
            return;
        }

        let maturity_modulation_basis_points =
            match self.proto.effective_maturity_modulation_basis_points() {
                Ok(maturity_modulation_basis_points) => maturity_modulation_basis_points,
                Err(message) => {
                    log!(ERROR, "{}", message.error_message);
                    return;
                }
            };

        self.proto.is_finalizing_disburse_maturity = Some(true);
        let now_seconds = self.env.now();
        // Filter all the neurons that are ready to disburse.
        let neuron_id_and_disbursements: Vec<(NeuronId, DisburseMaturityInProgress)> = self
            .proto
            .neurons
            .values()
            .filter_map(|neuron| {
                let id = match neuron.id.as_ref() {
                    Some(id) => id,
                    None => {
                        log!(
                            ERROR,
                            "NeuronId is not set for neuron. This should never happen. \
                             Cannot disburse."
                        );
                        return None;
                    }
                };
                // The first entry is the oldest one, check whether it can be completed.
                let first_disbursement = neuron.disburse_maturity_in_progress.first()?;
                let finalize_disbursement_timestamp_seconds =
                    match first_disbursement.finalize_disbursement_timestamp_seconds {
                        Some(finalize_disbursement_timestamp_seconds) => {
                            finalize_disbursement_timestamp_seconds
                        }
                        None => {
                            log!(
                                ERROR,
                                "Finalize disbursement timestamp is not set. Cannot disburse."
                            );
                            return None;
                        }
                    };
                if now_seconds >= finalize_disbursement_timestamp_seconds {
                    Some((id.clone(), first_disbursement.clone()))
                } else {
                    None
                }
            })
            .collect();
        for (neuron_id, disbursement) in neuron_id_and_disbursements.into_iter() {
            let maturity_to_disburse_after_modulation_e8s: u64 = match apply_maturity_modulation(
                disbursement.amount_e8s,
                maturity_modulation_basis_points,
            ) {
                Ok(maturity_to_disburse_after_modulation_e8s) => {
                    maturity_to_disburse_after_modulation_e8s
                }
                Err(err) => {
                    log!(
                                    ERROR,
                                    "Could not apply maturity modulation to {:?} for neuron {} due to {:?}, skipping",
                                    disbursement, neuron_id, err
                                );
                    continue;
                }
            };

            let fdm = FinalizeDisburseMaturity {
                amount_to_be_disbursed_e8s: maturity_to_disburse_after_modulation_e8s,
                to_account: disbursement.account_to_disburse_to.clone(),
            };
            let in_flight_command = NeuronInFlightCommand {
                timestamp: self.env.now(),
                command: Some(neuron_in_flight_command::Command::FinalizeDisburseMaturity(
                    fdm,
                )),
            };
            let _neuron_lock = match self.lock_neuron_for_command(&neuron_id, in_flight_command) {
                Ok(neuron_lock) => neuron_lock,
                Err(_) => continue, // if locking fails, try next neuron
            };
            // Do the transfer, this is a minting transfer, from the governance canister's
            // main account (which is also the minting account) to the provided account.
            let account_proto = match disbursement.account_to_disburse_to {
                Some(ref proto) => proto.clone(),
                None => {
                    log!(
                        ERROR,
                        "Invalid DisburseMaturityInProgress-entry {:?} for neuron {}, skipping.",
                        disbursement,
                        neuron_id
                    );
                    continue;
                }
            };
            let to_account = match Account::try_from(account_proto) {
                Ok(account) => account,
                Err(e) => {
                    log!(
                                ERROR,
                                "Failure parsing account of DisburseMaturityInProgress-entry {:?} for neuron {}: {}.",
                                disbursement, neuron_id, e
                            );
                    continue;
                }
            };
            let transfer_result = self
                .ledger
                .transfer_funds(
                    maturity_to_disburse_after_modulation_e8s,
                    0,    // Minting transfers don't pay a fee.
                    None, // This is a minting transfer, no 'from' account is needed
                    to_account,
                    self.env.now(), // The memo(nonce) for the ledger's transaction
                )
                .await;
            match transfer_result {
                Ok(block_index) => {
                    log!(
                                INFO,
                                "Transferring DisburseMaturityInProgress-entry {:?} for neuron {} at block {}.",
                                disbursement, neuron_id, block_index
                            );
                    let neuron = match self.get_neuron_result_mut(&neuron_id) {
                        Ok(neuron) => neuron,
                        Err(e) => {
                            log!(
                                        ERROR,
                                        "Failed updating DisburseMaturityInProgress-entry {:?} for neuron {}: {}.",
                                        disbursement, neuron_id, e
                                    );
                            continue;
                        }
                    };
                    neuron.disburse_maturity_in_progress.remove(0);
                }
                Err(e) => {
                    log!(
                                ERROR,
                                "Failed transferring funds for DisburseMaturityInProgress-entry {:?} for neuron {}: {}.",
                                disbursement, neuron_id, e
                            );
                }
            }
        }
        self.proto.is_finalizing_disburse_maturity = None;
    }

    /// When a neuron is finally dissolved, if there is any staked maturity it is moved to regular maturity
    /// which can be spawned.
    pub(crate) fn maybe_move_staked_maturity(&mut self) {
        let now_seconds = self.env.now();
        // Filter all the neurons that are currently in "dissolved" state and have some staked maturity.
        for neuron in self.proto.neurons.values_mut().filter(|n| {
            n.state(now_seconds) == NeuronState::Dissolved
                && n.staked_maturity_e8s_equivalent.unwrap_or(0) > 0
        }) {
            neuron.maturity_e8s_equivalent = neuron
                .maturity_e8s_equivalent
                .saturating_add(neuron.staked_maturity_e8s_equivalent.unwrap_or(0));
            neuron.staked_maturity_e8s_equivalent = None;
        }
    }

    /// Garbage collect obsolete data from the governance canister.
    ///
    /// Current implementation only garbage collects proposals - not neurons.
    ///
    /// Returns true if GC was run and false otherwise.
    pub fn maybe_gc(&mut self) -> bool {
        let now_seconds = self.env.now();
        // Run GC if either (a) more than 24 hours have passed since it
        // was run last, or (b) more than 100 proposals have been
        // added since it was run last.
        if !(now_seconds > self.latest_gc_timestamp_seconds + 60 * 60 * 24
            || self.proto.proposals.len() > self.latest_gc_num_proposals + 100)
        {
            // Condition to run was not met. Return false.
            return false;
        }
        self.latest_gc_timestamp_seconds = self.env.now();

        log!(
            INFO,
            "Running GC now at {}.",
            format_timestamp_for_humans(self.latest_gc_timestamp_seconds),
        );

        let max_proposals_to_keep_per_action = match self
            .nervous_system_parameters()
            .and_then(|params| params.max_proposals_to_keep_per_action)
        {
            None => {
                log!(
                    ERROR,
                    "NervousSystemParameters must have max_proposals_to_keep_per_action"
                );
                return false;
            }
            Some(max) => max as usize,
        };

        // This data structure contains proposals grouped by action.
        //
        // Proposals are stored in order based on ProposalId, where ProposalIds are assigned in
        // order of creation in the governance canister (i.e. chronologically). The following
        // data structure maintains the same chronological order for proposals in each action's
        // vector.
        let action_to_proposals: HashMap<u64, Vec<u64>> = {
            let mut tmp: HashMap<u64, Vec<u64>> = HashMap::new();
            for (proposal_id, proposal) in self.proto.proposals.iter() {
                tmp.entry(proposal.action).or_default().push(*proposal_id);
            }
            tmp
        };
        // Only keep the latest 'max_proposals_to_keep_per_action'. This is a soft maximum
        // as garbage collection cannot purge un-finalized proposals, and only a subset of proposals
        // at the head of the list are examined.
        // TODO NNS1-1259: Improve "best-effort" garbage collection of proposals
        for (proposal_action, proposals_of_action) in action_to_proposals {
            log!(
                INFO,
                "GC - proposal_type {:#?} max {} current {}",
                proposal_action,
                max_proposals_to_keep_per_action,
                proposals_of_action.len()
            );
            if proposals_of_action.len() > max_proposals_to_keep_per_action {
                for proposal_id in proposals_of_action
                    .iter()
                    .take(proposals_of_action.len() - max_proposals_to_keep_per_action)
                {
                    // Check that this proposal can be purged.
                    if let Some(proposal) = self.proto.proposals.get(proposal_id) {
                        if proposal.can_be_purged(now_seconds) {
                            self.proto.proposals.remove(proposal_id);
                        }
                    }
                }
            }
        }
        self.latest_gc_num_proposals = self.proto.proposals.len();
        true
    }

    /// Runs periodic tasks that are not directly triggered by user input.
    pub async fn run_periodic_tasks(&mut self) {
        use ic_cdk::println;

        self.process_proposals();

        // None of the upgrade-related tasks should interleave with one another or themselves, so we acquire a global
        // lock for the duration of their execution. This will return `false` if the lock has already been acquired less
        // than 10 minutes ago by a previous invocation of `run_periodic_tasks`, in which case we skip the
        // upgrade-related tasks.
        if self.acquire_upgrade_periodic_task_lock() {
            // We only want to check the upgrade status if we are currently executing an upgrade.
            if self.should_check_upgrade_status() {
                self.check_upgrade_status().await;
            }

            if self.should_refresh_cached_upgrade_steps() {
                match self.try_temporarily_lock_refresh_cached_upgrade_steps() {
                    Err(err) => {
                        log!(ERROR, "{}", err);
                    }
                    Ok(deployed_version) => {
                        self.refresh_cached_upgrade_steps(deployed_version).await;
                    }
                }
            }

            self.initiate_upgrade_if_sns_behind_target_version().await;

            self.release_upgrade_periodic_task_lock();
        }

        let should_distribute_rewards = self.should_distribute_rewards();

        // Getting the total governance token supply from the ledger is expensive enough
        // that we don't want to do it on every call to `run_periodic_tasks`. So
        // we only fetch it when it's needed, which is when rewards should be
        // distributed
        if should_distribute_rewards {
            match self.ledger.total_supply().await {
                Ok(supply) => {
                    // Distribute rewards
                    self.distribute_rewards(supply);
                }
                Err(e) => log!(
                    ERROR,
                    "Error when getting total governance token supply: {}",
                    GovernanceError::from(e)
                ),
            }
        }

        if self.should_update_maturity_modulation() {
            self.update_maturity_modulation().await;
        }

        self.maybe_finalize_disburse_maturity().await;

        self.maybe_move_staked_maturity();

        self.maybe_gc();
    }

    /// Attempts to acquire the lock over SNS upgrade-related periodic tasks.
    ///
    /// Succeeds if the lock is currently released or was last acquired
    /// over `UPGRADE_PERIODIC_TASK_LOCK_TIMEOUT_SECONDS` ago.
    ///
    /// Returns whether the lock was acquired.
    ///
    /// This function is made public so that it can be called from
    /// rs/sns/governance/tests/governance.rs where we need to disable upgrade-related periodic
    /// tasks while testing a orthogonal SNS features (e.g., disburse maturity).
    pub fn acquire_upgrade_periodic_task_lock(&mut self) -> bool {
        let now = self.env.now();
        match self.upgrade_periodic_task_lock {
            Some(time_acquired)
                if now
                    >= time_acquired
                        .checked_add(UPGRADE_PERIODIC_TASK_LOCK_TIMEOUT_SECONDS)
                        // In case of overflow, we'll unwrap to 0, which should always cause this to evaluate to true
                        .unwrap_or(0) =>
            {
                self.upgrade_periodic_task_lock = Some(now);
                true
            }
            Some(_) => false,
            None => {
                self.upgrade_periodic_task_lock = Some(now);
                true
            }
        }
    }

    /// Checks if an automatic upgrade is needed and initiates it.
    /// An automatic upgrade is needed if `target_version` is set to a future version on the upgrade path
    async fn initiate_upgrade_if_sns_behind_target_version(&mut self) {
        // Check that no upgrades are in progress
        if self.check_no_upgrades_in_progress(None).is_err() {
            // An upgrade is already in progress
            return;
        }

        let deployed_version = match self.get_or_reset_deployed_version().await {
            Ok(deployed_version) => deployed_version,
            Err(err) => {
                log!(ERROR, "Cannot get or reset deployed version: {}", err);
                return;
            }
        };

        let upgrade_steps = self.get_or_reset_upgrade_steps(&deployed_version);

        let Some(target_version) = self.proto.target_version.clone() else {
            return;
        };

        // Find the target position of the target version
        if !upgrade_steps.contains(&target_version) {
            let message = format!(
                "Target version {} is not on the upgrade path {:?}",
                target_version, upgrade_steps
            );
            self.invalidate_target_version(message);
            return;
        };

        // If the target version is the same as the deployed version, there is nothing to do.
        if upgrade_steps.is_current(&target_version) {
            return;
        }

        let Some(next_version) = upgrade_steps.next() else {
            // This should be impossible because we already established that
            // `target_version` ∈ `upgrade_steps` \ { `current_version` }.
            // However, if this code path would be taken due to a bug, we would interpret
            // the situation as "no more work."
            log!(
                ERROR,
                "Taking a code path that was supposed to be impossible. \
                 target_version = {:?}, upgrade_steps = {:?}.",
                target_version,
                upgrade_steps,
            );
            return;
        };

        let (canister_type, wasm_hash) =
            match canister_type_and_wasm_hash_for_upgrade(&deployed_version, next_version) {
                Ok((canister_type, wasm_hash)) => (canister_type, wasm_hash),

                Err(err) => {
                    let message = format!("Upgrade attempt failed: {}", err);
                    log!(ERROR, "{}", message);
                    self.invalidate_target_version(message);
                    return;
                }
            };

        self.push_to_upgrade_journal(upgrade_journal_entry::UpgradeStarted::from_behind_target(
            deployed_version.clone(),
            next_version.clone(),
        ));

        self.proto.pending_version = Some(PendingVersion {
            target_version: Some(next_version.clone()),
            mark_failed_at_seconds: self.env.now() + 5 * 60,
            checking_upgrade_lock: 0,
            proposal_id: None,
        });

        println!("Initiating upgrade to version: {:?}", next_version);
        let upgrade_attempt = self
            .upgrade_sns_framework_canister(wasm_hash, canister_type)
            .await;
        if let Err(err) = upgrade_attempt {
            let message = format!("Upgrade attempt failed: {}", err);
            log!(ERROR, "{}", message);
            self.proto.pending_version = None;
            self.invalidate_target_version(message);
        }
    }

    fn release_upgrade_periodic_task_lock(&mut self) {
        self.upgrade_periodic_task_lock = None;
    }

    // This is a test-only function, so panicking should be okay.
    pub fn advance_target_version(
        &mut self,
        request: AdvanceTargetVersionRequest,
    ) -> AdvanceTargetVersionResponse {
        let AdvanceTargetVersionRequest {
            target_version: Some(target_version),
        } = request
        else {
            panic!("AdvanceTargetVersionRequest.target_version must be specified.");
        };

        self.perform_advance_target_version(target_version)
            .expect("Cannot perform perform_advance_target_version");

        AdvanceTargetVersionResponse {}
    }

    fn should_update_maturity_modulation(&self) -> bool {
        // Check if we're already updating the neuron maturity modulation.
        let updated_at_timestamp_seconds = self
            .proto
            .maturity_modulation
            .as_ref()
            .and_then(|maturity_modulation| maturity_modulation.updated_at_timestamp_seconds)
            .unwrap_or_default();

        let age_seconds = self.env.now() - updated_at_timestamp_seconds;
        age_seconds >= ONE_DAY_SECONDS
    }

    async fn update_maturity_modulation(&mut self) {
        if !self.should_update_maturity_modulation() {
            return;
        };

        // Fetch new maturity modulation.
        let maturity_modulation = self.cmc.neuron_maturity_modulation().await;

        // Unwrap response.
        let Ok(maturity_modulation) = maturity_modulation else {
            return;
        };

        // Construct new MaturityModulation.
        let new_maturity_modulation = MaturityModulation {
            current_basis_points: Some(maturity_modulation),
            updated_at_timestamp_seconds: Some(self.env.now()),
        };
        println!(
            "{}Updating maturity modulation to {:#?}. Previously: {:#?}",
            log_prefix(),
            new_maturity_modulation,
            self.proto.maturity_modulation
        );

        // Store the new value.
        self.proto.maturity_modulation = Some(new_maturity_modulation);
    }

    /// Returns `true` if enough time has passed since the end of the last reward round.
    ///
    /// The end of the last reward round is recorded in self.latest_reward_event.
    ///
    /// The (current) length of a reward round is specified in
    /// self.nervous_system_parameters.voting_reward_parameters
    fn should_distribute_rewards(&self) -> bool {
        let now = self.env.now();

        let voting_rewards_parameters = match &self
            .nervous_system_parameters_or_panic()
            .voting_rewards_parameters
        {
            None => return false,
            Some(ok) => ok,
        };
        let seconds_since_last_reward_event = now.saturating_sub(
            self.latest_reward_event()
                .end_timestamp_seconds
                .unwrap_or_default(),
        );

        let round_duration_seconds = match voting_rewards_parameters.round_duration_seconds {
            Some(s) => s,
            None => {
                log!(
                    ERROR,
                    "round_duration_seconds unset:\n{:#?}",
                    voting_rewards_parameters,
                );
                return false;
            }
        };

        seconds_since_last_reward_event > round_duration_seconds
    }

    /// Creates a reward event.
    ///
    /// This method:
    /// * collects all proposals in state ReadyToSettle, that is, proposals that
    ///   can no longer accept votes for the purpose of rewards and that have
    ///   not yet been considered in a reward event
    /// * associates those proposals to the new reward event and cleans their ballots
    fn distribute_rewards(&mut self, supply: Tokens) {
        log!(INFO, "distribute_rewards. Supply: {:?}", supply);
        let now = self.env.now();

        // VotingRewardsParameters should always be set,
        // but we check and return early just in case.
        let voting_rewards_parameters = match &self
            .nervous_system_parameters_or_panic()
            .voting_rewards_parameters
        {
            Some(voting_rewards_parameters) => voting_rewards_parameters,
            None => {
                log!(
                    ERROR,
                    "distribute_rewards called even though \
                     voting_rewards_parameters not set.",
                );
                return;
            }
        };

        let round_duration_seconds = match voting_rewards_parameters.round_duration_seconds {
            Some(s) => s,
            None => {
                log!(
                    ERROR,
                    "round_duration_seconds not set:\n{:#?}",
                    voting_rewards_parameters,
                );
                return;
            }
        };
        // This guard is needed, because we'll divide by this amount shortly.
        if round_duration_seconds == 0 {
            // This is important, but emitting this every time will be spammy, because this gets
            // called during run_periodic_tasks.
            log!(
                ERROR,
                "round_duration_seconds ({}) is not positive. \
                 Therefore, we cannot calculate voting rewards.",
                round_duration_seconds,
            );
            return;
        }

        let reward_start_timestamp_seconds = self
            .latest_reward_event()
            .end_timestamp_seconds
            .unwrap_or_default();
        let new_rounds_count = now
            .saturating_sub(reward_start_timestamp_seconds)
            .saturating_div(round_duration_seconds);
        if new_rounds_count == 0 {
            // This may happen, in case consider_distributing_rewards was called
            // several times at almost the same time. This is
            // harmless, just abandon.
            return;
        }

        let considered_proposals: Vec<ProposalId> =
            self.ready_to_be_settled_proposal_ids().collect();
        // RewardEvents are generated every time. If there are no proposals to reward, the rewards
        // purse is rolled over via the total_available_e8s_equivalent field.

        // Log if we are about to "backfill" rounds that were missed.
        if new_rounds_count > 1 {
            log!(
                INFO,
                "Some reward distribution should have happened, but were missed. \
                 It is now {}. Whereas, latest_reward_event:\n{:#?}",
                now,
                self.latest_reward_event(),
            );
        }
        let reward_event_end_timestamp_seconds = new_rounds_count
            .saturating_mul(round_duration_seconds)
            .saturating_add(reward_start_timestamp_seconds);

        // What's going on here looks a little complex, but it's just a slightly
        // more advanced version of simple (i.e. non-compounding) interest. The
        // main embellishment is because we are calculating the reward purse
        // over possibly more than one reward round. The possibility of multiple
        // rounds is why we loop over rounds. Otherwise, it boils down to the
        // simple interest formula:
        //
        //   principal * rate * duration
        //
        // Here, the entire token supply is used as the "principal", and the
        // length of a reward round is used as the duration. The reward rate
        // varies from round to round, and is calculated using
        // VotingRewardsParameters::reward_rate_at.
        let rewards_purse_e8s = {
            let mut result = Decimal::from(
                self.latest_reward_event()
                    .e8s_equivalent_to_be_rolled_over(),
            );
            let supply = i2d(supply.get_e8s());

            for i in 1..=new_rounds_count {
                let seconds_since_genesis = round_duration_seconds
                    .saturating_mul(i)
                    .saturating_add(reward_start_timestamp_seconds)
                    .saturating_sub(self.proto.genesis_timestamp_seconds);

                let current_reward_rate = voting_rewards_parameters.reward_rate_at(
                    crate::reward::Instant::from_seconds_since_genesis(i2d(seconds_since_genesis)),
                );

                result += current_reward_rate * voting_rewards_parameters.round_duration() * supply;
            }

            result
        };
        debug_assert!(rewards_purse_e8s >= dec!(0), "{}", rewards_purse_e8s);
        // This will get assembled into the new RewardEvent at the end.
        let total_available_e8s_equivalent = Some(match u64::try_from(rewards_purse_e8s) {
            Ok(ok) => ok,
            Err(err) => {
                log!(
                    ERROR,
                    "Looks like the rewards purse ({}) overflowed u64: {}. \
                     Therefore, we stop the current attempt to distribute voting rewards.",
                    rewards_purse_e8s,
                    err,
                );
                return;
            }
        });

        // Add up reward shares based on voting power that was exercised.
        let mut neuron_id_to_reward_shares: HashMap<NeuronId, Decimal> = HashMap::new();
        for proposal_id in &considered_proposals {
            if let Some(proposal) = self.get_proposal_data(*proposal_id) {
                for (voter, ballot) in &proposal.ballots {
                    #[allow(clippy::blocks_in_conditions)]
                    if !Vote::try_from(ballot.vote)
                        .unwrap_or_else(|_| {
                            println!(
                                "{}Vote::from invoked with unexpected value {}.",
                                log_prefix(),
                                ballot.vote
                            );
                            Vote::Unspecified
                        })
                        .eligible_for_rewards()
                    {
                        continue;
                    }

                    match NeuronId::from_str(voter) {
                        Ok(neuron_id) => {
                            let reward_shares = i2d(ballot.voting_power);
                            *neuron_id_to_reward_shares
                                .entry(neuron_id)
                                .or_insert_with(|| dec!(0)) += reward_shares;
                        }
                        Err(e) => {
                            log!(
                                ERROR,
                                "Could not use voter {} to calculate total_voting_rights \
                                 since it's NeuronId was invalid. Underlying error: {:?}.",
                                voter,
                                e
                            );
                        }
                    }
                }
            }
        }
        // Freeze reward shares, now that we are done adding them up.
        let neuron_id_to_reward_shares = neuron_id_to_reward_shares;
        let total_reward_shares: Decimal = neuron_id_to_reward_shares.values().sum();
        debug_assert!(
            total_reward_shares >= dec!(0),
            "total_reward_shares: {} neuron_id_to_reward_shares: {:#?}",
            total_reward_shares,
            neuron_id_to_reward_shares,
        );

        // Because of rounding (and other shenanigans), it is possible that some
        // portion of this amount ends up not being actually distributed.
        let mut distributed_e8s_equivalent = 0_u64;
        // Now that we know the size of the pie (rewards_purse_e8s), and how
        // much of it each neuron is supposed to get (*_reward_shares), we now
        // proceed to actually handing out those rewards.
        if total_reward_shares == dec!(0) {
            log!(
                ERROR,
                "Warning: total_reward_shares is 0. Therefore, we skip increasing \
                 neuron maturity. neuron_id_to_reward_shares: {:#?}",
                neuron_id_to_reward_shares,
            );
        } else {
            for (neuron_id, neuron_reward_shares) in neuron_id_to_reward_shares {
                let neuron: &mut Neuron = match self.get_neuron_result_mut(&neuron_id) {
                    Ok(neuron) => neuron,
                    Err(err) => {
                        log!(
                            ERROR,
                            "Cannot find neuron {}, despite having voted with power {} \
                             in the considered reward period. The reward that should have been \
                             distributed to this neuron is simply skipped, so the total amount \
                             of distributed reward for this period will be lower than the maximum \
                             allowed. Underlying error: {:?}.",
                            neuron_id,
                            neuron_reward_shares,
                            err
                        );
                        continue;
                    }
                };

                // Dividing before multiplying maximizes our chances of success.
                let neuron_reward_e8s =
                    rewards_purse_e8s * (neuron_reward_shares / total_reward_shares);

                // Round down, and convert to u64.
                let neuron_reward_e8s = u64::try_from(neuron_reward_e8s).unwrap_or_else(|err| {
                    panic!(
                        "Calculating reward for neuron {:?}:\n\
                             neuron_reward_shares: {}\n\
                             rewards_purse_e8s: {}\n\
                             total_reward_shares: {}\n\
                             err: {}",
                        neuron_id,
                        neuron_reward_shares,
                        rewards_purse_e8s,
                        total_reward_shares,
                        err,
                    )
                });
                // If the neuron has auto-stake-maturity on, add the new maturity to the
                // staked maturity, otherwise add it to the un-staked maturity.
                if neuron.auto_stake_maturity.unwrap_or(false) {
                    neuron.staked_maturity_e8s_equivalent = Some(
                        neuron.staked_maturity_e8s_equivalent.unwrap_or(0) + neuron_reward_e8s,
                    );
                } else {
                    neuron.maturity_e8s_equivalent += neuron_reward_e8s;
                }
                distributed_e8s_equivalent += neuron_reward_e8s;
            }
        }
        // Freeze distributed_e8s_equivalent, now that we are done handing out rewards.
        let distributed_e8s_equivalent = distributed_e8s_equivalent;
        // Because we used floor to round rewards to integers (and everything is
        // non-negative), it should be that the amount distributed is not more
        // than the original purse.
        debug_assert!(
            i2d(distributed_e8s_equivalent) <= rewards_purse_e8s,
            "rewards distributed ({}) > purse ({})",
            distributed_e8s_equivalent,
            rewards_purse_e8s,
        );

        // This field is deprecated. People should really use end_timestamp_seconds
        // instead. This value can still be used if round duration is not changed.
        let new_reward_event_round = self.latest_reward_event().round + new_rounds_count;
        // Settle proposals.
        for pid in &considered_proposals {
            // Before considering a proposal for reward, it must be fully processed --
            // because we're about to clear the ballots, so no further processing will be
            // possible.
            self.process_proposal(pid.id);

            let p = match self.get_proposal_data_mut(*pid) {
                Some(p) => p,
                None => {
                    log!(ERROR,
                        "Cannot find proposal {}, despite it being considered for rewards distribution.",
                        pid.id
                    );
                    debug_assert!(
                        false,
                        "It appears that proposal {} has been deleted out from under us \
                         while we were distributing rewards. This should never happen. \
                         In production, this would be quietly swept under the rug and \
                         we would continue processing. Current state (Governance):\n{:#?}",
                        pid.id, self.proto,
                    );
                    continue;
                }
            };

            if p.status() == ProposalDecisionStatus::Open {
                log!(
                    ERROR,
                    "Proposal {} was considered for reward distribution despite \
                     being open. We will now force the proposal's status to be Rejected.",
                    pid.id
                );
                debug_assert!(
                    false,
                    "This should be unreachable. Current governance state:\n{:#?}",
                    self.proto,
                );

                // The next two statements put p into the Rejected status. Thus,
                // process_proposal will consider that it has nothing more to do
                // with the p.
                p.decided_timestamp_seconds = now;
                p.latest_tally = Some(Tally {
                    timestamp_seconds: now,
                    yes: 0,
                    no: 0,
                    total: 0,
                });
                debug_assert_eq!(
                    p.status(),
                    ProposalDecisionStatus::Rejected,
                    "Failed to force ProposalData status to become Rejected. p:\n{:#?}",
                    p,
                );
            }

            // This is where the proposal becomes Settled, at least in the eyes
            // of the ProposalData::reward_status method.
            p.reward_event_end_timestamp_seconds = Some(reward_event_end_timestamp_seconds);
            p.reward_event_round = new_reward_event_round;

            // Ballots are used to determine two things:
            //   1. (obviously and primarily) whether to execute the proposal.
            //   2. rewards
            // At this point, we no longer need ballots for either of these
            // things, and since they take up a fair amount of space, we take
            // this opportunity to jettison them.
            p.ballots.clear();
        }

        // Conclude this round of rewards.
        self.proto.latest_reward_event = Some(RewardEvent {
            round: new_reward_event_round,
            actual_timestamp_seconds: now,
            settled_proposals: considered_proposals,
            distributed_e8s_equivalent,
            end_timestamp_seconds: Some(reward_event_end_timestamp_seconds),
            rounds_since_last_distribution: Some(new_rounds_count),
            total_available_e8s_equivalent,
        })
    }

    /// Checks if there is a pending upgrade.
    fn should_check_upgrade_status(&self) -> bool {
        self.proto.pending_version.is_some()
    }

    fn can_finalize_disburse_maturity(&self) -> bool {
        let finalizing_disburse_maturity = self.proto.is_finalizing_disburse_maturity;
        finalizing_disburse_maturity.is_none() || !finalizing_disburse_maturity.unwrap()
    }

    /// Checks if pending upgrade is complete and either updates deployed_version
    /// or clears pending_upgrade if beyond the limit.
    async fn check_upgrade_status(&mut self) {
        // This expect is safe because we only call this after checking exactly that condition in
        // should_check_upgrade_status
        let upgrade_in_progress = self
            .proto
            .pending_version
            .as_ref()
            .expect("There must be pending_version or should_check_upgrade_status returns false")
            .clone();

        if upgrade_in_progress.target_version.is_none() {
            // If we have an upgrade_in_progress with no target_version, we are in an unexpected
            // situation. We recover to workable state by marking upgrade as failed.

            let message = "No target_version set for upgrade_in_progress. This should be \
                impossible. Clearing upgrade_in_progress state and marking proposal failed \
                to unblock further upgrades."
                .to_string();

            let status = upgrade_journal_entry::upgrade_outcome::Status::InvalidState(
                upgrade_journal_entry::upgrade_outcome::InvalidState { version: None },
            );

            self.complete_sns_upgrade_to_next_version(
                upgrade_in_progress.proposal_id,
                status,
                message,
                None,
            );

            return;
        }

        // Pre-checks finished, we now extract needed variables.
        let target_version = upgrade_in_progress.target_version.as_ref().unwrap().clone();
        let mark_failed_at = upgrade_in_progress.mark_failed_at_seconds;
        let proposal_id = upgrade_in_progress.proposal_id;

        // Mark the check as active before async call.
        self.proto
            .pending_version
            .as_mut()
            .unwrap()
            .checking_upgrade_lock += 1;

        let lock = self
            .proto
            .pending_version
            .as_ref()
            .unwrap()
            .checking_upgrade_lock;

        if lock > 1000 {
            let message =
                "Too many attempts to check upgrade without success.  Marking upgrade failed."
                    .to_string();
            let status = upgrade_journal_entry::upgrade_outcome::Status::Timeout(Empty {});

            self.complete_sns_upgrade_to_next_version(proposal_id, status, message, None);
            return;
        }

        if lock > 1 {
            return;
        }

        let running_version: Result<Version, String> =
            get_running_version(&*self.env, self.proto.root_canister_id_or_panic()).await;

        // Mark the check as inactive after async call.
        self.proto
            .pending_version
            .as_mut()
            .unwrap()
            .checking_upgrade_lock = 0;

        // We cannot panic or we will get stuck with "checking_upgrade_lock" set to true.  We log
        // the issue and return so the next check can be performed.
        let mut running_version = match running_version {
            Ok(version) => version,
            Err(err) => {
                // Always log this, even if we are not yet marking as failed.
                log!(ERROR, "Could not get running version of SNS: {}", err);

                if self.env.now() > mark_failed_at {
                    let message = format!(
                        "Upgrade marked as failed at {}. \
                         Governance could not determine running version from root: {}. \
                         Setting upgrade to failed to unblock retry.",
                        format_timestamp_for_humans(self.env.now()),
                        err,
                    );
                    let status = upgrade_journal_entry::upgrade_outcome::Status::Timeout(Empty {});

                    self.complete_sns_upgrade_to_next_version(proposal_id, status, message, None);
                }
                return;
            }
        };

        // In this case, we do not have a running archive, so we just clone the value so the check
        // does not fail on that account.
        if running_version.archive_wasm_hash.is_empty() {
            running_version
                .archive_wasm_hash
                .clone_from(&target_version.archive_wasm_hash);
        }

        let deployed_version = match self.proto.deployed_version.as_ref() {
            None => {
                let message = format!(
                    "SNS Governance had no recorded deployed_version at {}. \
                     Setting it to currently running {:?} and attempting to proceed.",
                    format_timestamp_for_humans(self.env.now()),
                    running_version,
                );
                self.reset_cached_upgrade_steps(&running_version, message);

                self.proto.deployed_version = Some(running_version.clone());

                &running_version
            }
            Some(version) => version,
        };

        let expected_changes = {
            let expected_changes = deployed_version.changes_against(&target_version);
            running_version.version_has_expected_hashes(&expected_changes)
        };

        if let Err(errs) = expected_changes {
            if self.env.now() > mark_failed_at {
                let message = format!(
                    "Upgrade marked as failed at {}. \
                     Running system version does not match expected state:\n- {:?}",
                    format_timestamp_for_humans(self.env.now()),
                    errs.join("- {}\n"),
                );
                let status = upgrade_journal_entry::upgrade_outcome::Status::Timeout(Empty {});

                self.complete_sns_upgrade_to_next_version(proposal_id, status, message, None);
            }

            // Returning here because (1) the expected changes were not observed yet and (2) either
            // the upgrade has timed out or there will be another attempt in the next periodic task.
            return;
        }

        let message = format!(
            "Upgrade marked successful at {}.",
            format_timestamp_for_humans(self.env.now()),
        );
        let status = upgrade_journal_entry::upgrade_outcome::Status::Success(Empty {});

        self.complete_sns_upgrade_to_next_version(
            proposal_id,
            status,
            message,
            Some(target_version),
        );
    }

    /// This method resets the state to unblock further upgrade proposals.
    ///
    /// Specifically, it un-sets `pending_version` and adds an upgrade journal entry.
    ///
    /// Other actions may be performed depending on the args.
    ///
    /// Args:
    /// - `proposal_id`: If set, will be used to set this proposal's execution status.
    /// - `status`: Indicates the ultimate upgrade status.
    /// - `message`: Human-readable text for the upgrade journal.
    /// - `deployed_version`: If set, replaces the `deployed_version` in the canister state.
    fn complete_sns_upgrade_to_next_version(
        &mut self,
        proposal_id: Option<u64>,
        status: upgrade_journal_entry::upgrade_outcome::Status,
        message: String,
        deployed_version: Option<Version>,
    ) {
        use upgrade_journal_entry::upgrade_outcome::Status;

        let result = match &status {
            Status::Success(_) => Ok(()),
            Status::InvalidState(_) => Err(GovernanceError::new_with_message(
                ErrorType::InconsistentInternalData,
                message.to_string(),
            )),
            Status::ExternalFailure(_) | Status::Timeout(_) => Err(
                GovernanceError::new_with_message(ErrorType::External, message.to_string()),
            ),
        };

        self.push_to_upgrade_journal(upgrade_journal_entry::UpgradeOutcome {
            human_readable: Some(message),
            status: Some(status),
        });

        if let Some(proposal_id) = proposal_id {
            self.set_proposal_execution_status(proposal_id, result);
        }

        self.proto.pending_version = None;

        if let Some(deployed_version) = deployed_version {
            self.proto.deployed_version.replace(deployed_version);
        }
    }

    /// Checks whether the heap can grow.
    fn check_heap_can_grow(&self) -> Result<(), GovernanceError> {
        match self.env.heap_growth_potential() {
            HeapGrowthPotential::NoIssue => Ok(()),
            HeapGrowthPotential::LimitedAvailability => Err(GovernanceError::new_with_message(
                ErrorType::ResourceExhausted,
                "Heap size too large; governance canister is running is degraded mode.",
            )),
        }
    }

    /// Fails an upgrade proposal that was Adopted but not Executed or Failed by the deadline.
    pub fn fail_stuck_upgrade_in_progress(
        &mut self,
        _: FailStuckUpgradeInProgressRequest,
    ) -> FailStuckUpgradeInProgressResponse {
        let pending_version = match self.proto.pending_version.as_ref() {
            None => return FailStuckUpgradeInProgressResponse {},
            Some(pending_version) => pending_version,
        };

        // Maybe, we should look at the checking_upgrade_lock field and only
        // proceed if it is false, or the request has force set to true.

        let now = self.env.now();

        if now > pending_version.mark_failed_at_seconds {
            let message = format!(
                "Upgrade marked as failed at {}. \
                Governance upgrade was manually aborted by calling fail_stuck_upgrade_in_progress \
                after mark_failed_at_seconds ({}). Setting upgrade to failed to unblock retry.",
                format_timestamp_for_humans(now),
                pending_version.mark_failed_at_seconds,
            );
            let status = upgrade_journal_entry::upgrade_outcome::Status::ExternalFailure(Empty {});

            self.complete_sns_upgrade_to_next_version(
                pending_version.proposal_id,
                status,
                message,
                None,
            );
        }

        FailStuckUpgradeInProgressResponse {}
    }

    /// Checks whether new neurons can be added or whether the maximum number of neurons,
    /// as defined in the nervous system parameters, has already been reached.
    fn check_neuron_population_can_grow(&self) -> Result<(), GovernanceError> {
        let max_number_of_neurons = self
            .nervous_system_parameters_or_panic()
            .max_number_of_neurons
            .expect("NervousSystemParameters must have max_number_of_neurons");

        if (self.proto.neurons.len() as u64) + 1 > max_number_of_neurons {
            return Err(GovernanceError::new_with_message(
                ErrorType::PreconditionFailed,
                "Cannot add neuron. Max number of neurons reached.",
            ));
        }

        Ok(())
    }

    /// Gets the raw proposal data
    fn get_proposal_data(&self, pid: impl Into<ProposalId>) -> Option<&ProposalData> {
        self.proto.proposals.get(&pid.into().id)
    }

    /// Gets the raw proposal data as a mut
    fn get_proposal_data_mut(&mut self, pid: impl Into<ProposalId>) -> Option<&mut ProposalData> {
        self.proto.proposals.get_mut(&pid.into().id)
    }

    /// Attempts to get a neuron given a neuron ID and returns the neuron on success
    /// and an error otherwise.
    fn get_neuron_result(&self, nid: &NeuronId) -> Result<&Neuron, GovernanceError> {
        self.proto
            .neurons
            .get(&nid.to_string())
            .ok_or_else(|| Self::neuron_not_found_error(nid))
    }

    /// Attempts to get a neuron as a mut, given a neuron ID and returns the neuron on success
    /// and an error otherwise.
    fn get_neuron_result_mut(&mut self, nid: &NeuronId) -> Result<&mut Neuron, GovernanceError> {
        self.proto
            .neurons
            .get_mut(&nid.to_string())
            .ok_or_else(|| Self::neuron_not_found_error(nid))
    }

    /// Updates a neuron in the list of neurons.
    ///
    /// Preconditions:
    /// - the given `neuron_id` already exists in `self.proto.neurons`
    /// - the permissions are not changed (it's easy to update permissions
    ///   via `manage_neuron` and doing it here would require updating
    ///   `principal_to_neuron_ids_index`)
    /// - the followees are not changed (it's easy to update followees
    ///   via `manage_neuron` and doing it here would require updating
    ///   `function_followee_index`)
    pub fn update_neuron(&mut self, neuron: Neuron) -> Result<(), GovernanceError> {
        self.check_test_features_enabled();

        let neuron_id = &neuron.id.as_ref().expect("Neuron must have a NeuronId");

        // Must clobber an existing neuron.
        let old_neuron = match self.proto.neurons.get_mut(&neuron_id.to_string()) {
            Some(n) => n,
            None => {
                return Err(GovernanceError::new_with_message(
                    ErrorType::PreconditionFailed,
                    format!(
                        "Cannot update neuron. There is no neuron with id: {}",
                        neuron_id
                    ),
                ));
            }
        };

        // Must NOT clobber permissions.
        if old_neuron.permissions != neuron.permissions {
            return Err(GovernanceError::new_with_message(
                ErrorType::PreconditionFailed,
                "Cannot update neuron's permissions via update_neuron.".to_string(),
            ));
        }

        // Must NOT clobber followees or topic_followees.
        if old_neuron.followees != neuron.followees
            || old_neuron.topic_followees != neuron.topic_followees
        {
            return Err(GovernanceError::new_with_message(
                ErrorType::PreconditionFailed,
                "Cannot update neuron's followees via update_neuron.".to_string(),
            ));
        }

        // Now that neuron has been validated, update old_neuron.
        *old_neuron = neuron;

        Ok(())
    }

    /// Gets the metadata describing the SNS.
    pub fn get_metadata(&self, _request: &GetMetadataRequest) -> GetMetadataResponse {
        let sns_metadata = self
            .proto
            .sns_metadata
            .as_ref()
            .expect("Expected the SnsMetadata to exist");

        GetMetadataResponse {
            logo: sns_metadata.logo.clone(),
            url: sns_metadata.url.clone(),
            name: sns_metadata.name.clone(),
            description: sns_metadata.description.clone(),
        }
    }

    /// Gets the config file used to set up the SNS.
    pub fn get_sns_initialization_parameters(
        &self,
        _request: &GetSnsInitializationParametersRequest,
    ) -> GetSnsInitializationParametersResponse {
        GetSnsInitializationParametersResponse {
            sns_initialization_parameters: self.proto.sns_initialization_parameters.clone(),
        }
    }

    pub fn get_maturity_modulation(
        &self,
        _: GetMaturityModulationRequest,
    ) -> GetMaturityModulationResponse {
        GetMaturityModulationResponse {
            maturity_modulation: self.proto.maturity_modulation,
        }
    }

    pub fn add_maturity(
        &mut self,
        add_maturity_request: AddMaturityRequest,
    ) -> AddMaturityResponse {
        self.check_test_features_enabled();

        let AddMaturityRequest { id, amount_e8s } = add_maturity_request;
        let id = id.expect("AddMaturityRequest::id is required");
        let amount_e8s = amount_e8s.expect("AddMaturityRequest::amount_e8s is required");

        // Here, we're getting a mutable reference without a lock, but it's
        // okay because this is is only callable from test code
        let neuron = self.get_neuron_mut(&id).expect("neuron did not exist");

        neuron.maturity_e8s_equivalent = neuron.maturity_e8s_equivalent.saturating_add(amount_e8s);

        AddMaturityResponse {
            new_maturity_e8s: Some(neuron.maturity_e8s_equivalent),
        }
    }

    pub async fn mint_tokens(
        &mut self,
        mint_tokens_request: MintTokensRequest,
    ) -> MintTokensResponse {
        self.check_test_features_enabled();

        self.ledger
            .transfer_funds(
                mint_tokens_request.amount_e8s(),
                0,    // Minting transfer don't pay a fee
                None, // This is a minting transfer, no 'from' account is needed
                mint_tokens_request
                    .recipient
                    .expect("recipient must be set")
                    .try_into()
                    .unwrap(), // The account of the neuron on the ledger
                self.env.insecure_random_u64(), // Random memo(nonce) for the ledger's transaction
            )
            .await
            .unwrap();
        MintTokensResponse {}
    }

    /// Returns the ledger account identifier of the minting account on the ledger canister
    /// (currently an account controlled by the governance canister).
    pub fn governance_minting_account(&self) -> Account {
        Account {
            owner: self.env.canister_id().get().0,
            subaccount: None,
        }
    }

    /// Returns the ledger account identifier of a given neuron, where the neuron is specified by
    /// its subaccount.
    pub fn neuron_account_id(&self, subaccount: Subaccount) -> Account {
        Account {
            owner: self.env.canister_id().get().0,
            subaccount: Some(subaccount),
        }
    }
}

// TODO(NNS1-2835): Remove this const after changes published.
thread_local! {
    static ATTEMPTED_FIXING_MEMORY_ALLOCATIONS: RefCell<bool> = const { RefCell::new(false) };
}

/// Affects the perception of time by users of CanisterEnv (i.e. Governance).
///
/// Specifically, the time that Governance sees is the real time + delta.
#[derive(Copy, Clone, Eq, PartialEq, Debug, candid::CandidType, serde::Deserialize)]
pub struct TimeWarp {
    pub delta_s: i64,
}

impl TimeWarp {
    pub fn apply(&self, timestamp_s: u64) -> u64 {
        if self.delta_s >= 0 {
            timestamp_s + (self.delta_s as u64)
        } else {
            timestamp_s - ((-self.delta_s) as u64)
        }
    }
}

fn get_neuron_id_from_manage_neuron(
    manage_neuron: &ManageNeuron,
    caller: &PrincipalId,
) -> Result<NeuronId, GovernanceError> {
    if let Some(manage_neuron::Command::ClaimOrRefresh(ClaimOrRefresh {
        by: Some(By::MemoAndController(memo_and_controller)),
    })) = &manage_neuron.command
    {
        return Ok(get_neuron_id_from_memo_and_controller(
            memo_and_controller,
            caller,
        ));
    }

    Ok(NeuronId::from(bytes_to_subaccount(
        &manage_neuron.subaccount,
    )?))
}

fn get_neuron_id_from_memo_and_controller(
    memo_and_controller: &MemoAndController,
    caller: &PrincipalId,
) -> NeuronId {
    let controller = memo_and_controller.controller.unwrap_or(*caller);
    let memo = memo_and_controller.memo;
    NeuronId::from(ledger::compute_neuron_staking_subaccount_bytes(
        controller, memo,
    ))
}

#[cfg(test)]
mod assorted_governance_tests;

#[cfg(test)]
mod cast_vote_and_cascade_follow_tests;

#[cfg(test)]
mod fail_stuck_upgrade_in_progress_tests;

#[cfg(test)]
mod advance_target_sns_version_tests;

#[cfg(test)]
mod proposal_topics_tests;

#[cfg(test)]
mod test_helpers;

#[cfg(test)]
mod get_metrics;

#[cfg(feature = "canbench-rs")]
mod benches;<|MERGE_RESOLUTION|>--- conflicted
+++ resolved
@@ -55,13 +55,8 @@
             DisburseMaturityInProgress, Empty, ExecuteGenericNervousSystemFunction,
             FailStuckUpgradeInProgressRequest, FailStuckUpgradeInProgressResponse,
             GetMaturityModulationRequest, GetMaturityModulationResponse, GetMetadataRequest,
-<<<<<<< HEAD
-            GetMetadataResponse, GetMetricsRequest, GetMode, GetModeResponse, GetNeuron,
-            GetNeuronResponse, GetProposal, GetProposalResponse,
-=======
-            GetMetadataResponse, GetMetricsRequest, GetMetricsResponse, GetMode, GetModeResponse,
+            GetMetadataResponse, GetMetricsRequest, GetMode, GetModeResponse,
             GetNeuron, GetNeuronResponse, GetProposal, GetProposalResponse,
->>>>>>> ec14be38
             GetSnsInitializationParametersRequest, GetSnsInitializationParametersResponse,
             Governance as GovernanceProto, GovernanceError, ListNervousSystemFunctionsResponse,
             ListNeurons, ListNeuronsResponse, ListProposals, ListProposalsResponse,
@@ -2018,7 +2013,6 @@
 
     pub async fn get_metrics(
         &self,
-<<<<<<< HEAD
         request: GetMetricsRequest,
     ) -> Result<Metrics, GovernanceError> {
         let num_recently_submitted_proposals = self.recent_proposals(request.time_window_seconds);
@@ -2051,16 +2045,6 @@
             .count() as u64
     }
 
-=======
-        _request: GetMetricsRequest,
-    ) -> Result<GetMetricsResponse, GovernanceError> {
-        Err(GovernanceError {
-            error_type: 42,
-            error_message: "Unimplemented".to_string(),
-        })
-    }
-
->>>>>>> ec14be38
     /// Starts execution of the given proposal in the background.
     ///
     /// The given proposal ID specifies the proposal and the `action` specifies
