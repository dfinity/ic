--- conflicted
+++ resolved
@@ -2012,9 +2012,8 @@
 
     pub async fn get_metrics(
         &self,
-        _request: GetMetricsRequest,
+        request: GetMetricsRequest,
     ) -> Result<GetMetricsResponse, GovernanceError> {
-<<<<<<< HEAD
         let time_window_seconds =
             request
                 .time_window_seconds
@@ -2050,9 +2049,6 @@
                     <= time_window_seconds
             })
             .count() as u64
-=======
-        unimplemented!()
->>>>>>> 598a24de
     }
 
     /// Starts execution of the given proposal in the background.
