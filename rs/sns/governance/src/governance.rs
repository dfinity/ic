--- conflicted
+++ resolved
@@ -38,26 +38,6 @@
             proposal_data::ActionAuxiliary as ActionAuxiliaryPb,
             transfer_sns_treasury_funds::TransferFrom,
             upgrade_journal_entry, Account as AccountProto, AddMaturityRequest,
-<<<<<<< HEAD
-            AddMaturityResponse, Ballot, ClaimSwapNeuronsError, ClaimSwapNeuronsRequest,
-            ClaimSwapNeuronsResponse, ClaimedSwapNeuronStatus, DefaultFollowees,
-            DeregisterDappCanisters, DisburseMaturityInProgress, Empty,
-            ExecuteGenericNervousSystemFunction, FailStuckUpgradeInProgressRequest,
-            FailStuckUpgradeInProgressResponse, GetMaturityModulationRequest,
-            GetMaturityModulationResponse, GetMetadataRequest, GetMetadataResponse, GetMode,
-            GetModeResponse, GetNeuron, GetNeuronResponse, GetProposal, GetProposalResponse,
-            GetSnsInitializationParametersRequest, GetSnsInitializationParametersResponse,
-            GetUpgradeJournalResponse, Governance as GovernanceProto, GovernanceError,
-            ListNervousSystemFunctionsResponse, ListNeurons, ListNeuronsResponse, ListProposals,
-            ListProposalsResponse, ManageDappCanisterSettings, ManageLedgerParameters,
-            ManageNeuron, ManageNeuronResponse, ManageSnsMetadata, MintSnsTokens,
-            MintTokensRequest, MintTokensResponse, NervousSystemFunction, NervousSystemParameters,
-            Neuron, NeuronId, NeuronPermission, NeuronPermissionList, NeuronPermissionType,
-            Proposal, ProposalData, ProposalDecisionStatus, ProposalId, ProposalRewardStatus,
-            RegisterDappCanisters, RewardEvent, Tally, TransferSnsTreasuryFunds, UpgradeJournal,
-            UpgradeJournalEntry, UpgradeSnsControlledCanister, UpgradeSnsToNextVersion, Vote,
-            WaitForQuietState,
-=======
             AddMaturityResponse, AdvanceTargetVersionRequest, AdvanceTargetVersionResponse, Ballot,
             ClaimSwapNeuronsError, ClaimSwapNeuronsRequest, ClaimSwapNeuronsResponse,
             ClaimedSwapNeuronStatus, DefaultFollowees, DeregisterDappCanisters,
@@ -76,7 +56,6 @@
             ProposalDecisionStatus, ProposalId, ProposalRewardStatus, RegisterDappCanisters,
             RewardEvent, Tally, TransferSnsTreasuryFunds, UpgradeJournal, UpgradeJournalEntry,
             UpgradeSnsControlledCanister, UpgradeSnsToNextVersion, Vote, WaitForQuietState,
->>>>>>> 5d38f7c3
         },
     },
     proposal::{
@@ -4820,34 +4799,9 @@
         // Refresh the upgrade steps if they have changed
         if cached_upgrade_steps.upgrade_steps != Some(upgrade_steps.clone()) {
             cached_upgrade_steps.upgrade_steps = Some(upgrade_steps.clone());
-<<<<<<< HEAD
-            self.push_to_upgrade_journal(upgrade_journal_entry::Event::UpgradeStepsRefreshed(
-                upgrade_journal_entry::UpgradeStepsRefreshed {
-                    upgrade_steps: Some(upgrade_steps),
-                },
-            ));
-        }
-    }
-
-    pub fn push_to_upgrade_journal(&mut self, event: upgrade_journal_entry::Event) {
-        let upgrade_journal_entry = UpgradeJournalEntry {
-            event: Some(event),
-            timestamp_seconds: Some(self.env.now()),
-        };
-        match self.proto.upgrade_journal {
-            None => {
-                self.proto.upgrade_journal = Some(UpgradeJournal {
-                    entries: vec![upgrade_journal_entry],
-                });
-            }
-            Some(ref mut journal) => {
-                journal.entries.push(upgrade_journal_entry);
-            }
-=======
             self.push_to_upgrade_journal(upgrade_journal_entry::UpgradeStepsRefreshed {
                 upgrade_steps: Some(upgrade_steps),
             });
->>>>>>> 5d38f7c3
         }
     }
 
