--- conflicted
+++ resolved
@@ -53,22 +53,14 @@
             MintTokensRequest, MintTokensResponse, NervousSystemFunction, NervousSystemParameters,
             Neuron, NeuronId, NeuronPermission, NeuronPermissionList, NeuronPermissionType,
             Proposal, ProposalData, ProposalDecisionStatus, ProposalId, ProposalRewardStatus,
-<<<<<<< HEAD
-            RegisterDappCanisters, RewardEvent, SetCustomProposalTopics, Tally,
-=======
             RegisterDappCanisters, RewardEvent, SetTopicsForCustomProposals, Tally,
->>>>>>> b0997fe5
             TransferSnsTreasuryFunds, UpgradeSnsControlledCanister, Vote, WaitForQuietState,
         },
     },
     proposal::{
         get_action_auxiliary,
         transfer_sns_treasury_funds_amount_is_small_enough_at_execution_time_or_err,
-<<<<<<< HEAD
-        validate_and_render_proposal, validate_and_render_set_custom_proposal_topics,
-=======
         validate_and_render_proposal, validate_and_render_set_topics_for_custom_proposals,
->>>>>>> b0997fe5
         ValidGenericNervousSystemFunction, MAX_LIST_PROPOSAL_RESULTS,
         MAX_NUMBER_OF_PROPOSALS_WITH_BALLOTS,
     },
@@ -2150,13 +2142,8 @@
                     })
                     .and_then(|new_target| self.perform_advance_target_version(new_target))
             }
-<<<<<<< HEAD
-            Action::SetCustomProposalTopics(set_custom_proposal_topics) => {
-                self.perform_set_custom_proposal_topics(set_custom_proposal_topics)
-=======
             Action::SetTopicsForCustomProposals(set_topics_for_custom_proposals) => {
                 self.perform_set_topics_for_custom_proposals(set_topics_for_custom_proposals)
->>>>>>> b0997fe5
             }
             // This should not be possible, because Proposal validation is performed when
             // a proposal is first made.
@@ -3140,16 +3127,6 @@
     }
 
     // Make a change to the mapping from custom proposal types to topics.
-<<<<<<< HEAD
-    fn perform_set_custom_proposal_topics(
-        &mut self,
-        set_custom_proposal_topics: SetCustomProposalTopics,
-    ) -> Result<(), GovernanceError> {
-        // This proposal had already been validated at submission time, but the state may have
-        // change since then, which is why it is being validated again.
-        if let Err(message) = validate_and_render_set_custom_proposal_topics(
-            &set_custom_proposal_topics,
-=======
     fn perform_set_topics_for_custom_proposals(
         &mut self,
         set_topics_for_custom_proposals: SetTopicsForCustomProposals,
@@ -3158,7 +3135,6 @@
         // change since then, which is why it is being validated again.
         if let Err(message) = validate_and_render_set_topics_for_custom_proposals(
             &set_topics_for_custom_proposals,
->>>>>>> b0997fe5
             &self.proto.custom_functions_to_topics(),
         ) {
             return Err(GovernanceError::new_with_message(
@@ -3167,19 +3143,11 @@
             ));
         }
 
-<<<<<<< HEAD
-        let SetCustomProposalTopics {
-            custom_function_id_to_topic,
-        } = set_custom_proposal_topics;
-
-        for (custom_function_id, new_topic) in custom_function_id_to_topic.into_iter() {
-=======
         let SetTopicsForCustomProposals {
             custom_function_id_to_topic,
         } = set_topics_for_custom_proposals;
 
         for (custom_function_id, new_topic) in custom_function_id_to_topic {
->>>>>>> b0997fe5
             let nervous_system_function = self
                 .proto
                 .id_to_nervous_system_functions
@@ -3187,23 +3155,17 @@
 
             if let Some(nervous_system_function) = nervous_system_function {
                 let proposal_type = nervous_system_function.function_type.as_mut();
-<<<<<<< HEAD
-=======
-
->>>>>>> b0997fe5
+
                 if let Some(FunctionType::GenericNervousSystemFunction(custom_proposal_type)) =
                     proposal_type
                 {
                     custom_proposal_type.topic = Some(new_topic);
-<<<<<<< HEAD
-=======
                 } else {
                     log!(
                         ERROR,
                         "Unexpected situation: Cannot change the topic of a native proposal type: \
                         {proposal_type:?}",
                     )
->>>>>>> b0997fe5
                 }
             }
         }
