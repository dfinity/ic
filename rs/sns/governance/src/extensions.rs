use crate::{
    governance::{Governance, TREASURY_SUBACCOUNT_NONCE},
    logs::INFO,
    pb::{
        sns_root_types::{
            register_extension_response, CanisterCallError, ListSnsCanistersRequest,
            ListSnsCanistersResponse, RegisterExtensionRequest, RegisterExtensionResponse,
        },
        v1 as pb,
        v1::{
            governance_error::ErrorType, precise, ChunkedCanisterWasm, ExecuteExtensionOperation,
            ExtensionInit, ExtensionOperationArg, ExtensionUpgradeArg, GovernanceError, Precise,
            PreciseMap, RegisterExtension, Topic,
        },
    },
    storage::{cache_registered_extension, get_registered_extension_from_cache},
    types::{Environment, Wasm},
};
use candid::{CandidType, Decode, Deserialize, Encode, Nat};
use candid_utils::printing;
use futures::future::BoxFuture;
use ic_base_types::{CanisterId, PrincipalId, SubnetId};
use ic_canister_log::log;
use ic_ledger_core::Tokens;
use ic_management_canister_types_private::{
    CanisterInfoRequest, CanisterInfoResponse, CanisterInstallMode,
};
use ic_nervous_system_common::{
    ledger::compute_distribution_subaccount_bytes, NANO_SECONDS_PER_SECOND, ONE_HOUR_SECONDS,
};
use ic_nns_constants::{CYCLES_MINTING_CANISTER_ID, REGISTRY_CANISTER_ID};
use icrc_ledger_types::icrc1::account::Account;
use lazy_static::lazy_static;
use maplit::btreemap;
use serde::Serialize;
use sns_treasury_manager::{
    Allowance, Asset, DepositRequest, TreasuryManagerArg, TreasuryManagerInit,
    TreasuryManagerUpgrade, WithdrawRequest,
};
use std::{
    collections::BTreeMap,
    fmt::{Display, Formatter},
};

lazy_static! {
    static ref ALLOWED_EXTENSIONS: BTreeMap<[u8; 32], ExtensionSpec> = btreemap! {};
}

#[derive(Clone)]
pub struct TreasuryManagerDepositContext {
    pub sns_root_canister_id: CanisterId,
    pub sns_governance_canister_id: CanisterId,
    pub sns_ledger_canister_id: CanisterId,
    pub sns_token_symbol: String,
    pub sns_ledger_transaction_fee_e8s: u64,
    pub icp_ledger_canister_id: CanisterId,
}

#[derive(Clone, Debug, Eq, PartialEq, candid::CandidType, candid::Deserialize)]
pub enum ExtensionType {
    TreasuryManager,
}

impl Display for ExtensionType {
    fn fmt(&self, f: &mut std::fmt::Formatter<'_>) -> std::fmt::Result {
        match self {
            Self::TreasuryManager => write!(f, "TreasuryManager"),
        }
    }
}

#[derive(Clone, Debug)]
pub enum ValidatedExtensionInit {
    TreasuryManager(ValidatedDepositOperationArg),
    // Future: other extension type init arguments would go here
}

/// Enum that captures all possible validated operation arguments
#[derive(Clone, Debug)]
pub enum ValidatedOperationArg {
    // Treasury Manager operations
    TreasuryManagerDeposit(ValidatedDepositOperationArg),
    TreasuryManagerWithdraw(ValidatedWithdrawOperationArg),
    // Future: other extension type operations would go here
    // VotingCreatePoll(ValidatedCreatePollArg),
    // etc.
}

impl ValidatedOperationArg {
    /// Returns the original Precise value that was validated
    pub fn get_original_value(&self) -> &Precise {
        match self {
            Self::TreasuryManagerDeposit(arg) => &arg.original,
            Self::TreasuryManagerWithdraw(arg) => &arg.original,
        }
    }

    /// Renders the operation arguments as markdown suitable for proposal display
    pub fn render_for_proposal(&self) -> String {
        match self {
            Self::TreasuryManagerDeposit(args) => args.render_for_proposal(),
            Self::TreasuryManagerWithdraw(args) => args.render_for_proposal(),
        }
    }
}

impl Display for ValidatedOperationArg {
    fn fmt(&self, f: &mut std::fmt::Formatter<'_>) -> std::fmt::Result {
        write!(f, "{}", self.render_for_proposal())
    }
}

/// Trait for payloads that can be rendered as markdown for proposal display
pub trait RenderablePayload {
    /// Renders the payload as markdown suitable for proposal display
    fn render_for_proposal(&self) -> String;
}

impl RenderablePayload for Precise {
    fn render_for_proposal(&self) -> String {
        let render = if let Ok(candid_str) = printing::pretty(self) {
            candid_str
        } else {
            // Fallback in case Candid serialization crashes.
            format!("{:#?}", self)
        };

        format!("#### Raw Payload\n\n{}", render)
    }
}

#[derive(Clone, Debug, Eq, PartialEq, candid::CandidType, candid::Deserialize)]
pub enum OperationType {
    TreasuryManagerDeposit,
    TreasuryManagerWithdraw,
}

impl Display for OperationType {
    fn fmt(&self, f: &mut Formatter<'_>) -> std::fmt::Result {
        match self {
            OperationType::TreasuryManagerDeposit => write!(f, "deposit"),
            OperationType::TreasuryManagerWithdraw => write!(f, "withdraw"),
        }
    }
}

/// Specification for an extension operation
#[derive(Clone, Debug, Eq, PartialEq, candid::CandidType, candid::Deserialize)]
pub struct ExtensionOperationSpec {
    pub operation_type: OperationType,
    pub description: String,
    pub extension_type: ExtensionType,
    pub topic: Topic,
}

impl ExtensionOperationSpec {
    pub fn name(&self) -> String {
        format!("{}", &self.operation_type)
    }

    pub fn description(&self) -> &str {
        &self.description
    }

    async fn validate_operation_arg(
        &self,
        governance: &Governance,
        arg: ExtensionOperationArg,
    ) -> Result<ValidatedOperationArg, String> {
        match &self.operation_type {
            OperationType::TreasuryManagerDeposit => {
                validate_deposit_operation(governance, arg).await
            }
            OperationType::TreasuryManagerWithdraw => {
                validate_withdraw_operation(governance, arg).await
            }
        }
    }
}

/// Validates treasury manager init arguments
fn validate_treasury_manager_init(
    governance: &Governance,
    init: ExtensionInit,
) -> BoxFuture<Result<ValidatedExtensionInit, String>> {
    Box::pin(async move {
        let ExtensionInit { value } = init;
        validate_deposit_operation_impl(governance, value)
            .await
            .map(ValidatedExtensionInit::TreasuryManager)
    })
}

/// Validates treasury manager upgrade arguments
async fn validate_treasury_manager_upgrade(
    upgrade_arg: Option<ExtensionUpgradeArg>,
) -> Result<ValidatedExtensionUpgradeArg, String> {
    // For now, treasury manager doesn't have any specific upgrade arguments
    // Any upgrade arg provided should be None or an empty value
    if let Some(ExtensionUpgradeArg { value: Some(_) }) = upgrade_arg {
        return Err("Treasury manager extensions do not support upgrade arguments yet".to_string());
    }

    Ok(ValidatedExtensionUpgradeArg::TreasuryManager)
}

async fn validate_deposit_operation_impl(
    governance: &Governance,
    value: Option<Precise>,
) -> Result<ValidatedDepositOperationArg, String> {
    let structurally_valid = ValidatedDepositOperationArg::try_from(value)?;

    let sns_subaccount = governance.sns_treasury_subaccount();
    let icp_subaccount = governance.icp_treasury_subaccount();

    // Fail if either is asking for more than 50% of current balance.  The balance could have changed
    // since the proposal was created, and we don't assume that the proposal should work
    let sns_balance = governance
        .ledger
        .account_balance(Account {
            owner: governance.env.canister_id().get().0,
            subaccount: sns_subaccount,
        })
        .await
        .map_err(|e| format!("Failed to get SNS treasury balance: {:?}", e))?;
    let icp_balance = governance
        .nns_ledger
        .account_balance(Account {
            owner: governance.env.canister_id().get().0,
            subaccount: icp_subaccount,
        })
        .await
        .map_err(|e| format!("Failed to get ICP treasury balance: {:?}", e))?;

    let icp_requested = Tokens::from_e8s(structurally_valid.treasury_allocation_icp_e8s);
    let sns_requested = Tokens::from_e8s(structurally_valid.treasury_allocation_sns_e8s);

    // Unwrap is safe, only fails if divisor is zero, which we don't do.
    if sns_requested > sns_balance.checked_div(2).unwrap() {
        return Err(format!(
            "SNS treasury deposit request of {} exceeds 50% of current SNS Token balance of {}",
            sns_requested, sns_balance
        ));
    }

    if icp_requested > icp_balance.checked_div(2).unwrap() {
        return Err(format!(
            "ICP treasury deposit request of {} exceeds 50% of current ICP balance of {}",
            icp_requested, icp_balance
        ));
    }

    Ok(structurally_valid)
}

// This map contains the ExtensionOperationSpecs for operations supported by governance.
lazy_static! {
    pub static ref EXTENSION_OPERATION_SPECS: BTreeMap<String, ExtensionOperationSpec> = {
        let specs = vec![
            ExtensionOperationSpec {
                operation_type: OperationType::TreasuryManagerDeposit,
                description: "Deposit funds into the treasury manager.".to_string(),
                extension_type: ExtensionType::TreasuryManager,
                topic: Topic::TreasuryAssetManagement,
            },
            ExtensionOperationSpec {
                operation_type: OperationType::TreasuryManagerWithdraw,
                description: "Withdraw funds from the treasury manager.".to_string(),
                extension_type: ExtensionType::TreasuryManager,
                topic: Topic::TreasuryAssetManagement,
            },
        ];

        let mut map = BTreeMap::new();
        for spec in specs {
            let key = spec.name();
            assert!(
                !map.contains_key(&key),
                "Duplicate operation name detected: '{}'. Each operation must have a unique name.",
                key
            );
            map.insert(key, spec);
        }
        map
    };
}

pub fn get_extension_operation_spec_from_cache(
    execute_extension_operation: &ExecuteExtensionOperation,
) -> Result<ExtensionOperationSpec, String> {
    // Extract and validate basic fields
    let ExecuteExtensionOperation {
        extension_canister_id,
        operation_name,
        operation_arg: _,
    } = execute_extension_operation;

    let Some(extension_canister_id) = extension_canister_id else {
        return Err("extension_canister_id is required.".to_string());
    };

    let extension_canister_id =
        CanisterId::try_from_principal_id(*extension_canister_id).map_err(|err| {
            format!(
                "Cannot interpret extension_canister_id as canister ID: {}",
                err
            )
        })?;

    let Some(operation_name) = operation_name else {
        return Err("operation_name is required.".to_string());
    };

    get_registered_extension_from_cache(extension_canister_id)
        .and_then(|spec| spec.get_operation(operation_name))
        .ok_or(format!(
            "No operation found called '{}' for extension with \
                canister id: {}",
            operation_name, extension_canister_id
        ))
}

/// Validates deposit operation arguments
fn validate_deposit_operation(
    governance: &Governance,
    arg: ExtensionOperationArg,
) -> BoxFuture<Result<ValidatedOperationArg, String>> {
    Box::pin(async move {
        let ExtensionOperationArg { value } = arg;
        validate_deposit_operation_impl(governance, value)
            .await
            .map(ValidatedOperationArg::TreasuryManagerDeposit)
    })
}

/// Validates withdraw operation arguments (currently requires empty arguments)
fn validate_withdraw_operation(
    _governance: &Governance,
    arg: ExtensionOperationArg,
) -> BoxFuture<Result<ValidatedOperationArg, String>> {
    Box::pin(async move {
        let ExtensionOperationArg { value } = arg;

        ValidatedWithdrawOperationArg::try_from(value)
            .map(ValidatedOperationArg::TreasuryManagerWithdraw)
    })
}

impl ExtensionType {
    pub fn standard_operations(&self) -> Vec<ExtensionOperationSpec> {
        match self {
            ExtensionType::TreasuryManager => vec![
                EXTENSION_OPERATION_SPECS.get("deposit").cloned().unwrap(),
                EXTENSION_OPERATION_SPECS.get("withdraw").cloned().unwrap(),
            ],
            // Future extension types would define their standard operations here
        }
    }
}

#[derive(Clone, Debug, Eq, PartialEq, PartialOrd, Ord)]
pub struct ExtensionVersion(pub u64);

#[derive(Clone, Debug, Eq, PartialEq)]
pub struct ExtensionSpec {
    pub name: String,
    pub version: ExtensionVersion,
    pub topic: Topic,
    pub extension_type: ExtensionType,
}

impl ExtensionSpec {
    pub async fn validate_init_arg(
        &self,
        gov: &Governance,
        init: ExtensionInit,
    ) -> Result<ValidatedExtensionInit, String> {
        match &self.extension_type {
            ExtensionType::TreasuryManager => validate_treasury_manager_init(gov, init).await, // Future extension types would be handled here
        }
    }

    pub async fn validate_upgrade_arg(
        &self,
        _gov: &Governance,
        upgrade_arg: Option<ExtensionUpgradeArg>,
    ) -> Result<ValidatedExtensionUpgradeArg, String> {
        match &self.extension_type {
            ExtensionType::TreasuryManager => validate_treasury_manager_upgrade(upgrade_arg).await,
            // Future extension types would be handled here
        }
    }

    /// Get all operations for this extension
    pub fn all_operations(&self) -> BTreeMap<String, ExtensionOperationSpec> {
        let mut operations = BTreeMap::new();

        // Add standard operations from the extension type
        for op in self.extension_type.standard_operations() {
            operations.insert(op.name(), op);
        }

        operations
    }

    /// Get a specific operation by name
    /// Standard operations take precedence to ensure deterministic behavior
    pub fn get_operation(&self, name: &str) -> Option<ExtensionOperationSpec> {
        self.extension_type
            .standard_operations()
            .into_iter()
            .find(|op| op.name() == name)
    }

    pub fn supports_extension_type(&self, extension_type: ExtensionType) -> bool {
        self.extension_type == extension_type
    }
}

impl Display for ExtensionSpec {
    fn fmt(&self, f: &mut std::fmt::Formatter<'_>) -> std::fmt::Result {
        let operations_str = self
            .all_operations()
            .keys()
            .cloned()
            .collect::<Vec<_>>()
            .join(", ");

        write!(
            f,
            "SNS Extension {{ name: {}, topic: {}, type: {:?}, operations: {} }}",
            self.name, self.topic, self.extension_type, operations_str
        )
    }
}

#[derive(Debug)]
pub struct ValidatedRegisterExtension {
    pub wasm: Wasm,
    pub extension_canister_id: CanisterId,
    pub spec: ExtensionSpec,
    pub init: ValidatedExtensionInit,
}

impl ValidatedRegisterExtension {
    pub async fn execute(self, governance: &Governance) -> Result<(), GovernanceError> {
        let context = governance.treasury_manager_deposit_context().await?;

        let ValidatedRegisterExtension {
            spec,
            init,
            extension_canister_id,
            wasm,
        } = self;

        governance
            .register_extension_with_root(extension_canister_id)
            .await?;

        // This needs to happen before the canister code is installed.
        let init_blob = match init {
            ValidatedExtensionInit::TreasuryManager(ValidatedDepositOperationArg {
                treasury_allocation_sns_e8s,
                treasury_allocation_icp_e8s,
                original,
            }) => {
                let init_blob = construct_treasury_manager_init_payload(context.clone(), original)
                    .map_err(|err| {
                        GovernanceError::new_with_message(
                            ErrorType::InvalidProposal,
                            format!("Error constructing TreasuryManagerInit payload: {}", err),
                        )
                    })?;

                governance
                    .approve_treasury_manager(
                        extension_canister_id,
                        treasury_allocation_sns_e8s,
                        treasury_allocation_icp_e8s,
                    )
                    .await?;

                init_blob
            }
        };

        governance
            .upgrade_non_root_canister(
                extension_canister_id,
                wasm,
                init_blob,
                CanisterInstallMode::Install,
            )
            .await?;

        cache_registered_extension(extension_canister_id, spec);

        Ok(())
    }
}

#[derive(Debug)]
pub struct ValidatedExecuteExtensionOperation {
    pub extension_canister_id: CanisterId,
    pub operation_name: String,
    pub arg: ValidatedOperationArg,
}

impl ValidatedExecuteExtensionOperation {
    pub async fn execute(self, governance: &Governance) -> Result<(), GovernanceError> {
        let Self {
            operation_name: _,
            extension_canister_id,
            arg,
        } = self;

        match arg {
            ValidatedOperationArg::TreasuryManagerDeposit(arg) => {
                execute_treasury_manager_deposit(governance, extension_canister_id, arg).await
            }
            ValidatedOperationArg::TreasuryManagerWithdraw(arg) => {
                execute_treasury_manager_withdraw(governance, extension_canister_id, arg).await
            }
        }
    }
}

impl Governance {
    /// Returns the ICRC-1 subaccount for the SNS treasury
    fn sns_treasury_subaccount(&self) -> Option<[u8; 32]> {
        // See ic_sns_init::distributions::FractionalDeveloperVotingPower.insert_treasury_accounts
        Some(compute_distribution_subaccount_bytes(
            self.env.canister_id().get(),
            TREASURY_SUBACCOUNT_NONCE,
        ))
    }

    /// Returns the ICRC-1 subaccounts for the ICP treasury.
    fn icp_treasury_subaccount(&self) -> Option<[u8; 32]> {
        None
    }
    async fn treasury_manager_deposit_context(
        &self,
    ) -> Result<TreasuryManagerDepositContext, GovernanceError> {
        let sns_ledger_canister_id = self.ledger.canister_id();

        let sns_token_symbol = get_sns_token_symbol(&*self.env, sns_ledger_canister_id).await?;

        Ok(TreasuryManagerDepositContext {
            sns_token_symbol,
            sns_ledger_canister_id,
            sns_root_canister_id: self.proto.root_canister_id_or_panic(),
            sns_governance_canister_id: self.env.canister_id(),
            sns_ledger_transaction_fee_e8s: self.transaction_fee_e8s_or_panic(),
            icp_ledger_canister_id: self.nns_ledger.canister_id(),
        })
    }
    async fn register_extension_with_root(
        &self,
        extension_canister_id: CanisterId,
    ) -> Result<(), GovernanceError> {
        let payload = Encode!(&RegisterExtensionRequest {
            canister_id: Some(extension_canister_id.get()),
        })
        .map_err(|err| {
            GovernanceError::new_with_message(
                ErrorType::InvalidPrincipal,
                format!("Could not encode RegisterExtensionRequest: {err:?}"),
            )
        })?;

        let reply = self
            .env
            .call_canister(
                self.proto.root_canister_id_or_panic(),
                "register_extension",
                payload,
            )
            .await
            .map_err(|err| {
                GovernanceError::new_with_message(
                    ErrorType::External,
                    format!("Canister method call failed: {err:?}"),
                )
            })?;

        let RegisterExtensionResponse { result } = Decode!(&reply, RegisterExtensionResponse)
            .map_err(|err| {
                GovernanceError::new_with_message(
                    ErrorType::External,
                    format!("Could not decode RegisterExtensionResponse: {err:?}"),
                )
            })?;

        if let Some(register_extension_response::Result::Err(CanisterCallError {
            code,
            description,
        })) = result
        {
            let code = if let Some(code) = code {
                code.to_string()
            } else {
                "<no code>".to_string()
            };
            return Err(GovernanceError::new_with_message(
                ErrorType::External,
                format!(
                    "Root.register_extension failed with code {}: {}",
                    code, description
                ),
            ));
        }

        log!(
            INFO,
            "Root.register_extension succeeded for canister {}",
            extension_canister_id.get()
        );

        Ok(())
    }

    async fn approve_treasury_manager(
        &self,
        treasury_manager_canister_id: CanisterId,
        sns_amount_e8s: u64,
        icp_amount_e8s: u64,
    ) -> Result<(), GovernanceError> {
        let to = Account {
            owner: treasury_manager_canister_id.get().0,
            subaccount: None,
        };

        let expiry_time_sec = self.env.now().saturating_add(ONE_HOUR_SECONDS);
        let expiry_time_nsec = expiry_time_sec.saturating_mul(NANO_SECONDS_PER_SECOND);

        self.ledger
            .icrc2_approve(
                to,
                sns_amount_e8s.saturating_sub(self.transaction_fee_e8s_or_panic()),
                Some(expiry_time_nsec),
                self.transaction_fee_e8s_or_panic(),
                self.sns_treasury_subaccount(),
            )
            .await
            .map(|_| ())
            .map_err(|e| {
                GovernanceError::new_with_message(
                    ErrorType::External,
                    format!("Error making SNS Token treasury transfer: {}", e),
                )
            })?;

        self.nns_ledger
            .icrc2_approve(
                to,
                icp_amount_e8s.saturating_sub(icp_ledger::DEFAULT_TRANSFER_FEE.get_e8s()),
                Some(expiry_time_nsec),
                icp_ledger::DEFAULT_TRANSFER_FEE.get_e8s(),
                self.icp_treasury_subaccount(),
            )
            .await
            .map(|_| ())
            .map_err(|e| {
                GovernanceError::new_with_message(
                    ErrorType::External,
                    format!("Error making ICP Token treasury transfer: {}", e),
                )
            })?;

        Ok(())
    }
}

pub mod treasury_manager {
    use candid::Nat;
    use sns_treasury_manager::{Account, Allowance, Asset};

    use crate::pb::v1::{precise, Precise, PreciseMap};

    pub fn construct_deposit_allowances(
        arg: Precise,
        sns_token: Asset,
        icp_token: Asset,
        treasury_sns_account: Account,
        treasury_icp_account: Account,
    ) -> Result<Vec<Allowance>, String> {
        const PREFIX: &str = "Cannot parse ExtensionInit as TreasuryManagerInit: ";

        let Precise {
            value: Some(precise::Value::Map(PreciseMap { mut map })),
        } = arg
        else {
            return Err(format!("{}Top-level type must be PreciseMap.", PREFIX));
        };

        if map.len() != 2 {
            return Err(format!(
                "{}Top-level type must be PreciseMap with exactly 2 entries.",
                PREFIX
            ));
        }

        let mut token_amount_e8s = |field_name: &str| {
            map.remove(field_name)
                .and_then(|Precise { value }| {
                    if let Some(precise::Value::Nat(amount_e8s)) = value {
                        Some(amount_e8s)
                    } else {
                        None
                    }
                })
                .ok_or_else(|| format!("{}{} must contain a precise value.", PREFIX, field_name))
        };

        let sns_token_amount_e8s = token_amount_e8s("treasury_allocation_sns_e8s")?;
        let icp_token_amount_e8s = token_amount_e8s("treasury_allocation_icp_e8s")?;

        let allowances = vec![
            Allowance {
                amount_decimals: Nat::from(sns_token_amount_e8s),
                asset: sns_token,
                owner_account: treasury_sns_account,
            },
            Allowance {
                amount_decimals: Nat::from(icp_token_amount_e8s),
                asset: icp_token,
                owner_account: treasury_icp_account,
            },
        ];
        Ok(allowances)
    }
}

/// Validates an extension WASM against the global ALLOWED_EXTENSIONS.
pub fn validate_extension_wasm(wasm_module_hash: &[u8]) -> Result<ExtensionSpec, String> {
    // Validate the hash length
    if wasm_module_hash.len() != 32 {
        return Err(format!(
            "Invalid wasm module hash length: expected 32 bytes, got {}",
            wasm_module_hash.len()
        ));
    }

    if cfg!(any(test, feature = "test")) {
        let test_allowed = create_test_allowed_extensions();
        validate_extension_wasm_with_allowed(wasm_module_hash, &test_allowed)
    } else {
        validate_extension_wasm_with_allowed(wasm_module_hash, &ALLOWED_EXTENSIONS)
    }
}

/// Validates an extension WASM against a provided set of allowed extensions.
fn validate_extension_wasm_with_allowed(
    wasm_module_hash: &[u8],
    allowed_extensions: &BTreeMap<[u8; 32], ExtensionSpec>,
) -> Result<ExtensionSpec, String> {
    // Should never fail, b/c we validate the length before calling this.
    let hash_array: [u8; 32] = wasm_module_hash.try_into().map_err(|_| {
        format!(
            "Invalid wasm module hash length: expected 32 bytes, got {}",
            wasm_module_hash.len()
        )
    })?;

    if let Some(spec) = allowed_extensions.get(&hash_array) {
        return Ok(spec.clone());
    }

    Err(format!(
        "Wasm module with hash {:?} is not allowed as an extension.",
        hex::encode(wasm_module_hash)
    ))
}

async fn list_extensions(
    env: &dyn Environment,
    root_canister_id: CanisterId,
) -> Result<Vec<PrincipalId>, GovernanceError> {
    let list_extensions_arg = Encode!(&ListSnsCanistersRequest {}).unwrap();

    let ListSnsCanistersResponse { extensions, .. } = env
        .call_canister(root_canister_id, "list_sns_canisters", list_extensions_arg)
        .await
        .map_err(|err| {
            GovernanceError::new_with_message(
                ErrorType::External,
                format!(
                    "Canister method call Root.list_sns_canisters failed: {:?}",
                    err
                ),
            )
        })
        .and_then(|blob| {
            Decode!(&blob, ListSnsCanistersResponse).map_err(|err| {
                GovernanceError::new_with_message(
                    ErrorType::External,
                    format!("Error decoding Root.list_sns_canisters response: {:?}", err),
                )
            })
        })?;

    let extensions = extensions
        .map(|extensions| extensions.extension_canister_ids)
        .unwrap_or_default();

    Ok(extensions)
}

async fn canister_module_hash(
    env: &dyn Environment,
    canister_id: CanisterId,
) -> Result<Vec<u8>, GovernanceError> {
    let canister_info_arg =
        Encode!(&CanisterInfoRequest::new(canister_id, Some(1),)).map_err(|err| {
            GovernanceError::new_with_message(
                ErrorType::External,
                format!("Error encoding canister_info request.\n{}", err),
            )
        })?;

    let response = env
        .call_canister(CanisterId::ic_00(), "canister_info", canister_info_arg)
        .await
        .map_err(|err: (Option<i32>, String)| {
            GovernanceError::new_with_message(
                ErrorType::External,
                format!("Canister method call IC00.canister_info failed: {:?}", err),
            )
        })
        .and_then(|blob| {
            Decode!(&blob, CanisterInfoResponse).map_err(|err| {
                GovernanceError::new_with_message(
                    ErrorType::External,
                    format!("Error decoding IC00.canister_info response:\n{}", err),
                )
            })
        })?;

    Ok(response.module_hash().unwrap_or_default())
}

/// Returns the ICRC-1 subaccounts for the SNS treasury and ICP treasury.
fn treasury_subaccounts(
    context: TreasuryManagerDepositContext,
) -> (Option<[u8; 32]>, Option<[u8; 32]>) {
    // See ic_sns_init::distributions::FractionalDeveloperVotingPower.insert_treasury_accounts
    let sns_governance_principal_id = context.sns_governance_canister_id.get();
    let treasury_sns_subaccount = Some(compute_distribution_subaccount_bytes(
        sns_governance_principal_id,
        TREASURY_SUBACCOUNT_NONCE,
    ));
    let treasury_icp_subaccount = None;
    (treasury_sns_subaccount, treasury_icp_subaccount)
}

fn construct_treasury_manager_deposit_allowances(
    context: TreasuryManagerDepositContext,
    value: Precise,
) -> Result<Vec<Allowance>, String> {
    // See ic_sns_init::distributions::FractionalDeveloperVotingPower.insert_treasury_accounts
    let (treasury_sns_subaccount, treasury_icp_subaccount) = treasury_subaccounts(context.clone());

    let allowances = treasury_manager::construct_deposit_allowances(
        value,
        Asset::Token {
            symbol: context.sns_token_symbol,
            ledger_canister_id: context.sns_ledger_canister_id.get().0,
            ledger_fee_decimals: Nat::from(context.sns_ledger_transaction_fee_e8s),
        },
        Asset::Token {
            symbol: "ICP".to_string(),
            ledger_canister_id: context.icp_ledger_canister_id.get().0,
            ledger_fee_decimals: Nat::from(icp_ledger::DEFAULT_TRANSFER_FEE.get_e8s()),
        },
        sns_treasury_manager::Account {
            owner: context.sns_governance_canister_id.get().0,
            subaccount: treasury_sns_subaccount,
        },
        sns_treasury_manager::Account {
            owner: context.sns_governance_canister_id.get().0,
            subaccount: treasury_icp_subaccount,
        },
    )
    .map_err(|err| format!("Error extracting initial allowances: {}", err))?;

    Ok(allowances)
}

/// Returns `arg_blob` in the Ok result.
fn construct_treasury_manager_init_payload(
    context: TreasuryManagerDepositContext,
    value: Precise,
) -> Result<Vec<u8>, String> {
    let allowances = construct_treasury_manager_deposit_allowances(context, value)?;

    let arg = TreasuryManagerArg::Init(TreasuryManagerInit { allowances });
    candid::encode_one(&arg).map_err(|err| format!("Error encoding TreasuryManagerArg: {}", err))
}

fn construct_treasury_manager_upgrade_payload() -> Result<Vec<u8>, String> {
    let arg = TreasuryManagerArg::Upgrade(TreasuryManagerUpgrade {});

    candid::encode_one(&arg).map_err(|err| format!("Error encoding TreasuryManagerArg: {}", err))
}

/// Returns `arg_blob` in the Ok result.
fn construct_treasury_manager_deposit_payload(
    context: TreasuryManagerDepositContext,
    value: Precise,
) -> Result<Vec<u8>, String> {
    let allowances = construct_treasury_manager_deposit_allowances(context, value)?;

    let arg = DepositRequest { allowances };
    let arg = candid::encode_one(&arg)
        .map_err(|err| format!("Error encoding DepositRequest: {}", err))?;

    Ok(arg)
}

/// Returns `arg_blob` in the Ok result.
fn construct_treasury_manager_withdraw_payload(_value: Precise) -> Result<Vec<u8>, String> {
    let arg = WithdrawRequest {
        withdraw_accounts: None,
    };
    let arg = candid::encode_one(&arg)
        .map_err(|err| format!("Error encoding WithdrawRequest: {}", err))?;

    Ok(arg)
}

pub async fn validate_register_extension(
    governance: &Governance,
    register_extension: RegisterExtension,
) -> Result<ValidatedRegisterExtension, String> {
    let RegisterExtension {
        chunked_canister_wasm,
        extension_init,
    } = register_extension;

    // Phase I. Validate all local properties.
    let Some(ChunkedCanisterWasm {
        wasm_module_hash,
        store_canister_id,
        chunk_hashes_list,
    }) = chunked_canister_wasm
    else {
        return Err("chunked_canister_wasm is required".to_string());
    };

    let Some(store_canister_id) = store_canister_id else {
        return Err("chunked_canister_wasm.store_canister_id is required".to_string());
    };

    let store_canister_id = CanisterId::try_from_principal_id(store_canister_id)
        .map_err(|err| format!("Invalid store_canister_id: {}", err))?;

    // Use the store canister to install the extension itself.
    let extension_canister_id = store_canister_id;

    let spec = validate_extension_wasm(&wasm_module_hash)
        .map_err(|err| format!("Invalid extension wasm: {}", err))?;

    let wasm = Wasm::Chunked {
        wasm_module_hash,
        store_canister_id,
        chunk_hashes_list,
    };

    let Some(init) = extension_init else {
        return Err("RegisterExtension.extension_init is required".to_string());
    };

    let init = spec
        .validate_init_arg(governance, init)
        .await
        .map_err(|err| format!("Invalid init argument: {}", err))?;

    if spec.supports_extension_type(ExtensionType::TreasuryManager) {
        // We validate that the canister is running on a fiduciary subnet.
        let subnet_type =
            get_subnet_type_canister_is_running_on(&*governance.env, extension_canister_id).await;

        if subnet_type != Some("fiduciary".to_string()) {
            return Err(
                "TreasuryManager extensions must be installed on a fiduciary subnet.".to_string(),
            );
        }
    }

    Ok(ValidatedRegisterExtension {
        wasm,
        extension_canister_id,
        spec,
        init,
    })
}

<<<<<<< HEAD
#[derive(Clone, Debug, PartialEq)]
pub enum ValidatedExtensionUpgradeArg {
    TreasuryManager, // Currently has no upgrade args, but can be supported later
                     // Future: other extension type upgrade arguments would go here
}

#[derive(Debug, PartialEq)]
pub struct ValidatedUpgradeExtension {
    pub extension_canister_id: CanisterId,
    pub wasm: Wasm,
    pub spec: ExtensionSpec,
    pub current_version: ExtensionVersion,
    pub new_version: ExtensionVersion,
    pub upgrade_arg: ValidatedExtensionUpgradeArg,
}

impl ValidatedUpgradeExtension {
    pub async fn execute(self, governance: &Governance) -> Result<(), GovernanceError> {
        let ValidatedUpgradeExtension {
            extension_canister_id,
            wasm,
            upgrade_arg,
            spec,
            ..
        } = self;

        let arg_bytes = match &upgrade_arg {
            ValidatedExtensionUpgradeArg::TreasuryManager => {
                construct_treasury_manager_upgrade_payload().map_err(|err| {
                    // This should not be possible, and it's not clear that it falls in another category of error.
                    GovernanceError::new_with_message(ErrorType::Unspecified, err)
                })?
            }
        };

        governance
            .upgrade_non_root_canister(
                extension_canister_id,
                wasm,
                arg_bytes,
                CanisterInstallMode::Upgrade,
            )
            .await?;

        // Update the extension cache with the new spec
        cache_registered_extension(extension_canister_id, spec);

        Ok(())
    }
}

pub async fn validate_upgrade_extension(
    governance: &Governance,
    upgrade_extension: pb::UpgradeExtension,
) -> Result<ValidatedUpgradeExtension, String> {
    let pb::UpgradeExtension {
        extension_canister_id,
        canister_upgrade_arg,
        wasm,
    } = &upgrade_extension;

    // Validate extension canister ID
    let Some(extension_canister_id) = extension_canister_id else {
        return Err("extension_canister_id is required".to_string());
    };

    let extension_canister_id = CanisterId::try_from_principal_id(*extension_canister_id)
        .map_err(|err| format!("Invalid extension_canister_id: {}", err))?;

    // Validate that the extension is registered
    let current_extension =
        get_registered_extension_from_cache(extension_canister_id).ok_or_else(|| {
            format!(
                "Extension canister {} is not registered",
                extension_canister_id
            )
        })?;

    // Extract and validate WASM (either direct bytes or chunked)
    let Some(pb_wasm) = wasm else {
        return Err("wasm field is required".to_string());
    };

    let wasm =
        Wasm::try_from(pb_wasm).map_err(|err| format!("Invalid WASM specification: {}", err))?;

    // Get the WASM hash for validation against ALLOWED_EXTENSIONS
    let wasm_module_hash = wasm.sha256sum();

    // Validate the new WASM against ALLOWED_EXTENSIONS
    let new_spec = validate_extension_wasm(&wasm_module_hash)
        .map_err(|err| format!("Invalid extension wasm: {}", err))?;

    // Validate the typed upgrade argument using the extension spec first
    let upgrade_arg = new_spec
        .validate_upgrade_arg(governance, canister_upgrade_arg.clone())
        .await
        .map_err(|err| format!("Invalid upgrade argument: {}", err))?;

    // Note: upgrade_arg is validated and will be serialized during execution
    // No need to generate bytes here since WASM validation was removed

    // Check that the new extension has the same name as the current one
    if new_spec.name != current_extension.name {
        return Err(format!(
            "Extension name mismatch: current extension is '{}', new extension is '{}'",
            current_extension.name, new_spec.name
        ));
    }

    // Check that the new version is higher than the current version
    if new_spec.version <= current_extension.version {
        return Err(format!(
            "New extension version {} must be higher than current version {}",
            new_spec.version.0, current_extension.version.0
        ));
    }

    // Check that extension types match
    if new_spec.extension_type != current_extension.extension_type {
        return Err(format!(
            "Extension type mismatch: current is {:?}, new is {:?}",
            current_extension.extension_type, new_spec.extension_type
        ));
    }

    // Clone the new version before moving new_spec
    let new_version = new_spec.version.clone();

    Ok(ValidatedUpgradeExtension {
        extension_canister_id,
        wasm,
        spec: new_spec,
        current_version: current_extension.version,
        new_version,
        upgrade_arg,
    })
=======
// Copied from Registry canister, to avoid import for just one type.
#[derive(candid::CandidType, candid::Deserialize, Clone, PartialEq)]
pub struct GetSubnetForCanisterRequest {
    pub principal: ::core::option::Option<::ic_base_types::PrincipalId>,
}

#[derive(candid::CandidType, candid::Deserialize, Clone, PartialEq)]
pub struct SubnetForCanister {
    pub subnet_id: ::core::option::Option<::ic_base_types::PrincipalId>,
}

async fn get_subnet_for_canister(
    env: &dyn Environment,
    canister_id: CanisterId,
) -> Result<SubnetId, String> {
    let request = GetSubnetForCanisterRequest {
        principal: Some(canister_id.get()),
    };

    let payload = Encode!(&request)
        .map_err(|e| format!("Failed to encode GetSubnetForCanisterRequest: {}", e))?;

    let response_blob = env
        .call_canister(REGISTRY_CANISTER_ID, "get_subnet_for_canister", payload)
        .await
        .map_err(|(code, err)| {
            format!(
                "Registry.get_subnet_for_canister failed with code {:?}: {}",
                code, err
            )
        })?;

    let response = Decode!(&response_blob, Result<SubnetForCanister, String>)
        .map_err(|e| format!("Failed to decode get_subnet_for_canister response: {}", e))?
        .map_err(|e| format!("Registry.get_subnet_for_canister returned error: {}", e))?;

    let subnet_id = response
        .subnet_id
        .ok_or("Registry response missing subnet_id".to_string())?;

    Ok(SubnetId::from(subnet_id))
}

// Type from CMC (copied to avoid unnecessary import)
#[derive(Clone, Eq, PartialEq, Debug, Default, CandidType, Deserialize, Serialize)]
pub struct SubnetTypesToSubnetsResponse {
    pub data: Vec<(String, Vec<SubnetId>)>,
}

async fn get_subnet_types_to_subnets(
    env: &dyn Environment,
) -> Result<SubnetTypesToSubnetsResponse, String> {
    let payload = Encode!(&()).map_err(|e| format!("Failed to encode empty request: {}", e))?;

    let response_blob = env
        .call_canister(
            CYCLES_MINTING_CANISTER_ID,
            "get_subnet_types_to_subnets",
            payload,
        )
        .await
        .map_err(|(code, err)| {
            format!(
                "CMC.get_subnet_types_to_subnets failed with code {:?}: {}",
                code, err
            )
        })?;

    let response = Decode!(&response_blob, SubnetTypesToSubnetsResponse).map_err(|e| {
        format!(
            "Failed to decode get_subnet_types_to_subnets response: {}",
            e
        )
    })?;

    Ok(response)
}

async fn get_subnet_type_canister_is_running_on(
    env: &dyn Environment,
    canister_id: CanisterId,
) -> Option<String> {
    // Get the subnet ID for the current canister
    let subnet_id = match get_subnet_for_canister(env, canister_id).await {
        Ok(id) => id,
        Err(_) => return None,
    };

    // Get the mapping of subnet types to subnets
    let subnet_types_response = match get_subnet_types_to_subnets(env).await {
        Ok(response) => response,
        Err(_) => return None,
    };

    // Look through the mapping to find which subnet type contains our subnet ID
    for (subnet_type, subnet_ids) in subnet_types_response.data {
        if subnet_ids.contains(&subnet_id) {
            return Some(subnet_type);
        }
    }

    None
>>>>>>> f6b4883f
}

async fn get_extension_spec_and_update_cache(
    env: &dyn Environment,
    root_canister_id: CanisterId,
    extension_canister_id: CanisterId,
) -> Result<ExtensionSpec, GovernanceError> {
    let registered_extensions = list_extensions(env, root_canister_id).await?;

    if !registered_extensions.contains(&extension_canister_id.get()) {
        return Err(GovernanceError::new_with_message(
            ErrorType::NotFound,
            format!(
                "Extension canister {} is not registered with the SNS.",
                extension_canister_id
            ),
        ));
    }

    let wasm_module_hash = canister_module_hash(env, extension_canister_id).await?;

    let result = validate_extension_wasm(&wasm_module_hash).map_err(|err| {
        GovernanceError::new_with_message(
            ErrorType::InvalidProposal,
            format!(
                "Extension canister {} does not have an extension spec \
                    despite being registered with Root: {}",
                extension_canister_id, err,
            ),
        )
    });

    if result.is_ok() {
        cache_registered_extension(extension_canister_id, result.as_ref().cloned().unwrap());
    }

    result
}

/// Validates that this is a supported extension operation and runs any validation for that
/// operation.
pub(crate) async fn validate_execute_extension_operation(
    governance: &crate::governance::Governance,
    operation: ExecuteExtensionOperation,
) -> Result<ValidatedExecuteExtensionOperation, GovernanceError> {
    // Extract and validate basic fields
    let ExecuteExtensionOperation {
        extension_canister_id,
        operation_name,
        operation_arg,
    } = operation;

    let Some(extension_canister_id) = extension_canister_id else {
        return Err(GovernanceError::new_with_message(
            ErrorType::InvalidProposal,
            "extension_canister_id is required.",
        ));
    };

    let extension_canister_id =
        CanisterId::try_from_principal_id(extension_canister_id).map_err(|err| {
            GovernanceError::new_with_message(
                ErrorType::InvalidProposal,
                format!(
                    "Cannot interpret extension_canister_id as canister ID: {}",
                    err
                ),
            )
        })?;

    let Some(operation_name) = operation_name else {
        return Err(GovernanceError::new_with_message(
            ErrorType::InvalidProposal,
            "operation_name is required.",
        ));
    };

    let Some(operation_arg) = operation_arg else {
        return Err(GovernanceError::new_with_message(
            ErrorType::InvalidProposal,
            "operation_arg is required.",
        ));
    };

    let extension_spec = get_extension_spec_and_update_cache(
        &*governance.env,
        governance.proto.root_canister_id_or_panic(),
        extension_canister_id,
    )
    .await?;

    // Currently only support extensions that implement TreasuryManager
    if !extension_spec.supports_extension_type(ExtensionType::TreasuryManager) {
        return Err(GovernanceError::new_with_message(
            ErrorType::InvalidProposal,
            "Only extensions implementing TreasuryManager are currently supported.",
        ));
    }

    let Some(operation_spec) = extension_spec.get_operation(&operation_name) else {
        return Err(GovernanceError::new_with_message(
            ErrorType::InvalidProposal,
            format!(
                "Extension canister {} does not have an operation named {}",
                extension_canister_id, operation_name
            ),
        ));
    };

    let validated_arg = operation_spec
        .validate_operation_arg(governance, operation_arg)
        .await
        .map_err(|err| {
            GovernanceError::new_with_message(
                ErrorType::InvalidProposal,
                format!(
                    "Extension canister {} operation {} validation failed: {}",
                    extension_canister_id, operation_name, err
                ),
            )
        })?;

    Ok(ValidatedExecuteExtensionOperation {
        extension_canister_id,
        operation_name,
        arg: validated_arg,
    })
}

/// Execute a treasury manager deposit operation
async fn execute_treasury_manager_deposit(
    governance: &Governance,
    extension_canister_id: CanisterId,
    arg: ValidatedDepositOperationArg,
) -> Result<(), GovernanceError> {
    let ValidatedDepositOperationArg {
        treasury_allocation_sns_e8s,
        treasury_allocation_icp_e8s,
        original,
    } = arg;

    let context = governance.treasury_manager_deposit_context().await?;
    let arg_blob =
        construct_treasury_manager_deposit_payload(context, original).map_err(|err| {
            GovernanceError::new_with_message(
                ErrorType::PreconditionFailed,
                format!(
                    "Failed to construct treasury manager deposit payload: {}",
                    err
                ),
            )
        })?;

    // 1. Transfer funds from treasury to treasury manager
    governance
        .approve_treasury_manager(
            extension_canister_id,
            treasury_allocation_sns_e8s,
            treasury_allocation_icp_e8s,
        )
        .await?;

    // 2. Call deposit on treasury manager
    let balances = governance
        .env
        .call_canister(extension_canister_id, "deposit", arg_blob)
        .await
        .map_err(|(code, err)| {
            GovernanceError::new_with_message(
                ErrorType::External,
                format!(
                    "Canister method call {}.deposit failed with code {:?}: {}",
                    extension_canister_id, code, err
                ),
            )
        })
        .and_then(|blob| {
            Decode!(&blob, sns_treasury_manager::TreasuryManagerResult).map_err(|err| {
                GovernanceError::new_with_message(
                    ErrorType::External,
                    format!("Error decoding TreasuryManager.deposit response: {:?}", err),
                )
            })
        })?
        .map_err(|err| {
            GovernanceError::new_with_message(
                ErrorType::External,
                format!("TreasuryManager.deposit failed: {:?}", err),
            )
        })?;

    log!(
        INFO,
        "TreasuryManager.deposit succeeded with response: {:?}",
        balances
    );

    Ok(())
}

/// Execute a treasury manager withdraw operation
async fn execute_treasury_manager_withdraw(
    governance: &Governance,
    extension_canister_id: CanisterId,
    arg: ValidatedWithdrawOperationArg,
) -> Result<(), GovernanceError> {
    let arg_blob = construct_treasury_manager_withdraw_payload(arg.original).map_err(|err| {
        GovernanceError::new_with_message(
            ErrorType::PreconditionFailed,
            format!(
                "Failed to construct treasury manager withdraw payload: {}",
                err
            ),
        )
    })?;

    let balances = governance
        .env
        .call_canister(extension_canister_id, "withdraw", arg_blob)
        .await
        .map_err(|(code, err)| {
            GovernanceError::new_with_message(
                ErrorType::External,
                format!(
                    "Canister method call {}.withdraw failed with code {:?}: {}",
                    extension_canister_id, code, err
                ),
            )
        })
        .and_then(|blob| {
            Decode!(&blob, sns_treasury_manager::TreasuryManagerResult).map_err(|err| {
                GovernanceError::new_with_message(
                    ErrorType::External,
                    format!(
                        "Error decoding TreasuryManager.withdraw response: {:?}",
                        err
                    ),
                )
            })
        })?
        .map_err(|err| {
            GovernanceError::new_with_message(
                ErrorType::External,
                format!("TreasuryManager.withdraw failed: {:?}", err),
            )
        })?;

    log!(
        INFO,
        "TreasuryManager.withdraw succeeded with response: {:?}",
        balances
    );

    Ok(())
}

/// Validated deposit operation arguments
#[derive(Debug, Clone)]
pub struct ValidatedDepositOperationArg {
    /// Amount of SNS tokens to allocate from treasury
    pub treasury_allocation_sns_e8s: u64,
    /// Amount of ICP tokens to allocate from treasury
    pub treasury_allocation_icp_e8s: u64,
    /// Original Precise value with all fields
    pub original: Precise,
}

impl TryFrom<Option<Precise>> for ValidatedDepositOperationArg {
    type Error = String;

    fn try_from(value: Option<Precise>) -> Result<Self, Self::Error> {
        let Some(original) = value else {
            return Err("Deposit operation arguments must be provided".to_string());
        };

        let map = match &original.value {
            Some(precise::Value::Map(PreciseMap { map })) => map,
            _ => return Err("Deposit operation arguments must be a PreciseMap".to_string()),
        };

        let treasury_allocation_sns_e8s = map
            .get("treasury_allocation_sns_e8s")
            .and_then(|p| match &p.value {
                Some(precise::Value::Nat(n)) => Some(*n),
                _ => None,
            })
            .ok_or_else(|| "treasury_allocation_sns_e8s must be a Nat value".to_string())?;

        let treasury_allocation_icp_e8s = map
            .get("treasury_allocation_icp_e8s")
            .and_then(|p| match &p.value {
                Some(precise::Value::Nat(n)) => Some(*n),
                _ => None,
            })
            .ok_or_else(|| "treasury_allocation_icp_e8s must be a Nat value".to_string())?;

        Ok(Self {
            treasury_allocation_sns_e8s,
            treasury_allocation_icp_e8s,
            original,
        })
    }
}

impl RenderablePayload for ValidatedDepositOperationArg {
    fn render_for_proposal(&self) -> String {
        let raw_payload = self.original.render_for_proposal();
        format!(
            r#"### Treasury Deposit

**SNS Tokens:** {} e8s
**ICP Tokens:** {} e8s

{raw_payload}"#,
            self.treasury_allocation_sns_e8s, self.treasury_allocation_icp_e8s
        )
    }
}

/// Validated withdraw operation arguments
#[derive(Debug, Clone)]
pub struct ValidatedWithdrawOperationArg {
    /// Original operation arguments
    original: Precise,
}

impl TryFrom<Option<Precise>> for ValidatedWithdrawOperationArg {
    type Error = String;

    fn try_from(value: Option<Precise>) -> Result<Self, Self::Error> {
        let original = value.unwrap_or_default();

        // For now, only allow empty arguments
        // This ensures withdraw operations don't accept parameters yet
        if original.value.is_some() {
            return Err("Withdraw operation does not accept arguments at this time".to_string());
        }

        Ok(Self { original })
    }
}

impl RenderablePayload for ValidatedWithdrawOperationArg {
    fn render_for_proposal(&self) -> String {
        // Since we're not parsing the fields yet, just show the raw operation
        let raw_payload = self.original.render_for_proposal();

        format!(
            r#"### Treasury Withdrawal

{raw_payload}"#,
        )
    }
}

pub async fn get_sns_token_symbol(
    env: &dyn Environment,
    ledger_canister_id: CanisterId,
) -> Result<String, GovernanceError> {
    let arg = Encode!(&()).unwrap();
    let symbol = env
        .call_canister(ledger_canister_id, "icrc1_symbol", arg)
        .await
        .map_err(|(code, err)| {
            GovernanceError::new_with_message(
                ErrorType::External,
                format!(
                    "Canister method call {}.deposit failed with code {:?}: {}",
                    ledger_canister_id, code, err
                ),
            )
        })
        .map(|blob| {
            Decode!(&blob, String).map_err(|err| {
                GovernanceError::new_with_message(
                    ErrorType::External,
                    format!(
                        "Error decoding {}.icrc1_symbol response: {}",
                        ledger_canister_id, err
                    ),
                )
            })
        })??;

    Ok(symbol)
}

fn create_test_allowed_extensions() -> BTreeMap<[u8; 32], ExtensionSpec> {
    // KongSwap v1 hash from integration test
    let kongswap_v1_hash: [u8; 32] = [
        103, 45, 67, 136, 153, 129, 99, 42, 252, 137, 234, 215, 249, 199, 209, 167, 144, 31, 212,
        229, 137, 163, 153, 11, 118, 34, 52, 243, 17, 86, 97, 209,
    ];

    // KongSwap v2 hash from integration test
    let kongswap_v2_hash: [u8; 32] = [
        128, 15, 128, 73, 49, 167, 207, 220, 204, 215, 20, 218, 174, 6, 171, 203, 196, 247, 243,
        160, 84, 98, 133, 2, 3, 47, 184, 165, 191, 94, 123, 231,
    ];

    let unit_test_hash: [u8; 32] = [
        1, 2, 3, 4, 0, 0, 0, 0, 0, 0, 0, 0, 0, 0, 0, 0, 0, 0, 0, 0, 0, 0, 0, 0, 0, 0, 0, 0, 0, 0,
        0, 0,
    ];

    btreemap! {
        unit_test_hash => ExtensionSpec {
            name: "My Test Extension".to_string(),
            version: ExtensionVersion(1),
            topic: Topic::TreasuryAssetManagement,
            extension_type: ExtensionType::TreasuryManager,
        },
        kongswap_v1_hash => ExtensionSpec {
            name: "KongSwap Treasury Manager".to_string(),
            version: ExtensionVersion(1),
            topic: Topic::TreasuryAssetManagement,
            extension_type: ExtensionType::TreasuryManager,
        },
        kongswap_v2_hash => ExtensionSpec {
            name: "KongSwap Treasury Manager".to_string(),
            version: ExtensionVersion(2),
            topic: Topic::TreasuryAssetManagement,
            extension_type: ExtensionType::TreasuryManager,
        }
    }
}

// ============================================================================
// Extension-related conversions
// ============================================================================

impl From<ExtensionType> for pb::ExtensionType {
    fn from(item: ExtensionType) -> Self {
        match item {
            ExtensionType::TreasuryManager => pb::ExtensionType::TreasuryManager,
        }
    }
}

impl TryFrom<pb::ExtensionType> for ExtensionType {
    type Error = String;

    fn try_from(item: pb::ExtensionType) -> Result<Self, Self::Error> {
        match item {
            pb::ExtensionType::Unspecified => Err("Unspecified ExtensionType".to_string()),
            pb::ExtensionType::TreasuryManager => Ok(ExtensionType::TreasuryManager),
        }
    }
}

impl From<ExtensionSpec> for pb::ExtensionSpec {
    fn from(item: ExtensionSpec) -> Self {
        Self {
            name: Some(item.name),
            version: Some(item.version.0),
            topic: Some(item.topic as i32),
            extension_type: Some(pb::ExtensionType::from(item.extension_type) as i32),
        }
    }
}

impl TryFrom<pb::ExtensionSpec> for ExtensionSpec {
    type Error = String;

    fn try_from(item: pb::ExtensionSpec) -> Result<Self, Self::Error> {
        Ok(Self {
            name: item.name.ok_or("Missing name")?,
            version: ExtensionVersion(item.version.ok_or("Missing version")?),
            topic: item
                .topic
                .and_then(|t| pb::Topic::try_from(t).ok())
                .ok_or("No valid topic")?,
            extension_type: pb::ExtensionType::try_from(
                item.extension_type.ok_or("Missing extension_type")?,
            )
            .map_err(|_| "Invalid extension_type")?
            .try_into()?,
        })
    }
}

#[cfg(test)]
mod tests {
    use super::*;
    use crate::{
        governance::{Governance, ValidGovernanceProto},
        pb::{
            sns_root_types::{ListSnsCanistersRequest, ListSnsCanistersResponse},
            v1::{
                governance, governance::SnsMetadata, Governance as GovernanceProto,
                NervousSystemParameters,
            },
        },
        types::test_helpers::NativeEnvironment,
    };
    use ic_ledger_core::Tokens;
    use ic_management_canister_types_private::{CanisterInfoRequest, CanisterInfoResponse};
    use ic_nervous_system_canisters::{cmc::MockCMC, ledger::MockICRC1Ledger};
    use maplit::btreemap;

    /// Common function to create a basic GovernanceProto for tests
    fn create_test_governance_proto() -> GovernanceProto {
        GovernanceProto {
            root_canister_id: Some(CanisterId::from_u64(1000).get()),
            ledger_canister_id: Some(CanisterId::from_u64(4000).get()),
            swap_canister_id: Some(CanisterId::from_u64(5000).get()),
            parameters: Some(NervousSystemParameters::with_default_values()),
            sns_metadata: Some(SnsMetadata {
                logo: None,
                url: Some("https://example.com".to_string()),
                name: Some("Test SNS".to_string()),
                description: Some("Test SNS for extensions".to_string()),
            }),
            mode: governance::Mode::Normal.into(),
            ..Default::default()
        }
    }

    /// Creates a Governance instance with default ledger mocks for basic testing
    fn setup_gov_for_tests(extension_registered: bool) -> Governance {
        let mut env = NativeEnvironment::new(Some(CanisterId::from_u64(123)));
        let governance_proto = create_test_governance_proto();
        let extension_canister_id = CanisterId::from_u64(2000);

        // Mock list_sns_canisters call
        let extension_canister_ids = if extension_registered {
            vec![extension_canister_id.get()]
        } else {
            vec![] // Empty for unregistered extension tests
        };

        let sns_root_canister_id = CanisterId::from_u64(1000);
        let sns_governance_canister_id = CanisterId::from_u64(3000);
        let sns_ledger_canister_id = CanisterId::from_u64(4000);

        env.set_call_canister_response(
            sns_root_canister_id,
            "list_sns_canisters",
            Encode!(&ListSnsCanistersRequest {}).unwrap(),
            Ok(Encode!(&ListSnsCanistersResponse {
                root: Some(sns_root_canister_id.get()),
                governance: Some(sns_governance_canister_id.get()),
                ledger: Some(sns_ledger_canister_id.get()),
                swap: Some(CanisterId::from_u64(5000).get()),
                index: Some(CanisterId::from_u64(6000).get()),
                archives: vec![],
                dapps: vec![],
                extensions: Some(crate::pb::sns_root_types::Extensions {
                    extension_canister_ids,
                }),
            })
            .unwrap()),
        );

        // Mock canister_info call for extension canister (only needed if extension is registered)
        if extension_registered {
            // Get the test hash from our test allowed extensions
            let test_hash: Vec<u8> = vec![
                1, 2, 3, 4, 0, 0, 0, 0, 0, 0, 0, 0, 0, 0, 0, 0, 0, 0, 0, 0, 0, 0, 0, 0, 0, 0, 0, 0,
                0, 0, 0, 0,
            ];
            env.set_call_canister_response(
                CanisterId::ic_00(),
                "canister_info",
                Encode!(&CanisterInfoRequest::new(extension_canister_id, Some(1))).unwrap(),
                Ok(Encode!(&CanisterInfoResponse::new(
                    0,               // total_num_changes
                    vec![],          // recent_changes
                    Some(test_hash), // module_hash matching our test allowed extensions
                    vec![],          // controllers
                ))
                .unwrap()),
            );
        }

        // Create default ledgers with basic expectations for any ledger calls
        let mut icp_ledger = MockICRC1Ledger::default();
        icp_ledger.expect_account_balance().returning(|_| {
            Ok(Tokens::from_e8s(200_000_000_000)) // Mock ICP balance
        });

        let mut sns_ledger = MockICRC1Ledger::default();
        sns_ledger.expect_account_balance().returning(|_| {
            Ok(Tokens::from_e8s(100_000_000_000)) // Mock SNS balance
        });

        Governance::new(
            ValidGovernanceProto::try_from(governance_proto)
                .expect("Failed validating governance proto"),
            Box::new(env),
            Box::new(sns_ledger),
            Box::new(icp_ledger),
            Box::new(MockCMC::default()),
        )
    }

    // Tests for validate_execute_extension_operation with proper environment mocking

    #[tokio::test]
    async fn test_validate_execute_extension_operation_deposit_success() {
        let governance = setup_gov_for_tests(true);

        let execute_operation = ExecuteExtensionOperation {
            extension_canister_id: Some(CanisterId::from_u64(2000).get()),
            operation_name: Some("deposit".to_string()),
            operation_arg: Some(ExtensionOperationArg {
                value: Some(Precise {
                    value: Some(precise::Value::Map(PreciseMap {
                        map: btreemap! {
                            "treasury_allocation_sns_e8s".to_string() => Precise {
                                value: Some(precise::Value::Nat(1000000))
                            },
                            "treasury_allocation_icp_e8s".to_string() => Precise {
                                value: Some(precise::Value::Nat(2000000))
                            },
                        },
                    })),
                }),
            }),
        };

        // Test with valid operation name - should succeed
        let result = validate_execute_extension_operation(&governance, execute_operation).await;

        result.unwrap();
    }

    #[tokio::test]
    async fn test_validate_execute_extension_operation_withdraw_success() {
        let governance = setup_gov_for_tests(true);

        let execute_operation = ExecuteExtensionOperation {
            extension_canister_id: Some(CanisterId::from_u64(2000).get()),
            operation_name: Some("withdraw".to_string()),
            operation_arg: Some(ExtensionOperationArg { value: None }),
        };
        // Test with withdraw operation - should succeed (since test mode supports withdraw)
        let result = validate_execute_extension_operation(&governance, execute_operation).await;

        result.unwrap();
    }

    #[tokio::test]
    async fn test_validate_execute_extension_operation_unregistered_extension() {
        let governance = setup_gov_for_tests(false); // false = extension not registered

        let execute_operation = ExecuteExtensionOperation {
            extension_canister_id: Some(CanisterId::from_u64(2000).get()),
            operation_name: Some("deposit".to_string()),
            operation_arg: Some(ExtensionOperationArg {
                value: Some(Precise {
                    value: Some(precise::Value::Map(PreciseMap {
                        map: btreemap! {
                            "treasury_allocation_sns_e8s".to_string() => Precise {
                                value: Some(precise::Value::Nat(1000000))
                            },
                            "treasury_allocation_icp_e8s".to_string() => Precise {
                                value: Some(precise::Value::Nat(2000000))
                            },
                        },
                    })),
                }),
            }),
        };

        let result = validate_execute_extension_operation(&governance, execute_operation).await;

        let error = result.unwrap_err();
        assert_eq!(error.error_type, ErrorType::NotFound as i32);
        assert!(error.error_message.contains("Extension canister"));
        assert!(error
            .error_message
            .contains("is not registered with the SNS"));
    }

    #[tokio::test]
    async fn test_validate_execute_extension_operation_invalid_operation_name() {
        let governance = setup_gov_for_tests(true);

        let execute_operation = ExecuteExtensionOperation {
            extension_canister_id: Some(CanisterId::from_u64(2000).get()),
            operation_name: Some("invalid_operation".to_string()),
            operation_arg: Some(ExtensionOperationArg { value: None }),
        };

        // Test with invalid operation name - should fail
        let result = validate_execute_extension_operation(&governance, execute_operation).await;

        let error = result.unwrap_err();
        assert_eq!(error.error_type, ErrorType::InvalidProposal as i32);
        assert!(error
            .error_message
            .contains("does not have an operation named invalid_operation"));
    }

    /// Helper function to create a valid RegisterExtension payload for tests
    fn valid_register_extension_payload(store_canister_id: CanisterId) -> RegisterExtension {
        RegisterExtension {
            chunked_canister_wasm: Some(ChunkedCanisterWasm {
                wasm_module_hash: vec![
                    1, 2, 3, 4, 0, 0, 0, 0, 0, 0, 0, 0, 0, 0, 0, 0, 0, 0, 0, 0, 0, 0, 0, 0, 0, 0,
                    0, 0, 0, 0, 0, 0,
                ], // Use whitelisted hash from other tests
                store_canister_id: Some(store_canister_id.get()),
                chunk_hashes_list: vec![], // Can be empty for tests
            }),
            extension_init: Some(ExtensionInit {
                value: Some(Precise {
                    value: Some(precise::Value::Map(PreciseMap {
                        map: btreemap! {
                            "treasury_allocation_sns_e8s".to_string() => Precise {
                                value: Some(precise::Value::Nat(1000000))
                            },
                            "treasury_allocation_icp_e8s".to_string() => Precise {
                                value: Some(precise::Value::Nat(2000000))
                            },
                        },
                    })),
                }),
            }),
        }
    }

    #[tokio::test]
    async fn test_validate_register_extension_fiduciary_subnet_success() {
        // Set up mock environment for successful fiduciary subnet validation
        let mut env = NativeEnvironment::new(Some(CanisterId::from_u64(1000)));
        let store_canister_id = CanisterId::from_u64(3000); // This becomes extension_canister_id

        // Mock get_subnet_for_canister response (registry call)
        let subnet_id = SubnetId::from(PrincipalId::new_user_test_id(100));
        env.set_call_canister_response(
            REGISTRY_CANISTER_ID,
            "get_subnet_for_canister",
            Encode!(&GetSubnetForCanisterRequest {
                principal: Some(store_canister_id.get()),
            })
            .unwrap(),
            Ok(Encode!(&Ok::<SubnetForCanister, String>(SubnetForCanister {
                subnet_id: Some(subnet_id.get()),
            }))
            .unwrap()),
        );

        // Mock get_subnet_types_to_subnets response (CMC call)
        env.set_call_canister_response(
            CYCLES_MINTING_CANISTER_ID,
            "get_subnet_types_to_subnets",
            Encode!(&()).unwrap(),
            Ok(Encode!(&SubnetTypesToSubnetsResponse {
                data: vec![
                    (
                        "european".to_string(),
                        vec![SubnetId::from(PrincipalId::new_user_test_id(101))]
                    ),
                    ("fiduciary".to_string(), vec![subnet_id]), // Our subnet is fiduciary
                ],
            })
            .unwrap()),
        );

        // Start with properly configured ledger balances
        let mut governance = setup_governance_with_treasury_balances(100_000_000, 200_000_000);

        // Replace the environment with our custom mock for subnet validation
        governance.env = Box::new(env);

        // Create a valid RegisterExtension request for TreasuryManager
        let register_extension = valid_register_extension_payload(store_canister_id);

        // Should succeed because extension canister is on fiduciary subnet
        let result = validate_register_extension(&governance, register_extension).await;
        assert!(
            result.is_ok(),
            "Expected success but got error: {:?}",
            result.err()
        );
    }

    #[tokio::test]
    async fn test_validate_register_extension_non_fiduciary_subnet_failure() {
        // Set up mock environment for non-fiduciary subnet (should fail)
        let mut env = NativeEnvironment::new(Some(CanisterId::from_u64(1000)));
        let store_canister_id = CanisterId::from_u64(3000); // This becomes extension_canister_id

        // Mock get_subnet_for_canister response (registry call)
        let subnet_id = SubnetId::from(PrincipalId::new_user_test_id(100));
        env.set_call_canister_response(
            REGISTRY_CANISTER_ID,
            "get_subnet_for_canister",
            Encode!(&GetSubnetForCanisterRequest {
                principal: Some(store_canister_id.get()),
            })
            .unwrap(),
            Ok(Encode!(&Ok::<SubnetForCanister, String>(SubnetForCanister {
                subnet_id: Some(subnet_id.get()),
            }))
            .unwrap()),
        );

        // Mock get_subnet_types_to_subnets response (CMC call) - subnet is NOT fiduciary
        env.set_call_canister_response(
            CYCLES_MINTING_CANISTER_ID,
            "get_subnet_types_to_subnets",
            Encode!(&()).unwrap(),
            Ok(Encode!(&SubnetTypesToSubnetsResponse {
                data: vec![
                    ("european".to_string(), vec![subnet_id]), // Our subnet is application, not fiduciary
                    (
                        "fiduciary".to_string(),
                        vec![SubnetId::from(PrincipalId::new_user_test_id(101))]
                    ),
                ],
            })
            .unwrap()),
        );

        // Start with properly configured ledger balances
        let mut governance = setup_governance_with_treasury_balances(100_000_000, 200_000_000);

        // Replace the environment with our custom mock for subnet validation
        governance.env = Box::new(env);

        // Create a valid RegisterExtension request for TreasuryManager
        let register_extension = valid_register_extension_payload(store_canister_id);

        // Should fail because extension canister is NOT on fiduciary subnet
        let result = validate_register_extension(&governance, register_extension).await;
        assert!(result.is_err());
        assert!(result
            .unwrap_err()
            .contains("TreasuryManager extensions must be installed on a fiduciary subnet"));
    }

    #[tokio::test]
    async fn test_validate_register_extension_subnet_lookup_failure() {
        // Set up mock environment where subnet lookup fails
        let mut env = NativeEnvironment::new(Some(CanisterId::from_u64(1000)));
        let store_canister_id = CanisterId::from_u64(3000); // This becomes extension_canister_id

        // Mock get_subnet_for_canister response (registry call) - return error
        env.set_call_canister_response(
            REGISTRY_CANISTER_ID,
            "get_subnet_for_canister",
            Encode!(&GetSubnetForCanisterRequest {
                principal: Some(store_canister_id.get()),
            })
            .unwrap(),
            Err((Some(999), "Registry lookup failed".to_string())),
        );

        // Start with properly configured ledger balances
        let mut governance = setup_governance_with_treasury_balances(100_000_000, 200_000_000);

        // Replace the environment with our custom mock for subnet validation
        governance.env = Box::new(env);

        // Create a valid RegisterExtension request for TreasuryManager
        let register_extension = valid_register_extension_payload(store_canister_id);

        // Should fail because subnet lookup failed
        let result = validate_register_extension(&governance, register_extension).await;
        assert!(result.is_err());
        assert!(result
            .unwrap_err()
            .contains("TreasuryManager extensions must be installed on a fiduciary subnet"));
    }

    #[tokio::test]
    async fn test_validate_deposit_operation() {
        // Use setup that configures mock ledgers to return balances and root responses
        let governance = setup_governance_with_treasury_balances(100_000_000, 200_000_000);

        // Test valid deposit operation
        let valid_arg = ExtensionOperationArg {
            value: Some(Precise {
                value: Some(precise::Value::Map(PreciseMap {
                    map: btreemap! {
                        "treasury_allocation_sns_e8s".to_string() => Precise {
                            value: Some(precise::Value::Nat(1000000)),
                        },
                        "treasury_allocation_icp_e8s".to_string() => Precise {
                            value: Some(precise::Value::Nat(2000000)),
                        },
                    },
                })),
            }),
        };

        let result = validate_deposit_operation(&governance, valid_arg.clone())
            .await
            .unwrap();

        match result {
            ValidatedOperationArg::TreasuryManagerDeposit(deposit) => {
                assert_eq!(deposit.treasury_allocation_sns_e8s, 1000000);
                assert_eq!(deposit.treasury_allocation_icp_e8s, 2000000);
            }
            _ => panic!("Expected TreasuryManagerDeposit variant"),
        }

        let missing_sns_arg = ExtensionOperationArg {
            value: Some(Precise {
                value: Some(precise::Value::Map(PreciseMap {
                    map: btreemap! {
                        "treasury_allocation_icp_e8s".to_string() => Precise {
                            value: Some(precise::Value::Nat(2000000)),
                        },
                    },
                })),
            }),
        };

        let result = validate_deposit_operation(&governance, missing_sns_arg)
            .await
            .unwrap_err();
        assert!(result.contains("treasury_allocation_sns_e8s must be a Nat value"));

        // Test missing ICP amount
        let missing_icp_arg = ExtensionOperationArg {
            value: Some(Precise {
                value: Some(precise::Value::Map(PreciseMap {
                    map: btreemap! {
                        "treasury_allocation_sns_e8s".to_string() => Precise {
                            value: Some(precise::Value::Nat(1000000)),
                        },
                    },
                })),
            }),
        };

        let result = validate_deposit_operation(&governance, missing_icp_arg)
            .await
            .unwrap_err();
        assert!(result.contains("treasury_allocation_icp_e8s must be a Nat value"));

        // Test wrong type for SNS amount
        let wrong_type_arg = ExtensionOperationArg {
            value: Some(Precise {
                value: Some(precise::Value::Map(PreciseMap {
                    map: btreemap! {
                        "treasury_allocation_sns_e8s".to_string() => Precise {
                            value: Some(precise::Value::Text("not a number".to_string())),
                        },
                        "treasury_allocation_icp_e8s".to_string() => Precise {
                            value: Some(precise::Value::Nat(2000000)),
                        },
                    },
                })),
            }),
        };

        let result = validate_deposit_operation(&governance, wrong_type_arg)
            .await
            .unwrap_err();
        assert!(result.contains("treasury_allocation_sns_e8s must be a Nat value"));

        // Test no arguments provided
        let no_args = ExtensionOperationArg { value: None };
        let result = validate_deposit_operation(&governance, no_args)
            .await
            .unwrap_err();
        assert!(result.contains("Deposit operation arguments must be provided"));

        // Test not a map
        let not_map_arg = ExtensionOperationArg {
            value: Some(Precise {
                value: Some(precise::Value::Text("not a map".to_string())),
            }),
        };

        let result = validate_deposit_operation(&governance, not_map_arg)
            .await
            .unwrap_err();
        assert!(result.contains("Deposit operation arguments must be a PreciseMap"));
    }

    #[tokio::test]
    async fn test_validate_register_extension_structural_validation() {
        // Test structural validation of RegisterExtension before treasury manager specific validation
        let governance = setup_governance_with_treasury_balances(100_000_000, 200_000_000);

        fn valid_register_extension() -> RegisterExtension {
            valid_register_extension_payload(CanisterId::from_u64(10000))
        }

        // Test missing chunked_canister_wasm
        let missing_wasm = {
            let mut register_extension = valid_register_extension();
            register_extension.chunked_canister_wasm = None;
            register_extension
        };
        let err = validate_register_extension(&governance, missing_wasm)
            .await
            .unwrap_err();
        assert_eq!(err, "chunked_canister_wasm is required");

        // Test missing store_canister_id
        let missing_store_id = {
            let mut register_extension = valid_register_extension();
            register_extension
                .chunked_canister_wasm
                .as_mut()
                .unwrap()
                .store_canister_id = None;
            register_extension
        };
        let err = validate_register_extension(&governance, missing_store_id)
            .await
            .unwrap_err();
        assert_eq!(err, "chunked_canister_wasm.store_canister_id is required");

        // Test invalid store_canister_id (not a valid principal)
        let invalid_store_id = {
            let mut register_extension = valid_register_extension();
            register_extension
                .chunked_canister_wasm
                .as_mut()
                .unwrap()
                .store_canister_id = Some(PrincipalId::new_user_test_id(0)); // Invalid canister ID
            register_extension
        };
        let err = validate_register_extension(&governance, invalid_store_id)
            .await
            .unwrap_err();
        assert!(err.contains("Invalid store_canister_id"));

        // Test invalid wasm module hash length
        let invalid_hash_length = {
            let mut register_extension = valid_register_extension();
            register_extension
                .chunked_canister_wasm
                .as_mut()
                .unwrap()
                .wasm_module_hash = vec![1; 16]; // Wrong length (should be 32)
            register_extension
        };
        let err = validate_register_extension(&governance, invalid_hash_length)
            .await
            .unwrap_err();
        assert_eq!(
            err,
            "Invalid extension wasm: Invalid wasm module hash length: expected 32 bytes, got 16"
        );

        // Test missing extension_init
        let missing_init = {
            let mut register_extension = valid_register_extension();
            register_extension.extension_init = None;
            register_extension
        };
        let err = validate_register_extension(&governance, missing_init)
            .await
            .unwrap_err();
        assert!(err.contains("RegisterExtension.extension_init is required"));

        // Test wasm not in whitelist (in non-test mode this would fail)
        // Since we're in test mode, this will succeed, so we can't test the whitelist rejection here
        // That would need to be tested in an integration test or with special test setup
    }

    #[tokio::test]
    async fn test_validate_register_extension_treasury_manager_init() {
        // Test that validate_register_extension (init path) validates treasury manager init
        // the same way as validate_deposit_operation validates deposits

        // Set up environment mocks for fiduciary subnet validation (required for treasury manager)
        let mut env = NativeEnvironment::new(Some(CanisterId::from_u64(1000)));
        let store_canister_id = CanisterId::from_u64(2000); // Same as used in mk_register_extension below

        // Mock get_subnet_for_canister response (registry call)
        let subnet_id = SubnetId::from(PrincipalId::new_user_test_id(100));
        env.set_call_canister_response(
            REGISTRY_CANISTER_ID,
            "get_subnet_for_canister",
            Encode!(&GetSubnetForCanisterRequest {
                principal: Some(store_canister_id.get()),
            })
            .unwrap(),
            Ok(Encode!(&Ok::<SubnetForCanister, String>(SubnetForCanister {
                subnet_id: Some(subnet_id.get()),
            }))
            .unwrap()),
        );

        // Mock get_subnet_types_to_subnets response (CMC call) - mark as fiduciary
        env.set_call_canister_response(
            CYCLES_MINTING_CANISTER_ID,
            "get_subnet_types_to_subnets",
            Encode!(&()).unwrap(),
            Ok(Encode!(&SubnetTypesToSubnetsResponse {
                data: vec![
                    (
                        "european".to_string(),
                        vec![SubnetId::from(PrincipalId::new_user_test_id(101))]
                    ),
                    ("fiduciary".to_string(), vec![subnet_id]), // Our subnet is fiduciary
                ],
            })
            .unwrap()),
        );

        // Start with properly configured ledger balances
        let mut governance = setup_governance_with_treasury_balances(100_000_000, 200_000_000);

        // Replace the environment with our custom mock for subnet validation
        governance.env = Box::new(env);

        // Build a helper to invoke validate_register_extension with a given precise value
        let mk_register_extension = |value: Option<Precise>| {
            let mut extension = valid_register_extension_payload(CanisterId::from_u64(2000));
            extension.extension_init = Some(ExtensionInit { value });
            extension
        };

        // Success case: valid arguments should succeed
        let valid_arg = ExtensionOperationArg {
            value: Some(Precise {
                value: Some(precise::Value::Map(PreciseMap {
                    map: btreemap! {
                        "treasury_allocation_sns_e8s".to_string() => Precise { value: Some(precise::Value::Nat(1000000)) },
                        "treasury_allocation_icp_e8s".to_string() => Precise { value: Some(precise::Value::Nat(2000000)) },
                    },
                })),
            }),
        };
        let init_ok = mk_register_extension(valid_arg.value.clone());
        validate_register_extension(&governance, init_ok)
            .await
            .unwrap();

        // Structural validation failure: missing SNS allocation
        let missing_sns_init = mk_register_extension(Some(Precise {
            value: Some(precise::Value::Map(PreciseMap {
                map: btreemap! {
                    "treasury_allocation_icp_e8s".to_string() => Precise { value: Some(precise::Value::Nat(2000000)) },
                },
            })),
        }));
        let err = validate_register_extension(&governance, missing_sns_init)
            .await
            .unwrap_err();
        assert!(err.contains("treasury_allocation_sns_e8s must be a Nat value"));

        // Structural validation failure: missing ICP allocation
        let missing_icp_init = mk_register_extension(Some(Precise {
            value: Some(precise::Value::Map(PreciseMap {
                map: btreemap! {
                    "treasury_allocation_sns_e8s".to_string() => Precise { value: Some(precise::Value::Nat(1000000)) },
                },
            })),
        }));
        let err = validate_register_extension(&governance, missing_icp_init)
            .await
            .unwrap_err();
        assert!(err.contains("treasury_allocation_icp_e8s must be a Nat value"));

        // Structural validation failure: wrong type
        let wrong_type_init = mk_register_extension(Some(Precise {
            value: Some(precise::Value::Map(PreciseMap {
                map: btreemap! {
                    "treasury_allocation_sns_e8s".to_string() => Precise { value: Some(precise::Value::Text("not a number".to_string())) },
                    "treasury_allocation_icp_e8s".to_string() => Precise { value: Some(precise::Value::Nat(2000000)) },
                },
            })),
        }));
        let err = validate_register_extension(&governance, wrong_type_init)
            .await
            .unwrap_err();
        assert!(err.contains("treasury_allocation_sns_e8s must be a Nat value"));

        // Structural validation failure: no arguments
        let no_args_init = mk_register_extension(None);
        let err = validate_register_extension(&governance, no_args_init)
            .await
            .unwrap_err();
        assert!(err.contains("Deposit operation arguments must be provided"));

        // Structural validation failure: not a map
        let not_map_init = mk_register_extension(Some(Precise {
            value: Some(precise::Value::Text("not a map".to_string())),
        }));
        let err = validate_register_extension(&governance, not_map_init)
            .await
            .unwrap_err();
        assert!(err.contains("Deposit operation arguments must be a PreciseMap"));
    }

    #[tokio::test]
    async fn test_validate_withdraw_operation() {
        let governance = setup_gov_for_tests(true);

        // Test valid withdraw operation - must have empty arguments
        let valid_arg = ExtensionOperationArg { value: None };
        let result = validate_withdraw_operation(&governance, valid_arg.clone())
            .await
            .unwrap();

        match result {
            ValidatedOperationArg::TreasuryManagerWithdraw(withdraw) => {
                // Should just wrap the original
                assert_eq!(withdraw.original.value, None);
            }
            _ => panic!("Expected TreasuryManagerWithdraw variant"),
        }

        // Test with argument - should fail
        let minimal_arg = ExtensionOperationArg {
            value: Some(Precise {
                value: Some(precise::Value::Text("anything".to_string())),
            }),
        };

        let result = validate_withdraw_operation(&governance, minimal_arg)
            .await
            .unwrap_err();
        assert!(result.contains("Withdraw operation does not accept arguments at this time"));
    }

    /// Creates a Governance instance with specific treasury balance expectations for testing
    fn setup_governance_with_treasury_balances(sns_balance: u64, icp_balance: u64) -> Governance {
        let env = NativeEnvironment::new(Some(CanisterId::from_u64(1000)));
        let governance_proto = create_test_governance_proto();

        // Create mocks with configured expectations
        let mut sns_ledger = MockICRC1Ledger::new();
        let mut icp_ledger = MockICRC1Ledger::new();

        // Get the expected subaccounts
        let governance_canister_id = env.canister_id();
        let sns_subaccount = compute_distribution_subaccount_bytes(governance_canister_id.get(), 0);

        // Configure SNS ledger mock
        sns_ledger
            .expect_account_balance()
            .withf(move |account: &Account| {
                account.owner == governance_canister_id.get().0
                    && account.subaccount == Some(sns_subaccount)
            })
            .returning(move |_| Ok(Tokens::from_e8s(sns_balance)));

        // Configure ICP ledger mock
        icp_ledger
            .expect_account_balance()
            .withf(move |account: &Account| {
                account.owner == governance_canister_id.get().0 && account.subaccount.is_none()
            })
            .returning(move |_| Ok(Tokens::from_e8s(icp_balance)));

        Governance::new(
            ValidGovernanceProto::try_from(governance_proto)
                .expect("Failed validating governance proto"),
            Box::new(env),
            Box::new(sns_ledger),
            Box::new(icp_ledger),
            Box::new(MockCMC::default()),
        )
    }

    #[tokio::test]
    async fn test_validate_deposit_operation_treasury_balance_limits() {
        // Test parameters: (label, sns_balance, icp_balance, sns_request, icp_request, expected_result)
        #[allow(clippy::type_complexity)]
        let test_cases: Vec<(&'static str, u64, u64, u64, u64, Result<(), &'static str>)> = vec![
            (
                "Positive: exactly 50%",
                100_000_000, 200_000_000, 50_000_000, 100_000_000, Ok(())
            ),
            (
                "Positive: below 50%",
                100_000_000, 200_000_000, 30_000_000, 60_000_000, Ok(())
            ),
            (
                "Positive: zero amounts",
                100_000_000, 200_000_000, 0, 0, Ok(())
            ),
            (
                "Negative: SNS exceeds 50%",
                100_000_000, 200_000_000, 51_000_000, 50_000_000,
                Err("SNS treasury deposit request of 0.51000000 Token exceeds 50% of current SNS Token balance")
            ),
            (
                "Negative: ICP exceeds 50%",
                100_000_000, 200_000_000, 40_000_000, 101_000_000,
                Err("ICP treasury deposit request of 1.01000000 Token exceeds 50% of current ICP balance")
            ),
            (
                "Negative: both exceed 50% (SNS checked first)",
                100_000_000, 200_000_000, 60_000_000, 120_000_000,
                Err("SNS treasury deposit request of 0.60000000 Token exceeds 50% of current SNS Token balance")
            ),
        ];

        for (label, sns_balance, icp_balance, sns_request, icp_request, expected) in test_cases {
            let governance = setup_governance_with_treasury_balances(sns_balance, icp_balance);

            let arg = ExtensionOperationArg {
                value: Some(Precise {
                    value: Some(precise::Value::Map(PreciseMap {
                        map: btreemap! {
                            "treasury_allocation_sns_e8s".to_string() => Precise {
                                value: Some(precise::Value::Nat(sns_request)),
                            },
                            "treasury_allocation_icp_e8s".to_string() => Precise {
                                value: Some(precise::Value::Nat(icp_request)),
                            },
                        },
                    })),
                }),
            };

            // NOTE: We swallow the result here to make assertions easier below.
            // We test the rest of this function in other tests, this is just for the deposit limits.
            let result = validate_deposit_operation(&governance, arg)
                .await
                .map(|_| ());

            match expected {
                Ok(()) => {
                    assert!(result.is_ok(),
                        "{}: Expected success for sns_balance={}, icp_balance={}, sns_request={}, icp_request={}, but got: {:?}",
                        label, sns_balance, icp_balance, sns_request, icp_request, result);
                }
                Err(expected_substr) => {
                    let error = result.unwrap_err();
                    assert!(error.contains(expected_substr),
                        "{}: Expected error containing '{}' for sns_balance={}, icp_balance={}, sns_request={}, icp_request={}, but got: {}",
                        label, expected_substr, sns_balance, icp_balance, sns_request, icp_request, error);
                }
            }
        }
    }

    #[test]
    fn test_validated_operation_arg_render() {
        // Test deposit rendering
        let deposit_arg =
            ValidatedOperationArg::TreasuryManagerDeposit(ValidatedDepositOperationArg {
                treasury_allocation_sns_e8s: 1000000,
                treasury_allocation_icp_e8s: 2000000,
                original: Precise {
                    value: Some(precise::Value::Map(PreciseMap {
                        map: btreemap! {
                            "treasury_allocation_sns_e8s".to_string() => Precise {
                                value: Some(precise::Value::Nat(1000000)),
                            },
                            "treasury_allocation_icp_e8s".to_string() => Precise {
                                value: Some(precise::Value::Nat(2000000)),
                            },
                            "other_field".to_string() => Precise {
                                value: Some(precise::Value::Text("Some Value".to_string())),
                            },
                        },
                    })),
                },
            });

        let rendered = deposit_arg.render_for_proposal();
        assert!(rendered.contains("Treasury Deposit"));
        assert!(rendered.contains("1000000"));
        assert!(rendered.contains("2000000"));
        assert!(rendered.contains("Raw Payload"));
        assert!(rendered.contains("treasury_allocation_sns_e8s"));
        assert!(rendered.contains("treasury_allocation_icp_e8s"));
        assert!(rendered.contains("other_field"));
        assert!(rendered.contains("Some Value"));

        // Test withdraw rendering
        let withdraw_arg =
            ValidatedOperationArg::TreasuryManagerWithdraw(ValidatedWithdrawOperationArg {
                original: Precise {
                    value: Some(precise::Value::Map(PreciseMap {
                        map: btreemap! {
                            "test".to_string() => Precise {
                                value: Some(precise::Value::Text("data".to_string())),
                            },
                        },
                    })),
                },
            });

        let rendered = withdraw_arg.render_for_proposal();
        assert!(rendered.contains("Treasury Withdrawal"));
        assert!(rendered.contains("Raw Payload"));
        assert!(rendered.contains("test"));
        assert!(rendered.contains("data"));
    }

    #[test]
    fn test_extension_spec_creation() {
        // Test that extension spec can be created successfully
        let spec = ExtensionSpec {
            name: "test_extension".to_string(),
            version: ExtensionVersion(1),
            topic: Topic::Governance,
            extension_type: ExtensionType::TreasuryManager,
        };

        // Basic functionality test - ensure we can get operations
        let operations = spec.all_operations();
        assert!(!operations.is_empty());
    }

    #[tokio::test]
    async fn test_validated_register_extension_execute_caches_extension() {
        use crate::storage::{
            clear_registered_extension_cache, get_registered_extension_from_cache,
        };

        // Create a simplified test that just verifies the caching functionality
        let extension_canister_id = CanisterId::from_u64(2000);

        // Clear any existing cache for this canister ID
        clear_registered_extension_cache(extension_canister_id);

        // Verify cache is initially empty
        assert_eq!(
            get_registered_extension_from_cache(extension_canister_id),
            None
        );

        // Create test extension spec
        let test_spec = ExtensionSpec {
            name: "Test Treasury Manager".to_string(),
            version: ExtensionVersion(1),
            topic: Topic::TreasuryAssetManagement,
            extension_type: ExtensionType::TreasuryManager,
        };

        // Directly test the caching mechanism (this is what execute() does on line 476)
        crate::storage::cache_registered_extension(extension_canister_id, test_spec.clone());

        // Verify the extension is now cached
        let cached_spec = get_registered_extension_from_cache(extension_canister_id);
        assert!(
            cached_spec.is_some(),
            "Extension should be cached after registration"
        );

        let cached_spec = cached_spec.unwrap();
        assert_eq!(cached_spec.name, test_spec.name);
        assert_eq!(cached_spec.version, test_spec.version);
        assert_eq!(cached_spec.topic, test_spec.topic);
        assert_eq!(cached_spec.extension_type, test_spec.extension_type);

        // Clean up
        clear_registered_extension_cache(extension_canister_id);
    }

    #[tokio::test]
    async fn test_validate_upgrade_extension_comprehensive() {
        use crate::storage::clear_registered_extension_cache;

        let governance = setup_governance_with_treasury_balances(100_000_000, 200_000_000);

        // Set up a registered extension in cache for testing
        let extension_canister_id = CanisterId::from_u64(2000);
        cache_registered_extension(
            extension_canister_id,
            ExtensionSpec {
                name: "KongSwap Treasury Manager".to_string(),
                version: ExtensionVersion(1),
                topic: Topic::TreasuryAssetManagement,
                extension_type: ExtensionType::TreasuryManager,
            },
        );

        // Helper function for valid upgrade extension
        fn valid_upgrade_extension() -> pb::UpgradeExtension {
            pb::UpgradeExtension {
                extension_canister_id: Some(CanisterId::from_u64(2000).get()),
                canister_upgrade_arg: Some(ExtensionUpgradeArg {
                    value: None, // Valid for treasury manager
                }),
                wasm: Some(pb::Wasm {
                    wasm: Some(pb::wasm::Wasm::Chunked(ChunkedCanisterWasm {
                        wasm_module_hash: vec![
                            128, 15, 128, 73, 49, 167, 207, 220, 204, 215, 20, 218, 174, 6, 171,
                            203, 196, 247, 243, 160, 84, 98, 133, 2, 3, 47, 184, 165, 191, 94, 123,
                            231,
                        ],
                        store_canister_id: Some(CanisterId::from_u64(2000).get()),
                        chunk_hashes_list: vec![vec![
                            128, 15, 128, 73, 49, 167, 207, 220, 204, 215, 20, 218, 174, 6, 171,
                            203, 196, 247, 243, 160, 84, 98, 133, 2, 3, 47, 184, 165, 191, 94, 123,
                            231,
                        ]],
                    })), // KongSwap v2 hash from create_test_allowed_extensions
                }),
            }
        }

        let okay_test = valid_upgrade_extension();
        let result = validate_upgrade_extension(&governance, okay_test).await;
        assert!(result.is_ok(), "{:?}", result);
        let validated = result.unwrap();
        assert_eq!(validated.extension_canister_id, extension_canister_id);
        assert_eq!(validated.current_version, ExtensionVersion(1));
        assert_eq!(validated.new_version, ExtensionVersion(2));

        // Test 1: Missing extension_canister_id
        let missing_canister_id = {
            let mut upgrade = valid_upgrade_extension();
            upgrade.extension_canister_id = None;
            upgrade
        };
        let result = validate_upgrade_extension(&governance, missing_canister_id).await;
        assert_eq!(result, Err("extension_canister_id is required".to_string()));

        // Test 2: Invalid extension_canister_id
        let invalid_canister_id = {
            let mut upgrade = valid_upgrade_extension();
            upgrade.extension_canister_id = Some(PrincipalId::new_user_test_id(0)); // Invalid
            upgrade
        };
        let result = validate_upgrade_extension(&governance, invalid_canister_id).await;
        assert!(result.is_err());
        assert!(result
            .unwrap_err()
            .contains("Invalid extension_canister_id"));

        // Test 3: Extension not registered
        let unregistered_extension = {
            let mut upgrade = valid_upgrade_extension();
            upgrade.extension_canister_id = Some(CanisterId::from_u64(9999).get()); // Not in cache
            upgrade
        };
        let result = validate_upgrade_extension(&governance, unregistered_extension).await;
        assert!(result.is_err());
        assert!(result.unwrap_err().contains("is not registered"));

        // Test 4: Missing wasm field
        let missing_wasm = {
            let mut upgrade = valid_upgrade_extension();
            upgrade.wasm = None;
            upgrade
        };
        let result = validate_upgrade_extension(&governance, missing_wasm).await;
        assert_eq!(result, Err("wasm field is required".to_string()));

        // Test 5: Invalid WASM specification (missing inner wasm)
        let invalid_wasm_spec = {
            let mut upgrade = valid_upgrade_extension();
            upgrade.wasm = Some(pb::Wasm { wasm: None }); // Missing inner wasm
            upgrade
        };
        let result = validate_upgrade_extension(&governance, invalid_wasm_spec).await;
        assert!(result.is_err());
        assert!(result.unwrap_err().contains("Invalid WASM specification"));

        // Test 6: WASM hash not in allowed extensions (random hash not in test map)
        let invalid_wasm_hash = {
            let mut upgrade = valid_upgrade_extension();
            upgrade.wasm = Some(pb::Wasm {
                wasm: Some(pb::wasm::Wasm::Bytes(vec![
                    99, 99, 99, 99, 99, 99, 99, 99, 99, 99, 99, 99, 99, 99, 99, 99, 99, 99, 99, 99,
                    99, 99, 99, 99, 99, 99, 99, 99, 99, 99, 99, 99,
                ])), // Random hash not in allowed extensions
            });
            upgrade
        };
        let result = validate_upgrade_extension(&governance, invalid_wasm_hash).await;
        assert!(result.is_err());
        assert!(result.unwrap_err().contains("Invalid extension wasm"));

        // Test 7: Invalid upgrade argument (treasury manager doesn't support args with values)
        let invalid_upgrade_arg = {
            let mut upgrade = valid_upgrade_extension();
            upgrade.canister_upgrade_arg = Some(ExtensionUpgradeArg {
                value: Some(Precise {
                    value: Some(precise::Value::Text("invalid".to_string())),
                }),
            });
            upgrade
        };
        let result = validate_upgrade_extension(&governance, invalid_upgrade_arg).await;
        assert!(result.is_err());
        assert!(result.unwrap_err().contains("Invalid upgrade argument"));

        // Test 8: Extension name mismatch (set up different extension with different name)
        let different_extension_canister_id = CanisterId::from_u64(3000);
        cache_registered_extension(
            different_extension_canister_id,
            ExtensionSpec {
                name: "Different Extension Name".to_string(), // Different name
                version: ExtensionVersion(1),
                topic: Topic::TreasuryAssetManagement,
                extension_type: ExtensionType::TreasuryManager,
            },
        );
        let name_mismatch = {
            let mut upgrade = valid_upgrade_extension();
            upgrade.extension_canister_id = Some(different_extension_canister_id.get());
            upgrade
        };
        let result = validate_upgrade_extension(&governance, name_mismatch).await;
        assert!(result.is_err());
        assert!(result.unwrap_err().contains("Extension name mismatch"));

        // Test 9: Version not higher (use v1 hash for upgrade when current is already v1)
        let same_version = {
            let mut upgrade = valid_upgrade_extension();
            upgrade.wasm = Some(pb::Wasm {
                wasm: Some(pb::wasm::Wasm::Chunked(ChunkedCanisterWasm {
                    wasm_module_hash: vec![
                        103, 45, 67, 136, 153, 129, 99, 42, 252, 137, 234, 215, 249, 199, 209, 167,
                        144, 31, 212, 229, 137, 163, 153, 11, 118, 34, 52, 243, 17, 86, 97, 209,
                    ], // KongSwap v1 hash - same version as current
                    store_canister_id: Some(CanisterId::from_u64(2000).get()),
                    chunk_hashes_list: vec![vec![
                        103, 45, 67, 136, 153, 129, 99, 42, 252, 137, 234, 215, 249, 199, 209, 167,
                        144, 31, 212, 229, 137, 163, 153, 11, 118, 34, 52, 243, 17, 86, 97, 209,
                    ]],
                })),
            });
            upgrade
        };
        let result = validate_upgrade_extension(&governance, same_version).await;
        assert_eq!(
            result,
            Err("New extension version 1 must be higher than current version 1".to_string())
        );
    }
}<|MERGE_RESOLUTION|>--- conflicted
+++ resolved
@@ -996,7 +996,6 @@
     })
 }
 
-<<<<<<< HEAD
 #[derive(Clone, Debug, PartialEq)]
 pub enum ValidatedExtensionUpgradeArg {
     TreasuryManager, // Currently has no upgrade args, but can be supported later
@@ -1134,7 +1133,8 @@
         new_version,
         upgrade_arg,
     })
-=======
+}
+
 // Copied from Registry canister, to avoid import for just one type.
 #[derive(candid::CandidType, candid::Deserialize, Clone, PartialEq)]
 pub struct GetSubnetForCanisterRequest {
@@ -1237,7 +1237,6 @@
     }
 
     None
->>>>>>> f6b4883f
 }
 
 async fn get_extension_spec_and_update_cache(
