use crate::{
    governance::{Governance, TREASURY_SUBACCOUNT_NONCE},
    logs::INFO,
    pb::{
        sns_root_types::{
            register_extension_response, CanisterCallError, ListSnsCanistersRequest,
            ListSnsCanistersResponse, RegisterExtensionRequest, RegisterExtensionResponse,
        },
        v1 as pb,
        v1::{
            governance_error::ErrorType, precise, ChunkedCanisterWasm, ExecuteExtensionOperation,
            ExtensionInit, ExtensionOperationArg, GovernanceError, Precise, PreciseMap,
            RegisterExtension, Topic,
        },
    },
    storage::{cache_registered_extension, get_registered_extension_from_cache},
    types::{Environment, Wasm},
};
use candid::{CandidType, Decode, Deserialize, Encode, Nat};
use candid_utils::printing;
use futures::future::BoxFuture;
use ic_base_types::{CanisterId, PrincipalId, SubnetId};
use ic_canister_log::log;
use ic_ledger_core::Tokens;
use ic_management_canister_types_private::{
    CanisterInfoRequest, CanisterInfoResponse, CanisterInstallMode,
};
use ic_nervous_system_common::ledger::compute_distribution_subaccount_bytes;
use ic_nns_constants::{CYCLES_MINTING_CANISTER_ID, REGISTRY_CANISTER_ID};
use icrc_ledger_types::icrc1::account::Account;
use lazy_static::lazy_static;
use maplit::btreemap;
use serde::Serialize;
use sns_treasury_manager::{
    Allowance, Asset, DepositRequest, TreasuryManagerArg, TreasuryManagerInit, WithdrawRequest,
};
use std::{
    collections::BTreeMap,
    fmt::{Display, Formatter},
};

lazy_static! {
    static ref ALLOWED_EXTENSIONS: BTreeMap<[u8; 32], ExtensionSpec> = btreemap! {};
}

#[derive(Clone)]
pub struct TreasuryManagerDepositContext {
    pub sns_root_canister_id: CanisterId,
    pub sns_governance_canister_id: CanisterId,
    pub sns_ledger_canister_id: CanisterId,
    pub sns_token_symbol: String,
    pub sns_ledger_transaction_fee_e8s: u64,
    pub icp_ledger_canister_id: CanisterId,
}

#[derive(Clone, Debug, Eq, PartialEq, candid::CandidType, candid::Deserialize)]
pub enum ExtensionType {
    TreasuryManager,
}

impl Display for ExtensionType {
    fn fmt(&self, f: &mut std::fmt::Formatter<'_>) -> std::fmt::Result {
        match self {
            Self::TreasuryManager => write!(f, "TreasuryManager"),
        }
    }
}

#[derive(Clone, Debug)]
pub enum ValidatedExtensionInit {
    TreasuryManager(ValidatedDepositOperationArg),
    // Future: other extension type init arguments would go here
}

/// Enum that captures all possible validated operation arguments
#[derive(Clone, Debug)]
pub enum ValidatedOperationArg {
    // Treasury Manager operations
    TreasuryManagerDeposit(ValidatedDepositOperationArg),
    TreasuryManagerWithdraw(ValidatedWithdrawOperationArg),
    // Future: other extension type operations would go here
    // VotingCreatePoll(ValidatedCreatePollArg),
    // etc.
}

impl ValidatedOperationArg {
    /// Returns the original Precise value that was validated
    pub fn get_original_value(&self) -> &Precise {
        match self {
            Self::TreasuryManagerDeposit(arg) => &arg.original,
            Self::TreasuryManagerWithdraw(arg) => &arg.original,
        }
    }

    /// Renders the operation arguments as markdown suitable for proposal display
    pub fn render_for_proposal(&self) -> String {
        match self {
            Self::TreasuryManagerDeposit(args) => args.render_for_proposal(),
            Self::TreasuryManagerWithdraw(args) => args.render_for_proposal(),
        }
    }
}

impl Display for ValidatedOperationArg {
    fn fmt(&self, f: &mut std::fmt::Formatter<'_>) -> std::fmt::Result {
        write!(f, "{}", self.render_for_proposal())
    }
}

/// Trait for payloads that can be rendered as markdown for proposal display
pub trait RenderablePayload {
    /// Renders the payload as markdown suitable for proposal display
    fn render_for_proposal(&self) -> String;
}

impl RenderablePayload for Precise {
    fn render_for_proposal(&self) -> String {
        let render = if let Ok(candid_str) = printing::pretty(self) {
            candid_str
        } else {
            // Fallback in case Candid serialization crashes.
            format!("{:#?}", self)
        };

        format!("#### Raw Payload\n\n{}", render)
    }
}

#[derive(Clone, Debug, Eq, PartialEq, candid::CandidType, candid::Deserialize)]
pub enum OperationType {
    TreasuryManagerDeposit,
    TreasuryManagerWithdraw,
}

impl Display for OperationType {
    fn fmt(&self, f: &mut Formatter<'_>) -> std::fmt::Result {
        match self {
            OperationType::TreasuryManagerDeposit => write!(f, "deposit"),
            OperationType::TreasuryManagerWithdraw => write!(f, "withdraw"),
        }
    }
}

/// Specification for an extension operation
#[derive(Clone, Debug, Eq, PartialEq, candid::CandidType, candid::Deserialize)]
pub struct ExtensionOperationSpec {
    pub operation_type: OperationType,
    pub description: String,
    pub extension_type: ExtensionType,
    pub topic: Topic,
}

impl ExtensionOperationSpec {
    pub fn name(&self) -> String {
        format!("{}", &self.operation_type)
    }

    pub fn description(&self) -> &str {
        &self.description
    }

    async fn validate_operation_arg(
        &self,
        governance: &Governance,
        arg: ExtensionOperationArg,
    ) -> Result<ValidatedOperationArg, String> {
        match &self.operation_type {
            OperationType::TreasuryManagerDeposit => {
                validate_deposit_operation(governance, arg).await
            }
            OperationType::TreasuryManagerWithdraw => {
                validate_withdraw_operation(governance, arg).await
            }
        }
    }
}

/// Validates treasury manager init arguments
fn validate_treasury_manager_init(
    governance: &Governance,
    init: ExtensionInit,
) -> BoxFuture<Result<ValidatedExtensionInit, String>> {
    Box::pin(async move {
        let ExtensionInit { value } = init;
        validate_deposit_operation_impl(governance, value)
            .await
            .map(ValidatedExtensionInit::TreasuryManager)
    })
}

async fn validate_deposit_operation_impl(
    governance: &Governance,
    value: Option<Precise>,
) -> Result<ValidatedDepositOperationArg, String> {
    let structurally_valid = ValidatedDepositOperationArg::try_from(value)?;

    let sns_subaccount = governance.sns_treasury_subaccount();
    let icp_subaccount = governance.icp_treasury_subaccount();

    // Fail if either is asking for more than 50% of current balance.  The balance could have changed
    // since the proposal was created, and we don't assume that the proposal should work
    let sns_balance = governance
        .ledger
        .account_balance(Account {
            owner: governance.env.canister_id().get().0,
            subaccount: sns_subaccount,
        })
        .await
        .map_err(|e| format!("Failed to get SNS treasury balance: {:?}", e))?;
    let icp_balance = governance
        .nns_ledger
        .account_balance(Account {
            owner: governance.env.canister_id().get().0,
            subaccount: icp_subaccount,
        })
        .await
        .map_err(|e| format!("Failed to get ICP treasury balance: {:?}", e))?;

    let icp_requested = Tokens::from_e8s(structurally_valid.treasury_allocation_icp_e8s);
    let sns_requested = Tokens::from_e8s(structurally_valid.treasury_allocation_sns_e8s);

    // Unwrap is safe, only fails if divisor is zero, which we don't do.
    if sns_requested > sns_balance.checked_div(2).unwrap() {
        return Err(format!(
            "SNS treasury deposit request of {} exceeds 50% of current SNS Token balance of {}",
            sns_requested, sns_balance
        ));
    }

    if icp_requested > icp_balance.checked_div(2).unwrap() {
        return Err(format!(
            "ICP treasury deposit request of {} exceeds 50% of current ICP balance of {}",
            icp_requested, icp_balance
        ));
    }

    Ok(structurally_valid)
}

// This map contains the ExtensionOperationSpecs for operations supported by governance.
lazy_static! {
    pub static ref EXTENSION_OPERATION_SPECS: BTreeMap<String, ExtensionOperationSpec> = {
        let specs = vec![
            ExtensionOperationSpec {
                operation_type: OperationType::TreasuryManagerDeposit,
                description: "Deposit funds into the treasury manager.".to_string(),
                extension_type: ExtensionType::TreasuryManager,
                topic: Topic::TreasuryAssetManagement,
            },
            ExtensionOperationSpec {
                operation_type: OperationType::TreasuryManagerWithdraw,
                description: "Withdraw funds from the treasury manager.".to_string(),
                extension_type: ExtensionType::TreasuryManager,
                topic: Topic::TreasuryAssetManagement,
            },
        ];

        let mut map = BTreeMap::new();
        for spec in specs {
            let key = spec.name();
            assert!(
                !map.contains_key(&key),
                "Duplicate operation name detected: '{}'. Each operation must have a unique name.",
                key
            );
            map.insert(key, spec);
        }
        map
    };
}

pub fn get_extension_operation_spec_from_cache(
    execute_extension_operation: &ExecuteExtensionOperation,
) -> Result<ExtensionOperationSpec, String> {
    // Extract and validate basic fields
    let ExecuteExtensionOperation {
        extension_canister_id,
        operation_name,
        operation_arg: _,
    } = execute_extension_operation;

    let Some(extension_canister_id) = extension_canister_id else {
        return Err("extension_canister_id is required.".to_string());
    };

    let extension_canister_id =
        CanisterId::try_from_principal_id(*extension_canister_id).map_err(|err| {
            format!(
                "Cannot interpret extension_canister_id as canister ID: {}",
                err
            )
        })?;

    let Some(operation_name) = operation_name else {
        return Err("operation_name is required.".to_string());
    };

    get_registered_extension_from_cache(extension_canister_id)
        .and_then(|spec| spec.get_operation(operation_name))
        .ok_or(format!(
            "No operation found called '{}' for extension with \
                canister id: {}",
            operation_name, extension_canister_id
        ))
}

/// Validates deposit operation arguments
fn validate_deposit_operation(
    governance: &Governance,
    arg: ExtensionOperationArg,
) -> BoxFuture<Result<ValidatedOperationArg, String>> {
    Box::pin(async move {
        let ExtensionOperationArg { value } = arg;
        validate_deposit_operation_impl(governance, value)
            .await
            .map(ValidatedOperationArg::TreasuryManagerDeposit)
    })
}

/// Validates withdraw operation arguments (currently requires empty arguments)
fn validate_withdraw_operation(
    _governance: &Governance,
    arg: ExtensionOperationArg,
) -> BoxFuture<Result<ValidatedOperationArg, String>> {
    Box::pin(async move {
        let ExtensionOperationArg { value } = arg;

        ValidatedWithdrawOperationArg::try_from(value)
            .map(ValidatedOperationArg::TreasuryManagerWithdraw)
    })
}

impl ExtensionType {
    pub fn standard_operations(&self) -> Vec<ExtensionOperationSpec> {
        match self {
            ExtensionType::TreasuryManager => vec![
                EXTENSION_OPERATION_SPECS.get("deposit").cloned().unwrap(),
                EXTENSION_OPERATION_SPECS.get("withdraw").cloned().unwrap(),
            ],
            // Future extension types would define their standard operations here
        }
    }
}

#[derive(Clone, Debug, Eq, PartialEq)]
pub struct ExtensionVersion(pub u64);

#[derive(Clone, Debug, Eq, PartialEq)]
pub struct ExtensionSpec {
    pub name: String,
    pub version: ExtensionVersion,
    pub topic: Topic,
    pub extension_type: ExtensionType,
}

impl ExtensionSpec {
    pub async fn validate_init_arg(
        &self,
        gov: &Governance,
        init: ExtensionInit,
    ) -> Result<ValidatedExtensionInit, String> {
        match &self.extension_type {
            ExtensionType::TreasuryManager => validate_treasury_manager_init(gov, init).await, // Future extension types would be handled here
        }
    }

    /// Get all operations for this extension
    pub fn all_operations(&self) -> BTreeMap<String, ExtensionOperationSpec> {
        let mut operations = BTreeMap::new();

        // Add standard operations from the extension type
        for op in self.extension_type.standard_operations() {
            operations.insert(op.name(), op);
        }

        operations
    }

    /// Get a specific operation by name
    /// Standard operations take precedence to ensure deterministic behavior
    pub fn get_operation(&self, name: &str) -> Option<ExtensionOperationSpec> {
        self.extension_type
            .standard_operations()
            .into_iter()
            .find(|op| op.name() == name)
    }

    pub fn supports_extension_type(&self, extension_type: ExtensionType) -> bool {
        self.extension_type == extension_type
    }
}

impl Display for ExtensionSpec {
    fn fmt(&self, f: &mut std::fmt::Formatter<'_>) -> std::fmt::Result {
        let operations_str = self
            .all_operations()
            .keys()
            .cloned()
            .collect::<Vec<_>>()
            .join(", ");

        write!(
            f,
            "SNS Extension {{ name: {}, topic: {}, type: {:?}, operations: {} }}",
            self.name, self.topic, self.extension_type, operations_str
        )
    }
}

#[derive(Debug)]
pub struct ValidatedRegisterExtension {
    pub wasm: Wasm,
    pub extension_canister_id: CanisterId,
    pub spec: ExtensionSpec,
    pub init: ValidatedExtensionInit,
}

impl ValidatedRegisterExtension {
    pub async fn execute(self, governance: &Governance) -> Result<(), GovernanceError> {
        let context = governance.treasury_manager_deposit_context().await?;

        let ValidatedRegisterExtension {
            spec,
            init,
            extension_canister_id,
            wasm,
        } = self;

        governance
            .register_extension_with_root(extension_canister_id)
            .await?;

        // Before granting any SNS capabilities to the extension, we must ensure that old code
        // could not have snuck in between proposal (re-)validation and the SNS assuming control.
        governance
            .ensure_no_code_is_installed(extension_canister_id)
            .await?;

        // This needs to happen before the canister code is installed.
        let init_blob = match init {
            ValidatedExtensionInit::TreasuryManager(ValidatedDepositOperationArg {
                treasury_allocation_sns_e8s,
                treasury_allocation_icp_e8s,
                original,
            }) => {
                let init_blob = construct_treasury_manager_init_payload(context.clone(), original)
                    .map_err(|err| {
                        GovernanceError::new_with_message(
                            ErrorType::InvalidProposal,
                            format!("Error constructing TreasuryManagerInit payload: {}", err),
                        )
                    })?;

                governance
                    .deposit_treasury_manager(
                        extension_canister_id,
                        treasury_allocation_sns_e8s,
                        treasury_allocation_icp_e8s,
                    )
                    .await?;

                init_blob
            }
        };

        governance
            .upgrade_non_root_canister(
                extension_canister_id,
                wasm,
                init_blob,
                CanisterInstallMode::Install,
            )
            .await?;

        cache_registered_extension(extension_canister_id, spec);

        Ok(())
    }
}

#[derive(Debug)]
pub struct ValidatedExecuteExtensionOperation {
    pub extension_canister_id: CanisterId,
    pub operation_name: String,
    pub arg: ValidatedOperationArg,
}

impl ValidatedExecuteExtensionOperation {
    pub async fn execute(self, governance: &Governance) -> Result<(), GovernanceError> {
        let Self {
            operation_name: _,
            extension_canister_id,
            arg,
        } = self;

        match arg {
            ValidatedOperationArg::TreasuryManagerDeposit(arg) => {
                execute_treasury_manager_deposit(governance, extension_canister_id, arg).await
            }
            ValidatedOperationArg::TreasuryManagerWithdraw(arg) => {
                execute_treasury_manager_withdraw(governance, extension_canister_id, arg).await
            }
        }
    }
}

impl Governance {
    /// Returns the ICRC-1 subaccount for the SNS treasury
    fn sns_treasury_subaccount(&self) -> Option<[u8; 32]> {
        // See ic_sns_init::distributions::FractionalDeveloperVotingPower.insert_treasury_accounts
        Some(compute_distribution_subaccount_bytes(
            self.env.canister_id().get(),
            TREASURY_SUBACCOUNT_NONCE,
        ))
    }

    /// Returns the ICRC-1 subaccounts for the ICP treasury.
    fn icp_treasury_subaccount(&self) -> Option<[u8; 32]> {
        None
    }
    async fn treasury_manager_deposit_context(
        &self,
    ) -> Result<TreasuryManagerDepositContext, GovernanceError> {
        let sns_ledger_canister_id = self.ledger.canister_id();

        let sns_token_symbol = get_sns_token_symbol(&*self.env, sns_ledger_canister_id).await?;

        Ok(TreasuryManagerDepositContext {
            sns_token_symbol,
            sns_ledger_canister_id,
            sns_root_canister_id: self.proto.root_canister_id_or_panic(),
            sns_governance_canister_id: self.env.canister_id(),
            sns_ledger_transaction_fee_e8s: self.transaction_fee_e8s_or_panic(),
            icp_ledger_canister_id: self.nns_ledger.canister_id(),
        })
    }
    async fn register_extension_with_root(
        &self,
        extension_canister_id: CanisterId,
    ) -> Result<(), GovernanceError> {
        let payload = Encode!(&RegisterExtensionRequest {
            canister_id: Some(extension_canister_id.get()),
        })
        .map_err(|err| {
            GovernanceError::new_with_message(
                ErrorType::InvalidPrincipal,
                format!("Could not encode RegisterExtensionRequest: {err:?}"),
            )
        })?;

        let reply = self
            .env
            .call_canister(
                self.proto.root_canister_id_or_panic(),
                "register_extension",
                payload,
            )
            .await
            .map_err(|err| {
                GovernanceError::new_with_message(
                    ErrorType::External,
                    format!("Canister method call failed: {err:?}"),
                )
            })?;

        let RegisterExtensionResponse { result } = Decode!(&reply, RegisterExtensionResponse)
            .map_err(|err| {
                GovernanceError::new_with_message(
                    ErrorType::External,
                    format!("Could not decode RegisterExtensionResponse: {err:?}"),
                )
            })?;

        if let Some(register_extension_response::Result::Err(CanisterCallError {
            code,
            description,
        })) = result
        {
            let code = if let Some(code) = code {
                code.to_string()
            } else {
                "<no code>".to_string()
            };
            return Err(GovernanceError::new_with_message(
                ErrorType::External,
                format!(
                    "Root.register_extension failed with code {}: {}",
                    code, description
                ),
            ));
        }

        log!(
            INFO,
            "Root.register_extension succeeded for canister {}",
            extension_canister_id.get()
        );

        Ok(())
    }

    pub async fn deposit_treasury_manager(
        &self,
        treasury_manager_canister_id: CanisterId,
        sns_amount_e8s: u64,
        icp_amount_e8s: u64,
    ) -> Result<(), GovernanceError> {
        let treasury_sns_subaccount = self.sns_treasury_subaccount();
        let treasury_icp_subaccount = self.icp_treasury_subaccount();

        let to = Account {
            owner: treasury_manager_canister_id.get().0,
            subaccount: None,
        };

        self.ledger
            .transfer_funds(
                sns_amount_e8s,
                self.transaction_fee_e8s_or_panic(),
                treasury_sns_subaccount,
                to,
                0,
            )
            .await
            .map(|_| ())
            .map_err(|e| {
                GovernanceError::new_with_message(
                    ErrorType::External,
                    format!("Error making SNS Token treasury transfer: {}", e),
                )
            })?;

        self.nns_ledger
            .transfer_funds(
                icp_amount_e8s,
                icp_ledger::DEFAULT_TRANSFER_FEE.get_e8s(),
                treasury_icp_subaccount,
                to,
                0,
            )
            .await
            .map(|_| ())
            .map_err(|e| {
                GovernanceError::new_with_message(
                    ErrorType::External,
                    format!("Error making ICP treasury transfer: {}", e),
                )
            })?;

        Ok(())
    }

    async fn ensure_no_code_is_installed(
        &self,
        extension_canister_id: CanisterId,
    ) -> Result<(), GovernanceError> {
        // Ideally, we would ensure that the extension canister is not running any code by calling
        // uninstall_code. However, this would also wipe out the Wasm chunk store, so a subsequent
        // call to install_code would fail.
        //
        // See https://internetcomputer.org/docs/references/ic-interface-spec#ic-uninstall_code
        //
        // Instead, we just check that the canister doesn't have any Wasm module installed up until
        // this point.
        if let Some(module_hash) = canister_module_hash(&*self.env, extension_canister_id).await? {
            return Err(GovernanceError::new_with_message(
                ErrorType::InvalidProposal,
                format!(
                    "Extension canister {} already has code installed (module hash {}). \
                     Treating this as an attack.",
                    extension_canister_id,
                    hex::encode(module_hash),
                ),
            ));
        };

        Ok(())
    }
}

pub mod treasury_manager {
    use candid::Nat;
    use sns_treasury_manager::{Account, Allowance, Asset};

    use crate::pb::v1::{precise, Precise, PreciseMap};

    pub fn construct_deposit_allowances(
        arg: Precise,
        sns_token: Asset,
        icp_token: Asset,
        treasury_sns_account: Account,
        treasury_icp_account: Account,
    ) -> Result<Vec<Allowance>, String> {
        const PREFIX: &str = "Cannot parse ExtensionInit as TreasuryManagerInit: ";

        let Precise {
            value: Some(precise::Value::Map(PreciseMap { mut map })),
        } = arg
        else {
            return Err(format!("{}Top-level type must be PreciseMap.", PREFIX));
        };

        if map.len() != 2 {
            return Err(format!(
                "{}Top-level type must be PreciseMap with exactly 2 entries.",
                PREFIX
            ));
        }

        let mut token_amount_e8s = |field_name: &str| {
            map.remove(field_name)
                .and_then(|Precise { value }| {
                    if let Some(precise::Value::Nat(amount_e8s)) = value {
                        Some(amount_e8s)
                    } else {
                        None
                    }
                })
                .ok_or_else(|| format!("{}{} must contain a precise value.", PREFIX, field_name))
        };

        let sns_token_amount_e8s = token_amount_e8s("treasury_allocation_sns_e8s")?;
        let icp_token_amount_e8s = token_amount_e8s("treasury_allocation_icp_e8s")?;

        let allowances = vec![
            Allowance {
                amount_decimals: Nat::from(sns_token_amount_e8s),
                asset: sns_token,
                owner_account: treasury_sns_account,
            },
            Allowance {
                amount_decimals: Nat::from(icp_token_amount_e8s),
                asset: icp_token,
                owner_account: treasury_icp_account,
            },
        ];
        Ok(allowances)
    }
}

/// Validates an extension WASM against the global ALLOWED_EXTENSIONS.
pub fn validate_extension_wasm(wasm_module_hash: &[u8]) -> Result<ExtensionSpec, String> {
    // Validate the hash length
    if wasm_module_hash.len() != 32 {
        return Err(format!(
            "Invalid wasm module hash length: expected 32 bytes, got {}",
            wasm_module_hash.len()
        ));
    }

    if cfg!(feature = "test") {
        // In feature test mode, accept any wasm hash and return a test spec
        Ok(ExtensionSpec {
            name: "Test Extension".to_string(),
            version: ExtensionVersion(1),
            topic: Topic::TreasuryAssetManagement,
            extension_type: ExtensionType::TreasuryManager,
        })
    } else if cfg!(all(test, not(feature = "test"))) {
        // In regular test mode (without feature), use the test allowed extensions
        let test_allowed = create_test_allowed_extensions();
        validate_extension_wasm_with_allowed(wasm_module_hash, &test_allowed)
    } else {
        validate_extension_wasm_with_allowed(wasm_module_hash, &ALLOWED_EXTENSIONS)
    }
}

/// Validates an extension WASM against a provided set of allowed extensions.
fn validate_extension_wasm_with_allowed(
    wasm_module_hash: &[u8],
    allowed_extensions: &BTreeMap<[u8; 32], ExtensionSpec>,
) -> Result<ExtensionSpec, String> {
    // Should never fail, b/c we validate the length before calling this.
    let hash_array: [u8; 32] = wasm_module_hash.try_into().map_err(|_| {
        format!(
            "Invalid wasm module hash length: expected 32 bytes, got {}",
            wasm_module_hash.len()
        )
    })?;

    if let Some(spec) = allowed_extensions.get(&hash_array) {
        return Ok(spec.clone());
    }

    Err(format!(
        "Wasm module with hash {:?} is not allowed as an extension.",
        hex::encode(wasm_module_hash)
    ))
}

async fn list_extensions(
    env: &dyn Environment,
    root_canister_id: CanisterId,
) -> Result<Vec<PrincipalId>, GovernanceError> {
    let list_extensions_arg = Encode!(&ListSnsCanistersRequest {}).unwrap();

    let ListSnsCanistersResponse { extensions, .. } = env
        .call_canister(root_canister_id, "list_sns_canisters", list_extensions_arg)
        .await
        .map_err(|err| {
            GovernanceError::new_with_message(
                ErrorType::External,
                format!(
                    "Canister method call Root.list_sns_canisters failed: {:?}",
                    err
                ),
            )
        })
        .and_then(|blob| {
            Decode!(&blob, ListSnsCanistersResponse).map_err(|err| {
                GovernanceError::new_with_message(
                    ErrorType::External,
                    format!("Error decoding Root.list_sns_canisters response: {:?}", err),
                )
            })
        })?;

    let extensions = extensions
        .map(|extensions| extensions.extension_canister_ids)
        .unwrap_or_default();

    Ok(extensions)
}

async fn canister_module_hash(
    env: &dyn Environment,
    canister_id: CanisterId,
) -> Result<Option<Vec<u8>>, GovernanceError> {
    let canister_info_arg =
        Encode!(&CanisterInfoRequest::new(canister_id, Some(1),)).map_err(|err| {
            GovernanceError::new_with_message(
                ErrorType::External,
                format!("Error encoding canister_info request.\n{}", err),
            )
        })?;

    let response = env
        .call_canister(CanisterId::ic_00(), "canister_info", canister_info_arg)
        .await
        .map_err(|err: (Option<i32>, String)| {
            GovernanceError::new_with_message(
                ErrorType::External,
                format!("Canister method call IC00.canister_info failed: {:?}", err),
            )
        })
        .and_then(|blob| {
            Decode!(&blob, CanisterInfoResponse).map_err(|err| {
                GovernanceError::new_with_message(
                    ErrorType::External,
                    format!("Error decoding IC00.canister_info response:\n{}", err),
                )
            })
        })?;

    Ok(response.module_hash())
}

/// Returns the ICRC-1 subaccounts for the SNS treasury and ICP treasury.
fn treasury_subaccounts(
    context: TreasuryManagerDepositContext,
) -> (Option<[u8; 32]>, Option<[u8; 32]>) {
    // See ic_sns_init::distributions::FractionalDeveloperVotingPower.insert_treasury_accounts
    let sns_governance_principal_id = context.sns_governance_canister_id.get();
    let treasury_sns_subaccount = Some(compute_distribution_subaccount_bytes(
        sns_governance_principal_id,
        TREASURY_SUBACCOUNT_NONCE,
    ));
    let treasury_icp_subaccount = None;
    (treasury_sns_subaccount, treasury_icp_subaccount)
}

fn construct_treasury_manager_deposit_allowances(
    context: TreasuryManagerDepositContext,
    value: Precise,
) -> Result<Vec<Allowance>, String> {
    // See ic_sns_init::distributions::FractionalDeveloperVotingPower.insert_treasury_accounts
    let (treasury_sns_subaccount, treasury_icp_subaccount) = treasury_subaccounts(context.clone());

    let allowances = treasury_manager::construct_deposit_allowances(
        value,
        Asset::Token {
            symbol: context.sns_token_symbol,
            ledger_canister_id: context.sns_ledger_canister_id.get().0,
            ledger_fee_decimals: Nat::from(context.sns_ledger_transaction_fee_e8s),
        },
        Asset::Token {
            symbol: "ICP".to_string(),
            ledger_canister_id: context.icp_ledger_canister_id.get().0,
            ledger_fee_decimals: Nat::from(icp_ledger::DEFAULT_TRANSFER_FEE.get_e8s()),
        },
        sns_treasury_manager::Account {
            owner: context.sns_governance_canister_id.get().0,
            subaccount: treasury_sns_subaccount,
        },
        sns_treasury_manager::Account {
            owner: context.sns_governance_canister_id.get().0,
            subaccount: treasury_icp_subaccount,
        },
    )
    .map_err(|err| format!("Error extracting initial allowances: {}", err))?;

    Ok(allowances)
}

/// Returns `arg_blob` in the Ok result.
pub fn construct_treasury_manager_init_payload(
    context: TreasuryManagerDepositContext,
    value: Precise,
) -> Result<Vec<u8>, String> {
    let allowances = construct_treasury_manager_deposit_allowances(context, value)?;

    let arg = TreasuryManagerArg::Init(TreasuryManagerInit { allowances });
    let arg = candid::encode_one(&arg)
        .map_err(|err| format!("Error encoding TreasuryManagerArg: {}", err))?;

    Ok(arg)
}

/// Returns `arg_blob` in the Ok result.
fn construct_treasury_manager_deposit_payload(
    context: TreasuryManagerDepositContext,
    value: Precise,
) -> Result<Vec<u8>, String> {
    let allowances = construct_treasury_manager_deposit_allowances(context, value)?;

    let arg = DepositRequest { allowances };
    let arg = candid::encode_one(&arg)
        .map_err(|err| format!("Error encoding DepositRequest: {}", err))?;

    Ok(arg)
}

/// Returns `arg_blob` in the Ok result.
fn construct_treasury_manager_withdraw_payload(_value: Precise) -> Result<Vec<u8>, String> {
    let arg = WithdrawRequest {
        withdraw_accounts: None,
    };
    let arg = candid::encode_one(&arg)
        .map_err(|err| format!("Error encoding WithdrawRequest: {}", err))?;

    Ok(arg)
}

pub async fn validate_register_extension(
    governance: &Governance,
    register_extension: RegisterExtension,
) -> Result<ValidatedRegisterExtension, String> {
    let RegisterExtension {
        chunked_canister_wasm,
        extension_init,
    } = register_extension;

    // Phase I. Validate all local properties.
    let Some(ChunkedCanisterWasm {
        wasm_module_hash,
        store_canister_id,
        chunk_hashes_list,
    }) = chunked_canister_wasm
    else {
        return Err("chunked_canister_wasm is required".to_string());
    };

    let Some(store_canister_id) = store_canister_id else {
        return Err("chunked_canister_wasm.store_canister_id is required".to_string());
    };

    let store_canister_id = CanisterId::try_from_principal_id(store_canister_id)
        .map_err(|err| format!("Invalid store_canister_id: {}", err))?;

    // Use the store canister to install the extension itself.
    let extension_canister_id = store_canister_id;

<<<<<<< HEAD
        let spec: ExtensionSpec = validate_extension_wasm(&wasm_module_hash)
            .map_err(|err| format!("Invalid extension wasm: {}", err))?;
=======
    let spec = validate_extension_wasm(&wasm_module_hash)
        .map_err(|err| format!("Invalid extension wasm: {}", err))?;
>>>>>>> ada54f14

    let wasm = Wasm::Chunked {
        wasm_module_hash,
        store_canister_id,
        chunk_hashes_list,
    };

    let Some(init) = extension_init else {
        return Err("RegisterExtension.extension_init is required".to_string());
    };

    let init = spec
        .validate_init_arg(governance, init)
        .await
        .map_err(|err| format!("Invalid init argument: {}", err))?;

    if spec.supports_extension_type(ExtensionType::TreasuryManager) {
        // We validate that the canister is running on a fiduciary subnet.
        let subnet_type =
            get_subnet_type_canister_is_running_on(&*governance.env, extension_canister_id).await;

        if subnet_type != Some("fiduciary".to_string()) {
            return Err(
                "TreasuryManager extensions must be installed on a fiduciary subnet.".to_string(),
            );
        }
    }

    // Check that the extension canister does not have any code installed yet.
    //
    // This will need to be checked again after the SNS assumes control over the extension.
    if let Some(module_hash) = canister_module_hash(&*governance.env, extension_canister_id).await?
    {
        return Err(GovernanceError::new_with_message(
            ErrorType::InvalidProposal,
            format!(
                "Extension canister {} already has code installed (module hash {}).",
                extension_canister_id,
                hex::encode(module_hash),
            ),
        ));
    };

    Ok(ValidatedRegisterExtension {
        wasm,
        extension_canister_id,
        spec,
        init,
    })
}

// Copied from Registry canister, to avoid import for just one type.
#[derive(candid::CandidType, candid::Deserialize, Clone, PartialEq)]
pub struct GetSubnetForCanisterRequest {
    pub principal: ::core::option::Option<::ic_base_types::PrincipalId>,
}

#[derive(candid::CandidType, candid::Deserialize, Clone, PartialEq)]
pub struct SubnetForCanister {
    pub subnet_id: ::core::option::Option<::ic_base_types::PrincipalId>,
}

async fn get_subnet_for_canister(
    env: &dyn Environment,
    canister_id: CanisterId,
) -> Result<SubnetId, String> {
    let request = GetSubnetForCanisterRequest {
        principal: Some(canister_id.get()),
    };

    let payload = Encode!(&request)
        .map_err(|e| format!("Failed to encode GetSubnetForCanisterRequest: {}", e))?;

    let response_blob = env
        .call_canister(REGISTRY_CANISTER_ID, "get_subnet_for_canister", payload)
        .await
        .map_err(|(code, err)| {
            format!(
                "Registry.get_subnet_for_canister failed with code {:?}: {}",
                code, err
            )
        })?;

    let response = Decode!(&response_blob, Result<SubnetForCanister, String>)
        .map_err(|e| format!("Failed to decode get_subnet_for_canister response: {}", e))?
        .map_err(|e| format!("Registry.get_subnet_for_canister returned error: {}", e))?;

    let subnet_id = response
        .subnet_id
        .ok_or("Registry response missing subnet_id".to_string())?;

    Ok(SubnetId::from(subnet_id))
}

// Type from CMC (copied to avoid unnecessary import)
#[derive(Clone, Eq, PartialEq, Debug, Default, CandidType, Deserialize, Serialize)]
pub struct SubnetTypesToSubnetsResponse {
    pub data: Vec<(String, Vec<SubnetId>)>,
}

async fn get_subnet_types_to_subnets(
    env: &dyn Environment,
) -> Result<SubnetTypesToSubnetsResponse, String> {
    let payload = Encode!(&()).map_err(|e| format!("Failed to encode empty request: {}", e))?;

    let response_blob = env
        .call_canister(
            CYCLES_MINTING_CANISTER_ID,
            "get_subnet_types_to_subnets",
            payload,
        )
        .await
        .map_err(|(code, err)| {
            format!(
                "CMC.get_subnet_types_to_subnets failed with code {:?}: {}",
                code, err
            )
        })?;

    let response = Decode!(&response_blob, SubnetTypesToSubnetsResponse).map_err(|e| {
        format!(
            "Failed to decode get_subnet_types_to_subnets response: {}",
            e
        )
    })?;

    Ok(response)
}

async fn get_subnet_type_canister_is_running_on(
    env: &dyn Environment,
    canister_id: CanisterId,
) -> Option<String> {
    // Get the subnet ID for the current canister
    let subnet_id = match get_subnet_for_canister(env, canister_id).await {
        Ok(id) => id,
        Err(_) => return None,
    };

    // Get the mapping of subnet types to subnets
    let subnet_types_response = match get_subnet_types_to_subnets(env).await {
        Ok(response) => response,
        Err(_) => return None,
    };

    // Look through the mapping to find which subnet type contains our subnet ID
    for (subnet_type, subnet_ids) in subnet_types_response.data {
        if subnet_ids.contains(&subnet_id) {
            return Some(subnet_type);
        }
    }

    None
}

async fn get_extension_spec_and_update_cache(
    env: &dyn Environment,
    root_canister_id: CanisterId,
    extension_canister_id: CanisterId,
) -> Result<ExtensionSpec, GovernanceError> {
    let registered_extensions = list_extensions(env, root_canister_id).await?;

    if !registered_extensions.contains(&extension_canister_id.get()) {
        return Err(GovernanceError::new_with_message(
            ErrorType::NotFound,
            format!(
                "Extension canister {} is not registered with the SNS.",
                extension_canister_id
            ),
        ));
    }

    let Some(wasm_module_hash) = canister_module_hash(env, extension_canister_id).await? else {
        return Err(GovernanceError::new_with_message(
            ErrorType::InvalidProposal,
            format!(
                "Extension canister {} does not have a Wasm module installed.",
                extension_canister_id
            ),
        ));
    };

    let result = validate_extension_wasm(&wasm_module_hash).map_err(|err| {
        GovernanceError::new_with_message(
            ErrorType::InvalidProposal,
            format!(
                "Extension canister {} does not have an extension spec \
                    despite being registered with Root: {}",
                extension_canister_id, err,
            ),
        )
    });

    if result.is_ok() {
        cache_registered_extension(extension_canister_id, result.as_ref().cloned().unwrap());
    }

    result
}

/// Validates that this is a supported extension operation and runs any validation for that
/// operation.
pub(crate) async fn validate_execute_extension_operation(
    governance: &crate::governance::Governance,
    operation: ExecuteExtensionOperation,
) -> Result<ValidatedExecuteExtensionOperation, GovernanceError> {
    // Extract and validate basic fields
    let ExecuteExtensionOperation {
        extension_canister_id,
        operation_name,
        operation_arg,
    } = operation;

    let Some(extension_canister_id) = extension_canister_id else {
        return Err(GovernanceError::new_with_message(
            ErrorType::InvalidProposal,
            "extension_canister_id is required.",
        ));
    };

    let extension_canister_id =
        CanisterId::try_from_principal_id(extension_canister_id).map_err(|err| {
            GovernanceError::new_with_message(
                ErrorType::InvalidProposal,
                format!(
                    "Cannot interpret extension_canister_id as canister ID: {}",
                    err
                ),
            )
        })?;

    let Some(operation_name) = operation_name else {
        return Err(GovernanceError::new_with_message(
            ErrorType::InvalidProposal,
            "operation_name is required.",
        ));
    };

    let Some(operation_arg) = operation_arg else {
        return Err(GovernanceError::new_with_message(
            ErrorType::InvalidProposal,
            "operation_arg is required.",
        ));
    };

    let extension_spec = get_extension_spec_and_update_cache(
        &*governance.env,
        governance.proto.root_canister_id_or_panic(),
        extension_canister_id,
    )
    .await?;

    // Currently only support extensions that implement TreasuryManager
    if !extension_spec.supports_extension_type(ExtensionType::TreasuryManager) {
        return Err(GovernanceError::new_with_message(
            ErrorType::InvalidProposal,
            "Only extensions implementing TreasuryManager are currently supported.",
        ));
    }

    let Some(operation_spec) = extension_spec.get_operation(&operation_name) else {
        return Err(GovernanceError::new_with_message(
            ErrorType::InvalidProposal,
            format!(
                "Extension canister {} does not have an operation named {}",
                extension_canister_id, operation_name
            ),
        ));
    };

    let validated_arg = operation_spec
        .validate_operation_arg(governance, operation_arg)
        .await
        .map_err(|err| {
            GovernanceError::new_with_message(
                ErrorType::InvalidProposal,
                format!(
                    "Extension canister {} operation {} validation failed: {}",
                    extension_canister_id, operation_name, err
                ),
            )
        })?;

    Ok(ValidatedExecuteExtensionOperation {
        extension_canister_id,
        operation_name,
        arg: validated_arg,
    })
}

/// Execute a treasury manager deposit operation
async fn execute_treasury_manager_deposit(
    governance: &Governance,
    extension_canister_id: CanisterId,
    arg: ValidatedDepositOperationArg,
) -> Result<(), GovernanceError> {
    let ValidatedDepositOperationArg {
        treasury_allocation_sns_e8s,
        treasury_allocation_icp_e8s,
        original,
    } = arg;

    // 1. Transfer funds from treasury to treasury manager
    governance
        .deposit_treasury_manager(
            extension_canister_id,
            treasury_allocation_sns_e8s,
            treasury_allocation_icp_e8s,
        )
        .await?;

    let context = governance.treasury_manager_deposit_context().await?;
    let arg_blob =
        construct_treasury_manager_deposit_payload(context, original).map_err(|err| {
            GovernanceError::new_with_message(
                ErrorType::PreconditionFailed,
                format!(
                    "Failed to construct treasury manager deposit payload: {}",
                    err
                ),
            )
        })?;

    // 2. Call deposit on treasury manager
    let balances = governance
        .env
        .call_canister(extension_canister_id, "deposit", arg_blob)
        .await
        .map_err(|(code, err)| {
            GovernanceError::new_with_message(
                ErrorType::External,
                format!(
                    "Canister method call {}.deposit failed with code {:?}: {}",
                    extension_canister_id, code, err
                ),
            )
        })
        .and_then(|blob| {
            Decode!(&blob, sns_treasury_manager::TreasuryManagerResult).map_err(|err| {
                GovernanceError::new_with_message(
                    ErrorType::External,
                    format!("Error decoding TreasuryManager.deposit response: {:?}", err),
                )
            })
        })?
        .map_err(|err| {
            GovernanceError::new_with_message(
                ErrorType::External,
                format!("TreasuryManager.deposit failed: {:?}", err),
            )
        })?;

    log!(
        INFO,
        "TreasuryManager.deposit succeeded with response: {:?}",
        balances
    );

    Ok(())
}

/// Execute a treasury manager withdraw operation
async fn execute_treasury_manager_withdraw(
    governance: &Governance,
    extension_canister_id: CanisterId,
    arg: ValidatedWithdrawOperationArg,
) -> Result<(), GovernanceError> {
    let arg_blob = construct_treasury_manager_withdraw_payload(arg.original).map_err(|err| {
        GovernanceError::new_with_message(
            ErrorType::PreconditionFailed,
            format!(
                "Failed to construct treasury manager withdraw payload: {}",
                err
            ),
        )
    })?;

    let balances = governance
        .env
        .call_canister(extension_canister_id, "withdraw", arg_blob)
        .await
        .map_err(|(code, err)| {
            GovernanceError::new_with_message(
                ErrorType::External,
                format!(
                    "Canister method call {}.withdraw failed with code {:?}: {}",
                    extension_canister_id, code, err
                ),
            )
        })
        .and_then(|blob| {
            Decode!(&blob, sns_treasury_manager::TreasuryManagerResult).map_err(|err| {
                GovernanceError::new_with_message(
                    ErrorType::External,
                    format!(
                        "Error decoding TreasuryManager.withdraw response: {:?}",
                        err
                    ),
                )
            })
        })?
        .map_err(|err| {
            GovernanceError::new_with_message(
                ErrorType::External,
                format!("TreasuryManager.withdraw failed: {:?}", err),
            )
        })?;

    log!(
        INFO,
        "TreasuryManager.withdraw succeeded with response: {:?}",
        balances
    );

    Ok(())
}

/// Validated deposit operation arguments
#[derive(Debug, Clone)]
pub struct ValidatedDepositOperationArg {
    /// Amount of SNS tokens to allocate from treasury
    pub treasury_allocation_sns_e8s: u64,
    /// Amount of ICP tokens to allocate from treasury
    pub treasury_allocation_icp_e8s: u64,
    /// Original Precise value with all fields
    pub original: Precise,
}

impl TryFrom<Option<Precise>> for ValidatedDepositOperationArg {
    type Error = String;

    fn try_from(value: Option<Precise>) -> Result<Self, Self::Error> {
        let Some(original) = value else {
            return Err("Deposit operation arguments must be provided".to_string());
        };

        let map = match &original.value {
            Some(precise::Value::Map(PreciseMap { map })) => map,
            _ => return Err("Deposit operation arguments must be a PreciseMap".to_string()),
        };

        let treasury_allocation_sns_e8s = map
            .get("treasury_allocation_sns_e8s")
            .and_then(|p| match &p.value {
                Some(precise::Value::Nat(n)) => Some(*n),
                _ => None,
            })
            .ok_or_else(|| "treasury_allocation_sns_e8s must be a Nat value".to_string())?;

        let treasury_allocation_icp_e8s = map
            .get("treasury_allocation_icp_e8s")
            .and_then(|p| match &p.value {
                Some(precise::Value::Nat(n)) => Some(*n),
                _ => None,
            })
            .ok_or_else(|| "treasury_allocation_icp_e8s must be a Nat value".to_string())?;

        Ok(Self {
            treasury_allocation_sns_e8s,
            treasury_allocation_icp_e8s,
            original,
        })
    }
}

impl RenderablePayload for ValidatedDepositOperationArg {
    fn render_for_proposal(&self) -> String {
        let raw_payload = self.original.render_for_proposal();
        format!(
            r#"### Treasury Deposit

**SNS Tokens:** {} e8s
**ICP Tokens:** {} e8s

{raw_payload}"#,
            self.treasury_allocation_sns_e8s, self.treasury_allocation_icp_e8s
        )
    }
}

/// Validated withdraw operation arguments
#[derive(Debug, Clone)]
pub struct ValidatedWithdrawOperationArg {
    /// Original operation arguments
    original: Precise,
}

impl TryFrom<Option<Precise>> for ValidatedWithdrawOperationArg {
    type Error = String;

    fn try_from(value: Option<Precise>) -> Result<Self, Self::Error> {
        let original = value.unwrap_or_default();

        // For now, only allow empty arguments
        // This ensures withdraw operations don't accept parameters yet
        if original.value.is_some() {
            return Err("Withdraw operation does not accept arguments at this time".to_string());
        }

        Ok(Self { original })
    }
}

impl RenderablePayload for ValidatedWithdrawOperationArg {
    fn render_for_proposal(&self) -> String {
        // Since we're not parsing the fields yet, just show the raw operation
        let raw_payload = self.original.render_for_proposal();

        format!(
            r#"### Treasury Withdrawal

{raw_payload}"#,
        )
    }
}

pub async fn get_sns_token_symbol(
    env: &dyn Environment,
    ledger_canister_id: CanisterId,
) -> Result<String, GovernanceError> {
    let arg = Encode!(&()).unwrap();
    let symbol = env
        .call_canister(ledger_canister_id, "icrc1_symbol", arg)
        .await
        .map_err(|(code, err)| {
            GovernanceError::new_with_message(
                ErrorType::External,
                format!(
                    "Canister method call {}.deposit failed with code {:?}: {}",
                    ledger_canister_id, code, err
                ),
            )
        })
        .map(|blob| {
            Decode!(&blob, String).map_err(|err| {
                GovernanceError::new_with_message(
                    ErrorType::External,
                    format!(
                        "Error decoding {}.icrc1_symbol response: {}",
                        ledger_canister_id, err
                    ),
                )
            })
        })??;

    Ok(symbol)
}

/// Helper function to create test allowed extensions map
fn create_test_allowed_extensions() -> BTreeMap<[u8; 32], ExtensionSpec> {
    // Using a predictable test hash
    let test_hash: [u8; 32] = [
        1, 2, 3, 4, 0, 0, 0, 0, 0, 0, 0, 0, 0, 0, 0, 0, 0, 0, 0, 0, 0, 0, 0, 0, 0, 0, 0, 0, 0, 0,
        0, 0,
    ];
    btreemap! {
        test_hash => ExtensionSpec {
            name: "My Test Extension".to_string(),
            version: ExtensionVersion(1),
            topic: Topic::TreasuryAssetManagement,
            extension_type: ExtensionType::TreasuryManager,
        }
    }
}

// ============================================================================
// Extension-related conversions
// ============================================================================

impl From<ExtensionType> for pb::ExtensionType {
    fn from(item: ExtensionType) -> Self {
        match item {
            ExtensionType::TreasuryManager => pb::ExtensionType::TreasuryManager,
        }
    }
}

impl TryFrom<pb::ExtensionType> for ExtensionType {
    type Error = String;

    fn try_from(item: pb::ExtensionType) -> Result<Self, Self::Error> {
        match item {
            pb::ExtensionType::Unspecified => Err("Unspecified ExtensionType".to_string()),
            pb::ExtensionType::TreasuryManager => Ok(ExtensionType::TreasuryManager),
        }
    }
}

impl From<ExtensionSpec> for pb::ExtensionSpec {
    fn from(item: ExtensionSpec) -> Self {
        Self {
            name: Some(item.name),
            version: Some(item.version.0),
            topic: Some(item.topic as i32),
            extension_type: Some(pb::ExtensionType::from(item.extension_type) as i32),
        }
    }
}

impl TryFrom<pb::ExtensionSpec> for ExtensionSpec {
    type Error = String;

    fn try_from(item: pb::ExtensionSpec) -> Result<Self, Self::Error> {
        Ok(Self {
            name: item.name.ok_or("Missing name")?,
            version: ExtensionVersion(item.version.ok_or("Missing version")?),
            topic: item
                .topic
                .and_then(|t| pb::Topic::try_from(t).ok())
                .ok_or("No valid topic")?,
            extension_type: pb::ExtensionType::try_from(
                item.extension_type.ok_or("Missing extension_type")?,
            )
            .map_err(|_| "Invalid extension_type")?
            .try_into()?,
        })
    }
}

#[cfg(test)]
mod tests {
    use super::*;
    use crate::{
        governance::{Governance, ValidGovernanceProto},
        pb::{
            sns_root_types::{ListSnsCanistersRequest, ListSnsCanistersResponse},
            v1::{
                governance, governance::SnsMetadata, Governance as GovernanceProto,
                NervousSystemParameters,
            },
        },
        types::test_helpers::NativeEnvironment,
    };
    use ic_ledger_core::Tokens;
    use ic_management_canister_types_private::{CanisterInfoRequest, CanisterInfoResponse};
    use ic_nervous_system_canisters::{cmc::MockCMC, ledger::MockICRC1Ledger};
    use maplit::btreemap;

    /// Common function to create a basic GovernanceProto for tests
    fn create_test_governance_proto() -> GovernanceProto {
        GovernanceProto {
            root_canister_id: Some(CanisterId::from_u64(1000).get()),
            ledger_canister_id: Some(CanisterId::from_u64(4000).get()),
            swap_canister_id: Some(CanisterId::from_u64(5000).get()),
            parameters: Some(NervousSystemParameters::with_default_values()),
            sns_metadata: Some(SnsMetadata {
                logo: None,
                url: Some("https://example.com".to_string()),
                name: Some("Test SNS".to_string()),
                description: Some("Test SNS for extensions".to_string()),
            }),
            mode: governance::Mode::Normal.into(),
            ..Default::default()
        }
    }

    /// Creates a Governance instance with default ledger mocks for basic testing
    fn setup_gov_for_tests(extension_registered: bool) -> Governance {
        let mut env = NativeEnvironment::new(Some(CanisterId::from_u64(123)));
        let governance_proto = create_test_governance_proto();
        let extension_canister_id = CanisterId::from_u64(2000);

        // Mock list_sns_canisters call
        let extension_canister_ids = if extension_registered {
            vec![extension_canister_id.get()]
        } else {
            vec![] // Empty for unregistered extension tests
        };

        let sns_root_canister_id = CanisterId::from_u64(1000);
        let sns_governance_canister_id = CanisterId::from_u64(3000);
        let sns_ledger_canister_id = CanisterId::from_u64(4000);

        env.set_call_canister_response(
            sns_root_canister_id,
            "list_sns_canisters",
            Encode!(&ListSnsCanistersRequest {}).unwrap(),
            Ok(Encode!(&ListSnsCanistersResponse {
                root: Some(sns_root_canister_id.get()),
                governance: Some(sns_governance_canister_id.get()),
                ledger: Some(sns_ledger_canister_id.get()),
                swap: Some(CanisterId::from_u64(5000).get()),
                index: Some(CanisterId::from_u64(6000).get()),
                archives: vec![],
                dapps: vec![],
                extensions: Some(crate::pb::sns_root_types::Extensions {
                    extension_canister_ids,
                }),
            })
            .unwrap()),
        );

        // Mock canister_info call for extension canister (only needed if extension is registered)

        // Get the test hash from our test allowed extensions
        if extension_registered {
            let test_hash: Vec<u8> = vec![
                1, 2, 3, 4, 0, 0, 0, 0, 0, 0, 0, 0, 0, 0, 0, 0, 0, 0, 0, 0, 0, 0, 0, 0, 0, 0, 0, 0,
                0, 0, 0, 0,
            ];
            env.set_call_canister_response(
                CanisterId::ic_00(),
                "canister_info",
                Encode!(&CanisterInfoRequest::new(extension_canister_id, Some(1))).unwrap(),
                Ok(Encode!(&CanisterInfoResponse::new(
                    0,               // total_num_changes
                    vec![],          // recent_changes
                    Some(test_hash), // module_hash matching our test allowed extensions
                    vec![],          // controllers
                ))
                .unwrap()),
            );
        }

        // Create default ledgers with basic expectations for any ledger calls
        let mut icp_ledger = MockICRC1Ledger::default();
        icp_ledger.expect_account_balance().returning(|_| {
            Ok(Tokens::from_e8s(200_000_000_000)) // Mock ICP balance
        });

        let mut sns_ledger = MockICRC1Ledger::default();
        sns_ledger.expect_account_balance().returning(|_| {
            Ok(Tokens::from_e8s(100_000_000_000)) // Mock SNS balance
        });

        Governance::new(
            ValidGovernanceProto::try_from(governance_proto)
                .expect("Failed validating governance proto"),
            Box::new(env),
            Box::new(sns_ledger),
            Box::new(icp_ledger),
            Box::new(MockCMC::default()),
        )
    }

    // Tests for validate_execute_extension_operation with proper environment mocking

    #[tokio::test]
    async fn test_validate_execute_extension_operation_deposit_success() {
        let governance = setup_gov_for_tests(true);

        let execute_operation = ExecuteExtensionOperation {
            extension_canister_id: Some(CanisterId::from_u64(2000).get()),
            operation_name: Some("deposit".to_string()),
            operation_arg: Some(ExtensionOperationArg {
                value: Some(Precise {
                    value: Some(precise::Value::Map(PreciseMap {
                        map: btreemap! {
                            "treasury_allocation_sns_e8s".to_string() => Precise {
                                value: Some(precise::Value::Nat(1000000))
                            },
                            "treasury_allocation_icp_e8s".to_string() => Precise {
                                value: Some(precise::Value::Nat(2000000))
                            },
                        },
                    })),
                }),
            }),
        };

        // Test with valid operation name - should succeed
        let result = validate_execute_extension_operation(&governance, execute_operation).await;

        result.unwrap();
    }

    #[tokio::test]
    async fn test_validate_execute_extension_operation_withdraw_success() {
        let governance = setup_gov_for_tests(true);

        let execute_operation = ExecuteExtensionOperation {
            extension_canister_id: Some(CanisterId::from_u64(2000).get()),
            operation_name: Some("withdraw".to_string()),
            operation_arg: Some(ExtensionOperationArg { value: None }),
        };
        // Test with withdraw operation - should succeed (since test mode supports withdraw)
        let result = validate_execute_extension_operation(&governance, execute_operation).await;

        result.unwrap();
    }

    #[tokio::test]
    async fn test_validate_execute_extension_operation_unregistered_extension() {
        let governance = setup_gov_for_tests(false); // false = extension not registered

        let execute_operation = ExecuteExtensionOperation {
            extension_canister_id: Some(CanisterId::from_u64(2000).get()),
            operation_name: Some("deposit".to_string()),
            operation_arg: Some(ExtensionOperationArg {
                value: Some(Precise {
                    value: Some(precise::Value::Map(PreciseMap {
                        map: btreemap! {
                            "treasury_allocation_sns_e8s".to_string() => Precise {
                                value: Some(precise::Value::Nat(1000000))
                            },
                            "treasury_allocation_icp_e8s".to_string() => Precise {
                                value: Some(precise::Value::Nat(2000000))
                            },
                        },
                    })),
                }),
            }),
        };

        let result = validate_execute_extension_operation(&governance, execute_operation).await;

        let error = result.unwrap_err();
        assert_eq!(error.error_type, ErrorType::NotFound as i32);
        assert!(error.error_message.contains("Extension canister"));
        assert!(error
            .error_message
            .contains("is not registered with the SNS"));
    }

    #[tokio::test]
    async fn test_validate_execute_extension_operation_invalid_operation_name() {
        let governance = setup_gov_for_tests(true);

        let execute_operation = ExecuteExtensionOperation {
            extension_canister_id: Some(CanisterId::from_u64(2000).get()),
            operation_name: Some("invalid_operation".to_string()),
            operation_arg: Some(ExtensionOperationArg { value: None }),
        };

        // Test with invalid operation name - should fail
        let result = validate_execute_extension_operation(&governance, execute_operation).await;

        let error = result.unwrap_err();
        assert_eq!(error.error_type, ErrorType::InvalidProposal as i32);
        assert!(error
            .error_message
            .contains("does not have an operation named invalid_operation"));
    }

    /// Helper function to create a valid RegisterExtension payload for tests
    fn valid_register_extension_payload(store_canister_id: CanisterId) -> RegisterExtension {
        RegisterExtension {
            chunked_canister_wasm: Some(ChunkedCanisterWasm {
                wasm_module_hash: vec![
                    1, 2, 3, 4, 0, 0, 0, 0, 0, 0, 0, 0, 0, 0, 0, 0, 0, 0, 0, 0, 0, 0, 0, 0, 0, 0,
                    0, 0, 0, 0, 0, 0,
                ], // Use whitelisted hash from other tests
                store_canister_id: Some(store_canister_id.get()),
                chunk_hashes_list: vec![], // Can be empty for tests
            }),
            extension_init: Some(ExtensionInit {
                value: Some(Precise {
                    value: Some(precise::Value::Map(PreciseMap {
                        map: btreemap! {
                            "treasury_allocation_sns_e8s".to_string() => Precise {
                                value: Some(precise::Value::Nat(1000000))
                            },
                            "treasury_allocation_icp_e8s".to_string() => Precise {
                                value: Some(precise::Value::Nat(2000000))
                            },
                        },
                    })),
                }),
            }),
        }
    }

    #[tokio::test]
    async fn test_validate_register_extension_fiduciary_subnet_success() {
        // Set up mock environment for successful fiduciary subnet validation
        let mut env = NativeEnvironment::new(Some(CanisterId::from_u64(1000)));
        let store_canister_id = CanisterId::from_u64(3000); // This becomes extension_canister_id

        // Mock get_subnet_for_canister response (registry call)
        let subnet_id = SubnetId::from(PrincipalId::new_user_test_id(100));
        env.set_call_canister_response(
            REGISTRY_CANISTER_ID,
            "get_subnet_for_canister",
            Encode!(&GetSubnetForCanisterRequest {
                principal: Some(store_canister_id.get()),
            })
            .unwrap(),
            Ok(Encode!(&Ok::<SubnetForCanister, String>(SubnetForCanister {
                subnet_id: Some(subnet_id.get()),
            }))
            .unwrap()),
        );

        // Mock get_subnet_types_to_subnets response (CMC call)
        env.set_call_canister_response(
            CYCLES_MINTING_CANISTER_ID,
            "get_subnet_types_to_subnets",
            Encode!(&()).unwrap(),
            Ok(Encode!(&SubnetTypesToSubnetsResponse {
                data: vec![
                    (
                        "european".to_string(),
                        vec![SubnetId::from(PrincipalId::new_user_test_id(101))]
                    ),
                    ("fiduciary".to_string(), vec![subnet_id]), // Our subnet is fiduciary
                ],
            })
            .unwrap()),
        );

        // Start with properly configured ledger balances
        let mut governance = setup_governance_with_treasury_balances(100_000_000, 200_000_000);

        // Replace the environment with our custom mock for subnet validation
        governance.env = Box::new(env);

        // Create a valid RegisterExtension request for TreasuryManager
        let register_extension = valid_register_extension_payload(store_canister_id);

        // Should succeed because extension canister is on fiduciary subnet
        let result = validate_register_extension(&governance, register_extension).await;
        assert!(
            result.is_ok(),
            "Expected success but got error: {:?}",
            result.err()
        );
    }

    #[tokio::test]
    async fn test_validate_register_extension_non_fiduciary_subnet_failure() {
        // Set up mock environment for non-fiduciary subnet (should fail)
        let mut env = NativeEnvironment::new(Some(CanisterId::from_u64(1000)));
        let store_canister_id = CanisterId::from_u64(3000); // This becomes extension_canister_id

        // Mock get_subnet_for_canister response (registry call)
        let subnet_id = SubnetId::from(PrincipalId::new_user_test_id(100));
        env.set_call_canister_response(
            REGISTRY_CANISTER_ID,
            "get_subnet_for_canister",
            Encode!(&GetSubnetForCanisterRequest {
                principal: Some(store_canister_id.get()),
            })
            .unwrap(),
            Ok(Encode!(&Ok::<SubnetForCanister, String>(SubnetForCanister {
                subnet_id: Some(subnet_id.get()),
            }))
            .unwrap()),
        );

        // Mock get_subnet_types_to_subnets response (CMC call) - subnet is NOT fiduciary
        env.set_call_canister_response(
            CYCLES_MINTING_CANISTER_ID,
            "get_subnet_types_to_subnets",
            Encode!(&()).unwrap(),
            Ok(Encode!(&SubnetTypesToSubnetsResponse {
                data: vec![
                    ("european".to_string(), vec![subnet_id]), // Our subnet is application, not fiduciary
                    (
                        "fiduciary".to_string(),
                        vec![SubnetId::from(PrincipalId::new_user_test_id(101))]
                    ),
                ],
            })
            .unwrap()),
        );

        // Start with properly configured ledger balances
        let mut governance = setup_governance_with_treasury_balances(100_000_000, 200_000_000);

        // Replace the environment with our custom mock for subnet validation
        governance.env = Box::new(env);

        // Create a valid RegisterExtension request for TreasuryManager
        let register_extension = valid_register_extension_payload(store_canister_id);

        // Should fail because extension canister is NOT on fiduciary subnet
        let result = validate_register_extension(&governance, register_extension).await;
        assert!(result.is_err());
        assert!(result
            .unwrap_err()
            .contains("TreasuryManager extensions must be installed on a fiduciary subnet"));
    }

    #[tokio::test]
    async fn test_validate_register_extension_subnet_lookup_failure() {
        // Set up mock environment where subnet lookup fails
        let mut env = NativeEnvironment::new(Some(CanisterId::from_u64(1000)));
        let store_canister_id = CanisterId::from_u64(3000); // This becomes extension_canister_id

        // Mock get_subnet_for_canister response (registry call) - return error
        env.set_call_canister_response(
            REGISTRY_CANISTER_ID,
            "get_subnet_for_canister",
            Encode!(&GetSubnetForCanisterRequest {
                principal: Some(store_canister_id.get()),
            })
            .unwrap(),
            Err((Some(999), "Registry lookup failed".to_string())),
        );

        // Start with properly configured ledger balances
        let mut governance = setup_governance_with_treasury_balances(100_000_000, 200_000_000);

        // Replace the environment with our custom mock for subnet validation
        governance.env = Box::new(env);

        // Create a valid RegisterExtension request for TreasuryManager
        let register_extension = valid_register_extension_payload(store_canister_id);

        // Should fail because subnet lookup failed
        let result = validate_register_extension(&governance, register_extension).await;
        assert!(result.is_err());
        assert!(result
            .unwrap_err()
            .contains("TreasuryManager extensions must be installed on a fiduciary subnet"));
    }

    #[tokio::test]
    async fn test_validate_deposit_operation() {
        // Use setup that configures mock ledgers to return balances and root responses
        let governance = setup_governance_with_treasury_balances(100_000_000, 200_000_000);

        // Test valid deposit operation
        let valid_arg = ExtensionOperationArg {
            value: Some(Precise {
                value: Some(precise::Value::Map(PreciseMap {
                    map: btreemap! {
                        "treasury_allocation_sns_e8s".to_string() => Precise {
                            value: Some(precise::Value::Nat(1000000)),
                        },
                        "treasury_allocation_icp_e8s".to_string() => Precise {
                            value: Some(precise::Value::Nat(2000000)),
                        },
                    },
                })),
            }),
        };

        let result = validate_deposit_operation(&governance, valid_arg.clone())
            .await
            .unwrap();

        match result {
            ValidatedOperationArg::TreasuryManagerDeposit(deposit) => {
                assert_eq!(deposit.treasury_allocation_sns_e8s, 1000000);
                assert_eq!(deposit.treasury_allocation_icp_e8s, 2000000);
            }
            _ => panic!("Expected TreasuryManagerDeposit variant"),
        }

        let missing_sns_arg = ExtensionOperationArg {
            value: Some(Precise {
                value: Some(precise::Value::Map(PreciseMap {
                    map: btreemap! {
                        "treasury_allocation_icp_e8s".to_string() => Precise {
                            value: Some(precise::Value::Nat(2000000)),
                        },
                    },
                })),
            }),
        };

        let result = validate_deposit_operation(&governance, missing_sns_arg)
            .await
            .unwrap_err();
        assert!(result.contains("treasury_allocation_sns_e8s must be a Nat value"));

        // Test missing ICP amount
        let missing_icp_arg = ExtensionOperationArg {
            value: Some(Precise {
                value: Some(precise::Value::Map(PreciseMap {
                    map: btreemap! {
                        "treasury_allocation_sns_e8s".to_string() => Precise {
                            value: Some(precise::Value::Nat(1000000)),
                        },
                    },
                })),
            }),
        };

        let result = validate_deposit_operation(&governance, missing_icp_arg)
            .await
            .unwrap_err();
        assert!(result.contains("treasury_allocation_icp_e8s must be a Nat value"));

        // Test wrong type for SNS amount
        let wrong_type_arg = ExtensionOperationArg {
            value: Some(Precise {
                value: Some(precise::Value::Map(PreciseMap {
                    map: btreemap! {
                        "treasury_allocation_sns_e8s".to_string() => Precise {
                            value: Some(precise::Value::Text("not a number".to_string())),
                        },
                        "treasury_allocation_icp_e8s".to_string() => Precise {
                            value: Some(precise::Value::Nat(2000000)),
                        },
                    },
                })),
            }),
        };

        let result = validate_deposit_operation(&governance, wrong_type_arg)
            .await
            .unwrap_err();
        assert!(result.contains("treasury_allocation_sns_e8s must be a Nat value"));

        // Test no arguments provided
        let no_args = ExtensionOperationArg { value: None };
        let result = validate_deposit_operation(&governance, no_args)
            .await
            .unwrap_err();
        assert!(result.contains("Deposit operation arguments must be provided"));

        // Test not a map
        let not_map_arg = ExtensionOperationArg {
            value: Some(Precise {
                value: Some(precise::Value::Text("not a map".to_string())),
            }),
        };

        let result = validate_deposit_operation(&governance, not_map_arg)
            .await
            .unwrap_err();
        assert!(result.contains("Deposit operation arguments must be a PreciseMap"));
    }

    #[tokio::test]
    async fn test_validate_register_extension_structural_validation() {
        // Test structural validation of RegisterExtension before treasury manager specific validation
        let governance = setup_governance_with_treasury_balances(100_000_000, 200_000_000);

        fn valid_register_extension() -> RegisterExtension {
            valid_register_extension_payload(CanisterId::from_u64(10000))
        }

        // Test missing chunked_canister_wasm
        let missing_wasm = {
            let mut register_extension = valid_register_extension();
            register_extension.chunked_canister_wasm = None;
            register_extension
        };
        let err = validate_register_extension(&governance, missing_wasm)
            .await
            .unwrap_err();
        assert_eq!(err, "chunked_canister_wasm is required");

        // Test missing store_canister_id
        let missing_store_id = {
            let mut register_extension = valid_register_extension();
            register_extension
                .chunked_canister_wasm
                .as_mut()
                .unwrap()
                .store_canister_id = None;
            register_extension
        };
        let err = validate_register_extension(&governance, missing_store_id)
            .await
            .unwrap_err();
        assert_eq!(err, "chunked_canister_wasm.store_canister_id is required");

        // Test invalid store_canister_id (not a valid principal)
        let invalid_store_id = {
            let mut register_extension = valid_register_extension();
            register_extension
                .chunked_canister_wasm
                .as_mut()
                .unwrap()
                .store_canister_id = Some(PrincipalId::new_user_test_id(0)); // Invalid canister ID
            register_extension
        };
        let err = validate_register_extension(&governance, invalid_store_id)
            .await
            .unwrap_err();
        assert!(err.contains("Invalid store_canister_id"));

        // Test invalid wasm module hash length
        let invalid_hash_length = {
            let mut register_extension = valid_register_extension();
            register_extension
                .chunked_canister_wasm
                .as_mut()
                .unwrap()
                .wasm_module_hash = vec![1; 16]; // Wrong length (should be 32)
            register_extension
        };
        let err = validate_register_extension(&governance, invalid_hash_length)
            .await
            .unwrap_err();
        assert_eq!(
            err,
            "Invalid extension wasm: Invalid wasm module hash length: expected 32 bytes, got 16"
        );

        // Test missing extension_init
        let missing_init = {
            let mut register_extension = valid_register_extension();
            register_extension.extension_init = None;
            register_extension
        };
        let err = validate_register_extension(&governance, missing_init)
            .await
            .unwrap_err();
        assert!(err.contains("RegisterExtension.extension_init is required"));

        // Test wasm not in whitelist (in non-test mode this would fail)
        // Since we're in test mode, this will succeed, so we can't test the whitelist rejection here
        // That would need to be tested in an integration test or with special test setup
    }

    #[tokio::test]
    async fn test_validate_register_extension_treasury_manager_init() {
        // Test that validate_register_extension (init path) validates treasury manager init
        // the same way as validate_deposit_operation validates deposits

        // Set up environment mocks for fiduciary subnet validation (required for treasury manager)
        let mut env = NativeEnvironment::new(Some(CanisterId::from_u64(1000)));
        let store_canister_id = CanisterId::from_u64(2000); // Same as used in mk_register_extension below

        // Mock get_subnet_for_canister response (registry call)
        let subnet_id = SubnetId::from(PrincipalId::new_user_test_id(100));
        env.set_call_canister_response(
            REGISTRY_CANISTER_ID,
            "get_subnet_for_canister",
            Encode!(&GetSubnetForCanisterRequest {
                principal: Some(store_canister_id.get()),
            })
            .unwrap(),
            Ok(Encode!(&Ok::<SubnetForCanister, String>(SubnetForCanister {
                subnet_id: Some(subnet_id.get()),
            }))
            .unwrap()),
        );

        // Mock get_subnet_types_to_subnets response (CMC call) - mark as fiduciary
        env.set_call_canister_response(
            CYCLES_MINTING_CANISTER_ID,
            "get_subnet_types_to_subnets",
            Encode!(&()).unwrap(),
            Ok(Encode!(&SubnetTypesToSubnetsResponse {
                data: vec![
                    (
                        "european".to_string(),
                        vec![SubnetId::from(PrincipalId::new_user_test_id(101))]
                    ),
                    ("fiduciary".to_string(), vec![subnet_id]), // Our subnet is fiduciary
                ],
            })
            .unwrap()),
        );

        // Start with properly configured ledger balances
        let mut governance = setup_governance_with_treasury_balances(100_000_000, 200_000_000);

        // Replace the environment with our custom mock for subnet validation
        governance.env = Box::new(env);

        // Build a helper to invoke validate_register_extension with a given precise value
        let mk_register_extension = |value: Option<Precise>| {
            let mut extension = valid_register_extension_payload(CanisterId::from_u64(2000));
            extension.extension_init = Some(ExtensionInit { value });
            extension
        };

        // Success case: valid arguments should succeed
        let valid_arg = ExtensionOperationArg {
            value: Some(Precise {
                value: Some(precise::Value::Map(PreciseMap {
                    map: btreemap! {
                        "treasury_allocation_sns_e8s".to_string() => Precise { value: Some(precise::Value::Nat(1000000)) },
                        "treasury_allocation_icp_e8s".to_string() => Precise { value: Some(precise::Value::Nat(2000000)) },
                    },
                })),
            }),
        };
        let init_ok = mk_register_extension(valid_arg.value.clone());
        validate_register_extension(&governance, init_ok)
            .await
            .unwrap();

        // Structural validation failure: missing SNS allocation
        let missing_sns_init = mk_register_extension(Some(Precise {
            value: Some(precise::Value::Map(PreciseMap {
                map: btreemap! {
                    "treasury_allocation_icp_e8s".to_string() => Precise { value: Some(precise::Value::Nat(2000000)) },
                },
            })),
        }));
        let err = validate_register_extension(&governance, missing_sns_init)
            .await
            .unwrap_err();
        assert!(err.contains("treasury_allocation_sns_e8s must be a Nat value"));

        // Structural validation failure: missing ICP allocation
        let missing_icp_init = mk_register_extension(Some(Precise {
            value: Some(precise::Value::Map(PreciseMap {
                map: btreemap! {
                    "treasury_allocation_sns_e8s".to_string() => Precise { value: Some(precise::Value::Nat(1000000)) },
                },
            })),
        }));
        let err = validate_register_extension(&governance, missing_icp_init)
            .await
            .unwrap_err();
        assert!(err.contains("treasury_allocation_icp_e8s must be a Nat value"));

        // Structural validation failure: wrong type
        let wrong_type_init = mk_register_extension(Some(Precise {
            value: Some(precise::Value::Map(PreciseMap {
                map: btreemap! {
                    "treasury_allocation_sns_e8s".to_string() => Precise { value: Some(precise::Value::Text("not a number".to_string())) },
                    "treasury_allocation_icp_e8s".to_string() => Precise { value: Some(precise::Value::Nat(2000000)) },
                },
            })),
        }));
        let err = validate_register_extension(&governance, wrong_type_init)
            .await
            .unwrap_err();
        assert!(err.contains("treasury_allocation_sns_e8s must be a Nat value"));

        // Structural validation failure: no arguments
        let no_args_init = mk_register_extension(None);
        let err = validate_register_extension(&governance, no_args_init)
            .await
            .unwrap_err();
        assert!(err.contains("Deposit operation arguments must be provided"));

        // Structural validation failure: not a map
        let not_map_init = mk_register_extension(Some(Precise {
            value: Some(precise::Value::Text("not a map".to_string())),
        }));
        let err = validate_register_extension(&governance, not_map_init)
            .await
            .unwrap_err();
        assert!(err.contains("Deposit operation arguments must be a PreciseMap"));
    }

    #[tokio::test]
    async fn test_validate_withdraw_operation() {
        let governance = setup_gov_for_tests(true);

        // Test valid withdraw operation - must have empty arguments
        let valid_arg = ExtensionOperationArg { value: None };
        let result = validate_withdraw_operation(&governance, valid_arg.clone())
            .await
            .unwrap();

        match result {
            ValidatedOperationArg::TreasuryManagerWithdraw(withdraw) => {
                // Should just wrap the original
                assert_eq!(withdraw.original.value, None);
            }
            _ => panic!("Expected TreasuryManagerWithdraw variant"),
        }

        // Test with argument - should fail
        let minimal_arg = ExtensionOperationArg {
            value: Some(Precise {
                value: Some(precise::Value::Text("anything".to_string())),
            }),
        };

        let result = validate_withdraw_operation(&governance, minimal_arg)
            .await
            .unwrap_err();
        assert!(result.contains("Withdraw operation does not accept arguments at this time"));
    }

    /// Creates a Governance instance with specific treasury balance expectations for testing
    fn setup_governance_with_treasury_balances(sns_balance: u64, icp_balance: u64) -> Governance {
        let env = NativeEnvironment::new(Some(CanisterId::from_u64(1000)));
        let governance_proto = create_test_governance_proto();

        // Create mocks with configured expectations
        let mut sns_ledger = MockICRC1Ledger::new();
        let mut icp_ledger = MockICRC1Ledger::new();

        // Get the expected subaccounts
        let governance_canister_id = env.canister_id();
        let sns_subaccount = compute_distribution_subaccount_bytes(governance_canister_id.get(), 0);

        // Configure SNS ledger mock
        sns_ledger
            .expect_account_balance()
            .withf(move |account: &Account| {
                account.owner == governance_canister_id.get().0
                    && account.subaccount == Some(sns_subaccount)
            })
            .returning(move |_| Ok(Tokens::from_e8s(sns_balance)));

        // Configure ICP ledger mock
        icp_ledger
            .expect_account_balance()
            .withf(move |account: &Account| {
                account.owner == governance_canister_id.get().0 && account.subaccount.is_none()
            })
            .returning(move |_| Ok(Tokens::from_e8s(icp_balance)));

        Governance::new(
            ValidGovernanceProto::try_from(governance_proto)
                .expect("Failed validating governance proto"),
            Box::new(env),
            Box::new(sns_ledger),
            Box::new(icp_ledger),
            Box::new(MockCMC::default()),
        )
    }

    #[tokio::test]
    async fn test_validate_deposit_operation_treasury_balance_limits() {
        // Test parameters: (label, sns_balance, icp_balance, sns_request, icp_request, expected_result)
        #[allow(clippy::type_complexity)]
        let test_cases: Vec<(&'static str, u64, u64, u64, u64, Result<(), &'static str>)> = vec![
            (
                "Positive: exactly 50%",
                100_000_000, 200_000_000, 50_000_000, 100_000_000, Ok(())
            ),
            (
                "Positive: below 50%",
                100_000_000, 200_000_000, 30_000_000, 60_000_000, Ok(())
            ),
            (
                "Positive: zero amounts",
                100_000_000, 200_000_000, 0, 0, Ok(())
            ),
            (
                "Negative: SNS exceeds 50%",
                100_000_000, 200_000_000, 51_000_000, 50_000_000,
                Err("SNS treasury deposit request of 0.51000000 Token exceeds 50% of current SNS Token balance")
            ),
            (
                "Negative: ICP exceeds 50%",
                100_000_000, 200_000_000, 40_000_000, 101_000_000,
                Err("ICP treasury deposit request of 1.01000000 Token exceeds 50% of current ICP balance")
            ),
            (
                "Negative: both exceed 50% (SNS checked first)",
                100_000_000, 200_000_000, 60_000_000, 120_000_000,
                Err("SNS treasury deposit request of 0.60000000 Token exceeds 50% of current SNS Token balance")
            ),
        ];

        for (label, sns_balance, icp_balance, sns_request, icp_request, expected) in test_cases {
            let governance = setup_governance_with_treasury_balances(sns_balance, icp_balance);

            let arg = ExtensionOperationArg {
                value: Some(Precise {
                    value: Some(precise::Value::Map(PreciseMap {
                        map: btreemap! {
                            "treasury_allocation_sns_e8s".to_string() => Precise {
                                value: Some(precise::Value::Nat(sns_request)),
                            },
                            "treasury_allocation_icp_e8s".to_string() => Precise {
                                value: Some(precise::Value::Nat(icp_request)),
                            },
                        },
                    })),
                }),
            };

            // NOTE: We swallow the result here to make assertions easier below.
            // We test the rest of this function in other tests, this is just for the deposit limits.
            let result = validate_deposit_operation(&governance, arg)
                .await
                .map(|_| ());

            match expected {
                Ok(()) => {
                    assert!(result.is_ok(),
                        "{}: Expected success for sns_balance={}, icp_balance={}, sns_request={}, icp_request={}, but got: {:?}",
                        label, sns_balance, icp_balance, sns_request, icp_request, result);
                }
                Err(expected_substr) => {
                    let error = result.unwrap_err();
                    assert!(error.contains(expected_substr),
                        "{}: Expected error containing '{}' for sns_balance={}, icp_balance={}, sns_request={}, icp_request={}, but got: {}",
                        label, expected_substr, sns_balance, icp_balance, sns_request, icp_request, error);
                }
            }
        }
    }

    #[test]
    fn test_validated_operation_arg_render() {
        // Test deposit rendering
        let deposit_arg =
            ValidatedOperationArg::TreasuryManagerDeposit(ValidatedDepositOperationArg {
                treasury_allocation_sns_e8s: 1000000,
                treasury_allocation_icp_e8s: 2000000,
                original: Precise {
                    value: Some(precise::Value::Map(PreciseMap {
                        map: btreemap! {
                            "treasury_allocation_sns_e8s".to_string() => Precise {
                                value: Some(precise::Value::Nat(1000000)),
                            },
                            "treasury_allocation_icp_e8s".to_string() => Precise {
                                value: Some(precise::Value::Nat(2000000)),
                            },
                            "other_field".to_string() => Precise {
                                value: Some(precise::Value::Text("Some Value".to_string())),
                            },
                        },
                    })),
                },
            });

        let rendered = deposit_arg.render_for_proposal();
        assert!(rendered.contains("Treasury Deposit"));
        assert!(rendered.contains("1000000"));
        assert!(rendered.contains("2000000"));
        assert!(rendered.contains("Raw Payload"));
        assert!(rendered.contains("treasury_allocation_sns_e8s"));
        assert!(rendered.contains("treasury_allocation_icp_e8s"));
        assert!(rendered.contains("other_field"));
        assert!(rendered.contains("Some Value"));

        // Test withdraw rendering
        let withdraw_arg =
            ValidatedOperationArg::TreasuryManagerWithdraw(ValidatedWithdrawOperationArg {
                original: Precise {
                    value: Some(precise::Value::Map(PreciseMap {
                        map: btreemap! {
                            "test".to_string() => Precise {
                                value: Some(precise::Value::Text("data".to_string())),
                            },
                        },
                    })),
                },
            });

        let rendered = withdraw_arg.render_for_proposal();
        assert!(rendered.contains("Treasury Withdrawal"));
        assert!(rendered.contains("Raw Payload"));
        assert!(rendered.contains("test"));
        assert!(rendered.contains("data"));
    }

    #[test]
    fn test_extension_spec_creation() {
        // Test that extension spec can be created successfully
        let spec = ExtensionSpec {
            name: "test_extension".to_string(),
            version: ExtensionVersion(1),
            topic: Topic::Governance,
            extension_type: ExtensionType::TreasuryManager,
        };

        // Basic functionality test - ensure we can get operations
        let operations = spec.all_operations();
        assert!(!operations.is_empty());
    }

    #[tokio::test]
    async fn test_validated_register_extension_execute_caches_extension() {
        use crate::storage::{
            clear_registered_extension_cache, get_registered_extension_from_cache,
        };

        // Create a simplified test that just verifies the caching functionality
        let extension_canister_id = CanisterId::from_u64(2000);

        // Clear any existing cache for this canister ID
        clear_registered_extension_cache(extension_canister_id);

        // Verify cache is initially empty
        assert_eq!(
            get_registered_extension_from_cache(extension_canister_id),
            None
        );

        // Create test extension spec
        let test_spec = ExtensionSpec {
            name: "Test Treasury Manager".to_string(),
            version: ExtensionVersion(1),
            topic: Topic::TreasuryAssetManagement,
            extension_type: ExtensionType::TreasuryManager,
        };

        // Directly test the caching mechanism (this is what execute() does on line 476)
        crate::storage::cache_registered_extension(extension_canister_id, test_spec.clone());

        // Verify the extension is now cached
        let cached_spec = get_registered_extension_from_cache(extension_canister_id);
        assert!(
            cached_spec.is_some(),
            "Extension should be cached after registration"
        );

        let cached_spec = cached_spec.unwrap();
        assert_eq!(cached_spec.name, test_spec.name);
        assert_eq!(cached_spec.version, test_spec.version);
        assert_eq!(cached_spec.topic, test_spec.topic);
        assert_eq!(cached_spec.extension_type, test_spec.extension_type);

        // Clean up
        clear_registered_extension_cache(extension_canister_id);
    }
}<|MERGE_RESOLUTION|>--- conflicted
+++ resolved
@@ -822,37 +822,34 @@
     Ok(extensions)
 }
 
+async fn canister_module_hash_impl(
+    env: &dyn Environment,
+    canister_id: CanisterId,
+) -> Result<Option<Vec<u8>>, String> {
+    let canister_info_arg = Encode!(&CanisterInfoRequest::new(canister_id, Some(1),))
+        .map_err(|err| format!("Error encoding canister_info request.\n{}", err))?;
+
+    let response = env
+        .call_canister(CanisterId::ic_00(), "canister_info", canister_info_arg)
+        .await
+        .map_err(|err: (Option<i32>, String)| {
+            format!("Canister method call IC00.canister_info failed: {:?}", err)
+        })
+        .and_then(|blob| {
+            Decode!(&blob, CanisterInfoResponse)
+                .map_err(|err| format!("Error decoding IC00.canister_info response:\n{}", err))
+        })?;
+
+    Ok(response.module_hash())
+}
+
 async fn canister_module_hash(
     env: &dyn Environment,
     canister_id: CanisterId,
 ) -> Result<Option<Vec<u8>>, GovernanceError> {
-    let canister_info_arg =
-        Encode!(&CanisterInfoRequest::new(canister_id, Some(1),)).map_err(|err| {
-            GovernanceError::new_with_message(
-                ErrorType::External,
-                format!("Error encoding canister_info request.\n{}", err),
-            )
-        })?;
-
-    let response = env
-        .call_canister(CanisterId::ic_00(), "canister_info", canister_info_arg)
+    canister_module_hash_impl(env, canister_id)
         .await
-        .map_err(|err: (Option<i32>, String)| {
-            GovernanceError::new_with_message(
-                ErrorType::External,
-                format!("Canister method call IC00.canister_info failed: {:?}", err),
-            )
-        })
-        .and_then(|blob| {
-            Decode!(&blob, CanisterInfoResponse).map_err(|err| {
-                GovernanceError::new_with_message(
-                    ErrorType::External,
-                    format!("Error decoding IC00.canister_info response:\n{}", err),
-                )
-            })
-        })?;
-
-    Ok(response.module_hash())
+        .map_err(|err| GovernanceError::new_with_message(ErrorType::External, err))
 }
 
 /// Returns the ICRC-1 subaccounts for the SNS treasury and ICP treasury.
@@ -970,13 +967,8 @@
     // Use the store canister to install the extension itself.
     let extension_canister_id = store_canister_id;
 
-<<<<<<< HEAD
-        let spec: ExtensionSpec = validate_extension_wasm(&wasm_module_hash)
-            .map_err(|err| format!("Invalid extension wasm: {}", err))?;
-=======
     let spec = validate_extension_wasm(&wasm_module_hash)
         .map_err(|err| format!("Invalid extension wasm: {}", err))?;
->>>>>>> ada54f14
 
     let wasm = Wasm::Chunked {
         wasm_module_hash,
@@ -1008,15 +1000,13 @@
     // Check that the extension canister does not have any code installed yet.
     //
     // This will need to be checked again after the SNS assumes control over the extension.
-    if let Some(module_hash) = canister_module_hash(&*governance.env, extension_canister_id).await?
+    if let Some(module_hash) =
+        canister_module_hash_impl(&*governance.env, extension_canister_id).await?
     {
-        return Err(GovernanceError::new_with_message(
-            ErrorType::InvalidProposal,
-            format!(
-                "Extension canister {} already has code installed (module hash {}).",
-                extension_canister_id,
-                hex::encode(module_hash),
-            ),
+        return Err(format!(
+            "Extension canister {} already has code installed (module hash {}).",
+            extension_canister_id,
+            hex::encode(module_hash),
         ));
     };
 
@@ -1874,6 +1864,20 @@
                     ("fiduciary".to_string(), vec![subnet_id]), // Our subnet is fiduciary
                 ],
             })
+            .unwrap()),
+        );
+
+        // Mock canister_info response (management canister call)
+        env.set_call_canister_response(
+            CanisterId::ic_00(),
+            "canister_info",
+            Encode!(&CanisterInfoRequest::new(store_canister_id, Some(1))).unwrap(),
+            Ok(Encode!(&CanisterInfoResponse::new(
+                0,            // total_num_changes
+                vec![],       // recent_changes
+                Some(vec![]), // module_hash should be empty
+                vec![],       // controllers
+            ))
             .unwrap()),
         );
 
