--- conflicted
+++ resolved
@@ -25,16 +25,11 @@
 use ic_management_canister_types_private::{
     CanisterInfoRequest, CanisterInfoResponse, CanisterInstallMode,
 };
-<<<<<<< HEAD
 use ic_nervous_system_common::{
     ledger::compute_distribution_subaccount_bytes, NANO_SECONDS_PER_SECOND, ONE_HOUR_SECONDS,
 };
+use ic_nns_constants::{CYCLES_MINTING_CANISTER_ID, REGISTRY_CANISTER_ID};
 use icrc_ledger_types::{icrc1::account::Account, icrc2::allowance::AllowanceArgs};
-=======
-use ic_nervous_system_common::ledger::compute_distribution_subaccount_bytes;
-use ic_nns_constants::{CYCLES_MINTING_CANISTER_ID, REGISTRY_CANISTER_ID};
-use icrc_ledger_types::icrc1::account::Account;
->>>>>>> c053a443
 use lazy_static::lazy_static;
 use maplit::btreemap;
 use serde::Serialize;
@@ -472,12 +467,9 @@
                 CanisterInstallMode::Install,
             )
             .await?;
-<<<<<<< HEAD
-=======
 
         cache_registered_extension(extension_canister_id, spec);
 
->>>>>>> c053a443
         Ok(())
     }
 }
