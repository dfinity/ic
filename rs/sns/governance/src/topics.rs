use crate::logs::ERROR;
use crate::pb::v1::{self as pb, NervousSystemFunction};
use crate::types::native_action_ids;
use crate::{governance::Governance, pb::v1::nervous_system_function::FunctionType};
use ic_canister_log::log;
use ic_sns_governance_api::pb::v1::topics::Topic;
use itertools::Itertools;
use std::collections::{BTreeMap, HashMap};

/// Each topic has some information associated with it. This information is for the benefit of the user but has
/// no effect on the behavior of the SNS.
#[derive(Debug, candid::CandidType, candid::Deserialize, Clone, PartialEq)]
pub struct TopicInfo<C> {
    pub topic: Topic,
    pub name: String,
    pub description: String,
    pub functions: C,
    pub is_critical: bool,
}

#[derive(Debug, candid::CandidType, candid::Deserialize, Clone, PartialEq)]
pub struct NativeFunctions {
    pub native_functions: Vec<u64>,
}

#[derive(Debug, candid::CandidType, candid::Deserialize, Clone, PartialEq)]
pub struct NervousSystemFunctions {
    pub native_functions: Vec<NervousSystemFunction>,
    pub custom_functions: Vec<NervousSystemFunction>,
}

#[derive(Debug, candid::CandidType, candid::Deserialize, Clone, PartialEq)]
pub struct ListTopicsRequest {}

#[derive(Debug, candid::CandidType, candid::Deserialize, Clone, PartialEq)]
pub struct ListTopicsResponse {
    pub topics: Vec<TopicInfo<NervousSystemFunctions>>,

    /// Functions that are not categorized into any topic.
    pub uncategorized_functions: Vec<NervousSystemFunction>,
}

/// Returns an exhaustive list of topic descriptions, each corresponding to a topic.
/// Topics may be nested within other topics, and each topic may have a list of built-in functions that are categorized within that topic.
pub fn topic_descriptions() -> Vec<TopicInfo<NativeFunctions>> {
    use crate::types::native_action_ids::{
        ADD_GENERIC_NERVOUS_SYSTEM_FUNCTION, ADVANCE_SNS_TARGET_VERSION, DEREGISTER_DAPP_CANISTERS,
        MANAGE_DAPP_CANISTER_SETTINGS, MANAGE_LEDGER_PARAMETERS, MANAGE_NERVOUS_SYSTEM_PARAMETERS,
        MANAGE_SNS_METADATA, MINT_SNS_TOKENS, MOTION, REGISTER_DAPP_CANISTERS,
        REMOVE_GENERIC_NERVOUS_SYSTEM_FUNCTION, TRANSFER_SNS_TREASURY_FUNDS,
        UPGRADE_SNS_CONTROLLED_CANISTER, UPGRADE_SNS_TO_NEXT_VERSION,
    };

    vec![
        TopicInfo::<NativeFunctions> {
            topic: Topic::DaoCommunitySettings,
            name: "DAO community settings".to_string(),
            description: "Proposals to set the direction of the DAO by tokenomics & branding, such as the name and description, token name etc".to_string(),
            functions: NativeFunctions {
                native_functions: vec![
                    MANAGE_NERVOUS_SYSTEM_PARAMETERS,
                    MANAGE_LEDGER_PARAMETERS,
                    MANAGE_SNS_METADATA,
                ],
            },
            is_critical: false,
        },
        TopicInfo::<NativeFunctions> {
            topic: Topic::SnsFrameworkManagement,
            name: "SNS framework management".to_string(),
            description: "Proposals to upgrade and manage the SNS DAO framework.".to_string(),
            functions: NativeFunctions {
                native_functions: vec![
                    UPGRADE_SNS_TO_NEXT_VERSION,
                    ADVANCE_SNS_TARGET_VERSION,
                ],
            },
            is_critical: false,
        },
        TopicInfo::<NativeFunctions> {
            topic: Topic::DappCanisterManagement,
            name: "Dapp canister management".to_string(),
            description: "Proposals to upgrade the registered dapp canisters and dapp upgrades via built-in or custom logic and updates to frontend assets.".to_string(),
            functions: NativeFunctions {
                native_functions: vec![
                    UPGRADE_SNS_CONTROLLED_CANISTER,
                    REGISTER_DAPP_CANISTERS,
                    MANAGE_DAPP_CANISTER_SETTINGS,
                ],
            },
            is_critical: false,
        },
        TopicInfo::<NativeFunctions> {
            topic: Topic::ApplicationBusinessLogic,
            name: "Application Business Logic".to_string(),
            description: "Proposals that are custom to what the governed dapp requires.".to_string(),
            functions: NativeFunctions {
                native_functions: vec![],
            },
            is_critical: false,
        },
        TopicInfo::<NativeFunctions> {
            topic: Topic::Governance,
            name: "Governance".to_string(),
            description: "Proposals that represent community polls or other forms of community opinion but don’t have any immediate effect in terms of code changes.".to_string(),
            functions: NativeFunctions {
                native_functions: vec![MOTION],
            },
            is_critical: false,
        },
        TopicInfo::<NativeFunctions> {
            topic: Topic::TreasuryAssetManagement,
            name: "Treasury & asset management".to_string(),
            description: "Proposals to move and manage assets that are DAO-owned, including tokens in the treasury, tokens in liquidity pools, or DAO-owned neurons.".to_string(),
            functions: NativeFunctions {
                native_functions: vec![
                    TRANSFER_SNS_TREASURY_FUNDS,
                    MINT_SNS_TOKENS,
                ],
            },
            is_critical: true,
        },
        TopicInfo::<NativeFunctions> {
            topic: Topic::CriticalDappOperations,
            name: "Critical Dapp Operations".to_string(),
            description: "Proposals to execute critical operations on dapps, such as adding or removing dapps from the SNS, or executing custom logic on dapps.".to_string(),
            functions: NativeFunctions {
                native_functions: vec![
                    DEREGISTER_DAPP_CANISTERS,
                    ADD_GENERIC_NERVOUS_SYSTEM_FUNCTION,
                    REMOVE_GENERIC_NERVOUS_SYSTEM_FUNCTION,
                ],
            },
            is_critical: true,
        },
    ]
}

impl Governance {
    pub fn list_topics(&self) -> ListTopicsResponse {
        let mut uncategorized_functions = vec![];

        let topic_id_to_functions: HashMap<u64, NervousSystemFunction> =
            native_action_ids::native_functions()
                .into_iter()
                .map(|function| (function.id, function))
                .collect();
        let custom_functions = self
            .proto
            .id_to_nervous_system_functions
            .values()
            .cloned()
            .filter_map(|function| {
                match function.function_type.clone() {
                    Some(FunctionType::GenericNervousSystemFunction(ref generic_function)) => {
                        let topic = generic_function
                            .topic
                            .and_then(|t| crate::pb::v1::Topic::try_from(t).ok())
                            .and_then(|t| Topic::try_from(t).ok());
                        match topic {
                            Some(topic) => Some((topic, function)),
                            None => {
                                uncategorized_functions.push(function);
                                None
                            }
                        }
                    }
                    // This case is impossible
                    _ => None,
                }
            })
            .into_group_map();

        let topics: Vec<TopicInfo<NativeFunctions>> = topic_descriptions();

        let topics = topics
            .into_iter()
            .map(|topic| TopicInfo {
                topic: topic.topic,
                name: topic.name,
                description: topic.description,
                functions: NervousSystemFunctions {
                    native_functions: topic
                        .functions
                        .native_functions
                        .into_iter()
                        .map(|id| topic_id_to_functions[&id].clone())
                        .collect(),
                    custom_functions: custom_functions
                        .get(&topic.topic)
                        .cloned()
                        .unwrap_or_default()
                        .clone(),
                },
                is_critical: topic.is_critical,
            })
            .collect();

        ListTopicsResponse {
            topics,
            uncategorized_functions,
        }
    }
}

impl pb::Governance {
    /// For each custom function ID, returns a pair (`function_name`, `topic`).
    pub fn custom_functions_to_topics(&self) -> BTreeMap<u64, (String, Option<pb::Topic>)> {
        self.id_to_nervous_system_functions
            .iter()
            .filter_map(|(function_id, function)| {
<<<<<<< HEAD
                match &function.function_type {
                    Some(FunctionType::GenericNervousSystemFunction(generic)) => {
                        let function_name = function.name.clone();

                        if let Some(topic) = generic.topic {
                            let specific_topic = match pb::Topic::try_from(topic) {
                                Err(err) => {
                                    log!(
                                        ERROR,
                                        "Custom proposal ID {function_id}: Cannot interpret \
                                            {topic} as Topic: {err}",
                                    );

                                    // This should never happen; if it somehow does, treat this
                                    // case as a custom function for which the topic is unknown.
                                    None
                                }
                                Ok(pb::Topic::Unspecified) => {
                                    log!(
                                        ERROR,
                                        "Custom proposal ID {function_id}: topic Unspecified."
                                    );

                                    // This should never happen, but if it somehow does, treat this
                                    // case as a custom function for which the topic is unknown.
                                    None
                                }
                                Ok(topic) => Some(topic),
                            };

                            Some((*function_id, (function_name, specific_topic)))
                        } else {
                            // Topic not yet set for this custom function.
                            Some((*function_id, (function_name, None)))
                        }
                    }
                    // Not a custom function.
                    _ => None,
                }
=======
                let Some(FunctionType::GenericNervousSystemFunction(generic)) =
                    &function.function_type
                else {
                    // Skip native proposals.
                    return None;
                };

                let function_name = function.name.clone();

                let Some(topic) = generic.topic else {
                    // Topic not yet set for this custom function.
                    return Some((*function_id, (function_name, None)));
                };

                let specific_topic = match pb::Topic::try_from(topic) {
                    Err(err) => {
                        log!(
                            ERROR,
                            "Custom proposal ID {function_id}: Cannot interpret \
                                {topic} as Topic: {err}",
                        );

                        // This should never happen; if it somehow does, treat this
                        // case as a custom function for which the topic is unknown.
                        None
                    }
                    Ok(pb::Topic::Unspecified) => {
                        log!(
                            ERROR,
                            "Custom proposal ID {function_id}: topic Unspecified."
                        );

                        // This should never happen, but if it somehow does, treat this
                        // case as a custom function for which the topic is unknown.
                        None
                    }
                    Ok(topic) => Some(topic),
                };

                Some((*function_id, (function_name, specific_topic)))
>>>>>>> b0997fe5
            })
            .collect()
    }
}

impl pb::Topic {
    pub fn is_critical(&self) -> bool {
        topic_descriptions()
            .iter()
            .any(|topic| pb::Topic::from(topic.topic) == *self && topic.is_critical)
    }
}<|MERGE_RESOLUTION|>--- conflicted
+++ resolved
@@ -209,47 +209,6 @@
         self.id_to_nervous_system_functions
             .iter()
             .filter_map(|(function_id, function)| {
-<<<<<<< HEAD
-                match &function.function_type {
-                    Some(FunctionType::GenericNervousSystemFunction(generic)) => {
-                        let function_name = function.name.clone();
-
-                        if let Some(topic) = generic.topic {
-                            let specific_topic = match pb::Topic::try_from(topic) {
-                                Err(err) => {
-                                    log!(
-                                        ERROR,
-                                        "Custom proposal ID {function_id}: Cannot interpret \
-                                            {topic} as Topic: {err}",
-                                    );
-
-                                    // This should never happen; if it somehow does, treat this
-                                    // case as a custom function for which the topic is unknown.
-                                    None
-                                }
-                                Ok(pb::Topic::Unspecified) => {
-                                    log!(
-                                        ERROR,
-                                        "Custom proposal ID {function_id}: topic Unspecified."
-                                    );
-
-                                    // This should never happen, but if it somehow does, treat this
-                                    // case as a custom function for which the topic is unknown.
-                                    None
-                                }
-                                Ok(topic) => Some(topic),
-                            };
-
-                            Some((*function_id, (function_name, specific_topic)))
-                        } else {
-                            // Topic not yet set for this custom function.
-                            Some((*function_id, (function_name, None)))
-                        }
-                    }
-                    // Not a custom function.
-                    _ => None,
-                }
-=======
                 let Some(FunctionType::GenericNervousSystemFunction(generic)) =
                     &function.function_type
                 else {
@@ -290,7 +249,6 @@
                 };
 
                 Some((*function_id, (function_name, specific_topic)))
->>>>>>> b0997fe5
             })
             .collect()
     }
