--- conflicted
+++ resolved
@@ -1821,7 +1821,6 @@
     }
 }
 
-<<<<<<< HEAD
 impl From<pb::Metrics> for pb_api::get_metrics_response::Metrics {
     fn from(item: pb::Metrics) -> Self {
         let pb::Metrics {
@@ -1843,8 +1842,7 @@
     }
 }
 
-=======
->>>>>>> ec14be38
+
 impl TryFrom<pb_api::GetMetricsRequest> for pb::GetMetricsRequest {
     type Error = String;
 
@@ -1862,33 +1860,7 @@
         })
     }
 }
-<<<<<<< HEAD
-=======
-impl From<pb::GetMetricsResponse> for pb_api::get_metrics_response::GetMetricsResponse {
-    fn from(value: pb::GetMetricsResponse) -> Self {
-        match (
-            value.num_recently_submitted_proposals,
-            value.last_ledger_block_timestamp,
-        ) {
-            (Some(num_recently_submitted_proposals), Some(last_ledger_block_timestamp)) => Self {
-                get_metrics_result: Some(pb_api::get_metrics_response::GetMetricsResult::Ok(
-                    pb_api::get_metrics_response::Metrics {
-                        num_recently_submitted_proposals: Some(num_recently_submitted_proposals),
-                        last_ledger_block_timestamp: Some(last_ledger_block_timestamp),
-                    },
-                )),
-            },
-            _ => {
-                // The other cases should be unreachable, due to the internal implementation
-                // of `get_metrics()`. We, however, return a None.
-                Self {
-                    get_metrics_result: None,
-                }
-            }
-        }
-    }
-}
->>>>>>> ec14be38
+
 
 impl From<pb::GetMetadataResponse> for pb_api::GetMetadataResponse {
     fn from(item: pb::GetMetadataResponse) -> Self {
