use std::collections::BTreeMap;

use serde::Serialize;

pub mod topics;

/// A principal with a particular set of permissions over a neuron.
#[derive(Default, candid::CandidType, candid::Deserialize, Debug, Clone, PartialEq)]
pub struct NeuronPermission {
    /// The principal that has the permissions.
    pub principal: Option<::ic_base_types::PrincipalId>,
    /// The list of permissions that this principal has.
    pub permission_type: Vec<i32>,
}
/// The id of a specific neuron, which equals the neuron's subaccount on the ledger canister
/// (the account that holds the neuron's staked tokens).
#[derive(
    Default,
    candid::CandidType,
    candid::Deserialize,
    comparable::Comparable,
    Debug,
    Eq,
    std::hash::Hash,
    Clone,
    PartialEq,
    PartialOrd,
    Ord,
)]
pub struct NeuronId {
    #[serde(with = "serde_bytes")]
    pub id: Vec<u8>,
}
/// Neuron whose voting decisions are being followed.
#[derive(
    Default,
    candid::CandidType,
    candid::Deserialize,
    comparable::Comparable,
    Debug,
    Eq,
    std::hash::Hash,
    Clone,
    PartialEq,
    PartialOrd,
    Ord,
)]
pub struct Followee {
    pub neuron_id: Option<NeuronId>,
    /// Human-readable alias that helps identify this followee among other neurons.
    pub alias: Option<String>,
}
/// A sequence of NeuronIds, which is used to get prost to generate a type isomorphic to Option<Vec<NeuronId>>.
#[derive(Default, candid::CandidType, candid::Deserialize, Debug, Clone, PartialEq)]
pub struct NeuronIds {
    pub neuron_ids: Vec<NeuronId>,
}
/// The id of a specific proposal.
#[derive(
    Default,
    candid::CandidType,
    candid::Deserialize,
    Debug,
    serde::Serialize,
    Clone,
    Copy,
    PartialEq,
)]
pub struct ProposalId {
    pub id: u64,
}
#[derive(Default, candid::CandidType, candid::Deserialize, Debug, Clone, PartialEq)]
pub struct DisburseMaturityInProgress {
    /// This field is the quantity of maturity in e8s that has been decremented from a Neuron to
    /// be modulated and disbursed as SNS tokens.
    pub amount_e8s: u64,
    pub timestamp_of_disbursement_seconds: u64,
    pub account_to_disburse_to: Option<Account>,
    pub finalize_disbursement_timestamp_seconds: Option<u64>,
}
/// A neuron in the governance system.
#[derive(Default, candid::CandidType, candid::Deserialize, Debug, Clone, PartialEq)]
pub struct Neuron {
    /// The unique id of this neuron.
    pub id: Option<NeuronId>,
    /// The principal or list of principals with a particular set of permissions over a neuron.
    pub permissions: Vec<NeuronPermission>,
    /// The cached record of the neuron's staked governance tokens, measured in
    /// fractions of 10E-8 of a governance token.
    ///
    /// There is a minimum cached state, NervousSystemParameters::neuron_minimum_stake_e8s,
    /// that can be set by each SNS. Neurons that are created by claiming a neuron, spawning a neuron,
    /// or splitting a neuron must have at least that stake (in the case of splitting both the parent neuron
    /// and the new neuron must have at least that stake).
    pub cached_neuron_stake_e8s: u64,
    /// TODO NNS1-1052 - Update if this ticket is done and fees are burned / minted instead of tracked in this attribute.
    ///
    /// The amount of governance tokens that this neuron has forfeited
    /// due to making proposals that were subsequently rejected.
    /// Must be smaller than 'cached_neuron_stake_e8s'. When a neuron is
    /// disbursed, these governance tokens will be burned.
    pub neuron_fees_e8s: u64,
    /// The timestamp, in seconds from the Unix epoch, when the neuron was created.
    pub created_timestamp_seconds: u64,
    /// The timestamp, in seconds from the Unix epoch, when this neuron has entered
    /// the non-dissolving state. This is either the creation time or the last time at
    /// which the neuron has stopped dissolving.
    ///
    /// This value is meaningless when the neuron is dissolving, since a
    /// dissolving neurons always has age zero. The canonical value of
    /// this field for a dissolving neuron is `u64::MAX`.
    pub aging_since_timestamp_seconds: u64,
    /// The neuron's legacy followees (per proposal type), specified as a map of
    /// proposal functions IDs. The map's keys are represented by integers as Protobuf does
    /// not support enum keys in maps.
    pub followees: BTreeMap<u64, neuron::Followees>,
    /// The neuron's followees, specified as a map of proposal topics IDs to followees neuron IDs.
    pub topic_followees: Option<neuron::TopicFollowees>,
    /// The accumulated unstaked maturity of the neuron, measured in "e8s equivalent", i.e., in equivalent of
    /// 10E-8 of a governance token.
    ///
    /// The unit is "equivalent" to insist that, while this quantity is on the
    /// same scale as the governance token, maturity is not directly convertible to
    /// governance tokens: conversion requires a minting event and the conversion rate is variable.
    pub maturity_e8s_equivalent: u64,
    /// A percentage multiplier to be applied when calculating the voting power of a neuron.
    /// The multiplier's unit is a integer percentage in the range of 0 to 100. The
    /// voting_power_percentage_multiplier can only be less than 100 for a developer neuron
    /// that is created at SNS initialization.
    pub voting_power_percentage_multiplier: u64,
    /// The ID of the NNS neuron whose Community Fund participation resulted in the
    /// creation of this SNS neuron.
    pub source_nns_neuron_id: Option<u64>,
    /// The accumulated staked maturity of the neuron, in "e8s equivalent" (see
    /// "maturity_e8s_equivalent"). Staked maturity becomes regular maturity once
    /// the neuron is dissolved.
    ///
    /// Contrary to `maturity_e8s_equivalent` this maturity is staked and thus
    /// locked until the neuron is dissolved and contributes to voting power
    /// and rewards. Once the neuron is dissolved, this maturity will be "moved"
    /// to 'maturity_e8s_equivalent' and will be able to be spawned (with maturity
    /// modulation).
    pub staked_maturity_e8s_equivalent: Option<u64>,
    /// If set and true the maturity rewarded to this neuron for voting will be
    /// automatically staked and will contribute to the neuron's voting power.
    pub auto_stake_maturity: Option<bool>,
    /// The duration that this neuron is vesting.
    ///
    /// A neuron that is vesting is non-dissolving and cannot start dissolving until the vesting duration has elapsed.
    /// Vesting can be used to lock a neuron more than the max allowed dissolve delay. This allows devs and members of
    /// a particular SNS instance to prove their long-term commitment to the community. For example, the max dissolve delay
    /// for a particular SNS instance might be 1 year, but the devs of the project may set their vesting duration to 3
    /// years and dissolve delay to 1 year in order to prove that they are making a minimum 4 year commitment to the
    /// project.
    pub vesting_period_seconds: Option<u64>,
    /// Disburse maturity operations that are currently underway.
    /// The entries are sorted by `timestamp_of_disbursement_seconds`-values,
    /// with the oldest entries first, i.e. it holds for all i that:
    /// entry\[i\].timestamp_of_disbursement_seconds <= entry\[i+1\].timestamp_of_disbursement_seconds
    pub disburse_maturity_in_progress: Vec<DisburseMaturityInProgress>,
    /// The neuron's dissolve state, specifying whether the neuron is dissolving,
    /// non-dissolving, or dissolved.
    ///
    /// At any time, at most only one of `when_dissolved_timestamp_seconds` and
    /// `dissolve_delay_seconds` are specified.
    ///
    /// `NotDissolving`. This is represented by `dissolve_delay_seconds` being
    /// set to a non zero value.
    ///
    /// `Dissolving`. This is represented by `when_dissolved_timestamp_seconds` being
    /// set, and this value is in the future.
    ///
    /// `Dissolved`. All other states represent the dissolved
    /// state. That is, (a) `when_dissolved_timestamp_seconds` is set and in the past,
    /// (b) `when_dissolved_timestamp_seconds` is set to zero, (c) neither value is set.
    pub dissolve_state: Option<neuron::DissolveState>,
}
/// Nested message and enum types in `Neuron`.
pub mod neuron {
    use super::*;
    /// A list of a neuron's followees for a specific function.
    #[derive(Default, candid::CandidType, candid::Deserialize, Debug, Clone, PartialEq)]
    pub struct Followees {
        pub followees: Vec<super::NeuronId>,
    }

    /// A list of a neuron's followees for a specific function.
    #[derive(
        Default,
        candid::CandidType,
        candid::Deserialize,
        comparable::Comparable,
        Debug,
        Clone,
        PartialEq,
    )]
    pub struct FolloweesForTopic {
        pub followees: Vec<super::Followee>,
        pub topic: Option<topics::Topic>,
    }

    // A collection of a neuron's followees (per topic).
    #[derive(
        candid::CandidType, candid::Deserialize, Clone, comparable::Comparable, Debug, PartialEq,
    )]
    pub struct TopicFollowees {
        pub topic_id_to_followees: BTreeMap<i32, FolloweesForTopic>,
    }

    /// The neuron's dissolve state, specifying whether the neuron is dissolving,
    /// non-dissolving, or dissolved.
    ///
    /// At any time, at most only one of `when_dissolved_timestamp_seconds` and
    /// `dissolve_delay_seconds` are specified.
    ///
    /// `NotDissolving`. This is represented by `dissolve_delay_seconds` being
    /// set to a non zero value.
    ///
    /// `Dissolving`. This is represented by `when_dissolved_timestamp_seconds` being
    /// set, and this value is in the future.
    ///
    /// `Dissolved`. All other states represent the dissolved
    /// state. That is, (a) `when_dissolved_timestamp_seconds` is set and in the past,
    /// (b) `when_dissolved_timestamp_seconds` is set to zero, (c) neither value is set.
    #[derive(candid::CandidType, candid::Deserialize, Debug, Clone, Copy, PartialEq)]
    pub enum DissolveState {
        /// When the dissolve timer is running, this stores the timestamp,
        /// in seconds from the Unix epoch, at which the neuron is dissolved.
        ///
        /// At any time while the neuron is dissolving, the neuron owner
        /// may pause dissolving, in which case `dissolve_delay_seconds`
        /// will get assigned to: `when_dissolved_timestamp_seconds -
        /// <timestamp when the action is taken>`.
        WhenDissolvedTimestampSeconds(u64),
        /// When the dissolve timer is stopped, this stores how much time,
        /// in seconds, the dissolve timer will be started with if the neuron is set back to 'Dissolving'.
        ///
        /// At any time while in this state, the neuron owner may (re)start
        /// dissolving, in which case `when_dissolved_timestamp_seconds`
        /// will get assigned to: `<timestamp when the action is taken> +
        /// dissolve_delay_seconds`.
        DissolveDelaySeconds(u64),
    }
}
/// A NervousSystem function that can be executed by governance as a result of an adopted proposal.
/// Each NervousSystem function has an id and a target canister and target method, that define
/// the method that will be called if the proposal is adopted.
/// Optionally, a validator_canister and a validator_method can be specified that define a method
/// that is called to validate that the proposal's payload is well-formed, prior to putting
/// it up for a vote.
/// TODO NNS1-1133 - Remove if there is no rendering canister/method?
/// Also optionally a rendering_canister and a rendering_method can be specified that define a method
/// that is called to return a pretty-printed version of the proposal's contents so that voters can inspect it.
///
/// Note that the target, validator and rendering methods can all coexist in
/// the same canister or be on different canisters.
#[derive(Default, candid::CandidType, candid::Deserialize, Debug, Clone, PartialEq, Serialize)]
pub struct NervousSystemFunction {
    /// The unique id of this function.
    ///
    /// Ids 0-999 are reserved for native governance proposals and can't
    /// be used by generic NervousSystemFunction's.
    pub id: u64,
    /// A short (<256 chars) description of the NervousSystemFunction.
    pub name: String,
    /// An optional description of what the NervousSystemFunction does.
    pub description: Option<String>,
    pub function_type: Option<nervous_system_function::FunctionType>,
}
/// Nested message and enum types in `NervousSystemFunction`.
pub mod nervous_system_function {
    use serde::Serialize;

    use super::*;

    #[derive(
        Default, candid::CandidType, candid::Deserialize, Debug, Clone, PartialEq, Serialize,
    )]
    pub struct GenericNervousSystemFunction {
        /// The id of the target canister that will be called to execute the proposal.
        pub target_canister_id: Option<::ic_base_types::PrincipalId>,
        /// The name of the method that will be called to execute the proposal.
        /// The signature of the method must be equivalent to the following:
        /// <method_name>(proposal_data: ProposalData) -> Result<(), String>.
        pub target_method_name: Option<String>,
        /// The id of the canister that will be called to validate the proposal before
        /// it is put up for a vote.
        pub validator_canister_id: Option<::ic_base_types::PrincipalId>,
        /// The name of the method that will be called to validate the proposal
        /// before it is put up for a vote.
        /// The signature of the method must be equivalent to the following:
        /// <method_name>(proposal_data: ProposalData) -> Result<String, String>
        pub validator_method_name: Option<String>,
        /// The topic this function belongs to
        pub topic: Option<topics::Topic>,
    }
    #[derive(candid::CandidType, candid::Deserialize, Debug, Clone, PartialEq, Serialize)]
    pub enum FunctionType {
        /// Whether this is a native function (i.e. a Action::Motion or
        /// Action::UpgradeSnsControlledCanister) or one of user-defined
        /// NervousSystemFunctions.
        NativeNervousSystemFunction(super::Empty),
        /// Whether this is a GenericNervousSystemFunction which can call
        /// any canister.
        GenericNervousSystemFunction(GenericNervousSystemFunction),
    }
}
/// A proposal function defining a generic proposal, i.e., a proposal
/// that is not build into the standard SNS and calls a canister outside
/// the SNS for execution.
/// The canister and method to call are derived from the `function_id`.
#[derive(Default, candid::CandidType, candid::Deserialize, Debug, Clone, PartialEq)]
pub struct ExecuteGenericNervousSystemFunction {
    /// This enum value determines what canister to call and what
    /// function to call on that canister.
    ///
    /// 'function_id` must be in the range `\[1000--u64:MAX\]` as this
    /// can't be used to execute native functions.
    pub function_id: u64,
    /// The payload of the nervous system function's payload.
    #[serde(with = "serde_bytes")]
    pub payload: Vec<u8>,
}
/// A proposal function that should guide the future strategy of the SNS's
/// ecosystem but does not have immediate effect in the sense that a method is executed.
#[derive(Default, candid::CandidType, candid::Deserialize, Debug, Clone, PartialEq)]
pub struct Motion {
    /// The text of the motion, which can at most be 100kib.
    pub motion_text: String,
}

/// Represents a WASM split into smaller chunks, each of which can safely be sent around the ICP.
#[derive(
    candid::CandidType,
    candid::Deserialize,
    comparable::Comparable,
    Clone,
    PartialEq,
    ::prost::Message,
)]
pub struct ChunkedCanisterWasm {
    /// Obligatory check sum of the overall WASM to be reassembled from chunks.
    #[prost(bytes = "vec", tag = "1")]
    pub wasm_module_hash: ::prost::alloc::vec::Vec<u8>,
    /// Obligatory; indicates which canister stores the WASM chunks.
    #[prost(message, optional, tag = "2")]
    pub store_canister_id: ::core::option::Option<::ic_base_types::PrincipalId>,
    /// Specifies a list of hash values for the chunks that comprise this WASM. Must contain at least
    /// one chunk.
    #[prost(bytes = "vec", repeated, tag = "3")]
    pub chunk_hashes_list: ::prost::alloc::vec::Vec<::prost::alloc::vec::Vec<u8>>,
}

/// A proposal function that upgrades a canister that is controlled by the
/// SNS governance canister.
#[derive(Default, candid::CandidType, candid::Deserialize, Debug, Clone, PartialEq)]
pub struct UpgradeSnsControlledCanister {
    /// The id of the canister that is upgraded.
    pub canister_id: Option<::ic_base_types::PrincipalId>,
    /// The new wasm module that the canister is upgraded to.
    #[serde(with = "serde_bytes")]
    pub new_canister_wasm: Vec<u8>,
    /// Arguments passed to the post-upgrade method of the new wasm module.
    #[serde(deserialize_with = "ic_utils::deserialize::deserialize_option_blob")]
    pub canister_upgrade_arg: Option<Vec<u8>>,
    /// Canister install_code mode. If specified, the integer value corresponds to
    /// `ic_protobuf::types::v1::v1CanisterInstallMode` or `canister_install_mode`
    /// (as per https://internetcomputer.org/docs/current/references/ic-interface-spec#ic-candid).
    pub mode: Option<i32>,
    /// If the entire WASM does not fit into the 2 MiB ingress limit, then `new_canister_wasm` should be
    /// an empty, and this field should be set instead.
    pub chunked_canister_wasm: ::core::option::Option<ChunkedCanisterWasm>,
}
/// A proposal to transfer SNS treasury funds to (optionally a Subaccount of) the
/// target principal.
#[derive(Default, candid::CandidType, candid::Deserialize, Debug, Clone, PartialEq)]
pub struct TransferSnsTreasuryFunds {
    pub from_treasury: i32,
    /// The amount to transfer, in e8s.
    pub amount_e8s: u64,
    /// An optional memo to use for the transfer.
    pub memo: Option<u64>,
    /// The principal to transfer the funds to.
    pub to_principal: Option<::ic_base_types::PrincipalId>,
    /// An (optional) Subaccount of the principal to transfer the funds to.
    pub to_subaccount: Option<Subaccount>,
}
/// Nested message and enum types in `TransferSnsTreasuryFunds`.
pub mod transfer_sns_treasury_funds {
    /// Whether to make the transfer from the NNS ledger (in ICP) or
    /// to make the transfer from the SNS ledger (in SNS tokens).
    #[derive(
        candid::CandidType,
        candid::Deserialize,
        Debug,
        Clone,
        Copy,
        PartialEq,
        Eq,
        Hash,
        PartialOrd,
        Ord,
    )]
    #[repr(i32)]
    pub enum TransferFrom {
        Unspecified = 0,
        IcpTreasury = 1,
        SnsTokenTreasury = 2,
    }
    impl TransferFrom {
        /// String value of the enum field names used in the ProtoBuf definition.
        ///
        /// The values are not transformed in any way and thus are considered stable
        /// (if the ProtoBuf definition does not change) and safe for programmatic use.
        pub fn as_str_name(&self) -> &'static str {
            match self {
                Self::Unspecified => "TRANSFER_FROM_UNSPECIFIED",
                Self::IcpTreasury => "TRANSFER_FROM_ICP_TREASURY",
                Self::SnsTokenTreasury => "TRANSFER_FROM_SNS_TOKEN_TREASURY",
            }
        }
        /// Creates an enum from field names used in the ProtoBuf definition.
        pub fn from_str_name(value: &str) -> Option<Self> {
            match value {
                "TRANSFER_FROM_UNSPECIFIED" => Some(Self::Unspecified),
                "TRANSFER_FROM_ICP_TREASURY" => Some(Self::IcpTreasury),
                "TRANSFER_FROM_SNS_TOKEN_TREASURY" => Some(Self::SnsTokenTreasury),
                _ => None,
            }
        }
    }
}
/// A proposal function that changes the ledger's parameters.
/// Fields with None values will remain unchanged.
#[derive(Default, candid::CandidType, candid::Deserialize, Debug, Clone, PartialEq)]
pub struct ManageLedgerParameters {
    pub transfer_fee: Option<u64>,
    pub token_name: Option<String>,
    pub token_symbol: Option<String>,
    pub token_logo: Option<String>,
}
/// A proposal to mint SNS tokens to (optionally a Subaccount of) the
/// target principal.
#[derive(Default, candid::CandidType, candid::Deserialize, Debug, Clone, PartialEq)]
pub struct MintSnsTokens {
    /// The amount to transfer, in e8s.
    pub amount_e8s: Option<u64>,
    /// An optional memo to use for the transfer.
    pub memo: Option<u64>,
    /// The principal to transfer the funds to.
    pub to_principal: Option<::ic_base_types::PrincipalId>,
    /// An (optional) Subaccount of the principal to transfer the funds to.
    pub to_subaccount: Option<Subaccount>,
}
/// A proposal function to change the values of SNS metadata.
/// Fields with None values will remain unchanged.
#[derive(Default, candid::CandidType, candid::Deserialize, Debug, Clone, PartialEq)]
pub struct ManageSnsMetadata {
    /// Base64 representation of the logo. Max length is 341334 characters, roughly 256 Kb.
    pub logo: Option<String>,
    /// Url string, must be between 10 and 256 characters.
    pub url: Option<String>,
    /// Name string, must be between 4 and 255 characters.
    pub name: Option<String>,
    /// Description string, must be between 10 and 10000 characters.
    pub description: Option<String>,
}
/// A proposal function to upgrade the SNS to the next version.  The versions are such that only
/// one kind of canister will update at the same time.
/// This returns an error if the canister cannot be upgraded or no upgrades are available.
#[derive(Default, candid::CandidType, candid::Deserialize, Debug, Clone, Copy, PartialEq)]
pub struct UpgradeSnsToNextVersion {}
/// A proposal to register a list of dapps in the root canister.
#[derive(Default, candid::CandidType, candid::Deserialize, Debug, Clone, PartialEq)]
pub struct RegisterDappCanisters {
    /// The canister IDs to be registered (i.e. under the management of the SNS).
    /// The canisters must be already controlled by the SNS root canister before
    /// making this proposal. Any controllers besides the root canister will be
    /// removed when the proposal is executed.
    /// At least one canister ID is required.
    pub canister_ids: Vec<::ic_base_types::PrincipalId>,
}
/// A proposal to remove a list of dapps from the SNS and assign them to new controllers
#[derive(Default, candid::CandidType, candid::Deserialize, Debug, Clone, PartialEq)]
pub struct DeregisterDappCanisters {
    /// The canister IDs to be deregistered (i.e. removed from the management of the SNS).
    pub canister_ids: Vec<::ic_base_types::PrincipalId>,
    /// The new controllers for the deregistered canisters.
    pub new_controllers: Vec<::ic_base_types::PrincipalId>,
}
/// A proposal to manage the settings of one or more dapp canisters.
#[derive(Default, candid::CandidType, candid::Deserialize, Debug, Clone, PartialEq)]
pub struct ManageDappCanisterSettings {
    /// The canister IDs of the dapp canisters to be modified.
    pub canister_ids: Vec<::ic_base_types::PrincipalId>,
    /// Below are fields under CanisterSettings defined at
    /// <https://internetcomputer.org/docs/current/references/ic-interface-spec/#ic-candid.>
    pub compute_allocation: Option<u64>,
    pub memory_allocation: Option<u64>,
    pub freezing_threshold: Option<u64>,
    pub reserved_cycles_limit: Option<u64>,
    pub log_visibility: Option<i32>,
    pub wasm_memory_limit: Option<u64>,
    pub wasm_memory_threshold: Option<u64>,
}
/// Unlike `Governance.Version`, this message has optional fields and is the recommended one
/// to use in APIs that can evolve. For example, the SNS Governance could eventually support
/// a shorthand notation for SNS versions, enabling clients to specify SNS versions without having
/// to set each individual SNS framework canister's WASM hash.
#[derive(Default, candid::CandidType, candid::Deserialize, Debug, Clone, PartialEq)]
pub struct SnsVersion {
    /// The hash of the Governance canister WASM.
    pub governance_wasm_hash: Option<Vec<u8>>,
    /// The hash of the Swap canister WASM.
    pub swap_wasm_hash: Option<Vec<u8>>,
    /// The hash of the Root canister WASM.
    pub root_wasm_hash: Option<Vec<u8>>,
    /// The hash of the Index canister WASM.
    pub index_wasm_hash: Option<Vec<u8>>,
    /// The hash of the Ledger canister WASM.
    pub ledger_wasm_hash: Option<Vec<u8>>,
    /// The hash of the Ledger Archive canister WASM.
    pub archive_wasm_hash: Option<Vec<u8>>,
}
#[derive(Default, candid::CandidType, candid::Deserialize, Debug, Clone, PartialEq)]
pub struct AdvanceSnsTargetVersion {
    /// If not specified, the target will advance to the latest SNS version known to this SNS.
    pub new_target: Option<SnsVersion>,
}
#[derive(
    candid::CandidType, candid::Deserialize, comparable::Comparable, Clone, Debug, PartialEq,
)]
pub struct SetTopicsForCustomProposals {
    pub custom_function_id_to_topic: BTreeMap<u64, topics::Topic>,
}
/// A proposal is the immutable input of a proposal submission.
#[derive(Default, candid::CandidType, candid::Deserialize, Debug, Clone, PartialEq)]
pub struct Proposal {
    /// The proposal's title as a text, which can be at most 256 bytes.
    pub title: String,
    /// The description of the proposal which is a short text, composed
    /// using a maximum of 30000 bytes of characters.
    pub summary: String,
    /// The web address of additional content required to evaluate the
    /// proposal, specified using HTTPS. The URL string must not be longer than
    /// 2000 bytes.
    pub url: String,
    /// The action that the proposal proposes to take on adoption.
    ///
    /// Each action is associated with an function id that can be used for following.
    /// Native (typed) actions each have an id in the range \[0-999\], while
    /// NervousSystemFunctions with a `function_type` of GenericNervousSystemFunction
    /// are each associated with an id in the range \[1000-u64:MAX\].
    ///
    /// See `impl From<&Action> for u64` in src/types.rs for the implementation
    /// of this mapping.
    pub action: Option<proposal::Action>,
}
/// Nested message and enum types in `Proposal`.
pub mod proposal {
    /// The action that the proposal proposes to take on adoption.
    ///
    /// Each action is associated with an function id that can be used for following.
    /// Native (typed) actions each have an id in the range \[0-999\], while
    /// NervousSystemFunctions with a `function_type` of GenericNervousSystemFunction
    /// are each associated with an id in the range \[1000-u64:MAX\].
    ///
    /// See `impl From<&Action> for u64` in src/types.rs for the implementation
    /// of this mapping.
    #[derive(candid::CandidType, candid::Deserialize, Debug)]
    #[allow(clippy::large_enum_variant)]
    #[derive(Clone, PartialEq)]
    pub enum Action {
        /// The `Unspecified` action is used as a fallback when
        /// following. That is, if no followees are specified for a given
        /// action, the followees for this action are used instead.
        ///
        /// Id = 0.
        Unspecified(super::Empty),
        /// A motion that should guide the future strategy of the SNS's ecosystem
        /// but does not have immediate effect in the sense that a method is executed.
        ///
        /// Id = 1.
        Motion(super::Motion),
        /// Change the nervous system's parameters.
        /// Note that a change of a parameter will only affect future actions where
        /// this parameter is relevant.
        /// For example, NervousSystemParameters::neuron_minimum_stake_e8s specifies the
        /// minimum amount of stake a neuron must have, which is checked at the time when
        /// the neuron is created. If this NervousSystemParameter is decreased, all neurons
        /// created after this change will have at least the new minimum stake. However,
        /// neurons created before this change may have less stake.
        ///
        /// Id = 2.
        ManageNervousSystemParameters(super::NervousSystemParameters),
        /// Upgrade a canister that is controlled by the SNS governance canister.
        ///
        /// Id = 3.
        UpgradeSnsControlledCanister(super::UpgradeSnsControlledCanister),
        /// Add a new NervousSystemFunction, of generic type,  to be executable by proposal.
        ///
        /// Id = 4.
        AddGenericNervousSystemFunction(super::NervousSystemFunction),
        /// Remove a NervousSystemFunction, of generic type, from being executable by proposal.
        ///
        /// Id = 5.
        RemoveGenericNervousSystemFunction(u64),
        /// Execute a method outside the SNS canisters.
        ///
        /// Ids \in \[1000, u64::MAX\].
        ExecuteGenericNervousSystemFunction(super::ExecuteGenericNervousSystemFunction),
        /// Execute an upgrade to next version on the blessed SNS upgrade path.
        ///
        /// Id = 7.
        UpgradeSnsToNextVersion(super::UpgradeSnsToNextVersion),
        /// Modify values of SnsMetadata.
        ///
        /// Id = 8.
        ManageSnsMetadata(super::ManageSnsMetadata),
        /// Transfer SNS treasury funds (ICP or SNS token) to an account.
        /// Id = 9.
        TransferSnsTreasuryFunds(super::TransferSnsTreasuryFunds),
        /// Register one or more dapp canister(s) in the SNS root canister.
        ///
        /// Id = 10.
        RegisterDappCanisters(super::RegisterDappCanisters),
        /// Deregister one or more dapp canister(s) in the SNS root canister.
        ///
        /// Id = 11.
        DeregisterDappCanisters(super::DeregisterDappCanisters),
        /// Mint SNS tokens to an account.
        ///
        /// Id = 12.
        MintSnsTokens(super::MintSnsTokens),
        /// Change some parameters on the ledger.
        ///
        /// Id = 13.
        ManageLedgerParameters(super::ManageLedgerParameters),
        /// Change canister settings for one or more dapp canister(s).
        ///
        /// Id = 14.
        ManageDappCanisterSettings(super::ManageDappCanisterSettings),
        /// Advance SNS target version.
        ///
        /// Id = 15.
        AdvanceSnsTargetVersion(super::AdvanceSnsTargetVersion),
        /// Set mapping from custom proposal types to topics.
        ///
        /// Id = 16;
        SetTopicsForCustomProposals(super::SetTopicsForCustomProposals),
    }
}
#[derive(Default, candid::CandidType, candid::Deserialize, Debug, Clone, PartialEq)]
pub struct GovernanceError {
    pub error_type: i32,
    pub error_message: String,
}
/// Nested message and enum types in `GovernanceError`.
pub mod governance_error {
    #[derive(
        candid::CandidType,
        candid::Deserialize,
        Debug,
        Clone,
        Copy,
        PartialEq,
        Eq,
        Hash,
        PartialOrd,
        Ord,
        ::prost::Enumeration,
    )]
    #[repr(i32)]
    pub enum ErrorType {
        Unspecified = 0,
        /// This operation is not available, e.g., not implemented.
        Unavailable = 1,
        /// The caller is not authorized to perform this operation.
        NotAuthorized = 2,
        /// Some entity required for the operation (for example, a neuron) was not found.
        NotFound = 3,
        /// The command was missing or invalid. This is a permanent error.
        InvalidCommand = 4,
        /// The neuron is dissolving or dissolved and the operation requires it to
        /// be non-dissolving.
        RequiresNotDissolving = 5,
        /// The neuron is non-dissolving or dissolved and the operation requires
        /// it to be dissolving.
        RequiresDissolving = 6,
        /// The neuron is non-dissolving or dissolving and the operation
        /// requires it to be dissolved.
        RequiresDissolved = 7,
        /// TODO NNS1-1013 Need to update the error cases and use this error
        /// type with the implemented method
        ///
        /// An attempt to add or remove a NeuronPermissionType failed.
        AccessControlList = 8,
        /// Some canister side resource is exhausted, so this operation cannot be
        /// performed.
        ResourceExhausted = 9,
        /// Some precondition for executing this method is not met.
        PreconditionFailed = 10,
        /// Executing this method failed for some reason external to the
        /// governance canister.
        External = 11,
        /// A neuron has an ongoing neuron operation and thus can't be
        /// changed.
        NeuronLocked = 12,
        /// There aren't sufficient funds to perform the operation.
        InsufficientFunds = 13,
        /// The principal provided is invalid.
        InvalidPrincipal = 14,
        /// The proposal is invalid.
        InvalidProposal = 15,
        /// The NeuronId is invalid.
        InvalidNeuronId = 16,
        /// This indicates that we have a bug. It should be impossible for users to provoke this.
        ///
        /// For example, supposed you put some auxiliary data into a ProposalData during proposal
        /// submission. That data is supposed to be used during execution of the proposal. But during
        /// execution, the auxiliary data is invalid (e.g. absent).
        InconsistentInternalData = 17,
        /// Users cannot provoke this.
        ///
        /// E.g. 1 / E8 somehow provokes a divide by zero error, even though E8 is a positive number.
        ///
        /// This is a generalization of INCONSISTENT_INTERNAL_DATA.
        UnreachableCode = 18,
    }
    impl ErrorType {
        /// String value of the enum field names used in the ProtoBuf definition.
        ///
        /// The values are not transformed in any way and thus are considered stable
        /// (if the ProtoBuf definition does not change) and safe for programmatic use.
        pub fn as_str_name(&self) -> &'static str {
            match self {
                Self::Unspecified => "ERROR_TYPE_UNSPECIFIED",
                Self::Unavailable => "ERROR_TYPE_UNAVAILABLE",
                Self::NotAuthorized => "ERROR_TYPE_NOT_AUTHORIZED",
                Self::NotFound => "ERROR_TYPE_NOT_FOUND",
                Self::InvalidCommand => "ERROR_TYPE_INVALID_COMMAND",
                Self::RequiresNotDissolving => "ERROR_TYPE_REQUIRES_NOT_DISSOLVING",
                Self::RequiresDissolving => "ERROR_TYPE_REQUIRES_DISSOLVING",
                Self::RequiresDissolved => "ERROR_TYPE_REQUIRES_DISSOLVED",
                Self::AccessControlList => "ERROR_TYPE_ACCESS_CONTROL_LIST",
                Self::ResourceExhausted => "ERROR_TYPE_RESOURCE_EXHAUSTED",
                Self::PreconditionFailed => "ERROR_TYPE_PRECONDITION_FAILED",
                Self::External => "ERROR_TYPE_EXTERNAL",
                Self::NeuronLocked => "ERROR_TYPE_NEURON_LOCKED",
                Self::InsufficientFunds => "ERROR_TYPE_INSUFFICIENT_FUNDS",
                Self::InvalidPrincipal => "ERROR_TYPE_INVALID_PRINCIPAL",
                Self::InvalidProposal => "ERROR_TYPE_INVALID_PROPOSAL",
                Self::InvalidNeuronId => "ERROR_TYPE_INVALID_NEURON_ID",
                Self::InconsistentInternalData => "ERROR_TYPE_INCONSISTENT_INTERNAL_DATA",
                Self::UnreachableCode => "ERROR_TYPE_UNREACHABLE_CODE",
            }
        }
        /// Creates an enum from field names used in the ProtoBuf definition.
        pub fn from_str_name(value: &str) -> Option<Self> {
            match value {
                "ERROR_TYPE_UNSPECIFIED" => Some(Self::Unspecified),
                "ERROR_TYPE_UNAVAILABLE" => Some(Self::Unavailable),
                "ERROR_TYPE_NOT_AUTHORIZED" => Some(Self::NotAuthorized),
                "ERROR_TYPE_NOT_FOUND" => Some(Self::NotFound),
                "ERROR_TYPE_INVALID_COMMAND" => Some(Self::InvalidCommand),
                "ERROR_TYPE_REQUIRES_NOT_DISSOLVING" => Some(Self::RequiresNotDissolving),
                "ERROR_TYPE_REQUIRES_DISSOLVING" => Some(Self::RequiresDissolving),
                "ERROR_TYPE_REQUIRES_DISSOLVED" => Some(Self::RequiresDissolved),
                "ERROR_TYPE_ACCESS_CONTROL_LIST" => Some(Self::AccessControlList),
                "ERROR_TYPE_RESOURCE_EXHAUSTED" => Some(Self::ResourceExhausted),
                "ERROR_TYPE_PRECONDITION_FAILED" => Some(Self::PreconditionFailed),
                "ERROR_TYPE_EXTERNAL" => Some(Self::External),
                "ERROR_TYPE_NEURON_LOCKED" => Some(Self::NeuronLocked),
                "ERROR_TYPE_INSUFFICIENT_FUNDS" => Some(Self::InsufficientFunds),
                "ERROR_TYPE_INVALID_PRINCIPAL" => Some(Self::InvalidPrincipal),
                "ERROR_TYPE_INVALID_PROPOSAL" => Some(Self::InvalidProposal),
                "ERROR_TYPE_INVALID_NEURON_ID" => Some(Self::InvalidNeuronId),
                "ERROR_TYPE_INCONSISTENT_INTERNAL_DATA" => Some(Self::InconsistentInternalData),
                "ERROR_TYPE_UNREACHABLE_CODE" => Some(Self::UnreachableCode),
                _ => None,
            }
        }
    }
}
/// A ballot recording a neuron's vote and voting power.
/// A ballot's vote can be set by a direct vote from the neuron or can be set
/// automatically caused by a neuron following other neurons.
///
/// Once a ballot's vote is set it cannot be changed.
#[derive(Default, candid::CandidType, candid::Deserialize, Debug, Clone, Copy, PartialEq)]
pub struct Ballot {
    /// The ballot's vote.
    pub vote: i32,
    /// The voting power associated with the ballot. The voting power of a ballot
    /// associated with a neuron and a proposal is set at the proposal's creation
    /// time to the neuron's voting power at that time.
    pub voting_power: u64,
    /// The time when the ballot's vote was populated with a decision (YES or NO, not
    /// UNDECIDED) in seconds since the UNIX epoch. This is only meaningful once a
    /// decision has been made and set to zero when the proposal associated with the
    /// ballot is created.
    pub cast_timestamp_seconds: u64,
}
/// Indicates which topics are of interest for a particular purpose. Currently supports
/// specifying a single topic or the absance of a topic.
#[derive(Default, candid::CandidType, candid::Deserialize, Debug, Clone, PartialEq)]
pub struct TopicSelector {
    pub topic: Option<topics::Topic>,
}
/// A tally of votes associated with a proposal.
#[derive(Default, candid::CandidType, candid::Deserialize, Debug, Clone, Copy, PartialEq)]
pub struct Tally {
    /// The time when this tally was made, in seconds from the Unix epoch.
    pub timestamp_seconds: u64,
    /// The number of yes votes, in voting power unit.
    pub yes: u64,
    /// The number of no votes, in voting power unit.
    pub no: u64,
    /// The total voting power unit of eligible neurons that can vote
    /// on the proposal that this tally is associated with (i.e., the sum
    /// of the voting power of yes, no, and undecided votes).
    /// This should always be greater than or equal to yes + no.
    pub total: u64,
}
/// The wait-for-quiet state associated with a proposal, storing the
/// data relevant to the "wait-for-quiet" implementation.
#[derive(Default, candid::CandidType, candid::Deserialize, Debug, Clone, Copy, PartialEq)]
pub struct WaitForQuietState {
    /// The current deadline of the proposal associated with this
    /// WaitForQuietState, in seconds from the Unix epoch.
    pub current_deadline_timestamp_seconds: u64,
}
/// The ProposalData that contains everything related to a proposal:
/// the proposal itself (immutable), as well as mutable data such as ballots.
#[derive(candid::CandidType, Default, candid::Deserialize, Debug, Clone, PartialEq)]
pub struct ProposalData {
    /// The proposal's action.
    /// Types 0-999 are reserved for current (and future) core governance
    /// proposals that are of type NativeNervousSystemFunction.
    ///
    /// If the proposal is not a core governance proposal, the action will
    /// be the same as the id of the NervousSystemFunction.
    ///
    /// Current set of reserved ids:
    /// Id 0 - Unspecified catch all id for following purposes.
    /// Id 1 - Motion proposals.
    /// Id 2 - ManageNervousSystemParameters proposals.
    /// Id 3 - UpgradeSnsControlledCanister proposals.
    /// Id 4 - AddGenericNervousSystemFunction proposals.
    /// Id 5 - RemoveGenericNervousSystemFunction proposals.
    /// Id 6 - ExecuteGenericNervousSystemFunction proposals.
    /// Id 7 - UpgradeSnsToNextVersion proposals.
    /// Id 8 - ManageSnsMetadata proposals.
    /// Id 9 - TransferSnsTreasuryFunds proposals.
    /// Id 13 - ManageLedgerParameters proposals.
    /// Id 14 - ManageDappCanisterSettings proposals.
    /// Id 15 - AdvanceSnsTargetVersion proposals.
    /// Id 16 - SetTopicsForCustomProposals proposals.
    pub action: u64,
    /// This is stored here temporarily. It is also stored on the map
    /// that contains proposals.
    ///
    /// The unique id for this proposal.
    pub id: Option<ProposalId>,
    /// The NeuronId of the Neuron that made this proposal.
    pub proposer: Option<NeuronId>,
    /// The amount of governance tokens in e8s to be
    /// charged to the proposer if the proposal is rejected.
    pub reject_cost_e8s: u64,
    /// The proposal originally submitted.
    pub proposal: Option<Proposal>,
    /// The timestamp, in seconds from the Unix epoch,
    /// when this proposal was made.
    pub proposal_creation_timestamp_seconds: u64,
    /// The ballots associated with a proposal, given as a map which
    /// maps the neurons' NeuronId to the neurons' ballots. This is
    /// only present as long as the proposal is not settled with
    /// respect to rewards.
    pub ballots: BTreeMap<String, Ballot>,
    /// The latest tally. The tally is computed only for open proposals when
    /// they are processed. Once a proposal is decided, i.e.,
    /// ProposalDecisionStatus isn't open anymore, the tally never changes
    /// again. (But the ballots may still change as neurons may vote after
    /// the proposal has been decided.)
    pub latest_tally: Option<Tally>,
    /// The timestamp, in seconds since the Unix epoch, when this proposal
    /// was adopted or rejected. If not specified, the proposal is still 'open'.
    pub decided_timestamp_seconds: u64,
    /// The timestamp, in seconds since the Unix epoch, when the (previously
    /// adopted) proposal has been executed. If not specified (i.e., still has
    /// the default value zero), the proposal has not (yet) been executed
    /// successfully.
    pub executed_timestamp_seconds: u64,
    /// The timestamp, in seconds since the Unix epoch, when the (previously
    /// adopted) proposal has failed to be executed. If not specified (i.e.,
    /// still has the default value zero), the proposal has not (yet) failed
    /// to execute.
    pub failed_timestamp_seconds: u64,
    /// The reason why the (previously adopted) proposal has failed to execute.
    /// If not specified, the proposal has not (yet) failed to execute.
    pub failure_reason: Option<GovernanceError>,
    /// OBSOLETE: Superseded by reward_event_end_timestamp_seconds. However, old
    /// proposals use this (old) field, not the new one, since they predate the new
    /// field. Therefore, to correctly detect whether a proposal has been rewarded,
    /// both fields must be consulted. That is what the has_been_rewarded method
    /// does, so use that.
    ///
    /// The reward event round at which rewards for votes on this proposal
    /// were distributed.
    ///
    /// Rounds start at one: a value of zero indicates that
    /// no reward event taking this proposal into consideration happened yet.
    ///
    /// This field matches field round in RewardEvent.
    pub reward_event_round: u64,
    /// The proposal's wait-for-quiet state. This needs to be saved in stable memory.
    pub wait_for_quiet_state: Option<WaitForQuietState>,
    /// The proposal's payload rendered as text, for display in text/UI frontends.
    /// This is set if the proposal is considered valid at time of submission.
    ///
    /// Proposals with action of type NativeNervousSystemFunction (action 0-999)
    /// render the payload in Markdown.
    ///
    /// Proposals with action of type GenericNervousSystemFunction provide no
    /// guarantee on the style of rendering as this is performed by the
    /// GenericNervousSystemFunction validator_canister.
    pub payload_text_rendering: Option<String>,
    /// Deprecated. From now on, this field will be set to true when new proposals
    /// are created. However, there ARE old proposals where this is set to false.
    ///
    /// When set to false, the proposal skips past the ReadyToSettle reward status
    /// directly to Settled
    ///
    /// TODO(NNS1-2731): Delete this.
    pub is_eligible_for_rewards: bool,
    /// The initial voting period of the proposal, identical in meaning to the one in
    /// NervousSystemParameters, and duplicated here so the parameters can be changed
    /// without affecting existing proposals.
    pub initial_voting_period_seconds: u64,
    /// The wait_for_quiet_deadline_increase_seconds of the proposal, identical in
    /// meaning to the one in NervousSystemParameters, and duplicated here so the
    /// parameters can be changed without affecting existing proposals.
    pub wait_for_quiet_deadline_increase_seconds: u64,
    /// If populated, then the proposal is considered "settled" in terms of voting
    /// rewards. Prior to distribution of rewards, but after votes are no longer
    /// accepted, it is considered "ready to settle".
    pub reward_event_end_timestamp_seconds: Option<u64>,
    /// Minimum "yes" votes needed for proposal adoption, as a fraction of the
    /// total voting power. Example: 300 basis points represents a requirement that
    /// 3% of the total voting power votes to adopt the proposal.
    pub minimum_yes_proportion_of_total: Option<::ic_nervous_system_proto::pb::v1::Percentage>,
    /// Minimum "yes" votes needed for proposal adoption, as a fraction of the
    /// exercised voting power. Example: 50_000 basis points represents a
    /// requirement that 50% of the exercised voting power votes to adopt the
    /// proposal.
    pub minimum_yes_proportion_of_exercised: Option<::ic_nervous_system_proto::pb::v1::Percentage>,
    /// In general, this holds data retrieved at proposal submission/creation time and used later
    /// during execution. This varies based on the action of the proposal.
    pub action_auxiliary: Option<proposal_data::ActionAuxiliary>,
    /// This proposal's topic.
    pub topic: Option<topics::Topic>,
}
/// Nested message and enum types in `ProposalData`.
pub mod proposal_data {
    #[derive(Default, candid::CandidType, candid::Deserialize, Debug, Clone, PartialEq)]
    pub struct TransferSnsTreasuryFundsActionAuxiliary {
        pub valuation: Option<super::Valuation>,
    }
    #[derive(Default, candid::CandidType, candid::Deserialize, Debug, Clone, PartialEq)]
    pub struct MintSnsTokensActionAuxiliary {
        pub valuation: Option<super::Valuation>,
    }
    #[derive(Default, candid::CandidType, candid::Deserialize, Debug, Clone, PartialEq)]
    pub struct AdvanceSnsTargetVersionActionAuxiliary {
        /// Corresponds to the Some(target_version) from an AdvanceSnsTargetVersion proposal, or
        /// to the last SNS version known to this SNS at the time of AdvanceSnsTargetVersion creation.
        pub target_version: Option<super::SnsVersion>,
    }
    /// In general, this holds data retrieved at proposal submission/creation time and used later
    /// during execution. This varies based on the action of the proposal.
    #[derive(candid::CandidType, candid::Deserialize, Debug, Clone, PartialEq)]
    pub enum ActionAuxiliary {
        TransferSnsTreasuryFunds(TransferSnsTreasuryFundsActionAuxiliary),
        MintSnsTokens(MintSnsTokensActionAuxiliary),
        AdvanceSnsTargetVersion(AdvanceSnsTargetVersionActionAuxiliary),
    }
}
#[derive(Default, candid::CandidType, candid::Deserialize, Debug, Clone, PartialEq)]
pub struct Valuation {
    pub token: Option<i32>,
    pub account: Option<Account>,
    pub timestamp_seconds: Option<u64>,
    pub valuation_factors: Option<valuation::ValuationFactors>,
}
/// Nested message and enum types in `Valuation`.
pub mod valuation {
    #[derive(Default, candid::CandidType, candid::Deserialize, Debug, Clone, PartialEq)]
    pub struct ValuationFactors {
        pub tokens: Option<::ic_nervous_system_proto::pb::v1::Tokens>,
        pub icps_per_token: Option<::ic_nervous_system_proto::pb::v1::Decimal>,
        pub xdrs_per_icp: Option<::ic_nervous_system_proto::pb::v1::Decimal>,
    }
    #[derive(
        candid::CandidType,
        candid::Deserialize,
        Debug,
        Clone,
        Copy,
        PartialEq,
        Eq,
        Hash,
        PartialOrd,
        Ord,
    )]
    #[repr(i32)]
    pub enum Token {
        Unspecified = 0,
        Icp = 1,
        SnsToken = 2,
    }
    impl Token {
        /// String value of the enum field names used in the ProtoBuf definition.
        ///
        /// The values are not transformed in any way and thus are considered stable
        /// (if the ProtoBuf definition does not change) and safe for programmatic use.
        pub fn as_str_name(&self) -> &'static str {
            match self {
                Self::Unspecified => "TOKEN_UNSPECIFIED",
                Self::Icp => "TOKEN_ICP",
                Self::SnsToken => "TOKEN_SNS_TOKEN",
            }
        }
        /// Creates an enum from field names used in the ProtoBuf definition.
        pub fn from_str_name(value: &str) -> Option<Self> {
            match value {
                "TOKEN_UNSPECIFIED" => Some(Self::Unspecified),
                "TOKEN_ICP" => Some(Self::Icp),
                "TOKEN_SNS_TOKEN" => Some(Self::SnsToken),
                _ => None,
            }
        }
    }
}
/// The nervous system's parameters, which are parameters that can be changed, via proposals,
/// by each nervous system community.
/// For some of the values there are specified minimum values (floor) or maximum values
/// (ceiling). The motivation for this is a) to prevent that the nervous system accidentally
/// chooses parameters that result in an un-upgradable (and thus stuck) governance canister
/// and b) to prevent the canister from growing too big (which could harm the other canisters
/// on the subnet).
///
/// Required invariant: the canister code assumes that all system parameters are always set.
#[derive(Default, candid::CandidType, candid::Deserialize, Debug, Clone, PartialEq)]
pub struct NervousSystemParameters {
    /// The number of e8s (10E-8 of a token) that a rejected
    /// proposal costs the proposer.
    pub reject_cost_e8s: Option<u64>,
    /// The minimum number of e8s (10E-8 of a token) that can be staked in a neuron.
    ///
    /// To ensure that staking and disbursing of the neuron work, the chosen value
    /// must be larger than the transaction_fee_e8s.
    pub neuron_minimum_stake_e8s: Option<u64>,
    /// The transaction fee that must be paid for ledger transactions (except
    /// minting and burning governance tokens).
    pub transaction_fee_e8s: Option<u64>,
    /// The maximum number of proposals to keep, per action. When the
    /// total number of proposals for a given action is greater than this
    /// number, the oldest proposals that have reached final decision state
    /// (rejected, executed, or failed) and final rewards status state
    /// (settled) may be deleted.
    ///
    /// The number must be larger than zero and at most be as large as the
    /// defined ceiling MAX_PROPOSALS_TO_KEEP_PER_ACTION_CEILING.
    pub max_proposals_to_keep_per_action: Option<u32>,
    /// The initial voting period of a newly created proposal.
    /// A proposal's voting period may then be further increased during
    /// a proposal's lifecycle due to the wait-for-quiet algorithm.
    ///
    /// The voting period must be between (inclusive) the defined floor
    /// INITIAL_VOTING_PERIOD_SECONDS_FLOOR and ceiling
    /// INITIAL_VOTING_PERIOD_SECONDS_CEILING.
    pub initial_voting_period_seconds: Option<u64>,
    /// The wait for quiet algorithm extends the voting period of a proposal when
    /// there is a flip in the majority vote during the proposal's voting period.
    /// This parameter determines the maximum time period that the voting period
    /// may be extended after a flip. If there is a flip at the very end of the
    /// original proposal deadline, the remaining time will be set to this parameter.
    /// If there is a flip before or after the original deadline, the deadline will
    /// extended by somewhat less than this parameter.
    /// The maximum total voting period extension is 2 * wait_for_quiet_deadline_increase_seconds.
    /// For more information, see the wiki page on the wait-for-quiet algorithm:
    /// <https://wiki.internetcomputer.org/wiki/Network_Nervous_System#Proposal_decision_and_wait-for-quiet>
    pub wait_for_quiet_deadline_increase_seconds: Option<u64>,
    /// TODO NNS1-2169: This field currently has no effect.
    /// TODO NNS1-2169: Design and implement this feature.
    ///
    /// The set of default followees that every newly created neuron will follow
    /// per function. This is specified as a mapping of proposal functions to followees.
    ///
    /// If unset, neurons will have no followees by default.
    /// The set of followees for each function can be at most of size
    /// max_followees_per_function.
    pub default_followees: Option<DefaultFollowees>,
    /// The maximum number of allowed neurons. When this maximum is reached, no new
    /// neurons will be created until some are removed.
    ///
    /// This number must be larger than zero and at most as large as the defined
    /// ceiling MAX_NUMBER_OF_NEURONS_CEILING.
    pub max_number_of_neurons: Option<u64>,
    /// The minimum dissolve delay a neuron must have to be eligible to vote.
    ///
    /// The chosen value must be smaller than max_dissolve_delay_seconds.
    pub neuron_minimum_dissolve_delay_to_vote_seconds: Option<u64>,
    /// The maximum number of followees each neuron can establish for each nervous system function.
    ///
    /// This number can be at most as large as the defined ceiling
    /// MAX_FOLLOWEES_PER_FUNCTION_CEILING.
    pub max_followees_per_function: Option<u64>,
    /// The maximum dissolve delay that a neuron can have. That is, the maximum
    /// that a neuron's dissolve delay can be increased to. The maximum is also enforced
    /// when saturating the dissolve delay bonus in the voting power computation.
    pub max_dissolve_delay_seconds: Option<u64>,
    /// The age of a neuron that saturates the age bonus for the voting power computation.
    pub max_neuron_age_for_age_bonus: Option<u64>,
    /// The max number of proposals for which ballots are still stored, i.e.,
    /// unsettled proposals. If this number of proposals is reached, new proposals
    /// can only be added in exceptional cases (for few proposals it is defined
    /// that they are allowed even if resources are low to guarantee that the relevant
    /// canisters can be upgraded).
    ///
    /// This number must be larger than zero and at most as large as the defined
    /// ceiling MAX_NUMBER_OF_PROPOSALS_WITH_BALLOTS_CEILING.
    pub max_number_of_proposals_with_ballots: Option<u64>,
    /// The default set of neuron permissions granted to the principal claiming a neuron.
    pub neuron_claimer_permissions: Option<NeuronPermissionList>,
    /// The superset of neuron permissions a principal with permission
    /// `NeuronPermissionType::ManagePrincipals` for a given neuron can grant to another
    /// principal for this same neuron.
    /// If this set changes via a ManageNervousSystemParameters proposal, previous
    /// neurons' permissions will be unchanged and only newly granted permissions will be affected.
    pub neuron_grantable_permissions: Option<NeuronPermissionList>,
    /// The maximum number of principals that can have permissions for a neuron
    pub max_number_of_principals_per_neuron: Option<u64>,
    /// When this field is not populated, voting rewards are "disabled". Once this
    /// is set, it probably should not be changed, because the results would
    /// probably be pretty confusing.
    pub voting_rewards_parameters: Option<VotingRewardsParameters>,
    /// E.g. if a large dissolve delay can double the voting power of a neuron,
    /// then this field would have a value of 100, indicating a maximum of
    /// 100% additional voting power.
    ///
    /// For no bonus, this should be set to 0.
    ///
    /// To achieve functionality equivalent to NNS, this should be set to 100.
    pub max_dissolve_delay_bonus_percentage: Option<u64>,
    /// Analogous to the previous field (see the previous comment),
    /// but this one relates to neuron age instead of dissolve delay.
    ///
    /// To achieve functionality equivalent to NNS, this should be set to 25.
    pub max_age_bonus_percentage: Option<u64>,
    /// By default, maturity modulation is enabled; however, an SNS can use this
    /// field to disable it. When disabled, this canister will still poll the
    /// Cycles Minting Canister (CMC), and store the value received therefrom.
    /// However, the fetched value does not get used when this is set to true.
    ///
    /// The reason we call this "disabled" instead of (positive) "enabled" is so
    /// that the PB default (bool fields are false) and our application default
    /// (enabled) agree.
    pub maturity_modulation_disabled: Option<bool>,
    /// Whether to automatically advance the SNS target version after a new upgrade is published
    /// by the NNS. If not specified, defaults to false for backward compatibility.
    pub automatically_advance_target_version: Option<bool>,
}
#[derive(Default, candid::CandidType, candid::Deserialize, Debug, Clone, Copy, PartialEq)]
pub struct VotingRewardsParameters {
    /// The amount of time between reward events.
    ///
    /// Must be > 0.
    ///
    /// During such periods, proposals enter the ReadyToSettle state. Once the round is over, voting
    /// for those proposals entitle voters to voting rewards. Such rewards are calculated in
    /// the governance canister's run_periodic_tasks function.
    ///
    /// This is a nominal amount. That is, the actual time between reward
    /// calculations and distribution cannot be guaranteed to be perfectly
    /// periodic, but actual inter-reward periods are generally expected to be
    /// within a few seconds of this.
    ///
    /// This supersedes super.reward_distribution_period_seconds.
    pub round_duration_seconds: Option<u64>,
    /// The amount of time that the growth rate changes (presumably, decreases)
    /// from the initial growth rate to the final growth rate. (See the two
    /// *_reward_rate_basis_points fields bellow.) The transition is quadratic, and
    /// levels out at the end of the growth rate transition period.
    pub reward_rate_transition_duration_seconds: Option<u64>,
    /// The amount of rewards is proportional to token_supply * current_rate. In
    /// turn, current_rate is somewhere between `initial_reward_rate_basis_points`
    /// and `final_reward_rate_basis_points`. In the first reward period, it is the
    /// initial growth rate, and after the growth rate transition period has elapsed,
    /// the growth rate becomes the final growth rate, and remains at that value for
    /// the rest of time. The transition between the initial and final growth rates is
    /// quadratic, and levels out at the end of the growth rate transition period.
    ///
    /// (A basis point is one in ten thousand.)
    pub initial_reward_rate_basis_points: Option<u64>,
    pub final_reward_rate_basis_points: Option<u64>,
}
/// The set of default followees that every newly created neuron will follow per function.
/// This is specified as a mapping of proposal functions to followees for that function.
#[derive(Default, candid::CandidType, candid::Deserialize, Debug, Clone, PartialEq)]
pub struct DefaultFollowees {
    pub followees: BTreeMap<u64, neuron::Followees>,
}
/// A wrapper for a list of neuron permissions.
#[derive(Default, candid::CandidType, candid::Deserialize, Debug, Clone, PartialEq)]
pub struct NeuronPermissionList {
    pub permissions: Vec<i32>,
}
/// A record of when voting rewards were determined, and neuron maturity
/// increased for participation in voting on proposals.
///
/// This has diverged from NNS: this uses the same tag for different fields.
/// Therefore, we cannot simply move one of the definitions to a shared library.
///
/// To make it a little easier to eventually deduplicate NNS and SNS governance
/// code, tags should be chosen so that it is new to BOTH this and the NNS
/// RewardEvent. (This also applies to other message definitions.)
#[derive(Default, candid::CandidType, candid::Deserialize, Debug, Clone, PartialEq)]
pub struct RewardEvent {
    /// DEPRECATED: Use end_timestamp_seconds instead.
    ///
    /// Rewards are (calculated and) distributed periodically in "rounds". Round 1
    /// begins at start_time and ends at start_time + 1 * round_duration, where
    /// start_time and round_duration are specified in VotingRewardsParameters.
    /// Similarly, round 2 begins at the end of round number 1, and ends at
    /// start_time + 2 * round_duration. Etc. There is no round 0.
    ///
    /// In the context of rewards, SNS start_time is analogous to NNS genesis time.
    ///
    /// On rare occasions, the reward event may cover several reward periods, when
    /// it was not possible to process a reward event for a while. This means that
    /// successive values in this field might not be consecutive, but they usually
    /// are.
    pub round: u64,
    /// Not to be confused with round_end_timestampe_seconds. This is just used to
    /// record when the calculation (of voting rewards) was performed, not the time
    /// range/events (i.e. proposals) that was operated on.
    pub actual_timestamp_seconds: u64,
    /// The list of proposals that were taken into account during
    /// this reward event.
    pub settled_proposals: Vec<ProposalId>,
    /// The total amount of reward that was distributed during this reward event.
    ///
    /// The unit is "e8s equivalent" to insist that, while this quantity is on
    /// the same scale as governance tokens, maturity is not directly convertible
    /// to governance tokens: conversion requires a minting event.
    pub distributed_e8s_equivalent: u64,
    /// All proposals that were "ready to settle" up to this time were
    /// considered.
    ///
    /// If a proposal is "ready to settle", it simply means that votes are no
    /// longer accepted (votes can still be accepted for reward purposes after the
    /// proposal is decided), but rewards have not yet been given yet (on account
    /// of the proposal).
    ///
    /// The reason this should be used instead of `round` is that the duration of a
    /// round can be changed via proposal. Such changes cause round numbers to be
    /// not comparable without also knowing the associated round duration.
    ///
    /// Being able to change round duration does not exist in NNS (yet), and there
    /// is (currently) no intention to add that feature, but it could be done by
    /// making similar changes.
    pub end_timestamp_seconds: Option<u64>,
    /// In some cases, the rewards that would have been distributed in one round are
    /// "rolled over" into the next reward event. This field keeps track of how many
    /// rounds have passed since the last time rewards were distributed (rather
    /// than being rolled over).
    ///
    /// For the genesis pseudo-reward event, this field will be zero.
    ///
    /// In normal operation, this field will almost always be 1. There are two
    /// reasons that rewards might not be distributed in a given round.
    ///
    /// 1. "Missed" rounds: there was a long period when we did calculate rewards
    ///     (longer than 1 round). (I.e. distribute_rewards was not called from
    ///     run_periodic_tasks, for whatever reason, most likely some kind of bug.)
    ///
    /// 2. Rollover: We tried to distribute rewards, but there were no proposals
    ///     settled to distribute rewards for.
    ///
    /// In both of these cases, the rewards purse rolls over into the next round.
    pub rounds_since_last_distribution: Option<u64>,
    /// The total amount of rewards that was available during the reward event.
    ///
    /// The e8s_equivalent_to_be_rolled_over method returns this when
    /// there are no proposals (per the settled_proposals field).
    ///
    /// This is mostly copied from NNS.
    ///
    /// Warning: There is a field with the same name in NNS, but different tags are
    /// used. Also, this uses the `optional` keyword (whereas, the NNS analog does
    /// not).
    pub total_available_e8s_equivalent: Option<u64>,
}
/// The representation of the whole governance system, containing all
/// information about the governance system that must be kept
/// across upgrades of the governance system, i.e. kept in stable memory.
#[derive(Default, candid::CandidType, candid::Deserialize, Debug, Clone, PartialEq)]
pub struct Governance {
    /// The current set of neurons registered in governance as a map from
    /// neuron IDs to neurons.
    pub neurons: BTreeMap<String, Neuron>,
    /// The current set of proposals registered in governance as a map
    /// from proposal IDs to the proposals' data.
    pub proposals: BTreeMap<u64, ProposalData>,
    /// The nervous system parameters that define and can be set by
    /// each nervous system.
    pub parameters: Option<NervousSystemParameters>,
    /// TODO IC-1168: update when rewards are introduced
    ///   The latest reward event.
    pub latest_reward_event: Option<RewardEvent>,
    /// The in-flight neuron ledger commands as a map from neuron IDs
    /// to commands.
    ///
    /// Whenever we change a neuron in a way that must not interleave
    /// with another neuron change, we store the neuron and the issued
    /// command in this map and remove it when the command is complete.
    ///
    /// An entry being present in this map acts like a "lock" on the neuron
    /// and thus prevents concurrent changes that might happen due to the
    /// interleaving of user requests and callback execution.
    ///
    /// If there are no ongoing requests, this map should be empty.
    ///
    /// If something goes fundamentally wrong (say we trap at some point
    /// after issuing a transfer call) the neuron(s) involved are left in a
    /// "locked" state, meaning new operations can't be applied without
    /// reconciling the state.
    ///
    /// Because we know exactly what was going on, we should have the
    /// information necessary to reconcile the state, using custom code
    /// added on upgrade, if necessary.
    pub in_flight_commands: BTreeMap<String, governance::NeuronInFlightCommand>,
    /// The timestamp that is considered genesis for the governance
    /// system, in seconds since the Unix epoch. That is, the time
    /// at which `canister_init` was run for the governance canister.
    pub genesis_timestamp_seconds: u64,
    pub metrics: Option<governance::GovernanceCachedMetrics>,
    /// The canister ID of the ledger canister.
    pub ledger_canister_id: Option<::ic_base_types::PrincipalId>,
    /// The canister ID of the root canister.
    pub root_canister_id: Option<::ic_base_types::PrincipalId>,
    /// ID to NervousSystemFunction (which has an id field).
    pub id_to_nervous_system_functions: BTreeMap<u64, NervousSystemFunction>,
    pub mode: i32,
    /// The canister ID of the swap canister.
    ///
    /// When this is unpopulated, mode should be Normal, and when this is
    /// populated, mode should be PreInitializationSwap.
    pub swap_canister_id: Option<::ic_base_types::PrincipalId>,
    pub sns_metadata: Option<governance::SnsMetadata>,
    /// The initialization parameters used to spawn an SNS
    pub sns_initialization_parameters: String,
    /// Current version that this SNS is running.
    pub deployed_version: Option<governance::Version>,
    /// Version SNS is in process of upgrading to.
    pub pending_version: Option<governance::PendingVersion>,
    pub target_version: Option<governance::Version>,
    /// True if the run_periodic_tasks function is currently finalizing disburse maturity, meaning
    /// that it should finish before being called again.
    pub is_finalizing_disburse_maturity: Option<bool>,
    pub maturity_modulation: Option<governance::MaturityModulation>,
    pub cached_upgrade_steps: Option<governance::CachedUpgradeSteps>,
    /// Information about the timers that perform periodic tasks of this Governance canister.
    pub timers: Option<::ic_nervous_system_proto::pb::v1::Timers>,
    pub upgrade_journal: Option<UpgradeJournal>,
}
/// Nested message and enum types in `Governance`.
pub mod governance {
    use super::*;
    use crate::format_full_hash;
    use serde::ser::SerializeStruct;

    /// The commands that require a neuron lock.
    #[derive(Default, candid::CandidType, candid::Deserialize, Debug, Clone, PartialEq)]
    pub struct NeuronInFlightCommand {
        /// The timestamp at which the command was issued, for debugging
        /// purposes.
        pub timestamp: u64,
        pub command: Option<neuron_in_flight_command::Command>,
    }
    /// Nested message and enum types in `NeuronInFlightCommand`.
    pub mod neuron_in_flight_command {
        /// A general place holder for sync commands. The neuron lock is
        /// never left holding a sync command (as it either succeeds to
        /// acquire the lock and releases it in the same call, or never
        /// acquires it in the first place), but it still must be acquired
        /// to prevent interleaving with another async command. Thus there's
        /// no value in actually storing the command itself, and this placeholder
        /// can generally be used in all sync cases.
        #[derive(
            Default, candid::CandidType, candid::Deserialize, Debug, Clone, Copy, PartialEq,
        )]
        pub struct SyncCommand {}
        #[derive(candid::CandidType, candid::Deserialize, Debug, Clone, PartialEq)]
        pub enum Command {
            Disburse(super::super::manage_neuron::Disburse),
            Split(super::super::manage_neuron::Split),
            MergeMaturity(super::super::manage_neuron::MergeMaturity),
            DisburseMaturity(super::super::manage_neuron::DisburseMaturity),
            ClaimOrRefreshNeuron(super::super::manage_neuron::ClaimOrRefresh),
            AddNeuronPermissions(super::super::manage_neuron::AddNeuronPermissions),
            RemoveNeuronPermissions(super::super::manage_neuron::RemoveNeuronPermissions),
            Configure(super::super::manage_neuron::Configure),
            Follow(super::super::manage_neuron::Follow),
            SetFollowing(super::super::manage_neuron::SetFollowing),
            MakeProposal(super::super::Proposal),
            RegisterVote(super::super::manage_neuron::RegisterVote),
            FinalizeDisburseMaturity(super::super::manage_neuron::FinalizeDisburseMaturity),
            SyncCommand(SyncCommand),
        }
    }
    /// Metrics that are too costly to compute each time when they are
    /// requested.
    #[derive(candid::CandidType, candid::Deserialize, Debug, Default, Clone, PartialEq)]
    pub struct GovernanceCachedMetrics {
        /// The timestamp when these metrics were computed, as seconds since
        /// Unix epoch.
        pub timestamp_seconds: u64,
        /// The total supply of governance tokens in the ledger canister.
        pub total_supply_governance_tokens: u64,
        /// The number of dissolving neurons (i.e., in NeuronState::Dissolving).
        pub dissolving_neurons_count: u64,
        /// The number of staked governance tokens in dissolving neurons
        /// (i.e., in NeuronState::Dissolving) grouped by the neurons' dissolve delay
        /// rounded to years.
        /// This is given as a map from dissolve delays (rounded to years)
        /// to the sum of staked tokens in the dissolving neurons that have this
        /// dissolve delay.
        pub dissolving_neurons_e8s_buckets: BTreeMap<u64, f64>,
        /// The number of dissolving neurons (i.e., in NeuronState::Dissolving)
        /// grouped by their dissolve delay rounded to years.
        /// This is given as a map from dissolve delays (rounded to years) to
        /// the number of dissolving neurons that have this dissolve delay.
        pub dissolving_neurons_count_buckets: BTreeMap<u64, u64>,
        /// The number of non-dissolving neurons (i.e., in NeuronState::NotDissolving).
        pub not_dissolving_neurons_count: u64,
        /// The number of staked governance tokens in non-dissolving neurons
        /// (i.e., in NeuronState::NotDissolving) grouped by the neurons' dissolve delay
        /// rounded to years.
        /// This is given as a map from dissolve delays (rounded to years)
        /// to the sum of staked tokens in the non-dissolving neurons that have this
        /// dissolve delay.
        pub not_dissolving_neurons_e8s_buckets: BTreeMap<u64, f64>,
        /// The number of non-dissolving neurons (i.e., in NeuronState::NotDissolving)
        /// grouped by their dissolve delay rounded to years.
        /// This is given as a map from dissolve delays (rounded to years) to
        /// the number of non-dissolving neurons that have this dissolve delay.
        pub not_dissolving_neurons_count_buckets: BTreeMap<u64, u64>,
        /// The number of dissolved neurons (i.e., in NeuronState::Dissolved).
        pub dissolved_neurons_count: u64,
        /// The number of staked governance tokens in dissolved neurons
        /// (i.e., in NeuronState::Dissolved).
        pub dissolved_neurons_e8s: u64,
        /// The number of neurons that are garbage collectable, i.e., that
        /// have a cached stake smaller than the ledger transaction fee.
        pub garbage_collectable_neurons_count: u64,
        /// The number of neurons that have an invalid stake, i.e., that
        /// have a cached stake that is larger than zero but smaller than the
        /// minimum neuron stake defined in the nervous system parameters.
        pub neurons_with_invalid_stake_count: u64,
        /// The total amount of governance tokens that are staked in neurons,
        /// measured in fractions of 10E-8 of a governance token.
        pub total_staked_e8s: u64,
        /// TODO: rather than taking six months, it would be more interesting to take the respective SNS's eligibility boarder here.
        /// The number of neurons with a dissolve delay of less than six months.
        pub neurons_with_less_than_6_months_dissolve_delay_count: u64,
        /// The number of governance tokens in neurons with a dissolve delay of
        /// less than six months.
        pub neurons_with_less_than_6_months_dissolve_delay_e8s: u64,
    }
    /// Metadata about this SNS.
    #[derive(Default, candid::CandidType, candid::Deserialize, Debug, Clone, PartialEq)]
    pub struct SnsMetadata {
        /// The logo for the SNS project represented as a base64 encoded string.
        pub logo: Option<String>,
        /// Url to the dapp controlled by the SNS project.
        pub url: Option<String>,
        /// Name of the SNS project. This may differ from the name of the associated token.
        pub name: Option<String>,
        /// Description of the SNS project.
        pub description: Option<String>,
    }

    impl serde::Serialize for Version {
        fn serialize<S>(self: &Version, serializer: S) -> Result<S::Ok, S::Error>
        where
            S: serde::Serializer,
        {
            let mut version = serializer.serialize_struct("Version", 6)?;
            version.serialize_field("root_wasm_hash", &format_full_hash(&self.root_wasm_hash))?;
            version.serialize_field(
                "governance_wasm_hash",
                &format_full_hash(&self.governance_wasm_hash),
            )?;
            version.serialize_field("swap_wasm_hash", &format_full_hash(&self.swap_wasm_hash))?;
            version.serialize_field("index_wasm_hash", &format_full_hash(&self.index_wasm_hash))?;
            version.serialize_field(
                "ledger_wasm_hash",
                &format_full_hash(&self.ledger_wasm_hash),
            )?;
            version.serialize_field(
                "archive_wasm_hash",
                &format_full_hash(&self.archive_wasm_hash),
            )?;
            version.end()
        }
    }

    /// A version of the SNS defined by the WASM hashes of its canisters.
    #[derive(
        candid::CandidType, candid::Deserialize, Debug, Eq, std::hash::Hash, Clone, PartialEq,
    )]
    pub struct Version {
        /// The hash of the Root canister WASM.
        #[serde(with = "serde_bytes")]
        pub root_wasm_hash: Vec<u8>,
        /// The hash of the Governance canister WASM.
        #[serde(with = "serde_bytes")]
        pub governance_wasm_hash: Vec<u8>,
        /// The hash of the Ledger canister WASM.
        #[serde(with = "serde_bytes")]
        pub ledger_wasm_hash: Vec<u8>,
        /// The hash of the Swap canister WASM.
        #[serde(with = "serde_bytes")]
        pub swap_wasm_hash: Vec<u8>,
        /// The hash of the Ledger Archive canister WASM.
        #[serde(with = "serde_bytes")]
        pub archive_wasm_hash: Vec<u8>,
        /// The hash of the Index canister WASM.
        #[serde(with = "serde_bytes")]
        pub index_wasm_hash: Vec<u8>,
    }
    #[derive(
        candid::CandidType, candid::Deserialize, Debug, serde::Serialize, Clone, PartialEq,
    )]
    pub struct Versions {
        pub versions: Vec<Version>,
    }
    /// An upgrade in progress, defined as a version target and a time at which it is considered failed.
    #[derive(Default, candid::CandidType, candid::Deserialize, Debug, Clone, PartialEq)]
    pub struct PendingVersion {
        /// Version to  be upgraded to
        pub target_version: Option<Version>,
        /// Seconds since UNIX epoch to mark this as a failed version if not in sync with current version
        pub mark_failed_at_seconds: u64,
        /// Lock to avoid checking over and over again.  Also, it is a counter for how many times we have attempted to check,
        /// allowing us to fail in case we otherwise have gotten stuck.
        pub checking_upgrade_lock: u64,
        /// The proposal that initiated this upgrade
        pub proposal_id: Option<u64>,
    }
    #[derive(Default, candid::CandidType, candid::Deserialize, Debug, Clone, Copy, PartialEq)]
    pub struct MaturityModulation {
        /// When X maturity is disbursed, the amount that goes to the destination
        /// account is X * (1 + y) where y = current_basis_points / 10_000.
        ///
        /// Fetched from the cycles minting canister (same as NNS governance).
        ///
        /// There is a positive relationship between the price of ICP (in XDR) and
        /// this value.
        pub current_basis_points: Option<i32>,
        /// When current_basis_points was last updated (seconds since UNIX epoch).
        pub updated_at_timestamp_seconds: Option<u64>,
    }
    /// The sns's local cache of the upgrade steps recieved from SNS-W.
    #[derive(Default, candid::CandidType, candid::Deserialize, Debug, Clone, PartialEq)]
    pub struct CachedUpgradeSteps {
        /// The upgrade steps that have been returned from SNS-W the last time we
        /// called list_upgrade_steps.
        pub upgrade_steps: Option<Versions>,
        /// The timestamp of the request we sent to list_upgrade_steps.
        /// It's possible that this is greater than the response_timestamp_seconds, because
        /// we update it as soon as we send the request, and only update the
        /// response_timestamp and the upgrade_steps when we receive the response.
        /// The primary use of this is that we can avoid calling list_upgrade_steps
        /// more frequently than necessary.
        pub requested_timestamp_seconds: Option<u64>,
        /// The timestamp of the response we received from list_upgrade_steps (stored in upgrade_steps).
        pub response_timestamp_seconds: Option<u64>,
    }
    #[derive(
        candid::CandidType,
        candid::Deserialize,
        Debug,
        Clone,
        Copy,
        PartialEq,
        Eq,
        Hash,
        PartialOrd,
        Ord,
    )]
    #[repr(i32)]
    pub enum Mode {
        /// This forces people to explicitly populate the mode field.
        Unspecified = 0,
        /// All operations are allowed.
        Normal = 1,
        /// In this mode, various operations are not allowed in order to ensure the
        /// integrity of the initial token swap.
        PreInitializationSwap = 2,
    }
    impl Mode {
        /// String value of the enum field names used in the ProtoBuf definition.
        ///
        /// The values are not transformed in any way and thus are considered stable
        /// (if the ProtoBuf definition does not change) and safe for programmatic use.
        pub fn as_str_name(&self) -> &'static str {
            match self {
                Self::Unspecified => "MODE_UNSPECIFIED",
                Self::Normal => "MODE_NORMAL",
                Self::PreInitializationSwap => "MODE_PRE_INITIALIZATION_SWAP",
            }
        }
        /// Creates an enum from field names used in the ProtoBuf definition.
        pub fn from_str_name(value: &str) -> Option<Self> {
            match value {
                "MODE_UNSPECIFIED" => Some(Self::Unspecified),
                "MODE_NORMAL" => Some(Self::Normal),
                "MODE_PRE_INITIALIZATION_SWAP" => Some(Self::PreInitializationSwap),
                _ => None,
            }
        }
    }
}
/// Request message for 'get_metadata'.
#[derive(Default, candid::CandidType, candid::Deserialize, Debug, Clone, Copy, PartialEq)]
pub struct GetMetadataRequest {}
/// Response message for 'get_metadata'.
#[derive(Default, candid::CandidType, candid::Deserialize, Debug, Clone, PartialEq)]
pub struct GetMetadataResponse {
    pub logo: Option<String>,
    pub url: Option<String>,
    pub name: Option<String>,
    pub description: Option<String>,
}
<<<<<<< HEAD
/// Request message for 'get_metadata'.
=======
/// Request message for 'get_metrics'.
>>>>>>> 4b308ddd
#[derive(Default, candid::CandidType, candid::Deserialize, Debug, Clone, Copy, PartialEq)]
pub struct GetMetricsRequest {
    pub time_window_seconds: Option<u64>,
}
<<<<<<< HEAD

pub mod get_metrics_response {
=======
/// Response message for 'get_metrics'.
pub mod get_sns_status_response {
>>>>>>> 4b308ddd
    use super::GovernanceError;

    #[derive(Default, candid::CandidType, candid::Deserialize, Debug, Clone, PartialEq)]
    pub struct Metrics {
<<<<<<< HEAD
        pub num_recent_proposals: Option<u64>,
        pub last_transaction_timestamp: Option<u64>,
=======
        pub num_recently_submitted_proposals: Option<u64>,
        pub last_ledger_block_timestamp: Option<u64>,
>>>>>>> 4b308ddd
    }

    #[derive(candid::CandidType, candid::Deserialize, Debug, Clone, PartialEq)]
    pub enum GetMetricsResult {
        Ok(Metrics),
        Err(GovernanceError),
    }

    #[derive(candid::CandidType, candid::Deserialize, Debug, Clone, PartialEq)]
    pub struct GetMetricsResponse {
<<<<<<< HEAD
        pub get_metrics_result: Option<GetMetricsResult>,
=======
        get_metrics_result: Option<GetMetricsResult>,
>>>>>>> 4b308ddd
    }
}

/// Request message for 'get_sns_initialization_parameters'
#[derive(Default, candid::CandidType, candid::Deserialize, Debug, Clone, Copy, PartialEq)]
pub struct GetSnsInitializationParametersRequest {}
/// Response message for 'get_sns_initialization_parameters'
#[derive(Default, candid::CandidType, candid::Deserialize, Debug, Clone, PartialEq)]
pub struct GetSnsInitializationParametersResponse {
    pub sns_initialization_parameters: String,
}
/// Request for the SNS's currently running version.
#[derive(Default, candid::CandidType, candid::Deserialize, Debug, Clone, Copy, PartialEq)]
pub struct GetRunningSnsVersionRequest {}
/// Response with the SNS's currently running version and any upgrades
/// that are in progress.
/// GetUpgradeJournal is a superior API to this one that should
#[derive(Default, candid::CandidType, candid::Deserialize, Debug, Clone, PartialEq)]
pub struct GetRunningSnsVersionResponse {
    /// The currently deployed version of the SNS.
    pub deployed_version: Option<governance::Version>,
    /// The upgrade in progress, if any.
    pub pending_version: Option<get_running_sns_version_response::UpgradeInProgress>,
}
/// Nested message and enum types in `GetRunningSnsVersionResponse`.
pub mod get_running_sns_version_response {
    /// The same as PendingVersion (stored in the governance proto). They are separated to make it easy to change one without changing the other.
    #[derive(Default, candid::CandidType, candid::Deserialize, Debug, Clone, PartialEq)]
    pub struct UpgradeInProgress {
        /// Version to  be upgraded to
        pub target_version: Option<super::governance::Version>,
        /// Seconds since UNIX epoch to mark this as a failed version if not in sync with current version
        pub mark_failed_at_seconds: u64,
        /// Lock to avoid checking over and over again.  Also, it is a counter for how many times we have attempted to check,
        /// allowing us to fail in case we otherwise have gotten stuck.
        pub checking_upgrade_lock: u64,
        /// The proposal that initiated this upgrade
        pub proposal_id: u64,
    }
}
/// Request to fail an upgrade proposal that is Adopted but not Executed or
/// Failed if it is past the time when it should have been marked as failed.
/// This is useful in the case where the asynchronous process may have failed to
/// complete
#[derive(Default, candid::CandidType, candid::Deserialize, Debug, Clone, Copy, PartialEq)]
pub struct FailStuckUpgradeInProgressRequest {}
/// Response to FailStuckUpgradeInProgressRequest
#[derive(Default, candid::CandidType, candid::Deserialize, Debug, Clone, Copy, PartialEq)]
pub struct FailStuckUpgradeInProgressResponse {}
/// Empty message to use in oneof fields that represent empty
/// enums.
#[derive(
    candid::CandidType, candid::Deserialize, Debug, serde::Serialize, Clone, Copy, PartialEq,
)]
pub struct Empty {}
/// An operation that modifies a neuron.
#[derive(Default, candid::CandidType, candid::Deserialize, Debug, Clone, PartialEq)]
pub struct ManageNeuron {
    /// The modified neuron's subaccount which also serves as the neuron's ID.
    #[serde(with = "serde_bytes")]
    pub subaccount: Vec<u8>,
    pub command: Option<manage_neuron::Command>,
}
/// Nested message and enum types in `ManageNeuron`.
pub mod manage_neuron {
    use super::*;

    /// The operation that increases a neuron's dissolve delay. It can be
    /// increased up to a maximum defined in the nervous system parameters.
    #[derive(Default, candid::CandidType, candid::Deserialize, Debug, Clone, Copy, PartialEq)]
    pub struct IncreaseDissolveDelay {
        /// The additional dissolve delay that should be added to the neuron's
        /// current dissolve delay.
        pub additional_dissolve_delay_seconds: u32,
    }
    /// The operation that starts dissolving a neuron, i.e., changes a neuron's
    /// state such that it is dissolving.
    #[derive(Default, candid::CandidType, candid::Deserialize, Debug, Clone, Copy, PartialEq)]
    pub struct StartDissolving {}
    /// The operation that stops dissolving a neuron, i.e., changes a neuron's
    /// state such that it is non-dissolving.
    #[derive(Default, candid::CandidType, candid::Deserialize, Debug, Clone, Copy, PartialEq)]
    pub struct StopDissolving {}
    /// An (idempotent) alternative to IncreaseDissolveDelay where the dissolve delay
    /// is passed as an absolute timestamp in seconds since the Unix epoch.
    #[derive(Default, candid::CandidType, candid::Deserialize, Debug, Clone, Copy, PartialEq)]
    pub struct SetDissolveTimestamp {
        /// The time when the neuron (newly) should become dissolved, in seconds
        /// since the Unix epoch.
        pub dissolve_timestamp_seconds: u64,
    }
    /// Changes auto-stake maturity for this Neuron. While on, auto-stake
    /// maturity will cause all the maturity generated by voting rewards
    /// to this neuron to be automatically staked and contribute to the
    /// voting power of the neuron.
    #[derive(Default, candid::CandidType, candid::Deserialize, Debug, Clone, Copy, PartialEq)]
    pub struct ChangeAutoStakeMaturity {
        pub requested_setting_for_auto_stake_maturity: bool,
    }
    /// Commands that only configure a given neuron, but do not interact
    /// with the outside world. They all require the caller to have
    /// `NeuronPermissionType::ConfigureDissolveState` for the neuron.
    #[derive(Default, candid::CandidType, candid::Deserialize, Debug, Clone, Copy, PartialEq)]
    pub struct Configure {
        pub operation: Option<configure::Operation>,
    }
    /// Nested message and enum types in `Configure`.
    pub mod configure {
        #[derive(candid::CandidType, candid::Deserialize, Debug, Clone, Copy, PartialEq)]
        pub enum Operation {
            IncreaseDissolveDelay(super::IncreaseDissolveDelay),
            StartDissolving(super::StartDissolving),
            StopDissolving(super::StopDissolving),
            SetDissolveTimestamp(super::SetDissolveTimestamp),
            ChangeAutoStakeMaturity(super::ChangeAutoStakeMaturity),
        }
    }
    /// The operation that disburses a given number of tokens or all of a
    /// neuron's tokens (if no argument is provided) to a given ledger account.
    /// Thereby, the neuron's accumulated fees are burned and (if relevant in
    /// the given nervous system) the token equivalent of the neuron's accumulated
    /// maturity are minted and also transferred to the specified account.
    #[derive(Default, candid::CandidType, candid::Deserialize, Debug, Clone, PartialEq)]
    pub struct Disburse {
        /// The (optional) amount to disburse out of the neuron. If not specified the cached
        /// stake is used.
        pub amount: Option<disburse::Amount>,
        /// The ledger account to which the disbursed tokens are transferred.
        pub to_account: Option<super::Account>,
    }
    /// Nested message and enum types in `Disburse`.
    pub mod disburse {
        #[derive(
            Default, candid::CandidType, candid::Deserialize, Debug, Clone, Copy, PartialEq,
        )]
        pub struct Amount {
            pub e8s: u64,
        }
    }
    /// The operation that splits a neuron (called 'parent neuron'), or rather a neuron's stake,
    /// into two neurons.
    /// Specifically, the parent neuron's stake is decreased by the specified amount of
    /// governance tokens and a new 'child neuron' is created with a stake that equals
    /// this amount minus the transaction fee. The child neuron inherits from the parent neuron
    /// the permissions (i.e., principals that can change the neuron), the age, the followees, and
    /// the dissolve state. The parent neuron's fees and maturity (if applicable in the given
    /// nervous system) remain in the parent neuron and the child neuron's fees and maturity
    /// are initialized to be zero.
    #[derive(Default, candid::CandidType, candid::Deserialize, Debug, Clone, Copy, PartialEq)]
    pub struct Split {
        /// The amount of governance tokens (in measured in fractions of 10E-8 of
        /// a governance token) to be split to the child neuron.
        pub amount_e8s: u64,
        /// The nonce that is used to compute the child neuron's
        /// subaccount which also serves as the child neuron's ID. This nonce
        /// is also used as the memo field in the ledger transfer that transfers
        /// the stake from the parent to the child neuron.
        pub memo: u64,
    }
    /// The operation that merges a given percentage of a neuron's maturity (if applicable
    /// to the nervous system) to the neuron's stake.
    #[derive(Default, candid::CandidType, candid::Deserialize, Debug, Clone, Copy, PartialEq)]
    pub struct MergeMaturity {
        /// The percentage of maturity to merge, from 1 to 100.
        pub percentage_to_merge: u32,
    }
    /// Stake the maturity of a neuron.
    /// The caller can choose a percentage of of the current maturity to stake.
    /// If 'percentage_to_stake' is not provided, all of the neuron's current
    /// maturity will be staked.
    #[derive(Default, candid::CandidType, candid::Deserialize, Debug, Clone, Copy, PartialEq)]
    pub struct StakeMaturity {
        /// The percentage of maturity to stake, from 1 to 100 (inclusive).
        pub percentage_to_stake: Option<u32>,
    }
    /// Disburse the maturity of a neuron to any ledger account. If an account
    /// is not specified, the caller's account will be used. The caller can choose
    /// a percentage of the current maturity to disburse to the ledger account. The
    /// resulting amount to disburse must be greater than or equal to the
    /// transaction fee.
    #[derive(Default, candid::CandidType, candid::Deserialize, Debug, Clone, PartialEq)]
    pub struct DisburseMaturity {
        /// The percentage to disburse, from 1 to 100
        pub percentage_to_disburse: u32,
        /// The (optional) principal to which to transfer the stake.
        pub to_account: Option<super::Account>,
    }
    #[derive(Default, candid::CandidType, candid::Deserialize, Debug, Clone, PartialEq)]
    pub struct FinalizeDisburseMaturity {
        /// The amount to be disbursed in e8s of the governance token.
        pub amount_to_be_disbursed_e8s: u64,
        /// The principal to which to transfer the stake (required).
        pub to_account: Option<super::Account>,
    }
    /// The operation that adds a new follow relation to a neuron, specifying
    /// that it follows a set of followee neurons for a given proposal function.
    /// If the neuron already has a defined follow relation for this proposal
    /// function, then the current list is replaced with the new list (not added).
    /// If the provided followee list is empty, the follow relation for this
    /// proposal function is removed.
    ///
    /// A follow relation has the effect that the governance canister will
    /// automatically cast a vote for the following neuron for proposals of
    /// the given function if a majority of the specified followees vote in the
    /// same way.
    /// In more detail, once a majority of the followees vote to adopt
    /// or reject a proposal belonging to the specified function, the neuron
    /// votes the same way. If it becomes impossible for a majority of
    /// the followees to adopt (for example, because they are split 50-50
    /// between adopt and reject), then the neuron votes to reject.
    /// If a rule is specified where the proposal function is UNSPECIFIED,
    /// then it becomes a catch-all follow rule, which will be used to vote
    /// automatically on proposals with actions for which no
    /// specific rule has been specified.
    #[derive(Default, candid::CandidType, candid::Deserialize, Debug, Clone, PartialEq)]
    pub struct Follow {
        /// The function id of the proposal function defining for which proposals
        /// this follow relation is relevant.
        pub function_id: u64,
        /// The list of followee neurons, specified by their neuron ID.
        pub followees: Vec<super::NeuronId>,
    }
    #[derive(
        candid::CandidType, candid::Deserialize, comparable::Comparable, Clone, Debug, PartialEq,
    )]
    pub struct SetFollowing {
        /// The neuron's topic-based following, specified as a sequence of `FolloweesForTopic`.
        pub topic_following: Vec<neuron::FolloweesForTopic>,
    }
    /// The operation that registers a given vote from the neuron for a given
    /// proposal (a directly cast vote as opposed to a vote that is cast as
    /// a result of a follow relation).
    #[derive(Default, candid::CandidType, candid::Deserialize, Debug, Clone, Copy, PartialEq)]
    pub struct RegisterVote {
        /// The ID of the proposal that the vote is cast for.
        pub proposal: Option<super::ProposalId>,
        /// The vote that is cast to adopt or reject the proposal.
        pub vote: i32,
    }
    /// The operation that claims a new neuron (if it does not exist yet) or
    /// refreshes the stake of the neuron (if it already exists).
    #[derive(Default, candid::CandidType, candid::Deserialize, Debug, Clone, PartialEq)]
    pub struct ClaimOrRefresh {
        pub by: Option<claim_or_refresh::By>,
    }
    /// Nested message and enum types in `ClaimOrRefresh`.
    pub mod claim_or_refresh {
        /// (see MemoAndController below)
        #[derive(Default, candid::CandidType, candid::Deserialize, Debug, Clone, PartialEq)]
        pub struct MemoAndController {
            /// The memo(nonce) that is used to compute the neuron's subaccount
            /// (where the tokens were staked to).
            pub memo: u64,
            /// The principal for which the neuron should be claimed.
            pub controller: Option<::ic_base_types::PrincipalId>,
        }
        #[derive(candid::CandidType, candid::Deserialize, Debug, Clone, PartialEq)]
        pub enum By {
            /// The memo and principal used to define the neuron to be claimed
            /// or refreshed. Specifically, the memo (nonce) and the given principal
            /// (called 'controller' or 'claimer') are used to compute the ledger
            /// subaccount to which the staked tokens to be used for claiming or
            /// refreshing a neuron were transferred to.
            /// If 'controller' is omitted, the id of the principal who calls this
            /// operation will be used.
            MemoAndController(MemoAndController),
            /// The neuron ID of a neuron that should be refreshed. This just serves
            /// as an alternative way to specify a neuron to be refreshed, but cannot
            /// be used to claim new neurons.
            NeuronId(super::super::Empty),
        }
    }
    /// Add a set of permissions to the Neuron for the given PrincipalId. These
    /// permissions must be a subset of `NervousSystemParameters::neuron_grantable_permissions`.
    /// If the PrincipalId doesn't have existing permissions, a new entry will be added for it
    /// with the provided permissions. If a principalId already has permissions for the neuron,
    /// the new permissions will be added to the existing set.
    #[derive(Default, candid::CandidType, candid::Deserialize, Debug, Clone, PartialEq)]
    pub struct AddNeuronPermissions {
        /// The PrincipalId that the permissions will be granted to.
        pub principal_id: Option<::ic_base_types::PrincipalId>,
        /// The set of permissions that will be granted to the PrincipalId.
        pub permissions_to_add: Option<super::NeuronPermissionList>,
    }
    /// Remove a set of permissions from the Neuron for the given PrincipalId. If a PrincipalId has all of
    /// its permissions removed, it will be removed from the neuron's permissions list. This is a dangerous
    /// operation as its possible to remove all permissions for a neuron and no longer be able to modify
    /// it's state, i.e. disbursing the neuron back into the governance token.
    #[derive(Default, candid::CandidType, candid::Deserialize, Debug, Clone, PartialEq)]
    pub struct RemoveNeuronPermissions {
        /// The PrincipalId that the permissions will be revoked from.
        pub principal_id: Option<::ic_base_types::PrincipalId>,
        /// The set of permissions that will be revoked from the PrincipalId.
        pub permissions_to_remove: Option<super::NeuronPermissionList>,
    }
    #[derive(candid::CandidType, candid::Deserialize, Debug)]
    #[allow(clippy::large_enum_variant)]
    #[derive(Clone, PartialEq)]
    pub enum Command {
        Configure(Configure),
        Disburse(Disburse),
        Follow(Follow),
        SetFollowing(SetFollowing),
        /// Making a proposal is defined by a proposal, which contains the proposer neuron.
        /// Making a proposal will implicitly cast a yes vote for the proposing neuron.
        MakeProposal(super::Proposal),
        RegisterVote(RegisterVote),
        Split(Split),
        ClaimOrRefresh(ClaimOrRefresh),
        MergeMaturity(MergeMaturity),
        DisburseMaturity(DisburseMaturity),
        AddNeuronPermissions(AddNeuronPermissions),
        RemoveNeuronPermissions(RemoveNeuronPermissions),
        StakeMaturity(StakeMaturity),
    }
}
/// The response of a ManageNeuron command.
/// There is a dedicated response type for each `ManageNeuron.command` field.
#[derive(Default, candid::CandidType, candid::Deserialize, Debug, Clone, PartialEq)]
pub struct ManageNeuronResponse {
    pub command: Option<manage_neuron_response::Command>,
}
/// Nested message and enum types in `ManageNeuronResponse`.
pub mod manage_neuron_response {
    /// The response to the ManageNeuron command 'configure'.
    #[derive(Default, candid::CandidType, candid::Deserialize, Debug, Clone, Copy, PartialEq)]
    pub struct ConfigureResponse {}
    /// The response to the ManageNeuron command 'disburse'.
    #[derive(Default, candid::CandidType, candid::Deserialize, Debug, Clone, Copy, PartialEq)]
    pub struct DisburseResponse {
        /// The block height of the ledger where the tokens were disbursed to the
        /// given account.
        pub transfer_block_height: u64,
    }
    /// The response to the ManageNeuron command 'merge_maturity'.
    #[derive(Default, candid::CandidType, candid::Deserialize, Debug, Clone, Copy, PartialEq)]
    pub struct MergeMaturityResponse {
        /// The maturity that was merged in fractions of
        /// 10E-8 of a governance token.
        pub merged_maturity_e8s: u64,
        /// The resulting cached stake of the modified neuron
        /// in fractions of 10E-8 of a governance token.
        pub new_stake_e8s: u64,
    }
    #[derive(Default, candid::CandidType, candid::Deserialize, Debug, Clone, Copy, PartialEq)]
    pub struct DisburseMaturityResponse {
        /// This field is deprecated and is populated with the same value as `amount_deducted_e8s`.
        pub amount_disbursed_e8s: u64,
        /// The amount of maturity in e8s of the governance token deducted from the Neuron.
        /// This amount will undergo maturity modulation if enabled, and may be increased or
        /// decreased at the time of disbursement.
        pub amount_deducted_e8s: Option<u64>,
    }
    #[derive(Default, candid::CandidType, candid::Deserialize, Debug, Clone, Copy, PartialEq)]
    pub struct StakeMaturityResponse {
        pub maturity_e8s: u64,
        pub staked_maturity_e8s: u64,
    }
    /// The response to the ManageNeuron command 'follow'.
    #[derive(Default, candid::CandidType, candid::Deserialize, Debug, Clone, Copy, PartialEq)]
    pub struct FollowResponse {}

    /// The response to the ManageNeuron command 'set_following'.
    #[derive(Default, candid::CandidType, candid::Deserialize, Debug, Clone, Copy, PartialEq)]
    pub struct SetFollowingResponse {}

    /// The response to the ManageNeuron command 'make_proposal'.
    #[derive(Default, candid::CandidType, candid::Deserialize, Debug, Clone, Copy, PartialEq)]
    pub struct MakeProposalResponse {
        /// The ID of the created proposal.
        pub proposal_id: Option<super::ProposalId>,
    }
    /// The response to the ManageNeuron command 'register_vote'.
    #[derive(Default, candid::CandidType, candid::Deserialize, Debug, Clone, Copy, PartialEq)]
    pub struct RegisterVoteResponse {}
    /// The response to the ManageNeuron command 'split'.
    #[derive(Default, candid::CandidType, candid::Deserialize, Debug, Clone, PartialEq)]
    pub struct SplitResponse {
        /// The ID of the 'child neuron' that was newly created.
        pub created_neuron_id: Option<super::NeuronId>,
    }
    /// The response to the ManageNeuron command 'claim_or_refresh'.
    #[derive(Default, candid::CandidType, candid::Deserialize, Debug, Clone, PartialEq)]
    pub struct ClaimOrRefreshResponse {
        /// The neuron ID of the neuron that was newly claimed or
        /// refreshed.
        pub refreshed_neuron_id: Option<super::NeuronId>,
    }
    /// The response to the ManageNeuron command 'add_neuron_permissions'.
    #[derive(Default, candid::CandidType, candid::Deserialize, Debug, Clone, Copy, PartialEq)]
    pub struct AddNeuronPermissionsResponse {}
    /// The response to the ManageNeuron command 'remove_neuron_permissions'.
    #[derive(Default, candid::CandidType, candid::Deserialize, Debug, Clone, Copy, PartialEq)]
    pub struct RemoveNeuronPermissionsResponse {}
    #[derive(candid::CandidType, candid::Deserialize, Debug, Clone, PartialEq)]
    pub enum Command {
        Error(super::GovernanceError),
        Configure(ConfigureResponse),
        Disburse(DisburseResponse),
        Follow(FollowResponse),
        SetFollowing(SetFollowingResponse),
        MakeProposal(MakeProposalResponse),
        RegisterVote(RegisterVoteResponse),
        Split(SplitResponse),
        ClaimOrRefresh(ClaimOrRefreshResponse),
        MergeMaturity(MergeMaturityResponse),
        DisburseMaturity(DisburseMaturityResponse),
        AddNeuronPermission(AddNeuronPermissionsResponse),
        RemoveNeuronPermission(RemoveNeuronPermissionsResponse),
        StakeMaturity(StakeMaturityResponse),
    }
}
/// An operation that attempts to get a neuron by a given neuron ID.
#[derive(Default, candid::CandidType, candid::Deserialize, Debug, Clone, PartialEq)]
pub struct GetNeuron {
    pub neuron_id: Option<NeuronId>,
}
/// A response to the GetNeuron command.
#[derive(Default, candid::CandidType, candid::Deserialize, Debug, Clone, PartialEq)]
pub struct GetNeuronResponse {
    /// The response to a GetNeuron command is either an error or
    /// the requested neuron.
    pub result: Option<get_neuron_response::Result>,
}
/// Nested message and enum types in `GetNeuronResponse`.
pub mod get_neuron_response {
    /// The response to a GetNeuron command is either an error or
    /// the requested neuron.
    #[derive(candid::CandidType, candid::Deserialize, Debug, Clone, PartialEq)]
    pub enum Result {
        Error(super::GovernanceError),
        Neuron(super::Neuron),
    }
}
/// An operation that attempts to get a proposal by a given proposal ID.
#[derive(Default, candid::CandidType, candid::Deserialize, Debug, Clone, Copy, PartialEq)]
pub struct GetProposal {
    pub proposal_id: Option<ProposalId>,
}
/// A response to the GetProposal command.
#[derive(Default, candid::CandidType, candid::Deserialize, Debug, Clone, PartialEq)]
pub struct GetProposalResponse {
    /// The response to a GetProposal command is either an error or
    /// the proposal data corresponding to the requested proposal.
    pub result: Option<get_proposal_response::Result>,
}
/// Nested message and enum types in `GetProposalResponse`.
pub mod get_proposal_response {
    /// The response to a GetProposal command is either an error or
    /// the proposal data corresponding to the requested proposal.
    #[derive(candid::CandidType, candid::Deserialize, Debug)]
    #[allow(clippy::large_enum_variant)]
    #[derive(Clone, PartialEq)]
    pub enum Result {
        Error(super::GovernanceError),
        Proposal(super::ProposalData),
    }
}
/// An operation that lists the proposalData for all proposals tracked
/// in the Governance state in a paginated fashion. The ballots are cleared for
/// better readability. (To get a given proposal's ballots, use GetProposal).
/// Listing of all proposals can be accomplished using `limit` and `before_proposal`.
/// Proposals are stored using an increasing id where the most recent proposals
/// have the highest ids. ListProposals reverses the list and paginates backwards
/// using `before_proposal`, so the first element returned is the latest proposal.
#[derive(Default, candid::CandidType, candid::Deserialize, Debug, Clone, PartialEq)]
pub struct ListProposals {
    /// Limit the number of Proposals returned in each page, from 1 to 100.
    /// If a value outside of this range is provided, 100 will be used.
    pub limit: u32,
    /// The proposal ID specifying which proposals to return.
    /// This should be set to the last proposal of the previously returned page and
    /// will not be included in the current page.
    /// If this is specified, then only the proposals that have a proposal ID strictly
    /// lower than the specified one are returned. If this is not specified
    /// then the list of proposals starts with the most recent proposal's ID.
    pub before_proposal: Option<ProposalId>,
    /// A list of proposal types, specifying that proposals of the given
    /// types should be excluded in this list.
    pub exclude_type: Vec<u64>,
    /// A list of proposal reward statuses, specifying that only proposals that
    /// that have one of the define reward statuses should be included
    /// in the list.
    /// If this list is empty, no restriction is applied.
    ///
    /// Example: If users are only interested in proposals for which they can
    /// receive voting rewards they can use this to filter for proposals
    /// with reward status PROPOSAL_REWARD_STATUS_ACCEPT_VOTES.
    pub include_reward_status: Vec<i32>,
    /// A list of proposal decision statuses, specifying that only proposals that
    /// that have one of the define decision statuses should be included
    /// in the list.
    /// If this list is empty, no restriction is applied.
    pub include_status: Vec<i32>,
    /// A list of topics that should be included. If empty, all topics will be included.
    /// The list may contain None, expressing selection of proposals not assigned to a topic.
    pub include_topics: Option<Vec<TopicSelector>>,
}
/// A response to the ListProposals command.
#[derive(Default, candid::CandidType, candid::Deserialize, Debug, Clone, PartialEq)]
pub struct ListProposalsResponse {
    /// The returned list of proposals' ProposalData.
    pub proposals: Vec<ProposalData>,
    /// Whether ballots cast by the caller are included in the returned proposals.
    pub include_ballots_by_caller: Option<bool>,
    /// Whether topic-based filtering has been taken into account.
    pub include_topic_filtering: Option<bool>,
}
/// An operation that lists all neurons tracked in the Governance state in a
/// paginated fashion.
/// Listing of all neurons can be accomplished using `limit` and `start_page_at`.
/// To only list neurons associated with a given principal, use `of_principal`.
#[derive(Default, candid::CandidType, candid::Deserialize, Debug, Clone, PartialEq)]
pub struct ListNeurons {
    /// Limit the number of Neurons returned in each page, from 1 to 100.
    /// If a value outside of this range is provided, 100 will be used.
    pub limit: u32,
    /// Used to indicate where the next page of Neurons should start. Should be
    /// set to the last neuron of the previously returned page and will not be
    /// included in the next page. If not set, ListNeurons will return a page of
    /// size limit starting at the "0th" Neuron. Neurons are not kept in any specific
    /// order, but their ordering is deterministic, so this can be used to return all
    /// the neurons one page at a time.
    pub start_page_at: Option<NeuronId>,
    /// A principal ID, specifying that only neurons for which this principal has
    /// any permissions should be included in the list.
    /// If this is not specified, no restriction is applied.
    pub of_principal: Option<::ic_base_types::PrincipalId>,
}
/// A response to the ListNeurons command.
#[derive(Default, candid::CandidType, candid::Deserialize, Debug, Clone, PartialEq)]
pub struct ListNeuronsResponse {
    /// The returned list of neurons.
    pub neurons: Vec<Neuron>,
}
/// The response to the list_nervous_system_functions query.
#[derive(Default, candid::CandidType, candid::Deserialize, Debug, Clone, PartialEq)]
pub struct ListNervousSystemFunctionsResponse {
    /// Current set of nervous system function, both native and user-defined,
    /// that can be executed by proposal.
    pub functions: Vec<NervousSystemFunction>,
    /// Set of nervous system function ids that are reserved and cannot be
    /// used to add new NervousSystemFunctions.
    pub reserved_ids: Vec<u64>,
}
#[derive(Default, candid::CandidType, candid::Deserialize, Debug, Clone, Copy, PartialEq)]
pub struct SetMode {
    pub mode: i32,
}
#[derive(Default, candid::CandidType, candid::Deserialize, Debug, Clone, Copy, PartialEq)]
pub struct SetModeResponse {}
#[derive(Default, candid::CandidType, candid::Deserialize, Debug, Clone, Copy, PartialEq)]
pub struct GetMode {}
#[derive(Default, candid::CandidType, candid::Deserialize, Debug, Clone, Copy, PartialEq)]
pub struct GetModeResponse {
    pub mode: Option<i32>,
}
/// The request for the `claim_swap_neurons` method.
#[derive(Default, candid::CandidType, candid::Deserialize, Debug, Clone, PartialEq)]
pub struct ClaimSwapNeuronsRequest {
    /// The set of parameters that define the neurons created in `claim_swap_neurons`. For
    /// each NeuronRecipe, one neuron will be created.
    pub neuron_recipes: Option<claim_swap_neurons_request::NeuronRecipes>,
}
/// Nested message and enum types in `ClaimSwapNeuronsRequest`.
pub mod claim_swap_neurons_request {
    /// Replacement for NeuronParameters. Contains the information needed to set up
    /// a neuron for a swap participant.
    #[derive(Default, candid::CandidType, candid::Deserialize, Debug, Clone, PartialEq)]
    pub struct NeuronRecipe {
        /// The principal that should be the controller of the SNS neuron
        pub controller: Option<::ic_base_types::PrincipalId>,
        /// The ID of the SNS neuron
        pub neuron_id: Option<super::NeuronId>,
        /// The SNS neuron's stake in e8s (10E-8 of a token)
        pub stake_e8s: Option<u64>,
        /// The duration in seconds that the neuron's dissolve delay will be set to.
        pub dissolve_delay_seconds: Option<u64>,
        /// The neurons this neuron should follow
        pub followees: Option<super::NeuronIds>,
        pub participant: Option<neuron_recipe::Participant>,
    }
    /// Nested message and enum types in `NeuronRecipe`.
    pub mod neuron_recipe {
        /// The info that for a participant in the Neurons' Fund
        #[derive(Default, candid::CandidType, candid::Deserialize, Debug, Clone, PartialEq)]
        pub struct NeuronsFund {
            /// The neuron ID of the NNS neuron that participated in the Neurons' Fund.
            pub nns_neuron_id: Option<u64>,
            /// The controller of the NNS neuron that participated in the Neurons' Fund.
            pub nns_neuron_controller: Option<::ic_base_types::PrincipalId>,
            /// The hotkeys of the NNS neuron that participated in the Neurons' Fund.
            pub nns_neuron_hotkeys: Option<::ic_nervous_system_proto::pb::v1::Principals>,
        }
        /// The info that for a direct participant
        #[derive(
            Default, candid::CandidType, candid::Deserialize, Debug, Clone, Copy, PartialEq,
        )]
        pub struct Direct {}
        #[derive(candid::CandidType, candid::Deserialize, Debug, Clone, PartialEq)]
        pub enum Participant {
            Direct(Direct),
            NeuronsFund(NeuronsFund),
        }
    }
    /// Needed to cause prost to generate a type isomorphic to
    /// Optional<Vec<NeuronRecipe>>.
    #[derive(Default, candid::CandidType, candid::Deserialize, Debug, Clone, PartialEq)]
    pub struct NeuronRecipes {
        pub neuron_recipes: Vec<NeuronRecipe>,
    }
}
/// The response for the `claim_swap_neurons` method.
#[derive(Default, candid::CandidType, candid::Deserialize, Debug, Clone, PartialEq)]
pub struct ClaimSwapNeuronsResponse {
    /// ClaimSwapNeurons will either return an error, in which
    /// no requested neurons were claimed, or a vector with
    /// various neuron statuses for the requested neuron ids.
    pub claim_swap_neurons_result: Option<claim_swap_neurons_response::ClaimSwapNeuronsResult>,
}
/// Nested message and enum types in `ClaimSwapNeuronsResponse`.
pub mod claim_swap_neurons_response {
    /// The ok result from `claim_swap_neurons. For every requested neuron,
    /// a SwapNeuron message is returned, and should equal the count of
    /// `ClaimSwapNeuronsRequest.neuron_recipes`.
    #[derive(Default, candid::CandidType, candid::Deserialize, Debug, Clone, PartialEq)]
    pub struct ClaimedSwapNeurons {
        pub swap_neurons: Vec<SwapNeuron>,
    }
    /// SwapNeuron associates the status of a neuron attempting to be
    /// claimed with a NeuronId. The `id` field will correspond with a
    /// `ClaimSwapNeuronsRequest.neuron_recipes.neuron_id` field in
    /// the request object used in `claim_swap_neurons`.
    #[derive(Default, candid::CandidType, candid::Deserialize, Debug, Clone, PartialEq)]
    pub struct SwapNeuron {
        pub id: Option<super::NeuronId>,
        /// The status of claiming of a requested Sale neuron.
        pub status: i32,
    }
    /// ClaimSwapNeurons will either return an error, in which
    /// no requested neurons were claimed, or a vector with
    /// various neuron statuses for the requested neuron ids.
    #[derive(candid::CandidType, candid::Deserialize, Debug, Clone, PartialEq)]
    pub enum ClaimSwapNeuronsResult {
        Ok(ClaimedSwapNeurons),
        Err(i32),
    }
}
#[derive(Default, candid::CandidType, candid::Deserialize, Debug, Clone, Copy, PartialEq)]
pub struct GetMaturityModulationRequest {}
#[derive(Default, candid::CandidType, candid::Deserialize, Debug, Clone, Copy, PartialEq)]
pub struct GetMaturityModulationResponse {
    pub maturity_modulation: Option<governance::MaturityModulation>,
}
/// A request to add maturity to a neuron. The associated endpoint is only
/// available when governance is compiled with the `test` feature enabled.
#[derive(Default, candid::CandidType, candid::Deserialize, Debug, Clone, PartialEq)]
pub struct AddMaturityRequest {
    pub id: Option<NeuronId>,
    pub amount_e8s: Option<u64>,
}
/// The response to a request to add maturity to a neuron. The associated endpoint is only
/// available when governance is compiled with the `test` feature enabled.
#[derive(Default, candid::CandidType, candid::Deserialize, Debug, Clone, Copy, PartialEq)]
pub struct AddMaturityResponse {
    pub new_maturity_e8s: Option<u64>,
}
/// A test-only API that advances the target version of the SNS.
#[derive(Default, candid::CandidType, candid::Deserialize, Debug, Clone, PartialEq)]
pub struct AdvanceTargetVersionRequest {
    pub target_version: Option<governance::Version>,
}
/// The response to a request to advance the target version of the SNS.
#[derive(Default, candid::CandidType, candid::Deserialize, Debug, Clone, Copy, PartialEq)]
pub struct AdvanceTargetVersionResponse {}
/// A test-only API that refreshes the cached upgrade steps.
#[derive(Default, candid::CandidType, candid::Deserialize, Debug, Clone, Copy, PartialEq)]
pub struct RefreshCachedUpgradeStepsRequest {}
/// The response to a request to refresh the cached upgrade steps.
#[derive(Default, candid::CandidType, candid::Deserialize, Debug, Clone, Copy, PartialEq)]
pub struct RefreshCachedUpgradeStepsResponse {}
/// Represents a single entry in the upgrade journal.
#[derive(
    Default, candid::CandidType, candid::Deserialize, Debug, serde::Serialize, Clone, PartialEq,
)]
pub struct UpgradeJournalEntry {
    pub timestamp_seconds: Option<u64>,
    pub event: Option<upgrade_journal_entry::Event>,
}
/// Nested message and enum types in `UpgradeJournalEntry`.
pub mod upgrade_journal_entry {
    #[derive(
        candid::CandidType, candid::Deserialize, Debug, serde::Serialize, Clone, PartialEq,
    )]
    pub struct UpgradeStepsRefreshed {
        pub upgrade_steps: Option<super::governance::Versions>,
    }
    #[derive(
        candid::CandidType, candid::Deserialize, Debug, serde::Serialize, Clone, PartialEq,
    )]
    pub struct UpgradeStepsReset {
        pub human_readable: Option<String>,
        pub upgrade_steps: Option<super::governance::Versions>,
    }
    #[derive(
        candid::CandidType, candid::Deserialize, Debug, serde::Serialize, Clone, PartialEq,
    )]
    pub struct TargetVersionSet {
        pub old_target_version: Option<super::governance::Version>,
        pub new_target_version: Option<super::governance::Version>,
        pub is_advanced_automatically: Option<bool>,
    }
    #[derive(
        candid::CandidType, candid::Deserialize, Debug, serde::Serialize, Clone, PartialEq,
    )]
    pub struct TargetVersionReset {
        pub old_target_version: Option<super::governance::Version>,
        pub new_target_version: Option<super::governance::Version>,
        pub human_readable: Option<String>,
    }
    #[derive(
        candid::CandidType, candid::Deserialize, Debug, serde::Serialize, Clone, PartialEq,
    )]
    pub struct UpgradeStarted {
        pub current_version: Option<super::governance::Version>,
        pub expected_version: Option<super::governance::Version>,
        pub reason: Option<upgrade_started::Reason>,
    }
    /// Nested message and enum types in `UpgradeStarted`.
    pub mod upgrade_started {
        #[derive(
            candid::CandidType, candid::Deserialize, Debug, serde::Serialize, Clone, Copy, PartialEq,
        )]
        pub enum Reason {
            UpgradeSnsToNextVersionProposal(super::super::ProposalId),
            BehindTargetVersion(super::super::Empty),
        }
    }
    #[derive(
        candid::CandidType, candid::Deserialize, Debug, serde::Serialize, Clone, PartialEq,
    )]
    pub struct UpgradeOutcome {
        pub human_readable: Option<String>,
        pub status: Option<upgrade_outcome::Status>,
    }
    /// Nested message and enum types in `UpgradeOutcome`.
    pub mod upgrade_outcome {
        #[derive(
            candid::CandidType, candid::Deserialize, Debug, serde::Serialize, Clone, PartialEq,
        )]
        pub struct InvalidState {
            pub version: Option<super::super::governance::Version>,
        }
        #[derive(
            candid::CandidType, candid::Deserialize, Debug, serde::Serialize, Clone, PartialEq,
        )]
        pub enum Status {
            Success(super::super::Empty),
            Timeout(super::super::Empty),
            /// The SNS ended up being upgraded to a version that was not the expected one.
            InvalidState(InvalidState),
            ExternalFailure(super::super::Empty),
        }
    }
    #[derive(
        candid::CandidType, candid::Deserialize, Debug, serde::Serialize, Clone, PartialEq,
    )]
    pub enum Event {
        UpgradeStepsRefreshed(UpgradeStepsRefreshed),
        UpgradeStepsReset(UpgradeStepsReset),
        TargetVersionSet(TargetVersionSet),
        TargetVersionReset(TargetVersionReset),
        UpgradeStarted(UpgradeStarted),
        UpgradeOutcome(UpgradeOutcome),
    }
}
/// Needed to cause prost to generate a type isomorphic to Option<Vec<UpgradeJournalEntry>>.
#[derive(
    Default, candid::CandidType, candid::Deserialize, Debug, serde::Serialize, Clone, PartialEq,
)]
pub struct UpgradeJournal {
    /// The entries in the upgrade journal.
    pub entries: Vec<UpgradeJournalEntry>,
}
/// The upgrade journal contains all the information neede to audit previous SNS upgrades and understand its current state.
/// It is being implemented as part of the "effortless SNS upgrade" feature.
#[derive(Default, candid::CandidType, candid::Deserialize, Debug, Clone, Copy, PartialEq)]
pub struct GetUpgradeJournalRequest {
    /// Maximum number of journal entries to return.
    /// If not specified, defaults to 100. Values larger than 100 will be capped at 100.
    pub limit: Option<u64>,
    /// The starting index from which to return entries, counting from the oldest entry (0).
    /// If not specified, return the most recent entries.
    pub offset: Option<u64>,
}
#[derive(Default, candid::CandidType, candid::Deserialize, Debug, Clone, PartialEq)]
pub struct GetUpgradeJournalResponse {
    pub upgrade_steps: Option<governance::Versions>,
    pub response_timestamp_seconds: Option<u64>,
    /// The target version that the SNS will be upgraded to.
    /// Currently, this field is always None, but in the "effortless SNS upgrade"
    /// feature, it reflect the version of the SNS that the community has decided to upgrade to.
    pub target_version: Option<governance::Version>,
    pub deployed_version: Option<governance::Version>,
    pub upgrade_journal: Option<UpgradeJournal>,
    pub upgrade_journal_entry_count: Option<u64>,
}
/// A request to mint tokens for a particular principal. The associated endpoint
/// is only available on SNS governance, and only then when SNS governance is
/// compiled with the `test` feature enabled.
#[derive(Default, candid::CandidType, candid::Deserialize, Debug, Clone, PartialEq)]
pub struct MintTokensRequest {
    pub recipient: Option<Account>,
    pub amount_e8s: Option<u64>,
}
/// The response to a request to mint tokens for a particular principal. The
/// associated endpoint is only available on SNS governance, and only then when
/// SNS governance is compiled with the `test` feature enabled.
#[derive(Default, candid::CandidType, candid::Deserialize, Debug, Clone, Copy, PartialEq)]
pub struct MintTokensResponse {}
/// A Ledger subaccount.
#[derive(Default, candid::CandidType, candid::Deserialize, Debug, Clone, PartialEq)]
pub struct Subaccount {
    #[serde(with = "serde_bytes")]
    pub subaccount: Vec<u8>,
}
/// A Ledger account identified by the owner of the account `of` and
/// the `subaccount`. If the `subaccount` is not specified then the default
/// one is used.
#[derive(Default, candid::CandidType, candid::Deserialize, Debug, Clone, PartialEq)]
pub struct Account {
    /// The owner of the account.
    pub owner: Option<::ic_base_types::PrincipalId>,
    /// The subaccount of the account. If not set then the default
    /// subaccount (all bytes set to 0) is used.
    pub subaccount: Option<Subaccount>,
}
/// The different types of neuron permissions, i.e., privileges to modify a neuron,
/// that principals can have.
#[derive(
    candid::CandidType,
    candid::Deserialize,
    Debug,
    clap::ValueEnum,
    strum_macros::EnumIter,
    Clone,
    Copy,
    PartialEq,
    Eq,
    Hash,
    PartialOrd,
    Ord,
    ::prost::Enumeration,
)]
#[repr(i32)]
pub enum NeuronPermissionType {
    /// Unused, here for PB lint purposes.
    Unspecified = 0,
    /// The principal has permission to configure the neuron's dissolve state. This includes
    /// start dissolving, stop dissolving, and increasing the dissolve delay for the neuron.
    ConfigureDissolveState = 1,
    /// The principal has permission to add additional principals to modify the neuron.
    /// The nervous system parameter `NervousSystemParameters::neuron_grantable_permissions`
    /// determines the maximum set of privileges that a principal can grant to another principal in
    /// the given SNS.
    ManagePrincipals = 2,
    /// The principal has permission to submit proposals on behalf of the neuron.
    /// Submitting proposals can change a neuron's stake and thus this
    /// is potentially a balance changing operation.
    SubmitProposal = 3,
    /// The principal has permission to vote and follow other neurons on behalf of the neuron.
    Vote = 4,
    /// The principal has permission to disburse the neuron.
    Disburse = 5,
    /// The principal has permission to split the neuron.
    Split = 6,
    /// The principal has permission to merge the neuron's maturity into
    /// the neuron's stake.
    MergeMaturity = 7,
    /// The principal has permission to disburse the neuron's maturity to a
    /// given ledger account.
    DisburseMaturity = 8,
    /// The principal has permission to stake the neuron's maturity.
    StakeMaturity = 9,
    /// The principal has permission to grant/revoke permission to vote and submit
    /// proposals on behalf of the neuron to other principals.
    ManageVotingPermission = 10,
}
impl NeuronPermissionType {
    /// String value of the enum field names used in the ProtoBuf definition.
    ///
    /// The values are not transformed in any way and thus are considered stable
    /// (if the ProtoBuf definition does not change) and safe for programmatic use.
    pub fn as_str_name(&self) -> &'static str {
        match self {
            Self::Unspecified => "NEURON_PERMISSION_TYPE_UNSPECIFIED",
            Self::ConfigureDissolveState => "NEURON_PERMISSION_TYPE_CONFIGURE_DISSOLVE_STATE",
            Self::ManagePrincipals => "NEURON_PERMISSION_TYPE_MANAGE_PRINCIPALS",
            Self::SubmitProposal => "NEURON_PERMISSION_TYPE_SUBMIT_PROPOSAL",
            Self::Vote => "NEURON_PERMISSION_TYPE_VOTE",
            Self::Disburse => "NEURON_PERMISSION_TYPE_DISBURSE",
            Self::Split => "NEURON_PERMISSION_TYPE_SPLIT",
            Self::MergeMaturity => "NEURON_PERMISSION_TYPE_MERGE_MATURITY",
            Self::DisburseMaturity => "NEURON_PERMISSION_TYPE_DISBURSE_MATURITY",
            Self::StakeMaturity => "NEURON_PERMISSION_TYPE_STAKE_MATURITY",
            Self::ManageVotingPermission => "NEURON_PERMISSION_TYPE_MANAGE_VOTING_PERMISSION",
        }
    }
    /// Creates an enum from field names used in the ProtoBuf definition.
    pub fn from_str_name(value: &str) -> Option<Self> {
        match value {
            "NEURON_PERMISSION_TYPE_UNSPECIFIED" => Some(Self::Unspecified),
            "NEURON_PERMISSION_TYPE_CONFIGURE_DISSOLVE_STATE" => Some(Self::ConfigureDissolveState),
            "NEURON_PERMISSION_TYPE_MANAGE_PRINCIPALS" => Some(Self::ManagePrincipals),
            "NEURON_PERMISSION_TYPE_SUBMIT_PROPOSAL" => Some(Self::SubmitProposal),
            "NEURON_PERMISSION_TYPE_VOTE" => Some(Self::Vote),
            "NEURON_PERMISSION_TYPE_DISBURSE" => Some(Self::Disburse),
            "NEURON_PERMISSION_TYPE_SPLIT" => Some(Self::Split),
            "NEURON_PERMISSION_TYPE_MERGE_MATURITY" => Some(Self::MergeMaturity),
            "NEURON_PERMISSION_TYPE_DISBURSE_MATURITY" => Some(Self::DisburseMaturity),
            "NEURON_PERMISSION_TYPE_STAKE_MATURITY" => Some(Self::StakeMaturity),
            "NEURON_PERMISSION_TYPE_MANAGE_VOTING_PERMISSION" => Some(Self::ManageVotingPermission),
            _ => None,
        }
    }
}
/// The types of votes a neuron can issue.
#[derive(
    candid::CandidType,
    candid::Deserialize,
    Debug,
    Clone,
    Copy,
    PartialEq,
    Eq,
    Hash,
    PartialOrd,
    Ord,
)]
#[repr(i32)]
pub enum Vote {
    /// This exists because proto3 defaults to the 0 value on enums.
    /// This is not a valid choice, i.e., a vote with this choice will
    /// not be counted.
    Unspecified = 0,
    /// A vote for a proposal to be adopted.
    Yes = 1,
    /// A vote for a proposal to be rejected.
    No = 2,
}
impl Vote {
    /// String value of the enum field names used in the ProtoBuf definition.
    ///
    /// The values are not transformed in any way and thus are considered stable
    /// (if the ProtoBuf definition does not change) and safe for programmatic use.
    pub fn as_str_name(&self) -> &'static str {
        match self {
            Self::Unspecified => "VOTE_UNSPECIFIED",
            Self::Yes => "VOTE_YES",
            Self::No => "VOTE_NO",
        }
    }
    /// Creates an enum from field names used in the ProtoBuf definition.
    pub fn from_str_name(value: &str) -> Option<Self> {
        match value {
            "VOTE_UNSPECIFIED" => Some(Self::Unspecified),
            "VOTE_YES" => Some(Self::Yes),
            "VOTE_NO" => Some(Self::No),
            _ => None,
        }
    }
}
#[derive(
    candid::CandidType,
    candid::Deserialize,
    Debug,
    Clone,
    Copy,
    PartialEq,
    Eq,
    Hash,
    PartialOrd,
    Ord,
)]
#[repr(i32)]
pub enum LogVisibility {
    Unspecified = 0,
    /// The log is visible to the controllers of the dapp canister.
    Controllers = 1,
    /// The log is visible to the public.
    Public = 2,
}
impl LogVisibility {
    /// String value of the enum field names used in the ProtoBuf definition.
    ///
    /// The values are not transformed in any way and thus are considered stable
    /// (if the ProtoBuf definition does not change) and safe for programmatic use.
    pub fn as_str_name(&self) -> &'static str {
        match self {
            Self::Unspecified => "LOG_VISIBILITY_UNSPECIFIED",
            Self::Controllers => "LOG_VISIBILITY_CONTROLLERS",
            Self::Public => "LOG_VISIBILITY_PUBLIC",
        }
    }
    /// Creates an enum from field names used in the ProtoBuf definition.
    pub fn from_str_name(value: &str) -> Option<Self> {
        match value {
            "LOG_VISIBILITY_UNSPECIFIED" => Some(Self::Unspecified),
            "LOG_VISIBILITY_CONTROLLERS" => Some(Self::Controllers),
            "LOG_VISIBILITY_PUBLIC" => Some(Self::Public),
            _ => None,
        }
    }
}
#[derive(
    candid::CandidType,
    candid::Deserialize,
    Debug,
    Clone,
    Copy,
    PartialEq,
    Eq,
    Hash,
    PartialOrd,
    Ord,
)]
#[repr(i32)]
pub enum ProposalDecisionStatus {
    Unspecified = 0,
    /// The proposal is open for voting and a decision (adopt/reject) has yet to be made.
    Open = 1,
    /// The proposal has been rejected.
    Rejected = 2,
    /// The proposal has been adopted but either execution has not yet started
    /// or it has started but its outcome is not yet known.
    Adopted = 3,
    /// The proposal was adopted and successfully executed.
    Executed = 4,
    /// The proposal was adopted, but execution failed.
    Failed = 5,
}
impl ProposalDecisionStatus {
    /// String value of the enum field names used in the ProtoBuf definition.
    ///
    /// The values are not transformed in any way and thus are considered stable
    /// (if the ProtoBuf definition does not change) and safe for programmatic use.
    pub fn as_str_name(&self) -> &'static str {
        match self {
            Self::Unspecified => "PROPOSAL_DECISION_STATUS_UNSPECIFIED",
            Self::Open => "PROPOSAL_DECISION_STATUS_OPEN",
            Self::Rejected => "PROPOSAL_DECISION_STATUS_REJECTED",
            Self::Adopted => "PROPOSAL_DECISION_STATUS_ADOPTED",
            Self::Executed => "PROPOSAL_DECISION_STATUS_EXECUTED",
            Self::Failed => "PROPOSAL_DECISION_STATUS_FAILED",
        }
    }
    /// Creates an enum from field names used in the ProtoBuf definition.
    pub fn from_str_name(value: &str) -> Option<Self> {
        match value {
            "PROPOSAL_DECISION_STATUS_UNSPECIFIED" => Some(Self::Unspecified),
            "PROPOSAL_DECISION_STATUS_OPEN" => Some(Self::Open),
            "PROPOSAL_DECISION_STATUS_REJECTED" => Some(Self::Rejected),
            "PROPOSAL_DECISION_STATUS_ADOPTED" => Some(Self::Adopted),
            "PROPOSAL_DECISION_STATUS_EXECUTED" => Some(Self::Executed),
            "PROPOSAL_DECISION_STATUS_FAILED" => Some(Self::Failed),
            _ => None,
        }
    }
}
/// A proposal's status, with respect to reward distribution.
#[derive(
    candid::CandidType,
    candid::Deserialize,
    Debug,
    Clone,
    Copy,
    PartialEq,
    Eq,
    Hash,
    PartialOrd,
    Ord,
)]
#[repr(i32)]
pub enum ProposalRewardStatus {
    Unspecified = 0,
    /// The proposal still accepts votes, for the purpose of
    /// voting rewards. This implies nothing on the
    /// ProposalDecisionStatus, i.e., a proposal can be decided
    /// due to an absolute majority being in favor or against it,
    /// but other neuron holders can still cast their vote to get rewards.
    AcceptVotes = 1,
    /// The proposal no longer accepts votes. It is due to settle
    /// rewards at the next reward event.
    ReadyToSettle = 2,
    /// The proposal has been taken into account in a reward event, i.e.,
    /// the associated rewards have been settled.
    Settled = 3,
}
impl ProposalRewardStatus {
    /// String value of the enum field names used in the ProtoBuf definition.
    ///
    /// The values are not transformed in any way and thus are considered stable
    /// (if the ProtoBuf definition does not change) and safe for programmatic use.
    pub fn as_str_name(&self) -> &'static str {
        match self {
            Self::Unspecified => "PROPOSAL_REWARD_STATUS_UNSPECIFIED",
            Self::AcceptVotes => "PROPOSAL_REWARD_STATUS_ACCEPT_VOTES",
            Self::ReadyToSettle => "PROPOSAL_REWARD_STATUS_READY_TO_SETTLE",
            Self::Settled => "PROPOSAL_REWARD_STATUS_SETTLED",
        }
    }
    /// Creates an enum from field names used in the ProtoBuf definition.
    pub fn from_str_name(value: &str) -> Option<Self> {
        match value {
            "PROPOSAL_REWARD_STATUS_UNSPECIFIED" => Some(Self::Unspecified),
            "PROPOSAL_REWARD_STATUS_ACCEPT_VOTES" => Some(Self::AcceptVotes),
            "PROPOSAL_REWARD_STATUS_READY_TO_SETTLE" => Some(Self::ReadyToSettle),
            "PROPOSAL_REWARD_STATUS_SETTLED" => Some(Self::Settled),
            _ => None,
        }
    }
}
/// An enum for representing the various statuses a Neuron being claimed by the
/// `claim_swap_neurons` API may have. The status is reported back to callers of
/// the API (mainly the SNS Sale canister) to indicate the success of the
/// operation.
#[derive(
    candid::CandidType,
    candid::Deserialize,
    Debug,
    Clone,
    Copy,
    PartialEq,
    Eq,
    Hash,
    PartialOrd,
    Ord,
)]
#[repr(i32)]
pub enum ClaimedSwapNeuronStatus {
    /// Unspecified represents the default value for unknown enum values when deserializing.
    /// This value is unused.
    Unspecified = 0,
    /// The Neuron was successfully created and added to Governance. Future
    /// attempts to claim the same Neuron will result in
    /// `ClaimedSwapNeuronStatus::AlreadyExists`.
    Success = 1,
    /// The Neuron could not be created because one or more of its
    /// construction parameters are invalid, i.e. its stake was not
    /// above the required minimum neuron stake. Additional retries will
    /// result in the same status.
    Invalid = 2,
    /// The Neuron could not be created because it already existed
    /// within SNS Governance. Additional retries will result in
    /// the same status.
    AlreadyExists = 3,
    /// The Neuron could not be created because Governance has
    /// reached its configured memory limits. A retry is
    /// possible if more memory becomes available to the canister.
    MemoryExhausted = 4,
}
impl ClaimedSwapNeuronStatus {
    /// String value of the enum field names used in the ProtoBuf definition.
    ///
    /// The values are not transformed in any way and thus are considered stable
    /// (if the ProtoBuf definition does not change) and safe for programmatic use.
    pub fn as_str_name(&self) -> &'static str {
        match self {
            Self::Unspecified => "CLAIMED_SWAP_NEURON_STATUS_UNSPECIFIED",
            Self::Success => "CLAIMED_SWAP_NEURON_STATUS_SUCCESS",
            Self::Invalid => "CLAIMED_SWAP_NEURON_STATUS_INVALID",
            Self::AlreadyExists => "CLAIMED_SWAP_NEURON_STATUS_ALREADY_EXISTS",
            Self::MemoryExhausted => "CLAIMED_SWAP_NEURON_STATUS_MEMORY_EXHAUSTED",
        }
    }
    /// Creates an enum from field names used in the ProtoBuf definition.
    pub fn from_str_name(value: &str) -> Option<Self> {
        match value {
            "CLAIMED_SWAP_NEURON_STATUS_UNSPECIFIED" => Some(Self::Unspecified),
            "CLAIMED_SWAP_NEURON_STATUS_SUCCESS" => Some(Self::Success),
            "CLAIMED_SWAP_NEURON_STATUS_INVALID" => Some(Self::Invalid),
            "CLAIMED_SWAP_NEURON_STATUS_ALREADY_EXISTS" => Some(Self::AlreadyExists),
            "CLAIMED_SWAP_NEURON_STATUS_MEMORY_EXHAUSTED" => Some(Self::MemoryExhausted),
            _ => None,
        }
    }
}
/// An enum representing the errors that the `claim_swap_neurons` API may
/// return.
#[derive(
    candid::CandidType,
    candid::Deserialize,
    Debug,
    Clone,
    Copy,
    PartialEq,
    Eq,
    Hash,
    PartialOrd,
    Ord,
)]
#[repr(i32)]
pub enum ClaimSwapNeuronsError {
    /// Unspecified represents the default value for unknown enum values when deserializing.
    /// This value is unused.
    Unspecified = 0,
    /// The caller of `claim_swap_neurons` was unauthorized. No
    /// requested neurons were claimed if this error is returned.
    Unauthorized = 1,
    /// The Governance canister encountered an internal error. No
    /// requested neurons were claimed if this error is returned.
    Internal = 2,
}
impl ClaimSwapNeuronsError {
    /// String value of the enum field names used in the ProtoBuf definition.
    ///
    /// The values are not transformed in any way and thus are considered stable
    /// (if the ProtoBuf definition does not change) and safe for programmatic use.
    pub fn as_str_name(&self) -> &'static str {
        match self {
            Self::Unspecified => "CLAIM_SWAP_NEURONS_ERROR_UNSPECIFIED",
            Self::Unauthorized => "CLAIM_SWAP_NEURONS_ERROR_UNAUTHORIZED",
            Self::Internal => "CLAIM_SWAP_NEURONS_ERROR_INTERNAL",
        }
    }
    /// Creates an enum from field names used in the ProtoBuf definition.
    pub fn from_str_name(value: &str) -> Option<Self> {
        match value {
            "CLAIM_SWAP_NEURONS_ERROR_UNSPECIFIED" => Some(Self::Unspecified),
            "CLAIM_SWAP_NEURONS_ERROR_UNAUTHORIZED" => Some(Self::Unauthorized),
            "CLAIM_SWAP_NEURONS_ERROR_INTERNAL" => Some(Self::Internal),
            _ => None,
        }
    }
}<|MERGE_RESOLUTION|>--- conflicted
+++ resolved
@@ -1645,33 +1645,19 @@
     pub name: Option<String>,
     pub description: Option<String>,
 }
-<<<<<<< HEAD
-/// Request message for 'get_metadata'.
-=======
 /// Request message for 'get_metrics'.
->>>>>>> 4b308ddd
 #[derive(Default, candid::CandidType, candid::Deserialize, Debug, Clone, Copy, PartialEq)]
 pub struct GetMetricsRequest {
     pub time_window_seconds: Option<u64>,
 }
-<<<<<<< HEAD
 
 pub mod get_metrics_response {
-=======
-/// Response message for 'get_metrics'.
-pub mod get_sns_status_response {
->>>>>>> 4b308ddd
     use super::GovernanceError;
 
     #[derive(Default, candid::CandidType, candid::Deserialize, Debug, Clone, PartialEq)]
     pub struct Metrics {
-<<<<<<< HEAD
-        pub num_recent_proposals: Option<u64>,
-        pub last_transaction_timestamp: Option<u64>,
-=======
         pub num_recently_submitted_proposals: Option<u64>,
         pub last_ledger_block_timestamp: Option<u64>,
->>>>>>> 4b308ddd
     }
 
     #[derive(candid::CandidType, candid::Deserialize, Debug, Clone, PartialEq)]
@@ -1682,11 +1668,7 @@
 
     #[derive(candid::CandidType, candid::Deserialize, Debug, Clone, PartialEq)]
     pub struct GetMetricsResponse {
-<<<<<<< HEAD
         pub get_metrics_result: Option<GetMetricsResult>,
-=======
-        get_metrics_result: Option<GetMetricsResult>,
->>>>>>> 4b308ddd
     }
 }
 
