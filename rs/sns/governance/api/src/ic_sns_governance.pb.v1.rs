--- conflicted
+++ resolved
@@ -476,11 +476,7 @@
 #[derive(
     candid::CandidType, candid::Deserialize, comparable::Comparable, Clone, Debug, PartialEq,
 )]
-<<<<<<< HEAD
-pub struct SetCustomProposalTopics {
-=======
 pub struct SetTopicsForCustomProposals {
->>>>>>> b0997fe5
     pub custom_function_id_to_topic: BTreeMap<u64, topics::Topic>,
 }
 /// A proposal is the immutable input of a proposal submission.
@@ -594,17 +590,10 @@
         ///
         /// Id = 15.
         AdvanceSnsTargetVersion(super::AdvanceSnsTargetVersion),
-<<<<<<< HEAD
-        /// SetCustomProposalTopics
-        ///
-        /// Id = 16;
-        SetCustomProposalTopics(super::SetCustomProposalTopics),
-=======
         /// Set mapping from custom proposal types to topics.
         ///
         /// Id = 16;
         SetTopicsForCustomProposals(super::SetTopicsForCustomProposals),
->>>>>>> b0997fe5
     }
 }
 #[derive(Default, candid::CandidType, candid::Deserialize, Debug, Clone, PartialEq)]
@@ -806,11 +795,7 @@
     /// Id 13 - ManageLedgerParameters proposals.
     /// Id 14 - ManageDappCanisterSettings proposals.
     /// Id 15 - AdvanceSnsTargetVersion proposals.
-<<<<<<< HEAD
-    /// Id 16 - SetCustomProposalTopics proposals.
-=======
     /// Id 16 - SetTopicsForCustomProposals proposals.
->>>>>>> b0997fe5
     pub action: u64,
     /// This is stored here temporarily. It is also stored on the map
     /// that contains proposals.
