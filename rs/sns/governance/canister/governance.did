type Account = record {
  owner : opt principal;
  subaccount : opt Subaccount;
};

type Action = variant {
  ManageNervousSystemParameters : NervousSystemParameters;
  AddGenericNervousSystemFunction : NervousSystemFunction;
  SetTopicsForCustomProposals : SetTopicsForCustomProposals;
  ManageDappCanisterSettings : ManageDappCanisterSettings;
  RemoveGenericNervousSystemFunction : nat64;
  UpgradeSnsToNextVersion : record {};
  AdvanceSnsTargetVersion : AdvanceSnsTargetVersion;
  RegisterDappCanisters : RegisterDappCanisters;
  TransferSnsTreasuryFunds : TransferSnsTreasuryFunds;
  UpgradeSnsControlledCanister : UpgradeSnsControlledCanister;
  DeregisterDappCanisters : DeregisterDappCanisters;
  MintSnsTokens : MintSnsTokens;
  Unspecified : record {};
  ManageSnsMetadata : ManageSnsMetadata;
  ExecuteGenericNervousSystemFunction : ExecuteGenericNervousSystemFunction;
  ManageLedgerParameters : ManageLedgerParameters;
  Motion : Motion;
};

type ActionAuxiliary = variant {
  TransferSnsTreasuryFunds : MintSnsTokensActionAuxiliary;
  MintSnsTokens : MintSnsTokensActionAuxiliary;
  AdvanceSnsTargetVersion : AdvanceSnsTargetVersionActionAuxiliary;
};

type AddNeuronPermissions = record {
  permissions_to_add : opt NeuronPermissionList;
  principal_id : opt principal;
};

type Amount = record {
  e8s : nat64;
};

type Ballot = record {
  vote : int32;
  cast_timestamp_seconds : nat64;
  voting_power : nat64;
};

type By = variant {
  MemoAndController : MemoAndController;
  NeuronId : record {};
};

type CanisterStatusResultV2 = record {
  status : CanisterStatusType;
  memory_size : nat;
  cycles : nat;
  settings : DefiniteCanisterSettingsArgs;
  idle_cycles_burned_per_day : nat;
  module_hash : opt blob;
  query_stats : opt QueryStats;
};

type CanisterStatusType = variant {
  stopped;
  stopping;
  running;
};

type ChangeAutoStakeMaturity = record {
  requested_setting_for_auto_stake_maturity : bool;
};

type ClaimOrRefresh = record {
  by : opt By;
};

type ClaimOrRefreshResponse = record {
  refreshed_neuron_id : opt NeuronId;
};

type ClaimSwapNeuronsRequest = record {
  neuron_recipes : opt NeuronRecipes;
};

type ClaimSwapNeuronsResponse = record {
  claim_swap_neurons_result : opt ClaimSwapNeuronsResult;
};

type ClaimSwapNeuronsResult = variant {
  Ok : ClaimedSwapNeurons;
  Err : int32;
};

type ClaimedSwapNeurons = record {
  swap_neurons : vec SwapNeuron;
};

type Command = variant {
  Split : Split;
  Follow : Follow;
  SetFollowing : SetFollowing;
  DisburseMaturity : DisburseMaturity;
  ClaimOrRefresh : ClaimOrRefresh;
  Configure : Configure;
  RegisterVote : RegisterVote;
  MakeProposal : Proposal;
  StakeMaturity : StakeMaturity;
  RemoveNeuronPermissions : RemoveNeuronPermissions;
  AddNeuronPermissions : AddNeuronPermissions;
  MergeMaturity : MergeMaturity;
  Disburse : Disburse;
};

type Command_1 = variant {
  Error : GovernanceError;
  Split : SplitResponse;
  Follow : record {};
  SetFollowing : record {};
  DisburseMaturity : DisburseMaturityResponse;
  ClaimOrRefresh : ClaimOrRefreshResponse;
  Configure : record {};
  RegisterVote : record {};
  MakeProposal : GetProposal;
  RemoveNeuronPermission : record {};
  StakeMaturity : StakeMaturityResponse;
  MergeMaturity : MergeMaturityResponse;
  Disburse : DisburseResponse;
  AddNeuronPermission : record {};
};

type Command_2 = variant {
  Split : Split;
  Follow : Follow;
  SetFollowing : SetFollowing;
  DisburseMaturity : DisburseMaturity;
  Configure : Configure;
  RegisterVote : RegisterVote;
  SyncCommand : record {};
  MakeProposal : Proposal;
  FinalizeDisburseMaturity : FinalizeDisburseMaturity;
  ClaimOrRefreshNeuron : ClaimOrRefresh;
  RemoveNeuronPermissions : RemoveNeuronPermissions;
  AddNeuronPermissions : AddNeuronPermissions;
  MergeMaturity : MergeMaturity;
  Disburse : Disburse;
};

type Configure = record {
  operation : opt Operation;
};

type Decimal = record {
  human_readable : opt text;
};

type DefaultFollowees = record {
  followees : vec record { nat64; Followees };
};

type DefiniteCanisterSettingsArgs = record {
  freezing_threshold : nat;
  controllers : vec principal;
  wasm_memory_limit : opt nat;
  memory_allocation : nat;
  compute_allocation : nat;
  wasm_memory_threshold : opt nat;
};

type DeregisterDappCanisters = record {
  canister_ids : vec principal;
  new_controllers : vec principal;
};

type Disburse = record {
  to_account : opt Account;
  amount : opt Amount;
};

type DisburseMaturity = record {
  to_account : opt Account;
  percentage_to_disburse : nat32;
};

type DisburseMaturityInProgress = record {
  timestamp_of_disbursement_seconds : nat64;
  amount_e8s : nat64;
  account_to_disburse_to : opt Account;
  finalize_disbursement_timestamp_seconds : opt nat64;
};

type DisburseMaturityResponse = record {
  amount_disbursed_e8s : nat64;
  amount_deducted_e8s : opt nat64;
};

type DisburseResponse = record {
  transfer_block_height : nat64;
};

type DissolveState = variant {
  DissolveDelaySeconds : nat64;
  WhenDissolvedTimestampSeconds : nat64;
};

type ExecuteGenericNervousSystemFunction = record {
  function_id : nat64;
  payload : blob;
};

type FinalizeDisburseMaturity = record {
  amount_to_be_disbursed_e8s : nat64;
  to_account : opt Account;
};

type Follow = record {
  function_id : nat64;
  followees : vec NeuronId;
};

type SetFollowing = record {
  topic_following : vec FolloweesForTopic;
};

type Followees = record {
  followees : vec NeuronId;
};

type FunctionType = variant {
  NativeNervousSystemFunction : record {};
  GenericNervousSystemFunction : GenericNervousSystemFunction;
};

type GenericNervousSystemFunction = record {
  validator_canister_id : opt principal;
  target_canister_id : opt principal;
  validator_method_name : opt text;
  target_method_name : opt text;
  topic : opt Topic;
};

type GetMaturityModulationResponse = record {
  maturity_modulation : opt MaturityModulation;
};

type GetMetadataResponse = record {
  url : opt text;
  logo : opt text;
  name : opt text;
  description : opt text;
};

type GetMetricsRequest = record {
  time_window_seconds : opt nat64;
};

type Metrics = record {
<<<<<<< HEAD
  num_recent_proposals : opt nat64;
  last_transaction_timestamp : opt nat64;
=======
  num_recently_submitted_proposals : opt nat64;
  last_ledger_block_timestamp : opt nat64;
>>>>>>> 4b308ddd
};

type GetMetricsResult = variant {
  Ok : Metrics;
  Err : GovernanceError;
};

type GetMetricsResponse = record {
  get_metrics_result : opt GetMetricsResult;
};

type GetModeResponse = record {
  mode : opt int32;
};

type GetNeuron = record {
  neuron_id : opt NeuronId;
};

type GetNeuronResponse = record {
  result : opt Result;
};

type GetProposal = record {
  proposal_id : opt ProposalId;
};

type GetProposalResponse = record {
  result : opt Result_1;
};

type GetRunningSnsVersionResponse = record {
  deployed_version : opt Version;
  pending_version : opt record {
    mark_failed_at_seconds : nat64;
    checking_upgrade_lock : nat64;
    proposal_id : nat64;
    target_version : opt Version;
  };
};

type GetSnsInitializationParametersResponse = record {
  sns_initialization_parameters : text;
};

type CachedUpgradeSteps = record {
  upgrade_steps : opt Versions;
  requested_timestamp_seconds : opt nat64;
  response_timestamp_seconds : opt nat64;
};

type Governance = record {
  root_canister_id : opt principal;
  id_to_nervous_system_functions : vec record { nat64; NervousSystemFunction };
  metrics : opt GovernanceCachedMetrics;
  maturity_modulation : opt MaturityModulation;
  mode : int32;
  parameters : opt NervousSystemParameters;
  is_finalizing_disburse_maturity : opt bool;
  deployed_version : opt Version;
  cached_upgrade_steps : opt CachedUpgradeSteps;
  sns_initialization_parameters : text;
  latest_reward_event : opt RewardEvent;
  pending_version : opt PendingVersion;
  swap_canister_id : opt principal;
  ledger_canister_id : opt principal;
  proposals : vec record { nat64; ProposalData };
  in_flight_commands : vec record { text; NeuronInFlightCommand };
  sns_metadata : opt ManageSnsMetadata;
  neurons : vec record { text; Neuron };
  genesis_timestamp_seconds : nat64;
  target_version : opt Version;
  timers : opt Timers;
  upgrade_journal : opt UpgradeJournal;
};

type Timers = record {
  requires_periodic_tasks : opt bool;
  last_reset_timestamp_seconds : opt nat64;
  last_spawned_timestamp_seconds : opt nat64;
};

type GetTimersResponse = record {
  timers : opt Timers;
};

type GovernanceCachedMetrics = record {
  not_dissolving_neurons_e8s_buckets : vec record { nat64; float64 };
  garbage_collectable_neurons_count : nat64;
  neurons_with_invalid_stake_count : nat64;
  not_dissolving_neurons_count_buckets : vec record { nat64; nat64 };
  neurons_with_less_than_6_months_dissolve_delay_count : nat64;
  dissolved_neurons_count : nat64;
  total_staked_e8s : nat64;
  total_supply_governance_tokens : nat64;
  not_dissolving_neurons_count : nat64;
  dissolved_neurons_e8s : nat64;
  neurons_with_less_than_6_months_dissolve_delay_e8s : nat64;
  dissolving_neurons_count_buckets : vec record { nat64; nat64 };
  dissolving_neurons_count : nat64;
  dissolving_neurons_e8s_buckets : vec record { nat64; float64 };
  timestamp_seconds : nat64;
};

type GovernanceError = record {
  error_message : text;
  error_type : int32;
};

type IncreaseDissolveDelay = record {
  additional_dissolve_delay_seconds : nat32;
};

type ListNervousSystemFunctionsResponse = record {
  reserved_ids : vec nat64;
  functions : vec NervousSystemFunction;
};

type ListNeurons = record {
  of_principal : opt principal;
  limit : nat32;
  start_page_at : opt NeuronId;
};

type ListNeuronsResponse = record {
  neurons : vec Neuron;
};

type ListProposals = record {
  include_reward_status : vec int32;
  before_proposal : opt ProposalId;
  limit : nat32;
  exclude_type : vec nat64;
  include_status : vec int32;
  include_topics : opt vec TopicSelector;
};

type TopicSelector = record {
  topic : opt Topic;
};

type ListProposalsResponse = record {
  include_ballots_by_caller : opt bool;
  include_topic_filtering : opt bool;
  proposals : vec ProposalData;
};

type ManageDappCanisterSettings = record {
  freezing_threshold : opt nat64;
  canister_ids : vec principal;
  reserved_cycles_limit : opt nat64;
  log_visibility : opt int32;
  wasm_memory_limit : opt nat64;
  memory_allocation : opt nat64;
  compute_allocation : opt nat64;
  wasm_memory_threshold : opt nat64;
};

type SnsVersion = record {
  governance_wasm_hash : opt blob;
  swap_wasm_hash : opt blob;
  root_wasm_hash : opt blob;
  index_wasm_hash : opt blob;
  ledger_wasm_hash : opt blob;
  archive_wasm_hash : opt blob;
};

type AdvanceSnsTargetVersion = record {
  new_target : opt SnsVersion;
};

type SetTopicsForCustomProposals = record {
  custom_function_id_to_topic : vec record { nat64; Topic };
};

type ManageLedgerParameters = record {
  token_symbol : opt text;
  transfer_fee : opt nat64;
  token_logo : opt text;
  token_name : opt text;
};

type ManageNeuron = record {
  subaccount : blob;
  command : opt Command;
};

type ManageNeuronResponse = record {
  command : opt Command_1;
};

type ManageSnsMetadata = record {
  url : opt text;
  logo : opt text;
  name : opt text;
  description : opt text;
};

type MaturityModulation = record {
  current_basis_points : opt int32;
  updated_at_timestamp_seconds : opt nat64;
};

type MemoAndController = record {
  controller : opt principal;
  memo : nat64;
};

type MergeMaturity = record {
  percentage_to_merge : nat32;
};

type MergeMaturityResponse = record {
  merged_maturity_e8s : nat64;
  new_stake_e8s : nat64;
};

type MintSnsTokens = record {
  to_principal : opt principal;
  to_subaccount : opt Subaccount;
  memo : opt nat64;
  amount_e8s : opt nat64;
};

type MintSnsTokensActionAuxiliary = record {
  valuation : opt Valuation;
};

type AdvanceSnsTargetVersionActionAuxiliary = record {
  target_version : opt SnsVersion;
};

type Motion = record {
  motion_text : text;
};

type NervousSystemFunction = record {
  id : nat64;
  name : text;
  description : opt text;
  function_type : opt FunctionType;
};

type NervousSystemParameters = record {
  default_followees : opt DefaultFollowees;
  max_dissolve_delay_seconds : opt nat64;
  max_dissolve_delay_bonus_percentage : opt nat64;
  max_followees_per_function : opt nat64;
  neuron_claimer_permissions : opt NeuronPermissionList;
  neuron_minimum_stake_e8s : opt nat64;
  max_neuron_age_for_age_bonus : opt nat64;
  initial_voting_period_seconds : opt nat64;
  neuron_minimum_dissolve_delay_to_vote_seconds : opt nat64;
  reject_cost_e8s : opt nat64;
  max_proposals_to_keep_per_action : opt nat32;
  wait_for_quiet_deadline_increase_seconds : opt nat64;
  max_number_of_neurons : opt nat64;
  transaction_fee_e8s : opt nat64;
  max_number_of_proposals_with_ballots : opt nat64;
  max_age_bonus_percentage : opt nat64;
  neuron_grantable_permissions : opt NeuronPermissionList;
  voting_rewards_parameters : opt VotingRewardsParameters;
  maturity_modulation_disabled : opt bool;
  max_number_of_principals_per_neuron : opt nat64;
  automatically_advance_target_version : opt bool;
};

type FolloweesForTopic = record {
  followees : vec Followee;
  topic : opt Topic;
};

type Neuron = record {
  id : opt NeuronId;
  staked_maturity_e8s_equivalent : opt nat64;
  permissions : vec NeuronPermission;
  maturity_e8s_equivalent : nat64;
  cached_neuron_stake_e8s : nat64;
  created_timestamp_seconds : nat64;
  source_nns_neuron_id : opt nat64;
  auto_stake_maturity : opt bool;
  aging_since_timestamp_seconds : nat64;
  dissolve_state : opt DissolveState;
  voting_power_percentage_multiplier : nat64;
  vesting_period_seconds : opt nat64;
  disburse_maturity_in_progress : vec DisburseMaturityInProgress;
  followees : vec record { nat64; Followees };
  topic_followees : opt record {
    topic_id_to_followees : vec record { int32; FolloweesForTopic };
  };
  neuron_fees_e8s : nat64;
};

type NeuronId = record {
  id : blob;
};

type Followee = record {
  neuron_id : opt NeuronId;
  alias : opt text;
};

type NeuronIds = record {
  neuron_ids : vec NeuronId;
};

type NeuronInFlightCommand = record {
  command : opt Command_2;
  timestamp : nat64;
};

type NeuronPermission = record {
  "principal" : opt principal;
  permission_type : vec int32;
};

type NeuronPermissionList = record {
  permissions : vec int32;
};

type NeuronRecipe = record {
  controller : opt principal;
  dissolve_delay_seconds : opt nat64;
  participant : opt Participant;
  stake_e8s : opt nat64;
  followees : opt NeuronIds;
  neuron_id : opt NeuronId;
};

type NeuronRecipes = record {
  neuron_recipes : vec NeuronRecipe;
};

type NeuronsFund = record {
  nns_neuron_hotkeys : opt Principals;
  nns_neuron_controller : opt principal;
  nns_neuron_id : opt nat64;
};

type Operation = variant {
  ChangeAutoStakeMaturity : ChangeAutoStakeMaturity;
  StopDissolving : record {};
  StartDissolving : record {};
  IncreaseDissolveDelay : IncreaseDissolveDelay;
  SetDissolveTimestamp : SetDissolveTimestamp;
};

type Participant = variant {
  NeuronsFund : NeuronsFund;
  Direct : record {};
};

type Percentage = record {
  basis_points : opt nat64;
};

type Principals = record {
  principals : vec principal;
};

type Proposal = record {
  url : text;
  title : text;
  action : opt Action;
  summary : text;
};

type ProposalData = record {
  id : opt ProposalId;
  payload_text_rendering : opt text;
  action : nat64;
  failure_reason : opt GovernanceError;
  action_auxiliary : opt ActionAuxiliary;
  ballots : vec record { text; Ballot };
  minimum_yes_proportion_of_total : opt Percentage;
  reward_event_round : nat64;
  failed_timestamp_seconds : nat64;
  reward_event_end_timestamp_seconds : opt nat64;
  proposal_creation_timestamp_seconds : nat64;
  initial_voting_period_seconds : nat64;
  reject_cost_e8s : nat64;
  latest_tally : opt Tally;
  wait_for_quiet_deadline_increase_seconds : nat64;
  decided_timestamp_seconds : nat64;
  proposal : opt Proposal;
  proposer : opt NeuronId;
  wait_for_quiet_state : opt WaitForQuietState;
  minimum_yes_proportion_of_exercised : opt Percentage;
  is_eligible_for_rewards : bool;
  executed_timestamp_seconds : nat64;
  topic : opt Topic;
};

type ProposalId = record {
  id : nat64;
};

type QueryStats = record {
  num_calls_total : opt nat;
  num_instructions_total : opt nat;
  request_payload_bytes_total : opt nat;
  response_payload_bytes_total : opt nat;
};

type RegisterDappCanisters = record {
  canister_ids : vec principal;
};

type RegisterVote = record {
  vote : int32;
  proposal : opt ProposalId;
};

type RemoveNeuronPermissions = record {
  permissions_to_remove : opt NeuronPermissionList;
  principal_id : opt principal;
};

type Result = variant {
  Error : GovernanceError;
  Neuron : Neuron;
};

type Result_1 = variant {
  Error : GovernanceError;
  Proposal : ProposalData;
};

type RewardEvent = record {
  rounds_since_last_distribution : opt nat64;
  actual_timestamp_seconds : nat64;
  end_timestamp_seconds : opt nat64;
  total_available_e8s_equivalent : opt nat64;
  distributed_e8s_equivalent : nat64;
  round : nat64;
  settled_proposals : vec ProposalId;
};

type SetDissolveTimestamp = record {
  dissolve_timestamp_seconds : nat64;
};

type SetMode = record {
  mode : int32;
};

type Split = record {
  memo : nat64;
  amount_e8s : nat64;
};

type SplitResponse = record {
  created_neuron_id : opt NeuronId;
};

type StakeMaturity = record {
  percentage_to_stake : opt nat32;
};

type StakeMaturityResponse = record {
  maturity_e8s : nat64;
  staked_maturity_e8s : nat64;
};

type Subaccount = record {
  subaccount : blob;
};

type SwapNeuron = record {
  id : opt NeuronId;
  status : int32;
};

type Tally = record {
  no : nat64;
  yes : nat64;
  total : nat64;
  timestamp_seconds : nat64;
};

type Tokens = record {
  e8s : opt nat64;
};

type TransferSnsTreasuryFunds = record {
  from_treasury : int32;
  to_principal : opt principal;
  to_subaccount : opt Subaccount;
  memo : opt nat64;
  amount_e8s : nat64;
};

type UpgradeInProgress = record {
  mark_failed_at_seconds : nat64;
  checking_upgrade_lock : nat64;
  proposal_id : opt nat64;
  target_version : opt Version;
};

type PendingVersion = record {
  mark_failed_at_seconds : nat64;
  checking_upgrade_lock : nat64;
  proposal_id : opt nat64;
  target_version : opt Version;
};

type ChunkedCanisterWasm = record {
  wasm_module_hash : blob;
  store_canister_id : opt principal;
  chunk_hashes_list : vec blob;
};

type UpgradeSnsControlledCanister = record {
  new_canister_wasm : blob;
  chunked_canister_wasm : opt ChunkedCanisterWasm;
  mode : opt int32;
  canister_id : opt principal;
  canister_upgrade_arg : opt blob;
};

type Valuation = record {
  token : opt int32;
  account : opt Account;
  valuation_factors : opt ValuationFactors;
  timestamp_seconds : opt nat64;
};

type ValuationFactors = record {
  xdrs_per_icp : opt Decimal;
  icps_per_token : opt Decimal;
  tokens : opt Tokens;
};

type Version = record {
  archive_wasm_hash : blob;
  root_wasm_hash : blob;
  swap_wasm_hash : blob;
  ledger_wasm_hash : blob;
  governance_wasm_hash : blob;
  index_wasm_hash : blob;
};

type Versions = record { versions : vec Version };

type VotingRewardsParameters = record {
  final_reward_rate_basis_points : opt nat64;
  initial_reward_rate_basis_points : opt nat64;
  reward_rate_transition_duration_seconds : opt nat64;
  round_duration_seconds : opt nat64;
};

type WaitForQuietState = record {
  current_deadline_timestamp_seconds : nat64;
};

type UpgradeJournalEntry = record {
  event : opt variant {
    UpgradeStepsRefreshed : UpgradeStepsRefreshed;
    UpgradeStepsReset : UpgradeStepsReset;
    TargetVersionSet : TargetVersionSet;
    TargetVersionReset : TargetVersionReset;
    UpgradeStarted : UpgradeStarted;
    UpgradeOutcome : UpgradeOutcome;
  };
  timestamp_seconds : opt nat64;
};

type UpgradeStepsRefreshed = record {
  upgrade_steps : opt Versions;
};

type UpgradeStepsReset = record {
  human_readable : opt text;
  upgrade_steps : opt Versions;
};

type TargetVersionSet = record {
  new_target_version : opt Version;
  old_target_version : opt Version;
  is_advanced_automatically : opt bool;
};

type TargetVersionReset = record {
  new_target_version : opt Version;
  old_target_version : opt Version;
  human_readable : opt text;
};

type UpgradeStarted = record {
  current_version : opt Version;
  expected_version : opt Version;
  reason : opt variant {
    UpgradeSnsToNextVersionProposal : ProposalId;
    BehindTargetVersion : record {};
  }
};

type UpgradeOutcome = record {
  human_readable : opt text;
  status : opt variant {
    Success : record {};
    Timeout : record {};
    InvalidState : record { version : opt Version };
    ExternalFailure : record {};
  };
};

type UpgradeJournal = record {
  entries : vec UpgradeJournalEntry;
};

type GetUpgradeJournalRequest = record {
  limit : opt nat64;
  offset : opt nat64;
};

type GetUpgradeJournalResponse = record {
  upgrade_steps : opt Versions;
  response_timestamp_seconds : opt nat64;
  target_version : opt Version;
  deployed_version : opt Version;
  upgrade_journal : opt UpgradeJournal;
  upgrade_journal_entry_count: opt nat64;
};

type Topic = variant {
  DaoCommunitySettings;
  SnsFrameworkManagement;
  DappCanisterManagement;
  ApplicationBusinessLogic;
  Governance;
  TreasuryAssetManagement;
  CriticalDappOperations;
};

type TopicInfo = record {
  topic : opt Topic;
  name : opt text;
  description : opt text;
  native_functions : opt vec NervousSystemFunction;
  custom_functions : opt vec NervousSystemFunction;
  is_critical : opt bool;
};

type ListTopicsRequest = record {};
type ListTopicsResponse = record {
  topics: opt vec TopicInfo;
  uncategorized_functions: opt vec NervousSystemFunction
};

service : (Governance) -> {
  claim_swap_neurons : (ClaimSwapNeuronsRequest) -> (ClaimSwapNeuronsResponse);
  fail_stuck_upgrade_in_progress : (record {}) -> (record {});
  get_build_metadata : () -> (text) query;
  get_latest_reward_event : () -> (RewardEvent) query;
  get_maturity_modulation : (record {}) -> (GetMaturityModulationResponse);
  get_metadata : (record {}) -> (GetMetadataResponse) query;
<<<<<<< HEAD
  get_metrics : (GetMetricsRequest) -> (GetMetricsResponse) query;
=======
  get_metrics : (GetMetricsRequest) -> (GetMetricsResponse) composite_query;
>>>>>>> 4b308ddd
  get_mode : (record {}) -> (GetModeResponse) query;
  get_nervous_system_parameters : (null) -> (NervousSystemParameters) query;
  get_neuron : (GetNeuron) -> (GetNeuronResponse) query;
  get_proposal : (GetProposal) -> (GetProposalResponse) query;
  get_root_canister_status : (null) -> (CanisterStatusResultV2);
  get_running_sns_version : (record {}) -> (GetRunningSnsVersionResponse) query;
  get_sns_initialization_parameters : (record {}) -> (GetSnsInitializationParametersResponse) query;
  get_upgrade_journal : (GetUpgradeJournalRequest) -> (GetUpgradeJournalResponse) query;
  list_nervous_system_functions : () -> (ListNervousSystemFunctionsResponse) query;
  list_neurons : (ListNeurons) -> (ListNeuronsResponse) query;
  list_proposals : (ListProposals) -> (ListProposalsResponse) query;
  list_topics : (ListTopicsRequest) -> (ListTopicsResponse) query;
  manage_neuron : (ManageNeuron) -> (ManageNeuronResponse);
  set_mode : (SetMode) -> (record {});
  reset_timers : (record {}) -> (record {});
  get_timers : (record {}) -> (GetTimersResponse) query;
}<|MERGE_RESOLUTION|>--- conflicted
+++ resolved
@@ -253,13 +253,8 @@
 };
 
 type Metrics = record {
-<<<<<<< HEAD
-  num_recent_proposals : opt nat64;
-  last_transaction_timestamp : opt nat64;
-=======
   num_recently_submitted_proposals : opt nat64;
   last_ledger_block_timestamp : opt nat64;
->>>>>>> 4b308ddd
 };
 
 type GetMetricsResult = variant {
@@ -917,11 +912,7 @@
   get_latest_reward_event : () -> (RewardEvent) query;
   get_maturity_modulation : (record {}) -> (GetMaturityModulationResponse);
   get_metadata : (record {}) -> (GetMetadataResponse) query;
-<<<<<<< HEAD
-  get_metrics : (GetMetricsRequest) -> (GetMetricsResponse) query;
-=======
   get_metrics : (GetMetricsRequest) -> (GetMetricsResponse) composite_query;
->>>>>>> 4b308ddd
   get_mode : (record {}) -> (GetModeResponse) query;
   get_nervous_system_parameters : (null) -> (NervousSystemParameters) query;
   get_neuron : (GetNeuron) -> (GetNeuronResponse) query;
