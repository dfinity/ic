# How This File Is Used

In general, upcoming/unreleased behavior changes are described here. For details
on the process that this file is part of, see
`rs/nervous_system/changelog_process.md`.


# Next Upgrade Proposal

## Added

<<<<<<< HEAD
### New `get_metrics` function for SNS Governance

A new function, `get_metrics`, has been added to the SNS Governance canister. This allows front-end clients and SNS aggregators to query for activity metrics of an SNS over a specified time period. Currently, the metrics include the number of most-recent proposals and the timestamp of the latest SNS ledger transaction.

### New `RegisterExtension` proposal type

A new proposal type, `RegisterExtension`, is added for registering SNS extensions.
Extensions are a new class of SNS canisters that (unlike SNS-controlled dapp canisters)
can operate on behalf of the DAO, e.g., by managing a portion of the treasury funds.

Note that while `RegisterExtension` proposals are already recognized, they are not enabled yet.

=======
>>>>>>> f57f0ed6
## Changed

## Deprecated

## Removed

## Fixed

## Security<|MERGE_RESOLUTION|>--- conflicted
+++ resolved
@@ -9,11 +9,6 @@
 
 ## Added
 
-<<<<<<< HEAD
-### New `get_metrics` function for SNS Governance
-
-A new function, `get_metrics`, has been added to the SNS Governance canister. This allows front-end clients and SNS aggregators to query for activity metrics of an SNS over a specified time period. Currently, the metrics include the number of most-recent proposals and the timestamp of the latest SNS ledger transaction.
-
 ### New `RegisterExtension` proposal type
 
 A new proposal type, `RegisterExtension`, is added for registering SNS extensions.
@@ -22,8 +17,6 @@
 
 Note that while `RegisterExtension` proposals are already recognized, they are not enabled yet.
 
-=======
->>>>>>> f57f0ed6
 ## Changed
 
 ## Deprecated
