# How This File Is Used

In general, upcoming/unreleased behavior changes are described here. For details
on the process that this file is part of, see
`rs/nervous_system/changelog_process.md`.

# Next Upgrade Proposal

## Added

<<<<<<< HEAD
RegisterExtension proposals can now be used in the test version of SNS Governance; submitting
these proposals on mainnet is still disabled until further notice.

=======
>>>>>>> f6cc2dee
## Changed

## Deprecated

## Removed

## Fixed

<<<<<<< HEAD
Fixed a bug due to which governance cached metrics could be recomputed once every 10 seconds
rather than with the intended rate of once per hour.

Fixed multiple issues in `disburse_neuron` functionality:

- Fixed a bug that could allow an SNS Neuron to burn fees that would have been refunded after proposal acceptance.
- Fees are now only recorded as burned when they exceed the transaction fee threshold and are actually burned.
- Added comprehensive tests to ensure the correct behavior in the future.

=======
>>>>>>> f6cc2dee
## Security<|MERGE_RESOLUTION|>--- conflicted
+++ resolved
@@ -8,12 +8,7 @@
 
 ## Added
 
-<<<<<<< HEAD
-RegisterExtension proposals can now be used in the test version of SNS Governance; submitting
-these proposals on mainnet is still disabled until further notice.
 
-=======
->>>>>>> f6cc2dee
 ## Changed
 
 ## Deprecated
@@ -22,16 +17,10 @@
 
 ## Fixed
 
-<<<<<<< HEAD
-Fixed a bug due to which governance cached metrics could be recomputed once every 10 seconds
-rather than with the intended rate of once per hour.
-
 Fixed multiple issues in `disburse_neuron` functionality:
 
 - Fixed a bug that could allow an SNS Neuron to burn fees that would have been refunded after proposal acceptance.
 - Fees are now only recorded as burned when they exceed the transaction fee threshold and are actually burned.
 - Added comprehensive tests to ensure the correct behavior in the future.
 
-=======
->>>>>>> f6cc2dee
 ## Security