--- conflicted
+++ resolved
@@ -9,19 +9,11 @@
 
 ## Added
 
-<<<<<<< HEAD
-### Set the principal of the index canister when installing the ledger ([ICRC-106](https://github.com/dfinity/ICRC-1/pull/196/files/7f9b4739d9b3ec2cf549bf468e3a1731c31eecbf))
-
-When installing the ledger canister for a new SNS, the index canister's principal is now set in the ledger.
-This allows a ledger client to query the ledger using the `icrc106_get_index_principal` endpoint to figure out where the
-ledger index canister is running.
-
 ### New Feature: `get_metrics` Function for SNS Governance 
 
 A new function, `get_metrics`, has been added to the SNS Governance system. This allows front-end clients and SNS aggregators to query and retrieve activity metrics of an SNS over a specified time period.
 This feature can be integrated into dashboard to help users gauge the recent activity and activeness level of a given SNS; supporting decision-making for users based on SNS activity patterns.
-=======
->>>>>>> a9bed8f4
+
 ## Changed
 
 ## Deprecated
