--- conflicted
+++ resolved
@@ -2130,38 +2130,24 @@
   optional uint64 new_maturity_e8s = 1;
 }
 
-<<<<<<< HEAD
-=======
 // A test-only API that advances the target version of the SNS.
->>>>>>> e54d3fa3
 message AdvanceTargetVersionRequest {
   optional Governance.Version target_version = 1;
 }
 
-<<<<<<< HEAD
-// The response to a request to add maturity to a neuron. The associated endpoint is only
-// available when governance is compiled with the `test` feature enabled.
-message AdvanceTargetVersionResponse {
-}
-
-=======
 // The response to a request to advance the target version of the SNS.
 message AdvanceTargetVersionResponse {}
 
 // The upgrade journal contains all the information neede to audit previous SNS upgrades and understand its current state.
 // It is being implemented as part of the "effortless SNS upgrade" feature.
->>>>>>> e54d3fa3
 message GetUpgradeJournalRequest {}
 
 message GetUpgradeJournalResponse {
   Governance.Versions upgrade_steps = 1;
   optional uint64 response_timestamp_seconds = 2;
-<<<<<<< HEAD
-=======
   // The target version that the SNS will be upgraded to.
   // Currently, this field is always None, but in the "effortless SNS upgrade"
   // feature, it reflect the version of the SNS that the community has decided to upgrade to.
->>>>>>> e54d3fa3
   Governance.Version target_version = 3;
 }
 
