--- conflicted
+++ resolved
@@ -193,13 +193,10 @@
                 "CanisterStateBits::log_visibility_v2",
             )
             .unwrap_or_default(),
-            // TODO(EXC-2118): remove this temporary code of setting the log memory limit to default value,
+            // TODO(DSM-11): remove this temporary code of setting the log memory limit to default value,
             // read properly from `NumBytes::from(value.log_memory_limit)`.
             log_memory_limit: NumBytes::new(DEFAULT_AGGREGATE_LOG_MEMORY_LIMIT as u64),
-<<<<<<< HEAD
-            // TODO(EXC-2118): old implementation of canister log does not resize, remove after migration is done.
-=======
->>>>>>> ff299049
+            // TODO(DSM-11): old implementation of canister log does not resize, remove after migration is done.
             canister_log: CanisterLog::new_aggregate(
                 value.next_canister_log_record_idx,
                 value
