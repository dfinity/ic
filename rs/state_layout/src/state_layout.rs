--- conflicted
+++ resolved
@@ -2360,15 +2360,6 @@
             heap_delta_debit: item.heap_delta_debit.get(),
             install_code_debit: item.install_code_debit.get(),
             time_of_last_allocation_charge_nanos: Some(item.time_of_last_allocation_charge_nanos),
-<<<<<<< HEAD
-=======
-            task_queue: item
-                .task_queue
-                .get_queue()
-                .iter()
-                .map(|v| v.into())
-                .collect(),
->>>>>>> ae94bfb8
             global_timer_nanos: item.global_timer_nanos,
             canister_version: item.canister_version,
             consumed_cycles_by_use_cases: item
@@ -2396,15 +2387,6 @@
             wasm_memory_limit: item.wasm_memory_limit.map(|v| v.get()),
             next_snapshot_id: item.next_snapshot_id,
             snapshots_memory_usage: item.snapshots_memory_usage.get(),
-<<<<<<< HEAD
-=======
-            on_low_wasm_memory_hook_status: Some(
-                pb_canister_state_bits::OnLowWasmMemoryHookStatus::from(
-                    &item.task_queue.peek_hook_status(),
-                )
-                .into(),
-            ),
->>>>>>> ae94bfb8
             tasks: Some((&item.task_queue).into()),
         }
     }
@@ -2460,47 +2442,10 @@
             );
         }
 
-<<<<<<< HEAD
         let tasks: pb_canister_state_bits::TaskQueue =
             try_from_option_field(value.tasks, "CanisterStateBits::tasks")?;
 
         let task_queue = TaskQueue::try_from(tasks)?;
-=======
-        let pb_task_queue: Result<pb_canister_state_bits::TaskQueue, ProxyDecodeError> =
-            try_from_option_field(value.tasks, "CanisterStateBits::tasks");
-
-        let task_queue = match pb_task_queue {
-            Ok(tasks) => TaskQueue::try_from(tasks)?,
-            Err(_) => {
-                let task_queue: VecDeque<ExecutionTask> = value
-                    .task_queue
-                    .into_iter()
-                    .map(|v| v.try_into())
-                    .collect::<Result<VecDeque<_>, _>>()?;
-                if task_queue.len() > 1 {
-                    return Err(ProxyDecodeError::Other(format!(
-                        "Expecting at most one task queue entry. Found {:?}",
-                        task_queue
-                    )));
-                }
-
-                let on_low_wasm_memory_hook_status: Option<
-                    pb_canister_state_bits::OnLowWasmMemoryHookStatus,
-                > = value.on_low_wasm_memory_hook_status.map(|v| {
-                    pb_canister_state_bits::OnLowWasmMemoryHookStatus::try_from(v)
-                        .unwrap_or_default()
-                });
-                TaskQueue::from_checkpoint(
-                    task_queue,
-                    try_from_option_field(
-                        on_low_wasm_memory_hook_status,
-                        "CanisterStateBits::on_low_wasm_memory_hook_status",
-                    )
-                    .unwrap_or_default(),
-                )
-            }
-        };
->>>>>>> ae94bfb8
 
         Ok(Self {
             controllers,
