--- conflicted
+++ resolved
@@ -13,13 +13,9 @@
 use ic_replicated_state::{
     canister_state::{
         execution_state::{NextScheduledMethod, WasmMetadata},
-<<<<<<< HEAD
         system_state::{
             wasm_chunk_store::WasmChunkStoreMetadata, CanisterHistory, CyclesUseCase, TaskQueue,
         },
-=======
-        system_state::{wasm_chunk_store::WasmChunkStoreMetadata, CanisterHistory, CyclesUseCase},
->>>>>>> f0c82237
     },
     page_map::{Shard, StorageLayout, StorageResult},
     CallContextManager, CanisterStatus, ExecutionTask, ExportedFunctions, Global, NumWasmPages,
