--- conflicted
+++ resolved
@@ -45,11 +45,6 @@
     "@crate_index//:hyper_0_14_27",
     "@crate_index//:hyper_rustls_0_24_2",
     "@crate_index//:instant-acme",
-<<<<<<< HEAD
-    "@crate_index//:tikv-jemalloc-ctl",
-    "@crate_index//:tikv-jemallocator",
-=======
->>>>>>> 29e7b09e
     "@crate_index//:lazy_static",
     "@crate_index//:little-loadshedder",
     "@crate_index//:maxminddb",
