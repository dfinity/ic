--- conflicted
+++ resolved
@@ -56,11 +56,6 @@
 ic-registry-subnet-type = { path = "../../registry/subnet_type" }
 ic-types = { path = "../../types/types" }
 instant-acme = "0.3.2"
-<<<<<<< HEAD
-tikv-jemallocator = "0.5"
-tikv-jemalloc-ctl = "0.5"
-=======
->>>>>>> 29e7b09e
 lazy_static = { workspace = true }
 little-loadshedder = "0.1.0"
 maxminddb = "0.24"
