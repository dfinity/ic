--- conflicted
+++ resolved
@@ -41,12 +41,7 @@
 };
 use ic_config::crypto::CryptoConfig;
 use ic_crypto::CryptoComponent;
-<<<<<<< HEAD
-use ic_crypto_utils_basic_sig::conversions::derive_node_id;
-use ic_crypto_utils_threshold_sig_der::threshold_sig_public_key_to_der;
-=======
 use ic_crypto_utils_threshold_sig_der::{parse_threshold_sig_key, threshold_sig_public_key_to_der};
->>>>>>> 61d605fd
 use ic_interfaces::crypto::{BasicSigner, KeyManager};
 use ic_interfaces_registry::RegistryClient;
 use ic_logger::replica_logger::no_op_logger;
@@ -583,12 +578,6 @@
     })
     .await??;
 
-<<<<<<< HEAD
-    let node_id =
-        derive_node_id(&public_key).map_err(|e| anyhow!("failed to derive node id: {e:?}"))?;
-
-=======
->>>>>>> 61d605fd
     // Custom Signer
     Ok(Box::new(
         NodeSender::new(
