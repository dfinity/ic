#![allow(clippy::disallowed_types)]
use std::{
    error::Error as StdError,
    net::{Ipv4Addr, Ipv6Addr, SocketAddr},
    sync::{Arc, RwLock},
    time::Duration,
};

use anyhow::{Context, Error, anyhow, bail};
use arc_swap::ArcSwapOption;
use axum::{
    Router,
    extract::Request,
    middleware,
    response::IntoResponse,
    routing::method_routing::{any, get, post},
};
use axum_extra::middleware::option_layer;
use candid::{DecoderConfig, Principal};
use ic_agent::{Agent, Identity, Signature, agent::EnvelopeContent, identity::AnonymousIdentity};
use ic_bn_lib::{
    http::{
        self as bnhttp,
        shed::{
            ShedResponse,
            sharded::{ShardedLittleLoadShedderLayer, ShardedOptions, TypeExtractor},
            system::{SystemInfo, SystemLoadShedderLayer},
        },
    },
    prometheus::Registry,
    pubsub::BrokerBuilder,
    tasks::TaskManager,
    tls::verify::NoopServerCertVerifier,
};
use ic_config::crypto::CryptoConfig;
use ic_crypto::CryptoComponent;
use ic_crypto_utils_basic_sig::conversions::derive_node_id;
use ic_crypto_utils_threshold_sig_der::{parse_threshold_sig_key, threshold_sig_public_key_to_der};
use ic_interfaces::crypto::{BasicSigner, KeyManager};
use ic_interfaces_registry::ZERO_REGISTRY_VERSION;
use ic_logger::replica_logger::no_op_logger;
use ic_protobuf::registry::crypto::v1::{AlgorithmId, PublicKey};
use ic_registry_client::client::{RegistryClient, RegistryClientImpl};
use ic_registry_client_helpers::{crypto::CryptoRegistry, subnet::SubnetRegistry};
use ic_registry_local_store::{LocalStore, LocalStoreImpl};
use ic_registry_replicator::RegistryReplicator;
use ic_types::messages::MessageId;
use nix::unistd::{Pid, getpgid, setpgid};
use rustls::client::danger::ServerCertVerifier;
use tokio::{
    select,
    signal::unix::SignalKind,
    sync::{Mutex, watch},
};
use tower::{ServiceBuilder, limit::ConcurrencyLimitLayer, util::MapResponseLayer};
use tower_http::{ServiceBuilderExt, compression::CompressionLayer, request_id::MakeRequestUuid};
use tracing::warn;

use crate::{
    bouncer,
    check::{Checker, Runner as CheckRunner},
    cli::Cli,
    dns::DnsResolver,
    errors::ErrorCause,
    firewall::{FirewallGenerator, SystemdReloader},
    http::{
        PATH_CALL, PATH_CALL_V3, PATH_HEALTH, PATH_QUERY, PATH_READ_STATE, PATH_STATUS,
        PATH_SUBNET_READ_STATE,
        handlers::{self, LogsState, logs_canister},
        middleware::{
            cache::{CacheState, cache_middleware},
            cors::{self},
            geoip::{self},
            process::{self},
            retry::{RetryParams, retry_request},
            validate::{self, UUID_REGEX},
        },
<<<<<<< HEAD
        RequestType, PATH_CALL_V2, PATH_CALL_V3, PATH_CALL_V4, PATH_HEALTH, PATH_QUERY_V2,
        PATH_QUERY_V3, PATH_READ_STATE_V2, PATH_READ_STATE_V3, PATH_STATUS,
        PATH_SUBNET_READ_STATE_V2, PATH_SUBNET_READ_STATE_V3,
=======
>>>>>>> 7e0d882f
    },
    metrics::{
        self, HttpMetricParams, HttpMetricParamsStatus, MetricParamsCheck, MetricParamsPersist,
        MetricParamsSnapshot, MetricsCache, MetricsRunner, WithMetricsCheck, WithMetricsPersist,
        WithMetricsSnapshot,
    },
    persist::{Persist, Persister},
    rate_limiting::{RateLimit, generic},
    routes::{self, Health, Lookup, Proxy, ProxyRouter, RootKey},
    salt_fetcher::AnonymizationSaltFetcher,
    snapshot::{
        RegistryReplicatorRunner, RegistrySnapshot, SnapshotPersister, Snapshotter,
        generate_stub_snapshot, generate_stub_subnet,
    },
    tls_verify::TlsVerifier,
};

#[cfg(feature = "tls")]
use {crate::cli, rustls::server::ResolvesServerCert};

pub const SERVICE_NAME: &str = "ic_boundary";
pub const AUTHOR_NAME: &str = "Boundary Node Team <boundary-nodes@dfinity.org>";
const SYSTEMCTL_BIN: &str = "/usr/bin/systemctl";

pub const SECOND: Duration = Duration::from_secs(1);

const KB: usize = 1024;
const MB: usize = 1024 * KB;

pub const MAX_REQUEST_BODY_SIZE: usize = 4 * MB;
const METRICS_CACHE_CAPACITY: usize = 15 * MB;

pub const ANONYMOUS_PRINCIPAL: Principal = Principal::anonymous();

pub fn decoder_config() -> DecoderConfig {
    let mut config = DecoderConfig::new();
    // Limit the amount of work for skipping unneeded data on the wire when parsing Candid.
    // The value of 10_000 follows the Candid recommendation.
    config.set_skipping_quota(10_000);
    config.set_full_error_message(false);
    config
}

pub async fn main(mut cli: Cli) -> Result<(), Error> {
    if cli.http_client.http_client_timeout_connect > cli.health.health_check_timeout {
        cli.health.health_check_timeout = cli.http_client.http_client_timeout_connect;
        warn!(
            "Health check timeout should be longer than HTTP client connect timeout, capping it to client timeout"
        );
    }

    if !(cli.registry.registry_local_store_path.is_none()
        ^ cli.registry.registry_stub_replica.is_empty())
    {
        bail!(
            "Local store path and Stub Replica are mutually exclusive and at least one of them must be specified"
        );
    }

    #[cfg(feature = "tls")]
    if cli.listen.listen_http_port.is_none()
        && cli.listen.listen_http_unix_socket.is_none()
        && cli.listen.listen_https_port.is_none()
    {
        bail!(
            "at least one of --listen-http-port / --listen-https-port / --listen-http-unix-socket must be specified"
        );
    }

    #[cfg(not(feature = "tls"))]
    if cli.listen.listen_http_port.is_none() && cli.listen.listen_http_unix_socket.is_none() {
        bail!("at least one of --listen-http-port / --listen-http-unix-socket must be specified");
    }

    // Make sure ic-boundary is the leader of its own process group
    // Needed for correct execution of API BNs
    let pgid = getpgid(None).context("Failed to get the process group ID.")?;
    if pgid != Pid::this() {
        // If that is not the case, set it as the leader of its own process group
        setpgid(Pid::from_raw(0), Pid::from_raw(0))
            .context("Failed to setup a new process group for ic-boundary.")?;
    }

    // Install crypto-provider
    rustls::crypto::ring::default_provider()
        .install_default()
        .map_err(|_| anyhow!("unable to install Rustls crypto provider"))?;

    // Metrics
    let metrics_registry = Registry::new_custom(Some(SERVICE_NAME.into()), None)?;

    warn!(
        msg = format!("Starting {SERVICE_NAME}"),
        metrics_addr = cli.obs.obs_metrics_addr.to_string().as_str(),
    );

    let mut tasks = TaskManager::new();

    let routing_table = Arc::new(ArcSwapOption::empty());
    let registry_snapshot = Arc::new(ArcSwapOption::empty());

    // DNS
    let dns_resolver = DnsResolver::new(registry_snapshot.clone());

    // TLS client
    let tls_verifier: Arc<dyn ServerCertVerifier> = if cli.misc.skip_replica_tls_verification {
        Arc::new(NoopServerCertVerifier::default())
    } else {
        Arc::new(TlsVerifier::new(registry_snapshot.clone()))
    };

    let mut tls_config_client =
        rustls::ClientConfig::builder_with_protocol_versions(&[&rustls::version::TLS13])
            .dangerous() // Nothing really dangerous here
            .with_custom_certificate_verifier(tls_verifier)
            .with_no_client_auth();

    // Enable ALPN to negotiate HTTP version
    let mut alpn = vec![];
    if !cli.network.network_disable_http2_client {
        alpn.push(b"h2".to_vec());
    }
    alpn.push(b"http/1.1".to_vec());
    tls_config_client.alpn_protocols = alpn;

    // Set larger session resumption cache to accomodate all replicas (256 by default)
    tls_config_client.resumption = rustls::client::Resumption::in_memory_sessions(
        4096 * cli.network.network_http_client_count as usize,
    );

    let mut http_client_opts: bnhttp::client::Options<DnsResolver> = (&cli.http_client).into();
    http_client_opts.user_agent = SERVICE_NAME.into();
    http_client_opts.tls_config = Some(tls_config_client);
    http_client_opts.dns_resolver = Some(dns_resolver);

    // HTTP client for health checks
    let http_client_check = bnhttp::ReqwestClient::new(http_client_opts.clone())
        .context("unable to create HTTP client for checks")?;
    let http_client_check = Arc::new(http_client_check);

    // HTTP client for normal requests
    let http_client = Arc::new(
        bnhttp::ReqwestClientLeastLoaded::new(
            http_client_opts,
            cli.network.network_http_client_count as usize,
            Some(&metrics_registry),
        )
        .context("unable to create HTTP client")?,
    );

    // Setup registry-related stuff
    let persister = Persister::new(routing_table.clone());

    // Snapshot update notification channels
    let (channel_snapshot_send, channel_snapshot_recv) = tokio::sync::watch::channel(None);

    // Registry Client
    let registry_client = if let Some(v) = &cli.registry.registry_local_store_path {
        // Store
        let local_store = Arc::new(LocalStoreImpl::new(v.clone()));

        // Client
        let registry_client = Arc::new(RegistryClientImpl::new(local_store.clone(), None));
        registry_client
            .fetch_and_start_polling()
            .context("failed to start registry client")?;

        // Snapshotting
        setup_registry(
            &cli,
            local_store.clone(),
            registry_client.clone(),
            registry_snapshot.clone(),
            WithMetricsPersist(persister, MetricParamsPersist::new(&metrics_registry)),
            http_client_check,
            &metrics_registry,
            channel_snapshot_send,
            channel_snapshot_recv.clone(),
            &mut tasks,
        )
        .context("unable to init Registry")?;

        Some(registry_client)
    } else {
        // Prepare a stub routing table and snapshot if there's no local store specified
        let subnet = generate_stub_subnet(cli.registry.registry_stub_replica.clone());
        let snapshot = generate_stub_snapshot(vec![subnet.clone()]);
        let _ = persister.persist(vec![subnet]);
        registry_snapshot.store(Some(Arc::new(snapshot)));

        None
    };

    // IC Agent
    let agent = if cli.rate_limiting.rate_limit_generic_canister_id.is_some()
        || cli.obs.obs_log_anonymization_canister_id.is_some()
    {
        if cli.misc.crypto_config.is_some() && registry_client.is_none() {
            bail!("IC-Agent: registry client is required when crypto-config is in use");
        }

        if cli.misc.crypto_config.is_none() {
            warn!("IC-Agent: crypto-config is missing, using anonymous principal");
        }

        let agent = create_agent(
            cli.misc.crypto_config.clone(),
            registry_client.clone(),
            cli.listen.listen_http_port_loopback,
        )
        .await?;

        if let Some(v) = &registry_client {
            // Fetch the NNS root key from the local registry snapshot
            let ver = v.get_latest_version();
            let nns_subnet_id = v
                .get_root_subnet_id(ver)
                .context("unable to get root subnet id")?
                .context("no root subnet")?;
            let root_key = v
                .get_threshold_signing_public_key_for_subnet(nns_subnet_id, ver)
                .context("unable to get root NNS key")?
                .context("no root NNS key")?;

            let der_encoded_root_key = threshold_sig_public_key_to_der(root_key)
                .context("failed to convert root NNS key to DER")?;

            agent.set_root_key(der_encoded_root_key);
        } else if let Some(v) = &cli.registry.registry_nns_pub_key_pem {
            // Set the root key if it was provided
            let root_key = parse_threshold_sig_key(v).context("failed to parse NNS public key")?;
            let der_encoded_root_key = threshold_sig_public_key_to_der(root_key)
                .context("failed to convert NNS key to DER")?;
            agent.set_root_key(der_encoded_root_key);
        }

        Some(agent)
    } else {
        None
    };

    // Caching
    let cache_state = if cli.cache.cache_size.is_some() {
        Some(Arc::new(CacheState::new(&cli.cache, &metrics_registry)?))
    } else {
        None
    };

    // Bouncer
    let bouncer = if cli.bouncer.bouncer_enable {
        Some(bouncer::setup(&cli.bouncer, &metrics_registry).context("unable to setup bouncer")?)
    } else {
        None
    };

    // Generic Ratelimiter
    let generic_limiter_opts = generic::Options {
        tti: cli.rate_limiting.rate_limit_generic_tti,
        max_shards: cli.rate_limiting.rate_limit_generic_max_shards,
        poll_interval: cli.rate_limiting.rate_limit_generic_poll_interval,
        autoscale: cli.rate_limiting.rate_limit_generic_autoscale,
    };
    let generic_limiter = if let Some(v) = &cli.rate_limiting.rate_limit_generic_file {
        Some(Arc::new(generic::GenericLimiter::new_from_file(
            v.clone(),
            generic_limiter_opts,
            channel_snapshot_recv,
            &metrics_registry,
        )))
    } else if let Some(v) = cli.rate_limiting.rate_limit_generic_canister_id {
        Some(Arc::new(generic::GenericLimiter::new_from_canister(
            v,
            agent.clone().unwrap(),
            generic_limiter_opts,
            cli.misc.crypto_config.is_some(),
            channel_snapshot_recv,
            &metrics_registry,
        )))
    } else {
        None
    };
    if let Some(v) = &generic_limiter {
        tasks.add("generic_limiter", v.clone());
    }

    // HTTP Logs Anonymization
    let anonymization_salt = Arc::new(ArcSwapOption::<Vec<u8>>::empty());

    // Proxy Router
    let proxy_router = Arc::new(ProxyRouter::new(
        http_client.clone(),
        routing_table.clone(),
        registry_snapshot.clone(),
        cli.health.health_subnets_alive_threshold,
        cli.health.health_nodes_per_subnet_alive_threshold,
    ));

    // Prepare Axum Router
    let router = setup_router(
        bouncer,
        generic_limiter.clone(),
        &cli,
        &metrics_registry,
        cache_state.clone(),
        anonymization_salt.clone(),
        proxy_router.clone(),
    );

    // HTTP server metrics
    let http_metrics = bnhttp::server::Metrics::new(&metrics_registry);

    // HTTP server options
    let server_opts: bnhttp::server::Options = (&cli.http_server).into();

    // HTTP
    if let Some(v) = cli.listen.listen_http_port {
        let srv = bnhttp::ServerBuilder::new(router.clone())
            .listen_tcp(SocketAddr::new(Ipv6Addr::UNSPECIFIED.into(), v))
            .with_options(server_opts)
            .with_metrics(http_metrics.clone())
            .build()
            .context("unable to build HTTP TCP server")?;

        tasks.add("server_http", Arc::new(srv));
    }

    // HTTP Unix Socket
    if let Some(v) = &cli.listen.listen_http_unix_socket {
        let srv = bnhttp::ServerBuilder::new(router.clone())
            .listen_unix(v.clone())
            .with_options(server_opts)
            .with_metrics(http_metrics.clone())
            .build()
            .context("unable to build HTTP Unix Socket server")?;

        tasks.add("server_http_unix", Arc::new(srv));
    }

    // HTTP loopback server.
    // Allows internal agents to work and be independent of the normal listening ports.
    // Probably we can find some way of working w/o a dedicated port (e.g. over memory) but it would be hard
    // to adapt HTTP clients for it.
    if agent.is_some() {
        let srv = bnhttp::ServerBuilder::new(router.clone())
            .listen_tcp(SocketAddr::new(
                Ipv4Addr::LOCALHOST.into(),
                cli.listen.listen_http_port_loopback,
            ))
            .with_options(server_opts)
            .with_metrics(http_metrics.clone())
            .build()
            .context("unable to build HTTP Loopback server")?;

        tasks.add("server_http_loopback", Arc::new(srv));
    }

    // HTTPS
    #[cfg(feature = "tls")]
    if cli.listen.listen_https_port.is_some() {
        let srv = setup_https(
            router,
            server_opts,
            &cli,
            &metrics_registry,
            http_metrics.clone(),
        )
        .context("unable to setup HTTPS")?;

        tasks.add("server_https", Arc::new(srv));
    }

    // Metrics
    let metrics_cache = Arc::new(RwLock::new(MetricsCache::new(METRICS_CACHE_CAPACITY)));
    let metrics_router = Router::new()
        .route("/metrics", get(metrics::metrics_handler))
        .layer(
            CompressionLayer::new()
                .gzip(true)
                .br(true)
                .zstd(true)
                .deflate(true),
        )
        .with_state(metrics::MetricsHandlerArgs {
            cache: metrics_cache.clone(),
        });
    let metrics_server = bnhttp::ServerBuilder::new(metrics_router)
        .listen_tcp(cli.obs.obs_metrics_addr)
        .with_options(server_opts)
        .with_metrics(http_metrics)
        .build()
        .context("unable to build HTTP Metrics server")
        .unwrap();
    tasks.add("metrics_server", Arc::new(metrics_server));
    let metrics_runner = Arc::new(MetricsRunner::new(
        metrics_cache,
        metrics_registry.clone(),
        cache_state,
        registry_snapshot.clone(),
        proxy_router,
    ));
    tasks.add_interval("metrics_runner", metrics_runner, 5 * SECOND);

    // HTTP Logs Anonymization
    let salt_fetcher = cli
        .obs
        .obs_log_anonymization_canister_id
        .and_then(|canister_id| {
            agent.as_ref().map(|agent| {
                Arc::new(AnonymizationSaltFetcher::new(
                    agent.clone(),
                    canister_id,
                    cli.obs.obs_log_anonymization_poll_interval,
                    anonymization_salt,
                    &metrics_registry,
                ))
            })
        });
    if let Some(v) = &salt_fetcher {
        tasks.add("anonymization_salt_fetcher", v.clone());
    }

    // Start the tasks
    tasks.start();

    // Wait for Ctrl-C or SIGTERM
    let mut sigterm = tokio::signal::unix::signal(SignalKind::terminate()).unwrap();
    select! {
        _ = tokio::signal::ctrl_c() => {},
        _ = sigterm.recv() => {},
    }

    // Initiate shutdown
    warn!("Ctrl-C/SIGTERM received, shutting down");
    tasks.stop().await;
    warn!("Shutdown finished, exiting");

    Ok(())
}

type SignMessageId =
    Arc<dyn Fn(&MessageId) -> Result<Vec<u8>, Box<dyn std::error::Error>> + Send + Sync>;

/// Custom sender for the node, signing messages with its key.
struct NodeSender {
    /// DER encoded public key
    der_encoded_pub_key: Vec<u8>,
    /// Function that signs the message id
    sign: SignMessageId,
}

impl NodeSender {
    pub fn new(pub_key: PublicKey, sign: SignMessageId) -> Result<Self, String> {
        if pub_key.algorithm() != AlgorithmId::Ed25519 {
            return Err(format!(
                "Unsupported algorithm: {}",
                pub_key.algorithm().as_str_name()
            ));
        }

        let der_encoded_pub_key = ic_ed25519::PublicKey::convert_raw_to_der(&pub_key.key_value)
            .map_err(|err| err.to_string())?;

        Ok(Self {
            der_encoded_pub_key,
            sign,
        })
    }
}

impl Identity for NodeSender {
    fn sender(&self) -> Result<Principal, String> {
        Ok(Principal::self_authenticating(
            self.der_encoded_pub_key.as_slice(),
        ))
    }

    fn public_key(&self) -> Option<Vec<u8>> {
        Some(self.der_encoded_pub_key.clone())
    }

    fn sign(&self, content: &EnvelopeContent) -> Result<Signature, String> {
        let msg = MessageId::from(*content.to_request_id());
        let signature =
            Some((self.sign)(&msg).map_err(|err| format!("Cannot create node signature: {err}"))?);
        let public_key = self.public_key();
        Ok(Signature {
            public_key,
            signature,
            delegations: None,
        })
    }
}

async fn create_identity(
    crypto_config: CryptoConfig,
    registry_client: Arc<RegistryClientImpl>,
) -> Result<Box<dyn Identity>, Error> {
    let crypto_component = tokio::task::spawn_blocking({
        let registry_client = registry_client.clone();

        move || {
            Arc::new(CryptoComponent::new(
                &crypto_config,
                Some(tokio::runtime::Handle::current()),
                registry_client,
                no_op_logger(),
                None,
            ))
        }
    })
    .await?;

    let public_key = tokio::task::spawn_blocking({
        let crypto_component = crypto_component.clone();

        move || {
            crypto_component
                .current_node_public_keys()
                .map_err(|e| anyhow!("failed to retrieve public key: {e:#}"))?
                .node_signing_public_key
                .context("missing node public key")
        }
    })
    .await??;

    let node_id = derive_node_id(&public_key).expect("failed to derive node id");

    // Custom Signer
    Ok(Box::new(
        NodeSender::new(
            public_key,
            Arc::new(move |msg: &MessageId| {
                #[allow(clippy::disallowed_methods)]
                let sig = tokio::task::block_in_place(|| {
                    crypto_component
                        .sign_basic(msg, node_id, registry_client.get_latest_version())
                        .map(|value| value.get().0)
                        .map_err(|err| anyhow!("failed to sign message: {err:?}"))
                })?;

                Ok(sig)
            }),
        )
        .map_err(|err| anyhow!(err))?,
    ))
}

async fn create_agent(
    crypto_config: Option<CryptoConfig>,
    registry_client: Option<Arc<RegistryClientImpl>>,
    port: u16,
) -> Result<Agent, Error> {
    let identity = match (crypto_config, registry_client) {
        (Some(v), Some(r)) => create_identity(v, r).await?,
        _ => Box::new(AnonymousIdentity),
    };

    let agent = Agent::builder()
        .with_url(format!("http://127.0.0.1:{port}"))
        .with_boxed_identity(identity)
        .build()?;

    Ok(agent)
}

/// Sets up registry-related stuff
fn setup_registry(
    cli: &Cli,
    local_store: Arc<dyn LocalStore>,
    registry_client: Arc<dyn RegistryClient>,
    registry_snapshot: Arc<ArcSwapOption<RegistrySnapshot>>,
    persister: WithMetricsPersist<Persister>,
    http_client_check: Arc<dyn bnhttp::Client>,
    metrics_registry: &Registry,
    channel_snapshot_send: watch::Sender<Option<Arc<RegistrySnapshot>>>,
    channel_snapshot_recv: watch::Receiver<Option<Arc<RegistrySnapshot>>>,
    tasks: &mut TaskManager,
) -> Result<(), Error> {
    // Snapshots
    let snapshotter = WithMetricsSnapshot(
        {
            let mut snapshotter = Snapshotter::new(
                registry_snapshot.clone(),
                channel_snapshot_send,
                registry_client.clone(),
                cli.registry.registry_min_version_age,
            );

            if let Some(v) = &cli.nftables.nftables_system_replicas_path {
                let fw_reloader = SystemdReloader::new(SYSTEMCTL_BIN.into(), "nftables", "reload");

                let fw_generator = FirewallGenerator::new(
                    v.clone(),
                    cli.nftables.nftables_system_replicas_var.clone(),
                );

                let persister = SnapshotPersister::new(fw_generator, fw_reloader);
                snapshotter.set_persister(persister);
            }

            snapshotter
        },
        MetricParamsSnapshot::new(metrics_registry),
    );
    tasks.add_interval("snapshotter", Arc::new(snapshotter), 5 * SECOND);

    // Checks
    let checker = Checker::new(http_client_check, cli.health.health_check_timeout);
    let checker = WithMetricsCheck(checker, MetricParamsCheck::new(metrics_registry));
    let check_runner = CheckRunner::new(
        cli.health.health_max_height_lag,
        cli.health.health_check_interval,
        cli.health.health_update_interval,
        Arc::new(checker),
        Arc::new(persister),
        Mutex::new(channel_snapshot_recv),
    );
    tasks.add("check_runner", Arc::new(check_runner));

    if cli.registry.registry_disable_replicator {
        return Ok(());
    }

    // Check if we require an NNS key
    let nns_pub_key = {
        // Check if the local store is initialized
        if !local_store
            .get_changelog_since_version(ZERO_REGISTRY_VERSION)
            .expect("failed to read registry local store")
            .is_empty()
        {
            None
        } else {
            // If it's not - then we need an NNS public key to initialize it
            let nns_pub_key_path = cli
                .registry
                .registry_nns_pub_key_pem
                .clone()
                .expect("NNS public key is required to init Registry local store");

            Some(
                parse_threshold_sig_key(&nns_pub_key_path).expect("failed to parse NNS public key"),
            )
        }
    };

    // Notice no-op logger
    let logger = ic_logger::new_replica_logger(
        slog::Logger::root(tracing_slog::TracingSlogDrain, slog::o!()),
        &ic_config::logger::Config::default(),
    );

    let replicator = RegistryReplicator::new_with_clients(
        logger,
        local_store,
        registry_client,
        cli.registry.registry_nns_poll_interval,
    );
    let replicator_runner = RegistryReplicatorRunner::new(
        replicator,
        cli.registry.registry_nns_urls.clone(),
        nns_pub_key,
    );
    tasks.add("registry_replicator", Arc::new(replicator_runner));

    Ok(())
}

#[cfg(feature = "tls")]
fn setup_tls_resolver_stub(cli: &cli::Tls) -> Result<Arc<dyn ResolvesServerCert>, Error> {
    use ic_bn_lib::tls;

    let cert = cli
        .tls_cert_path
        .clone()
        .ok_or(anyhow!("TLS cert not specified"))?;
    let key = cli
        .tls_pkey_path
        .clone()
        .ok_or(anyhow!("TLS key not specified"))?;

    let cert = std::fs::read(cert).context("unable to read TLS cert")?;
    let key = std::fs::read(key).context("unable to read TLS key")?;

    let resolver = tls::StubResolver::new(&cert, &key)?;
    Ok(Arc::new(resolver))
}

#[cfg(feature = "tls")]
fn setup_tls_resolver_acme(cli: &cli::Tls) -> Result<Arc<dyn ResolvesServerCert>, Error> {
    use ic_bn_lib::tls;
    use tokio_util::sync::CancellationToken;

    let path = cli
        .tls_acme_credentials_path
        .clone()
        .ok_or(anyhow!("ACME credentials path not specified"))?;

    let hostname = cli
        .tls_hostname
        .clone()
        .ok_or(anyhow!("hostname not specified"))?;

    let opts = tls::acme::AcmeOptions::new(
        vec![hostname],
        path,
        cli.tls_acme_staging,
        "mailto:boundary-nodes@dfinity.org".into(),
    );

    Ok(tls::acme::alpn::new(opts, CancellationToken::new()))
}

/// Try to load the static resolver first, then ACME one.
/// This is needed for integration tests where we cannot easily separate test/prod environments
#[cfg(feature = "tls")]
fn setup_tls_resolver(cli: &cli::Tls) -> Result<Arc<dyn ResolvesServerCert>, Error> {
    warn!("TLS: Trying resolver: static files");
    match setup_tls_resolver_stub(cli) {
        Ok(v) => {
            warn!("TLS: static resolver loaded");
            return Ok(v);
        }

        Err(e) => warn!("TLS: unable to load static resolver: {e}"),
    }

    warn!(
        "TLS: Trying resolver: ACME ALPN-01 (staging: {})",
        cli.tls_acme_staging
    );
    match setup_tls_resolver_acme(cli) {
        Ok(v) => {
            warn!("TLS: ACME resolver loaded");
            return Ok(v);
        }

        Err(e) => warn!("TLS: unable to load ACME resolver: {e}"),
    }

    bail!("TLS: no resolvers were able to load")
}

#[cfg(feature = "tls")]
fn setup_https(
    router: Router,
    opts: bnhttp::server::Options,
    cli: &Cli,
    registry: &Registry,
    metrics: bnhttp::server::Metrics,
) -> Result<bnhttp::Server, Error> {
    use ic_bn_lib::tls;

    let resolver = setup_tls_resolver(&cli.tls).context("unable to setup TLS resolver")?;

    let tls_opts = tls::Options {
        additional_alpn: vec![bnhttp::ALPN_ACME.to_vec()],
        sessions_count: cli.http_server.http_server_tls_session_cache_size,
        sessions_tti: cli.http_server.http_server_tls_session_cache_tti,
        ticket_lifetime: cli.http_server.http_server_tls_ticket_lifetime,
        tls_versions: vec![&rustls::version::TLS13],
    };

    let rustls_config = tls::prepare_server_config(tls_opts, resolver, registry);

    let server_https = bnhttp::ServerBuilder::new(router)
        .listen_tcp(SocketAddr::new(
            Ipv6Addr::UNSPECIFIED.into(),
            cli.listen.listen_https_port.unwrap(),
        ))
        .with_options(opts)
        .with_metrics(metrics)
        .with_rustls_config(rustls_config)
        .build()
        .context("unable to build HTTP TLS server")?;

    Ok(server_https)
}

#[derive(Clone, Debug)]
struct RequestTypeExtractor;
impl TypeExtractor for RequestTypeExtractor {
    type Type = RequestType;
    type Request = Request;

    fn extract(&self, req: &Self::Request) -> Option<Self::Type> {
        req.extensions().get::<RequestType>().copied()
    }
}

/// Creates an Axum router that is ready to be served over HTTP
pub fn setup_router(
    bouncer: Option<Arc<bouncer::Bouncer>>,
    generic_limiter: Option<Arc<generic::GenericLimiter>>,
    cli: &Cli,
    metrics_registry: &Registry,
    cache_state: Option<Arc<CacheState>>,
    anonymization_salt: Arc<ArcSwapOption<Vec<u8>>>,
    proxy_router: Arc<ProxyRouter>,
) -> Router {
    // Init it early to avoid race conditions
    lazy_static::initialize(&UUID_REGEX);

    let (proxy, lookup, root_key, health) = (
        proxy_router.clone() as Arc<dyn Proxy>,
        proxy_router.clone() as Arc<dyn Lookup>,
        proxy_router.clone() as Arc<dyn RootKey>,
        proxy_router.clone() as Arc<dyn Health>,
    );

    let canister_handler = post(handlers::handle_canister).with_state(proxy.clone());
    let subnet_handler = post(handlers::handle_subnet).with_state(proxy.clone());

    let query_route = Router::new()
        .route(PATH_QUERY_V2, canister_handler.clone())
        .route(PATH_QUERY_V3, canister_handler.clone());

    let call_route = {
        let mut route = Router::new()
            .route(PATH_CALL_V2, canister_handler.clone())
            .route(PATH_CALL_V3, canister_handler.clone())
            .route(PATH_CALL_V4, canister_handler.clone());

        // will panic if ip_rate_limit is Some(0)
        if let Some(rl) = cli.rate_limiting.rate_limit_per_second_per_ip {
            route = RateLimit::try_from(rl).unwrap().add_ip_rate_limiting(route);
        }

        // will panic if subnet_rate_limit is Some(0)
        if let Some(rl) = cli.rate_limiting.rate_limit_per_second_per_subnet {
            route = RateLimit::try_from(rl)
                .unwrap()
                .add_subnet_rate_limiting(route)
        }

        route
    };

    let status_route = Router::new()
        .route(PATH_STATUS, {
            get(handlers::status).with_state((root_key.clone(), health.clone()))
        })
        .layer(middleware::from_fn_with_state(
            HttpMetricParamsStatus::new(metrics_registry),
            metrics::metrics_middleware_status,
        ));

    let health_route = Router::new().route(PATH_HEALTH, {
        get(handlers::health).with_state(health.clone())
    });

    let middleware_geoip = option_layer(cli.misc.geoip_db.as_ref().map(|x| {
        middleware::from_fn_with_state(
            Arc::new(geoip::GeoIp::new(x).expect("unable to load GeoIP")),
            geoip::middleware,
        )
    }));

    // Create a PubSub broker for the logs subscription
    let logs_broker = cli.obs.obs_log_websocket.then(|| {
        Arc::new(
            BrokerBuilder::new()
                .with_buffer_size(cli.obs.obs_log_websocket_buffer)
                .with_idle_timeout(cli.obs.obs_log_websocket_idle_timeout)
                .with_max_subscribers(cli.obs.obs_log_websocket_max_subscribers_per_topic)
                .with_max_topics(cli.obs.obs_log_websocket_max_topics)
                .with_metric_registry(metrics_registry)
                .build(),
        )
    });

    let middleware_metrics = option_layer((!cli.obs.obs_disable_request_logging).then_some(
        middleware::from_fn_with_state(
            HttpMetricParams::new(
                metrics_registry,
                "http_request",
                cli.obs.obs_log_failed_requests_only,
                anonymization_salt,
                logs_broker.clone(),
            ),
            metrics::metrics_middleware,
        ),
    ));

    let middleware_concurrency = option_layer(
        cli.load
            .load_max_concurrency
            .map(ConcurrencyLimitLayer::new),
    );

    let middleware_retry = middleware::from_fn_with_state(
        RetryParams {
            retry_count: cli.retry.retry_count as usize,
            retry_update_call: cli.retry.retry_update_call,
            disable_latency_routing: cli.retry.retry_disable_latency_routing,
        },
        retry_request,
    );

    // Load shedders

    // We need to map the generic response of a shedder to an Axum's Response
    let shed_map_response = MapResponseLayer::new(|resp| match resp {
        ShedResponse::Inner(inner) => inner,
        ShedResponse::Overload(_) => ErrorCause::LoadShed.into_response(),
    });

    let load_shedder_system_mw = option_layer({
        let opts = &[
            cli.shed_system.shed_system_cpu,
            cli.shed_system.shed_system_memory,
            cli.shed_system.shed_system_load_avg_1,
            cli.shed_system.shed_system_load_avg_5,
            cli.shed_system.shed_system_load_avg_15,
        ];

        if opts.iter().any(|x| x.is_some()) {
            warn!("System load shedder enabled ({:?})", cli.shed_system);

            Some(
                ServiceBuilder::new()
                    .layer(shed_map_response.clone())
                    .layer(SystemLoadShedderLayer::new(
                        cli.shed_system.shed_system_ewma,
                        cli.shed_system.clone().into(),
                        SystemInfo::new(),
                    )),
            )
        } else {
            None
        }
    });

    let load_shedder_latency_mw =
        option_layer(if !cli.shed_latency.shed_sharded_latency.is_empty() {
            warn!("Latency load shedder enabled ({:?})", cli.shed_latency);

            Some(ServiceBuilder::new().layer(shed_map_response).layer(
                ShardedLittleLoadShedderLayer::new(ShardedOptions {
                    extractor: RequestTypeExtractor,
                    ewma_alpha: cli.shed_latency.shed_sharded_ewma,
                    passthrough_count: cli.shed_latency.shed_sharded_passthrough,
                    latencies: cli.shed_latency.shed_sharded_latency.clone(),
                }),
            ))
        } else {
            None
        });

    let middleware_bouncer =
        option_layer(bouncer.map(|x| middleware::from_fn_with_state(x, bouncer::middleware)));
    let middleware_subnet_lookup =
        middleware::from_fn_with_state(lookup.clone(), routes::lookup_subnet);
    let middleware_generic_limiter = option_layer(
        generic_limiter.map(|x| middleware::from_fn_with_state(x, generic::middleware)),
    );

    // Layers under ServiceBuilder are executed top-down (opposite to that under Router)
    // 1st layer wraps 2nd layer and so on
    let common_service_layers = ServiceBuilder::new()
        .layer(middleware_bouncer)
        .layer(middleware_geoip)
        .set_x_request_id(MakeRequestUuid)
        .layer(middleware_metrics)
        .layer(load_shedder_system_mw)
        .layer(middleware_concurrency)
        .layer(middleware::from_fn(process::postprocess_response))
        .layer(middleware::from_fn(process::preprocess_request))
        .layer(load_shedder_latency_mw);

    let service_canister_read_call_query = ServiceBuilder::new()
        .layer(middleware::from_fn(validate::validate_request))
        .layer(middleware::from_fn(validate::validate_canister_request))
        .layer(common_service_layers.clone())
        .layer(middleware_subnet_lookup.clone())
        .layer(middleware_generic_limiter.clone())
        .layer(option_layer(cache_state.map(|x| {
            middleware::from_fn_with_state(x.clone(), cache_middleware)
        })))
        .layer(middleware_retry.clone());

    let service_subnet_read = ServiceBuilder::new()
        .layer(middleware::from_fn(validate::validate_request))
        .layer(middleware::from_fn(validate::validate_subnet_request))
        .layer(common_service_layers)
        .layer(middleware_subnet_lookup)
        .layer(middleware_generic_limiter)
        .layer(middleware_retry);

    let canister_read_state_route = Router::new()
        .route(PATH_READ_STATE_V2, canister_handler.clone())
        .route(PATH_READ_STATE_V3, canister_handler.clone());

    let canister_read_call_query_routes = query_route
        .merge(call_route)
        .merge(canister_read_state_route)
        .layer(service_canister_read_call_query);

    let subnet_read_state_route = Router::new()
        .route(PATH_SUBNET_READ_STATE_V2, subnet_handler.clone())
        .route(PATH_SUBNET_READ_STATE_V3, subnet_handler.clone())
        .layer(service_subnet_read);

    let mut router = canister_read_call_query_routes
        .merge(subnet_read_state_route)
        .merge(status_route)
        .merge(health_route);

    if let Some(v) = logs_broker {
        let state = Arc::new(LogsState::new(
            v,
            lookup,
            cli.obs.obs_log_websocket_max_subscribers_per_topic_per_ip,
        ));

        let logs_canister_router = Router::new()
            .route("/canister/{canister_id}", any(logs_canister))
            .layer(cors::layer());
        let logs_router = Router::new()
            .nest("/logs", logs_canister_router)
            .with_state(state);

        router = router.merge(logs_router);
    }

    router
}

// Process error chain trying to find given error type
pub fn error_source<E: StdError + 'static>(error: &impl StdError) -> Option<&E> {
    let mut source = error.source();
    while let Some(err) = source {
        if let Some(v) = err.downcast_ref() {
            return Some(v);
        }

        source = err.source();
    }

    None
}<|MERGE_RESOLUTION|>--- conflicted
+++ resolved
@@ -64,8 +64,10 @@
     errors::ErrorCause,
     firewall::{FirewallGenerator, SystemdReloader},
     http::{
-        PATH_CALL, PATH_CALL_V3, PATH_HEALTH, PATH_QUERY, PATH_READ_STATE, PATH_STATUS,
-        PATH_SUBNET_READ_STATE,
+        PATH_CALL, PATH_CALL_V2, PATH_CALL_V3, PATH_CALL_V3, PATH_CALL_V4, PATH_HEALTH,
+        PATH_HEALTH, PATH_QUERY, PATH_QUERY_V2, PATH_QUERY_V3, PATH_READ_STATE, PATH_READ_STATE_V2,
+        PATH_READ_STATE_V3, PATH_STATUS, PATH_STATUS, PATH_SUBNET_READ_STATE,
+        PATH_SUBNET_READ_STATE_V2, PATH_SUBNET_READ_STATE_V3, RequestType,
         handlers::{self, LogsState, logs_canister},
         middleware::{
             cache::{CacheState, cache_middleware},
@@ -75,12 +77,6 @@
             retry::{RetryParams, retry_request},
             validate::{self, UUID_REGEX},
         },
-<<<<<<< HEAD
-        RequestType, PATH_CALL_V2, PATH_CALL_V3, PATH_CALL_V4, PATH_HEALTH, PATH_QUERY_V2,
-        PATH_QUERY_V3, PATH_READ_STATE_V2, PATH_READ_STATE_V3, PATH_STATUS,
-        PATH_SUBNET_READ_STATE_V2, PATH_SUBNET_READ_STATE_V3,
-=======
->>>>>>> 7e0d882f
     },
     metrics::{
         self, HttpMetricParams, HttpMetricParamsStatus, MetricParamsCheck, MetricParamsPersist,
