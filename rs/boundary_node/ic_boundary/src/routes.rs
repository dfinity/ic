use std::{
    hash::{Hash, Hasher},
    sync::Arc,
};

use arc_swap::ArcSwapOption;
use async_trait::async_trait;
use axum::{
    body::Body,
    extract::{Request, State},
    middleware::Next,
    response::{IntoResponse, Response},
};
use candid::{CandidType, Principal};
<<<<<<< HEAD
use ic_bn_lib::http::{proxy, Client as HttpClient};
use ic_types::{messages::ReplicaHealthStatus, CanisterId, SubnetId};
=======
use ic_bn_lib::http::{Client as HttpClient, proxy};
pub use ic_bn_lib::types::RequestType;
use ic_types::{CanisterId, SubnetId, messages::ReplicaHealthStatus};
>>>>>>> 7e0d882f
use serde::Deserialize;
use url::Url;

use crate::{
    core::ANONYMOUS_PRINCIPAL,
    errors::{ApiError, ErrorCause},
    http::{error_infer, RequestType},
    persist::Routes,
    snapshot::{RegistrySnapshot, Subnet},
};

#[derive(Debug, Clone, PartialEq, Hash, CandidType, Deserialize)]
pub struct HttpRequest {
    pub method: String,
    pub url: String,
    pub headers: Vec<(String, String)>,
    #[serde(with = "serde_bytes")]
    pub body: Vec<u8>,
}

// Object that holds per-request information
#[derive(Debug, Clone, Default)]
pub struct RequestContext {
    pub request_type: RequestType,
    pub request_size: u32,

    // CBOR fields
    pub canister_id: Option<Principal>,
    pub sender: Option<Principal>,
    pub method_name: Option<String>,
    pub nonce: Option<Vec<u8>>,
    pub ingress_expiry: Option<u64>,
    pub arg: Option<Vec<u8>>,

    // Filled in when the request is HTTP
    pub http_request: Option<HttpRequest>,
}

impl RequestContext {
    pub fn is_anonymous(&self) -> Option<bool> {
        self.sender.map(|x| x == ANONYMOUS_PRINCIPAL)
    }
}

// Hash and Eq are implemented for request caching
// They should both work on the same fields so that
// k1 == k2 && hash(k1) == hash(k2)
impl Hash for RequestContext {
    fn hash<H: Hasher>(&self, state: &mut H) {
        self.canister_id.hash(state);
        self.sender.hash(state);
        self.method_name.hash(state);
        self.ingress_expiry.hash(state);

        // Hash http_request if it's present, arg otherwise
        // They're mutually exclusive
        if self.http_request.is_some() {
            self.http_request.hash(state);
        } else {
            self.arg.hash(state);
        }
    }
}

impl PartialEq for RequestContext {
    fn eq(&self, other: &Self) -> bool {
        let r = self.canister_id == other.canister_id
            && self.sender == other.sender
            && self.method_name == other.method_name
            && self.ingress_expiry == other.ingress_expiry;

        // Same as in hash()
        if self.http_request.is_some() {
            r && self.http_request == other.http_request
        } else {
            r && self.arg == other.arg
        }
    }
}
impl Eq for RequestContext {}

#[async_trait]
pub trait Proxy: Sync + Send {
    async fn proxy(&self, request: Request<Body>, url: Url) -> Result<Response, ErrorCause>;
}

pub trait Lookup: Sync + Send {
    fn lookup_subnet_by_canister_id(&self, id: &CanisterId) -> Result<Arc<Subnet>, ErrorCause>;
    fn lookup_subnet_by_id(&self, id: &SubnetId) -> Result<Arc<Subnet>, ErrorCause>;
}

pub trait Health: Sync + Send {
    fn health(&self) -> ReplicaHealthStatus;
}

pub trait RootKey: Sync + Send {
    fn root_key(&self) -> Option<Vec<u8>>;
}

/// Router that helps handlers do their job by looking up in routing table
/// and owning HTTP client for outgoing requests
#[derive(Clone, derive_new::new)]
pub struct ProxyRouter {
    http_client: Arc<dyn HttpClient>,
    routing_table: Arc<ArcSwapOption<Routes>>,
    registry_snapshot: Arc<ArcSwapOption<RegistrySnapshot>>,
    subnets_alive_threshold: f64,
    nodes_per_subnet_alive_threshold: f64,
}

#[async_trait]
impl Proxy for ProxyRouter {
    async fn proxy(&self, request: Request, url: Url) -> Result<Response, ErrorCause> {
        // TODO map errors
        let response = proxy::proxy(url, request, &self.http_client)
            .await
            .map_err(|e| error_infer(&e))?;

        Ok(response)
    }
}

#[async_trait]
impl Lookup for ProxyRouter {
    fn lookup_subnet_by_canister_id(
        &self,
        canister_id: &CanisterId,
    ) -> Result<Arc<Subnet>, ErrorCause> {
        let subnet = self
            .routing_table
            .load_full()
            .ok_or(ErrorCause::NoRoutingTable)? // No routing table present
            .lookup_by_canister_id(canister_id.get_ref().0)
            .ok_or(ErrorCause::CanisterNotFound)?; // Requested canister route wasn't found

        Ok(subnet)
    }

    fn lookup_subnet_by_id(&self, subnet_id: &SubnetId) -> Result<Arc<Subnet>, ErrorCause> {
        let subnet = self
            .routing_table
            .load_full()
            .ok_or(ErrorCause::NoRoutingTable)? // No routing table present
            .lookup_by_id(subnet_id.get_ref().0)
            .ok_or(ErrorCause::SubnetNotFound)?; // Requested subnet_id route wasn't found

        Ok(subnet)
    }
}

impl RootKey for ProxyRouter {
    fn root_key(&self) -> Option<Vec<u8>> {
        self.registry_snapshot
            .load_full()
            .map(|x| x.nns_public_key.clone())
    }
}

impl Health for ProxyRouter {
    fn health(&self) -> ReplicaHealthStatus {
        match (
            self.routing_table.load_full(),
            self.registry_snapshot.load_full(),
        ) {
            (Some(rt), Some(snap)) => {
                if snap.subnets.is_empty() {
                    return ReplicaHealthStatus::CertifiedStateBehind;
                }

                // Count the number of healthy subnets
                let healthy_subnets_count = snap
                    .subnets
                    .iter()
                    .filter(|&subnet| {
                        if subnet.nodes.is_empty() {
                            return false;
                        }

                        // Get number of nodes in this subnet from the active routing table.
                        // If, for some reason, the subnet isn't there (it should be) - assume the number is 0
                        let healthy_nodes = rt
                            .subnet_map
                            .get(&subnet.id)
                            .map(|x| x.nodes.len())
                            .unwrap_or_default();

                        // See if this subnet can be considered healthy
                        (healthy_nodes as f64) / (subnet.nodes.len() as f64)
                            >= self.nodes_per_subnet_alive_threshold
                    })
                    .count();

                // See if we have enough healthy subnets to consider ourselves healthy
                if (healthy_subnets_count as f64) / (snap.subnets.len() as f64)
                    >= self.subnets_alive_threshold
                {
                    ReplicaHealthStatus::Healthy
                } else {
                    // There's no generic "Unhealthy" state it seems, should we use Starting?
                    ReplicaHealthStatus::CertifiedStateBehind
                }
            }

            // Usually this is only for the first 10sec after startup
            _ => ReplicaHealthStatus::Starting,
        }
    }
}

// Middleware: looks up the target subnet in the routing table
pub async fn lookup_subnet(
    State(lk): State<Arc<dyn Lookup>>,
    mut request: Request,
    next: Next,
) -> Result<impl IntoResponse, ApiError> {
    let subnet = if let Some(canister_id) = request.extensions().get::<CanisterId>() {
        lk.lookup_subnet_by_canister_id(canister_id)?
    } else if let Some(subnet_id) = request.extensions().get::<SubnetId>() {
        lk.lookup_subnet_by_id(subnet_id)?
    } else {
        panic!("canister_id and subnet_id can't be both empty for a request")
    };

    // Inject subnet into request
    request.extensions_mut().insert(subnet.clone());

    // Pass request to the next processor
    let mut response = next.run(request).await;

    // Inject subnet into the response for access by other middleware
    response.extensions_mut().insert(subnet);

    Ok(response)
}

#[cfg(test)]
pub(crate) mod test {
    use super::*;

    use std::sync::Arc;

    use anyhow::Error;
    use axum::{Router, body::Body, http::Request, routing::method_routing::get};
    use http::{
        StatusCode,
        header::{CONTENT_TYPE, HeaderName, HeaderValue, X_CONTENT_TYPE_OPTIONS, X_FRAME_OPTIONS},
    };
    use ic_bn_lib::{
        http::headers::{
            X_IC_CANISTER_ID, X_IC_METHOD_NAME, X_IC_NODE_ID, X_IC_REQUEST_TYPE, X_IC_SENDER,
            X_IC_SUBNET_ID, X_IC_SUBNET_TYPE,
        },
        principal,
    };
    use ic_types::{
        PrincipalId,
        messages::{
            Blob, HttpCallContent, HttpCanisterUpdate, HttpQueryContent, HttpReadState,
            HttpReadStateContent, HttpRequestEnvelope, HttpStatusResponse, HttpUserQuery,
        },
    };
    use tower::Service;

    use crate::{
        http::{
            PATH_HEALTH, PATH_STATUS,
            handlers::{health, status},
        },
        persist::{Persist, Persister},
        snapshot::test::test_registry_snapshot,
        test_utils::{TestHttpClient, setup_test_router},
    };

    fn assert_header(headers: &http::HeaderMap, name: HeaderName, expected_value: &str) {
        assert!(headers.contains_key(&name), "Header {name} is missing");
        assert_eq!(
            headers.get(&name).unwrap(),
            &HeaderValue::from_str(expected_value).unwrap(),
            "Header {name} does not match expected value: {expected_value}"
        );
    }

    #[tokio::test]
    async fn test_health() -> Result<(), Error> {
        let routing_table = Arc::new(ArcSwapOption::empty());
        let registry_snapshot = Arc::new(ArcSwapOption::empty());

        let persister = Persister::new(routing_table.clone());

        let http_client = Arc::new(TestHttpClient(1));
        let proxy_router = Arc::new(ProxyRouter::new(
            http_client,
            routing_table,
            registry_snapshot.clone(),
            0.51,
            0.6666,
        ));

        // Install snapshot
        let (snapshot, _, _) = test_registry_snapshot(5, 3);
        registry_snapshot.store(Some(Arc::new(snapshot.clone())));

        // Initial state
        assert_eq!(proxy_router.health(), ReplicaHealthStatus::Starting);

        let state_health = proxy_router.clone() as Arc<dyn Health>;
        let mut app = Router::new().route(PATH_HEALTH, get(health).with_state(state_health));

        // Test healthy
        let request = Request::builder()
            .method("GET")
            .uri("http://localhost/health")
            .body(Body::from(""))
            .unwrap();

        let resp = app.call(request).await.unwrap();
        assert_eq!(resp.status(), StatusCode::SERVICE_UNAVAILABLE);

        // Check when all nodes healthy
        persister.persist(snapshot.subnets.clone());
        assert_eq!(proxy_router.health(), ReplicaHealthStatus::Healthy);

        // Test healthy
        let request = Request::builder()
            .method("GET")
            .uri("http://localhost/health")
            .body(Body::from(""))
            .unwrap();

        let resp = app.call(request).await.unwrap();
        assert_eq!(resp.status(), StatusCode::NO_CONTENT);

        // Check when 3/5 subnets present (> threshold)
        let subnets = snapshot
            .subnets
            .clone()
            .into_iter()
            .enumerate()
            .filter(|(i, _)| *i <= 2)
            .map(|x| x.1)
            .collect::<Vec<_>>();

        persister.persist(subnets);
        assert_eq!(proxy_router.health(), ReplicaHealthStatus::Healthy);

        // Check when 2/5 subnets present (< threshold)
        let subnets = snapshot
            .subnets
            .clone()
            .into_iter()
            .enumerate()
            .filter(|(i, _)| *i <= 1)
            .map(|x| x.1)
            .collect::<Vec<_>>();
        persister.persist(subnets);

        assert_eq!(
            proxy_router.health(),
            ReplicaHealthStatus::CertifiedStateBehind
        );

        // Check when 2/3 nodes in each subnet are healthy (> threshold)
        let subnets = snapshot
            .subnets
            .clone()
            .into_iter()
            .map(|mut x| {
                x.nodes = x
                    .nodes
                    .into_iter()
                    .enumerate()
                    .filter(|(i, _)| *i <= 1)
                    .map(|x| x.1)
                    .collect::<Vec<_>>();
                x
            })
            .collect::<Vec<_>>();

        persister.persist(subnets);
        assert_eq!(proxy_router.health(), ReplicaHealthStatus::Healthy);

        // Check when 1/3 nodes in each subnet are healthy (< threshold)
        let subnets = snapshot
            .subnets
            .clone()
            .into_iter()
            .map(|mut x| {
                x.nodes = vec![x.nodes[0].clone()];
                x
            })
            .collect::<Vec<_>>();
        persister.persist(subnets);
        assert_eq!(
            proxy_router.health(),
            ReplicaHealthStatus::CertifiedStateBehind
        );

        // Check when 2/3 nodes in 3/5 subnets are available (> threshold) and 1/3 nodes in 2/5 subnets (< threshold)
        let subnets = snapshot
            .subnets
            .clone()
            .into_iter()
            .enumerate()
            .map(|(i, mut x)| {
                if i > 2 {
                    x.nodes = vec![x.nodes[0].clone()];
                } else {
                    x.nodes = vec![x.nodes[0].clone(), x.nodes[1].clone()];
                }

                x
            })
            .collect::<Vec<_>>();
        persister.persist(subnets);
        assert_eq!(proxy_router.health(), ReplicaHealthStatus::Healthy);

        // Check when 1/3 nodes in 3/5 subnets are available (< threshold) and 2/3 nodes in 2/5 subnets (> threshold)
        let subnets = snapshot
            .subnets
            .clone()
            .into_iter()
            .enumerate()
            .map(|(i, mut x)| {
                if i > 2 {
                    x.nodes = vec![x.nodes[0].clone(), x.nodes[1].clone()];
                } else {
                    x.nodes = vec![x.nodes[0].clone()];
                }

                x
            })
            .collect::<Vec<_>>();
        persister.persist(subnets);
        assert_eq!(
            proxy_router.health(),
            ReplicaHealthStatus::CertifiedStateBehind
        );

        // Install snapshot with zero subnets
        let (snapshot, _, _) = test_registry_snapshot(0, 0);
        registry_snapshot.store(Some(Arc::new(snapshot.clone())));
        persister.persist(snapshot.subnets.clone());

        // Make sure it doesn't crash
        assert_eq!(
            proxy_router.health(),
            ReplicaHealthStatus::CertifiedStateBehind
        );

        // Install snapshot with subnets which have zero nodes
        let (snapshot, _, _) = test_registry_snapshot(5, 0);
        registry_snapshot.store(Some(Arc::new(snapshot.clone())));
        persister.persist(snapshot.subnets.clone());

        // Make sure it doesn't crash
        assert_eq!(
            proxy_router.health(),
            ReplicaHealthStatus::CertifiedStateBehind
        );

        Ok(())
    }

    #[tokio::test]
    async fn test_status() -> Result<(), Error> {
        const ROOT_KEY: &[u8] = &[
            48, 129, 130, 48, 29, 6, 13, 43, 6, 1, 4, 1, 130, 220, 124, 5, 3, 1, 2, 1, 6, 12, 43,
            6, 1, 4, 1, 130, 220, 124, 5, 3, 2, 1, 3, 97, 0, 164, 11, 155, 160, 188, 41, 117, 229,
            63, 252, 167, 119, 29, 30, 227, 98, 237, 74, 46, 188, 146, 183, 47, 146, 73, 22, 138,
            98, 134, 4, 227, 191, 162, 241, 66, 98, 49, 165, 59, 251, 105, 165, 137, 20, 84, 15,
            168, 196, 17, 178, 140, 45, 29, 63, 7, 53, 150, 40, 122, 4, 40, 149, 203, 233, 231, 66,
            46, 244, 167, 99, 183, 61, 131, 19, 223, 201, 237, 51, 94, 24, 59, 178, 188, 224, 198,
            44, 183, 41, 121, 43, 119, 84, 128, 45, 105, 10,
        ];

        let routing_table = Arc::new(ArcSwapOption::empty());
        let registry_snapshot = Arc::new(ArcSwapOption::empty());

        let persister = Persister::new(routing_table.clone());
        let (mut snapshot, _, _) = test_registry_snapshot(5, 3);
        snapshot.nns_public_key = ROOT_KEY.into();
        registry_snapshot.store(Some(Arc::new(snapshot.clone())));

        let http_client = Arc::new(TestHttpClient(1));
        let proxy_router = Arc::new(ProxyRouter::new(
            http_client,
            routing_table,
            registry_snapshot,
            0.51,
            0.6666,
        ));

        // Mark all nodes healthy
        persister.persist(snapshot.subnets.clone());

        let (state_rootkey, state_health) = (
            proxy_router.clone() as Arc<dyn RootKey>,
            proxy_router.clone() as Arc<dyn Health>,
        );

        let mut app = Router::new().route(
            PATH_STATUS,
            get(status).with_state((state_rootkey, state_health)),
        );

        // Test healthy
        let request = Request::builder()
            .method("GET")
            .uri("http://localhost/api/v2/status")
            .body(Body::from(""))
            .unwrap();

        let resp = app.call(request).await.unwrap();

        assert_eq!(resp.status(), StatusCode::OK);

        let (parts, body) = resp.into_parts();
        let body = axum::body::to_bytes(body, usize::MAX)
            .await
            .unwrap()
            .to_vec();

        let health: HttpStatusResponse = serde_cbor::from_slice(&body)?;
        assert_eq!(
            health.replica_health_status,
            Some(ReplicaHealthStatus::Healthy)
        );
        assert_eq!(health.root_key.as_deref(), Some(&ROOT_KEY.to_vec()));

        let headers = parts.headers;
        assert_header(&headers, CONTENT_TYPE, "application/cbor");
        assert_header(&headers, X_CONTENT_TYPE_OPTIONS, "nosniff");
        assert_header(&headers, X_FRAME_OPTIONS, "DENY");

        Ok(())
    }

    #[tokio::test]
    async fn test_all_call_types() -> Result<(), Error> {
        let (mut app, subnets) = setup_test_router(false, false, 10, 1, 1024, None);
        let node = subnets[0].nodes[0].clone();

        let sender = principal!("sqjm4-qahae-aq");
        let canister_id = CanisterId::from_u64(100);

        // Test query
        let content = HttpQueryContent::Query {
            query: HttpUserQuery {
                canister_id: Blob(canister_id.get().as_slice().to_vec()),
                method_name: "foobar".to_string(),
                arg: Blob(vec![]),
                sender: Blob(sender.as_slice().to_vec()),
                nonce: None,
                ingress_expiry: 1234,
            },
        };

        let envelope = HttpRequestEnvelope::<HttpQueryContent> {
            content,
            sender_delegation: None,
            sender_pubkey: None,
            sender_sig: None,
        };

        let body = serde_cbor::to_vec(&envelope).unwrap();

        let request = Request::builder()
            .method("POST")
            .uri(format!(
                "http://localhost/api/v2/canister/{canister_id}/query"
            ))
            .body(Body::from(body))
            .unwrap();

        let resp = app.call(request).await.unwrap();
        assert_eq!(resp.status(), StatusCode::OK);

        let (parts, body) = resp.into_parts();

        // Check response headers
        let headers = parts.headers;
        assert_header(&headers, X_IC_NODE_ID, &node.id.to_string());
        assert_header(&headers, X_IC_SUBNET_ID, &node.subnet_id.to_string());
        assert_header(&headers, X_IC_SUBNET_TYPE, node.subnet_type.as_ref());
        assert_header(&headers, X_IC_SENDER, &sender.to_string());
        assert_header(&headers, X_IC_CANISTER_ID, &canister_id.to_string());
        assert_header(&headers, X_IC_METHOD_NAME, "foobar");
        assert_header(&headers, X_IC_REQUEST_TYPE, "query_v2");
        assert_header(&headers, CONTENT_TYPE, "application/cbor");
        assert_header(&headers, X_CONTENT_TYPE_OPTIONS, "nosniff");
        assert_header(&headers, X_FRAME_OPTIONS, "DENY");

        let body = axum::body::to_bytes(body, usize::MAX)
            .await
            .unwrap()
            .to_vec();
        let body = String::from_utf8_lossy(&body);
        assert_eq!(body, "a".repeat(1024));

        // Test call
        let content = HttpCallContent::Call {
            update: HttpCanisterUpdate {
                canister_id: Blob(canister_id.get().as_slice().to_vec()),
                method_name: "foobar".to_string(),
                arg: Blob(vec![]),
                sender: Blob(sender.as_slice().to_vec()),
                nonce: None,
                ingress_expiry: 1234,
            },
        };

        let envelope = HttpRequestEnvelope::<HttpCallContent> {
            content,
            sender_delegation: None,
            sender_pubkey: None,
            sender_sig: None,
        };

        let body = serde_cbor::to_vec(&envelope).unwrap();

        let request = Request::builder()
            .method("POST")
            .uri(format!(
                "http://localhost/api/v2/canister/{canister_id}/call"
            ))
            .body(Body::from(body))
            .unwrap();

        let resp = app.call(request).await.unwrap();
        assert_eq!(resp.status(), StatusCode::ACCEPTED);

        let (_parts, body) = resp.into_parts();
        let body = axum::body::to_bytes(body, usize::MAX)
            .await
            .unwrap()
            .to_vec();
        let body = String::from_utf8_lossy(&body);
        assert_eq!(body, "a".repeat(1024));

        // Test call v3
        let content = HttpCallContent::Call {
            update: HttpCanisterUpdate {
                canister_id: Blob(canister_id.get().as_slice().to_vec()),
                method_name: "foobar".to_string(),
                arg: Blob(vec![]),
                sender: Blob(sender.as_slice().to_vec()),
                nonce: None,
                ingress_expiry: 1234,
            },
        };

        let envelope = HttpRequestEnvelope::<HttpCallContent> {
            content,
            sender_delegation: None,
            sender_pubkey: None,
            sender_sig: None,
        };

        let body = serde_cbor::to_vec(&envelope).unwrap();

        let request = Request::builder()
            .method("POST")
            .uri(format!(
                "http://localhost/api/v3/canister/{canister_id}/call"
            ))
            .body(Body::from(body))
            .unwrap();

        let resp = app.call(request).await.unwrap();
        assert_eq!(resp.status(), StatusCode::ACCEPTED);

        let (_parts, body) = resp.into_parts();
        let body = axum::body::to_bytes(body, usize::MAX)
            .await
            .unwrap()
            .to_vec();
        let body = String::from_utf8_lossy(&body);
        assert_eq!(body, "a".repeat(1024));

        // Test canister read_state
        let content = HttpReadStateContent::ReadState {
            read_state: HttpReadState {
                sender: Blob(sender.as_slice().to_vec()),
                nonce: None,
                ingress_expiry: 1234,
                paths: vec![],
            },
        };

        let envelope = HttpRequestEnvelope::<HttpReadStateContent> {
            content,
            sender_delegation: None,
            sender_pubkey: None,
            sender_sig: None,
        };

        let body = serde_cbor::to_vec(&envelope).unwrap();

        let request = Request::builder()
            .method("POST")
            .uri(format!(
                "http://localhost/api/v2/canister/{canister_id}/read_state"
            ))
            .body(Body::from(body))
            .unwrap();

        let resp = app.call(request).await.unwrap();
        assert_eq!(resp.status(), StatusCode::OK);

        let (parts, body) = resp.into_parts();

        // Check response headers
        let headers = parts.headers;
        // Make sure that the canister_id is there even if the CBOR does not have it
        assert_header(&headers, X_IC_CANISTER_ID, &canister_id.to_string());
        assert_header(&headers, CONTENT_TYPE, "application/cbor");
        assert_header(&headers, X_CONTENT_TYPE_OPTIONS, "nosniff");
        assert_header(&headers, X_FRAME_OPTIONS, "DENY");
        let body = axum::body::to_bytes(body, usize::MAX)
            .await
            .unwrap()
            .to_vec();
        let body = String::from_utf8_lossy(&body);
        assert_eq!(body, "a".repeat(1024));

        // Test subnet read_state
        let content = HttpReadStateContent::ReadState {
            read_state: HttpReadState {
                sender: Blob(sender.as_slice().to_vec()),
                nonce: None,
                ingress_expiry: 1234,
                paths: vec![],
            },
        };

        let envelope = HttpRequestEnvelope::<HttpReadStateContent> {
            content,
            sender_delegation: None,
            sender_pubkey: None,
            sender_sig: None,
        };

        let body = serde_cbor::to_vec(&envelope).unwrap();

        let subnet_id: SubnetId = PrincipalId(subnets[0].id).into();

        let request = Request::builder()
            .method("POST")
            .uri(format!(
                "http://localhost/api/v2/subnet/{subnet_id}/read_state"
            ))
            .body(Body::from(body))
            .unwrap();

        let resp = app.call(request).await.unwrap();
        assert_eq!(resp.status(), StatusCode::OK);

        let (parts, body) = resp.into_parts();

        // Check response headers
        let headers = parts.headers;
        // Make sure that the subnet_id is there even if the CBOR does not have it
        assert_header(&headers, X_IC_SUBNET_ID, &subnet_id.to_string());
        assert_header(&headers, CONTENT_TYPE, "application/cbor");
        assert_header(&headers, X_CONTENT_TYPE_OPTIONS, "nosniff");
        assert_header(&headers, X_FRAME_OPTIONS, "DENY");
        let body = axum::body::to_bytes(body, usize::MAX)
            .await
            .unwrap()
            .to_vec();
        let body = String::from_utf8_lossy(&body);
        assert_eq!(body, "a".repeat(1024));

        Ok(())
    }
}<|MERGE_RESOLUTION|>--- conflicted
+++ resolved
@@ -12,21 +12,15 @@
     response::{IntoResponse, Response},
 };
 use candid::{CandidType, Principal};
-<<<<<<< HEAD
-use ic_bn_lib::http::{proxy, Client as HttpClient};
-use ic_types::{messages::ReplicaHealthStatus, CanisterId, SubnetId};
-=======
 use ic_bn_lib::http::{Client as HttpClient, proxy};
-pub use ic_bn_lib::types::RequestType;
 use ic_types::{CanisterId, SubnetId, messages::ReplicaHealthStatus};
->>>>>>> 7e0d882f
 use serde::Deserialize;
 use url::Url;
 
 use crate::{
     core::ANONYMOUS_PRINCIPAL,
     errors::{ApiError, ErrorCause},
-    http::{error_infer, RequestType},
+    http::{RequestType, error_infer},
     persist::Routes,
     snapshot::{RegistrySnapshot, Subnet},
 };
