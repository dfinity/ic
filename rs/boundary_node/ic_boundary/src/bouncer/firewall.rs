use std::{collections::HashSet, net::IpAddr, str::FromStr, sync::Arc};

use anyhow::{anyhow, Context, Error};
use async_trait::async_trait;
use nftables::{
    batch::Batch,
    expr::Expression,
    schema,
    schema::{NfListObject, Nftables},
    types,
};
use serde_json::json;
use tracing::debug;

use super::{exec::Execute, Decision, Firewall};

// Handles either IPv4 or IPv6 set.
// It must pre-exist, can be created with e.g.
// - nft add set ip  filter blackhole  { type ipv4_addr\; }
// - nft add set ip6 filter blackhole6 { type ipv6_addr\; }
struct Set {
    family: types::NfFamily,
    table: String,
    name: String,
    exec: Arc<dyn Execute>,
}

impl Set {
    fn new(family: types::NfFamily, table: String, name: String, exec: Arc<dyn Execute>) -> Self {
        Self {
            family,
            table,
            name,
            exec,
        }
    }

    // Removes all entries from the set
    fn flush(&self) -> Result<(), Error> {
        // This is shorter than using nftables crate API
        let payload = json!({
            "nftables": [
                {
                    "flush": {
                        "set": {
                            "family": self.family,
                            "table": self.table.clone(),
                            "name": self.name.clone(),
                        }
                    }
                }
            ]
        })
        .to_string();

        let _ = self.exec.execute_raw(payload)?;
        Ok(())
    }

    // Queries the current state of the set
    fn list(&self) -> Result<HashSet<IpAddr>, Error> {
        // This is shorter than using nftables crate API
        let payload = json!({
            "nftables": [
                {
                    "list": {
                        "set": {
                            "family": self.family,
                            "table": self.table.clone(),
                            "name": self.name.clone(),
                        }
                    }
                }
            ]
        })
        .to_string();

        let stdout = self.exec.execute_raw(payload)?;
        let nft: Nftables = serde_json::from_str(&stdout)
            .context("failed to deserialize stdout as Nftables struct")?;

        if nft.objects.len() != 2 {
            return Err(anyhow!("Unexpected nft object len"));
        }

        if let schema::NfObject::ListObject(NfListObject::Set(v)) = &nft.objects[1] {
            let mut set = HashSet::new();

            if let Some(elem) = &v.elem {
                for x in elem {
                    if let Expression::String(ip) = x {
                        set.insert(IpAddr::from_str(ip)?);
                    }
                }
            }

            return Ok(set);
        }

        Err(anyhow!("Unexpected output from nft"))
    }

    // Converts a list of ips into an NFTables object
    fn convert(&self, addrs: Vec<IpAddr>) -> schema::NfListObject {
        let elem = addrs
            .into_iter()
            .map(|x| Expression::String(x.to_string()))
            .collect::<Vec<_>>();

<<<<<<< HEAD
=======
        // There is a discrepancy between `cargo clippy` and `bazel lint`.
        // Remove this once it is fixed.
>>>>>>> fb395708
        #[allow(clippy::clone_on_copy)]
        schema::NfListObject::Element(schema::Element {
            family: self.family.clone(),
            table: self.table.clone(),
            name: self.name.clone(),
            elem,
        })
    }

    // Compares old state with new one and calculates what to add and what to delete to
    // transform old state into the new one
    fn calculate_diff(
        &self,
        old: &HashSet<IpAddr>,
        new: &HashSet<IpAddr>,
    ) -> (Vec<IpAddr>, Vec<IpAddr>) {
        let to_add = new
            .difference(old)
            .map(|x| x.to_owned())
            .collect::<Vec<_>>();

        let to_delete = old
            .difference(new)
            .map(|x| x.to_owned())
            .collect::<Vec<_>>();

        (to_add, to_delete)
    }

    // Applies the required changes to the given batch
    fn apply(&self, batch: &mut Batch, addrs: Vec<IpAddr>) -> Result<bool, Error> {
        let new = addrs.into_iter().collect::<HashSet<_>>();
        let old = self.list()?;

        // Check if we have something to do
        if old == new {
            return Ok(false);
        }

        // Calculate actions
        let (to_add, to_delete) = self.calculate_diff(&old, &new);

        // Add any changes to the batch
        if !to_add.is_empty() {
            debug!("Bouncer: Set {}: adding {} IPs", self.name, to_add.len());
            batch.add(self.convert(to_add));
        }

        if !to_delete.is_empty() {
            debug!(
                "Bouncer: Set {}: deleting {} IPs",
                self.name,
                to_delete.len()
            );
            batch.delete(self.convert(to_delete));
        }

        // Indicate that we have changes
        Ok(true)
    }
}

// Implements Firewall trait for Nftables
pub struct NftablesFw {
    v4: Set,
    v6: Set,
    exec: Arc<dyn Execute>,
}

impl NftablesFw {
    pub fn new(
        v4_table: String,
        v4_set: String,
        v6_table: String,
        v6_set: String,
        exec: Arc<dyn Execute>,
    ) -> Result<Self, Error> {
        // Prepare handlers
        let v4 = Set::new(types::NfFamily::IP, v4_table, v4_set, exec.clone());
        let v6 = Set::new(types::NfFamily::IP6, v6_table, v6_set, exec.clone());

        // Flush the sets to start from scratch
        v4.flush().context("unable to flush v4 set")?;
        v6.flush().context("unable to flush v6 set")?;

        Ok(Self { v4, v6, exec })
    }

    // Prepares the batch with required changes that can be applied by nft
    fn prepare_batch(&self, decisions: Vec<Decision>) -> Result<Option<Batch>, Error> {
        let v4 = decisions
            .clone()
            .into_iter()
            .filter_map(|x| x.ip.is_ipv4().then_some(x.ip))
            .collect::<Vec<_>>();

        let v6 = decisions
            .into_iter()
            .filter_map(|x| x.ip.is_ipv6().then_some(x.ip))
            .collect::<Vec<_>>();

        let mut batch = Batch::new();
        let changed_v4 = self
            .v4
            .apply(&mut batch, v4)
            .context("unable to apply v4 batch")?;
        let changed_v6 = self
            .v6
            .apply(&mut batch, v6)
            .context("unable to apply v6 batch")?;

        // Only emit batch if there were any changes
        Ok((changed_v4 || changed_v6).then_some(batch))
    }
}

#[async_trait]
impl Firewall for NftablesFw {
    async fn apply(&self, decisions: Vec<Decision>) -> Result<(), Error> {
        // Prepare the batch
        let batch = self
            .prepare_batch(decisions)
            .context("unable to prepare batch")?;

        // Apply it if changes are required
        if let Some(v) = batch {
            self.exec
                .execute_nftables(&v.to_nftables())
                .context("unable to apply batch")?;
        }

        Ok(())
    }
}

#[cfg(test)]
mod test {
    use super::*;
    use crate::bouncer::Decision;
    use std::{
        sync::Mutex,
        time::{Duration, Instant},
    };

    const MOCK_SET_OK4: &str = r#"{"nftables": [{"metainfo": {"version": "1.0.2", "release_name": "Lester Gooch", "json_schema_version": 1}}, {"set": {"family": "ip", "name": "blackhole", "table": "filter", "type": "ipv4_addr", "handle": 49, "elem": ["1.1.1.1", "2.2.2.2", "3.3.3.3"]}}]}"#;
    const MOCK_SET_OK6: &str = r#"{"nftables": [{"metainfo": {"version": "1.0.2", "release_name": "Lester Gooch", "json_schema_version": 1}}, {"set": {"family": "ip", "name": "blackhole", "table": "filter", "type": "ipv4_addr", "handle": 49, "elem": ["2604:1380:40e1:4702:5000:48ff:fedf:c136", "2604:1380:45e1:a603:5000:cfff:feaf:ee86", "2604:1380:45e1:a604:5000:65ff:fec9:e862"]}}]}"#;
    const MOCK_SET_BAD: &str = r#"{"nftables": [{"metainfo": {"version": "1.0.2", "release_name": "Lester Gooch", "json_schema_version": 1}}, {"set": {"family": "ip", "name": "blackhole", "table": "filter", "type": "ipv4_addr", "handle": 49, "elem": ["1.1.1.1", "2.2.2.2", "foobar"]}}]}"#;

    struct MockExecutor {
        stdin: Mutex<String>,
        v4: String,
        v6: String,
    }

    impl Execute for MockExecutor {
        fn execute_nftables(&self, payload: &Nftables) -> Result<Option<Nftables>, Error> {
            let payload =
                serde_json::to_string(payload).context("failed to serialize Nftables struct")?;
            *self.stdin.lock().unwrap() = payload;

            Ok(None)
        }

        fn execute_raw(&self, stdin: String) -> Result<String, Error> {
            Ok(if stdin.contains(r#""family":"ip6""#) {
                self.v6.clone()
            } else {
                self.v4.clone()
            })
        }
    }

    // Check that firewall generates correct modification commands
    #[tokio::test]
    async fn test_nftablesfw() {
        let exec = Arc::new(MockExecutor {
            stdin: Mutex::new("".into()),
            v4: MOCK_SET_OK4.into(),
            v6: MOCK_SET_OK6.into(),
        });

        let fw = NftablesFw::new(
            "filter".into(),
            "blackhole".into(),
            "filter".into(),
            "blackhole".into(),
            exec.clone(),
        )
        .unwrap();

        // New set of IPs to be banned compared to MOCK_SET_OK4+MOCK_SET_OK6
        let ip1 = IpAddr::from([1, 1, 1, 1]);
        let ip2 = IpAddr::from([2, 2, 2, 2]);
        let ip3 = IpAddr::from_str("2604:1380:40e1:4702:5000:48ff:fedf:c136").unwrap();
        let ip4 = IpAddr::from_str("2604:1380:45e1:a603:5000:cfff:feaf:ee86").unwrap();
        let ip5 = IpAddr::from([5, 5, 5, 5]);

        let decisions = vec![
            Decision {
                ip: ip1,
                when: Instant::now(),
                length: Duration::from_secs(10),
            },
            Decision {
                ip: ip2,
                when: Instant::now(),
                length: Duration::from_secs(10),
            },
            Decision {
                ip: ip3,
                when: Instant::now(),
                length: Duration::from_secs(10),
            },
            Decision {
                ip: ip4,
                when: Instant::now(),
                length: Duration::from_secs(10),
            },
            Decision {
                ip: ip5,
                when: Instant::now(),
                length: Duration::from_secs(10),
            },
        ];

        // Apply the changes
        fw.apply(decisions).await.unwrap();

        // Check if the payload sent to executor is correct
        let payload_expected = serde_json::json!({
            "nftables": [
                {
                    "add": {
                        "element": {
                            "elem": [
                                "5.5.5.5"
                            ],
                            "family": "ip",
                            "name": "blackhole",
                            "table": "filter"
                        }
                    }
                },
                {
                    "delete": {
                        "element": {
                            "elem": [
                                "3.3.3.3"
                            ],
                            "family": "ip",
                            "name": "blackhole",
                            "table": "filter"
                        }
                    }
                },
                {
                    "delete": {
                        "element": {
                            "elem": [
                                "2604:1380:45e1:a604:5000:65ff:fec9:e862"
                            ],
                            "family": "ip6",
                            "name": "blackhole",
                            "table": "filter"
                        }
                    }
                }
            ]
        });

        let payload: serde_json::Value =
            serde_json::from_str(&exec.stdin.lock().unwrap().clone()).unwrap();

        assert_eq!(payload, payload_expected);
    }

    // Check that incorrect IPs are causing failure
    #[test]
    fn test_set_bad() {
        let exec = Arc::new(MockExecutor {
            stdin: Mutex::new("".into()),
            v4: MOCK_SET_BAD.into(),
            v6: MOCK_SET_BAD.into(),
        });

        let sh = Set::new(
            types::NfFamily::IP,
            "filter".into(),
            "blackhole".into(),
            exec,
        );
        assert!(sh.list().is_err());
    }

    #[test]
    fn test_set() {
        let exec = Arc::new(MockExecutor {
            stdin: Mutex::new("".into()),
            v4: MOCK_SET_OK4.into(),
            v6: MOCK_SET_OK6.into(),
        });

        let sh = Set::new(
            types::NfFamily::IP,
            "filter".into(),
            "blackhole".into(),
            exec,
        );

        let ip1 = IpAddr::from([1, 1, 1, 1]);
        let ip2 = IpAddr::from([2, 2, 2, 2]);
        let ip3 = IpAddr::from([3, 3, 3, 3]);
        let ip4 = IpAddr::from([4, 4, 4, 4]);
        let ip5 = IpAddr::from([5, 5, 5, 5]);

        // Make sure we can load the current state using executor and parse it
        assert_eq!(sh.list().unwrap(), HashSet::from_iter([ip1, ip2, ip3]));

        // Check initial adding
        let old = vec![].into_iter().collect::<HashSet<_>>();
        let new = vec![ip1, ip2, ip3].into_iter().collect::<HashSet<_>>();
        let (mut to_add, to_delete) = sh.calculate_diff(&old, &new);
        to_add.sort();
        assert_eq!(to_add, vec![ip1, ip2, ip3]);
        assert!(to_delete.is_empty());

        // Check deleting & adding
        let old = vec![ip1, ip2, ip3].into_iter().collect::<HashSet<_>>();
        let new = vec![ip3, ip4, ip5].into_iter().collect::<HashSet<_>>();
        let (mut to_add, mut to_delete) = sh.calculate_diff(&old, &new);
        to_add.sort();
        to_delete.sort();
        assert_eq!(to_add, vec![ip4, ip5]);
        assert_eq!(to_delete, vec![ip1, ip2]);

        // Check that same set produces no changes
        let old = vec![ip1, ip2, ip3].into_iter().collect::<HashSet<_>>();
        let new = vec![ip1, ip2, ip3].into_iter().collect::<HashSet<_>>();
        let (to_add, to_delete) = sh.calculate_diff(&old, &new);
        assert!(to_add.is_empty());
        assert!(to_delete.is_empty());

        // Check removing all elements
        let old = vec![ip3, ip4, ip5].into_iter().collect::<HashSet<_>>();
        let new = vec![].into_iter().collect::<HashSet<_>>();
        let (to_add, mut to_delete) = sh.calculate_diff(&old, &new);
        to_delete.sort();
        assert!(to_add.is_empty());
        assert_eq!(to_delete, vec![ip3, ip4, ip5]);
    }
}<|MERGE_RESOLUTION|>--- conflicted
+++ resolved
@@ -107,11 +107,8 @@
             .map(|x| Expression::String(x.to_string()))
             .collect::<Vec<_>>();
 
-<<<<<<< HEAD
-=======
         // There is a discrepancy between `cargo clippy` and `bazel lint`.
         // Remove this once it is fixed.
->>>>>>> fb395708
         #[allow(clippy::clone_on_copy)]
         schema::NfListObject::Element(schema::Element {
             family: self.family.clone(),
