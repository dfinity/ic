use std::{
    collections::HashMap,
    fmt,
    net::{IpAddr, SocketAddr},
    str::FromStr,
    sync::{Arc, Mutex},
    time::{Duration, Instant},
};

use anyhow::{Context, Error};
use arc_swap::ArcSwapOption;
use async_trait::async_trait;
use candid::Principal;
use ethnum::u256;
use ic_bn_lib::tasks::Run;
use ic_crypto_utils_threshold_sig_der::threshold_sig_public_key_to_der;
use ic_interfaces_registry::RegistryClient;
use ic_registry_client_helpers::{
    api_boundary_node::ApiBoundaryNodeRegistry,
    crypto::CryptoRegistry,
    node::NodeRegistry,
    routing_table::RoutingTableRegistry,
    subnet::{SubnetListRegistry, SubnetRegistry},
};
use ic_registry_replicator::RegistryReplicator;
use ic_registry_subnet_type::SubnetType;
use ic_types::{NodeId, PrincipalId, RegistryVersion, SubnetId};
use rand::seq::SliceRandom;
use tokio::sync::watch;
use tokio_util::sync::CancellationToken;
use tracing::{debug, warn};
use url::{ParseError, Url};
use x509_parser::{certificate::X509Certificate, prelude::FromDer};

use crate::{
    errors::ErrorCause,
    firewall::{FirewallGenerator, SystemdReloader},
    http::RequestType,
    metrics::{MetricParamsSnapshot, WithMetricsSnapshot},
    persist::principal_to_u256,
};

#[derive(Clone, Debug)]
pub struct Node {
    pub id: Principal,
    pub subnet_id: Principal,
    pub subnet_type: SubnetType,
    pub addr: IpAddr,
    pub port: u16,
    pub tls_certificate: Vec<u8>,
    pub avg_latency_secs: f64,
}

// Lightweight Eq, just compare principals
// If one ever needs a deep comparison - this needs to be removed and #[derive(Eq)] used
impl PartialEq for Node {
    fn eq(&self, other: &Self) -> bool {
        self.id == other.id
    }
}
impl Eq for Node {}

impl fmt::Display for Node {
    fn fmt(&self, f: &mut fmt::Formatter) -> fmt::Result {
        write!(f, "[{:?}]:{:?}", self.addr, self.port)
    }
}

impl Node {
    pub fn build_url(
        &self,
        request_type: RequestType,
        principal: Principal,
    ) -> Result<Url, ParseError> {
        let node_id = &self.id;
        let node_port = &self.port;
        match request_type {
            RequestType::QueryV2 => Url::from_str(&format!(
                "https://{node_id}:{node_port}/api/v2/canister/{principal}/query",
            )),
            RequestType::QueryV3 => Url::from_str(&format!(
                "https://{node_id}:{node_port}/api/v3/canister/{principal}/query",
            )),
            RequestType::CallV2 => Url::from_str(&format!(
                "https://{node_id}:{node_port}/api/v2/canister/{principal}/call",
            )),
            RequestType::CallV3 => Url::from_str(&format!(
                "https://{node_id}:{node_port}/api/v3/canister/{principal}/call",
            )),
            RequestType::CallV4 => Url::from_str(&format!(
                "https://{node_id}:{node_port}/api/v4/canister/{principal}/call",
            )),
            RequestType::ReadStateV2 => Url::from_str(&format!(
                "https://{node_id}:{node_port}/api/v2/canister/{principal}/read_state",
            )),
            RequestType::ReadStateV3 => Url::from_str(&format!(
                "https://{node_id}:{node_port}/api/v3/canister/{principal}/read_state",
            )),
            RequestType::ReadStateSubnetV2 => Url::from_str(&format!(
                "https://{node_id}:{node_port}/api/v2/subnet/{principal}/read_state",
            )),
            RequestType::ReadStateSubnetV3 => Url::from_str(&format!(
                "https://{node_id}:{node_port}/api/v3/subnet/{principal}/read_state",
            )),
            // Some generic error for the requests that shouldn't end up here
            RequestType::Unknown | RequestType::Status => Err(ParseError::Overflow),
        }
    }
}

#[derive(Clone, Debug)]
pub struct ApiBoundaryNode {
    pub _id: Principal,
    pub _addr: IpAddr,
    pub _port: u16,
}

#[derive(Clone, PartialEq, Eq, Debug)]
pub struct CanisterRange {
    pub start: Principal,
    pub end: Principal,
}

impl CanisterRange {
    /// Calculates the length of the range
    pub fn len(&self) -> u256 {
        (principal_to_u256(&self.end) - principal_to_u256(&self.start)) + 1
    }

    /// Returns a list of canister IDs in this range in u256 format
    pub fn canisters(&self) -> Vec<u256> {
        let mut x = principal_to_u256(&self.start);
        let end = principal_to_u256(&self.end);

        let mut r = Vec::with_capacity((end - x).as_usize() + 1);
        while x <= end {
            r.push(x);
            x += 1;
        }

        r
    }
}

#[derive(Clone, PartialEq, Eq, Debug)]
pub struct Subnet {
    pub id: Principal,
    pub subnet_type: SubnetType,
    pub ranges: Vec<CanisterRange>,
    pub nodes: Vec<Arc<Node>>,
    pub replica_version: String,
}

impl Subnet {
    pub fn pick_random_nodes(&self, n: usize) -> Result<Vec<Arc<Node>>, ErrorCause> {
        let nodes = self
            .nodes
            .choose_multiple(&mut rand::thread_rng(), n)
            .cloned()
            .collect::<Vec<_>>();

        if nodes.is_empty() {
            return Err(ErrorCause::NoHealthyNodes);
        }

        Ok(nodes)
    }

    // max acceptable number of malicious nodes in a subnet
    pub fn fault_tolerance_factor(&self) -> usize {
        (self.nodes.len() - 1) / 3
    }

    pub fn pick_n_out_of_m_closest(
        &self,
        n: usize,
        m: usize,
    ) -> Result<Vec<Arc<Node>>, ErrorCause> {
        // nodes should already be sorted by latency after persist() invocation
        let m = m.min(self.nodes.len());
        let nodes = &self.nodes[0..m];

        let picked_nodes = nodes
            .choose_multiple(&mut rand::thread_rng(), n)
            .cloned()
            .collect::<Vec<_>>();

        if picked_nodes.is_empty() {
            return Err(ErrorCause::NoHealthyNodes);
        }

        Ok(picked_nodes)
    }
}

impl fmt::Display for Subnet {
    fn fmt(&self, f: &mut fmt::Formatter) -> fmt::Result {
        write!(f, "{}", self.id)
    }
}

// TODO remove after decentralization and clean up all loose ends
pub struct SnapshotPersister {
    generator: FirewallGenerator,
    reloader: SystemdReloader,
}

impl SnapshotPersister {
    pub fn new(generator: FirewallGenerator, reloader: SystemdReloader) -> Self {
        Self {
            generator,
            reloader,
        }
    }

    pub fn persist(&self, s: RegistrySnapshot) -> Result<(), Error> {
        self.generator.generate(s)?;
        self.reloader.reload()
    }
}

pub trait Snapshot: Send + Sync {
    fn snapshot(&self) -> Result<SnapshotResult, Error>;
}

#[derive(Clone, Debug)]
pub struct RegistrySnapshot {
    pub version: u64,
    pub timestamp: u64,
    pub nns_public_key: Vec<u8>,
    pub subnets: Vec<Subnet>,
    pub nodes: HashMap<String, Arc<Node>>,
    pub api_bns: Vec<ApiBoundaryNode>,
}

pub struct SnapshotInfo {
    pub version: u64,
    pub subnets: usize,
    pub nodes: usize,
}

pub struct SnapshotInfoPublished {
    pub timestamp: u64,
    pub old: Option<SnapshotInfo>,
    pub new: SnapshotInfo,
}

pub enum SnapshotResult {
    NoNewVersion,
    NotOldEnough(u64),
    Published(SnapshotInfoPublished),
}

#[derive(derive_new::new)]
pub struct Snapshotter {
    published_registry_snapshot: Arc<ArcSwapOption<RegistrySnapshot>>,
    channel_notify: watch::Sender<Option<Arc<RegistrySnapshot>>>,
    registry_client: Arc<dyn RegistryClient>,
    #[new(default)]
    registry_version_available: Mutex<Option<RegistryVersion>>,
    #[new(default)]
    registry_version_published: Mutex<Option<RegistryVersion>>,
    #[new(value = "Mutex::new(Instant::now())")]
    last_version_change: Mutex<Instant>,
    min_version_age: Duration,
    #[new(default)]
    persister: Option<SnapshotPersister>,
}

impl Snapshotter {
    pub fn set_persister(&mut self, persister: SnapshotPersister) {
        self.persister = Some(persister);
    }

    fn get_api_boundary_nodes(
        &self,
        version: RegistryVersion,
    ) -> Result<Vec<ApiBoundaryNode>, Error> {
        let node_ids = self
            .registry_client
            .get_api_boundary_node_ids(version)
            .context("unable to get API BN node ids")?;

        let nodes = node_ids
            .into_iter()
            .map(|x| -> Result<_, Error> {
                let node = self
                    .registry_client
                    .get_node_record(x, version)
                    .context("unable to get node record")?
                    .context("node not available")?;

                let http_endpoint = node.http.context("http endpoint not available")?;

                Ok(ApiBoundaryNode {
                    _id: x.get().0,
                    _addr: IpAddr::from_str(http_endpoint.ip_addr.as_str())
                        .context("unable to parse IP address")?,
                    _port: http_endpoint.port as u16,
                })
            })
            .collect::<Result<Vec<_>, _>>()?;

        Ok(nodes)
    }

    // Creates a snapshot of the registry for given version
    fn get_snapshot(&self, version: RegistryVersion) -> Result<RegistrySnapshot, Error> {
        // Get routing table with canister ranges
        let routing_table = self
            .registry_client
            .get_routing_table(version)
            .context("failed to get routing table")? // Result
            .context("routing table not available")?; // Option

        let nns_subnet_id = self
            .registry_client
            .get_root_subnet_id(version)
            .context("failed to get root subnet id")? // Result
            .context("root subnet id not available")?; // Option

        let nns_public_key = self
            .registry_client
            .get_threshold_signing_public_key_for_subnet(nns_subnet_id, version)
            .context("failed to get NNS public key")? // Result
            .context("NNS public key is not available")?; // Option

        let timestamp = self
            .registry_client
            .get_version_timestamp(version)
            .context("Version timestamp is not available")? // Option
            .as_secs_since_unix_epoch();

        // Generate a temporary hash table with subnet_id to canister ranges mapping for later reference
        let mut ranges_by_subnet = HashMap::new();
        for (range, subnet_id) in routing_table {
            let range = CanisterRange {
                start: range.start.get_ref().0,
                end: range.end.get_ref().0,
            };

            ranges_by_subnet
                .entry(subnet_id.as_ref().0)
                .and_modify(|x: &mut Vec<CanisterRange>| x.push(range.clone())) // Make compiler happy
                .or_insert_with(|| vec![range]);
        }

        // Hash to hold node_id->node mapping
        let mut nodes_map = HashMap::new();

        // List of all subnet's IDs
        let subnet_ids = self
            .registry_client
            .get_subnet_ids(version)
            .context("failed to get subnet ids")? // Result
            .context("subnet ids not available")?; // Option

        // Fetch a list of API BNs
        let api_bns = self
            .get_api_boundary_nodes(version)
            .context("unable to get API BNs")?;

        let subnets = subnet_ids
            .into_iter()
            .map(|subnet_id| {
                let subnet = self
                    .registry_client
                    .get_subnet_record(subnet_id, version)
                    .context("failed to get subnet")? // Result
                    .context("subnet not available")?; // Option

                let node_ids = self
                    .registry_client
                    .get_node_ids_on_subnet(subnet_id, version)
                    .context("failed to get node ids")? // Result
                    .context("node ids not available")?; // Option

                let replica_version = self
                    .registry_client
                    .get_replica_version(subnet_id, version)
                    .context("failed to get replica version")? // Result
                    .context("replica version not available")?; // Option

                // If this fails then the libraries are in despair, better to die here
                let subnet_type = SubnetType::try_from(subnet.subnet_type()).unwrap();

                let mut nodes = node_ids
                    .into_iter()
                    .map(|node_id| {
                        let transport_info = self
                            .registry_client
                            .get_node_record(node_id, version)
                            .context("failed to get node record")? // Result
                            .context("transport info not available")?; // Option

                        let http_endpoint =
                            transport_info.http.context("http endpoint not available")?;

                        let cert = self
                            .registry_client
                            .get_tls_certificate(node_id, version)
                            .context("failed to get tls certificate")? // Result
                            .context("tls certificate not available")?; // Option

                        // Try to parse certificate
                        X509Certificate::from_der(cert.certificate_der.as_slice())
                            .context("Unable to parse TLS certificate")?;

                        let node = Node {
                            // init to max, this value is updated with running health checks
                            avg_latency_secs: f64::MAX,
                            id: node_id.as_ref().0,
                            subnet_id: subnet_id.as_ref().0,
                            subnet_type,
                            addr: IpAddr::from_str(http_endpoint.ip_addr.as_str())
                                .context("unable to parse IP address")?,
                            port: http_endpoint.port as u16, // Port is u16 anyway
                            tls_certificate: cert.certificate_der,
                        };
                        let node = Arc::new(node);

                        nodes_map.insert(node.id.to_string(), node.clone());

                        Ok::<Arc<Node>, Error>(node)
                    })
                    .collect::<Result<Vec<Arc<Node>>, Error>>()
                    .context("unable to get nodes")?;

                nodes.sort_by_key(|x| x.id);

                let ranges = ranges_by_subnet
                    .remove(&subnet_id.as_ref().0)
                    .context("unable to find ranges")?;

                let subnet = Subnet {
                    id: subnet_id.as_ref().0,
                    subnet_type,
                    ranges,
                    nodes,
                    replica_version: replica_version.to_string(),
                };

                Ok::<Subnet, Error>(subnet)
            })
            .collect::<Result<Vec<Subnet>, Error>>()
            .context("unable to get subnets")?;

        let der_encoded_nns_key = threshold_sig_public_key_to_der(nns_public_key)
            .context("failed to convert NNS key to DER")?;

        Ok(RegistrySnapshot {
            version: version.get(),
            timestamp,
            nns_public_key: der_encoded_nns_key,
            subnets,
            nodes: nodes_map,
            api_bns,
        })
    }
}

impl Snapshot for Snapshotter {
    fn snapshot(&self) -> Result<SnapshotResult, Error> {
        // Fetch latest available registry version
        let version = self.registry_client.get_latest_version();

        let mut registry_version_available = self.registry_version_available.lock().unwrap();
        let mut last_version_change = self.last_version_change.lock().unwrap();
        let mut registry_version_published = self.registry_version_published.lock().unwrap();

        if *registry_version_available != Some(version) {
            *registry_version_available = Some(version);
            *last_version_change = Instant::now();
        }

        // If we have just started and have no snapshot published then we
        // need to make sure that the registry client has caught up with
        // the latest version before going online.
        if self.published_registry_snapshot.load().is_none() {
            // We check that the versions stop progressing for some period of time
            // and only then allow the initial publishing.
            if last_version_change.elapsed() < self.min_version_age {
                return Ok(SnapshotResult::NotOldEnough(version.get()));
            }
        }

        // Check if we already have this version published
        if *registry_version_published == Some(version) {
            return Ok(SnapshotResult::NoNewVersion);
        }

        // Otherwise create a snapshot
        let snapshot = self.get_snapshot(version)?;

        let result = SnapshotInfoPublished {
            timestamp: snapshot.timestamp,

            old: self
                .published_registry_snapshot
                .load()
                .as_ref()
                .map(|x| SnapshotInfo {
                    version: x.version,
                    subnets: x.subnets.len(),
                    nodes: x.nodes.len(),
                }),

            new: SnapshotInfo {
                version: version.get(),
                subnets: snapshot.subnets.len(),
                nodes: snapshot.nodes.len(),
            },
        };

        // Publish the new snapshot
        let snapshot_arc = Arc::new(snapshot.clone());
        self.published_registry_snapshot
            .store(Some(snapshot_arc.clone()));
        *registry_version_published = Some(version);
        self.channel_notify.send_replace(Some(snapshot_arc));

        // Persist the firewall rules if configured
        if let Some(v) = &self.persister {
            v.persist(snapshot)?;
        }

        Ok(SnapshotResult::Published(result))
    }
}

#[async_trait]
impl<T: Snapshot> Run for WithMetricsSnapshot<T> {
    async fn run(&self, _: CancellationToken) -> Result<(), Error> {
        let r = self.0.snapshot()?;

        match r {
            SnapshotResult::Published(v) => {
                warn!(
                    action = "snapshot",
                    version_old = v.old.as_ref().map(|x| x.version),
                    version_new = v.new.version,
                    nodes_old = v.old.as_ref().map(|x| x.nodes),
                    nodes_new = v.new.nodes,
                    subnets_old = v.old.as_ref().map(|x| x.subnets),
                    subnets_new = v.new.subnets,
                    "New registry snapshot published"
                );

                let MetricParamsSnapshot { version, timestamp } = &self.1;
                version.set(v.new.version as i64);
                timestamp.set(v.timestamp as i64);
            }

            SnapshotResult::NotOldEnough(v) => debug!(
                action = "snapshot",
                "Snapshot {v} is not old enough, not publishing"
            ),

            SnapshotResult::NoNewVersion => {}
        }

        Ok(())
    }
}

/// Wrapper for registry replicator to run it as Task
#[derive(derive_new::new)]
pub struct RegistryReplicatorRunner(RegistryReplicator);

#[async_trait]
impl Run for RegistryReplicatorRunner {
    async fn run(&self, token: CancellationToken) -> Result<(), Error> {
<<<<<<< HEAD
        let fut = self
            .0
            .start_polling()
=======
        self.0
            .start_polling(self.1.clone(), self.2, token)
>>>>>>> 4a667f10
            .await
            .context("unable to start polling Registry")?
            .await; // This terminates when `token` is cancelled

        Ok(())
    }
}

// Forked functions from ic-test-utilities to avoid depending on that crate
pub fn subnet_test_id(i: u64) -> SubnetId {
    SubnetId::from(PrincipalId::new_subnet_test_id(i))
}

pub fn node_test_id(i: u64) -> NodeId {
    NodeId::from(PrincipalId::new_node_test_id(i))
}

pub fn generate_stub_snapshot(subnets: Vec<Subnet>) -> RegistrySnapshot {
    let nodes = subnets
        .iter()
        .flat_map(|x| x.nodes.iter())
        .map(|x| (x.id.to_string(), x.clone()))
        .collect::<HashMap<_, _>>();

    RegistrySnapshot {
        version: 0,
        timestamp: 0,
        nns_public_key: vec![],
        subnets,
        nodes,
        api_bns: vec![],
    }
}

pub fn generate_stub_subnet(nodes: Vec<SocketAddr>) -> Subnet {
    let subnet_id = subnet_test_id(0).get().0;

    let nodes = nodes
        .into_iter()
        .enumerate()
        .map(|(i, x)| {
            Arc::new(Node {
                // init to max, this value is updated with running health checks
                avg_latency_secs: f64::MAX,
                id: node_test_id(i as u64).get().0,
                subnet_type: SubnetType::Application,
                subnet_id,
                addr: x.ip(),
                port: x.port(),
                tls_certificate: vec![],
            })
        })
        .collect::<Vec<_>>();

    // Catch-all canister id range
    let range = CanisterRange {
        start: Principal::from_slice(&[0x00, 0x00, 0x00, 0x00, 0x00, 0x00, 0x00, 0x00, 0x00, 0x00]),
        end: Principal::from_slice(&[0xFF, 0xFF, 0xFF, 0xFF, 0xFF, 0xFF, 0xFF, 0xFF, 0xFF, 0xFF]),
    };

    Subnet {
        id: subnet_id,
        subnet_type: SubnetType::Application,
        ranges: vec![range],
        nodes,
        replica_version: "".into(),
    }
}

#[cfg(test)]
pub(crate) mod test {
    use super::*;
    use crate::test_utils::{
        create_fake_registry_client, valid_tls_certificate_and_validation_time,
    };
    use ic_registry_routing_table::CanisterIdRange;

    #[allow(clippy::type_complexity)]
    pub fn test_registry_snapshot(
        subnets: usize,
        nodes_per_subnet: usize,
    ) -> (
        RegistrySnapshot,
        Vec<(NodeId, String)>,
        Vec<(SubnetId, CanisterIdRange)>,
    ) {
        let snapshot = Arc::new(ArcSwapOption::empty());

        let (reg, nodes, ranges) = create_fake_registry_client(subnets, nodes_per_subnet, None);
        let reg = Arc::new(reg);

        let (channel_send, _) = watch::channel(None);
        let snapshotter = Snapshotter::new(snapshot.clone(), channel_send, reg, Duration::ZERO);
        snapshotter.snapshot().unwrap();

        (
            snapshot.load_full().unwrap().as_ref().clone(),
            nodes,
            ranges,
        )
    }

    #[tokio::test]
    async fn test_routing_table() -> Result<(), Error> {
        let (snapshot, nodes, ranges) = test_registry_snapshot(4, 1);

        assert_eq!(snapshot.version, 1);
        assert_eq!(snapshot.subnets.len(), 4);

        for i in 0..snapshot.subnets.len() {
            let sn = &snapshot.subnets[i];
            assert_eq!(sn.id.to_string(), ranges[i].0.to_string());

            assert_eq!(sn.ranges.len(), 1);
            assert_eq!(
                sn.ranges[0].start.to_string(),
                ranges[i].1.start.to_string()
            );
            assert_eq!(sn.ranges[0].end.to_string(), ranges[i].1.end.to_string());

            assert_eq!(sn.nodes.len(), 1);
            assert_eq!(sn.nodes[0].id.to_string(), nodes[i].0.to_string());
            assert_eq!(sn.nodes[0].addr.to_string(), nodes[i].1);

            assert_eq!(
                sn.nodes[0].tls_certificate,
                valid_tls_certificate_and_validation_time()
                    .0
                    .certificate_der,
            );
        }

        Ok(())
    }
}<|MERGE_RESOLUTION|>--- conflicted
+++ resolved
@@ -570,14 +570,8 @@
 #[async_trait]
 impl Run for RegistryReplicatorRunner {
     async fn run(&self, token: CancellationToken) -> Result<(), Error> {
-<<<<<<< HEAD
-        let fut = self
-            .0
-            .start_polling()
-=======
         self.0
-            .start_polling(self.1.clone(), self.2, token)
->>>>>>> 4a667f10
+            .start_polling(token)
             .await
             .context("unable to start polling Registry")?
             .await; // This terminates when `token` is cancelled
