use candid::Principal;
use mockall::automock;
use std::collections::HashSet;

use crate::{
    add_config::{INIT_SCHEMA_VERSION, INIT_VERSION},
    storage::{
        LocalRef, StableMap, StorableConfig, StorableIncidentId, StorableIncidentMetadata,
        StorablePrincipal, StorableRuleId, StorableRuleMetadata, StorableVersion,
        API_BOUNDARY_NODE_PRINCIPALS, AUTHORIZED_PRINCIPAL, CONFIGS, INCIDENTS, RULES,
    },
    types::{IncidentId, InputConfig, InputRule, RuleId, Timestamp, Version},
};
use std::collections::HashSet;

#[automock]
pub trait CanisterApi {
    fn get_authorized_principal(&self) -> Option<StorablePrincipal>;
    fn set_authorized_principal(&self, principal: Principal);
    fn get_version(&self) -> Option<StorableVersion>;
    fn get_full_config(&self, version: Version) -> Option<InputConfig>;
    fn get_config(&self, version: Version) -> Option<StorableConfig>;
    fn get_rule(&self, rule_id: &RuleId) -> Option<StorableRuleMetadata>;
    fn get_incident(&self, incident_id: &IncidentId) -> Option<StorableIncidentMetadata>;
    fn upsert_config(&self, version: Version, config: StorableConfig) -> Option<StorableConfig>;
    fn upsert_rule(
        &self,
        rule_id: RuleId,
        rule: StorableRuleMetadata,
    ) -> Option<StorableRuleMetadata>;
    fn upsert_incident(
        &self,
        incident_id: IncidentId,
        rule_ids: StorableIncidentMetadata,
    ) -> Option<StorableIncidentMetadata>;
    fn is_api_boundary_node_principal(&self, principal: &Principal) -> bool;
<<<<<<< HEAD
    fn set_api_boundary_nodes_principals(&self, principals: Vec<Principal>);
    fn api_boundary_nodes_count(&self) -> u64;
    fn incidents_count(&self) -> u64;
    fn active_rules_count(&self) -> u64;
    fn configs_count(&self) -> u64;
=======
>>>>>>> ae957017
}

#[derive(Clone)]
pub struct CanisterState {
    configs: LocalRef<StableMap<StorableVersion, StorableConfig>>,
    rules: LocalRef<StableMap<StorableRuleId, StorableRuleMetadata>>,
    incidents: LocalRef<StableMap<StorableIncidentId, StorableIncidentMetadata>>,
    authorized_principal: LocalRef<StableMap<(), StorablePrincipal>>,
    api_boundary_node_principals: LocalRef<HashSet<Principal>>,
}

impl CanisterState {
    pub fn from_static() -> Self {
        Self {
            configs: &CONFIGS,
            rules: &RULES,
            incidents: &INCIDENTS,
            authorized_principal: &AUTHORIZED_PRINCIPAL,
            api_boundary_node_principals: &API_BOUNDARY_NODE_PRINCIPALS,
        }
    }
}

impl CanisterApi for CanisterState {
    fn get_authorized_principal(&self) -> Option<StorablePrincipal> {
        self.authorized_principal
            .with(|cell| cell.borrow().get(&()))
    }

    fn set_authorized_principal(&self, principal: Principal) {
        self.authorized_principal
            .with(|cell| cell.borrow_mut().insert((), principal));
    }

    fn is_api_boundary_node_principal(&self, principal: &Principal) -> bool {
        self.api_boundary_node_principals
            .with(|cell| cell.borrow().contains(principal))
    }

    fn get_version(&self) -> Option<StorableVersion> {
        self.configs.with(|cell| {
            let configs = cell.borrow();
            configs.last_key_value().map(|(key, _)| Some(key))?
        })
    }

    fn get_config(&self, version: Version) -> Option<StorableConfig> {
        self.configs.with(|cell| cell.borrow().get(&version))
    }

    fn get_full_config(&self, version: Version) -> Option<InputConfig> {
        let config = self.get_config(version)?;

        let mut rules = vec![];

        for rule_id in config.rule_ids.iter() {
            let rule = self.get_rule(rule_id)?;
            rules.push(InputRule {
                incident_id: rule.incident_id,
                rule_raw: rule.rule_raw,
                description: rule.description,
            })
        }

        Some(InputConfig {
            schema_version: config.schema_version,
            rules,
        })
    }

    fn get_rule(&self, rule_id: &RuleId) -> Option<StorableRuleMetadata> {
        self.rules
            .with(|cell| cell.borrow().get(&StorableRuleId(rule_id.0)))
    }

    fn get_incident(&self, incident_id: &IncidentId) -> Option<StorableIncidentMetadata> {
        self.incidents
            .with(|cell| cell.borrow().get(&StorableIncidentId(incident_id.0)))
    }

    fn upsert_config(&self, version: Version, config: StorableConfig) -> Option<StorableConfig> {
        self.configs
            .with(|cell| cell.borrow_mut().insert(version, config))
    }

    fn upsert_rule(
        &self,
        rule_id: RuleId,
        rule: StorableRuleMetadata,
    ) -> Option<StorableRuleMetadata> {
        self.rules
            .with(|cell| cell.borrow_mut().insert(StorableRuleId(rule_id.0), rule))
    }

    fn upsert_incident(
        &self,
        incident_id: IncidentId,
        rule_ids: StorableIncidentMetadata,
    ) -> Option<StorableIncidentMetadata> {
        self.incidents.with(|cell| {
            cell.borrow_mut()
                .insert(StorableIncidentId(incident_id.0), rule_ids)
        })
    }

<<<<<<< HEAD
    fn set_api_boundary_nodes_principals(&self, principals: Vec<Principal>) {
        API_BOUNDARY_NODE_PRINCIPALS
            .with(|cell| *cell.borrow_mut() = HashSet::from_iter(principals));
    }

    fn api_boundary_nodes_count(&self) -> u64 {
        API_BOUNDARY_NODE_PRINCIPALS.with(|cell| cell.borrow().len()) as u64
    }

    fn incidents_count(&self) -> u64 {
        self.incidents.with(|cell| cell.borrow().len())
    }

    fn active_rules_count(&self) -> u64 {
        self.configs.with(|cell| {
            let configs = cell.borrow();
            configs
                .last_key_value()
                .map_or(0, |(_, value)| value.rule_ids.len() as u64)
        })
    }

    fn configs_count(&self) -> u64 {
        self.configs.with(|cell| cell.borrow().len())
=======
    fn is_api_boundary_node_principal(&self, principal: &Principal) -> bool {
        self.api_boundary_node_principals
            .with(|cell| cell.borrow().contains(principal))
>>>>>>> ae957017
    }
}

pub fn init_version_and_config(time: Timestamp, canister_api: impl CanisterApi) {
    // Initialize config with an empty vector of rules
    let config = StorableConfig {
        schema_version: INIT_SCHEMA_VERSION,
        active_since: time,
        rule_ids: vec![],
    };
    assert!(
        canister_api.upsert_config(INIT_VERSION, config).is_none(),
        "Config for version={INIT_VERSION} already exists!"
    );
}

pub fn with_canister_state<R>(f: impl FnOnce(CanisterState) -> R) -> R {
    let state = CanisterState::from_static();
    f(state)
}<|MERGE_RESOLUTION|>--- conflicted
+++ resolved
@@ -11,7 +11,6 @@
     },
     types::{IncidentId, InputConfig, InputRule, RuleId, Timestamp, Version},
 };
-use std::collections::HashSet;
 
 #[automock]
 pub trait CanisterApi {
@@ -34,14 +33,11 @@
         rule_ids: StorableIncidentMetadata,
     ) -> Option<StorableIncidentMetadata>;
     fn is_api_boundary_node_principal(&self, principal: &Principal) -> bool;
-<<<<<<< HEAD
     fn set_api_boundary_nodes_principals(&self, principals: Vec<Principal>);
     fn api_boundary_nodes_count(&self) -> u64;
     fn incidents_count(&self) -> u64;
     fn active_rules_count(&self) -> u64;
     fn configs_count(&self) -> u64;
-=======
->>>>>>> ae957017
 }
 
 #[derive(Clone)]
@@ -74,11 +70,6 @@
     fn set_authorized_principal(&self, principal: Principal) {
         self.authorized_principal
             .with(|cell| cell.borrow_mut().insert((), principal));
-    }
-
-    fn is_api_boundary_node_principal(&self, principal: &Principal) -> bool {
-        self.api_boundary_node_principals
-            .with(|cell| cell.borrow().contains(principal))
     }
 
     fn get_version(&self) -> Option<StorableVersion> {
@@ -147,7 +138,11 @@
         })
     }
 
-<<<<<<< HEAD
+    fn is_api_boundary_node_principal(&self, principal: &Principal) -> bool {
+        self.api_boundary_node_principals
+            .with(|cell| cell.borrow().contains(principal))
+    }
+
     fn set_api_boundary_nodes_principals(&self, principals: Vec<Principal>) {
         API_BOUNDARY_NODE_PRINCIPALS
             .with(|cell| *cell.borrow_mut() = HashSet::from_iter(principals));
@@ -172,11 +167,6 @@
 
     fn configs_count(&self) -> u64 {
         self.configs.with(|cell| cell.borrow().len())
-=======
-    fn is_api_boundary_node_principal(&self, principal: &Principal) -> bool {
-        self.api_boundary_node_principals
-            .with(|cell| cell.borrow().contains(principal))
->>>>>>> ae957017
     }
 }
 
