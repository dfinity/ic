--- conflicted
+++ resolved
@@ -932,12 +932,7 @@
         ),
         max_memo_length: Some(MAX_MEMO_LENGTH),
         feature_flags: Some(ICRC2_FEATURE),
-<<<<<<< HEAD
-        maximum_number_of_accounts: None,
-        accounts_overflow_trim_quantity: None,
         index_principal: None,
-=======
->>>>>>> ed71f860
     }
 }
 
