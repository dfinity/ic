--- conflicted
+++ resolved
@@ -38,14 +38,8 @@
             "//packages/ic-ethereum-types",
             "//packages/icrc-ledger-types:icrc_ledger_types",
             "//rs/crypto/sha2",
-<<<<<<< HEAD
-            "//rs/ethereum/types",
             "//rs/ledger_suite/icrc1/index-ng",
             "//rs/ledger_suite/icrc1/ledger",
-=======
-            "//rs/rosetta-api/icrc1/index-ng",
-            "//rs/rosetta-api/icrc1/ledger",
->>>>>>> e57a4d30
             "//rs/rust_canisters/http_types",
             "//rs/types/base_types",
             "//rs/types/management_canister_types",
