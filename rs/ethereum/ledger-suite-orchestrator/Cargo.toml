[package]
name = "ic-ledger-suite-orchestrator"
version = "0.1.0"
edition = "2021"

[[bin]]
name = "ic-ledger-suite-orchestrator"
path = "src/main.rs"

[dependencies]
askama = { workspace = true }
async-trait = { workspace = true }
candid = { workspace = true }
ciborium = { workspace = true }
futures = { workspace = true }
hex = { workspace = true }
ic-base-types = { path = "../../types/base_types" }
ic-canister-log = "0.2.0"
ic-canisters-http-types = { path = "../../rust_canisters/http_types" }
ic-cdk = { workspace = true }
ic-cdk-macros = { workspace = true }
ic-crypto-sha2 = { path = "../../crypto/sha2" }
<<<<<<< HEAD
ic-ethereum-types = { path = "../types" }
ic-icrc1-index-ng = { path = "../../ledger_suite/icrc1/index-ng" }
ic-icrc1-ledger = { path = "../../ledger_suite/icrc1/ledger" }
=======
ic-ethereum-types = { path = "../../../packages/ic-ethereum-types" }
ic-icrc1-index-ng = { path = "../../rosetta-api/icrc1/index-ng" }
ic-icrc1-ledger = { path = "../../rosetta-api/icrc1/ledger" }
>>>>>>> e57a4d30
ic-management-canister-types = { path = "../../types/management_canister_types" }
ic-metrics-encoder = "1"
ic-stable-structures = { workspace = true }
ic0 = "0.21.1"
icrc-ledger-types = { path = "../../../packages/icrc-ledger-types" }
num-traits = { workspace = true }
scopeguard = "1.1.0"
serde = { workspace = true }
serde_bytes = { workspace = true }
serde_json = { workspace = true }
time = { workspace = true }

[dev-dependencies]
assert_matches = { workspace = true }
candid_parser = { workspace = true }
ic-crypto-test-utils-reproducible-rng = { path = "../../crypto/test_utils/reproducible_rng" }
ic-ledger-suite-orchestrator-test-utils = { path = "test_utils" }
ic-state-machine-tests = { path = "../../state_machine_tests" }
maplit = "1"
mockall = { workspace = true }
paste = "1.0.12"
proptest = { workspace = true }
scraper = "0.17.1"
tokio = { workspace = true }<|MERGE_RESOLUTION|>--- conflicted
+++ resolved
@@ -20,15 +20,9 @@
 ic-cdk = { workspace = true }
 ic-cdk-macros = { workspace = true }
 ic-crypto-sha2 = { path = "../../crypto/sha2" }
-<<<<<<< HEAD
-ic-ethereum-types = { path = "../types" }
+ic-ethereum-types = { path = "../../../packages/ic-ethereum-types" }
 ic-icrc1-index-ng = { path = "../../ledger_suite/icrc1/index-ng" }
 ic-icrc1-ledger = { path = "../../ledger_suite/icrc1/ledger" }
-=======
-ic-ethereum-types = { path = "../../../packages/ic-ethereum-types" }
-ic-icrc1-index-ng = { path = "../../rosetta-api/icrc1/index-ng" }
-ic-icrc1-ledger = { path = "../../rosetta-api/icrc1/ledger" }
->>>>>>> e57a4d30
 ic-management-canister-types = { path = "../../types/management_canister_types" }
 ic-metrics-encoder = "1"
 ic-stable-structures = { workspace = true }
