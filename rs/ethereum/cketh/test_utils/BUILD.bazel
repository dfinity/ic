load("@rules_rust//rust:defs.bzl", "rust_library", "rust_test")

package(default_visibility = ["//visibility:public"])

<<<<<<< HEAD
rust_library(
    name = "test_utils",
    testonly = True,
    srcs = glob(
        ["src/**/*.rs"],
    ),
    crate_name = "ic_cketh_test_utils",
    proc_macro_deps = [
        # Keep sorted.
        "@crate_index//:strum_macros",
    ],
    version = "0.1.0",
    deps = [
        # Keep sorted.
        "//packages/ic-error-types",
        "//packages/ic-ethereum-types",
        "//packages/icrc-ledger-types:icrc_ledger_types",
        "//rs/ethereum/cketh/minter",
        "//rs/ethereum/ledger-suite-orchestrator:ledger_suite_orchestrator",
        "//rs/ethereum/ledger-suite-orchestrator/test_utils",
        "//rs/ledger_suite/icrc1/ledger",
        "//rs/rust_canisters/http_types",
        "//rs/state_machine_tests",
        "//rs/test_utilities/load_wasm",
        "//rs/types/base_types",
        "//rs/types/management_canister_types",
        "//rs/types/types",
        "@crate_index//:assert_matches",
        "@crate_index//:candid",
        "@crate_index//:ethers-core",
        "@crate_index//:evm_rpc_types",
        "@crate_index//:hex",
        "@crate_index//:ic-cdk",
        "@crate_index//:num-traits",
        "@crate_index//:serde",
        "@crate_index//:serde_bytes",
        "@crate_index//:serde_json",
        "@crate_index//:strum",
    ],
)
=======
[
    rust_library(
        name = "test_utils" + name_suffix,
        testonly = True,
        srcs = glob(
            ["src/**/*.rs"],
        ),
        crate_features = features,
        crate_name = "ic_cketh_test_utils",
        proc_macro_deps = [
            # Keep sorted.
            "@crate_index//:strum_macros",
        ],
        version = "0.1.0",
        deps = [
            # Keep sorted.
            "//packages/ic-error-types",
            "//packages/ic-ethereum-types",
            "//packages/ic-http-types",
            "//packages/icrc-ledger-types:icrc_ledger_types",
            "//rs/ethereum/cketh/minter",
            "//rs/ethereum/ledger-suite-orchestrator:ledger_suite_orchestrator",
            "//rs/ethereum/ledger-suite-orchestrator/test_utils",
            "//rs/ledger_suite/icrc1/ledger",
            "//rs/state_machine_tests",
            "//rs/test_utilities/load_wasm",
            "//rs/types/base_types",
            "//rs/types/management_canister_types",
            "//rs/types/types",
            "@crate_index//:assert_matches",
            "@crate_index//:candid",
            "@crate_index//:ethers-core",
            "@crate_index//:evm_rpc_types",
            "@crate_index//:hex",
            "@crate_index//:ic-cdk",
            "@crate_index//:num-traits",
            "@crate_index//:serde",
            "@crate_index//:serde_bytes",
            "@crate_index//:serde_json",
            "@crate_index//:strum",
        ],
    )
    for (name_suffix, features) in [
        ("", []),
        (
            "_evm_rpc",
            ["evm-rpc"],
        ),
    ]
]
>>>>>>> ecb620b0

rust_test(
    name = "lib_tests",
    crate = ":test_utils",
    deps = [
        # Keep sorted.
        ":test_utils",
    ],
)<|MERGE_RESOLUTION|>--- conflicted
+++ resolved
@@ -2,7 +2,6 @@
 
 package(default_visibility = ["//visibility:public"])
 
-<<<<<<< HEAD
 rust_library(
     name = "test_utils",
     testonly = True,
@@ -19,12 +18,12 @@
         # Keep sorted.
         "//packages/ic-error-types",
         "//packages/ic-ethereum-types",
+        "//packages/ic-http-types",
         "//packages/icrc-ledger-types:icrc_ledger_types",
         "//rs/ethereum/cketh/minter",
         "//rs/ethereum/ledger-suite-orchestrator:ledger_suite_orchestrator",
         "//rs/ethereum/ledger-suite-orchestrator/test_utils",
         "//rs/ledger_suite/icrc1/ledger",
-        "//rs/rust_canisters/http_types",
         "//rs/state_machine_tests",
         "//rs/test_utilities/load_wasm",
         "//rs/types/base_types",
@@ -43,58 +42,6 @@
         "@crate_index//:strum",
     ],
 )
-=======
-[
-    rust_library(
-        name = "test_utils" + name_suffix,
-        testonly = True,
-        srcs = glob(
-            ["src/**/*.rs"],
-        ),
-        crate_features = features,
-        crate_name = "ic_cketh_test_utils",
-        proc_macro_deps = [
-            # Keep sorted.
-            "@crate_index//:strum_macros",
-        ],
-        version = "0.1.0",
-        deps = [
-            # Keep sorted.
-            "//packages/ic-error-types",
-            "//packages/ic-ethereum-types",
-            "//packages/ic-http-types",
-            "//packages/icrc-ledger-types:icrc_ledger_types",
-            "//rs/ethereum/cketh/minter",
-            "//rs/ethereum/ledger-suite-orchestrator:ledger_suite_orchestrator",
-            "//rs/ethereum/ledger-suite-orchestrator/test_utils",
-            "//rs/ledger_suite/icrc1/ledger",
-            "//rs/state_machine_tests",
-            "//rs/test_utilities/load_wasm",
-            "//rs/types/base_types",
-            "//rs/types/management_canister_types",
-            "//rs/types/types",
-            "@crate_index//:assert_matches",
-            "@crate_index//:candid",
-            "@crate_index//:ethers-core",
-            "@crate_index//:evm_rpc_types",
-            "@crate_index//:hex",
-            "@crate_index//:ic-cdk",
-            "@crate_index//:num-traits",
-            "@crate_index//:serde",
-            "@crate_index//:serde_bytes",
-            "@crate_index//:serde_json",
-            "@crate_index//:strum",
-        ],
-    )
-    for (name_suffix, features) in [
-        ("", []),
-        (
-            "_evm_rpc",
-            ["evm-rpc"],
-        ),
-    ]
-]
->>>>>>> ecb620b0
 
 rust_test(
     name = "lib_tests",
