load("@rules_rust//rust:defs.bzl", "rust_library", "rust_test")

package(default_visibility = ["//visibility:public"])

rust_library(
    name = "test_utils",
    testonly = True,
    srcs = glob(
        ["src/**/*.rs"],
    ),
    crate_name = "ic_cketh_test_utils",
    proc_macro_deps = [
        # Keep sorted.
        "@crate_index//:strum_macros",
    ],
    version = "0.1.0",
    deps = [
        # Keep sorted.
        "//packages/ic-ethereum-types",
        "//packages/icrc-ledger-types:icrc_ledger_types",
        "//rs/ethereum/cketh/minter",
        "//rs/ethereum/ledger-suite-orchestrator:ledger_suite_orchestrator",
        "//rs/ethereum/ledger-suite-orchestrator/test_utils",
<<<<<<< HEAD
        "//rs/ethereum/types",
        "//rs/ledger_suite/icrc1/ledger",
=======
        "//rs/rosetta-api/icrc1/ledger",
>>>>>>> e57a4d30
        "//rs/rust_canisters/http_types",
        "//rs/state_machine_tests",
        "//rs/test_utilities/load_wasm",
        "//rs/types/base_types",
        "@crate_index//:assert_matches",
        "@crate_index//:candid",
        "@crate_index//:ethers-core",
        "@crate_index//:hex",
        "@crate_index//:ic-cdk",
        "@crate_index//:num-traits",
        "@crate_index//:serde",
        "@crate_index//:serde_bytes",
        "@crate_index//:serde_json",
        "@crate_index//:strum",
    ],
)

rust_test(
    name = "lib_tests",
    crate = ":test_utils",
    deps = [
        # Keep sorted.
        ":test_utils",
    ],
)<|MERGE_RESOLUTION|>--- conflicted
+++ resolved
@@ -21,12 +21,7 @@
         "//rs/ethereum/cketh/minter",
         "//rs/ethereum/ledger-suite-orchestrator:ledger_suite_orchestrator",
         "//rs/ethereum/ledger-suite-orchestrator/test_utils",
-<<<<<<< HEAD
-        "//rs/ethereum/types",
         "//rs/ledger_suite/icrc1/ledger",
-=======
-        "//rs/rosetta-api/icrc1/ledger",
->>>>>>> e57a4d30
         "//rs/rust_canisters/http_types",
         "//rs/state_machine_tests",
         "//rs/test_utilities/load_wasm",
