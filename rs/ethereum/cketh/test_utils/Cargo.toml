--- conflicted
+++ resolved
@@ -15,13 +15,7 @@
 ic-canisters-http-types = { path = "../../../rust_canisters/http_types" }
 ic-cdk = { workspace = true }
 ic-cketh-minter = { path = "../minter" }
-<<<<<<< HEAD
-ic-ethereum-types = { path = "../../types" }
 ic-icrc1-ledger = { path = "../../../ledger_suite/icrc1/ledger" }
-=======
-ic-ethereum-types = { path = "../../../../packages/ic-ethereum-types" }
-ic-icrc1-ledger = { path = "../../../rosetta-api/icrc1/ledger" }
->>>>>>> e57a4d30
 ic-ledger-suite-orchestrator = { path = "../../ledger-suite-orchestrator" }
 ic-ledger-suite-orchestrator-test-utils = { path = "../../ledger-suite-orchestrator/test_utils" }
 ic-state-machine-tests = { path = "../../../state_machine_tests" }
