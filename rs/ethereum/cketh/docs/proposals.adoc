--- conflicted
+++ resolved
@@ -33,8 +33,5 @@
 . https://dashboard.internetcomputer.org/proposal/132474[132474]: upgrade the ckETH minter canister to replace POKT
 . https://dashboard.internetcomputer.org/proposal/133058[133058]: upgrade the ckETH minter canister to adjust cycle fees for tECDSA signatures
 . https://dashboard.internetcomputer.org/proposal/133084[133084]: upgrade the ckERC20 ledger suite orchestrator to let the ckETH ledger suite be managed by the orchestrator and upgrade all managed ledger suites
-<<<<<<< HEAD
 . https://dashboard.internetcomputer.org/proposal/133796[133796]: upgrade the ckETH minter canister to use the EVM RPC canister to reach Ethereum
-=======
-. https://dashboard.internetcomputer.org/proposal/133797[133797]: upgrade the ckERC20 ledger suite orchestrator to upgrade all managed ledger suites
->>>>>>> c62b95d9
+. https://dashboard.internetcomputer.org/proposal/133797[133797]: upgrade the ckERC20 ledger suite orchestrator to upgrade all managed ledger suites