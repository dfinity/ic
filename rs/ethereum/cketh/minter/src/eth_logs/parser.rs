--- conflicted
+++ resolved
@@ -132,36 +132,6 @@
             log_index,
         } = event_source;
 
-<<<<<<< HEAD
-        match erc20_contract_address {
-            address if address == Address::ZERO => {
-                let value = Wei::from_be_bytes(value_bytes);
-                Ok(ReceivedEthEvent {
-                    transaction_hash,
-                    block_number,
-                    log_index,
-                    from_address,
-                    value,
-                    principal,
-                    subaccount,
-                }
-                .into())
-            }
-            _ => {
-                let value = Erc20Value::from_be_bytes(value_bytes);
-                Ok(ReceivedErc20Event {
-                    transaction_hash,
-                    block_number,
-                    log_index,
-                    from_address,
-                    value,
-                    principal,
-                    erc20_contract_address,
-                    subaccount,
-                }
-                .into())
-            }
-=======
         if erc20_contract_address == Address::ZERO {
             let value = Wei::from_be_bytes(value_bytes);
             return Ok(ReceivedEthEvent {
@@ -186,8 +156,8 @@
             principal,
             erc20_contract_address,
             subaccount,
->>>>>>> ae2693f6
-        }
+        }
+        .into())
     }
 }
 
