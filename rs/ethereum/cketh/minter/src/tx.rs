#[cfg(test)]
mod tests;

<<<<<<< HEAD
use crate::eth_rpc::{FeeHistory, FeeHistoryParams, Hash, Quantity};
=======
use crate::eth_rpc::Hash;
>>>>>>> f326b9fa
use crate::eth_rpc_client::responses::{TransactionReceipt, TransactionStatus};
use crate::eth_rpc_client::{EthRpcClient, MultiCallError};
use crate::guard::TimerGuard;
use crate::logs::{DEBUG, INFO};
use crate::numeric::{BlockNumber, GasAmount, TransactionNonce, Wei, WeiPerGas};
use crate::state::{lazy_call_ecdsa_public_key, mutate_state, read_state, TaskType};
use ethnum::u256;
<<<<<<< HEAD
use evm_rpc_client::BlockTag;
=======
use evm_rpc_client::{BlockTag, FeeHistory, FeeHistoryArgs};
>>>>>>> f326b9fa
use ic_canister_log::log;
use ic_ethereum_types::Address;
use ic_management_canister_types_private::DerivationPath;
use ic_secp256k1::RecoveryId;
use minicbor::{Decode, Encode};
use rlp::RlpStream;

const EIP1559_TX_ID: u8 = 2;

#[derive(Clone, Eq, PartialEq, Hash, Debug, Decode, Encode)]
#[cbor(transparent)]
pub struct AccessList(#[n(0)] pub Vec<AccessListItem>);

impl AccessList {
    pub fn new() -> Self {
        Self(Vec::new())
    }
}

impl Default for AccessList {
    fn default() -> Self {
        Self::new()
    }
}

impl rlp::Encodable for AccessList {
    fn rlp_append(&self, s: &mut RlpStream) {
        s.append_list(&self.0);
    }
}

#[derive(Clone, Eq, PartialEq, Hash, Debug, Decode, Encode)]
#[cbor(transparent)]
pub struct StorageKey(#[cbor(n(0), with = "minicbor::bytes")] pub [u8; 32]);

#[derive(Clone, Eq, PartialEq, Hash, Debug, Decode, Encode)]
pub struct AccessListItem {
    /// Accessed address
    #[n(0)]
    pub address: Address,
    /// Accessed storage keys
    #[n(1)]
    pub storage_keys: Vec<StorageKey>,
}

impl rlp::Encodable for AccessListItem {
    fn rlp_append(&self, s: &mut RlpStream) {
        const ACCESS_FIELD_COUNT: usize = 2;

        s.begin_list(ACCESS_FIELD_COUNT);
        s.append(&self.address.as_ref());
        s.begin_list(self.storage_keys.len());
        for storage_key in self.storage_keys.iter() {
            s.append(&storage_key.0.as_ref());
        }
    }
}

/// <https://eips.ethereum.org/EIPS/eip-1559>
#[derive(Clone, Eq, PartialEq, Debug, Decode, Encode)]
pub struct Eip1559TransactionRequest {
    #[n(0)]
    pub chain_id: u64,
    #[n(1)]
    pub nonce: TransactionNonce,
    #[n(2)]
    pub max_priority_fee_per_gas: WeiPerGas,
    #[n(3)]
    pub max_fee_per_gas: WeiPerGas,
    #[n(4)]
    pub gas_limit: GasAmount,
    #[n(5)]
    pub destination: Address,
    #[n(6)]
    pub amount: Wei,
    #[cbor(n(7), with = "minicbor::bytes")]
    pub data: Vec<u8>,
    #[n(8)]
    pub access_list: AccessList,
}

impl AsRef<Eip1559TransactionRequest> for Eip1559TransactionRequest {
    fn as_ref(&self) -> &Eip1559TransactionRequest {
        self
    }
}

#[derive(Clone, Eq, PartialEq, Debug)]
pub struct Resubmittable<T> {
    pub transaction: T,
    pub resubmission: ResubmissionStrategy,
}

pub type TransactionRequest = Resubmittable<Eip1559TransactionRequest>;
pub type SignedTransactionRequest = Resubmittable<SignedEip1559TransactionRequest>;

impl<T> Resubmittable<T> {
    pub fn clone_resubmission_strategy<V>(&self, other: V) -> Resubmittable<V> {
        Resubmittable {
            transaction: other,
            resubmission: self.resubmission.clone(),
        }
    }
}

impl<T> AsRef<T> for Resubmittable<T> {
    fn as_ref(&self) -> &T {
        &self.transaction
    }
}

#[derive(Clone, Eq, PartialEq, Debug)]
pub enum ResubmissionStrategy {
    ReduceEthAmount { withdrawal_amount: Wei },
    GuaranteeEthAmount { allowed_max_transaction_fee: Wei },
}

impl ResubmissionStrategy {
    pub fn allowed_max_transaction_fee(&self) -> Wei {
        match self {
            ResubmissionStrategy::ReduceEthAmount { withdrawal_amount } => *withdrawal_amount,
            ResubmissionStrategy::GuaranteeEthAmount {
                allowed_max_transaction_fee,
            } => *allowed_max_transaction_fee,
        }
    }
}

#[derive(Clone, Eq, PartialEq, Debug)]
pub enum ResubmitTransactionError {
    InsufficientTransactionFee {
        allowed_max_transaction_fee: Wei,
        actual_max_transaction_fee: Wei,
    },
}

impl SignedTransactionRequest {
    pub fn resubmit(
        &self,
        new_gas_fee: GasFeeEstimate,
    ) -> Result<Option<Eip1559TransactionRequest>, ResubmitTransactionError> {
        let transaction_request = self.transaction.transaction();
        let last_tx_price = transaction_request.transaction_price();
        let new_tx_price = last_tx_price
            .clone()
            .resubmit_transaction_price(new_gas_fee);
        if new_tx_price == last_tx_price {
            return Ok(None);
        }

        if new_tx_price.max_transaction_fee() > self.resubmission.allowed_max_transaction_fee() {
            return Err(ResubmitTransactionError::InsufficientTransactionFee {
                allowed_max_transaction_fee: self.resubmission.allowed_max_transaction_fee(),
                actual_max_transaction_fee: new_tx_price.max_transaction_fee(),
            });
        }
        let new_amount = match self.resubmission {
            ResubmissionStrategy::ReduceEthAmount { withdrawal_amount } => {
                withdrawal_amount.checked_sub(new_tx_price.max_transaction_fee())
                    .expect("BUG: withdrawal_amount covers new transaction fee because it was checked before")
            }
            ResubmissionStrategy::GuaranteeEthAmount { .. } => transaction_request.amount,
        };
        Ok(Some(Eip1559TransactionRequest {
            max_priority_fee_per_gas: new_tx_price.max_priority_fee_per_gas,
            max_fee_per_gas: new_tx_price.max_fee_per_gas,
            gas_limit: new_tx_price.gas_limit,
            amount: new_amount,
            ..transaction_request.clone()
        }))
    }
}

impl rlp::Encodable for Eip1559TransactionRequest {
    fn rlp_append(&self, s: &mut RlpStream) {
        s.begin_unbounded_list();
        self.rlp_inner(s);
        s.finalize_unbounded_list();
    }
}

#[derive(Clone, Eq, PartialEq, Hash, Debug, Default, Decode, Encode)]
pub struct Eip1559Signature {
    #[n(0)]
    pub signature_y_parity: bool,
    #[cbor(n(1), with = "icrc_cbor::u256")]
    pub r: u256,
    #[cbor(n(2), with = "icrc_cbor::u256")]
    pub s: u256,
}

impl rlp::Encodable for Eip1559Signature {
    fn rlp_append(&self, s: &mut RlpStream) {
        s.append(&self.signature_y_parity);
        encode_u256(s, self.r);
        encode_u256(s, self.s);
    }
}

/// Immutable signed EIP-1559 transaction.
/// Use `Eip1559TransactionRequest::sign()` to create a newly signed transaction or
/// `SignedEip1559TransactionRequest::from()` if the signature is already known
#[derive(Clone, Eq, PartialEq, Debug)]
pub struct SignedEip1559TransactionRequest {
    inner: InnerSignedTransactionRequest,
    /// Hash of the signed transaction. Since computation of the hash is an expensive operation,
    /// which involves RLP encoding and Keccak256, the value is computed once upon instantiation
    /// and memoized. It is safe to memoize the hash because the transaction is immutable.
    /// Note: Serialization should ignore this field and deserialization should call
    /// the constructor to create the correct value.
    memoized_hash: Hash,
}

impl AsRef<Eip1559TransactionRequest> for SignedEip1559TransactionRequest {
    fn as_ref(&self) -> &Eip1559TransactionRequest {
        &self.inner.transaction
    }
}

#[derive(Clone, Eq, PartialEq, Debug, Decode, Encode)]
struct InnerSignedTransactionRequest {
    #[n(0)]
    transaction: Eip1559TransactionRequest,
    #[n(1)]
    signature: Eip1559Signature,
}

impl rlp::Encodable for InnerSignedTransactionRequest {
    fn rlp_append(&self, s: &mut RlpStream) {
        s.begin_unbounded_list();
        self.transaction.rlp_inner(s);
        s.append(&self.signature);
        //ignore memoized_hash
        s.finalize_unbounded_list();
    }
}

impl InnerSignedTransactionRequest {
    /// An EIP-1559 transaction is encoded as follows
    /// 0x02 || rlp([chain_id, nonce, max_priority_fee_per_gas, max_fee_per_gas, gas_limit, destination, amount, data, access_list, signature_y_parity, signature_r, signature_s]),
    /// where `||` denotes string concatenation.
    pub fn raw_bytes(&self) -> Vec<u8> {
        use rlp::Encodable;
        let mut rlp = self.rlp_bytes().to_vec();
        rlp.insert(0, self.transaction.transaction_type());
        rlp
    }
}

impl<C> minicbor::Encode<C> for SignedEip1559TransactionRequest {
    fn encode<W: minicbor::encode::Write>(
        &self,
        e: &mut minicbor::Encoder<W>,
        ctx: &mut C,
    ) -> Result<(), minicbor::encode::Error<W::Error>> {
        e.encode_with(&self.inner, ctx)?;
        Ok(())
    }
}

impl<'b, C> minicbor::Decode<'b, C> for SignedEip1559TransactionRequest {
    fn decode(d: &mut minicbor::Decoder<'b>, ctx: &mut C) -> Result<Self, minicbor::decode::Error> {
        d.decode_with(ctx)
            .map(|inner: InnerSignedTransactionRequest| {
                Self::new(inner.transaction, inner.signature)
            })
    }
}

/// Immutable finalized transaction.
/// Use `SignedEip1559TransactionRequest::try_finalize()` to create a finalized transaction.
#[derive(Clone, Eq, PartialEq, Debug, Decode, Encode)]
pub struct FinalizedEip1559Transaction {
    #[n(0)]
    transaction: SignedEip1559TransactionRequest,
    #[n(1)]
    receipt: TransactionReceipt,
}

impl AsRef<Eip1559TransactionRequest> for FinalizedEip1559Transaction {
    fn as_ref(&self) -> &Eip1559TransactionRequest {
        self.transaction.as_ref()
    }
}

impl FinalizedEip1559Transaction {
    pub fn destination(&self) -> &Address {
        &self.transaction.transaction().destination
    }

    pub fn block_number(&self) -> &BlockNumber {
        &self.receipt.block_number
    }

    pub fn transaction_amount(&self) -> &Wei {
        &self.transaction.transaction().amount
    }

    pub fn transaction_hash(&self) -> &Hash {
        &self.receipt.transaction_hash
    }

    pub fn transaction_data(&self) -> &[u8] {
        &self.transaction.transaction().data
    }

    pub fn transaction(&self) -> &Eip1559TransactionRequest {
        self.transaction.transaction()
    }

    pub fn transaction_price(&self) -> TransactionPrice {
        self.transaction.transaction().transaction_price()
    }

    pub fn effective_transaction_fee(&self) -> Wei {
        self.receipt.effective_transaction_fee()
    }

    pub fn transaction_status(&self) -> &TransactionStatus {
        &self.receipt.status
    }
}

impl From<(Eip1559TransactionRequest, Eip1559Signature)> for SignedEip1559TransactionRequest {
    fn from((transaction, signature): (Eip1559TransactionRequest, Eip1559Signature)) -> Self {
        Self::new(transaction, signature)
    }
}

impl rlp::Encodable for SignedEip1559TransactionRequest {
    fn rlp_append(&self, s: &mut RlpStream) {
        s.append(&self.inner);
    }
}

impl SignedEip1559TransactionRequest {
    pub fn new(transaction: Eip1559TransactionRequest, signature: Eip1559Signature) -> Self {
        let inner = InnerSignedTransactionRequest {
            transaction,
            signature,
        };
        let hash = Hash(ic_sha3::Keccak256::hash(inner.raw_bytes()));
        Self {
            inner,
            memoized_hash: hash,
        }
    }

    pub fn raw_transaction_hex(&self) -> String {
        format!("0x{}", hex::encode(self.inner.raw_bytes()))
    }

    /// If included in a block, this hash value is used as reference to this transaction.
    pub fn hash(&self) -> Hash {
        self.memoized_hash
    }

    pub fn transaction(&self) -> &Eip1559TransactionRequest {
        &self.inner.transaction
    }

    pub fn nonce(&self) -> TransactionNonce {
        self.transaction().nonce
    }

    pub fn try_finalize(
        self,
        receipt: TransactionReceipt,
    ) -> Result<FinalizedEip1559Transaction, String> {
        if self.hash() != receipt.transaction_hash {
            return Err(format!(
                "transaction hash mismatch: expected {}, got {}",
                self.hash(),
                receipt.transaction_hash
            ));
        }
        if self.transaction().max_fee_per_gas < receipt.effective_gas_price {
            return Err(format!(
                "transaction max_fee_per_gas {} is smaller than effective_gas_price {}",
                self.transaction().max_fee_per_gas,
                receipt.effective_gas_price
            ));
        }
        if self.transaction().gas_limit < receipt.gas_used {
            return Err(format!(
                "transaction gas limit {} is smaller than gas used {}",
                self.transaction().gas_limit,
                receipt.gas_used
            ));
        }
        Ok(FinalizedEip1559Transaction {
            transaction: self,
            receipt,
        })
    }
}

pub fn encode_u256<T: Into<u256>>(stream: &mut RlpStream, value: T) {
    let value = value.into();
    let leading_empty_bytes: usize = value.leading_zeros() as usize / 8;
    stream.append(&value.to_be_bytes()[leading_empty_bytes..].as_ref());
}

impl Eip1559TransactionRequest {
    pub fn transaction_type(&self) -> u8 {
        EIP1559_TX_ID
    }

    pub fn rlp_inner(&self, rlp: &mut RlpStream) {
        rlp.append(&self.chain_id);
        rlp.append(&self.nonce);
        rlp.append(&self.max_priority_fee_per_gas);
        rlp.append(&self.max_fee_per_gas);
        rlp.append(&self.gas_limit);
        rlp.append(&self.destination.as_ref());
        rlp.append(&self.amount);
        rlp.append(&self.data);
        rlp.append(&self.access_list);
    }

    /// Hash of EIP-1559 transaction is computed as
    /// keccak256(0x02 || rlp([chain_id, nonce, max_priority_fee_per_gas, max_fee_per_gas, gas_limit, destination, amount, data, access_list])),
    /// where `||` denotes string concatenation.
    pub fn hash(&self) -> Hash {
        use rlp::Encodable;
        let mut bytes = self.rlp_bytes().to_vec();
        bytes.insert(0, self.transaction_type());
        Hash(ic_sha3::Keccak256::hash(bytes))
    }

    pub fn transaction_price(&self) -> TransactionPrice {
        TransactionPrice {
            gas_limit: self.gas_limit,
            max_fee_per_gas: self.max_fee_per_gas,
            max_priority_fee_per_gas: self.max_priority_fee_per_gas,
        }
    }

    pub async fn sign(self) -> Result<SignedEip1559TransactionRequest, String> {
        let hash = self.hash();
        let key_name = read_state(|s| s.ecdsa_key_name.clone());
        let signature = crate::management::sign_with_ecdsa(
            key_name,
            DerivationPath::new(crate::MAIN_DERIVATION_PATH),
            hash.0,
        )
        .await
        .map_err(|e| format!("failed to sign tx: {}", e))?;
        let recid = compute_recovery_id(&hash, &signature).await;
        if recid.is_x_reduced() {
            return Err("BUG: affine x-coordinate of r is reduced which is so unlikely to happen that it's probably a bug".to_string());
        }
        let (r_bytes, s_bytes) = split_in_two(signature);
        let r = u256::from_be_bytes(r_bytes);
        let s = u256::from_be_bytes(s_bytes);
        let sig = Eip1559Signature {
            signature_y_parity: recid.is_y_odd(),
            r,
            s,
        };

        Ok(SignedEip1559TransactionRequest::new(self, sig))
    }
}

async fn compute_recovery_id(digest: &Hash, signature: &[u8]) -> RecoveryId {
    let ecdsa_public_key = lazy_call_ecdsa_public_key().await;
    debug_assert!(
        ecdsa_public_key.verify_signature_prehashed(&digest.0, signature),
        "failed to verify signature prehashed, digest: {:?}, signature: {:?}, public_key: {:?}",
        hex::encode(digest.0),
        hex::encode(signature),
        hex::encode(ecdsa_public_key.serialize_sec1(true)),
    );
    ecdsa_public_key
        .try_recovery_from_digest(&digest.0, signature)
        .unwrap_or_else(|e| {
            panic!(
                "BUG: failed to recover public key {:?} from digest {:?} and signature {:?}: {:?}",
                hex::encode(ecdsa_public_key.serialize_sec1(true)),
                hex::encode(digest.0),
                hex::encode(signature),
                e
            )
        })
}

#[derive(Clone, Eq, PartialEq, Debug)]
pub struct GasFeeEstimate {
    pub base_fee_per_gas: WeiPerGas,
    pub max_priority_fee_per_gas: WeiPerGas,
}

impl GasFeeEstimate {
    pub fn checked_estimate_max_fee_per_gas(&self) -> Option<WeiPerGas> {
        self.base_fee_per_gas
            .checked_mul(2_u8)
            .and_then(|base_fee_estimate| {
                base_fee_estimate.checked_add(self.max_priority_fee_per_gas)
            })
    }

    pub fn estimate_max_fee_per_gas(&self) -> WeiPerGas {
        self.checked_estimate_max_fee_per_gas()
            .unwrap_or(WeiPerGas::MAX)
    }

    pub fn to_price(self, gas_limit: GasAmount) -> TransactionPrice {
        TransactionPrice {
            gas_limit,
            max_fee_per_gas: self.estimate_max_fee_per_gas(),
            max_priority_fee_per_gas: self.max_priority_fee_per_gas,
        }
    }

    pub fn min_max_fee_per_gas(&self) -> WeiPerGas {
        self.base_fee_per_gas
            .checked_add(self.max_priority_fee_per_gas)
            .unwrap_or(WeiPerGas::MAX)
    }
}

#[derive(Clone, Eq, PartialEq, Debug)]
pub struct TransactionPrice {
    pub gas_limit: GasAmount,
    pub max_fee_per_gas: WeiPerGas,
    pub max_priority_fee_per_gas: WeiPerGas,
}

impl TransactionPrice {
    pub fn max_transaction_fee(&self) -> Wei {
        self.max_fee_per_gas
            .transaction_cost(self.gas_limit)
            .unwrap_or(Wei::MAX)
    }

    /// Estimate the transaction price to resubmit a transaction with the new gas fee.
    ///
    /// If the current transaction price is still actual, then the return price will be the same.
    /// Otherwise, the new `max_priority_fee_per_gas` will be at least 10% higher than the current one to ensure that
    /// the transaction can be resubmitted (See [Retrying an EIP 1559 transaction](https://docs.alchemy.com/docs/retrying-an-eip-1559-transaction)).
    /// The current `max_fee_per_gas` will be kept as long as it is enough to cover the new `max_priority_fee_per_gas + base_fee_per_gas_next_block`.
    pub fn resubmit_transaction_price(self, new_gas_fee: GasFeeEstimate) -> Self {
        let plus_10_percent = |amount: WeiPerGas| {
            amount
                .checked_add(
                    amount
                        .checked_div_ceil(10_u8)
                        .expect("BUG: must be Some() because divisor is non-zero"),
                )
                .unwrap_or(WeiPerGas::MAX)
        };

        if self.max_fee_per_gas >= new_gas_fee.min_max_fee_per_gas()
            && self.max_priority_fee_per_gas >= new_gas_fee.max_priority_fee_per_gas
        {
            self
        } else {
            // At this point the transaction price needs to be updated
            // which involves a minimum increase of 10% in the max_priority_fee_per_gas.
            // We also need to ensure that the new max_fee_per_gas covers the new max_priority_fee_per_gas,
            // but it would be counter-productive to increase it further than the minimum required.
            // The reason is that any increase in the max_fee_per_gas may render the corresponding transaction
            // not resubmittable due to the user not having enough funds to cover the new transaction price,
            // which could potentially block the minter further. In other words, having a stuck transaction with a higher
            // max_priority_fee_per_gas, is better than having a stuck transaction with a lower max_priority_fee_per_gas,
            // since the first one will go through sooner than the second one when the transaction prices decrease.
            // In case of steep increasing transaction fees, several resubmissions each involving costly operations
            // (various HTTPs outcalls, tECDSA signatures, etc.) might be required, which potentially could be avoided,
            // if one were to increase the max_fee_per_gas more than the minimum required. However,
            // this seems less important than getting the minter unstuck as soon as possible.
            let updated_max_priority_fee_per_gas = plus_10_percent(self.max_priority_fee_per_gas)
                .max(new_gas_fee.max_priority_fee_per_gas);
            let new_gas_fee = GasFeeEstimate {
                max_priority_fee_per_gas: updated_max_priority_fee_per_gas,
                ..new_gas_fee
            };
            let new_max_fee_per_gas = new_gas_fee.min_max_fee_per_gas().max(self.max_fee_per_gas);
            TransactionPrice {
                gas_limit: self.gas_limit,
                max_fee_per_gas: new_max_fee_per_gas,
                max_priority_fee_per_gas: updated_max_priority_fee_per_gas,
            }
        }
    }
}

pub async fn lazy_refresh_gas_fee_estimate() -> Option<GasFeeEstimate> {
    const MAX_AGE_NS: u64 = 60_000_000_000_u64; //60 seconds

    async fn do_refresh() -> Option<GasFeeEstimate> {
        let _guard = match TimerGuard::new(TaskType::RefreshGasFeeEstimate) {
            Ok(guard) => guard,
            Err(e) => {
                log!(
                    DEBUG,
                    "[refresh_gas_fee_estimate]: Failed retrieving guard: {e:?}",
                );
                return None;
            }
        };

        let fee_history = match eth_fee_history().await {
            Ok(fee_history) => fee_history,
            Err(e) => {
                log!(
                    INFO,
                    "[refresh_gas_fee_estimate]: Failed retrieving fee history: {e:?}",
                );
                return None;
            }
        };

        let gas_fee_estimate = match estimate_transaction_fee(&fee_history) {
            Ok(estimate) => {
                mutate_state(|s| {
                    s.last_transaction_price_estimate =
                        Some((ic_cdk::api::time(), estimate.clone()));
                });
                estimate
            }
            Err(e) => {
                log!(
                    INFO,
                    "[refresh_gas_fee_estimate]: Failed estimating gas fee: {e:?}",
                );
                return None;
            }
        };
        log!(
            INFO,
            "[refresh_gas_fee_estimate]: Estimated transaction fee: {:?}",
            gas_fee_estimate,
        );
        Some(gas_fee_estimate)
    }

    async fn eth_fee_history() -> Result<FeeHistory, MultiCallError<FeeHistory>> {
        read_state(EthRpcClient::from_state)
<<<<<<< HEAD
            .eth_fee_history(FeeHistoryParams {
                block_count: Quantity::from(5_u8),
                highest_block: BlockTag::Latest,
                reward_percentiles: vec![20],
=======
            .eth_fee_history(FeeHistoryArgs {
                block_count: 5_u8.into(),
                newest_block: BlockTag::Latest,
                reward_percentiles: Some(vec![20]),
>>>>>>> f326b9fa
            })
            .await
    }

    let now_ns = ic_cdk::api::time();
    match read_state(|s| s.last_transaction_price_estimate.clone()) {
        Some((last_estimate_timestamp_ns, estimate))
            if now_ns < last_estimate_timestamp_ns.saturating_add(MAX_AGE_NS) =>
        {
            Some(estimate)
        }
        _ => do_refresh().await,
    }
}
#[derive(Eq, PartialEq, Debug)]
pub enum TransactionFeeEstimationError {
    InvalidFeeHistory(String),
    Overflow(String),
}

/// Estimate the transaction fee based on the fee history.
///
/// From the fee history, the current base fee per gas and the max priority fee per gas are determined.
/// Then, the max fee per gas is computed as `2 * base_fee_per_gas + max_priority_fee_per_gas` to ensure that
/// the estimate remains valid for the next few blocks, see `<https://www.blocknative.com/blog/eip-1559-fees>`.
pub fn estimate_transaction_fee(
    fee_history: &FeeHistory,
) -> Result<GasFeeEstimate, TransactionFeeEstimationError> {
    // average value between the `minSuggestedMaxPriorityFeePerGas`
    // used by Metamask, see
    // https://github.com/MetaMask/core/blob/f5a4f52e17f407c6411e4ef9bd6685aab184b91d/packages/gas-fee-controller/src/fetchGasEstimatesViaEthFeeHistory/calculateGasFeeEstimatesForPriorityLevels.ts#L14
    const MIN_MAX_PRIORITY_FEE_PER_GAS: WeiPerGas = WeiPerGas::new(1_500_000_000); //1.5 gwei
    let base_fee_per_gas_next_block = fee_history
        .base_fee_per_gas
        .last()
        .ok_or(TransactionFeeEstimationError::InvalidFeeHistory(
            "base_fee_per_gas should not be empty to be able to evaluate transaction price"
                .to_string(),
        ))?
        .clone();
    let max_priority_fee_per_gas = {
        let mut rewards: Vec<WeiPerGas> = fee_history
            .reward
            .iter()
            .flatten()
            .map(|nat| WeiPerGas::from(nat.clone()))
            .collect();
        let historic_max_priority_fee_per_gas =
            *median(&mut rewards).ok_or(TransactionFeeEstimationError::InvalidFeeHistory(
                "should be non-empty with rewards of the last 5 blocks".to_string(),
            ))?;
        historic_max_priority_fee_per_gas.max(MIN_MAX_PRIORITY_FEE_PER_GAS)
    };
    let gas_fee_estimate = GasFeeEstimate {
        base_fee_per_gas: base_fee_per_gas_next_block.into(),
        max_priority_fee_per_gas,
    };
    if gas_fee_estimate
        .checked_estimate_max_fee_per_gas()
        .is_none()
    {
        return Err(TransactionFeeEstimationError::Overflow(
            "max_fee_per_gas overflowed".to_string(),
        ));
    }
    Ok(gas_fee_estimate)
}

fn median<T: Ord>(values: &mut [T]) -> Option<&T> {
    if values.is_empty() {
        return None;
    }
    let (_, item, _) = values.select_nth_unstable(values.len() / 2);
    Some(item)
}

fn split_in_two(array: [u8; 64]) -> ([u8; 32], [u8; 32]) {
    let mut r = [0u8; 32];
    let mut s = [0u8; 32];
    r.copy_from_slice(&array[..32]);
    s.copy_from_slice(&array[32..]);
    (r, s)
}<|MERGE_RESOLUTION|>--- conflicted
+++ resolved
@@ -1,11 +1,7 @@
 #[cfg(test)]
 mod tests;
 
-<<<<<<< HEAD
-use crate::eth_rpc::{FeeHistory, FeeHistoryParams, Hash, Quantity};
-=======
 use crate::eth_rpc::Hash;
->>>>>>> f326b9fa
 use crate::eth_rpc_client::responses::{TransactionReceipt, TransactionStatus};
 use crate::eth_rpc_client::{EthRpcClient, MultiCallError};
 use crate::guard::TimerGuard;
@@ -13,11 +9,7 @@
 use crate::numeric::{BlockNumber, GasAmount, TransactionNonce, Wei, WeiPerGas};
 use crate::state::{lazy_call_ecdsa_public_key, mutate_state, read_state, TaskType};
 use ethnum::u256;
-<<<<<<< HEAD
-use evm_rpc_client::BlockTag;
-=======
 use evm_rpc_client::{BlockTag, FeeHistory, FeeHistoryArgs};
->>>>>>> f326b9fa
 use ic_canister_log::log;
 use ic_ethereum_types::Address;
 use ic_management_canister_types_private::DerivationPath;
@@ -657,17 +649,10 @@
 
     async fn eth_fee_history() -> Result<FeeHistory, MultiCallError<FeeHistory>> {
         read_state(EthRpcClient::from_state)
-<<<<<<< HEAD
-            .eth_fee_history(FeeHistoryParams {
-                block_count: Quantity::from(5_u8),
-                highest_block: BlockTag::Latest,
-                reward_percentiles: vec![20],
-=======
             .eth_fee_history(FeeHistoryArgs {
                 block_count: 5_u8.into(),
                 newest_block: BlockTag::Latest,
                 reward_percentiles: Some(vec![20]),
->>>>>>> f326b9fa
             })
             .await
     }
