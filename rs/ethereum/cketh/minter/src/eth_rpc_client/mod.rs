use crate::eth_rpc::{
<<<<<<< HEAD
    Data, FeeHistory, FeeHistoryParams, FixedSizeData, Hash, HttpOutcallError, LogEntry, Quantity,
=======
    Block, BlockSpec, BlockTag, Data, FixedSizeData, Hash, HttpOutcallError, LogEntry, Quantity,
>>>>>>> f326b9fa
    SendRawTransactionResult, HEADER_SIZE_LIMIT,
};
use crate::eth_rpc_client::responses::{TransactionReceipt, TransactionStatus};
use crate::lifecycle::EthereumNetwork;
use crate::logs::{PrintProxySink, INFO, TRACE_HTTP};
use crate::numeric::{BlockNumber, GasAmount, LogIndex, TransactionCount, WeiPerGas};
use crate::state::State;
use candid::Nat;
use evm_rpc_client::{
<<<<<<< HEAD
    Block, BlockTag, ConsensusStrategy, EthSepoliaService, EvmRpcClient,
    FeeHistory as EvmFeeHistory, FeeHistoryArgs as EvmFeeHistoryArgs, GetLogsArgs,
    GetTransactionCountArgs as EvmGetTransactionCountArgs, Hex20, IcRuntime,
    LogEntry as EvmLogEntry, MultiRpcResult as EvmMultiRpcResult, Nat256, OverrideRpcConfig,
    RpcConfig as EvmRpcConfig, RpcError as EvmRpcError, RpcResult as EvmRpcResult,
    RpcService as EvmRpcService, RpcServices as EvmRpcServices,
=======
    Block as EvmBlock, BlockTag as EvmBlockTag, ConsensusStrategy, EthSepoliaService, EvmRpcClient,
    FeeHistory, FeeHistoryArgs, GetLogsArgs, GetTransactionCountArgs as EvmGetTransactionCountArgs,
    Hex20, IcRuntime, LogEntry as EvmLogEntry, MultiRpcResult as EvmMultiRpcResult, Nat256,
    OverrideRpcConfig, RpcConfig as EvmRpcConfig, RpcError as EvmRpcError,
    RpcResult as EvmRpcResult, RpcService as EvmRpcService, RpcServices as EvmRpcServices,
>>>>>>> f326b9fa
    SendRawTransactionStatus as EvmSendRawTransactionStatus,
    TransactionReceipt as EvmTransactionReceipt,
};
use ic_canister_log::log;
use ic_ethereum_types::Address;
use num_traits::ToPrimitive;
use std::collections::{BTreeMap, BTreeSet};
use std::convert::Infallible;
use std::fmt::{Debug, Display};

pub mod responses;

#[cfg(test)]
mod tests;

// We expect most of the calls to contain zero events.
const ETH_GET_LOGS_INITIAL_RESPONSE_SIZE_ESTIMATE: u64 = 100;
const TOTAL_NUMBER_OF_PROVIDERS: u8 = 4;

#[derive(Debug)]
pub struct EthRpcClient {
    evm_rpc_client: EvmRpcClient<IcRuntime, PrintProxySink>,
}

impl EthRpcClient {
    pub fn from_state(state: &State) -> Self {
        let chain = state.ethereum_network;
        let evm_rpc_id = state
            .evm_rpc_id
            .expect("BUG: Missing evm_rpc_id. Should be validated in post_upgrade");
        const MIN_ATTACHED_CYCLES: u128 = 500_000_000_000;

        let providers = match chain {
            EthereumNetwork::Mainnet => EvmRpcServices::EthMainnet(None),
            EthereumNetwork::Sepolia => EvmRpcServices::EthSepolia(Some(vec![
                EthSepoliaService::BlockPi,
                EthSepoliaService::PublicNode,
                EthSepoliaService::Alchemy,
                EthSepoliaService::Ankr,
            ])),
        };
        let min_threshold = match chain {
            EthereumNetwork::Mainnet => 3_u8,
            EthereumNetwork::Sepolia => 2_u8,
        };
        assert!(
            min_threshold <= TOTAL_NUMBER_OF_PROVIDERS,
            "BUG: min_threshold too high"
        );
        let threshold_strategy = EvmRpcConfig {
            response_consensus: Some(ConsensusStrategy::Threshold {
                total: Some(TOTAL_NUMBER_OF_PROVIDERS),
                min: min_threshold,
            }),
            ..EvmRpcConfig::default()
        };
        let evm_rpc_client = EvmRpcClient::builder_for_ic(TRACE_HTTP)
            .with_providers(providers)
            .with_evm_canister_id(evm_rpc_id)
            .with_min_attached_cycles(MIN_ATTACHED_CYCLES)
            .with_override_rpc_config(OverrideRpcConfig {
                eth_get_block_by_number: Some(threshold_strategy.clone()),
                eth_get_logs: Some(EvmRpcConfig {
                    response_size_estimate: Some(
                        ETH_GET_LOGS_INITIAL_RESPONSE_SIZE_ESTIMATE + HEADER_SIZE_LIMIT,
                    ),
                    ..threshold_strategy.clone()
                }),
                eth_fee_history: Some(threshold_strategy.clone()),
                eth_get_transaction_receipt: Some(threshold_strategy.clone()),
                eth_get_transaction_count: Some(threshold_strategy.clone()),
                eth_send_raw_transaction: Some(threshold_strategy),
            })
            .build();

        Self { evm_rpc_client }
    }

    pub async fn eth_get_logs(
        &self,
        params: GetLogsArgs,
    ) -> Result<Vec<LogEntry>, MultiCallError<Vec<LogEntry>>> {
        self.evm_rpc_client
            .eth_get_logs(params)
            .await
            .reduce()
            .into()
    }

    pub async fn eth_get_block_by_number(
        &self,
        block: BlockTag,
    ) -> Result<Block, MultiCallError<Block>> {
        self.evm_rpc_client
            .eth_get_block_by_number(block)
            .await
            .reduce()
            .into()
    }

    pub async fn eth_get_transaction_receipt(
        &self,
        tx_hash: Hash,
    ) -> Result<Option<TransactionReceipt>, MultiCallError<Option<TransactionReceipt>>> {
        self.evm_rpc_client
            .eth_get_transaction_receipt(tx_hash.to_string())
            .await
            .reduce()
            .into()
    }

    pub async fn eth_fee_history(
        &self,
        params: FeeHistoryArgs,
    ) -> Result<FeeHistory, MultiCallError<FeeHistory>> {
        self.evm_rpc_client
<<<<<<< HEAD
            .eth_fee_history(EvmFeeHistoryArgs {
                block_count: Nat256::from_be_bytes(params.block_count.to_be_bytes()),
                newest_block: params.highest_block,
                reward_percentiles: Some(params.reward_percentiles),
            })
=======
            .eth_fee_history(params)
>>>>>>> f326b9fa
            .await
            .reduce()
            .into()
    }

    pub async fn eth_send_raw_transaction(
        &self,
        raw_signed_transaction_hex: String,
    ) -> Result<SendRawTransactionResult, MultiCallError<SendRawTransactionResult>> {
        self.evm_rpc_client
            .eth_send_raw_transaction(raw_signed_transaction_hex)
            .await
            .reduce()
            .into()
    }

    pub async fn eth_get_finalized_transaction_count(
        &self,
        address: Address,
    ) -> Result<TransactionCount, MultiCallError<TransactionCount>> {
        let results = self
            .evm_rpc_client
            .eth_get_transaction_count(EvmGetTransactionCountArgs {
                address: Hex20::from(address.into_bytes()),
                block: BlockTag::Finalized,
            })
            .await;
        ReduceWithStrategy::<Equality>::reduce(results).into()
    }

    pub async fn eth_get_latest_transaction_count(
        &self,
        address: Address,
    ) -> Result<TransactionCount, MultiCallError<TransactionCount>> {
        let results = self
            .evm_rpc_client
            .eth_get_transaction_count(EvmGetTransactionCountArgs {
                address: Hex20::from(address.into_bytes()),
                block: BlockTag::Latest,
            })
            .await;
        ReduceWithStrategy::<MinByKey>::reduce(results).into()
    }
}

/// Aggregates responses of different providers to the same query.
/// Guaranteed to be non-empty.
#[derive(Clone, Eq, PartialEq, Debug)]
pub struct MultiCallResults<T> {
    ok_results: BTreeMap<EvmRpcService, T>,
    errors: BTreeMap<EvmRpcService, SingleCallError>,
}

impl<T> Default for MultiCallResults<T> {
    fn default() -> Self {
        Self::new()
    }
}

impl<T> MultiCallResults<T> {
    pub fn new() -> Self {
        Self {
            ok_results: BTreeMap::new(),
            errors: BTreeMap::new(),
        }
    }

    fn map<U, E: Display, F: Fn(T) -> Result<U, E>, O: Fn(E) -> SingleCallError>(
        self,
        f: &F,
        map_err: &O,
    ) -> MultiCallResults<U> {
        let mut errors = self.errors;
        let ok_results = self
            .ok_results
            .into_iter()
            .filter_map(|(provider, v)| match f(v) {
                Ok(value) => Some((provider, value)),
                Err(e) => {
                    errors.insert(provider, map_err(e));
                    None
                }
            })
            .collect();
        MultiCallResults { ok_results, errors }
    }

    fn insert_once(&mut self, provider: EvmRpcService, result: Result<T, SingleCallError>) {
        match result {
            Ok(value) => {
                assert!(!self.errors.contains_key(&provider));
                assert!(self.ok_results.insert(provider, value).is_none());
            }
            Err(error) => {
                assert!(!self.ok_results.contains_key(&provider));
                assert!(self.errors.insert(provider, error).is_none());
            }
        }
    }

    fn from_non_empty_iter<I: IntoIterator<Item = (EvmRpcService, Result<T, SingleCallError>)>>(
        iter: I,
    ) -> Self {
        let mut results = MultiCallResults::new();
        for (provider, result) in iter {
            results.insert_once(provider, result);
        }
        if results.is_empty() {
            panic!("BUG: MultiCallResults cannot be empty!")
        }
        results
    }

    pub fn is_empty(&self) -> bool {
        self.ok_results.is_empty() && self.errors.is_empty()
    }
}

impl<T: PartialEq> MultiCallResults<T> {
    /// Expects all results to be ok or return the following error:
    /// * MultiCallError::ConsistentJsonRpcError: all errors are the same JSON-RPC error.
    /// * MultiCallError::ConsistentHttpOutcallError: all errors are the same HTTP outcall error.
    /// * MultiCallError::InconsistentResults if there are different errors.
    fn all_ok(self) -> Result<BTreeMap<EvmRpcService, T>, MultiCallError<T>> {
        if self.errors.is_empty() {
            return Ok(self.ok_results);
        }
        Err(self.expect_error())
    }

    /// Expects at least 2 ok results to be ok or return the following error:
    /// * MultiCallError::ConsistentJsonRpcError: all errors are the same JSON-RPC error.
    /// * MultiCallError::ConsistentHttpOutcallError: all errors are the same HTTP outcall error.
    /// * MultiCallError::InconsistentResults if there are different errors or an ok result with some errors.
    fn at_least_two_ok(self) -> Result<BTreeMap<EvmRpcService, T>, MultiCallError<T>> {
        match self.ok_results.len() {
            0 => Err(self.expect_error()),
            1 => Err(MultiCallError::InconsistentResults(self)),
            _ => Ok(self.ok_results),
        }
    }

    fn at_least_one_ok(self) -> Result<(EvmRpcService, T), MultiCallError<T>> {
        match self.ok_results.len() {
            0 => Err(self.expect_error()),
            _ => Ok(self.ok_results.into_iter().next().unwrap()),
        }
    }

    fn expect_error(self) -> MultiCallError<T> {
        let distinct_errors: BTreeSet<_> = self.errors.values().collect();
        match distinct_errors.len() {
            0 => panic!("BUG: expect errors should be non-empty"),
            1 => match distinct_errors.into_iter().next().unwrap().clone() {
                SingleCallError::HttpOutcallError(error) => {
                    MultiCallError::ConsistentHttpOutcallError(error)
                }
                SingleCallError::JsonRpcError { code, message } => {
                    MultiCallError::ConsistentJsonRpcError { code, message }
                }
                SingleCallError::EvmRpcError(error) => {
                    MultiCallError::ConsistentEvmRpcCanisterError(error)
                }
            },
            _ => MultiCallError::InconsistentResults(self),
        }
    }
}

#[derive(Clone, Eq, PartialEq, Ord, PartialOrd, Debug)]
pub enum SingleCallError {
    HttpOutcallError(HttpOutcallError),
    JsonRpcError { code: i64, message: String },
    EvmRpcError(String),
}

impl From<EvmRpcError> for SingleCallError {
    fn from(value: EvmRpcError) -> Self {
        match value {
            EvmRpcError::ProviderError(e) => SingleCallError::EvmRpcError(e.to_string()),
            EvmRpcError::HttpOutcallError(e) => SingleCallError::HttpOutcallError(e.into()),
            EvmRpcError::JsonRpcError(e) => SingleCallError::JsonRpcError {
                code: e.code,
                message: e.message,
            },
            EvmRpcError::ValidationError(e) => SingleCallError::EvmRpcError(e.to_string()),
        }
    }
}

impl From<HttpOutcallError> for SingleCallError {
    fn from(value: HttpOutcallError) -> Self {
        SingleCallError::HttpOutcallError(value)
    }
}

#[derive(Eq, PartialEq, Debug)]
pub enum MultiCallError<T> {
    ConsistentHttpOutcallError(HttpOutcallError),
    ConsistentJsonRpcError { code: i64, message: String },
    ConsistentEvmRpcCanisterError(String),
    InconsistentResults(MultiCallResults<T>),
}

#[derive(Eq, PartialEq, Debug)]
pub struct ReducedResult<T> {
    result: Result<T, MultiCallError<T>>,
}

impl<T> ReducedResult<T> {
    /// Transform a `ReducedResult<T>` into a `ReducedResult<U>` by applying a mapping function `F`.
    /// The mapping function is also applied to the elements contained in the error `MultiCallError::InconsistentResults`,
    /// which depending on the mapping function could lead to the mapped results no longer being inconsistent.
    /// The final result in that case is given by applying the reduction function `R` to the mapped results.
    pub fn map_reduce<
        U,
        E: Display,
        F: Fn(T) -> Result<U, E>,
        R: FnOnce(MultiCallResults<U>) -> Result<U, MultiCallError<U>>,
    >(
        self,
        fallible_op: &F,
        reduction: R,
    ) -> ReducedResult<U> {
        let result = match self.result {
            Ok(t) => fallible_op(t)
                .map_err(|e| MultiCallError::<U>::ConsistentEvmRpcCanisterError(e.to_string())),
            Err(MultiCallError::ConsistentHttpOutcallError(e)) => {
                Err(MultiCallError::<U>::ConsistentHttpOutcallError(e))
            }
            Err(MultiCallError::ConsistentJsonRpcError { code, message }) => {
                Err(MultiCallError::<U>::ConsistentJsonRpcError { code, message })
            }
            Err(MultiCallError::ConsistentEvmRpcCanisterError(e)) => {
                Err(MultiCallError::<U>::ConsistentEvmRpcCanisterError(e))
            }
            Err(MultiCallError::InconsistentResults(results)) => {
                reduction(results.map(fallible_op, &|e| {
                    SingleCallError::EvmRpcError(e.to_string())
                }))
            }
        };
        ReducedResult { result }
    }

    fn from_internal(value: EvmMultiRpcResult<T>) -> Self {
        fn into_single_call_result<T>(result: EvmRpcResult<T>) -> Result<T, SingleCallError> {
            match result {
                Ok(t) => Ok(t),
                Err(e) => Err(SingleCallError::from(e)),
            }
        }

        let result = match value {
            EvmMultiRpcResult::Consistent(result) => match result {
                Ok(t) => Ok(t),
                Err(e) => match e {
                    EvmRpcError::ProviderError(e) => {
                        Err(MultiCallError::ConsistentEvmRpcCanisterError(e.to_string()))
                    }
                    EvmRpcError::HttpOutcallError(e) => {
                        Err(MultiCallError::ConsistentHttpOutcallError(e.into()))
                    }
                    EvmRpcError::JsonRpcError(e) => Err(MultiCallError::ConsistentJsonRpcError {
                        code: e.code,
                        message: e.message,
                    }),
                    EvmRpcError::ValidationError(e) => {
                        Err(MultiCallError::ConsistentEvmRpcCanisterError(e.to_string()))
                    }
                },
            },
            EvmMultiRpcResult::Inconsistent(results) => {
                let mut multi_results = MultiCallResults::new();
                results.into_iter().for_each(|(provider, result)| {
                    multi_results.insert_once(provider, into_single_call_result(result));
                });
                Err(MultiCallError::InconsistentResults(multi_results))
            }
        };
        Self { result }
    }
}

impl<T> AsRef<Result<T, MultiCallError<T>>> for ReducedResult<T> {
    fn as_ref(&self) -> &Result<T, MultiCallError<T>> {
        &self.result
    }
}

impl<T> From<Result<T, MultiCallError<T>>> for ReducedResult<T> {
    fn from(result: Result<T, MultiCallError<T>>) -> Self {
        Self { result }
    }
}

impl<T> From<ReducedResult<T>> for Result<T, MultiCallError<T>> {
    fn from(value: ReducedResult<T>) -> Self {
        value.result
    }
}

trait Reduce {
    type Item;
    fn reduce(self) -> ReducedResult<Self::Item>;
}

impl Reduce for EvmMultiRpcResult<Block> {
    type Item = Block;

    fn reduce(self) -> ReducedResult<Self::Item> {
        ReducedResult::from_internal(self).map_reduce(
            &|block: Block| Ok::<Block, String>(block),
            MultiCallResults::reduce_with_equality,
        )
    }
}

impl Reduce for EvmMultiRpcResult<Vec<EvmLogEntry>> {
    type Item = Vec<LogEntry>;

    fn reduce(self) -> ReducedResult<Self::Item> {
        fn map_logs(logs: Vec<EvmLogEntry>) -> Result<Vec<LogEntry>, String> {
            logs.into_iter().map(map_single_log).collect()
        }

        fn map_single_log(log: EvmLogEntry) -> Result<LogEntry, String> {
            Ok(LogEntry {
                address: Address::new(log.address.into()),
                topics: log
                    .topics
                    .into_iter()
                    .map(|t| FixedSizeData(t.into()))
                    .collect(),
                data: Data(log.data.into()),
                block_number: log.block_number.map(BlockNumber::from),
                transaction_hash: log.transaction_hash.map(|h| Hash(h.into())),
                transaction_index: log
                    .transaction_index
                    .map(|i| Quantity::from_be_bytes(i.into_be_bytes())),
                block_hash: log.block_hash.map(|h| Hash(h.into())),
                log_index: log.log_index.map(LogIndex::from),
                removed: log.removed,
            })
        }

        ReducedResult::from_internal(self)
            .map_reduce(&map_logs, MultiCallResults::reduce_with_equality)
    }
}

impl Reduce for EvmMultiRpcResult<Option<FeeHistory>> {
    type Item = FeeHistory;

    fn reduce(self) -> ReducedResult<Self::Item> {
        ReducedResult::from_internal(self).map_reduce(
            &|fee_history| fee_history.ok_or("No fee history available".to_string()),
            |results| {
                results.reduce_with_strict_majority_by_key(|fee_history| {
                    Nat::from(fee_history.oldest_block.clone())
                })
            },
        )
    }
}

impl Reduce for EvmMultiRpcResult<Option<EvmTransactionReceipt>> {
    type Item = Option<TransactionReceipt>;

    fn reduce(self) -> ReducedResult<Self::Item> {
        fn map_transaction_receipt(
            receipt: Option<EvmTransactionReceipt>,
        ) -> Result<Option<TransactionReceipt>, String> {
            receipt
                .map(|evm_receipt| {
                    Ok(TransactionReceipt {
                        block_hash: Hash(evm_receipt.block_hash.into()),
                        block_number: BlockNumber::from(evm_receipt.block_number),
                        effective_gas_price: WeiPerGas::from(evm_receipt.effective_gas_price),
                        gas_used: GasAmount::from(evm_receipt.gas_used),
                        status: TransactionStatus::try_from(
                            evm_receipt
                                .status
                                .and_then(|s| s.as_ref().0.to_u8())
                                .ok_or("invalid transaction status")?,
                        )?,
                        transaction_hash: Hash(evm_receipt.transaction_hash.into()),
                    })
                })
                .transpose()
        }

        ReducedResult::from_internal(self).map_reduce(
            &map_transaction_receipt,
            MultiCallResults::reduce_with_equality,
        )
    }
}

impl Reduce for MultiCallResults<Option<TransactionReceipt>> {
    type Item = Option<TransactionReceipt>;

    fn reduce(self) -> ReducedResult<Self::Item> {
        self.reduce_with_equality().into()
    }
}

impl Reduce for EvmMultiRpcResult<EvmSendRawTransactionStatus> {
    type Item = SendRawTransactionResult;

    fn reduce(self) -> ReducedResult<Self::Item> {
        ReducedResult::from_internal(self).map_reduce(
            &|tx_status| {
                Ok::<SendRawTransactionResult, Infallible>(SendRawTransactionResult::from(
                    tx_status,
                ))
            },
            |results| results.at_least_one_ok().map(|(_provider, result)| result),
        )
    }
}

impl Reduce for MultiCallResults<SendRawTransactionResult> {
    type Item = SendRawTransactionResult;

    fn reduce(self) -> ReducedResult<Self::Item> {
        self.at_least_one_ok()
            .map(|(_provider, result)| result)
            .into()
    }
}

trait ReduceWithStrategy<S> {
    type Item;
    fn reduce(self) -> ReducedResult<Self::Item>;
}

pub enum Equality {}
pub enum MinByKey {}

impl ReduceWithStrategy<Equality> for EvmMultiRpcResult<Nat256> {
    type Item = TransactionCount;

    fn reduce(self) -> ReducedResult<Self::Item> {
        ReducedResult::from_internal(self).map_reduce(
            &|tx_count: Nat256| {
                Ok::<TransactionCount, Infallible>(TransactionCount::from(tx_count))
            },
            MultiCallResults::reduce_with_equality,
        )
    }
}

impl ReduceWithStrategy<MinByKey> for EvmMultiRpcResult<Nat256> {
    type Item = TransactionCount;

    fn reduce(self) -> ReducedResult<Self::Item> {
        ReducedResult::from_internal(self).map_reduce(
            &|tx_count: Nat256| {
                Ok::<TransactionCount, Infallible>(TransactionCount::from(tx_count))
            },
            |results| results.reduce_with_min_by_key(|transaction_count| *transaction_count),
        )
    }
}

impl<T> MultiCallError<T> {
    pub fn has_http_outcall_error_matching<P: Fn(&HttpOutcallError) -> bool>(
        &self,
        predicate: P,
    ) -> bool {
        match self {
            MultiCallError::ConsistentHttpOutcallError(error) => predicate(error),
            MultiCallError::ConsistentJsonRpcError { .. } => false,
            MultiCallError::InconsistentResults(results) => {
                results
                    .errors
                    .values()
                    .any(|single_call_error| match single_call_error {
                        SingleCallError::HttpOutcallError(error) => predicate(error),
                        SingleCallError::JsonRpcError { .. } | SingleCallError::EvmRpcError(_) => {
                            false
                        }
                    })
            }
            MultiCallError::ConsistentEvmRpcCanisterError(_) => false,
        }
    }
}

impl<T: Debug + PartialEq> MultiCallResults<T> {
    pub fn reduce_with_equality(self) -> Result<T, MultiCallError<T>> {
        let mut results = self.all_ok()?.into_iter();
        let (base_node_provider, base_result) = results
            .next()
            .expect("BUG: MultiCallResults is guaranteed to be non-empty");
        let mut inconsistent_results: Vec<_> = results
            .filter(|(_provider, result)| result != &base_result)
            .collect();
        if !inconsistent_results.is_empty() {
            inconsistent_results.push((base_node_provider, base_result));
            let error = MultiCallError::InconsistentResults(MultiCallResults::from_non_empty_iter(
                inconsistent_results
                    .into_iter()
                    .map(|(provider, result)| (provider, Ok(result))),
            ));
            log!(
                INFO,
                "[reduce_with_equality]: inconsistent results {error:?}"
            );
            return Err(error);
        }
        Ok(base_result)
    }

    pub fn reduce_with_min_by_key<F: FnMut(&T) -> K, K: Ord>(
        self,
        extractor: F,
    ) -> Result<T, MultiCallError<T>> {
        let min = self
            .at_least_two_ok()?
            .into_values()
            .min_by_key(extractor)
            .expect("BUG: MultiCallResults is guaranteed to be non-empty");
        Ok(min)
    }

    pub fn reduce_with_strict_majority_by_key<F: Fn(&T) -> K, K: Ord>(
        self,
        extractor: F,
    ) -> Result<T, MultiCallError<T>> {
        let mut votes_by_key: BTreeMap<K, BTreeMap<EvmRpcService, T>> = BTreeMap::new();
        for (provider, result) in self.at_least_two_ok()?.into_iter() {
            let key = extractor(&result);
            match votes_by_key.remove(&key) {
                Some(mut votes_for_same_key) => {
                    let (_other_provider, other_result) = votes_for_same_key
                        .last_key_value()
                        .expect("BUG: results_with_same_key is non-empty");
                    if &result != other_result {
                        let error = MultiCallError::InconsistentResults(
                            MultiCallResults::from_non_empty_iter(
                                votes_for_same_key
                                    .into_iter()
                                    .chain(std::iter::once((provider, result)))
                                    .map(|(provider, result)| (provider, Ok(result))),
                            ),
                        );
                        log!(
                            INFO,
                            "[reduce_with_strict_majority_by_key]: inconsistent results {error:?}"
                        );
                        return Err(error);
                    }
                    votes_for_same_key.insert(provider, result);
                    votes_by_key.insert(key, votes_for_same_key);
                }
                None => {
                    let _ = votes_by_key.insert(key, BTreeMap::from([(provider, result)]));
                }
            }
        }

        let mut tally: Vec<(K, BTreeMap<EvmRpcService, T>)> = Vec::from_iter(votes_by_key);
        tally.sort_unstable_by(|(_left_key, left_ballot), (_right_key, right_ballot)| {
            left_ballot.len().cmp(&right_ballot.len())
        });
        match tally.len() {
            0 => panic!("BUG: tally should be non-empty"),
            1 => Ok(tally
                .pop()
                .and_then(|(_key, mut ballot)| ballot.pop_last())
                .expect("BUG: tally is non-empty")
                .1),
            _ => {
                let mut first = tally.pop().expect("BUG: tally has at least 2 elements");
                let second = tally.pop().expect("BUG: tally has at least 2 elements");
                if first.1.len() > second.1.len() {
                    Ok(first
                        .1
                        .pop_last()
                        .expect("BUG: tally should be non-empty")
                        .1)
                } else {
                    let error =
                        MultiCallError::InconsistentResults(MultiCallResults::from_non_empty_iter(
                            first
                                .1
                                .into_iter()
                                .chain(second.1)
                                .map(|(provider, result)| (provider, Ok(result))),
                        ));
                    log!(
                        INFO,
                        "[reduce_with_strict_majority_by_key]: no strict majority {error:?}"
                    );
                    Err(error)
                }
            }
        }
    }
}<|MERGE_RESOLUTION|>--- conflicted
+++ resolved
@@ -1,9 +1,5 @@
 use crate::eth_rpc::{
-<<<<<<< HEAD
-    Data, FeeHistory, FeeHistoryParams, FixedSizeData, Hash, HttpOutcallError, LogEntry, Quantity,
-=======
-    Block, BlockSpec, BlockTag, Data, FixedSizeData, Hash, HttpOutcallError, LogEntry, Quantity,
->>>>>>> f326b9fa
+    Data, FixedSizeData, Hash, HttpOutcallError, LogEntry, Quantity,
     SendRawTransactionResult, HEADER_SIZE_LIMIT,
 };
 use crate::eth_rpc_client::responses::{TransactionReceipt, TransactionStatus};
@@ -13,20 +9,12 @@
 use crate::state::State;
 use candid::Nat;
 use evm_rpc_client::{
-<<<<<<< HEAD
     Block, BlockTag, ConsensusStrategy, EthSepoliaService, EvmRpcClient,
-    FeeHistory as EvmFeeHistory, FeeHistoryArgs as EvmFeeHistoryArgs, GetLogsArgs,
+    FeeHistory, FeeHistoryArgs, GetLogsArgs,
     GetTransactionCountArgs as EvmGetTransactionCountArgs, Hex20, IcRuntime,
     LogEntry as EvmLogEntry, MultiRpcResult as EvmMultiRpcResult, Nat256, OverrideRpcConfig,
     RpcConfig as EvmRpcConfig, RpcError as EvmRpcError, RpcResult as EvmRpcResult,
     RpcService as EvmRpcService, RpcServices as EvmRpcServices,
-=======
-    Block as EvmBlock, BlockTag as EvmBlockTag, ConsensusStrategy, EthSepoliaService, EvmRpcClient,
-    FeeHistory, FeeHistoryArgs, GetLogsArgs, GetTransactionCountArgs as EvmGetTransactionCountArgs,
-    Hex20, IcRuntime, LogEntry as EvmLogEntry, MultiRpcResult as EvmMultiRpcResult, Nat256,
-    OverrideRpcConfig, RpcConfig as EvmRpcConfig, RpcError as EvmRpcError,
-    RpcResult as EvmRpcResult, RpcService as EvmRpcService, RpcServices as EvmRpcServices,
->>>>>>> f326b9fa
     SendRawTransactionStatus as EvmSendRawTransactionStatus,
     TransactionReceipt as EvmTransactionReceipt,
 };
@@ -143,15 +131,7 @@
         params: FeeHistoryArgs,
     ) -> Result<FeeHistory, MultiCallError<FeeHistory>> {
         self.evm_rpc_client
-<<<<<<< HEAD
-            .eth_fee_history(EvmFeeHistoryArgs {
-                block_count: Nat256::from_be_bytes(params.block_count.to_be_bytes()),
-                newest_block: params.highest_block,
-                reward_percentiles: Some(params.reward_percentiles),
-            })
-=======
             .eth_fee_history(params)
->>>>>>> f326b9fa
             .await
             .reduce()
             .into()
