use evm_rpc_client::{EthMainnetService, RpcService as EvmRpcService};

const BLOCK_PI: EvmRpcService = EvmRpcService::EthMainnet(EthMainnetService::BlockPi);
const PUBLIC_NODE: EvmRpcService = EvmRpcService::EthMainnet(EthMainnetService::PublicNode);
const LLAMA_NODES: EvmRpcService = EvmRpcService::EthMainnet(EthMainnetService::Llama);

mod multi_call_results {

    mod reduce_with_equality {
        use crate::eth_rpc::HttpOutcallError;
        use crate::eth_rpc_client::tests::{BLOCK_PI, PUBLIC_NODE};
        use crate::eth_rpc_client::{MultiCallError, MultiCallResults, SingleCallError};
        use ic_cdk::api::call::RejectionCode;

        #[test]
        #[should_panic(expected = "MultiCallResults cannot be empty")]
        fn should_panic_when_empty() {
            let _panic = MultiCallResults::<String>::from_non_empty_iter(vec![]);
        }

        #[test]
        fn should_be_inconsistent_when_different_call_errors() {
            let results: MultiCallResults<String> = MultiCallResults::from_non_empty_iter(vec![
                (
                    BLOCK_PI,
                    Err(HttpOutcallError::IcError {
                        code: RejectionCode::CanisterReject,
                        message: "reject".to_string(),
                    }
                    .into()),
                ),
                (
                    PUBLIC_NODE,
                    Err(HttpOutcallError::IcError {
                        code: RejectionCode::SysTransient,
                        message: "transient".to_string(),
                    }
                    .into()),
                ),
            ]);

            let reduced = results.clone().reduce_with_equality();

            assert_eq!(reduced, Err(MultiCallError::InconsistentResults(results)))
        }

        #[test]
        fn should_be_inconsistent_when_different_rpc_errors() {
            let results: MultiCallResults<String> = MultiCallResults::from_non_empty_iter(vec![
                (
                    BLOCK_PI,
                    Err(SingleCallError::JsonRpcError {
                        code: -32700,
                        message: "insufficient funds for gas * price + value".to_string(),
                    }),
                ),
                (
                    PUBLIC_NODE,
                    Err(SingleCallError::JsonRpcError {
                        code: -32000,
                        message: "nonce too low".to_string(),
                    }),
                ),
            ]);

            let reduced = results.clone().reduce_with_equality();

            assert_eq!(reduced, Err(MultiCallError::InconsistentResults(results)))
        }

        #[test]
        fn should_be_inconsistent_when_different_ok_results() {
            let results: MultiCallResults<String> = MultiCallResults::from_non_empty_iter(vec![
                (BLOCK_PI, Ok("hello".to_string())),
                (PUBLIC_NODE, Ok("world".to_string())),
            ]);

            let reduced = results.clone().reduce_with_equality();

            assert_eq!(reduced, Err(MultiCallError::InconsistentResults(results)))
        }

        #[test]
        fn should_be_consistent_http_outcall_error() {
            let results: MultiCallResults<String> = MultiCallResults::from_non_empty_iter(vec![
                (
                    BLOCK_PI,
                    Err(HttpOutcallError::IcError {
                        code: RejectionCode::CanisterReject,
                        message: "reject".to_string(),
                    }
                    .into()),
                ),
                (
                    PUBLIC_NODE,
                    Err(HttpOutcallError::IcError {
                        code: RejectionCode::CanisterReject,
                        message: "reject".to_string(),
                    }
                    .into()),
                ),
            ]);

            let reduced = results.clone().reduce_with_equality();

            assert_eq!(
                reduced,
                Err(MultiCallError::ConsistentHttpOutcallError(
                    HttpOutcallError::IcError {
                        code: RejectionCode::CanisterReject,
                        message: "reject".to_string(),
                    }
                ))
            );
        }

        #[test]
        fn should_be_consistent_rpc_error() {
            let results: MultiCallResults<String> = MultiCallResults::from_non_empty_iter(vec![
                (
                    BLOCK_PI,
                    Err(SingleCallError::JsonRpcError {
                        code: -32700,
                        message: "insufficient funds for gas * price + value".to_string(),
                    }),
                ),
                (
                    PUBLIC_NODE,
                    Err(SingleCallError::JsonRpcError {
                        code: -32700,
                        message: "insufficient funds for gas * price + value".to_string(),
                    }),
                ),
            ]);

            let reduced = results.clone().reduce_with_equality();

            assert_eq!(
                reduced,
                Err(MultiCallError::ConsistentJsonRpcError {
                    code: -32700,
                    message: "insufficient funds for gas * price + value".to_string(),
                })
            );
        }

        #[test]
        fn should_be_consistent_ok_result() {
            let results: MultiCallResults<String> = MultiCallResults::from_non_empty_iter(vec![
                (BLOCK_PI, Ok("0x01".to_string())),
                (PUBLIC_NODE, Ok("0x01".to_string())),
            ]);

            let reduced = results.clone().reduce_with_equality();

            assert_eq!(reduced, Ok("0x01".to_string()));
        }
    }

    mod reduce_with_min_by_key {
        use crate::eth_rpc_client::tests::{BLOCK_PI, PUBLIC_NODE};
        use crate::eth_rpc_client::{MinByKey, ReduceWithStrategy};
        use crate::numeric::TransactionCount;
        use evm_rpc_client::{MultiRpcResult, Nat256};

        #[test]
        fn should_get_minimum_tx_count() {
            let results: MultiRpcResult<Nat256> = MultiRpcResult::Inconsistent(vec![
                (BLOCK_PI, Ok(123456_u32.into())),
                (PUBLIC_NODE, Ok(123457_u32.into())),
            ]);

            let reduced: Result<TransactionCount, _> =
                ReduceWithStrategy::<MinByKey>::reduce(results).into();

            assert_eq!(reduced, Ok(TransactionCount::new(123456)));
        }
    }

    mod reduce_with_stable_majority_by_key {
        use crate::eth_rpc::HttpOutcallError;
        use crate::eth_rpc_client::tests::{BLOCK_PI, LLAMA_NODES, PUBLIC_NODE};
        use crate::eth_rpc_client::{MultiCallError, MultiCallResults, SingleCallError};
        use candid::Nat;
        use evm_rpc_client::FeeHistory;
        use ic_cdk::api::call::RejectionCode;

        #[test]
        fn should_get_unanimous_fee_history() {
            let results: MultiCallResults<FeeHistory> =
                MultiCallResults::from_non_empty_iter(vec![
                    (BLOCK_PI, Ok(fee_history())),
                    (PUBLIC_NODE, Ok(fee_history())),
                    (LLAMA_NODES, Ok(fee_history())),
                ]);

            let reduced = results.reduce_with_strict_majority_by_key(|fee_history| {
                Nat::from(fee_history.oldest_block.clone())
            });

            assert_eq!(reduced, Ok(fee_history()));
        }

        #[test]
        fn should_get_fee_history_with_2_out_of_3() {
            for index_non_majority in 0..3_usize {
                let index_majority = (index_non_majority + 1) % 3;
                let mut fees = [fee_history(), fee_history(), fee_history()];
                fees[index_non_majority].oldest_block = 0x10f73fd_u32.into();
                assert_ne!(
                    fees[index_non_majority].oldest_block,
                    fees[index_majority].oldest_block
                );
                let majority_fee = fees[index_majority].clone();
                let [block_pi_fee_history, llama_nodes_fee_history, public_node_fee_history] = fees;
                let results: MultiCallResults<FeeHistory> =
                    MultiCallResults::from_non_empty_iter(vec![
                        (BLOCK_PI, Ok(block_pi_fee_history)),
                        (LLAMA_NODES, Ok(llama_nodes_fee_history)),
                        (PUBLIC_NODE, Ok(public_node_fee_history)),
                    ]);

                let reduced = results.reduce_with_strict_majority_by_key(|fee_history| {
                    Nat::from(fee_history.oldest_block.clone())
                });

                assert_eq!(reduced, Ok(majority_fee));
            }
        }

        #[test]
        fn should_get_fee_history_with_2_out_of_3_when_third_is_error() {
            let results: MultiCallResults<FeeHistory> =
                MultiCallResults::from_non_empty_iter(vec![
                    (BLOCK_PI, Ok(fee_history())),
                    (
                        PUBLIC_NODE,
                        Err(HttpOutcallError::IcError {
                            code: RejectionCode::SysTransient,
                            message: "no consensus".to_string(),
                        }
                        .into()),
                    ),
                    (LLAMA_NODES, Ok(fee_history())),
                ]);

            let reduced = results.reduce_with_strict_majority_by_key(|fee_history| {
                Nat::from(fee_history.oldest_block.clone())
            });

            assert_eq!(reduced, Ok(fee_history()));
        }

        #[test]
        fn should_fail_when_no_strict_majority() {
            let block_pi_fee_history = FeeHistory {
                oldest_block: 0x10f73fd_u32.into(),
                ..fee_history()
            };
            let llama_nodes_fee_history = FeeHistory {
                oldest_block: 0x10f73fc_u32.into(),
                ..fee_history()
            };
            let public_node_fee_history = FeeHistory {
                oldest_block: 0x10f73fe_u32.into(),
                ..fee_history()
            };
            let three_distinct_results: MultiCallResults<FeeHistory> =
                MultiCallResults::from_non_empty_iter(vec![
                    (BLOCK_PI, Ok(block_pi_fee_history.clone())),
                    (PUBLIC_NODE, Ok(public_node_fee_history.clone())),
                ]);

            let reduced = three_distinct_results
                .clone()
                .reduce_with_strict_majority_by_key(|fee_history| {
                    Nat::from(fee_history.oldest_block.clone())
                });

            assert_eq!(
                reduced,
                Err(MultiCallError::InconsistentResults(
                    MultiCallResults::from_non_empty_iter(vec![
                        (BLOCK_PI, Ok(block_pi_fee_history.clone())),
                        (PUBLIC_NODE, Ok(public_node_fee_history)),
                    ])
                ))
            );

            let two_distinct_results: MultiCallResults<FeeHistory> =
                MultiCallResults::from_non_empty_iter(vec![
                    (BLOCK_PI, Ok(block_pi_fee_history.clone())),
                    (PUBLIC_NODE, Ok(llama_nodes_fee_history.clone())),
                ]);

            let reduced = two_distinct_results
                .clone()
                .reduce_with_strict_majority_by_key(|fee_history| {
                    Nat::from(fee_history.oldest_block.clone())
                });

            assert_eq!(
                reduced,
                Err(MultiCallError::InconsistentResults(
                    MultiCallResults::from_non_empty_iter(vec![
                        (BLOCK_PI, Ok(block_pi_fee_history.clone())),
                        (PUBLIC_NODE, Ok(llama_nodes_fee_history.clone())),
                    ])
                ))
            );

            let two_distinct_results_and_error: MultiCallResults<FeeHistory> =
                MultiCallResults::from_non_empty_iter(vec![
                    (BLOCK_PI, Ok(block_pi_fee_history.clone())),
                    (
                        PUBLIC_NODE,
                        Err(SingleCallError::JsonRpcError {
                            code: -32700,
                            message: "error".to_string(),
                        }),
                    ),
                    (LLAMA_NODES, Ok(llama_nodes_fee_history.clone())),
                ]);

            let reduced = two_distinct_results_and_error
                .clone()
                .reduce_with_strict_majority_by_key(|fee_history| {
                    Nat::from(fee_history.oldest_block.clone())
                });

            assert_eq!(
                reduced,
                Err(MultiCallError::InconsistentResults(
                    MultiCallResults::from_non_empty_iter(vec![
                        (BLOCK_PI, Ok(block_pi_fee_history)),
                        (LLAMA_NODES, Ok(llama_nodes_fee_history)),
                    ])
                ))
            );
        }

        #[test]
        fn should_fail_when_fee_history_inconsistent_for_same_oldest_block() {
            let (fee, inconsistent_fee) = {
                let fee = fee_history();
                let mut inconsistent_fee = fee.clone();
                inconsistent_fee.base_fee_per_gas[0] = 0x729d3f3b4_u64.into();
                assert_ne!(fee, inconsistent_fee);
                (fee, inconsistent_fee)
            };

            let results: MultiCallResults<FeeHistory> =
                MultiCallResults::from_non_empty_iter(vec![
                    (BLOCK_PI, Ok(fee.clone())),
                    (PUBLIC_NODE, Ok(inconsistent_fee.clone())),
                ]);

            let reduced = results.reduce_with_strict_majority_by_key(|fee_history| {
                Nat::from(fee_history.oldest_block.clone())
            });

            assert_eq!(
                reduced,
                Err(MultiCallError::InconsistentResults(
                    MultiCallResults::from_non_empty_iter(vec![
                        (BLOCK_PI, Ok(fee.clone())),
                        (PUBLIC_NODE, Ok(inconsistent_fee)),
                    ])
                ))
            );
        }

        #[test]
        fn should_fail_when_no_sufficient_ok_responses() {
            let results: MultiCallResults<FeeHistory> =
                MultiCallResults::from_non_empty_iter(vec![
                    (BLOCK_PI, Ok(fee_history())),
                    (
                        PUBLIC_NODE,
                        Err(SingleCallError::JsonRpcError {
                            code: -32700,
                            message: "error".to_string(),
                        }),
                    ),
                ]);

            let reduced = results
                .clone()
                .reduce_with_strict_majority_by_key(|fee_history| {
                    Nat::from(fee_history.oldest_block.clone())
                });

            assert_eq!(reduced, Err(MultiCallError::InconsistentResults(results)));
        }

        fn fee_history() -> FeeHistory {
            FeeHistory {
                oldest_block: 0x10f73fc_u32.into(),
                base_fee_per_gas: vec![
                    0x729d3f3b3_u64.into(),
                    0x766e503ea_u64.into(),
                    0x75b51b620_u64.into(),
                    0x74094f2b4_u64.into(),
                    0x716724f03_u64.into(),
                    0x73b467f76_u64.into(),
                ],
                gas_used_ratio: vec![1f64; 6],
                reward: vec![
                    vec![0x5f5e100_u32.into()],
                    vec![0x55d4a80_u32.into()],
                    vec![0x5f5e100_u32.into()],
                    vec![0x5f5e100_u32.into()],
                    vec![0x5f5e100_u32.into()],
                ],
            }
        }
    }

    mod has_http_outcall_error_matching {
        use crate::eth_rpc::HttpOutcallError;
        use crate::eth_rpc_client::tests::{BLOCK_PI, LLAMA_NODES, PUBLIC_NODE};
        use crate::eth_rpc_client::{MultiCallError, MultiCallResults, SingleCallError};
        use ic_cdk::api::call::RejectionCode;
        use proptest::prelude::any;
        use proptest::proptest;

        proptest! {
            #[test]
            fn should_not_match_when_consistent_json_rpc_error(code in any::<i64>(), message in ".*") {
                let error: MultiCallError<String> = MultiCallError::ConsistentJsonRpcError {
                    code,
                    message,
                };
                let always_true = |_outcall_error: &HttpOutcallError| true;

                assert!(!error.has_http_outcall_error_matching(always_true));
            }
        }

        #[test]
        fn should_match_when_consistent_http_outcall_error() {
            let error: MultiCallError<String> =
                MultiCallError::ConsistentHttpOutcallError(HttpOutcallError::IcError {
                    code: RejectionCode::SysTransient,
                    message: "message".to_string(),
                });
            let always_true = |_outcall_error: &HttpOutcallError| true;
            let always_false = |_outcall_error: &HttpOutcallError| false;

            assert!(error.has_http_outcall_error_matching(always_true));
            assert!(!error.has_http_outcall_error_matching(always_false));
        }

        #[test]
        fn should_match_on_single_inconsistent_result_with_outcall_error() {
            let always_true = |_outcall_error: &HttpOutcallError| true;
            let error_with_no_outcall_error =
                MultiCallError::InconsistentResults(MultiCallResults::from_non_empty_iter(vec![
                    (BLOCK_PI, Ok(1)),
                    (
                        LLAMA_NODES,
                        Err(SingleCallError::JsonRpcError {
                            code: -32700,
                            message: "error".to_string(),
                        }),
                    ),
                    (PUBLIC_NODE, Ok(1)),
                ]));
            assert!(!error_with_no_outcall_error.has_http_outcall_error_matching(always_true));

            let error_with_outcall_error =
                MultiCallError::InconsistentResults(MultiCallResults::from_non_empty_iter(vec![
                    (BLOCK_PI, Ok(1)),
                    (
                        LLAMA_NODES,
                        Err(HttpOutcallError::IcError {
                            code: RejectionCode::SysTransient,
                            message: "message".to_string(),
                        }
                        .into()),
                    ),
                    (PUBLIC_NODE, Ok(1)),
                ]));
            assert!(error_with_outcall_error.has_http_outcall_error_matching(always_true));
        }
    }
}

mod eth_get_transaction_receipt {
    use crate::eth_rpc::Hash;
    use crate::eth_rpc_client::responses::{TransactionReceipt, TransactionStatus};
    use crate::numeric::{BlockNumber, GasAmount, WeiPerGas};
    use assert_matches::assert_matches;
    use proptest::proptest;
    use std::str::FromStr;

    #[test]
    fn should_deserialize_transaction_receipt() {
        const RECEIPT: &str = r#"{
        "transactionHash": "0x0e59bd032b9b22aca5e2784e4cf114783512db00988c716cf17a1cc755a0a93d",
        "blockHash": "0x82005d2f17b251900968f01b0ed482cb49b7e1d797342bc504904d442b64dbe4",
        "blockNumber": "0x4132ec",
        "logs": [],
        "contractAddress": null,
        "effectiveGasPrice": "0xfefbee3e",
        "cumulativeGasUsed": "0x8b2e10",
        "from": "0x1789f79e95324a47c5fd6693071188e82e9a3558",
        "gasUsed": "0x5208",
        "logsBloom": "0x00000000000000000000000000000000000000000000000000000000000000000000000000000000000000000000000000000000000000000000000000000000000000000000000000000000000000000000000000000000000000000000000000000000000000000000000000000000000000000000000000000000000000000000000000000000000000000000000000000000000000000000000000000000000000000000000000000000000000000000000000000000000000000000000000000000000000000000000000000000000000000000000000000000000000000000000000000000000000000000000000000000000000000000000000000000",
        "status": "0x01",
        "to": "0xdd2851cdd40ae6536831558dd46db62fac7a844d",
        "transactionIndex": "0x32",
        "type": "0x2"
    }"#;

        let receipt: TransactionReceipt = serde_json::from_str(RECEIPT).unwrap();

        assert_eq!(
            receipt,
            TransactionReceipt {
                block_hash: Hash::from_str(
                    "0x82005d2f17b251900968f01b0ed482cb49b7e1d797342bc504904d442b64dbe4"
                )
                .unwrap(),
                block_number: BlockNumber::new(0x4132ec),
                effective_gas_price: WeiPerGas::new(0xfefbee3e),
                gas_used: GasAmount::new(0x5208),
                status: TransactionStatus::Success,
                transaction_hash: Hash::from_str(
                    "0x0e59bd032b9b22aca5e2784e4cf114783512db00988c716cf17a1cc755a0a93d"
                )
                .unwrap(),
            }
        )
    }

    #[test]
    fn should_deserialize_transaction_status() {
        let status: TransactionStatus = serde_json::from_str("\"0x01\"").unwrap();
        assert_eq!(status, TransactionStatus::Success);

        // some providers do not return a full byte (2 hex digits) for the status
        let status: TransactionStatus = serde_json::from_str("\"0x1\"").unwrap();
        assert_eq!(status, TransactionStatus::Success);

        let status: TransactionStatus = serde_json::from_str("\"0x0\"").unwrap();
        assert_eq!(status, TransactionStatus::Failure);

        let status: TransactionStatus = serde_json::from_str("\"0x00\"").unwrap();
        assert_eq!(status, TransactionStatus::Failure);
    }

    #[test]
    fn should_deserialize_serialized_transaction_status() {
        let status: TransactionStatus =
            serde_json::from_str(&serde_json::to_string(&TransactionStatus::Success).unwrap())
                .unwrap();
        assert_eq!(status, TransactionStatus::Success);

        let status: TransactionStatus =
            serde_json::from_str(&serde_json::to_string(&TransactionStatus::Failure).unwrap())
                .unwrap();
        assert_eq!(status, TransactionStatus::Failure);
    }

    proptest! {
        #[test]
        fn should_fail_deserializing_wrong_transaction_status(wrong_status in 2_u32..u32::MAX) {
            let status = format!("\"0x{:x}\"", wrong_status);
            let error = serde_json::from_str::<TransactionStatus>(&status);
            assert_matches!(error, Err(e) if e.to_string().contains("invalid transaction status"));
        }
    }
}

mod eth_get_transaction_count {
    use crate::numeric::TransactionCount;

    #[test]
    fn should_deserialize_transaction_count() {
        let count: TransactionCount = serde_json::from_str("\"0x3d8\"").unwrap();
        assert_eq!(count, TransactionCount::from(0x3d8_u32));
    }
}

mod evm_rpc_conversion {
    use crate::eth_rpc_client::responses::{TransactionReceipt, TransactionStatus};
    use crate::eth_rpc_client::tests::{BLOCK_PI, LLAMA_NODES, PUBLIC_NODE};
    use crate::eth_rpc_client::{
        HttpOutcallError, LogEntry, MultiCallError, MultiCallResults, Reduce, SingleCallError,
    };
    use crate::test_fixtures::arb::{
        arb_evm_rpc_error, arb_hex20, arb_hex256, arb_hex32, arb_hex_byte, arb_log_entry,
        arb_nat_256, arb_transaction_receipt,
    };
    use evm_rpc_client::{
        Hex, Hex20, Hex32, HttpOutcallError as EvmHttpOutcallError, LogEntry as EvmLogEntry,
        MultiRpcResult as EvmMultiRpcResult, Nat256, RpcApi as EvmRpcApi, RpcError as EvmRpcError,
<<<<<<< HEAD
        RpcResult as EvmRpcResult, RpcService as EvmRpcService,
=======
        RpcService as EvmRpcService, SendRawTransactionStatus as EvmSendRawTransactionStatus,
>>>>>>> 7b6552c4
        TransactionReceipt as EvmTransactionReceipt,
    };
    use proptest::{prelude::Strategy, prop_assert_eq, proptest};
    use std::collections::BTreeSet;
    use std::fmt::Debug;

    proptest! {
        #[test]
        fn should_preserve_http_outcall_errors(evm_error in arb_evm_rpc_error()) {
            let minter_error = SingleCallError::from(evm_error.clone());

            match (evm_error, minter_error) {
                (EvmRpcError::HttpOutcallError(e), SingleCallError::HttpOutcallError(m)) => match e {
                    EvmHttpOutcallError::IcError { code, message } => {
                        assert_eq!(m, HttpOutcallError::IcError { code, message })
                    }
                    EvmHttpOutcallError::InvalidHttpJsonRpcResponse {
                        status,
                        body,
                        parsing_error,
                    } => {
                        assert_eq!(
                            m,
                            HttpOutcallError::InvalidHttpJsonRpcResponse {
                                status,
                                body,
                                parsing_error
                            }
                        )
                    }
                },
                (EvmRpcError::HttpOutcallError(e), _) => {
                    panic!("EVM-RPC HTTP outcall error not preserved: {:?}", e)
                }
                (_, SingleCallError::HttpOutcallError(e)) => {
                    panic!("Unexpected Minter HTTP outcall error: {:?}", e)
                }
                _ => (),
            };
        }
    }

    proptest! {
        #[test]
        fn should_have_consistent_transaction_receipts_between_minter_and_evm_rpc
        (
            transaction_receipts in minter_and_evm_rpc_transaction_receipts(),
            first_error in arb_evm_rpc_error(),
            second_error in arb_evm_rpc_error(),
            third_error in arb_evm_rpc_error(),
        ) {
            let (minter_tx_receipt, evm_rpc_tx_receipt) = transaction_receipts;
            test_consistency_between_minter_and_evm_rpc(minter_tx_receipt, evm_rpc_tx_receipt, first_error, second_error, third_error)?;
        }
    }

    proptest! {
        #[test]
<<<<<<< HEAD
        fn should_have_consistent_transaction_count_between_minter_and_evm_rpc
        (
            first_tx_count in arb_evm_rpc_transaction_count(),
            second_tx_count in arb_evm_rpc_transaction_count(),
            third_tx_count in arb_evm_rpc_transaction_count(),
        ) {
            let (block_pi_evm_rpc_provider, public_node_evm_rpc_provider, llama_nodes_evm_rpc_provider) =
                evm_rpc_providers();
            let evm_results = match (&first_tx_count, &second_tx_count, &third_tx_count) {
                (Ok(count_1), Ok(count_2), Ok(count_3)) if count_1 == count_2 && count_2 == count_3 => {
                    EvmMultiRpcResult::Consistent(Ok(count_1.clone()))
                }
                _ => EvmMultiRpcResult::Inconsistent(vec![
                    (block_pi_evm_rpc_provider, first_tx_count.clone()),
                    (public_node_evm_rpc_provider, second_tx_count.clone()),
                    (llama_nodes_evm_rpc_provider, third_tx_count.clone()),
                ]),
            };
            let minter_results: MultiCallResults<TransactionCount> = MultiCallResults::from_non_empty_iter(vec![
                (BLOCK_PI, first_tx_count.map_err(SingleCallError::from)),
                (PUBLIC_NODE, second_tx_count.map_err(SingleCallError::from)),
                (LLAMA_NODES, third_tx_count.map_err(SingleCallError::from)),
            ])
            .map(&TransactionCount::try_from, &|e| {
                panic!("BUG: selected Nat should fit in a U256: {:?}", e)
            });

            prop_assert_eq_ignoring_provider(
                ReduceWithStrategy::<Equality>::reduce(evm_results.clone()),
                ReduceWithStrategy::<Equality>::reduce(minter_results.clone()),
            )?;
            prop_assert_eq_ignoring_provider(
                ReduceWithStrategy::<MinByKey>::reduce(evm_results),
                ReduceWithStrategy::<MinByKey>::reduce(minter_results),
            )?;
=======
        fn should_have_consistent_send_raw_transaction_result_between_minter_and_evm_rpc
        (
            evm_tx_status in arb_evm_rpc_send_raw_transaction_status(),
            first_error in arb_evm_rpc_error(),
            second_error in arb_evm_rpc_error(),
            third_error in arb_evm_rpc_error(),
        ) {
            let minter_tx_result = SendRawTransactionResult::from(evm_tx_status.clone());
            test_consistency_between_minter_and_evm_rpc(minter_tx_result, evm_tx_status, first_error, second_error, third_error)?;
>>>>>>> 7b6552c4
        }
    }

    fn test_consistency_between_minter_and_evm_rpc<R, M, E>(
        minter_ok: M,
        evm_rpc_ok: E,
        first_error: EvmRpcError,
        second_error: EvmRpcError,
        third_error: EvmRpcError,
    ) -> Result<(), proptest::prelude::TestCaseError>
    where
        R: Debug + PartialEq + serde::Serialize,
        M: Clone,
        E: Clone,
        MultiCallResults<M>: Reduce<Item = R>,
        EvmMultiRpcResult<E>: Reduce<Item = R>,
    {
        let (block_pi_evm_rpc_provider, public_node_evm_rpc_provider, llama_nodes_evm_rpc_provider) =
            evm_rpc_providers();

        // 0 error
        let evm_result = EvmMultiRpcResult::Consistent(Ok(evm_rpc_ok.clone()));
        let minter_result: MultiCallResults<M> = MultiCallResults::from_non_empty_iter(vec![
            (BLOCK_PI, Ok(minter_ok.clone())),
            (PUBLIC_NODE, Ok(minter_ok.clone())),
            (LLAMA_NODES, Ok(minter_ok.clone())),
        ]);
        prop_assert_eq!(evm_result.reduce(), minter_result.reduce());

        // 1 error
        for first_error_index in 0..3_usize {
            let mut evm_results = vec![
                (block_pi_evm_rpc_provider.clone(), Ok(evm_rpc_ok.clone())),
                (public_node_evm_rpc_provider.clone(), Ok(evm_rpc_ok.clone())),
                (llama_nodes_evm_rpc_provider.clone(), Ok(evm_rpc_ok.clone())),
            ];
            evm_results.get_mut(first_error_index).unwrap().1 = Err(first_error.clone());
            let evm_result = EvmMultiRpcResult::Inconsistent(evm_results);

            let mut minter_results = vec![
                (BLOCK_PI, Ok(minter_ok.clone())),
                (PUBLIC_NODE, Ok(minter_ok.clone())),
                (LLAMA_NODES, Ok(minter_ok.clone())),
            ];
            minter_results.get_mut(first_error_index).unwrap().1 =
                Err(SingleCallError::from(first_error.clone()));
            let minter_result: MultiCallResults<M> =
                MultiCallResults::from_non_empty_iter(minter_results);

            prop_assert_eq!(evm_result.reduce(), minter_result.reduce());
        }

        // 2 errors
        for ok_index in 0..3_usize {
            let mut evm_results = vec![
                (block_pi_evm_rpc_provider.clone(), Err(first_error.clone())),
                (
                    public_node_evm_rpc_provider.clone(),
                    Err(second_error.clone()),
                ),
                (
                    llama_nodes_evm_rpc_provider.clone(),
                    Err(third_error.clone()),
                ),
            ];
            evm_results.get_mut(ok_index).unwrap().1 = Ok(evm_rpc_ok.clone());
            let evm_result = EvmMultiRpcResult::Inconsistent(evm_results);

            let mut minter_results = vec![
                (BLOCK_PI, Err(SingleCallError::from(first_error.clone()))),
                (
                    PUBLIC_NODE,
                    Err(SingleCallError::from(second_error.clone())),
                ),
                (LLAMA_NODES, Err(SingleCallError::from(third_error.clone()))),
            ];
            minter_results.get_mut(ok_index).unwrap().1 = Ok(minter_ok.clone());
            let minter_result: MultiCallResults<M> =
                MultiCallResults::from_non_empty_iter(minter_results);

            prop_assert_eq_ignoring_provider(evm_result.reduce(), minter_result.reduce())?;
        }

        // 3 errors
        let evm_result: EvmMultiRpcResult<E> = EvmMultiRpcResult::Inconsistent(vec![
            (block_pi_evm_rpc_provider.clone(), Err(first_error.clone())),
            (
                public_node_evm_rpc_provider.clone(),
                Err(second_error.clone()),
            ),
            (
                llama_nodes_evm_rpc_provider.clone(),
                Err(third_error.clone()),
            ),
        ]);
        let minter_result: MultiCallResults<M> = MultiCallResults::from_non_empty_iter(vec![
            (BLOCK_PI, Err(SingleCallError::from(first_error.clone()))),
            (
                PUBLIC_NODE,
                Err(SingleCallError::from(second_error.clone())),
            ),
            (LLAMA_NODES, Err(SingleCallError::from(third_error.clone()))),
        ]);
        prop_assert_eq_ignoring_provider(evm_result.reduce(), minter_result.reduce())?;

        Ok(())
    }

    fn evm_rpc_providers() -> (EvmRpcService, EvmRpcService, EvmRpcService) {
        let block_pi_evm_rpc_provider = EvmRpcService::Custom(EvmRpcApi {
            url: "block_pi".to_string(),
            headers: None,
        });
        let public_node_evm_rpc_provider = EvmRpcService::Custom(EvmRpcApi {
            url: "public_node".to_string(),
            headers: None,
        });
        let llama_nodes_evm_rpc_provider = EvmRpcService::Custom(EvmRpcApi {
            url: "llama".to_string(),
            headers: None,
        });
        (
            block_pi_evm_rpc_provider,
            public_node_evm_rpc_provider,
            llama_nodes_evm_rpc_provider,
        )
    }

    fn prop_assert_eq_ignoring_provider<
        R: AsRef<Result<T, MultiCallError<T>>>,
        T: PartialEq + Debug + serde::Serialize,
    >(
        left: R,
        right: R,
    ) -> Result<(), proptest::prelude::TestCaseError> {
        let left = left.as_ref();
        let right = right.as_ref();
        match left {
            Ok(_) => {
                prop_assert_eq!(left, right)
            }
            Err(e) => match e {
                MultiCallError::ConsistentHttpOutcallError(_)
                | MultiCallError::ConsistentJsonRpcError { .. }
                | MultiCallError::ConsistentEvmRpcCanisterError(_) => {
                    prop_assert_eq!(left, right)
                }
                MultiCallError::InconsistentResults(left_inconsistent_results) => {
                    let right_inconsistent_results = match right {
                        Err(MultiCallError::InconsistentResults(results)) => results,
                        _ => panic!("Expected inconsistent results"),
                    };
                    // Providers are used as keys for MultiCallResults::ok_results and MultiCallResults::errors,
                    // so since we want to ignore them, it makes sense to also ignore the order of the values,
                    // since different providers have different orderings.
                    prop_assert_eq!(
                        left_inconsistent_results
                            .ok_results
                            .values()
                            // It generally doesn't make sense for `T` to implement `Ord`,
                            // but in this context it can always be serialized to JSON,
                            // which we use for comparison purposes.
                            .map(|v| serde_json::to_string(v).unwrap())
                            .collect::<BTreeSet<_>>(),
                        right_inconsistent_results
                            .ok_results
                            .values()
                            .map(|v| serde_json::to_string(v).unwrap())
                            .collect::<BTreeSet<_>>()
                    );
                    prop_assert_eq!(
                        left_inconsistent_results
                            .errors
                            .values()
                            .collect::<BTreeSet<_>>(),
                        right_inconsistent_results
                            .errors
                            .values()
                            .collect::<BTreeSet<_>>()
                    );
                }
            },
        }
        Ok(())
    }

    fn evm_rpc_log_entry(minter_log_entry: LogEntry) -> EvmLogEntry {
        EvmLogEntry {
            address: Hex20::from(minter_log_entry.address.into_bytes()),
            topics: minter_log_entry
                .topics
                .into_iter()
                .map(|topic| Hex32::from(topic.0))
                .collect(),
            data: Hex::from(minter_log_entry.data.0),
            block_number: minter_log_entry.block_number.map(Nat256::from),
            transaction_hash: minter_log_entry
                .transaction_hash
                .map(|hash| Hex32::from(hash.0)),
            transaction_index: minter_log_entry
                .transaction_index
                .map(|q| Nat256::from_be_bytes(q.to_be_bytes())),
            block_hash: minter_log_entry.block_hash.map(|hash| Hex32::from(hash.0)),
            log_index: minter_log_entry.log_index.map(Nat256::from),
            removed: minter_log_entry.removed,
        }
    }

    fn minter_and_evm_rpc_transaction_receipts(
    ) -> impl Strategy<Value = (Option<TransactionReceipt>, Option<EvmTransactionReceipt>)> {
        use proptest::{option, prelude::Just};
        option::of(arb_transaction_receipt()).prop_flat_map(|minter_tx_receipt| {
            (
                Just(minter_tx_receipt.clone()),
                arb_evm_rpc_transaction_receipt(minter_tx_receipt),
            )
        })
    }

    fn arb_evm_rpc_transaction_receipt(
        minter_tx_receipt: Option<TransactionReceipt>,
    ) -> impl Strategy<Value = Option<EvmTransactionReceipt>> {
        use proptest::{collection::vec, option, prelude::Just};

        match minter_tx_receipt {
            None => Just(None).boxed(),
            Some(r) => (
                option::of(arb_hex20()),
                arb_hex20(),
                vec(arb_log_entry(), 1..=100),
                arb_hex256(),
                option::of(arb_hex20()),
                arb_nat_256(),
                arb_hex_byte(),
            )
                .prop_map(
                    move |(
                        contract_address,
                        from,
                        minter_logs,
                        logs_bloom,
                        to,
                        transaction_index,
                        tx_type,
                    )| {
                        Some(EvmTransactionReceipt {
                            block_hash: Hex32::from(r.block_hash.0),
                            block_number: r.block_number.into(),
                            effective_gas_price: r.effective_gas_price.into(),
                            gas_used: r.gas_used.into(),
                            status: Some(match r.status {
                                TransactionStatus::Success => Nat256::from(1_u8),
                                TransactionStatus::Failure => Nat256::ZERO,
                            }),
                            transaction_hash: Hex32::from(r.transaction_hash.0),
                            contract_address,
                            from,
                            logs: minter_logs.into_iter().map(evm_rpc_log_entry).collect(),
                            logs_bloom,
                            to,
                            transaction_index,
                            tx_type,
                        })
                    },
                )
                .boxed(),
        }
    }

<<<<<<< HEAD
    fn arb_evm_rpc_transaction_count() -> impl Strategy<Value = EvmRpcResult<Nat256>> {
        proptest::result::maybe_ok(arb_nat_256(), arb_evm_rpc_error())
=======
    fn arb_evm_rpc_send_raw_transaction_status(
    ) -> impl Strategy<Value = EvmSendRawTransactionStatus> {
        use proptest::{
            option,
            prelude::{prop_oneof, Just},
        };
        prop_oneof![
            option::of(arb_hex32()).prop_map(EvmSendRawTransactionStatus::Ok),
            Just(EvmSendRawTransactionStatus::InsufficientFunds),
            Just(EvmSendRawTransactionStatus::NonceTooLow),
            Just(EvmSendRawTransactionStatus::NonceTooHigh),
        ]
>>>>>>> 7b6552c4
    }
}<|MERGE_RESOLUTION|>--- conflicted
+++ resolved
@@ -596,11 +596,7 @@
     use evm_rpc_client::{
         Hex, Hex20, Hex32, HttpOutcallError as EvmHttpOutcallError, LogEntry as EvmLogEntry,
         MultiRpcResult as EvmMultiRpcResult, Nat256, RpcApi as EvmRpcApi, RpcError as EvmRpcError,
-<<<<<<< HEAD
-        RpcResult as EvmRpcResult, RpcService as EvmRpcService,
-=======
-        RpcService as EvmRpcService, SendRawTransactionStatus as EvmSendRawTransactionStatus,
->>>>>>> 7b6552c4
+        RpcService as EvmRpcService,
         TransactionReceipt as EvmTransactionReceipt,
     };
     use proptest::{prelude::Strategy, prop_assert_eq, proptest};
@@ -654,58 +650,6 @@
         ) {
             let (minter_tx_receipt, evm_rpc_tx_receipt) = transaction_receipts;
             test_consistency_between_minter_and_evm_rpc(minter_tx_receipt, evm_rpc_tx_receipt, first_error, second_error, third_error)?;
-        }
-    }
-
-    proptest! {
-        #[test]
-<<<<<<< HEAD
-        fn should_have_consistent_transaction_count_between_minter_and_evm_rpc
-        (
-            first_tx_count in arb_evm_rpc_transaction_count(),
-            second_tx_count in arb_evm_rpc_transaction_count(),
-            third_tx_count in arb_evm_rpc_transaction_count(),
-        ) {
-            let (block_pi_evm_rpc_provider, public_node_evm_rpc_provider, llama_nodes_evm_rpc_provider) =
-                evm_rpc_providers();
-            let evm_results = match (&first_tx_count, &second_tx_count, &third_tx_count) {
-                (Ok(count_1), Ok(count_2), Ok(count_3)) if count_1 == count_2 && count_2 == count_3 => {
-                    EvmMultiRpcResult::Consistent(Ok(count_1.clone()))
-                }
-                _ => EvmMultiRpcResult::Inconsistent(vec![
-                    (block_pi_evm_rpc_provider, first_tx_count.clone()),
-                    (public_node_evm_rpc_provider, second_tx_count.clone()),
-                    (llama_nodes_evm_rpc_provider, third_tx_count.clone()),
-                ]),
-            };
-            let minter_results: MultiCallResults<TransactionCount> = MultiCallResults::from_non_empty_iter(vec![
-                (BLOCK_PI, first_tx_count.map_err(SingleCallError::from)),
-                (PUBLIC_NODE, second_tx_count.map_err(SingleCallError::from)),
-                (LLAMA_NODES, third_tx_count.map_err(SingleCallError::from)),
-            ])
-            .map(&TransactionCount::try_from, &|e| {
-                panic!("BUG: selected Nat should fit in a U256: {:?}", e)
-            });
-
-            prop_assert_eq_ignoring_provider(
-                ReduceWithStrategy::<Equality>::reduce(evm_results.clone()),
-                ReduceWithStrategy::<Equality>::reduce(minter_results.clone()),
-            )?;
-            prop_assert_eq_ignoring_provider(
-                ReduceWithStrategy::<MinByKey>::reduce(evm_results),
-                ReduceWithStrategy::<MinByKey>::reduce(minter_results),
-            )?;
-=======
-        fn should_have_consistent_send_raw_transaction_result_between_minter_and_evm_rpc
-        (
-            evm_tx_status in arb_evm_rpc_send_raw_transaction_status(),
-            first_error in arb_evm_rpc_error(),
-            second_error in arb_evm_rpc_error(),
-            third_error in arb_evm_rpc_error(),
-        ) {
-            let minter_tx_result = SendRawTransactionResult::from(evm_tx_status.clone());
-            test_consistency_between_minter_and_evm_rpc(minter_tx_result, evm_tx_status, first_error, second_error, third_error)?;
->>>>>>> 7b6552c4
         }
     }
 
@@ -974,23 +918,4 @@
                 .boxed(),
         }
     }
-
-<<<<<<< HEAD
-    fn arb_evm_rpc_transaction_count() -> impl Strategy<Value = EvmRpcResult<Nat256>> {
-        proptest::result::maybe_ok(arb_nat_256(), arb_evm_rpc_error())
-=======
-    fn arb_evm_rpc_send_raw_transaction_status(
-    ) -> impl Strategy<Value = EvmSendRawTransactionStatus> {
-        use proptest::{
-            option,
-            prelude::{prop_oneof, Just},
-        };
-        prop_oneof![
-            option::of(arb_hex32()).prop_map(EvmSendRawTransactionStatus::Ok),
-            Just(EvmSendRawTransactionStatus::InsufficientFunds),
-            Just(EvmSendRawTransactionStatus::NonceTooLow),
-            Just(EvmSendRawTransactionStatus::NonceTooHigh),
-        ]
->>>>>>> 7b6552c4
-    }
 }