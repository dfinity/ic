use evm_rpc_client::{EthMainnetService, RpcService as EvmRpcService};

const BLOCK_PI: EvmRpcService = EvmRpcService::EthMainnet(EthMainnetService::BlockPi);
const PUBLIC_NODE: EvmRpcService = EvmRpcService::EthMainnet(EthMainnetService::PublicNode);
const LLAMA_NODES: EvmRpcService = EvmRpcService::EthMainnet(EthMainnetService::Llama);

mod multi_call_results {

    mod reduce_with_equality {
        use crate::eth_rpc::HttpOutcallError;
        use crate::eth_rpc_client::tests::{BLOCK_PI, PUBLIC_NODE};
        use crate::eth_rpc_client::{MultiCallError, MultiCallResults, SingleCallError};
        use ic_cdk::api::call::RejectionCode;

        #[test]
        #[should_panic(expected = "MultiCallResults cannot be empty")]
        fn should_panic_when_empty() {
            let _panic = MultiCallResults::<String>::from_non_empty_iter(vec![]);
        }

        #[test]
        fn should_be_inconsistent_when_different_call_errors() {
            let results: MultiCallResults<String> = MultiCallResults::from_non_empty_iter(vec![
                (
                    BLOCK_PI,
                    Err(HttpOutcallError::IcError {
                        code: RejectionCode::CanisterReject,
                        message: "reject".to_string(),
                    }
                    .into()),
                ),
                (
                    PUBLIC_NODE,
                    Err(HttpOutcallError::IcError {
                        code: RejectionCode::SysTransient,
                        message: "transient".to_string(),
                    }
                    .into()),
                ),
            ]);

            let reduced = results.clone().reduce_with_equality();

            assert_eq!(reduced, Err(MultiCallError::InconsistentResults(results)))
        }

        #[test]
        fn should_be_inconsistent_when_different_rpc_errors() {
            let results: MultiCallResults<String> = MultiCallResults::from_non_empty_iter(vec![
                (
                    BLOCK_PI,
                    Err(SingleCallError::JsonRpcError {
                        code: -32700,
                        message: "insufficient funds for gas * price + value".to_string(),
                    }),
                ),
                (
                    PUBLIC_NODE,
                    Err(SingleCallError::JsonRpcError {
                        code: -32000,
                        message: "nonce too low".to_string(),
                    }),
                ),
            ]);

            let reduced = results.clone().reduce_with_equality();

            assert_eq!(reduced, Err(MultiCallError::InconsistentResults(results)))
        }

        #[test]
        fn should_be_inconsistent_when_different_ok_results() {
            let results: MultiCallResults<String> = MultiCallResults::from_non_empty_iter(vec![
                (BLOCK_PI, Ok("hello".to_string())),
                (PUBLIC_NODE, Ok("world".to_string())),
            ]);

            let reduced = results.clone().reduce_with_equality();

            assert_eq!(reduced, Err(MultiCallError::InconsistentResults(results)))
        }

        #[test]
        fn should_be_consistent_http_outcall_error() {
            let results: MultiCallResults<String> = MultiCallResults::from_non_empty_iter(vec![
                (
                    BLOCK_PI,
                    Err(HttpOutcallError::IcError {
                        code: RejectionCode::CanisterReject,
                        message: "reject".to_string(),
                    }
                    .into()),
                ),
                (
                    PUBLIC_NODE,
                    Err(HttpOutcallError::IcError {
                        code: RejectionCode::CanisterReject,
                        message: "reject".to_string(),
                    }
                    .into()),
                ),
            ]);

            let reduced = results.clone().reduce_with_equality();

            assert_eq!(
                reduced,
                Err(MultiCallError::ConsistentHttpOutcallError(
                    HttpOutcallError::IcError {
                        code: RejectionCode::CanisterReject,
                        message: "reject".to_string(),
                    }
                ))
            );
        }

        #[test]
        fn should_be_consistent_rpc_error() {
            let results: MultiCallResults<String> = MultiCallResults::from_non_empty_iter(vec![
                (
                    BLOCK_PI,
                    Err(SingleCallError::JsonRpcError {
                        code: -32700,
                        message: "insufficient funds for gas * price + value".to_string(),
                    }),
                ),
                (
                    PUBLIC_NODE,
                    Err(SingleCallError::JsonRpcError {
                        code: -32700,
                        message: "insufficient funds for gas * price + value".to_string(),
                    }),
                ),
            ]);

            let reduced = results.clone().reduce_with_equality();

            assert_eq!(
                reduced,
                Err(MultiCallError::ConsistentJsonRpcError {
                    code: -32700,
                    message: "insufficient funds for gas * price + value".to_string(),
                })
            );
        }

        #[test]
        fn should_be_consistent_ok_result() {
            let results: MultiCallResults<String> = MultiCallResults::from_non_empty_iter(vec![
                (BLOCK_PI, Ok("0x01".to_string())),
                (PUBLIC_NODE, Ok("0x01".to_string())),
            ]);

            let reduced = results.clone().reduce_with_equality();

            assert_eq!(reduced, Ok("0x01".to_string()));
        }
    }

    mod reduce_with_min_by_key {
        use crate::eth_rpc_client::tests::{BLOCK_PI, PUBLIC_NODE};
        use crate::eth_rpc_client::{MinByKey, ReduceWithStrategy};
        use crate::numeric::TransactionCount;
        use evm_rpc_client::{MultiRpcResult, Nat256};

        #[test]
        fn should_get_minimum_tx_count() {
            let results: MultiRpcResult<Nat256> = MultiRpcResult::Inconsistent(vec![
                (BLOCK_PI, Ok(123456_u32.into())),
                (PUBLIC_NODE, Ok(123457_u32.into())),
            ]);

            let reduced: Result<TransactionCount, _> =
                ReduceWithStrategy::<MinByKey>::reduce(results).into();

            assert_eq!(reduced, Ok(TransactionCount::new(123456)));
        }
    }

    mod reduce_with_stable_majority_by_key {
        use crate::eth_rpc::HttpOutcallError;
        use crate::eth_rpc_client::tests::{BLOCK_PI, LLAMA_NODES, PUBLIC_NODE};
        use crate::eth_rpc_client::{MultiCallError, MultiCallResults, SingleCallError};
        use candid::Nat;
        use evm_rpc_client::FeeHistory;
        use ic_cdk::api::call::RejectionCode;

        #[test]
        fn should_get_unanimous_fee_history() {
            let results: MultiCallResults<FeeHistory> =
                MultiCallResults::from_non_empty_iter(vec![
                    (BLOCK_PI, Ok(fee_history())),
                    (PUBLIC_NODE, Ok(fee_history())),
                    (LLAMA_NODES, Ok(fee_history())),
                ]);

            let reduced = results.reduce_with_strict_majority_by_key(|fee_history| {
                Nat::from(fee_history.oldest_block.clone())
            });

            assert_eq!(reduced, Ok(fee_history()));
        }

        #[test]
        fn should_get_fee_history_with_2_out_of_3() {
            for index_non_majority in 0..3_usize {
                let index_majority = (index_non_majority + 1) % 3;
                let mut fees = [fee_history(), fee_history(), fee_history()];
                fees[index_non_majority].oldest_block = 0x10f73fd_u32.into();
                assert_ne!(
                    fees[index_non_majority].oldest_block,
                    fees[index_majority].oldest_block
                );
                let majority_fee = fees[index_majority].clone();
                let [block_pi_fee_history, llama_nodes_fee_history, public_node_fee_history] = fees;
                let results: MultiCallResults<FeeHistory> =
                    MultiCallResults::from_non_empty_iter(vec![
                        (BLOCK_PI, Ok(block_pi_fee_history)),
                        (LLAMA_NODES, Ok(llama_nodes_fee_history)),
                        (PUBLIC_NODE, Ok(public_node_fee_history)),
                    ]);

                let reduced = results.reduce_with_strict_majority_by_key(|fee_history| {
                    Nat::from(fee_history.oldest_block.clone())
                });

                assert_eq!(reduced, Ok(majority_fee));
            }
        }

        #[test]
        fn should_get_fee_history_with_2_out_of_3_when_third_is_error() {
            let results: MultiCallResults<FeeHistory> =
                MultiCallResults::from_non_empty_iter(vec![
                    (BLOCK_PI, Ok(fee_history())),
                    (
                        PUBLIC_NODE,
                        Err(HttpOutcallError::IcError {
                            code: RejectionCode::SysTransient,
                            message: "no consensus".to_string(),
                        }
                        .into()),
                    ),
                    (LLAMA_NODES, Ok(fee_history())),
                ]);

            let reduced = results.reduce_with_strict_majority_by_key(|fee_history| {
                Nat::from(fee_history.oldest_block.clone())
            });

            assert_eq!(reduced, Ok(fee_history()));
        }

        #[test]
        fn should_fail_when_no_strict_majority() {
            let block_pi_fee_history = FeeHistory {
                oldest_block: 0x10f73fd_u32.into(),
                ..fee_history()
            };
            let llama_nodes_fee_history = FeeHistory {
                oldest_block: 0x10f73fc_u32.into(),
                ..fee_history()
            };
            let public_node_fee_history = FeeHistory {
                oldest_block: 0x10f73fe_u32.into(),
                ..fee_history()
            };
            let three_distinct_results: MultiCallResults<FeeHistory> =
                MultiCallResults::from_non_empty_iter(vec![
                    (BLOCK_PI, Ok(block_pi_fee_history.clone())),
                    (PUBLIC_NODE, Ok(public_node_fee_history.clone())),
                ]);

            let reduced = three_distinct_results
                .clone()
                .reduce_with_strict_majority_by_key(|fee_history| {
                    Nat::from(fee_history.oldest_block.clone())
                });

            assert_eq!(
                reduced,
                Err(MultiCallError::InconsistentResults(
                    MultiCallResults::from_non_empty_iter(vec![
                        (BLOCK_PI, Ok(block_pi_fee_history.clone())),
                        (PUBLIC_NODE, Ok(public_node_fee_history)),
                    ])
                ))
            );

            let two_distinct_results: MultiCallResults<FeeHistory> =
                MultiCallResults::from_non_empty_iter(vec![
                    (BLOCK_PI, Ok(block_pi_fee_history.clone())),
                    (PUBLIC_NODE, Ok(llama_nodes_fee_history.clone())),
                ]);

            let reduced = two_distinct_results
                .clone()
                .reduce_with_strict_majority_by_key(|fee_history| {
                    Nat::from(fee_history.oldest_block.clone())
                });

            assert_eq!(
                reduced,
                Err(MultiCallError::InconsistentResults(
                    MultiCallResults::from_non_empty_iter(vec![
                        (BLOCK_PI, Ok(block_pi_fee_history.clone())),
                        (PUBLIC_NODE, Ok(llama_nodes_fee_history.clone())),
                    ])
                ))
            );

            let two_distinct_results_and_error: MultiCallResults<FeeHistory> =
                MultiCallResults::from_non_empty_iter(vec![
                    (BLOCK_PI, Ok(block_pi_fee_history.clone())),
                    (
                        PUBLIC_NODE,
                        Err(SingleCallError::JsonRpcError {
                            code: -32700,
                            message: "error".to_string(),
                        }),
                    ),
                    (LLAMA_NODES, Ok(llama_nodes_fee_history.clone())),
                ]);

            let reduced = two_distinct_results_and_error
                .clone()
                .reduce_with_strict_majority_by_key(|fee_history| {
                    Nat::from(fee_history.oldest_block.clone())
                });

            assert_eq!(
                reduced,
                Err(MultiCallError::InconsistentResults(
                    MultiCallResults::from_non_empty_iter(vec![
                        (BLOCK_PI, Ok(block_pi_fee_history)),
                        (LLAMA_NODES, Ok(llama_nodes_fee_history)),
                    ])
                ))
            );
        }

        #[test]
        fn should_fail_when_fee_history_inconsistent_for_same_oldest_block() {
            let (fee, inconsistent_fee) = {
                let fee = fee_history();
                let mut inconsistent_fee = fee.clone();
                inconsistent_fee.base_fee_per_gas[0] = 0x729d3f3b4_u64.into();
                assert_ne!(fee, inconsistent_fee);
                (fee, inconsistent_fee)
            };

            let results: MultiCallResults<FeeHistory> =
                MultiCallResults::from_non_empty_iter(vec![
                    (BLOCK_PI, Ok(fee.clone())),
                    (PUBLIC_NODE, Ok(inconsistent_fee.clone())),
                ]);

            let reduced = results.reduce_with_strict_majority_by_key(|fee_history| {
                Nat::from(fee_history.oldest_block.clone())
            });

            assert_eq!(
                reduced,
                Err(MultiCallError::InconsistentResults(
                    MultiCallResults::from_non_empty_iter(vec![
                        (BLOCK_PI, Ok(fee.clone())),
                        (PUBLIC_NODE, Ok(inconsistent_fee)),
                    ])
                ))
            );
        }

        #[test]
        fn should_fail_when_no_sufficient_ok_responses() {
            let results: MultiCallResults<FeeHistory> =
                MultiCallResults::from_non_empty_iter(vec![
                    (BLOCK_PI, Ok(fee_history())),
                    (
                        PUBLIC_NODE,
                        Err(SingleCallError::JsonRpcError {
                            code: -32700,
                            message: "error".to_string(),
                        }),
                    ),
                ]);

            let reduced = results
                .clone()
                .reduce_with_strict_majority_by_key(|fee_history| {
                    Nat::from(fee_history.oldest_block.clone())
                });

            assert_eq!(reduced, Err(MultiCallError::InconsistentResults(results)));
        }

        fn fee_history() -> FeeHistory {
            FeeHistory {
                oldest_block: 0x10f73fc_u32.into(),
                base_fee_per_gas: vec![
                    0x729d3f3b3_u64.into(),
                    0x766e503ea_u64.into(),
                    0x75b51b620_u64.into(),
                    0x74094f2b4_u64.into(),
                    0x716724f03_u64.into(),
                    0x73b467f76_u64.into(),
                ],
                gas_used_ratio: vec![1f64; 6],
                reward: vec![
                    vec![0x5f5e100_u32.into()],
                    vec![0x55d4a80_u32.into()],
                    vec![0x5f5e100_u32.into()],
                    vec![0x5f5e100_u32.into()],
                    vec![0x5f5e100_u32.into()],
                ],
            }
        }
    }

    mod has_http_outcall_error_matching {
        use crate::eth_rpc::HttpOutcallError;
        use crate::eth_rpc_client::tests::{BLOCK_PI, LLAMA_NODES, PUBLIC_NODE};
        use crate::eth_rpc_client::{MultiCallError, MultiCallResults, SingleCallError};
        use ic_cdk::api::call::RejectionCode;
        use proptest::prelude::any;
        use proptest::proptest;

        proptest! {
            #[test]
            fn should_not_match_when_consistent_json_rpc_error(code in any::<i64>(), message in ".*") {
                let error: MultiCallError<String> = MultiCallError::ConsistentJsonRpcError {
                    code,
                    message,
                };
                let always_true = |_outcall_error: &HttpOutcallError| true;

                assert!(!error.has_http_outcall_error_matching(always_true));
            }
        }

        #[test]
        fn should_match_when_consistent_http_outcall_error() {
            let error: MultiCallError<String> =
                MultiCallError::ConsistentHttpOutcallError(HttpOutcallError::IcError {
                    code: RejectionCode::SysTransient,
                    message: "message".to_string(),
                });
            let always_true = |_outcall_error: &HttpOutcallError| true;
            let always_false = |_outcall_error: &HttpOutcallError| false;

            assert!(error.has_http_outcall_error_matching(always_true));
            assert!(!error.has_http_outcall_error_matching(always_false));
        }

        #[test]
        fn should_match_on_single_inconsistent_result_with_outcall_error() {
            let always_true = |_outcall_error: &HttpOutcallError| true;
            let error_with_no_outcall_error =
                MultiCallError::InconsistentResults(MultiCallResults::from_non_empty_iter(vec![
                    (BLOCK_PI, Ok(1)),
                    (
                        LLAMA_NODES,
                        Err(SingleCallError::JsonRpcError {
                            code: -32700,
                            message: "error".to_string(),
                        }),
                    ),
                    (PUBLIC_NODE, Ok(1)),
                ]));
            assert!(!error_with_no_outcall_error.has_http_outcall_error_matching(always_true));

            let error_with_outcall_error =
                MultiCallError::InconsistentResults(MultiCallResults::from_non_empty_iter(vec![
                    (BLOCK_PI, Ok(1)),
                    (
                        LLAMA_NODES,
                        Err(HttpOutcallError::IcError {
                            code: RejectionCode::SysTransient,
                            message: "message".to_string(),
                        }
                        .into()),
                    ),
                    (PUBLIC_NODE, Ok(1)),
                ]));
            assert!(error_with_outcall_error.has_http_outcall_error_matching(always_true));
        }
    }
}

mod eth_get_transaction_receipt {
    use crate::eth_rpc::Hash;
    use crate::eth_rpc_client::responses::{TransactionReceipt, TransactionStatus};
    use crate::numeric::{BlockNumber, GasAmount, WeiPerGas};
    use assert_matches::assert_matches;
    use proptest::proptest;
    use std::str::FromStr;

    #[test]
    fn should_deserialize_transaction_receipt() {
        const RECEIPT: &str = r#"{
        "transactionHash": "0x0e59bd032b9b22aca5e2784e4cf114783512db00988c716cf17a1cc755a0a93d",
        "blockHash": "0x82005d2f17b251900968f01b0ed482cb49b7e1d797342bc504904d442b64dbe4",
        "blockNumber": "0x4132ec",
        "logs": [],
        "contractAddress": null,
        "effectiveGasPrice": "0xfefbee3e",
        "cumulativeGasUsed": "0x8b2e10",
        "from": "0x1789f79e95324a47c5fd6693071188e82e9a3558",
        "gasUsed": "0x5208",
        "logsBloom": "0x00000000000000000000000000000000000000000000000000000000000000000000000000000000000000000000000000000000000000000000000000000000000000000000000000000000000000000000000000000000000000000000000000000000000000000000000000000000000000000000000000000000000000000000000000000000000000000000000000000000000000000000000000000000000000000000000000000000000000000000000000000000000000000000000000000000000000000000000000000000000000000000000000000000000000000000000000000000000000000000000000000000000000000000000000000000",
        "status": "0x01",
        "to": "0xdd2851cdd40ae6536831558dd46db62fac7a844d",
        "transactionIndex": "0x32",
        "type": "0x2"
    }"#;

        let receipt: TransactionReceipt = serde_json::from_str(RECEIPT).unwrap();

        assert_eq!(
            receipt,
            TransactionReceipt {
                block_hash: Hash::from_str(
                    "0x82005d2f17b251900968f01b0ed482cb49b7e1d797342bc504904d442b64dbe4"
                )
                .unwrap(),
                block_number: BlockNumber::new(0x4132ec),
                effective_gas_price: WeiPerGas::new(0xfefbee3e),
                gas_used: GasAmount::new(0x5208),
                status: TransactionStatus::Success,
                transaction_hash: Hash::from_str(
                    "0x0e59bd032b9b22aca5e2784e4cf114783512db00988c716cf17a1cc755a0a93d"
                )
                .unwrap(),
            }
        )
    }

    #[test]
    fn should_deserialize_transaction_status() {
        let status: TransactionStatus = serde_json::from_str("\"0x01\"").unwrap();
        assert_eq!(status, TransactionStatus::Success);

        // some providers do not return a full byte (2 hex digits) for the status
        let status: TransactionStatus = serde_json::from_str("\"0x1\"").unwrap();
        assert_eq!(status, TransactionStatus::Success);

        let status: TransactionStatus = serde_json::from_str("\"0x0\"").unwrap();
        assert_eq!(status, TransactionStatus::Failure);

        let status: TransactionStatus = serde_json::from_str("\"0x00\"").unwrap();
        assert_eq!(status, TransactionStatus::Failure);
    }

    #[test]
    fn should_deserialize_serialized_transaction_status() {
        let status: TransactionStatus =
            serde_json::from_str(&serde_json::to_string(&TransactionStatus::Success).unwrap())
                .unwrap();
        assert_eq!(status, TransactionStatus::Success);

        let status: TransactionStatus =
            serde_json::from_str(&serde_json::to_string(&TransactionStatus::Failure).unwrap())
                .unwrap();
        assert_eq!(status, TransactionStatus::Failure);
    }

    proptest! {
        #[test]
        fn should_fail_deserializing_wrong_transaction_status(wrong_status in 2_u32..u32::MAX) {
            let status = format!("\"0x{:x}\"", wrong_status);
            let error = serde_json::from_str::<TransactionStatus>(&status);
            assert_matches!(error, Err(e) if e.to_string().contains("invalid transaction status"));
        }
    }
}

mod eth_get_transaction_count {
    use crate::numeric::TransactionCount;

    #[test]
    fn should_deserialize_transaction_count() {
        let count: TransactionCount = serde_json::from_str("\"0x3d8\"").unwrap();
        assert_eq!(count, TransactionCount::from(0x3d8_u32));
    }
}

mod evm_rpc_conversion {
    use crate::eth_rpc::SendRawTransactionResult;
    use crate::eth_rpc_client::responses::{TransactionReceipt, TransactionStatus};
    use crate::eth_rpc_client::tests::{BLOCK_PI, LLAMA_NODES, PUBLIC_NODE};
    use crate::eth_rpc_client::{
<<<<<<< HEAD
        FeeHistory, HttpOutcallError, LogEntry, MultiCallError, MultiCallResults, Reduce,
=======
        Block, HttpOutcallError, LogEntry, MultiCallError, MultiCallResults, Reduce,
>>>>>>> f326b9fa
        SingleCallError,
    };
    use crate::test_fixtures::arb::{
<<<<<<< HEAD
        arb_evm_rpc_error, arb_fee_history, arb_gas_used_ratio, arb_hex20, arb_hex256, arb_hex32,
        arb_hex_byte, arb_log_entry, arb_nat_256, arb_transaction_receipt,
    };
    use evm_rpc_client::{
        FeeHistory as EvmFeeHistory, Hex, Hex20, Hex32, HttpOutcallError as EvmHttpOutcallError,
        LogEntry as EvmLogEntry, MultiRpcResult as EvmMultiRpcResult, Nat256, RpcApi as EvmRpcApi,
        RpcError as EvmRpcError, RpcService as EvmRpcService,
        SendRawTransactionStatus as EvmSendRawTransactionStatus,
=======
        arb_block, arb_evm_rpc_error, arb_hex, arb_hex20, arb_hex256, arb_hex32, arb_hex_byte,
        arb_log_entry, arb_nat_256, arb_transaction_receipt,
    };
    use evm_rpc_client::{
        Block as EvmBlock, EthMainnetService as EvmEthMainnetService, Hex, Hex20, Hex32,
        HttpOutcallError as EvmHttpOutcallError, LogEntry as EvmLogEntry,
        MultiRpcResult as EvmMultiRpcResult, Nat256, RpcApi as EvmRpcApi, RpcError as EvmRpcError,
        RpcService as EvmRpcService, SendRawTransactionStatus as EvmSendRawTransactionStatus,
>>>>>>> f326b9fa
        TransactionReceipt as EvmTransactionReceipt,
    };
    use proptest::{prelude::Strategy, prop_assert_eq, proptest};
    use std::collections::BTreeSet;
    use std::fmt::Debug;

    proptest! {
        #[test]
        fn should_preserve_http_outcall_errors(evm_error in arb_evm_rpc_error()) {
            let minter_error = SingleCallError::from(evm_error.clone());

            match (evm_error, minter_error) {
                (EvmRpcError::HttpOutcallError(e), SingleCallError::HttpOutcallError(m)) => match e {
                    EvmHttpOutcallError::IcError { code, message } => {
                        assert_eq!(m, HttpOutcallError::IcError { code, message })
                    }
                    EvmHttpOutcallError::InvalidHttpJsonRpcResponse {
                        status,
                        body,
                        parsing_error,
                    } => {
                        assert_eq!(
                            m,
                            HttpOutcallError::InvalidHttpJsonRpcResponse {
                                status,
                                body,
                                parsing_error
                            }
                        )
                    }
                },
                (EvmRpcError::HttpOutcallError(e), _) => {
                    panic!("EVM-RPC HTTP outcall error not preserved: {:?}", e)
                }
                (_, SingleCallError::HttpOutcallError(e)) => {
                    panic!("Unexpected Minter HTTP outcall error: {:?}", e)
                }
                _ => (),
            };
        }
    }

    proptest! {
        #[test]
<<<<<<< HEAD
        fn should_have_consistent_fee_history_between_minter_and_evm_rpc(
            minter_fee_history in arb_fee_history(),
            gas_used_ratio in arb_gas_used_ratio(),
=======
        fn should_have_consistent_block_between_minter_and_evm_rpc
        (
            blocks in minter_and_evm_rpc_blocks(),
>>>>>>> f326b9fa
            first_error in arb_evm_rpc_error(),
            second_error in arb_evm_rpc_error(),
            third_error in arb_evm_rpc_error(),
        ) {
<<<<<<< HEAD
            let evm_fee_history = evm_rpc_fee_history(minter_fee_history.clone(), gas_used_ratio);
            test_consistency_between_minter_and_evm_rpc(minter_fee_history, Some(evm_fee_history), first_error, second_error, third_error)?;
=======
            let (minter_block, evm_rpc_block) = blocks;
            test_consistency_between_minter_and_evm_rpc(minter_block, evm_rpc_block, first_error, second_error, third_error)?;
>>>>>>> f326b9fa
        }
    }

    proptest! {
        #[test]
        fn should_have_consistent_transaction_receipts_between_minter_and_evm_rpc
        (
            transaction_receipts in minter_and_evm_rpc_transaction_receipts(),
            first_error in arb_evm_rpc_error(),
            second_error in arb_evm_rpc_error(),
            third_error in arb_evm_rpc_error(),
        ) {
            let (minter_tx_receipt, evm_rpc_tx_receipt) = transaction_receipts;
            test_consistency_between_minter_and_evm_rpc(minter_tx_receipt, evm_rpc_tx_receipt, first_error, second_error, third_error)?;
        }
    }

    proptest! {
        #[test]
        fn should_have_consistent_send_raw_transaction_result_between_minter_and_evm_rpc
        (
            evm_tx_status in arb_evm_rpc_send_raw_transaction_status(),
            first_error in arb_evm_rpc_error(),
            second_error in arb_evm_rpc_error(),
            third_error in arb_evm_rpc_error(),
        ) {
            let minter_tx_result = SendRawTransactionResult::from(evm_tx_status.clone());
            test_consistency_between_minter_and_evm_rpc(minter_tx_result, evm_tx_status, first_error, second_error, third_error)?;
        }
    }

    fn test_consistency_between_minter_and_evm_rpc<R, M, E>(
        minter_ok: M,
        evm_rpc_ok: E,
        first_error: EvmRpcError,
        second_error: EvmRpcError,
        third_error: EvmRpcError,
    ) -> Result<(), proptest::prelude::TestCaseError>
    where
        R: Debug + PartialEq + serde::Serialize,
        M: Clone,
        E: Clone,
        MultiCallResults<M>: Reduce<Item = R>,
        EvmMultiRpcResult<E>: Reduce<Item = R>,
    {
        let (block_pi_evm_rpc_provider, public_node_evm_rpc_provider, llama_nodes_evm_rpc_provider) =
            evm_rpc_providers();

        // 0 error
        let evm_result = EvmMultiRpcResult::Consistent(Ok(evm_rpc_ok.clone()));
        let minter_result: MultiCallResults<M> = MultiCallResults::from_non_empty_iter(vec![
            (BLOCK_PI, Ok(minter_ok.clone())),
            (PUBLIC_NODE, Ok(minter_ok.clone())),
            (LLAMA_NODES, Ok(minter_ok.clone())),
        ]);
        prop_assert_eq!(evm_result.reduce(), minter_result.reduce());

        // 1 error
        for first_error_index in 0..3_usize {
            let mut evm_results = vec![
                (block_pi_evm_rpc_provider.clone(), Ok(evm_rpc_ok.clone())),
                (public_node_evm_rpc_provider.clone(), Ok(evm_rpc_ok.clone())),
                (llama_nodes_evm_rpc_provider.clone(), Ok(evm_rpc_ok.clone())),
            ];
            evm_results.get_mut(first_error_index).unwrap().1 = Err(first_error.clone());
            let evm_result = EvmMultiRpcResult::Inconsistent(evm_results);

            let mut minter_results = vec![
                (BLOCK_PI, Ok(minter_ok.clone())),
                (PUBLIC_NODE, Ok(minter_ok.clone())),
                (LLAMA_NODES, Ok(minter_ok.clone())),
            ];
            minter_results.get_mut(first_error_index).unwrap().1 =
                Err(SingleCallError::from(first_error.clone()));
            let minter_result: MultiCallResults<M> =
                MultiCallResults::from_non_empty_iter(minter_results);

            prop_assert_eq!(evm_result.reduce(), minter_result.reduce());
        }

        // 2 errors
        for ok_index in 0..3_usize {
            let mut evm_results = vec![
                (block_pi_evm_rpc_provider.clone(), Err(first_error.clone())),
                (
                    public_node_evm_rpc_provider.clone(),
                    Err(second_error.clone()),
                ),
                (
                    llama_nodes_evm_rpc_provider.clone(),
                    Err(third_error.clone()),
                ),
            ];
            evm_results.get_mut(ok_index).unwrap().1 = Ok(evm_rpc_ok.clone());
            let evm_result = EvmMultiRpcResult::Inconsistent(evm_results);

            let mut minter_results = vec![
                (BLOCK_PI, Err(SingleCallError::from(first_error.clone()))),
                (
                    PUBLIC_NODE,
                    Err(SingleCallError::from(second_error.clone())),
                ),
                (LLAMA_NODES, Err(SingleCallError::from(third_error.clone()))),
            ];
            minter_results.get_mut(ok_index).unwrap().1 = Ok(minter_ok.clone());
            let minter_result: MultiCallResults<M> =
                MultiCallResults::from_non_empty_iter(minter_results);

            prop_assert_eq_ignoring_provider(evm_result.reduce(), minter_result.reduce())?;
        }

        // 3 errors
        let evm_result: EvmMultiRpcResult<E> = EvmMultiRpcResult::Inconsistent(vec![
            (block_pi_evm_rpc_provider.clone(), Err(first_error.clone())),
            (
                public_node_evm_rpc_provider.clone(),
                Err(second_error.clone()),
            ),
            (
                llama_nodes_evm_rpc_provider.clone(),
                Err(third_error.clone()),
            ),
        ]);
        let minter_result: MultiCallResults<M> = MultiCallResults::from_non_empty_iter(vec![
            (BLOCK_PI, Err(SingleCallError::from(first_error.clone()))),
            (
                PUBLIC_NODE,
                Err(SingleCallError::from(second_error.clone())),
            ),
            (LLAMA_NODES, Err(SingleCallError::from(third_error.clone()))),
        ]);
        prop_assert_eq_ignoring_provider(evm_result.reduce(), minter_result.reduce())?;

        Ok(())
    }

    fn evm_rpc_providers() -> (EvmRpcService, EvmRpcService, EvmRpcService) {
        let block_pi_evm_rpc_provider = EvmRpcService::Custom(EvmRpcApi {
            url: "block_pi".to_string(),
            headers: None,
        });
        let public_node_evm_rpc_provider = EvmRpcService::Custom(EvmRpcApi {
            url: "public_node".to_string(),
            headers: None,
        });
        let llama_nodes_evm_rpc_provider = EvmRpcService::Custom(EvmRpcApi {
            url: "llama".to_string(),
            headers: None,
        });
        (
            block_pi_evm_rpc_provider,
            public_node_evm_rpc_provider,
            llama_nodes_evm_rpc_provider,
        )
    }

    fn prop_assert_eq_ignoring_provider<
        R: AsRef<Result<T, MultiCallError<T>>>,
        T: PartialEq + Debug + serde::Serialize,
    >(
        left: R,
        right: R,
    ) -> Result<(), proptest::prelude::TestCaseError> {
        let left = left.as_ref();
        let right = right.as_ref();
        match left {
            Ok(_) => {
                prop_assert_eq!(left, right)
            }
            Err(e) => match e {
                MultiCallError::ConsistentHttpOutcallError(_)
                | MultiCallError::ConsistentJsonRpcError { .. }
                | MultiCallError::ConsistentEvmRpcCanisterError(_) => {
                    prop_assert_eq!(left, right)
                }
                MultiCallError::InconsistentResults(left_inconsistent_results) => {
                    let right_inconsistent_results = match right {
                        Err(MultiCallError::InconsistentResults(results)) => results,
                        _ => panic!("Expected inconsistent results"),
                    };
                    // Providers are used as keys for MultiCallResults::ok_results and MultiCallResults::errors,
                    // so since we want to ignore them, it makes sense to also ignore the order of the values,
                    // since different providers have different orderings.
                    prop_assert_eq!(
                        left_inconsistent_results
                            .ok_results
                            .values()
                            // It generally doesn't make sense for `T` to implement `Ord`,
                            // but in this context it can always be serialized to JSON,
                            // which we use for comparison purposes.
                            .map(|v| serde_json::to_string(v).unwrap())
                            .collect::<BTreeSet<_>>(),
                        right_inconsistent_results
                            .ok_results
                            .values()
                            .map(|v| serde_json::to_string(v).unwrap())
                            .collect::<BTreeSet<_>>()
                    );
                    prop_assert_eq!(
                        left_inconsistent_results
                            .errors
                            .values()
                            .collect::<BTreeSet<_>>(),
                        right_inconsistent_results
                            .errors
                            .values()
                            .collect::<BTreeSet<_>>()
                    );
                }
            },
        }
        Ok(())
    }

    fn evm_rpc_log_entry(minter_log_entry: LogEntry) -> EvmLogEntry {
        EvmLogEntry {
            address: Hex20::from(minter_log_entry.address.into_bytes()),
            topics: minter_log_entry
                .topics
                .into_iter()
                .map(|topic| Hex32::from(topic.0))
                .collect(),
            data: Hex::from(minter_log_entry.data.0),
            block_number: minter_log_entry.block_number.map(Nat256::from),
            transaction_hash: minter_log_entry
                .transaction_hash
                .map(|hash| Hex32::from(hash.0)),
            transaction_index: minter_log_entry
                .transaction_index
                .map(|q| Nat256::from_be_bytes(q.to_be_bytes())),
            block_hash: minter_log_entry.block_hash.map(|hash| Hex32::from(hash.0)),
            log_index: minter_log_entry.log_index.map(Nat256::from),
            removed: minter_log_entry.removed,
        }
    }

<<<<<<< HEAD
    pub fn evm_rpc_fee_history(
        minter_fee_history: FeeHistory,
        gas_used_ratio: Vec<f64>,
    ) -> EvmFeeHistory {
        EvmFeeHistory {
            oldest_block: minter_fee_history.oldest_block.into(),
            base_fee_per_gas: minter_fee_history
                .base_fee_per_gas
                .into_iter()
                .map(Nat256::from)
                .collect(),
            gas_used_ratio,
            reward: minter_fee_history
                .reward
                .into_iter()
                .map(|rewards| rewards.into_iter().map(Nat256::from).collect())
                .collect(),
=======
    fn evm_rpc_block() -> EvmBlock {
        EvmBlock {
            base_fee_per_gas: Some(8_876_901_983_u64.into()),
            number: 20_061_336_u32.into(),
            difficulty: Some(0_u8.into()),
            extra_data: "0xd883010d0e846765746888676f312e32312e36856c696e7578".parse().unwrap(),
            gas_limit: 30_000_000_u32.into(),
            gas_used: 2_858_256_u32.into(),
            hash: "0x3a68e81a96d436f421b7cae6a66f78f6aef075340edaec5c7c1db0919c0f909b".parse().unwrap(),
            logs_bloom: "0x006000060010410010180000940006000000200040006108008801008022000900a005820000001100000300000d058962202900084080a0000031080022800000480c08100000006800000a20002028841080209044003041000940802448100002002a820085000000008400200d40204c10110810040403000210020004000a20208028104110a48429100033080e000040050501004800850042405230204230800000a0202282019080040040090a858000014014800440000208000008081804124002800030002040080610c000050002502000100005000a08002000001020500100804612440042300c0080040812000a1208420108200000000045".parse().unwrap(),
            miner: "0xd2732e3e4c264ab330af53f661f6da91cbbb594a".parse().unwrap(),
            mix_hash: "0x472d18a0b90d7007028dded03d7ef9923c2a7fc60f7e276bc6928fa9aeb6cbe8".parse().unwrap(),
            nonce: 0_u8.into(),
            parent_hash: "0xc0debe594704702ec9c2e5a56595ccbc285305108286a6a19aa33f8b3755da65".parse().unwrap(),
            receipts_root: "0x54179d043f2fe97f122a01366cd6ad18868501253282575fb00cada3fecf8fe1".parse().unwrap(),
            sha3_uncles: "0x1dcc4de8dec75d7aab85b567b6ccd41ad312451b948a7413f0a142fd40d49347".parse().unwrap(),
            size: 17_484_u32.into(),
            state_root: "0x1e25cbd8eb25aadda3da160fd9b3fd46dfae61d7df1097d7990ca420e5c7c608".parse().unwrap(),
            timestamp: 1_718_021_363_u32.into(),
            total_difficulty: Some(58_750_003_716_598_352_816_469_u128.into()),
            transactions: vec![
                "0x5f17526ee5ab415ed44aa3788f0e8154230faa50f8b6d547a95858a8a90f259e",
                "0x1d0d559a2e113a4a4b738c97536c48e4a047a491614ddefe77c6e0f25b9e3a42",
                "0xd8c4f005fd4c7832205f6eda9bfde5bc5f9e0a1002b325d02348889f39e21850",
                "0xee14faac7f1d05a71ce69b11116a2ed8bf7a020a7b81a6a7a82096fdea7823a5",
                "0x63725de23700e115a48cb969a9e26eea56a65a971d63a21cc9cc660aa0cf4204",
                "0x77cbe1a9c3aef1ee9f345de7c189e9631e5458b194ba91ab2d9dc6d625e7eb68",
                "0x0e3403dcc6dea9dec03203ed9b1b89c66fd606abe3ac8bb33ed440283e5444cb",
                "0x91935e9885348f1ec4d673532c4f6709a28298f804b8054dea406407b00566af",
                "0x728b9eab683e4a59e75ebe03f1f9cdf081c04bc57f505cd8fc157a282e299c08",
                "0xb00dfcae52ef97f4f80965603f7c3a4c7f8c58e3e12caf6b636a522d0fbfef86",
                "0x604737ccc8f69cd4c1cd4c1e8f62655272d0a6db98923e907a5b0404d1822df4",
                "0x079ffeb1040d2490e248eb85047422bf3519c5fb5e3632ec3f245217c540a4b1",
                "0xd0c5a03b82d2b7cb62be59cb691cf5f6b0940b433360545e23e55044741f51dd",
                "0xe5707c1a13739613acec865053b88a03d7417004dec6086b544d92f4d9235880",
                "0x8f8541fa86b636d26b620c15741095e2920c27545b4b42efde1e15a702f99a00",
                "0x763b7f0bde974974d96e2ae1c9bee1bea8841acebf7c188477b198c93022f797",
                "0x9e518c8ced080b6d25836b506a5424ff98ca1933637e7586dd9464c48930880a",
                "0x08467c33ab74e9a379d63cbb1a03097c7cde7f85a166e60804c855cfd8bdcb96",
                "0x38928c665e5c62509066deaffcc94d497928b26bfef33d570a92b09af3a6cbbd",
                "0x2c616b1f2aa52a5f481d8aa5ebe0991f1f03d5c676f1b92cd03496ce753a5ae2",
                "0x3a4cf1999fe714e2be26f12a05270d85bb2033ee787727b94e5a7a3494e45f59",
                "0x8b3fc42aa0de7d0a181829229bc6ec8a5dd6c5d096945c0a2d149dd48a38e94a",
                "0xf1a3521cb1c73ae3bf5af18e25fdff023adabeea83503f73ca8721ce6ea27bfa",
                "0xff3265ddf367f97b50f95e4295bd101914fced55677315dee6c7618e31c721b6",
                "0xe6cc4470987f866cbddfe8e47a069a803fbda1b71055c49e96e78bdbe0cf1462",
                "0xccb8d52db4861b571240d71a58ba6cf8ea8e06567b82d68d517d383753cd8c65",
                "0x7c620a3c26299632c513f3940aae5dc971d1bedc93f669482e760cf4a86e25ee",
                "0xc2b265b37be476a291c87f10913960fe7ac790796248fb07e39fa40502e9fc03",
                "0x78083d9907ab4136e7df0cc266e4a6cddc4cf9e62948d5ab6bf81821ed26f45e",
                "0xf3776413512018e401b49b4661ecfd3f6daabe4aa52b3ae158ef8f10be424ca1",
                "0x53bc3267ef9f8f5a2d7be33f111391cbee7f13390de9bd531f5f216eef13582d",
                "0x6fc125dda0b34acd12f72fc5980fa5250ed1cfa985e60f5535123e7bfe82baca",
                "0xf9ace1b33ed117617cdae76a79a8fa758a8f3817c3aaf245a94953f565001d8a",
                "0xb186f79d1d6218ce61715f579ae2bde0582dede16d0ef9cf1cd85735f05445ea",
                "0x75e69b143d0fb26e4113c2dd0c2f702b2e917b5c23d81aaf587243525ef56e5a",
                "0xe6595bcb2ae614d890d38d153057826c3ad08063332276fa1b16e5f13b06e7a2",
                "0xd473fc760fb6cd8c81b7fe26e1bb6114d95957be22a713e1aac2cc63c2a3f0a3",
                "0x132d23074d8442c60337018bba749e0479f49b3d99a449934031289de6bd4587",
                "0xcead5cec4d5a30b28af721d8efbf77f05261daf76f60bc36298dbdc2793af703",
                "0x8b5b553313660e25a9a357c050576122e6d697314b1044f19f076df0d33f9823",
                "0xd73e844cd930c7463023fcc2eab8e40de90a5476f1c69d9466f506ec0a1c6953",
                "0x70bf1aed5af719155b036b0d761b86610e22855f60279982d1ca83c2c1493861",
                "0x5c2f23360e5247942d0b5150745cb4d8692de92e0fcb3cdfedff0341ff1f3a8e",
                "0x1c2eaceb326006f77142e3ffacc660d17b5b1ccf0ef2d22026149b9973d03752",
                "0x27f087175f96f9169e5e5320dffc920bab0181958df8385a143ac1ce9b7703a5",
                "0x672608a35f4fa4bb65955138521a887a892b0cd35d09f0359d00fdfa5cf427fd",
                "0x3b8942ca076f4e4e3e6222b577da88d888c79768d337bef14de6d75ba2540d11",
                "0x7e1614b107c5a7adc7478198b2d99d3dee48e443f1f475524479aee0a4c9e402",
                "0x5f9c5284a47ed5a6f6e672d48fea29966b3d91d63487ab47bc8f5514f231e687",
                "0x3715bb37c438c4e95fab950f573d184770faf8019018d2b47d6220003f0b35d0",
                "0x33137040d80df84243b63833eea5b34a505a2ca8fb1a34318b74cecf5f4aa7c8",
                "0x470940a47746125aae7513cb22bdac628865ee3df34e99bd0ecd48ff23b47f41",
                "0x875c9fda2e0ccffde973385ee72d106f1fea12fda8d250f55a85007e13422e40",
                "0xd3a08793b023ff2eb5c3e1d9b90254172a796095972d8dc2714cc094f6fc6c19",
                "0x135366e9141a1b871e73941f00c2e321b4ab51c99d58b95f1b201f30c3f7d0d2",
                "0xc93ec0af7511a39dfe389fb37d21144914c99ddc8d259e47146e8b45d288e8f8",
                "0x6ba2a677ff759be8e76f42e1b5d009b5a39f186fa417f00679105059b4cc725c",
                "0x8657b391f8575ab4f7323a5e24e3ca53df61cb433cf88cbef40000c05badedc7",
                "0x6e14d76d37b4dab55b5e49276b207b0e4f117ef8103728f8dadc487996e30c34",
                "0xac4489a73246f8f81503e11254003158893785ae4a603eedddec8b23945d3630",
                "0x50b5e07019621c041d061df0dc447674d719391862238c25181fd45f4bea441c",
                "0x424431243694085158cdcf5ed1666b88421fb3c7fde538acf36f8ea8316d827b",
                "0xf1d5e8256194f29e7da773ea8ef9e60ba7c5ceb7fb9ab9966d2c7b53d4c347ff",
                "0x25f85c5fcda53d733bf0dafe552984b0e17e5202fe9225a9a1bf94b50575e5d8",
                "0xe2499f7bbc8acdc3f273ac29f7757071844b739d2a84ab19440a9b1a3cbe901d",
                "0x25525be1316671638e2b6146f3e3259be8dee11cf8a24cb64b0feb2ad7f1ebf9",
                "0x0518268fb4b06a1285997efb841615a74d113571332ac7c935d2a303ca1d6f23",
                "0x1510c9bf4678ec3e67d05c908ba6d2762c4a815476638cc1d281d65a7dab6745"
            ].into_iter().map(|s| s.parse().unwrap()).collect(),
            transactions_root: Some("0xdee0b25a965ff236e4d2e89f56de233759d71ad3e3e150ceb4cf5bb1f0ecf5c0".parse().unwrap()),
            uncles: vec![],
>>>>>>> f326b9fa
        }
    }

    fn minter_and_evm_rpc_transaction_receipts(
    ) -> impl Strategy<Value = (Option<TransactionReceipt>, Option<EvmTransactionReceipt>)> {
        use proptest::{option, prelude::Just};
        option::of(arb_transaction_receipt()).prop_flat_map(|minter_tx_receipt| {
            (
                Just(minter_tx_receipt.clone()),
                arb_evm_rpc_transaction_receipt(minter_tx_receipt),
            )
        })
    }

    fn arb_evm_rpc_transaction_receipt(
        minter_tx_receipt: Option<TransactionReceipt>,
    ) -> impl Strategy<Value = Option<EvmTransactionReceipt>> {
        use proptest::{collection::vec, option, prelude::Just};

        match minter_tx_receipt {
            None => Just(None).boxed(),
            Some(r) => (
                option::of(arb_hex20()),
                arb_hex20(),
                vec(arb_log_entry(), 1..=100),
                arb_hex256(),
                option::of(arb_hex20()),
                arb_nat_256(),
                arb_hex_byte(),
            )
                .prop_map(
                    move |(
                        contract_address,
                        from,
                        minter_logs,
                        logs_bloom,
                        to,
                        transaction_index,
                        tx_type,
                    )| {
                        Some(EvmTransactionReceipt {
                            block_hash: Hex32::from(r.block_hash.0),
                            block_number: r.block_number.into(),
                            effective_gas_price: r.effective_gas_price.into(),
                            gas_used: r.gas_used.into(),
                            status: Some(match r.status {
                                TransactionStatus::Success => Nat256::from(1_u8),
                                TransactionStatus::Failure => Nat256::ZERO,
                            }),
                            transaction_hash: Hex32::from(r.transaction_hash.0),
                            contract_address,
                            from,
                            logs: minter_logs.into_iter().map(evm_rpc_log_entry).collect(),
                            logs_bloom,
                            to,
                            transaction_index,
                            tx_type,
                        })
                    },
                )
                .boxed(),
        }
    }

    fn arb_evm_rpc_send_raw_transaction_status(
    ) -> impl Strategy<Value = EvmSendRawTransactionStatus> {
        use proptest::{
            option,
            prelude::{prop_oneof, Just},
        };
        prop_oneof![
            option::of(arb_hex32()).prop_map(EvmSendRawTransactionStatus::Ok),
            Just(EvmSendRawTransactionStatus::InsufficientFunds),
            Just(EvmSendRawTransactionStatus::NonceTooLow),
            Just(EvmSendRawTransactionStatus::NonceTooHigh),
        ]
    }
}<|MERGE_RESOLUTION|>--- conflicted
+++ resolved
@@ -588,33 +588,18 @@
     use crate::eth_rpc_client::responses::{TransactionReceipt, TransactionStatus};
     use crate::eth_rpc_client::tests::{BLOCK_PI, LLAMA_NODES, PUBLIC_NODE};
     use crate::eth_rpc_client::{
-<<<<<<< HEAD
-        FeeHistory, HttpOutcallError, LogEntry, MultiCallError, MultiCallResults, Reduce,
-=======
-        Block, HttpOutcallError, LogEntry, MultiCallError, MultiCallResults, Reduce,
->>>>>>> f326b9fa
+        HttpOutcallError, LogEntry, MultiCallError, MultiCallResults, Reduce,
         SingleCallError,
     };
     use crate::test_fixtures::arb::{
-<<<<<<< HEAD
-        arb_evm_rpc_error, arb_fee_history, arb_gas_used_ratio, arb_hex20, arb_hex256, arb_hex32,
+        arb_evm_rpc_error, arb_hex20, arb_hex256, arb_hex32,
         arb_hex_byte, arb_log_entry, arb_nat_256, arb_transaction_receipt,
     };
     use evm_rpc_client::{
-        FeeHistory as EvmFeeHistory, Hex, Hex20, Hex32, HttpOutcallError as EvmHttpOutcallError,
+        Hex, Hex20, Hex32, HttpOutcallError as EvmHttpOutcallError,
         LogEntry as EvmLogEntry, MultiRpcResult as EvmMultiRpcResult, Nat256, RpcApi as EvmRpcApi,
         RpcError as EvmRpcError, RpcService as EvmRpcService,
         SendRawTransactionStatus as EvmSendRawTransactionStatus,
-=======
-        arb_block, arb_evm_rpc_error, arb_hex, arb_hex20, arb_hex256, arb_hex32, arb_hex_byte,
-        arb_log_entry, arb_nat_256, arb_transaction_receipt,
-    };
-    use evm_rpc_client::{
-        Block as EvmBlock, EthMainnetService as EvmEthMainnetService, Hex, Hex20, Hex32,
-        HttpOutcallError as EvmHttpOutcallError, LogEntry as EvmLogEntry,
-        MultiRpcResult as EvmMultiRpcResult, Nat256, RpcApi as EvmRpcApi, RpcError as EvmRpcError,
-        RpcService as EvmRpcService, SendRawTransactionStatus as EvmSendRawTransactionStatus,
->>>>>>> f326b9fa
         TransactionReceipt as EvmTransactionReceipt,
     };
     use proptest::{prelude::Strategy, prop_assert_eq, proptest};
@@ -654,31 +639,6 @@
                 }
                 _ => (),
             };
-        }
-    }
-
-    proptest! {
-        #[test]
-<<<<<<< HEAD
-        fn should_have_consistent_fee_history_between_minter_and_evm_rpc(
-            minter_fee_history in arb_fee_history(),
-            gas_used_ratio in arb_gas_used_ratio(),
-=======
-        fn should_have_consistent_block_between_minter_and_evm_rpc
-        (
-            blocks in minter_and_evm_rpc_blocks(),
->>>>>>> f326b9fa
-            first_error in arb_evm_rpc_error(),
-            second_error in arb_evm_rpc_error(),
-            third_error in arb_evm_rpc_error(),
-        ) {
-<<<<<<< HEAD
-            let evm_fee_history = evm_rpc_fee_history(minter_fee_history.clone(), gas_used_ratio);
-            test_consistency_between_minter_and_evm_rpc(minter_fee_history, Some(evm_fee_history), first_error, second_error, third_error)?;
-=======
-            let (minter_block, evm_rpc_block) = blocks;
-            test_consistency_between_minter_and_evm_rpc(minter_block, evm_rpc_block, first_error, second_error, third_error)?;
->>>>>>> f326b9fa
         }
     }
 
@@ -915,121 +875,6 @@
         }
     }
 
-<<<<<<< HEAD
-    pub fn evm_rpc_fee_history(
-        minter_fee_history: FeeHistory,
-        gas_used_ratio: Vec<f64>,
-    ) -> EvmFeeHistory {
-        EvmFeeHistory {
-            oldest_block: minter_fee_history.oldest_block.into(),
-            base_fee_per_gas: minter_fee_history
-                .base_fee_per_gas
-                .into_iter()
-                .map(Nat256::from)
-                .collect(),
-            gas_used_ratio,
-            reward: minter_fee_history
-                .reward
-                .into_iter()
-                .map(|rewards| rewards.into_iter().map(Nat256::from).collect())
-                .collect(),
-=======
-    fn evm_rpc_block() -> EvmBlock {
-        EvmBlock {
-            base_fee_per_gas: Some(8_876_901_983_u64.into()),
-            number: 20_061_336_u32.into(),
-            difficulty: Some(0_u8.into()),
-            extra_data: "0xd883010d0e846765746888676f312e32312e36856c696e7578".parse().unwrap(),
-            gas_limit: 30_000_000_u32.into(),
-            gas_used: 2_858_256_u32.into(),
-            hash: "0x3a68e81a96d436f421b7cae6a66f78f6aef075340edaec5c7c1db0919c0f909b".parse().unwrap(),
-            logs_bloom: "0x006000060010410010180000940006000000200040006108008801008022000900a005820000001100000300000d058962202900084080a0000031080022800000480c08100000006800000a20002028841080209044003041000940802448100002002a820085000000008400200d40204c10110810040403000210020004000a20208028104110a48429100033080e000040050501004800850042405230204230800000a0202282019080040040090a858000014014800440000208000008081804124002800030002040080610c000050002502000100005000a08002000001020500100804612440042300c0080040812000a1208420108200000000045".parse().unwrap(),
-            miner: "0xd2732e3e4c264ab330af53f661f6da91cbbb594a".parse().unwrap(),
-            mix_hash: "0x472d18a0b90d7007028dded03d7ef9923c2a7fc60f7e276bc6928fa9aeb6cbe8".parse().unwrap(),
-            nonce: 0_u8.into(),
-            parent_hash: "0xc0debe594704702ec9c2e5a56595ccbc285305108286a6a19aa33f8b3755da65".parse().unwrap(),
-            receipts_root: "0x54179d043f2fe97f122a01366cd6ad18868501253282575fb00cada3fecf8fe1".parse().unwrap(),
-            sha3_uncles: "0x1dcc4de8dec75d7aab85b567b6ccd41ad312451b948a7413f0a142fd40d49347".parse().unwrap(),
-            size: 17_484_u32.into(),
-            state_root: "0x1e25cbd8eb25aadda3da160fd9b3fd46dfae61d7df1097d7990ca420e5c7c608".parse().unwrap(),
-            timestamp: 1_718_021_363_u32.into(),
-            total_difficulty: Some(58_750_003_716_598_352_816_469_u128.into()),
-            transactions: vec![
-                "0x5f17526ee5ab415ed44aa3788f0e8154230faa50f8b6d547a95858a8a90f259e",
-                "0x1d0d559a2e113a4a4b738c97536c48e4a047a491614ddefe77c6e0f25b9e3a42",
-                "0xd8c4f005fd4c7832205f6eda9bfde5bc5f9e0a1002b325d02348889f39e21850",
-                "0xee14faac7f1d05a71ce69b11116a2ed8bf7a020a7b81a6a7a82096fdea7823a5",
-                "0x63725de23700e115a48cb969a9e26eea56a65a971d63a21cc9cc660aa0cf4204",
-                "0x77cbe1a9c3aef1ee9f345de7c189e9631e5458b194ba91ab2d9dc6d625e7eb68",
-                "0x0e3403dcc6dea9dec03203ed9b1b89c66fd606abe3ac8bb33ed440283e5444cb",
-                "0x91935e9885348f1ec4d673532c4f6709a28298f804b8054dea406407b00566af",
-                "0x728b9eab683e4a59e75ebe03f1f9cdf081c04bc57f505cd8fc157a282e299c08",
-                "0xb00dfcae52ef97f4f80965603f7c3a4c7f8c58e3e12caf6b636a522d0fbfef86",
-                "0x604737ccc8f69cd4c1cd4c1e8f62655272d0a6db98923e907a5b0404d1822df4",
-                "0x079ffeb1040d2490e248eb85047422bf3519c5fb5e3632ec3f245217c540a4b1",
-                "0xd0c5a03b82d2b7cb62be59cb691cf5f6b0940b433360545e23e55044741f51dd",
-                "0xe5707c1a13739613acec865053b88a03d7417004dec6086b544d92f4d9235880",
-                "0x8f8541fa86b636d26b620c15741095e2920c27545b4b42efde1e15a702f99a00",
-                "0x763b7f0bde974974d96e2ae1c9bee1bea8841acebf7c188477b198c93022f797",
-                "0x9e518c8ced080b6d25836b506a5424ff98ca1933637e7586dd9464c48930880a",
-                "0x08467c33ab74e9a379d63cbb1a03097c7cde7f85a166e60804c855cfd8bdcb96",
-                "0x38928c665e5c62509066deaffcc94d497928b26bfef33d570a92b09af3a6cbbd",
-                "0x2c616b1f2aa52a5f481d8aa5ebe0991f1f03d5c676f1b92cd03496ce753a5ae2",
-                "0x3a4cf1999fe714e2be26f12a05270d85bb2033ee787727b94e5a7a3494e45f59",
-                "0x8b3fc42aa0de7d0a181829229bc6ec8a5dd6c5d096945c0a2d149dd48a38e94a",
-                "0xf1a3521cb1c73ae3bf5af18e25fdff023adabeea83503f73ca8721ce6ea27bfa",
-                "0xff3265ddf367f97b50f95e4295bd101914fced55677315dee6c7618e31c721b6",
-                "0xe6cc4470987f866cbddfe8e47a069a803fbda1b71055c49e96e78bdbe0cf1462",
-                "0xccb8d52db4861b571240d71a58ba6cf8ea8e06567b82d68d517d383753cd8c65",
-                "0x7c620a3c26299632c513f3940aae5dc971d1bedc93f669482e760cf4a86e25ee",
-                "0xc2b265b37be476a291c87f10913960fe7ac790796248fb07e39fa40502e9fc03",
-                "0x78083d9907ab4136e7df0cc266e4a6cddc4cf9e62948d5ab6bf81821ed26f45e",
-                "0xf3776413512018e401b49b4661ecfd3f6daabe4aa52b3ae158ef8f10be424ca1",
-                "0x53bc3267ef9f8f5a2d7be33f111391cbee7f13390de9bd531f5f216eef13582d",
-                "0x6fc125dda0b34acd12f72fc5980fa5250ed1cfa985e60f5535123e7bfe82baca",
-                "0xf9ace1b33ed117617cdae76a79a8fa758a8f3817c3aaf245a94953f565001d8a",
-                "0xb186f79d1d6218ce61715f579ae2bde0582dede16d0ef9cf1cd85735f05445ea",
-                "0x75e69b143d0fb26e4113c2dd0c2f702b2e917b5c23d81aaf587243525ef56e5a",
-                "0xe6595bcb2ae614d890d38d153057826c3ad08063332276fa1b16e5f13b06e7a2",
-                "0xd473fc760fb6cd8c81b7fe26e1bb6114d95957be22a713e1aac2cc63c2a3f0a3",
-                "0x132d23074d8442c60337018bba749e0479f49b3d99a449934031289de6bd4587",
-                "0xcead5cec4d5a30b28af721d8efbf77f05261daf76f60bc36298dbdc2793af703",
-                "0x8b5b553313660e25a9a357c050576122e6d697314b1044f19f076df0d33f9823",
-                "0xd73e844cd930c7463023fcc2eab8e40de90a5476f1c69d9466f506ec0a1c6953",
-                "0x70bf1aed5af719155b036b0d761b86610e22855f60279982d1ca83c2c1493861",
-                "0x5c2f23360e5247942d0b5150745cb4d8692de92e0fcb3cdfedff0341ff1f3a8e",
-                "0x1c2eaceb326006f77142e3ffacc660d17b5b1ccf0ef2d22026149b9973d03752",
-                "0x27f087175f96f9169e5e5320dffc920bab0181958df8385a143ac1ce9b7703a5",
-                "0x672608a35f4fa4bb65955138521a887a892b0cd35d09f0359d00fdfa5cf427fd",
-                "0x3b8942ca076f4e4e3e6222b577da88d888c79768d337bef14de6d75ba2540d11",
-                "0x7e1614b107c5a7adc7478198b2d99d3dee48e443f1f475524479aee0a4c9e402",
-                "0x5f9c5284a47ed5a6f6e672d48fea29966b3d91d63487ab47bc8f5514f231e687",
-                "0x3715bb37c438c4e95fab950f573d184770faf8019018d2b47d6220003f0b35d0",
-                "0x33137040d80df84243b63833eea5b34a505a2ca8fb1a34318b74cecf5f4aa7c8",
-                "0x470940a47746125aae7513cb22bdac628865ee3df34e99bd0ecd48ff23b47f41",
-                "0x875c9fda2e0ccffde973385ee72d106f1fea12fda8d250f55a85007e13422e40",
-                "0xd3a08793b023ff2eb5c3e1d9b90254172a796095972d8dc2714cc094f6fc6c19",
-                "0x135366e9141a1b871e73941f00c2e321b4ab51c99d58b95f1b201f30c3f7d0d2",
-                "0xc93ec0af7511a39dfe389fb37d21144914c99ddc8d259e47146e8b45d288e8f8",
-                "0x6ba2a677ff759be8e76f42e1b5d009b5a39f186fa417f00679105059b4cc725c",
-                "0x8657b391f8575ab4f7323a5e24e3ca53df61cb433cf88cbef40000c05badedc7",
-                "0x6e14d76d37b4dab55b5e49276b207b0e4f117ef8103728f8dadc487996e30c34",
-                "0xac4489a73246f8f81503e11254003158893785ae4a603eedddec8b23945d3630",
-                "0x50b5e07019621c041d061df0dc447674d719391862238c25181fd45f4bea441c",
-                "0x424431243694085158cdcf5ed1666b88421fb3c7fde538acf36f8ea8316d827b",
-                "0xf1d5e8256194f29e7da773ea8ef9e60ba7c5ceb7fb9ab9966d2c7b53d4c347ff",
-                "0x25f85c5fcda53d733bf0dafe552984b0e17e5202fe9225a9a1bf94b50575e5d8",
-                "0xe2499f7bbc8acdc3f273ac29f7757071844b739d2a84ab19440a9b1a3cbe901d",
-                "0x25525be1316671638e2b6146f3e3259be8dee11cf8a24cb64b0feb2ad7f1ebf9",
-                "0x0518268fb4b06a1285997efb841615a74d113571332ac7c935d2a303ca1d6f23",
-                "0x1510c9bf4678ec3e67d05c908ba6d2762c4a815476638cc1d281d65a7dab6745"
-            ].into_iter().map(|s| s.parse().unwrap()).collect(),
-            transactions_root: Some("0xdee0b25a965ff236e4d2e89f56de233759d71ad3e3e150ceb4cf5bb1f0ecf5c0".parse().unwrap()),
-            uncles: vec![],
->>>>>>> f326b9fa
-        }
-    }
-
     fn minter_and_evm_rpc_transaction_receipts(
     ) -> impl Strategy<Value = (Option<TransactionReceipt>, Option<EvmTransactionReceipt>)> {
         use proptest::{option, prelude::Just};
