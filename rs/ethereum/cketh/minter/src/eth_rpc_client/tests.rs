use crate::{
    eth_rpc::Hash,
    eth_rpc_client::{
        MinByKey, MultiCallError, MultiCallResults, StrictMajorityByKey, ToReducedWithStrategy,
        responses::{TransactionReceipt, TransactionStatus},
    },
    numeric::{BlockNumber, GasAmount, TransactionCount, WeiPerGas},
};
use assert_matches::assert_matches;
use candid::Nat;
use evm_rpc_types::{
    EthMainnetService, FeeHistory, HttpOutcallError, JsonRpcError, LegacyRejectionCode,
    MultiRpcResult, Nat256, RpcError, RpcService as EvmRpcService,
};
use proptest::{prelude::any, proptest};
use std::str::FromStr;

const BLOCK_PI: EvmRpcService = EvmRpcService::EthMainnet(EthMainnetService::BlockPi);
const PUBLIC_NODE: EvmRpcService = EvmRpcService::EthMainnet(EthMainnetService::PublicNode);
const LLAMA_NODES: EvmRpcService = EvmRpcService::EthMainnet(EthMainnetService::Llama);

mod multi_call_results {
    use super::*;

    mod reduce_with_min_by_key {
<<<<<<< HEAD
        use crate::eth_rpc_client::tests::{BLOCK_PI, PUBLIC_NODE};
        use crate::eth_rpc_client::{MinByKey, ToReducedWithStrategy};
        use crate::numeric::TransactionCount;
        use evm_rpc_types::{MultiRpcResult, Nat256};
=======
        use super::*;
>>>>>>> 456a5697

        #[test]
        fn should_get_minimum_tx_count() {
            let results: MultiRpcResult<Nat256> = MultiRpcResult::Inconsistent(vec![
                (BLOCK_PI, Ok(123456_u32.into())),
                (PUBLIC_NODE, Ok(123457_u32.into())),
            ]);

            let reduced: Result<TransactionCount, _> = results
                .map(TransactionCount::from)
                .reduce_with_strategy(MinByKey::new(|count: &TransactionCount| *count));

            assert_eq!(reduced, Ok(TransactionCount::new(123456)));
        }
    }

    mod reduce_with_stable_majority_by_key {
<<<<<<< HEAD
        use crate::eth_rpc_client::tests::{BLOCK_PI, LLAMA_NODES, PUBLIC_NODE};
        use crate::eth_rpc_client::{
            MultiCallError, MultiCallResults, StrictMajorityByKey, ToReducedWithStrategy,
        };
        use candid::Nat;
        use evm_rpc_types::{
            FeeHistory, HttpOutcallError, JsonRpcError, LegacyRejectionCode, MultiRpcResult,
        };
=======
        use super::*;
>>>>>>> 456a5697

        #[test]
        fn should_get_unanimous_fee_history() {
            let results: MultiRpcResult<FeeHistory> = MultiRpcResult::Consistent(Ok(fee_history()));

            let reduced: Result<FeeHistory, _> =
<<<<<<< HEAD
                results.reduce_with_strategy(StrictMajorityByKey::new(
                    |fee_history: &FeeHistory| Nat::from(fee_history.oldest_block.clone()),
                ));
=======
                results.reduce_with_strategy(StrictMajorityByKey::new(oldest_block));
>>>>>>> 456a5697

            assert_eq!(reduced, Ok(fee_history()));
        }

        #[test]
        fn should_get_fee_history_with_2_out_of_3() {
            for index_non_majority in 0..3_usize {
                let index_majority = (index_non_majority + 1) % 3;
                let mut fees = [fee_history(), fee_history(), fee_history()];
                fees[index_non_majority].oldest_block = 0x10f73fd_u32.into();
                assert_ne!(
                    fees[index_non_majority].oldest_block,
                    fees[index_majority].oldest_block
                );
                let majority_fee = fees[index_majority].clone();
                let [
                    block_pi_fee_history,
                    llama_nodes_fee_history,
                    public_node_fee_history,
                ] = fees;
                let results: MultiRpcResult<FeeHistory> = MultiRpcResult::Inconsistent(vec![
                    (BLOCK_PI, Ok(block_pi_fee_history)),
                    (LLAMA_NODES, Ok(llama_nodes_fee_history)),
                    (PUBLIC_NODE, Ok(public_node_fee_history)),
                ]);

                let reduced: Result<FeeHistory, _> =
<<<<<<< HEAD
                    results.reduce_with_strategy(StrictMajorityByKey::new(
                        |fee_history: &FeeHistory| Nat::from(fee_history.oldest_block.clone()),
                    ));
=======
                    results.reduce_with_strategy(StrictMajorityByKey::new(oldest_block));
>>>>>>> 456a5697

                assert_eq!(reduced, Ok(majority_fee));
            }
        }

        #[test]
        fn should_get_fee_history_with_2_out_of_3_when_third_is_error() {
            let results: MultiRpcResult<FeeHistory> = MultiRpcResult::Inconsistent(vec![
                (BLOCK_PI, Ok(fee_history())),
                (
                    PUBLIC_NODE,
                    Err(HttpOutcallError::IcError {
                        code: LegacyRejectionCode::SysTransient,
                        message: "no consensus".to_string(),
                    }
                    .into()),
                ),
                (LLAMA_NODES, Ok(fee_history())),
            ]);

            let reduced: Result<FeeHistory, _> =
<<<<<<< HEAD
                results.reduce_with_strategy(StrictMajorityByKey::new(
                    |fee_history: &FeeHistory| Nat::from(fee_history.oldest_block.clone()),
                ));
=======
                results.reduce_with_strategy(StrictMajorityByKey::new(oldest_block));
>>>>>>> 456a5697

            assert_eq!(reduced, Ok(fee_history()));
        }

        #[test]
        fn should_fail_when_no_strict_majority() {
            let block_pi_fee_history = FeeHistory {
                oldest_block: 0x10f73fd_u32.into(),
                ..fee_history()
            };
            let llama_nodes_fee_history = FeeHistory {
                oldest_block: 0x10f73fc_u32.into(),
                ..fee_history()
            };
            let public_node_fee_history = FeeHistory {
                oldest_block: 0x10f73fe_u32.into(),
                ..fee_history()
            };
            let three_distinct_results: MultiRpcResult<FeeHistory> =
                MultiRpcResult::Inconsistent(vec![
                    (BLOCK_PI, Ok(block_pi_fee_history.clone())),
                    (LLAMA_NODES, Ok(llama_nodes_fee_history.clone())),
                    (PUBLIC_NODE, Ok(public_node_fee_history.clone())),
                ]);

            let reduced: Result<FeeHistory, _> =
<<<<<<< HEAD
                three_distinct_results.reduce_with_strategy(StrictMajorityByKey::new(
                    |fee_history: &FeeHistory| Nat::from(fee_history.oldest_block.clone()),
                ));
=======
                three_distinct_results.reduce_with_strategy(StrictMajorityByKey::new(oldest_block));
>>>>>>> 456a5697

            assert_eq!(
                reduced,
                Err(MultiCallError::InconsistentResults(
                    MultiCallResults::from_non_empty_iter(vec![
                        (BLOCK_PI, Ok(block_pi_fee_history.clone())),
                        (PUBLIC_NODE, Ok(public_node_fee_history)),
                    ])
                ))
            );

            let two_distinct_results: MultiRpcResult<FeeHistory> =
                MultiRpcResult::Inconsistent(vec![
                    (BLOCK_PI, Ok(block_pi_fee_history.clone())),
                    (PUBLIC_NODE, Ok(llama_nodes_fee_history.clone())),
                ]);

            let reduced: Result<FeeHistory, _> =
<<<<<<< HEAD
                two_distinct_results.reduce_with_strategy(StrictMajorityByKey::new(
                    |fee_history: &FeeHistory| Nat::from(fee_history.oldest_block.clone()),
                ));
=======
                two_distinct_results.reduce_with_strategy(StrictMajorityByKey::new(oldest_block));
>>>>>>> 456a5697

            assert_eq!(
                reduced,
                Err(MultiCallError::InconsistentResults(
                    MultiCallResults::from_non_empty_iter(vec![
                        (BLOCK_PI, Ok(block_pi_fee_history.clone())),
                        (PUBLIC_NODE, Ok(llama_nodes_fee_history.clone())),
                    ])
                ))
            );

            let two_distinct_results_and_error: MultiRpcResult<FeeHistory> =
                MultiRpcResult::Inconsistent(vec![
                    (BLOCK_PI, Ok(block_pi_fee_history.clone())),
                    (
                        PUBLIC_NODE,
                        Err(JsonRpcError {
                            code: -32700,
                            message: "error".to_string(),
                        }
                        .into()),
                    ),
                    (LLAMA_NODES, Ok(llama_nodes_fee_history.clone())),
                ]);

            let reduced: Result<FeeHistory, _> = two_distinct_results_and_error
<<<<<<< HEAD
                .reduce_with_strategy(StrictMajorityByKey::new(|fee_history: &FeeHistory| {
                    Nat::from(fee_history.oldest_block.clone())
                }));
=======
                .reduce_with_strategy(StrictMajorityByKey::new(oldest_block));
>>>>>>> 456a5697

            assert_eq!(
                reduced,
                Err(MultiCallError::InconsistentResults(
                    MultiCallResults::from_non_empty_iter(vec![
                        (BLOCK_PI, Ok(block_pi_fee_history)),
                        (LLAMA_NODES, Ok(llama_nodes_fee_history)),
                    ])
                ))
            );
        }

        #[test]
        fn should_fail_when_fee_history_inconsistent_for_same_oldest_block() {
            let (fee, inconsistent_fee) = {
                let fee = fee_history();
                let mut inconsistent_fee = fee.clone();
                inconsistent_fee.base_fee_per_gas[0] = 0x729d3f3b4_u64.into();
                assert_ne!(fee, inconsistent_fee);
                (fee, inconsistent_fee)
            };

            let results: MultiRpcResult<FeeHistory> = MultiRpcResult::Inconsistent(vec![
                (BLOCK_PI, Ok(fee.clone())),
                (PUBLIC_NODE, Ok(inconsistent_fee.clone())),
            ]);

            let reduced: Result<FeeHistory, _> =
<<<<<<< HEAD
                results.reduce_with_strategy(StrictMajorityByKey::new(
                    |fee_history: &FeeHistory| Nat::from(fee_history.oldest_block.clone()),
                ));
=======
                results.reduce_with_strategy(StrictMajorityByKey::new(oldest_block));
>>>>>>> 456a5697

            assert_eq!(
                reduced,
                Err(MultiCallError::InconsistentResults(
                    MultiCallResults::from_non_empty_iter(vec![
                        (BLOCK_PI, Ok(fee.clone())),
                        (PUBLIC_NODE, Ok(inconsistent_fee)),
                    ])
                ))
            );
        }

        #[test]
        fn should_fail_when_no_sufficient_ok_responses() {
            let results: MultiRpcResult<FeeHistory> = MultiRpcResult::Inconsistent(vec![
                (BLOCK_PI, Ok(fee_history())),
                (
                    PUBLIC_NODE,
                    Err(JsonRpcError {
                        code: -32700,
                        message: "error".to_string(),
                    }
                    .into()),
                ),
            ]);

<<<<<<< HEAD
            let reduced: Result<FeeHistory, _> =
                results
                    .clone()
                    .reduce_with_strategy(StrictMajorityByKey::new(|fee_history: &FeeHistory| {
                        Nat::from(fee_history.oldest_block.clone())
                    }));
=======
            let reduced: Result<FeeHistory, _> = results
                .clone()
                .reduce_with_strategy(StrictMajorityByKey::new(oldest_block));
>>>>>>> 456a5697

            assert_eq!(
                reduced,
                Err(MultiCallError::InconsistentResults(
                    MultiCallResults::from_non_empty_iter(vec![
                        (BLOCK_PI, Ok(fee_history())),
                        (
                            PUBLIC_NODE,
                            Err(JsonRpcError {
                                code: -32700,
                                message: "error".to_string(),
                            }
                            .into()),
                        ),
                    ])
                ))
            );
        }

        fn fee_history() -> FeeHistory {
            FeeHistory {
                oldest_block: 0x10f73fc_u32.into(),
                base_fee_per_gas: vec![
                    0x729d3f3b3_u64.into(),
                    0x766e503ea_u64.into(),
                    0x75b51b620_u64.into(),
                    0x74094f2b4_u64.into(),
                    0x716724f03_u64.into(),
                    0x73b467f76_u64.into(),
                ],
                gas_used_ratio: vec![1f64; 6],
                reward: vec![
                    vec![0x5f5e100_u32.into()],
                    vec![0x55d4a80_u32.into()],
                    vec![0x5f5e100_u32.into()],
                    vec![0x5f5e100_u32.into()],
                    vec![0x5f5e100_u32.into()],
                ],
            }
        }
    }

    mod has_http_outcall_error_matching {
        use super::*;

        proptest! {
            #[test]
            fn should_not_match_when_consistent_json_rpc_error(code in any::<i64>(), message in ".*") {
                let error: MultiCallError<String> = MultiCallError::ConsistentError(RpcError::JsonRpcError(JsonRpcError {
                    code,
                    message,
                }));
                let always_true = |_outcall_error: &HttpOutcallError| true;

                assert!(!error.has_http_outcall_error_matching(always_true));
            }
        }

        #[test]
        fn should_match_when_consistent_http_outcall_error() {
            let error: MultiCallError<String> = MultiCallError::ConsistentError(
                RpcError::HttpOutcallError(HttpOutcallError::IcError {
                    code: LegacyRejectionCode::SysTransient,
                    message: "message".to_string(),
                }),
            );
            let always_true = |_outcall_error: &HttpOutcallError| true;
            let always_false = |_outcall_error: &HttpOutcallError| false;

            assert!(error.has_http_outcall_error_matching(always_true));
            assert!(!error.has_http_outcall_error_matching(always_false));
        }

        #[test]
        fn should_match_on_single_inconsistent_result_with_outcall_error() {
            let always_true = |_outcall_error: &HttpOutcallError| true;
            let error_with_no_outcall_error =
                MultiCallError::InconsistentResults(MultiCallResults::from_non_empty_iter(vec![
                    (BLOCK_PI, Ok(1)),
                    (
                        LLAMA_NODES,
                        Err(JsonRpcError {
                            code: -32700,
                            message: "error".to_string(),
                        }
                        .into()),
                    ),
                    (PUBLIC_NODE, Ok(1)),
                ]));
            assert!(!error_with_no_outcall_error.has_http_outcall_error_matching(always_true));

            let error_with_outcall_error =
                MultiCallError::InconsistentResults(MultiCallResults::from_non_empty_iter(vec![
                    (BLOCK_PI, Ok(1)),
                    (
                        LLAMA_NODES,
                        Err(HttpOutcallError::IcError {
                            code: LegacyRejectionCode::SysTransient,
                            message: "message".to_string(),
                        }
                        .into()),
                    ),
                    (PUBLIC_NODE, Ok(1)),
                ]));
            assert!(error_with_outcall_error.has_http_outcall_error_matching(always_true));
        }
    }
}

mod eth_get_transaction_receipt {
    use super::*;

    #[test]
    fn should_deserialize_transaction_receipt() {
        const RECEIPT: &str = r#"{
        "transactionHash": "0x0e59bd032b9b22aca5e2784e4cf114783512db00988c716cf17a1cc755a0a93d",
        "blockHash": "0x82005d2f17b251900968f01b0ed482cb49b7e1d797342bc504904d442b64dbe4",
        "blockNumber": "0x4132ec",
        "logs": [],
        "contractAddress": null,
        "effectiveGasPrice": "0xfefbee3e",
        "cumulativeGasUsed": "0x8b2e10",
        "from": "0x1789f79e95324a47c5fd6693071188e82e9a3558",
        "gasUsed": "0x5208",
        "logsBloom": "0x00000000000000000000000000000000000000000000000000000000000000000000000000000000000000000000000000000000000000000000000000000000000000000000000000000000000000000000000000000000000000000000000000000000000000000000000000000000000000000000000000000000000000000000000000000000000000000000000000000000000000000000000000000000000000000000000000000000000000000000000000000000000000000000000000000000000000000000000000000000000000000000000000000000000000000000000000000000000000000000000000000000000000000000000000000000",
        "status": "0x01",
        "to": "0xdd2851cdd40ae6536831558dd46db62fac7a844d",
        "transactionIndex": "0x32",
        "type": "0x2"
    }"#;

        let receipt: TransactionReceipt = serde_json::from_str(RECEIPT).unwrap();

        assert_eq!(
            receipt,
            TransactionReceipt {
                block_hash: Hash::from_str(
                    "0x82005d2f17b251900968f01b0ed482cb49b7e1d797342bc504904d442b64dbe4"
                )
                .unwrap(),
                block_number: BlockNumber::new(0x4132ec),
                effective_gas_price: WeiPerGas::new(0xfefbee3e),
                gas_used: GasAmount::new(0x5208),
                status: TransactionStatus::Success,
                transaction_hash: Hash::from_str(
                    "0x0e59bd032b9b22aca5e2784e4cf114783512db00988c716cf17a1cc755a0a93d"
                )
                .unwrap(),
            }
        )
    }

    #[test]
    fn should_deserialize_transaction_status() {
        let status: TransactionStatus = serde_json::from_str("\"0x01\"").unwrap();
        assert_eq!(status, TransactionStatus::Success);

        // some providers do not return a full byte (2 hex digits) for the status
        let status: TransactionStatus = serde_json::from_str("\"0x1\"").unwrap();
        assert_eq!(status, TransactionStatus::Success);

        let status: TransactionStatus = serde_json::from_str("\"0x0\"").unwrap();
        assert_eq!(status, TransactionStatus::Failure);

        let status: TransactionStatus = serde_json::from_str("\"0x00\"").unwrap();
        assert_eq!(status, TransactionStatus::Failure);
    }

    #[test]
    fn should_deserialize_serialized_transaction_status() {
        let status: TransactionStatus =
            serde_json::from_str(&serde_json::to_string(&TransactionStatus::Success).unwrap())
                .unwrap();
        assert_eq!(status, TransactionStatus::Success);

        let status: TransactionStatus =
            serde_json::from_str(&serde_json::to_string(&TransactionStatus::Failure).unwrap())
                .unwrap();
        assert_eq!(status, TransactionStatus::Failure);
    }

    proptest! {
        #[test]
        fn should_fail_deserializing_wrong_transaction_status(wrong_status in 2_u32..u32::MAX) {
            let status = format!("\"0x{wrong_status:x}\"");
            let error = serde_json::from_str::<TransactionStatus>(&status);
            assert_matches!(error, Err(e) if e.to_string().contains("invalid transaction status"));
        }
    }
}

mod eth_get_transaction_count {
    use super::*;

    #[test]
    fn should_deserialize_transaction_count() {
        let count: TransactionCount = serde_json::from_str("\"0x3d8\"").unwrap();
        assert_eq!(count, TransactionCount::from(0x3d8_u32));
    }
}

fn oldest_block(fee_history: &FeeHistory) -> Nat {
    Nat::from(fee_history.oldest_block.clone())
}<|MERGE_RESOLUTION|>--- conflicted
+++ resolved
@@ -23,14 +23,7 @@
     use super::*;
 
     mod reduce_with_min_by_key {
-<<<<<<< HEAD
-        use crate::eth_rpc_client::tests::{BLOCK_PI, PUBLIC_NODE};
-        use crate::eth_rpc_client::{MinByKey, ToReducedWithStrategy};
-        use crate::numeric::TransactionCount;
-        use evm_rpc_types::{MultiRpcResult, Nat256};
-=======
         use super::*;
->>>>>>> 456a5697
 
         #[test]
         fn should_get_minimum_tx_count() {
@@ -48,31 +41,14 @@
     }
 
     mod reduce_with_stable_majority_by_key {
-<<<<<<< HEAD
-        use crate::eth_rpc_client::tests::{BLOCK_PI, LLAMA_NODES, PUBLIC_NODE};
-        use crate::eth_rpc_client::{
-            MultiCallError, MultiCallResults, StrictMajorityByKey, ToReducedWithStrategy,
-        };
-        use candid::Nat;
-        use evm_rpc_types::{
-            FeeHistory, HttpOutcallError, JsonRpcError, LegacyRejectionCode, MultiRpcResult,
-        };
-=======
         use super::*;
->>>>>>> 456a5697
 
         #[test]
         fn should_get_unanimous_fee_history() {
             let results: MultiRpcResult<FeeHistory> = MultiRpcResult::Consistent(Ok(fee_history()));
 
             let reduced: Result<FeeHistory, _> =
-<<<<<<< HEAD
-                results.reduce_with_strategy(StrictMajorityByKey::new(
-                    |fee_history: &FeeHistory| Nat::from(fee_history.oldest_block.clone()),
-                ));
-=======
                 results.reduce_with_strategy(StrictMajorityByKey::new(oldest_block));
->>>>>>> 456a5697
 
             assert_eq!(reduced, Ok(fee_history()));
         }
@@ -100,13 +76,7 @@
                 ]);
 
                 let reduced: Result<FeeHistory, _> =
-<<<<<<< HEAD
-                    results.reduce_with_strategy(StrictMajorityByKey::new(
-                        |fee_history: &FeeHistory| Nat::from(fee_history.oldest_block.clone()),
-                    ));
-=======
                     results.reduce_with_strategy(StrictMajorityByKey::new(oldest_block));
->>>>>>> 456a5697
 
                 assert_eq!(reduced, Ok(majority_fee));
             }
@@ -128,13 +98,7 @@
             ]);
 
             let reduced: Result<FeeHistory, _> =
-<<<<<<< HEAD
-                results.reduce_with_strategy(StrictMajorityByKey::new(
-                    |fee_history: &FeeHistory| Nat::from(fee_history.oldest_block.clone()),
-                ));
-=======
                 results.reduce_with_strategy(StrictMajorityByKey::new(oldest_block));
->>>>>>> 456a5697
 
             assert_eq!(reduced, Ok(fee_history()));
         }
@@ -161,13 +125,7 @@
                 ]);
 
             let reduced: Result<FeeHistory, _> =
-<<<<<<< HEAD
-                three_distinct_results.reduce_with_strategy(StrictMajorityByKey::new(
-                    |fee_history: &FeeHistory| Nat::from(fee_history.oldest_block.clone()),
-                ));
-=======
                 three_distinct_results.reduce_with_strategy(StrictMajorityByKey::new(oldest_block));
->>>>>>> 456a5697
 
             assert_eq!(
                 reduced,
@@ -186,13 +144,7 @@
                 ]);
 
             let reduced: Result<FeeHistory, _> =
-<<<<<<< HEAD
-                two_distinct_results.reduce_with_strategy(StrictMajorityByKey::new(
-                    |fee_history: &FeeHistory| Nat::from(fee_history.oldest_block.clone()),
-                ));
-=======
                 two_distinct_results.reduce_with_strategy(StrictMajorityByKey::new(oldest_block));
->>>>>>> 456a5697
 
             assert_eq!(
                 reduced,
@@ -219,13 +171,7 @@
                 ]);
 
             let reduced: Result<FeeHistory, _> = two_distinct_results_and_error
-<<<<<<< HEAD
-                .reduce_with_strategy(StrictMajorityByKey::new(|fee_history: &FeeHistory| {
-                    Nat::from(fee_history.oldest_block.clone())
-                }));
-=======
                 .reduce_with_strategy(StrictMajorityByKey::new(oldest_block));
->>>>>>> 456a5697
 
             assert_eq!(
                 reduced,
@@ -254,13 +200,7 @@
             ]);
 
             let reduced: Result<FeeHistory, _> =
-<<<<<<< HEAD
-                results.reduce_with_strategy(StrictMajorityByKey::new(
-                    |fee_history: &FeeHistory| Nat::from(fee_history.oldest_block.clone()),
-                ));
-=======
                 results.reduce_with_strategy(StrictMajorityByKey::new(oldest_block));
->>>>>>> 456a5697
 
             assert_eq!(
                 reduced,
@@ -287,18 +227,9 @@
                 ),
             ]);
 
-<<<<<<< HEAD
-            let reduced: Result<FeeHistory, _> =
-                results
-                    .clone()
-                    .reduce_with_strategy(StrictMajorityByKey::new(|fee_history: &FeeHistory| {
-                        Nat::from(fee_history.oldest_block.clone())
-                    }));
-=======
             let reduced: Result<FeeHistory, _> = results
                 .clone()
                 .reduce_with_strategy(StrictMajorityByKey::new(oldest_block));
->>>>>>> 456a5697
 
             assert_eq!(
                 reduced,
