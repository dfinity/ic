use crate::address::ecdsa_public_key_to_address;
use crate::{EVM_RPC_ID_PRODUCTION, EVM_RPC_ID_STAGING};

<<<<<<< HEAD
#[test]
fn deserialize_block_spec() {
    use crate::eth_rpc::*;
    use crate::numeric::BlockNumber;

    assert_eq!(
        BlockSpec::Number(BlockNumber::new(0xffff)),
        serde_json::from_str("\"0xffff\"").unwrap()
    );

    assert_eq!(
        BlockSpec::Tag(BlockTag::Latest),
        serde_json::from_str("\"latest\"").unwrap()
    );
    assert_eq!(
        BlockSpec::Tag(BlockTag::Safe),
        serde_json::from_str("\"safe\"").unwrap()
    );
    assert_eq!(
        BlockSpec::Tag(BlockTag::Finalized),
        serde_json::from_str("\"finalized\"").unwrap()
    );
}

#[test]
fn test_evm_rpc_id_mainnet_value() {
    assert_eq!(
        EVM_RPC_ID_PRODUCTION.to_string(),
        "7hfb6-caaaa-aaaar-qadga-cai"
    );
}

#[test]
fn test_evm_rpc_id_staging_value() {
    assert_eq!(
        EVM_RPC_ID_STAGING.to_string(),
        "xhcuo-6yaaa-aaaar-qacqq-cai"
    );
}

=======
>>>>>>> ac2e10b3
mod eth_get_logs {
    use crate::eth_rpc::{into_nat, Quantity};
    use crate::numeric::{BlockNumber, LogIndex};
    use ic_ethereum_types::Address;
    use std::str::FromStr;

    #[test]
    fn should_convert_quantity_to_nat() {
        let quantity = Quantity::new(0x4b85a0fcd); //20_272_779_213 wei
        let nat = into_nat(quantity);
        assert_eq!(nat.to_string(), "20_272_779_213")
    }

    #[test]
    fn deserialize_get_logs() {
        use crate::eth_rpc::*;

        fn hash_from_hex(s: &str) -> Hash {
            Hash(hex::decode(s).unwrap().try_into().unwrap())
        }

        let logs: Vec<LogEntry> = serde_json::from_str(r#"[
 {
    "address": "0x7e41257f7b5c3dd3313ef02b1f4c864fe95bec2b",
    "topics": [
      "0x2a2607d40f4a6feb97c36e0efd57e0aa3e42e0332af4fceb78f21b7dffcbd657"
    ],
    "data": "0x00000000000000000000000055654e7405fcb336386ea8f36954a211b2cda764000000000000000000000000000000000000000000000000002386f26fc100000000000000000000000000000000000000000000000000000000000000000060000000000000000000000000000000000000000000000000000000000000003f62327071372d71677a7a692d74623564622d72357363692d637736736c2d6e646f756c2d666f7435742d347a7732702d657a6677692d74616a32792d76716500",
    "blockNumber": "0x3aa4f4",
    "transactionHash": "0x5618f72c485bd98a3df58d900eabe9e24bfaa972a6fe5227e02233fad2db1154",
    "transactionIndex": "0x6",
    "blockHash": "0x908e6b84d26d71421bfaa08e7966e0afcef3883a28a53a0a7a31104caf1e94c2",
    "logIndex": "0x8",
    "removed": false
  }]"#).unwrap();
        assert_eq!(
            logs,
            vec![LogEntry {
                address: Address::from_str("0x7e41257f7b5c3dd3313ef02b1f4c864fe95bec2b").unwrap(),
                topics: vec![
                   FixedSizeData::from_str("0x2a2607d40f4a6feb97c36e0efd57e0aa3e42e0332af4fceb78f21b7dffcbd657").unwrap(),
                ],
                data: Data(hex::decode("00000000000000000000000055654e7405fcb336386ea8f36954a211b2cda764000000000000000000000000000000000000000000000000002386f26fc100000000000000000000000000000000000000000000000000000000000000000060000000000000000000000000000000000000000000000000000000000000003f62327071372d71677a7a692d74623564622d72357363692d637736736c2d6e646f756c2d666f7435742d347a7732702d657a6677692d74616a32792d76716500").unwrap()),
                block_number: Some(BlockNumber::new(0x3aa4f4)),
                transaction_hash: Some(hash_from_hex("5618f72c485bd98a3df58d900eabe9e24bfaa972a6fe5227e02233fad2db1154")),
                transaction_index: Some(Quantity::new(0x06)),
                block_hash: Some(hash_from_hex("908e6b84d26d71421bfaa08e7966e0afcef3883a28a53a0a7a31104caf1e94c2")),
                log_index: Some(LogIndex::from(0x08_u8)),
                removed: false,
            }]
        );
    }
}

#[test]
fn address_from_pubkey() {
    use ic_secp256k1::PublicKey;

    // Examples come from https://mycrypto.tools/sample_ethaddresses.html
    const EXAMPLES: &[(&str, &str)] = &[
        (
            "04e68acfc0253a10620dff706b0a1b1f1f5833ea3beb3bde2250d5f271f3563606672ebc45e0b7ea2e816ecb70ca03137b1c9476eec63d4632e990020b7b6fba39",
            "0x90F8bf6A479f320ead074411a4B0e7944Ea8c9C1",
        ),
        (
            "04bbe06c9dd095cdf0aded667ea17621e8c1fdcd36ffe112a9c94e47aa6be1406a666e1001cf0067d0f9a541043dfc5438ead7be3ecbcdc328b67d8f966bceea63",
            "0x721B68fA152a930F3df71F54aC1ce7ed3ac5f867",
        ),
    ];
    for (pk_bytes, address) in EXAMPLES {
        let sec1_bytes = hex::decode(pk_bytes).unwrap();
        let pk = PublicKey::deserialize_sec1(&sec1_bytes).unwrap();
        assert_eq!(&ecdsa_public_key_to_address(&pk).to_string(), address);
    }
}

mod rlp_encoding {
    use crate::numeric::{GasAmount, TransactionNonce, Wei, WeiPerGas};
    use crate::tx::{
        AccessList, Eip1559Signature, Eip1559TransactionRequest, SignedEip1559TransactionRequest,
    };
    use ethnum::u256;
    use ic_ethereum_types::Address;
    use rlp::Encodable;
    use std::str::FromStr;

    const SEPOLIA_TEST_CHAIN_ID: u64 = 11155111;

    #[test]
    fn test_rlp_encoding() {
        use crate::tx::{AccessList, Eip1559TransactionRequest};
        use ethers_core::abi::ethereum_types::H160;
        use ethers_core::types::transaction::eip1559::Eip1559TransactionRequest as EthersCoreEip1559TransactionRequest;
        use ethers_core::types::transaction::eip2930::AccessList as EthersCoreAccessList;
        use ethers_core::types::Signature as EthersCoreSignature;
        use ethers_core::types::{Bytes, U256};
        use ethnum::u256;

        let address_bytes: [u8; 20] = [
            180, 75, 94, 117, 106, 137, 71, 117, 252, 50, 237, 223, 51, 20, 187, 27, 25, 68, 220,
            52,
        ];

        let ethers_core_tx = EthersCoreEip1559TransactionRequest {
            from: None,
            to: Some(ethers_core::types::NameOrAddress::Address(H160::from(
                address_bytes,
            ))),
            gas: Some(1.into()),
            value: Some(2.into()),
            data: Some(Bytes::new()),
            nonce: Some(0.into()),
            access_list: EthersCoreAccessList::from(vec![]),
            max_priority_fee_per_gas: Some(3.into()),
            max_fee_per_gas: Some(4.into()),
            chain_id: Some(1.into()),
        };
        let minter_tx = Eip1559TransactionRequest {
            chain_id: 1,
            destination: Address::new(address_bytes),
            nonce: 0_u64.into(),
            gas_limit: 1_u32.into(),
            max_fee_per_gas: 4_u64.into(),
            amount: 2_u64.into(),
            data: vec![],
            access_list: AccessList::new(),
            max_priority_fee_per_gas: 3_u64.into(),
        };
        assert_eq!(
            minter_tx.rlp_bytes().to_vec(),
            ethers_core_tx.rlp().to_vec()
        );

        let signature = Eip1559Signature {
            signature_y_parity: true,
            r: u256::from_str_radix(
                "b92224ecdb5295f3b889059621909c6b7a2308ccd0e5f13812409d80706b13cd",
                16,
            )
            .unwrap(),
            s: u256::from_str_radix(
                "0bec9da278e6388a9d6934c911684234e16db1610c2227545c7b192db277c4b1",
                16,
            )
            .unwrap(),
        };

        assert_eq!(
            SignedEip1559TransactionRequest::from((minter_tx, signature))
                .rlp_bytes()
                .to_vec(),
            ethers_core_tx
                .rlp_signed(&EthersCoreSignature {
                    v: 1,
                    r: U256::from_str_radix(
                        "b92224ecdb5295f3b889059621909c6b7a2308ccd0e5f13812409d80706b13cd",
                        16
                    )
                    .unwrap(),
                    s: U256::from_str_radix(
                        "0bec9da278e6388a9d6934c911684234e16db1610c2227545c7b192db277c4b1",
                        16
                    )
                    .unwrap(),
                })
                .to_vec()
        );
    }

    #[test]
    fn should_compute_correct_rlp_encoding_of_signed_transaction() {
        // see https://sepolia.etherscan.io/getRawTx?tx=0x66a9a218ea720ac6d2c9e56f7e44836c1541c186b7627bda220857ce34e2df7f
        let signature = Eip1559Signature {
            signature_y_parity: true,
            r: u256::from_str_hex(
                "0x7d097b81dc8bf5ad313f8d6656146d4723d0e6bb3fb35f1a709e6a3d4426c0f3",
            )
            .unwrap(),
            s: u256::from_str_hex(
                "0x4f8a618d959e7d96e19156f0f5f2ed321b34e2004a0c8fdb7f02bc7d08b74441",
            )
            .unwrap(),
        };
        let transaction = Eip1559TransactionRequest {
            chain_id: SEPOLIA_TEST_CHAIN_ID,
            nonce: TransactionNonce::from(6_u8),
            max_priority_fee_per_gas: WeiPerGas::new(0x59682f00),
            max_fee_per_gas: WeiPerGas::new(0x598653cd),
            gas_limit: GasAmount::new(56_511),
            destination: Address::from_str("0xb44B5e756A894775FC32EDdf3314Bb1B1944dC34").unwrap(),
            amount: Wei::new(1_000_000_000_000_000),
            data: hex::decode(
                "b214faa51d882d15b09f8e81e29606305f5fefc5eff3e2309620a3557ecae39d62020000",
            )
            .unwrap(),
            access_list: AccessList::new(),
        };
        let tx_hash = transaction.hash();
        assert_eq!(
            tx_hash.to_string(),
            "0x2d9e6453d9864cff7453ca35dcab86be744c641ba4891c2fe9aeaa2f767b9758"
        );

        let signed_transaction = SignedEip1559TransactionRequest::from((transaction, signature));
        assert_eq!(signed_transaction.raw_transaction_hex(), "0x02f89883aa36a7068459682f0084598653cd82dcbf94b44b5e756a894775fc32eddf3314bb1b1944dc3487038d7ea4c68000a4b214faa51d882d15b09f8e81e29606305f5fefc5eff3e2309620a3557ecae39d62020000c001a07d097b81dc8bf5ad313f8d6656146d4723d0e6bb3fb35f1a709e6a3d4426c0f3a04f8a618d959e7d96e19156f0f5f2ed321b34e2004a0c8fdb7f02bc7d08b74441");
        assert_eq!(
            signed_transaction.hash().to_string(),
            "0x66a9a218ea720ac6d2c9e56f7e44836c1541c186b7627bda220857ce34e2df7f"
        );
    }
}<|MERGE_RESOLUTION|>--- conflicted
+++ resolved
@@ -1,30 +1,5 @@
 use crate::address::ecdsa_public_key_to_address;
 use crate::{EVM_RPC_ID_PRODUCTION, EVM_RPC_ID_STAGING};
-
-<<<<<<< HEAD
-#[test]
-fn deserialize_block_spec() {
-    use crate::eth_rpc::*;
-    use crate::numeric::BlockNumber;
-
-    assert_eq!(
-        BlockSpec::Number(BlockNumber::new(0xffff)),
-        serde_json::from_str("\"0xffff\"").unwrap()
-    );
-
-    assert_eq!(
-        BlockSpec::Tag(BlockTag::Latest),
-        serde_json::from_str("\"latest\"").unwrap()
-    );
-    assert_eq!(
-        BlockSpec::Tag(BlockTag::Safe),
-        serde_json::from_str("\"safe\"").unwrap()
-    );
-    assert_eq!(
-        BlockSpec::Tag(BlockTag::Finalized),
-        serde_json::from_str("\"finalized\"").unwrap()
-    );
-}
 
 #[test]
 fn test_evm_rpc_id_mainnet_value() {
@@ -42,8 +17,6 @@
     );
 }
 
-=======
->>>>>>> ac2e10b3
 mod eth_get_logs {
     use crate::eth_rpc::{into_nat, Quantity};
     use crate::numeric::{BlockNumber, LogIndex};
