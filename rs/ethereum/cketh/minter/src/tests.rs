--- conflicted
+++ resolved
@@ -204,9 +204,10 @@
     }
 }
 
-mod eth_fee_history {
-    use crate::eth_rpc::{into_nat, FeeHistory, Quantity};
-    use crate::numeric::{BlockNumber, WeiPerGas};
+mod eth_get_block_by_number {
+    use crate::eth_rpc::{into_nat, Quantity};
+
+    // TODO: MOVE THAT TO BETTER PLACE
 
     #[test]
     fn should_convert_quantity_to_nat() {
@@ -214,100 +215,4 @@
         let nat = into_nat(quantity);
         assert_eq!(nat.to_string(), "20_272_779_213")
     }
-<<<<<<< HEAD
-
-    #[test]
-    fn should_deserialize_eth_fee_history_response() {
-        const ETH_FEE_HISTORY: &str = r#"{
-        "baseFeePerGas": [
-            "0x729d3f3b3",
-            "0x766e503ea",
-            "0x75b51b620",
-            "0x74094f2b4",
-            "0x716724f03",
-            "0x73b467f76"
-        ],
-        "gasUsedRatio": [
-            0.6332004,
-            0.47556506666666665,
-            0.4432122666666667,
-            0.4092196,
-            0.5811903
-        ],
-        "oldestBlock": "0x10f73fc",
-        "reward": [
-            [
-                "0x5f5e100",
-                "0x5f5e100",
-                "0x68e7780"
-            ],
-            [
-                "0x55d4a80",
-                "0x5f5e100",
-                "0x5f5e100"
-            ],
-            [
-                "0x5f5e100",
-                "0x5f5e100",
-                "0x5f5e100"
-            ],
-            [
-                "0x5f5e100",
-                "0x5f5e100",
-                "0x5f5e100"
-            ],
-            [
-                "0x5f5e100",
-                "0x5f5e100",
-                "0x180789e0"
-            ]
-        ]
-    }"#;
-
-        let fee_history: FeeHistory = serde_json::from_str(ETH_FEE_HISTORY).unwrap();
-
-        assert_eq!(
-            fee_history,
-            FeeHistory {
-                oldest_block: BlockNumber::new(0x10f73fc),
-                base_fee_per_gas: vec![
-                    WeiPerGas::new(0x729d3f3b3),
-                    WeiPerGas::new(0x766e503ea),
-                    WeiPerGas::new(0x75b51b620),
-                    WeiPerGas::new(0x74094f2b4),
-                    WeiPerGas::new(0x716724f03),
-                    WeiPerGas::new(0x73b467f76)
-                ],
-                reward: vec![
-                    vec![
-                        WeiPerGas::new(0x5f5e100),
-                        WeiPerGas::new(0x5f5e100),
-                        WeiPerGas::new(0x68e7780)
-                    ],
-                    vec![
-                        WeiPerGas::new(0x55d4a80),
-                        WeiPerGas::new(0x5f5e100),
-                        WeiPerGas::new(0x5f5e100)
-                    ],
-                    vec![
-                        WeiPerGas::new(0x5f5e100),
-                        WeiPerGas::new(0x5f5e100),
-                        WeiPerGas::new(0x5f5e100)
-                    ],
-                    vec![
-                        WeiPerGas::new(0x5f5e100),
-                        WeiPerGas::new(0x5f5e100),
-                        WeiPerGas::new(0x5f5e100)
-                    ],
-                    vec![
-                        WeiPerGas::new(0x5f5e100),
-                        WeiPerGas::new(0x5f5e100),
-                        WeiPerGas::new(0x180789e0)
-                    ]
-                ],
-            }
-        )
-    }
-=======
->>>>>>> f326b9fa
 }