--- conflicted
+++ resolved
@@ -238,15 +238,12 @@
     )?;
     // Current transcripts come from next transcripts of the last_summary.
     let current_transcripts = as_next_transcripts(last_summary, &logger);
-<<<<<<< HEAD
 
     let vet_key_ids = get_enabled_vet_keys(
         subnet_id,
         registry_client,
         validation_context.registry_version,
     )?;
-=======
->>>>>>> 225b046a
 
     // If the config for the currently computed DKG intervals requires a transcript
     // resharing (currently for high-threshold DKG only), we are going to re-share
@@ -322,11 +319,7 @@
 
     for (tag, transcript) in summary.current_transcripts().iter() {
         if !next_transcripts.contains_key(tag) {
-<<<<<<< HEAD
-            warn!(logger, "Resusing current transcript for tag {:?}", tag);
-=======
             warn!(logger, "Reusing current transcript for tag {:?}", tag);
->>>>>>> 225b046a
             next_transcripts.insert(tag.clone(), transcript.clone());
         }
     }
@@ -1271,19 +1264,10 @@
             genesis_summary.configs.clear();
             let next_summary = create_summary_payload(&genesis_summary);
             for (_, conf) in next_summary.configs.iter() {
-<<<<<<< HEAD
                 let tag = &conf.dkg_id().dkg_tag;
                 match tag {
                     NiDkgTag::HighThreshold | NiDkgTag::HighThresholdForKey(_) => assert_eq!(
                         next_summary.clone().current_transcript(tag).unwrap(),
-=======
-                if conf.dkg_id().dkg_tag == NiDkgTag::HighThreshold {
-                    assert_eq!(
-                        next_summary
-                            .clone()
-                            .current_transcript(&NiDkgTag::HighThreshold)
-                            .unwrap(),
->>>>>>> 225b046a
                         &conf.resharing_transcript().clone().unwrap()
                     ),
                     NiDkgTag::LowThreshold => (),
