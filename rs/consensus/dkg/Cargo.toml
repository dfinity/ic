--- conflicted
+++ resolved
@@ -7,17 +7,14 @@
 documentation.workspace = true
 
 [dependencies]
+
+ic-metrics = { path = "../../monitoring/metrics" }
 ic-consensus-utils = { path = "../utils" }
 ic-interfaces = { path = "../../interfaces" }
 ic-interfaces-registry = { path = "../../interfaces/registry" }
 ic-interfaces-state-manager = { path = "../../interfaces/state_manager" }
 ic-logger = { path = "../../monitoring/logger" }
-<<<<<<< HEAD
-ic-management-canister-types = { path = "../../types/management_canister_types" }
-=======
 ic-management-canister-types-private = { path = "../../types/management_canister_types" }
->>>>>>> 20b675c6
-ic-metrics = { path = "../../monitoring/metrics" }
 ic-protobuf = { path = "../../protobuf" }
 ic-registry-client-helpers = { path = "../../registry/helpers" }
 ic-replicated-state = { path = "../../replicated_state" }
@@ -34,11 +31,8 @@
 ic-artifact-pool = { path = "../../artifact_pool" }
 ic-consensus-mocks = { path = "../mocks" }
 ic-crypto-test-utils-ni-dkg = { path = "../../crypto/test_utils/ni-dkg" }
-<<<<<<< HEAD
-=======
 ic-crypto-temp-crypto = { path = "../../crypto/temp_crypto" }
 ic-registry-keys = { path = "../../registry/keys" }
->>>>>>> 20b675c6
 ic-registry-subnet-features = { path = "../../registry/subnet_features" }
 ic-test-utilities = { path = "../../test_utilities" }
 ic-test-utilities-consensus = { path = "../../test_utilities/consensus" }
