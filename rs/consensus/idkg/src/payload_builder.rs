//! This module implements the IDKG payload builder.
use crate::{
    metrics::{CRITICAL_ERROR_MASTER_KEY_TRANSCRIPT_MISSING, IDkgPayloadMetrics},
    pre_signer::{IDkgTranscriptBuilder, IDkgTranscriptBuilderImpl},
    signer::{ThresholdSignatureBuilder, ThresholdSignatureBuilderImpl},
<<<<<<< HEAD
    utils::{
        block_chain_reader, get_idkg_chain_key_config_if_enabled, InvalidChainCacheError,
        MAX_PARALLELISM,
    },
=======
    utils::{InvalidChainCacheError, block_chain_reader, get_idkg_chain_key_config_if_enabled},
>>>>>>> e231c49c
};
pub(super) use errors::IDkgPayloadError;
use errors::MembershipError;
use ic_consensus_utils::{crypto::ConsensusCrypto, pool_reader::PoolReader};
use ic_crypto::retrieve_mega_public_key_from_registry;
use ic_interfaces::idkg::IDkgPool;
use ic_interfaces_registry::RegistryClient;
use ic_interfaces_state_manager::StateManager;
use ic_logger::{ReplicaLogger, error, info, warn};
use ic_registry_client_helpers::subnet::SubnetRegistry;
use ic_registry_subnet_features::ChainKeyConfig;
use ic_replicated_state::{ReplicatedState, metadata_state::subnet_call_context_manager::*};
use ic_types::{
    Height, NodeId, RegistryVersion, SubnetId, Time,
    batch::ValidationContext,
    consensus::{
        Block, HasHeight,
        idkg::{
            self, HasIDkgMasterPublicKeyId, IDkgBlockReader, IDkgMasterPublicKeyId, IDkgPayload,
            MasterKeyTranscript, STORE_PRE_SIGNATURES_IN_STATE, TranscriptAttributes,
        },
    },
    crypto::canister_threshold_sig::idkg::{IDkgTranscript, IDkgTranscriptId, InitialIDkgDealings},
    messages::CallbackId,
};
use rayon::{iter::ParallelIterator, slice::ParallelSlice};
use std::{
    collections::{BTreeMap, BTreeSet},
    ops::Deref,
    sync::{Arc, RwLock},
    time::Duration,
};

mod errors;
mod key_transcript;
mod pre_signatures;
pub(super) mod resharing;
pub(super) mod signatures;

/// A helper wrapper around [`ReshareChainKeyContext`], that guarantees,
/// that the context is about an IDKG key.
///
/// Since the wrapper is borrowing, no additional clones are necessary.
pub(crate) struct IDkgDealingContext<'a>(&'a ReshareChainKeyContext);

impl<'a> TryFrom<&'a ReshareChainKeyContext> for IDkgDealingContext<'a> {
    type Error = String;

    fn try_from(value: &'a ReshareChainKeyContext) -> Result<Self, Self::Error> {
        if value.key_id.is_idkg_key() {
            Ok(Self(value))
        } else {
            Err(String::from("Cannot convert non-IDKG key"))
        }
    }
}

impl IDkgDealingContext<'_> {
    /// Return the [`IDkgMasterPublicKeyId`] of this context
    ///
    /// Since we already established that this is an IDKG key, we can avoid
    /// the error handling.
    fn key_id(&self) -> IDkgMasterPublicKeyId {
        self.0.key_id.clone().try_into().unwrap()
    }
}

impl Deref for IDkgDealingContext<'_> {
    type Target = ReshareChainKeyContext;

    fn deref(&self) -> &Self::Target {
        self.0
    }
}

/// Filter a map of [`ReshareChainKeyContext`] for contexts that contain IDKG keys
/// and convert them to a map of [`IDkgDealingContext`]
pub(crate) fn filter_idkg_reshare_chain_key_contexts(
    contexts: &BTreeMap<CallbackId, ReshareChainKeyContext>,
) -> BTreeMap<CallbackId, IDkgDealingContext<'_>> {
    contexts
        .iter()
        .filter_map(
            |(&id, context)| match IDkgDealingContext::try_from(context) {
                Ok(context) => Some((id, context)),
                Err(_) => None,
            },
        )
        .collect()
}

/// Builds the very first idkg summary block. This would trigger the subsequent
/// data blocks to create the initial key transcript.
pub fn make_bootstrap_summary(
    subnet_id: SubnetId,
    key_ids: Vec<IDkgMasterPublicKeyId>,
    height: Height,
) -> idkg::Summary {
    let key_transcripts = key_ids
        .into_iter()
        .map(|key_id| MasterKeyTranscript::new(key_id, idkg::KeyTranscriptCreation::Begin))
        .collect();

    Some(IDkgPayload::empty(height, subnet_id, key_transcripts))
}

/// Builds the very first idkg summary block. This would trigger the subsequent
/// data blocks to create the initial key transcript.
pub fn make_bootstrap_summary_with_initial_dealings(
    subnet_id: SubnetId,
    height: Height,
    initial_dealings_per_key_id: BTreeMap<IDkgMasterPublicKeyId, InitialIDkgDealings>,
    log: &ReplicaLogger,
) -> Result<idkg::Summary, IDkgPayloadError> {
    let mut idkg_transcripts = BTreeMap::new();
    let mut key_transcripts = Vec::new();

    for (key_id, initial_dealings) in initial_dealings_per_key_id {
        match idkg::unpack_reshare_of_unmasked_params(height, initial_dealings.params()) {
            Some((params, transcript)) => {
                idkg_transcripts.insert(transcript.transcript_id, transcript);

                key_transcripts.push(MasterKeyTranscript::new(
                    key_id,
                    idkg::KeyTranscriptCreation::XnetReshareOfUnmaskedParams((
                        Box::new(initial_dealings),
                        params,
                    )),
                ));
            }
            None => {
                // Leave the feature disabled if the initial dealings are incorrect.
                warn!(
                    log,
                    "make_idkg_genesis_summary(): failed to unpack initial dealings"
                );

                return Err(IDkgPayloadError::InitialIDkgDealingsNotUnmaskedParams(
                    Box::new(initial_dealings),
                ));
            }
        }
    }

    info!(
        log,
        "make_idkg_genesis_summary(): height = {}, key_transcript = [{:?}]",
        height,
        key_transcripts
    );

    let mut payload = IDkgPayload::empty(height, subnet_id, key_transcripts);
    payload.idkg_transcripts = idkg_transcripts;

    Ok(Some(payload))
}

/// Creates an IDKG summary payload.
pub fn create_summary_payload(
    subnet_id: SubnetId,
    registry_client: &dyn RegistryClient,
    pool_reader: &PoolReader<'_>,
    context: &ValidationContext,
    parent_block: &Block,
    idkg_payload_metrics: Option<&IDkgPayloadMetrics>,
    log: &ReplicaLogger,
) -> Result<idkg::Summary, IDkgPayloadError> {
    let _time = idkg_payload_metrics.map(|metrics| {
        metrics
            .payload_duration
            .with_label_values(&["summary"])
            .start_timer()
    });

    let height = parent_block.height().increment();
    let prev_summary_block = pool_reader
        .dkg_summary_block(parent_block)
        .ok_or_else(|| IDkgPayloadError::ConsensusSummaryBlockNotFound(parent_block.height()))?;

    // For this interval: context.registry_version from prev summary block
    // which is the same as calling pool_reader.registry_version(height).
    // which is the same as summary.dkg.registry_version (to be created).
    let curr_interval_registry_version = prev_summary_block.context.registry_version;

    // For next interval: context.registry_version from the new summary block
    let next_interval_registry_version = context.registry_version;

    // Get chain_key_config from registry if it exists
    let Some(chain_key_config) = get_idkg_chain_key_config_if_enabled(
        subnet_id,
        curr_interval_registry_version,
        registry_client,
    )?
    else {
        return Ok(None);
    };

    let key_ids: Vec<IDkgMasterPublicKeyId> = chain_key_config
        .key_configs
        .iter()
        .map(|key_config| key_config.key_id.clone())
        .filter_map(|key_id| key_id.try_into().ok())
        .collect();

    // Get idkg_payload from parent block if it exists
    let Some(idkg_payload) = parent_block.payload.as_ref().as_data().idkg.as_ref() else {
        // Parent block doesn't have IDKG payload and feature is enabled.
        // Create the bootstrap summary block, and create new keys for the given key_ids.
        //
        // This is safe because registry's do_update_subnet already ensures that only
        // fresh key_id can be assigned to an existing subnet.
        //
        // Keys already held by existing subnets can only be re-shared when creating or
        // recovering a subnet, which means the genesis summary IDKG payload is not empty
        // and we won't reach here.
        info!(
            log,
            "Start to create Chain keys {:?} on subnet {} at height {}", key_ids, subnet_id, height
        );

        return Ok(make_bootstrap_summary(subnet_id, key_ids.clone(), height));
    };

    let block_reader = block_chain_reader(
        pool_reader,
        prev_summary_block.height(),
        parent_block.clone(),
        idkg_payload_metrics,
        log,
    )?;

    create_summary_payload_helper(
        subnet_id,
        &key_ids,
        registry_client,
        &block_reader,
        height,
        curr_interval_registry_version,
        next_interval_registry_version,
        idkg_payload,
        idkg_payload_metrics,
        log,
        STORE_PRE_SIGNATURES_IN_STATE,
    )
}

fn create_summary_payload_helper(
    subnet_id: SubnetId,
    key_ids: &[IDkgMasterPublicKeyId],
    registry_client: &dyn RegistryClient,
    block_reader: &dyn IDkgBlockReader,
    height: Height,
    curr_interval_registry_version: RegistryVersion,
    next_interval_registry_version: RegistryVersion,
    idkg_payload: &IDkgPayload,
    idkg_payload_metrics: Option<&IDkgPayloadMetrics>,
    log: &ReplicaLogger,
    store_pre_signatures_in_state: bool,
) -> Result<idkg::Summary, IDkgPayloadError> {
    let mut key_transcripts = BTreeMap::new();
    let mut new_key_transcripts = BTreeSet::new();

    for (key_id, key_transcript) in &idkg_payload.key_transcripts {
        let current_key_transcript = key_transcript.current.as_ref();

        let created_key_transcript =
            key_transcript::get_created_key_transcript(key_transcript, block_reader)?;

        // Registry version as recorded in the (new) current key transcript if it exists.
        // Otherwise use curr_interval_registry_version.
        let curr_key_registry_version = created_key_transcript
            .as_ref()
            .map(idkg::UnmaskedTranscriptWithAttributes::registry_version)
            .or_else(|| {
                current_key_transcript.map(idkg::UnmaskedTranscriptWithAttributes::registry_version)
            })
            .unwrap_or(curr_interval_registry_version);

        if created_key_transcript.is_none() {
            if let Some(metrics) = idkg_payload_metrics {
                metrics.critical_error_master_key_transcript_missing.inc();
            }

            error!(
                log,
                "{}: Key not created in previous interval, \
                keep trying in next interval(height = {}), key_transcript = {}",
                CRITICAL_ERROR_MASTER_KEY_TRANSCRIPT_MISSING,
                height,
                key_transcript
            );
        }

        let is_new_key_transcript = created_key_transcript.as_ref().is_some_and(|transcript| {
            Some(transcript.transcript_id())
                != current_key_transcript.map(idkg::UnmaskedTranscriptWithAttributes::transcript_id)
        });

        // Check for membership change, start next key creation only when both of the following are
        // satisfied:
        // 1. Time to reshare key transcript (either due to membership change, or node key change)
        // 2. We don't have a key transcript creation in progress.
        let next_in_creation = if is_time_to_reshare_key_transcript(
            registry_client,
            curr_key_registry_version,
            next_interval_registry_version,
            subnet_id,
        )? && created_key_transcript.is_some()
        {
            info!(
                log,
                "Noticed subnet membership or mega encryption key change for key id {}, \
                will start key_transcript_creation: height = {} \
                current_version = {}, next_version = {}",
                key_id,
                height,
                curr_key_registry_version,
                next_interval_registry_version
            );
            idkg::KeyTranscriptCreation::Begin
        } else {
            // No change, just carry forward the next_in_creation transcript
            key_transcript.next_in_creation.clone()
        };

        key_transcripts.insert(
            key_id.clone(),
            key_transcript.update(created_key_transcript, next_in_creation),
        );
        if is_new_key_transcript {
            new_key_transcripts.insert(key_id);
        }
    }

    let mut idkg_summary = idkg_payload.clone();
    idkg_summary.key_transcripts = key_transcripts;
    // Start creating key transcripts for all new key ids.
    for key_id in key_ids {
        #[allow(clippy::map_entry)]
        if !idkg_summary.key_transcripts.contains_key(key_id) {
            idkg_summary.key_transcripts.insert(
                key_id.clone(),
                MasterKeyTranscript::new(key_id.clone(), idkg::KeyTranscriptCreation::Begin),
            );
        }
    }

    idkg_summary.idkg_transcripts.clear();

    if store_pre_signatures_in_state {
        // If pre-signatures are stored in replicated state, then we purge available pre-signatures of the
        // parent payload, because they were already delivered with the previous payload.
        idkg_summary.available_pre_signatures.clear();
    } else {
        // If pre-signatures are stored on the blockchain, then we need to keep available pre-signatures
        // for now, even if the key transcript changed. This is because we don't know if they are part of
        // ongoing signature requests. Instead, we will purge them once the certified state height catches
        // up with the height of this summary block.
    }

    // We purge the pre-signatures in creation for changed key transcripts.
    idkg_summary
        .pre_signatures_in_creation
        .retain(|_, pre_sig| !new_key_transcripts.contains(&pre_sig.key_id()));
    // This will clear the current ongoing reshares, and the execution requests will be restarted
    // with the new key and different transcript IDs.
    idkg_summary
        .ongoing_xnet_reshares
        .retain(|request, _| !new_key_transcripts.contains(&request.master_key_id));

    idkg_summary.uid_generator.update_height(height)?;
    update_summary_refs(height, &mut idkg_summary, block_reader)?;

    Ok(Some(idkg_summary))
}

fn update_summary_refs(
    height: Height,
    summary: &mut IDkgPayload,
    block_reader: &dyn IDkgBlockReader,
) -> Result<(), IDkgPayloadError> {
    // Gather the refs and update them to point to the new
    // summary block height.
    let prev_refs = summary.active_transcripts();
    summary.update_refs(height);

    // Resolve the transcript refs pointing into the parent chain,
    // copy the resolved transcripts into the summary block.
    summary.idkg_transcripts.clear();
    for transcript_ref in prev_refs {
        let transcript = block_reader.transcript(&transcript_ref)?;
        summary
            .idkg_transcripts
            .insert(transcript_ref.transcript_id, transcript);
    }

    Ok(())
}

fn get_subnet_nodes(
    registry_client: &dyn RegistryClient,
    registry_version: RegistryVersion,
    subnet_id: SubnetId,
) -> Result<Vec<NodeId>, MembershipError> {
    // TODO: shuffle the nodes using random beacon?
    registry_client
        .get_node_ids_on_subnet(subnet_id, registry_version)
        .map_err(MembershipError::RegistryClientError)?
        .ok_or(MembershipError::SubnetWithNoNodes(
            subnet_id,
            registry_version,
        ))
}

// Like `get_subnet_nodes`, but return empty Vec instead of SubnetWithNoNodes error.
// This is used to avoid throwing error, for example, when we do subnet recovery
// the old registry version may not have the new subnet members.
fn get_subnet_nodes_(
    registry_client: &dyn RegistryClient,
    registry_version: RegistryVersion,
    subnet_id: SubnetId,
) -> Result<Vec<NodeId>, MembershipError> {
    Ok(registry_client
        .get_node_ids_on_subnet(subnet_id, registry_version)
        .map_err(MembershipError::RegistryClientError)?
        .unwrap_or_default())
}

fn is_time_to_reshare_key_transcript(
    registry_client: &dyn RegistryClient,
    curr_registry_version: RegistryVersion,
    next_registry_version: RegistryVersion,
    subnet_id: SubnetId,
) -> Result<bool, MembershipError> {
    // Shortcut the case where registry version didn't change
    if curr_registry_version == next_registry_version {
        return Ok(false);
    }
    let current_nodes = get_subnet_nodes_(registry_client, curr_registry_version, subnet_id)?
        .into_iter()
        .collect::<BTreeSet<_>>();
    let next_nodes = get_subnet_nodes(registry_client, next_registry_version, subnet_id)?
        .into_iter()
        .collect::<BTreeSet<_>>();
    if current_nodes != next_nodes {
        return Ok(true);
    }
    // Check if node's key has changed, which should also trigger key transcript resharing.
    for node in current_nodes {
        let curr_key =
            retrieve_mega_public_key_from_registry(&node, registry_client, curr_registry_version)
                .map_err(MembershipError::MegaKeyFromRegistryError)?;
        let next_key =
            retrieve_mega_public_key_from_registry(&node, registry_client, next_registry_version)
                .map_err(MembershipError::MegaKeyFromRegistryError)?;
        if curr_key != next_key {
            return Ok(true);
        }
    }
    Ok(false)
}

/// Creates an IDKG batch payload.
pub fn create_data_payload(
    subnet_id: SubnetId,
    registry_client: &dyn RegistryClient,
    crypto: &dyn ConsensusCrypto,
    pool_reader: &PoolReader<'_>,
    idkg_pool: Arc<RwLock<dyn IDkgPool>>,
    state_manager: &dyn StateManager<State = ReplicatedState>,
    context: &ValidationContext,
    parent_block: &Block,
    idkg_payload_metrics: &IDkgPayloadMetrics,
    log: &ReplicaLogger,
) -> Result<idkg::Payload, IDkgPayloadError> {
    let _time = idkg_payload_metrics
        .payload_duration
        .with_label_values(&["data"])
        .start_timer();

    // Return None if parent block does not have IDKG payload.
    if parent_block.payload.as_ref().as_idkg().is_none() {
        return Ok(None);
    };
    let summary_block = pool_reader
        .dkg_summary_block(parent_block)
        .ok_or_else(|| IDkgPayloadError::ConsensusSummaryBlockNotFound(parent_block.height()))?;

    // In case the certified height is below the summary height, add the heights in
    // between to the blockchain. This is needed to calculate the total number of pre-
    // signatures in the certified state and every block since then.
    // Note that blocks below the summary are not guaranteed to exist, because they are
    // purged once the CUP exists. However, if the CUP exists, that implies there is
    // already a finalized block b with b.certified_height >= summary_height, which means
    // we should not be creating a block referencing a lower certified height here.
    let start_height = context
        .certified_height
        .increment()
        .min(summary_block.height());
    // The notarized tip(parent) may be ahead of the finalized tip, and
    // the last few blocks may have references to heights after the finalized
    // tip. So use the chain ending at the parent to resolve refs, rather than the
    // finalized chain.
    let block_reader = block_chain_reader(
        pool_reader,
        start_height,
        parent_block.clone(),
        Some(idkg_payload_metrics),
        log,
    )?;
    let idkg_pool = idkg_pool.read().unwrap();

    let signature_builder = ThresholdSignatureBuilderImpl::new(
        crypto,
        idkg_pool.deref(),
        idkg_payload_metrics,
        log.clone(),
    );
    let transcript_builder = IDkgTranscriptBuilderImpl::new(
        &block_reader,
        crypto,
        idkg_pool.deref(),
        idkg_payload_metrics,
        log.clone(),
    );
    let new_payload = create_data_payload_helper(
        subnet_id,
        context,
        parent_block,
        &summary_block,
        &block_reader,
        &transcript_builder,
        &signature_builder,
        state_manager,
        registry_client,
        Some(idkg_payload_metrics),
        log,
    )?;

    if let Some(idkg_payload) = &new_payload {
        let is_key_transcript_created = |key_transcript: &MasterKeyTranscript| {
            matches!(
                key_transcript.next_in_creation,
                idkg::KeyTranscriptCreation::Created(_)
            )
        };

        for (key_id, key_transcript) in &idkg_payload.key_transcripts {
            if is_key_transcript_created(key_transcript)
                && !parent_block
                    .payload
                    .as_ref()
                    .as_idkg()
                    .and_then(|idkg_payload| idkg_payload.key_transcripts.get(key_id))
                    .is_some_and(is_key_transcript_created)
            {
                idkg_payload_metrics.payload_metrics_inc("key_transcripts_created", Some(key_id));
            }
        }

        idkg_payload_metrics.report(idkg_payload);
    };

    Ok(new_payload)
}

pub(crate) enum CertifiedHeight {
    ReachedSummaryHeight,
    BelowSummaryHeight,
}

pub(crate) fn create_data_payload_helper(
    subnet_id: SubnetId,
    context: &ValidationContext,
    parent_block: &Block,
    summary_block: &Block,
    block_reader: &dyn IDkgBlockReader,
    transcript_builder: &dyn IDkgTranscriptBuilder,
    signature_builder: &dyn ThresholdSignatureBuilder,
    state_manager: &dyn StateManager<State = ReplicatedState>,
    registry_client: &dyn RegistryClient,
    idkg_payload_metrics: Option<&IDkgPayloadMetrics>,
    log: &ReplicaLogger,
) -> Result<Option<IDkgPayload>, IDkgPayloadError> {
    let height = parent_block.height().increment();

    // Note that the creation of key transcripts depends on the registry version of the summary block, i.e.
    // for then next interval: context.registry_version from the new summary block
    let next_interval_registry_version = summary_block.context.registry_version;

    // (Pre-)signatures are created according to the registry version of the current block, which is the
    // same registry version used by execution when executing this block.
    let Some(chain_key_config) =
        get_idkg_chain_key_config_if_enabled(subnet_id, context.registry_version, registry_client)?
    else {
        return Ok(None);
    };

    let valid_keys: BTreeSet<_> = chain_key_config
        .key_configs
        .iter()
        .filter_map(|key_config| key_config.key_id.clone().try_into().ok())
        .collect();

    let mut idkg_payload = if let Some(prev_payload) = parent_block.payload.as_ref().as_idkg() {
        prev_payload.clone()
    } else {
        return Ok(None);
    };

    let receivers = get_subnet_nodes(registry_client, next_interval_registry_version, subnet_id)?;
    let state = state_manager.get_state_at(context.certified_height)?;
    let all_signing_requests = state
        .get_ref()
        .signature_request_contexts()
        .iter()
        .flat_map(|(id, ctxt)| IDkgSignWithThresholdContext::try_from(ctxt).map(|ctxt| (*id, ctxt)))
        .collect();

    let reshare_contexts = state.get_ref().reshare_chain_key_contexts();
    let idkg_dealings_contexts = filter_idkg_reshare_chain_key_contexts(reshare_contexts);
    let total_pre_signatures = pre_signatures::count_pre_signatures_total(&state, block_reader);

    let certified_height = if context.certified_height >= summary_block.height() {
        CertifiedHeight::ReachedSummaryHeight
    } else {
        CertifiedHeight::BelowSummaryHeight
    };

    create_data_payload_helper_2(
        &mut idkg_payload,
        height,
        context.time,
        &chain_key_config,
        &valid_keys,
        next_interval_registry_version,
        certified_height,
        &receivers,
        all_signing_requests,
        &idkg_dealings_contexts,
        total_pre_signatures,
        block_reader,
        transcript_builder,
        signature_builder,
        idkg_payload_metrics,
        log,
        STORE_PRE_SIGNATURES_IN_STATE,
    )?;

    Ok(Some(idkg_payload))
}

#[allow(clippy::too_many_arguments)]
pub(crate) fn create_data_payload_helper_2(
    idkg_payload: &mut IDkgPayload,
    height: Height,
    context_time: Time,
    chain_key_config: &ChainKeyConfig,
    valid_keys: &BTreeSet<IDkgMasterPublicKeyId>,
    next_interval_registry_version: RegistryVersion,
    certified_height: CertifiedHeight,
    receivers: &[NodeId],
    all_signing_requests: BTreeMap<CallbackId, IDkgSignWithThresholdContext<'_>>,
    idkg_dealings_contexts: &BTreeMap<CallbackId, IDkgDealingContext<'_>>,
    total_pre_signatures: BTreeMap<IDkgMasterPublicKeyId, usize>,
    block_reader: &dyn IDkgBlockReader,
    transcript_builder: &dyn IDkgTranscriptBuilder,
    signature_builder: &dyn ThresholdSignatureBuilder,
    idkg_payload_metrics: Option<&IDkgPayloadMetrics>,
    log: &ReplicaLogger,
    store_pre_signatures_in_state: bool,
) -> Result<(), IDkgPayloadError> {
    // Check if we are creating a new key, if so, start using it immediately.
    for key_transcript in idkg_payload.key_transcripts.values_mut() {
        if key_transcript.current.is_none() {
            key_transcript.current =
                key_transcript::get_created_key_transcript(key_transcript, block_reader)?;
        }
    }

    idkg_payload.uid_generator.update_height(height)?;

    if store_pre_signatures_in_state {
        // If pre-signatures are stored in replicated state, then we purge available pre-signatures of the
        // parent payload, because they were already delivered with the previous payload.
        idkg_payload.available_pre_signatures.clear();
    } else {
        // If pre-signatures are stored on the blockchain, then a pre-signature will be purged once we
        // generate an answer for a signature request that was paired with that pre-signature. See
        // [signatures::update_signature_agreements] below. Similarly, we purge pre-signatures that
        // correspond to an old (rotated) key transcript, once we are sure that they haven't been paired
        // with ongoing requests. See [pre_signatures::purge_old_key_pre_signatures] below.
    }

    let request_expiry_time = chain_key_config
        .signature_request_timeout_ns
        .and_then(|timeout| context_time.checked_sub(Duration::from_nanos(timeout)));

    signatures::update_signature_agreements(
        &all_signing_requests,
        signature_builder,
        request_expiry_time,
        idkg_payload,
        valid_keys,
        idkg_payload_metrics,
        store_pre_signatures_in_state,
    );

    if !store_pre_signatures_in_state {
        // If pre-signatures are stored on the blockchain, then we may only purge pre-signatures
        // for rotated key transcripts once we are sure that they haven't been paired with ongoing
        // requests. Since we stop delivering pre-signatures for rotated transcripts once we reach
        // the summary height, we know that once the summary height is certified, any unmatched
        // pre-signature corresponding to an old key transcript will never be matched in the future
        // and is therefore safe to delete.
        if matches!(certified_height, CertifiedHeight::ReachedSummaryHeight) {
            pre_signatures::purge_old_key_pre_signatures(idkg_payload, &all_signing_requests);
        }

        // We count the number of pre-signatures in the payload that were already matched,
        // such that they can be replenished.
        let mut matched_pre_signatures_per_key_id: BTreeMap<IDkgMasterPublicKeyId, usize> =
            BTreeMap::new();

        for context in all_signing_requests.values() {
            if context
                .matched_pre_signature
                .as_ref()
                .is_some_and(|(pid, _)| idkg_payload.available_pre_signatures.contains_key(pid))
            {
                if let Ok(key_id) = context.key_id().try_into() {
                    *matched_pre_signatures_per_key_id.entry(key_id).or_insert(0) += 1;
                }
            }
        }

<<<<<<< HEAD
    let inputs = idkg_payload
        .iter_pre_sig_transcript_configs_in_creation()
        .collect::<Vec<_>>();
    let chunk_size = (inputs.len().max(1) + MAX_PARALLELISM - 1) / MAX_PARALLELISM;
    let transcripts: BTreeMap<IDkgTranscriptId, IDkgTranscript> = inputs
        .par_chunks(chunk_size)
        .flat_map_iter(|chunk| {
            chunk
                .iter()
                .flat_map(|params_ref| transcript_builder.get_completed_transcript(*params_ref))
                .map(|t| (t.transcript_id, t))
        })
        .collect();

    pre_signatures::make_new_pre_signatures_if_needed(
        chain_key_config,
        idkg_payload,
        &matched_pre_signatures_per_key_id,
    );
=======
        // Start the creation of new pre-signatures, considering the existing number of
        // matched and unmatched pre-signatures in the payload.
        pre_signatures::make_new_pre_signatures_if_needed(
            chain_key_config,
            idkg_payload,
            &matched_pre_signatures_per_key_id,
        );
    }
>>>>>>> e231c49c

    let new_transcripts = [
        pre_signatures::update_pre_signatures_in_creation(idkg_payload, transcripts, height, log)?,
        key_transcript::update_next_key_transcripts(
            receivers,
            next_interval_registry_version,
            idkg_payload,
            transcript_builder,
            height,
            log,
        )?,
    ]
    .into_iter()
    .flatten();

    if store_pre_signatures_in_state {
        // If pre-signatures are stored in the state, then we consider the total number of existing
        // pre-signatures in the state and all previous payloads when starting the creation of new ones.
        // New pre-signatures are started for the proportionally emptiest stash.
        pre_signatures::make_new_pre_signatures_by_priority(
            chain_key_config,
            idkg_payload,
            total_pre_signatures,
        );
    }

    // Drop transcripts from last round and keep only the
    // ones created in this round.
    idkg_payload.idkg_transcripts.clear();
    for transcript in new_transcripts {
        idkg_payload
            .idkg_transcripts
            .insert(transcript.transcript_id, transcript);
    }

    resharing::update_completed_reshare_requests(
        idkg_payload,
        idkg_dealings_contexts,
        block_reader,
        transcript_builder,
        log,
    );
    resharing::initiate_reshare_requests(
        idkg_payload,
        resharing::get_reshare_requests(idkg_dealings_contexts),
    );
    Ok(())
}

#[cfg(test)]
mod tests {
    use super::*;
    use crate::{
        test_utils::*,
        utils::{block_chain_reader, generate_responses_to_signature_request_contexts},
    };
    use assert_matches::assert_matches;
    use ic_consensus_mocks::{Dependencies, dependencies};
    use ic_crypto_test_utils_canister_threshold_sigs::{
        CanisterThresholdSigTestEnvironment, IDkgParticipants,
        dummy_values::dummy_initial_idkg_dealing_for_tests, generate_tecdsa_protocol_inputs,
        generate_tschnorr_protocol_inputs,
    };
    use ic_crypto_test_utils_reproducible_rng::{ReproducibleRng, reproducible_rng};
    use ic_interfaces_registry::RegistryValue;
    use ic_logger::replica_logger::no_op_logger;
    use ic_management_canister_types_private::MasterPublicKeyId;
    use ic_metrics::MetricsRegistry;
    use ic_protobuf::types::v1 as pb;
    use ic_registry_subnet_features::KeyConfig;
    use ic_test_artifact_pool::consensus_pool::TestConsensusPool;
    use ic_test_utilities_consensus::{
        fake::{Fake, FakeContentSigner},
        idkg::*,
    };
    use ic_test_utilities_registry::{SubnetRecordBuilder, add_subnet_record};
    use ic_test_utilities_types::ids::{node_test_id, subnet_test_id, user_test_id};
    use ic_types::{
        Height, Randomness, RegistryVersion,
        batch::BatchPayload,
        consensus::{
            BlockPayload, BlockProposal, DataPayload, HashedBlock, Payload, Rank, SummaryPayload,
            dkg::{DkgDataPayload, DkgSummary},
            idkg::{
                IDkgPayload, PreSigId, ReshareOfUnmaskedParams, TranscriptRef, UnmaskedTranscript,
                UnmaskedTranscriptWithAttributes,
            },
        },
        crypto::{
            AlgorithmId, CryptoHash, CryptoHashOf, ExtendedDerivationPath,
            canister_threshold_sig::{
                ThresholdEcdsaCombinedSignature, ThresholdSchnorrCombinedSignature,
                idkg::IDkgTranscript,
            },
        },
        messages::CallbackId,
        time::UNIX_EPOCH,
    };
    use idkg::common::CombinedSignature;
    use std::{collections::BTreeSet, convert::TryInto};

    fn create_summary_block_with_transcripts(
        key_id: IDkgMasterPublicKeyId,
        subnet_id: SubnetId,
        height: Height,
        current_key_transcript: (idkg::UnmaskedTranscript, IDkgTranscript),
        transcripts: Vec<BTreeMap<idkg::TranscriptRef, IDkgTranscript>>,
    ) -> BlockPayload {
        let mut idkg_summary = empty_idkg_payload_with_key_ids(subnet_id, vec![key_id]);
        idkg_summary.single_key_transcript_mut().current =
            Some(idkg::UnmaskedTranscriptWithAttributes::new(
                current_key_transcript.1.to_attributes(),
                current_key_transcript.0,
            ));
        idkg_summary.idkg_transcripts.insert(
            current_key_transcript.0.as_ref().transcript_id,
            current_key_transcript.1,
        );
        for idkg_transcripts in transcripts {
            for (transcript_ref, transcript) in idkg_transcripts {
                idkg_summary
                    .idkg_transcripts
                    .insert(transcript_ref.transcript_id, transcript);
            }
        }
        BlockPayload::Summary(SummaryPayload {
            dkg: DkgSummary::new(
                vec![],
                BTreeMap::new(),
                BTreeMap::new(),
                Vec::new(),
                RegistryVersion::from(0),
                Height::from(100),
                Height::from(100),
                height,
                BTreeMap::new(),
            ),
            idkg: Some(idkg_summary),
        })
    }

    fn create_payload_block_with_transcripts(
        key_id: IDkgMasterPublicKeyId,
        subnet_id: SubnetId,
        dkg_interval_start_height: Height,
        transcripts: Vec<BTreeMap<idkg::TranscriptRef, IDkgTranscript>>,
    ) -> BlockPayload {
        let mut idkg_payload = empty_idkg_payload_with_key_ids(subnet_id, vec![key_id]);
        for idkg_transcripts in transcripts {
            for (transcript_ref, transcript) in idkg_transcripts {
                idkg_payload
                    .idkg_transcripts
                    .insert(transcript_ref.transcript_id, transcript);
            }
        }
        BlockPayload::Data(DataPayload {
            batch: BatchPayload::default(),
            dkg: DkgDataPayload::new_empty(dkg_interval_start_height),
            idkg: Some(idkg_payload),
        })
    }

    fn add_block(
        block_payload: BlockPayload,
        advance_by: u64,
        pool: &mut TestConsensusPool,
    ) -> Block {
        pool.advance_round_normal_operation_n(advance_by - 1);
        let mut block_proposal = pool.make_next_block();
        let block = block_proposal.content.as_mut();
        block.payload = Payload::new(ic_types::crypto::crypto_hash, block_payload);
        block_proposal.content = HashedBlock::new(ic_types::crypto::crypto_hash, block.clone());
        pool.advance_round_with_block(&block_proposal);
        block_proposal.content.as_ref().clone()
    }

    fn set_up_idkg_payload_with_keys(
        key_ids: Vec<IDkgMasterPublicKeyId>,
    ) -> (IDkgPayload, CanisterThresholdSigTestEnvironment) {
        let mut rng = reproducible_rng();
        let (idkg_payload, env, _block_reader) = set_up_idkg_payload(
            &mut rng,
            subnet_test_id(1),
            /*nodes_count=*/ 4,
            key_ids.into_iter().collect(),
            /*should_create_key_transcript=*/ true,
        );
        (idkg_payload, env)
    }

    fn set_up_signature_request_contexts(
        parameters: Vec<(IDkgMasterPublicKeyId, u64, Time, Option<PreSigId>)>,
    ) -> BTreeMap<CallbackId, SignWithThresholdContext> {
        let mut contexts = BTreeMap::new();
        for (key_id, id, batch_time, pre_sig) in parameters {
            let (callback_id, mut context) = fake_signature_request_context_with_pre_sig(
                request_id(id, Height::from(0)),
                key_id,
                pre_sig,
            );
            context.batch_time = batch_time;
            contexts.insert(callback_id, context);
        }
        contexts
    }

    #[test]
    fn test_pre_signature_recreation_all_algorithms() {
        for key_id in fake_master_public_key_ids_for_all_idkg_algorithms() {
            println!("Running test for key ID {key_id}");
            test_pre_signature_recreation(&key_id, false);
            test_pre_signature_recreation(&key_id, true);
        }
    }

    fn test_pre_signature_recreation(
        key_id: &IDkgMasterPublicKeyId,
        store_pre_signatures_in_state: bool,
    ) {
        const PRE_SIGNATURES_TO_CREATE_IN_ADVANCE: u32 = 5;
        let valid_keys = BTreeSet::from([key_id.clone()]);

        let (mut idkg_payload, _env) = set_up_idkg_payload_with_keys(vec![key_id.clone()]);
        // The parent payload has two pre-signatures
        let pre_sig1 = create_available_pre_signature(&mut idkg_payload, key_id.clone(), 10);
        let pre_sig2 = create_available_pre_signature(&mut idkg_payload, key_id.clone(), 11);

        let contexts = set_up_signature_request_contexts(vec![
            // One request context without pre-signature
            (key_id.clone(), 0, UNIX_EPOCH, None),
            // One context with matched pre-signature
            (key_id.clone(), 2, UNIX_EPOCH, Some(pre_sig1)),
        ]);
        let contexts = into_idkg_contexts(&contexts);

        let chain_key_config = ChainKeyConfig {
            key_configs: vec![KeyConfig {
                key_id: key_id.clone().into(),
                pre_signatures_to_create_in_advance: PRE_SIGNATURES_TO_CREATE_IN_ADVANCE,
                max_queue_size: 1,
            }],
            ..ChainKeyConfig::default()
        };

        assert_eq!(idkg_payload.pre_signatures_in_creation.len(), 0);
        assert_eq!(idkg_payload.available_pre_signatures.len(), 2);

        create_data_payload_helper_2(
            &mut idkg_payload,
            Height::from(5),
            UNIX_EPOCH,
            &chain_key_config,
            &valid_keys,
            RegistryVersion::from(9),
            CertifiedHeight::BelowSummaryHeight,
            &[node_test_id(0)],
            contexts,
            &BTreeMap::default(),
            // The state and previous payloads contain 2 pre-signatures
            BTreeMap::from([(key_id.clone(), 2)]),
            &TestIDkgBlockReader::new(),
            &TestIDkgTranscriptBuilder::new(),
            &TestThresholdSignatureBuilder::new(),
            /*idkg_payload_metrics*/ None,
            &ic_logger::replica_logger::no_op_logger(),
            store_pre_signatures_in_state,
        )
        .unwrap();

        if !store_pre_signatures_in_state {
            // If pre-signatures are stored on the blockchain, then
            // the two initial pre-signature remain in available_pre_signatures.
            assert_eq!(idkg_payload.available_pre_signatures.len(), 2);
            assert!(
                idkg_payload
                    .available_pre_signatures
                    .contains_key(&pre_sig1)
            );
            assert!(
                idkg_payload
                    .available_pre_signatures
                    .contains_key(&pre_sig2)
            );

            // The matched pre-signature is replenished, therefore
            // PRE_SIGNATURES_TO_CREATE_IN_ADVANCE new pre-signatures minus
            // the one that wasn't matched should be started
            assert_eq!(
                idkg_payload.pre_signatures_in_creation.len() as u32,
                PRE_SIGNATURES_TO_CREATE_IN_ADVANCE - 1
            );
        } else {
            // If pre-signatures are stored in the state, then
            // the available pre-signatures should be purged (they were delivered with the parent payload)
            assert!(idkg_payload.available_pre_signatures.is_empty());
            // The state and previous payloads already contain 2 pre-signatures, therefore
            // PRE_SIGNATURES_TO_CREATE_IN_ADVANCE-2 pre-signatures should be started
            assert_eq!(
                idkg_payload.pre_signatures_in_creation.len() as u32,
                PRE_SIGNATURES_TO_CREATE_IN_ADVANCE - 2
            );
        }
    }

    #[test]
    fn test_signing_request_timeout_all_algorithms() {
        for key_id in fake_master_public_key_ids_for_all_idkg_algorithms() {
            println!("Running test for key ID {key_id}");
            test_signing_request_timeout(&key_id, false);
            test_signing_request_timeout(&key_id, true);
        }
    }

    fn test_signing_request_timeout(
        key_id: &IDkgMasterPublicKeyId,
        store_pre_signatures_in_state: bool,
    ) {
        let expired_time = UNIX_EPOCH + Duration::from_secs(10);
        let expiry_time = UNIX_EPOCH + Duration::from_secs(11);
        let non_expired_time = UNIX_EPOCH + Duration::from_secs(12);

        let (mut idkg_payload, _env) = set_up_idkg_payload_with_keys(vec![key_id.clone()]);
        // Add pre-signatures
        let discarded_pre_sig_id =
            create_available_pre_signature(&mut idkg_payload, key_id.clone(), 10);
        let matched_pre_sig_id =
            create_available_pre_signature(&mut idkg_payload, key_id.clone(), 11);

        let contexts = set_up_signature_request_contexts(vec![
            // One expired context without pre-signature
            (key_id.clone(), 0, expired_time, None),
            // One expired context with matched pre-signature
            (key_id.clone(), 1, expired_time, Some(discarded_pre_sig_id)),
            // One non-expired context with matched pre-signature
            (
                key_id.clone(),
                2,
                non_expired_time,
                Some(matched_pre_sig_id),
            ),
        ]);
        let contexts = into_idkg_contexts(&contexts);

        assert_eq!(idkg_payload.signature_agreements.len(), 0);
        assert_eq!(idkg_payload.available_pre_signatures.len(), 2);

        let signature_builder = TestThresholdSignatureBuilder::new();
        signatures::update_signature_agreements(
            &contexts,
            &signature_builder,
            Some(expiry_time),
            &mut idkg_payload,
            &BTreeSet::from([key_id.clone()]),
            None,
            store_pre_signatures_in_state,
        );

        // The expired context with matched pre-signature should receive a reject response
        let Some(idkg::CompletedSignature::Unreported(response)) =
            idkg_payload.signature_agreements.get(&[1; 32])
        else {
            panic!("Request 1 should have a response");
        };
        assert_matches!(
            &response.payload,
            ic_types::messages::Payload::Reject(context)
            if context.message().contains("request expired")
        );

        if !store_pre_signatures_in_state {
            // When pre-signatures are stored on chain, contexts can only be expired once they were
            // matched with a pre-signatures. Therefore, there is no agreement for the expired but
            // unmatched context.
            assert_eq!(idkg_payload.signature_agreements.len(), 1);

            // The pre-signature matched with the expired context should be deleted
            assert_eq!(idkg_payload.available_pre_signatures.len(), 1);
            assert_eq!(
                idkg_payload.available_pre_signatures.keys().next().unwrap(),
                &matched_pre_sig_id
            );
        } else {
            // When pre-signatures are stored in the state, contexts should be expired regardless if
            // they were matched or not
            assert_eq!(idkg_payload.signature_agreements.len(), 2);

            // The expired context without matched pre-signature should receive a reject response
            let Some(idkg::CompletedSignature::Unreported(response)) =
                idkg_payload.signature_agreements.get(&[0; 32])
            else {
                panic!("Request 0 should have a response");
            };
            assert_matches!(
                &response.payload,
                ic_types::messages::Payload::Reject(context)
                if context.message().contains("request expired")
            );

            // No pre-signatures should be deleted when calling `update_signature_agreements`
            assert_eq!(idkg_payload.available_pre_signatures.len(), 2);
        }
    }

    #[test]
    fn test_request_with_invalid_key_all_algorithms() {
        for key_id in fake_master_public_key_ids_for_all_idkg_algorithms() {
            println!("Running test for key ID {key_id}");
            test_request_with_invalid_key(&key_id, false);
            test_request_with_invalid_key(&key_id, true);
        }
    }

    fn test_request_with_invalid_key(
        valid_key_id: &IDkgMasterPublicKeyId,
        store_pre_signatures_in_state: bool,
    ) {
        let invalid_key_id: IDkgMasterPublicKeyId = key_id_with_name(valid_key_id, "invalid")
            .try_into()
            .unwrap();
        let (mut idkg_payload, _env) = set_up_idkg_payload_with_keys(vec![valid_key_id.clone()]);
        // Add pre-signatures
        let pre_sig_id1 =
            create_available_pre_signature(&mut idkg_payload, valid_key_id.clone(), 1);
        let pre_sig_id2 =
            create_available_pre_signature(&mut idkg_payload, invalid_key_id.clone(), 2);

        let contexts = set_up_signature_request_contexts(vec![
            // One matched context with valid key
            (valid_key_id.clone(), 1, UNIX_EPOCH, Some(pre_sig_id1)),
            // One matched context with invalid key
            (invalid_key_id.clone(), 2, UNIX_EPOCH, Some(pre_sig_id2)),
            // One unmatched context with invalid key
            (invalid_key_id.clone(), 3, UNIX_EPOCH, None),
        ]);
        let contexts = into_idkg_contexts(&contexts);

        assert_eq!(idkg_payload.signature_agreements.len(), 0);
        assert_eq!(idkg_payload.available_pre_signatures.len(), 2);

        let signature_builder = TestThresholdSignatureBuilder::new();
        signatures::update_signature_agreements(
            &contexts,
            &signature_builder,
            None,
            &mut idkg_payload,
            &BTreeSet::from([valid_key_id.clone()]),
            None,
            store_pre_signatures_in_state,
        );

        // The contexts with invalid key should receive a reject response
        assert_eq!(idkg_payload.signature_agreements.len(), 2);
        let Some(idkg::CompletedSignature::Unreported(response_1)) =
            idkg_payload.signature_agreements.get(&[2; 32])
        else {
            panic!("Request 2 should have a response");
        };
        assert_matches!(
            &response_1.payload,
            ic_types::messages::Payload::Reject(context)
            if context.message().contains("Invalid key_id")
        );

        let Some(idkg::CompletedSignature::Unreported(response_2)) =
            idkg_payload.signature_agreements.get(&[3; 32])
        else {
            panic!("Request 3 should have a response");
        };
        assert_matches!(
            &response_2.payload,
            ic_types::messages::Payload::Reject(context)
            if context.message().contains("Invalid key_id")
        );

        // The pre-signature matched with the expired context should not be deleted
        assert_eq!(idkg_payload.available_pre_signatures.len(), 2);
    }

    #[test]
    fn test_signature_is_only_delivered_once_all_algorithms() {
        for key_id in fake_master_public_key_ids_for_all_idkg_algorithms() {
            println!("Running test for key ID {key_id}");
            test_signature_is_only_delivered_once(&key_id, false);
            test_signature_is_only_delivered_once(&key_id, true);
        }
    }

    fn test_signature_is_only_delivered_once(
        key_id: &IDkgMasterPublicKeyId,
        store_pre_signatures_in_state: bool,
    ) {
        let (mut idkg_payload, _env) = set_up_idkg_payload_with_keys(vec![key_id.clone()]);
        let pre_sig_id = create_available_pre_signature(&mut idkg_payload, key_id.clone(), 13);
        let request_id = request_id(0, Height::from(0));
        let context =
            fake_signature_request_context_from_id(key_id.clone().into(), pre_sig_id, request_id);
        let signature_request_contexts = BTreeMap::from([context.clone()]);
        let signature_request_contexts = into_idkg_contexts(&signature_request_contexts);

        let valid_keys = BTreeSet::from([key_id.clone()]);

        let block_reader = TestIDkgBlockReader::new();
        let transcript_builder = TestIDkgTranscriptBuilder::new();
        let mut signature_builder = TestThresholdSignatureBuilder::new();

        signature_builder.signatures.insert(
            request_id,
            match key_id.inner() {
                MasterPublicKeyId::Ecdsa(_) => {
                    CombinedSignature::Ecdsa(ThresholdEcdsaCombinedSignature {
                        signature: vec![1; 32],
                    })
                }
                MasterPublicKeyId::Schnorr(_) => {
                    CombinedSignature::Schnorr(ThresholdSchnorrCombinedSignature {
                        signature: vec![2; 32],
                    })
                }
                MasterPublicKeyId::VetKd(_) => panic!("not applicable to vetKD"),
            },
        );

        // create first payload
        create_data_payload_helper_2(
            &mut idkg_payload,
            Height::from(5),
            UNIX_EPOCH,
            &ChainKeyConfig::default(),
            &valid_keys,
            RegistryVersion::from(9),
            CertifiedHeight::ReachedSummaryHeight,
            &[node_test_id(0)],
            signature_request_contexts.clone(),
            &BTreeMap::default(),
            BTreeMap::default(),
            &block_reader,
            &transcript_builder,
            &signature_builder,
            /*idkg_payload_metrics*/ None,
            &ic_logger::replica_logger::no_op_logger(),
            store_pre_signatures_in_state,
        )
        .unwrap();

        // Assert that we got a response
        let response1 = generate_responses_to_signature_request_contexts(&idkg_payload);
        assert_eq!(response1.len(), 1);

        // create next payload
        create_data_payload_helper_2(
            &mut idkg_payload,
            Height::from(5),
            UNIX_EPOCH,
            &ChainKeyConfig::default(),
            &valid_keys,
            RegistryVersion::from(9),
            CertifiedHeight::ReachedSummaryHeight,
            &[node_test_id(0)],
            signature_request_contexts,
            &BTreeMap::default(),
            BTreeMap::default(),
            &block_reader,
            &transcript_builder,
            &signature_builder,
            /*idkg_payload_metrics*/ None,
            &ic_logger::replica_logger::no_op_logger(),
            store_pre_signatures_in_state,
        )
        .unwrap();

        // assert that same signature isn't delivered again.
        let response2 = generate_responses_to_signature_request_contexts(&idkg_payload);
        assert!(response2.is_empty());
    }

    #[test]
    fn test_update_summary_refs_all_algorithms() {
        for key_id in fake_master_public_key_ids_for_all_idkg_algorithms() {
            println!("Running test for key ID {key_id}");
            test_update_summary_refs(key_id);
        }
    }

    fn test_update_summary_refs(key_id: IDkgMasterPublicKeyId) {
        let mut rng = reproducible_rng();
        ic_test_utilities::artifact_pool_config::with_test_pool_config(|pool_config| {
            let Dependencies { mut pool, .. } = dependencies(pool_config, 1);
            let subnet_id = subnet_test_id(1);
            let mut expected_transcripts = BTreeSet::new();
            let mut transcripts = BTreeMap::new();
            let mut add_expected_transcripts = |trancript_refs: Vec<idkg::TranscriptRef>| {
                for transcript_ref in trancript_refs {
                    expected_transcripts.insert(transcript_ref.transcript_id);
                }
            };

            // Create a summary block with transcripts
            let summary_height = Height::new(5);
            let env = CanisterThresholdSigTestEnvironment::new(4, &mut rng);
            let subnet_nodes: Vec<_> = env.nodes.ids();
            let (key_transcript, key_transcript_ref, current_key_transcript) =
                generate_key_transcript(&key_id, &env, &mut rng, summary_height);
            let (reshare_key_transcript, reshare_key_transcript_ref, _) =
                generate_key_transcript(&key_id, &env, &mut rng, summary_height);
            let reshare_params_1 = idkg::ReshareOfUnmaskedParams::new(
                create_transcript_id(1001),
                BTreeSet::new(),
                RegistryVersion::from(1001),
                &reshare_key_transcript,
                reshare_key_transcript_ref,
            );
            let mut reshare_refs = BTreeMap::new();
            reshare_refs.insert(*reshare_key_transcript_ref.as_ref(), reshare_key_transcript);

            let inputs_1 = create_pre_sig_ref_with_height(91, summary_height, &key_id);
            let inputs_2 = create_pre_sig_ref_with_height(92, summary_height, &key_id);
            let summary_block = create_summary_block_with_transcripts(
                key_id.clone(),
                subnet_id,
                summary_height,
                (key_transcript_ref, key_transcript),
                vec![
                    inputs_1.idkg_transcripts.clone(),
                    inputs_2.idkg_transcripts.clone(),
                    reshare_refs,
                ],
            );
            add_block(summary_block, summary_height.get(), &mut pool);
            let presig_1 = inputs_2.pre_signature_ref;

            // Create payload blocks with transcripts
            let payload_height_1 = Height::new(10);
            let inputs_1 = create_pre_sig_ref_with_height(93, payload_height_1, &key_id);
            let inputs_2 = create_pre_sig_ref_with_height(94, payload_height_1, &key_id);
            let (reshare_key_transcript, reshare_key_transcript_ref, _) =
                generate_key_transcript(&key_id, &env, &mut rng, payload_height_1);
            let mut reshare_refs = BTreeMap::new();
            reshare_refs.insert(*reshare_key_transcript_ref.as_ref(), reshare_key_transcript);
            let payload_block_1 = create_payload_block_with_transcripts(
                key_id.clone(),
                subnet_id,
                summary_height,
                vec![
                    inputs_1.idkg_transcripts.clone(),
                    inputs_2.idkg_transcripts.clone(),
                    reshare_refs,
                ],
            );
            add_block(
                payload_block_1,
                payload_height_1.get() - summary_height.get(),
                &mut pool,
            );
            let presig_2 = inputs_2.pre_signature_ref;

            // Create a payload block with references to these past blocks
            let mut idkg_payload = empty_idkg_payload_with_key_ids(subnet_id, vec![key_id.clone()]);
            idkg_payload.single_key_transcript_mut().current = Some(current_key_transcript.clone());
            let (pre_sig_id_1, pre_sig_id_2) = (
                idkg_payload.uid_generator.next_pre_signature_id(),
                idkg_payload.uid_generator.next_pre_signature_id(),
            );
            idkg_payload
                .available_pre_signatures
                .insert(pre_sig_id_1, presig_1.clone());
            idkg_payload
                .available_pre_signatures
                .insert(pre_sig_id_2, presig_2.clone());

            let req_1 = create_reshare_request(key_id.clone(), 1, 1);
            idkg_payload
                .ongoing_xnet_reshares
                .insert(req_1, reshare_params_1.clone());

            add_expected_transcripts(vec![*key_transcript_ref.as_ref()]);
            add_expected_transcripts(reshare_params_1.as_ref().get_refs());

            let block_reader = TestIDkgBlockReader::new();
            // Add a pre-signatures in creation without progress
            pre_signatures::test_utils::create_new_pre_signature_in_creation(
                &subnet_nodes,
                env.newest_registry_version,
                &mut idkg_payload.uid_generator,
                key_id.clone(),
                &mut idkg_payload.pre_signatures_in_creation,
            );

            // Add a pre-signatures in creation with some progress
            let config_ref = &pre_signatures::test_utils::create_new_pre_signature_in_creation(
                &subnet_nodes,
                env.newest_registry_version,
                &mut idkg_payload.uid_generator,
                key_id.clone(),
                &mut idkg_payload.pre_signatures_in_creation,
            )[0];
            let transcript = env.nodes.run_idkg_and_create_and_verify_transcript(
                &config_ref.translate(&block_reader).unwrap(),
                &mut rng,
            );
            transcripts.insert(config_ref.transcript_id, transcript.clone());
            idkg_payload
                .idkg_transcripts
                .insert(config_ref.transcript_id, transcript);
            let parent_block_height = Height::new(15);
            let result = pre_signatures::update_pre_signatures_in_creation(
                &mut idkg_payload,
                transcripts,
                parent_block_height,
                &no_op_logger(),
            )
            .unwrap();
            assert_eq!(result.len(), 1);
            for pre_signature in idkg_payload.pre_signatures_in_creation.values() {
                add_expected_transcripts(pre_signature.get_refs());
            }
            for pre_signature in idkg_payload.available_pre_signatures.values() {
                add_expected_transcripts(pre_signature.get_refs());
            }

            let mut data_payload = idkg_payload.clone();
            data_payload.single_key_transcript_mut().next_in_creation =
                idkg::KeyTranscriptCreation::Created(key_transcript_ref);
            let parent_block_payload = BlockPayload::Data(DataPayload {
                batch: BatchPayload::default(),
                dkg: DkgDataPayload::new_empty(summary_height),
                idkg: Some(data_payload),
            });
            let parent_block = add_block(
                parent_block_payload,
                parent_block_height.get() - payload_height_1.get(),
                &mut pool,
            );
            let pool_reader = PoolReader::new(&pool);

            // Add a summary block after the payload block
            let new_summary_height = parent_block_height.increment();
            let mut summary = idkg_payload.clone();
            summary.single_key_transcript_mut().current = Some(current_key_transcript);
            summary.single_key_transcript_mut().next_in_creation =
                idkg::KeyTranscriptCreation::Begin;
            assert_ne!(
                summary
                    .single_key_transcript()
                    .current
                    .as_ref()
                    .unwrap()
                    .as_ref()
                    .height,
                new_summary_height
            );
            for pre_signature in summary.available_pre_signatures.values() {
                assert_eq!(pre_signature.key_id(), key_id.clone());
                for transcript_ref in pre_signature.get_refs() {
                    assert_ne!(transcript_ref.height, new_summary_height);
                }
            }
            for pre_signature in summary.pre_signatures_in_creation.values() {
                assert_eq!(pre_signature.key_id(), key_id.clone());
                for transcript_ref in pre_signature.get_refs() {
                    assert_ne!(transcript_ref.height, new_summary_height);
                }
            }
            for (request, reshare_params) in &summary.ongoing_xnet_reshares {
                assert_eq!(request.key_id(), key_id.clone());
                assert_eq!(
                    reshare_params.as_ref().algorithm_id,
                    AlgorithmId::from(key_id.inner())
                );
                for transcript_ref in reshare_params.as_ref().get_refs() {
                    assert_ne!(transcript_ref.height, new_summary_height);
                }
            }
            let block_reader = block_chain_reader(
                &pool_reader,
                pool_reader.get_highest_finalized_summary_block().height(),
                parent_block.clone(),
                None,
                &no_op_logger(),
            )
            .unwrap();

            assert_eq!(
                update_summary_refs(
                    parent_block.height().increment(),
                    &mut summary,
                    &block_reader
                ),
                Ok(())
            );

            // Verify that all the transcript references in the parent block
            // have been updated to point to the new summary height
            assert_eq!(
                summary
                    .single_key_transcript()
                    .current
                    .as_ref()
                    .unwrap()
                    .as_ref()
                    .height,
                new_summary_height
            );
            for pre_signature in summary.available_pre_signatures.values() {
                assert_eq!(pre_signature.key_id(), key_id.clone());
                for transcript_ref in pre_signature.get_refs() {
                    assert_eq!(transcript_ref.height, new_summary_height);
                }
            }
            for pre_signature in summary.pre_signatures_in_creation.values() {
                assert_eq!(pre_signature.key_id(), key_id.clone());
                for transcript_ref in pre_signature.get_refs() {
                    assert_eq!(transcript_ref.height, new_summary_height);
                }
            }
            for (request, reshare_params) in &summary.ongoing_xnet_reshares {
                assert_eq!(request.key_id(), key_id.clone());
                assert_eq!(
                    reshare_params.as_ref().algorithm_id,
                    AlgorithmId::from(key_id.inner())
                );
                for transcript_ref in reshare_params.as_ref().get_refs() {
                    assert_eq!(transcript_ref.height, new_summary_height);
                }
            }

            // Verify that all the transcript references in the parent block
            // have been resolved/copied into the summary block
            assert_eq!(summary.idkg_transcripts.len(), expected_transcripts.len());
            for (id, transcript) in &summary.idkg_transcripts {
                assert_eq!(transcript.algorithm_id, AlgorithmId::from(key_id.inner()));
                assert!(expected_transcripts.contains(id));
            }
        })
    }

    #[test]
    fn test_summary_proto_conversion_all_algorithms() {
        for key_id in fake_master_public_key_ids_for_all_idkg_algorithms() {
            println!("Running test for key ID {key_id}");
            test_summary_proto_conversion(key_id);
        }
    }

    fn test_summary_proto_conversion(key_id: IDkgMasterPublicKeyId) {
        ic_test_utilities::artifact_pool_config::with_test_pool_config(|pool_config| {
            let mut rng = reproducible_rng();
            let Dependencies { mut pool, .. } = dependencies(pool_config, 1);
            let subnet_id = subnet_test_id(1);
            let mut transcripts = BTreeMap::new();
            // Create a summary block with transcripts
            let summary_height = Height::new(5);
            let env = CanisterThresholdSigTestEnvironment::new(4, &mut rng);
            let subnet_nodes: Vec<_> = env.nodes.ids();
            let (key_transcript, key_transcript_ref, current_key_transcript) =
                generate_key_transcript(&key_id, &env, &mut rng, summary_height);
            let (reshare_key_transcript, reshare_key_transcript_ref, _) =
                generate_key_transcript(&key_id, &env, &mut rng, summary_height);
            let reshare_params_1 = idkg::ReshareOfUnmaskedParams::new(
                create_transcript_id(1001),
                BTreeSet::new(),
                RegistryVersion::from(1001),
                &reshare_key_transcript,
                reshare_key_transcript_ref,
            );
            let mut reshare_refs = BTreeMap::new();
            reshare_refs.insert(*reshare_key_transcript_ref.as_ref(), reshare_key_transcript);

            let inputs_1 = create_pre_sig_ref_with_height(91, summary_height, &key_id);
            let inputs_2 = create_pre_sig_ref_with_height(92, summary_height, &key_id);
            let summary_block = create_summary_block_with_transcripts(
                key_id.clone(),
                subnet_id,
                summary_height,
                (key_transcript_ref, key_transcript),
                vec![
                    inputs_1.idkg_transcripts.clone(),
                    inputs_2.idkg_transcripts.clone(),
                    reshare_refs,
                ],
            );
            let b = add_block(summary_block, summary_height.get(), &mut pool);
            assert_proposal_conversion(b);

            let presig_1 = inputs_2.pre_signature_ref;

            // Create payload blocks with transcripts
            let payload_height_1 = Height::new(10);
            let inputs_1 = create_pre_sig_ref_with_height(93, payload_height_1, &key_id);
            let inputs_2 = create_pre_sig_ref_with_height(94, payload_height_1, &key_id);
            let (reshare_key_transcript, reshare_key_transcript_ref, _) =
                generate_key_transcript(&key_id, &env, &mut rng, payload_height_1);
            let mut reshare_refs = BTreeMap::new();
            reshare_refs.insert(*reshare_key_transcript_ref.as_ref(), reshare_key_transcript);
            let payload_block_1 = create_payload_block_with_transcripts(
                key_id.clone(),
                subnet_id,
                summary_height,
                vec![
                    inputs_1.idkg_transcripts.clone(),
                    inputs_2.idkg_transcripts.clone(),
                    reshare_refs,
                ],
            );

            let b = add_block(
                payload_block_1,
                payload_height_1.get() - summary_height.get(),
                &mut pool,
            );
            assert_proposal_conversion(b);

            let presig_2 = inputs_2.pre_signature_ref;

            // Create a payload block with references to these past blocks
            let mut idkg_payload = empty_idkg_payload_with_key_ids(subnet_id, vec![key_id.clone()]);
            let uid_generator = &mut idkg_payload.uid_generator;
            let pre_sig_id_1 = uid_generator.next_pre_signature_id();
            let pre_sig_id_2 = uid_generator.next_pre_signature_id();
            idkg_payload.single_key_transcript_mut().current = Some(current_key_transcript.clone());
            idkg_payload
                .available_pre_signatures
                .insert(pre_sig_id_1, presig_1);
            idkg_payload
                .available_pre_signatures
                .insert(pre_sig_id_2, presig_2);

            let req_1 = create_reshare_request(key_id.clone(), 1, 1);
            idkg_payload
                .ongoing_xnet_reshares
                .insert(req_1, reshare_params_1);
            let req_2 = create_reshare_request(key_id.clone(), 2, 2);
            idkg_payload.xnet_reshare_agreements.insert(
                req_2,
                idkg::CompletedReshareRequest::Unreported(empty_response()),
            );

            let block_reader = TestIDkgBlockReader::new();
            // Add a pre-signature in creation without progress
            pre_signatures::test_utils::create_new_pre_signature_in_creation(
                &subnet_nodes,
                env.newest_registry_version,
                &mut idkg_payload.uid_generator,
                key_id.clone(),
                &mut idkg_payload.pre_signatures_in_creation,
            );

            // Add a pre-signature in creation with some progress
            let config_ref = &pre_signatures::test_utils::create_new_pre_signature_in_creation(
                &subnet_nodes,
                env.newest_registry_version,
                &mut idkg_payload.uid_generator,
                key_id.clone(),
                &mut idkg_payload.pre_signatures_in_creation,
            )[0];
            let transcript = env.nodes.run_idkg_and_create_and_verify_transcript(
                &config_ref.translate(&block_reader).unwrap(),
                &mut rng,
            );
            transcripts.insert(config_ref.transcript_id, transcript.clone());
            idkg_payload
                .idkg_transcripts
                .insert(config_ref.transcript_id, transcript);
            let parent_block_height = Height::new(15);
            let result = pre_signatures::update_pre_signatures_in_creation(
                &mut idkg_payload,
                transcripts,
                parent_block_height,
                &no_op_logger(),
            )
            .unwrap();
            assert_eq!(result.len(), 1);

            idkg_payload
                .signature_agreements
                .insert([2; 32], idkg::CompletedSignature::ReportedToExecution);
            idkg_payload.signature_agreements.insert(
                [3; 32],
                idkg::CompletedSignature::Unreported(empty_response()),
            );
            idkg_payload.xnet_reshare_agreements.insert(
                create_reshare_request(key_id, 6, 6),
                idkg::CompletedReshareRequest::ReportedToExecution,
            );

            let mut data_payload = idkg_payload.clone();
            data_payload.single_key_transcript_mut().next_in_creation =
                idkg::KeyTranscriptCreation::Begin;
            let parent_block_payload = BlockPayload::Data(DataPayload {
                batch: BatchPayload::default(),
                dkg: DkgDataPayload::new_empty(summary_height),
                idkg: Some(data_payload),
            });
            let parent_block = add_block(
                parent_block_payload,
                parent_block_height.get() - payload_height_1.get(),
                &mut pool,
            );
            assert_proposal_conversion(parent_block.clone());

            let pool_reader = PoolReader::new(&pool);

            // Add a summary block after the payload block and update the refs
            let mut summary = idkg_payload.clone();
            summary.single_key_transcript_mut().current = Some(current_key_transcript);
            let block_reader = block_chain_reader(
                &pool_reader,
                pool_reader.get_highest_finalized_summary_block().height(),
                parent_block.clone(),
                None,
                &no_op_logger(),
            )
            .unwrap();
            assert_eq!(
                update_summary_refs(
                    parent_block.height().increment(),
                    &mut summary,
                    &block_reader,
                ),
                Ok(())
            );

            let (reported, unreported) = {
                let mut reported = 0;
                let mut unreported = 0;
                for agreement in summary.signature_agreements.values() {
                    match agreement {
                        idkg::CompletedSignature::ReportedToExecution => {
                            reported += 1;
                        }
                        idkg::CompletedSignature::Unreported(_) => {
                            unreported += 1;
                        }
                    }
                }
                (reported, unreported)
            };
            assert!(!summary.signature_agreements.is_empty());
            assert!(reported > 0);
            assert!(unreported > 0);
            assert!(!summary.available_pre_signatures.is_empty());
            assert!(!summary.pre_signatures_in_creation.is_empty());
            assert!(!summary.idkg_transcripts.is_empty());
            assert!(!summary.ongoing_xnet_reshares.is_empty());
            let (reported, unreported) = {
                let mut reported = 0;
                let mut unreported = 0;
                for agreement in summary.xnet_reshare_agreements.values() {
                    match agreement {
                        idkg::CompletedReshareRequest::ReportedToExecution => {
                            reported += 1;
                        }
                        idkg::CompletedReshareRequest::Unreported(_) => {
                            unreported += 1;
                        }
                    }
                }
                (reported, unreported)
            };
            assert!(!summary.xnet_reshare_agreements.is_empty());
            assert!(reported > 0);
            assert!(unreported > 0);

            let pl = BlockPayload::Summary(SummaryPayload {
                dkg: DkgSummary::fake(),
                idkg: Some(summary.clone()),
            });
            let b = Block::new(
                CryptoHashOf::from(CryptoHash(Vec::new())),
                Payload::new(ic_types::crypto::crypto_hash, pl),
                Height::from(123),
                Rank(456),
                ValidationContext {
                    registry_version: RegistryVersion::from(99),
                    certified_height: Height::from(42),
                    time: UNIX_EPOCH,
                },
            );
            assert_proposal_conversion(b);

            // Convert to proto format and back
            let mut summary_proto = pb::IDkgPayload::from(&summary);
            let summary_from_proto = IDkgPayload::try_from(&summary_proto).unwrap();
            assert_eq!(summary, summary_from_proto);

            // Check signature_agreement upgrade compatibility
            summary_proto
                .signature_agreements
                .push(pb::CompletedSignature {
                    pseudo_random_id: vec![4; 32],
                    unreported: None,
                });
            let summary_from_proto = IDkgPayload::try_from(&summary_proto).unwrap();
            // Make sure the previous RequestId record can be retrieved by its pseudo_random_id.
            assert!(
                summary_from_proto
                    .signature_agreements
                    .contains_key(&[4; 32])
            );
        })
    }

    fn assert_proposal_conversion(b: Block) {
        let artifact = BlockProposal::fake(b, node_test_id(333));
        let mut buf = Vec::new();
        pb::BlockProposal::from(&artifact).encode(&mut buf).unwrap();
        assert_eq!(
            artifact,
            BlockProposal::try_from(pb::BlockProposal::decode(buf.as_slice()).unwrap()).unwrap()
        );
    }

    fn create_key_transcript_and_refs(
        key_id: &IDkgMasterPublicKeyId,
        rng: &mut ReproducibleRng,
        height: Height,
    ) -> (
        IDkgTranscript,
        UnmaskedTranscript,
        UnmaskedTranscriptWithAttributes,
    ) {
        let env = CanisterThresholdSigTestEnvironment::new(4, rng);
        generate_key_transcript(key_id, &env, rng, height)
    }

    #[test]
    fn test_no_creation_after_successful_creation_all_algorithms() {
        for key_id in fake_master_public_key_ids_for_all_idkg_algorithms() {
            println!("Running test for key ID {key_id}");
            test_no_creation_after_successful_creation(&key_id, false);
            test_no_creation_after_successful_creation(&key_id, true);
        }
    }

    fn test_no_creation_after_successful_creation(
        key_id: &IDkgMasterPublicKeyId,
        store_pre_signatures_in_state: bool,
    ) {
        ic_test_utilities::artifact_pool_config::with_test_pool_config(|pool_config| {
            let mut rng = reproducible_rng();
            let Dependencies {
                registry,
                registry_data_provider,
                ..
            } = dependencies(pool_config, 1);
            let subnet_id = subnet_test_id(1);
            let mut block_reader = TestIDkgBlockReader::new();

            // Create two key transcripts
            let (mut key_transcript, mut key_transcript_ref, mut current_key_transcript) =
                create_key_transcript_and_refs(key_id, &mut rng, Height::from(1));
            let (
                mut reshare_key_transcript,
                mut reshare_key_transcript_ref,
                mut next_key_transcript,
            ) = create_key_transcript_and_refs(key_id, &mut rng, Height::from(1));

            // Reshared transcript should use higher registry version
            if key_transcript.registry_version() > reshare_key_transcript.registry_version() {
                std::mem::swap(&mut key_transcript, &mut reshare_key_transcript);
                std::mem::swap(&mut key_transcript_ref, &mut reshare_key_transcript_ref);
                std::mem::swap(&mut current_key_transcript, &mut next_key_transcript);
            }

            block_reader.add_transcript(*key_transcript_ref.as_ref(), key_transcript);

            // Membership changes between the registry versions
            let subnet_record1 = SubnetRecordBuilder::from(&[node_test_id(0)])
                .with_dkg_interval_length(9)
                .build();
            add_subnet_record(
                &registry_data_provider,
                current_key_transcript.registry_version().get(),
                subnet_id,
                subnet_record1,
            );

            let subnet_record2 = SubnetRecordBuilder::from(&[node_test_id(0), node_test_id(1)])
                .with_dkg_interval_length(9)
                .build();
            add_subnet_record(
                &registry_data_provider,
                next_key_transcript.registry_version().get(),
                subnet_id,
                subnet_record2,
            );

            registry.update_to_latest_version();

            // We only have the current transcript initially
            let key_transcript = idkg::MasterKeyTranscript {
                current: Some(current_key_transcript.clone()),
                next_in_creation: idkg::KeyTranscriptCreation::Created(
                    current_key_transcript.unmasked_transcript(),
                ),
                master_key_id: key_id.clone(),
            };

            // Initial bootstrap payload should be created successfully
            let mut payload_0 =
                make_bootstrap_summary(subnet_id, vec![key_id.clone()], Height::from(0)).unwrap();
            *payload_0.single_key_transcript_mut() = key_transcript;

            // A new summary payload should be created successfully, with next_in_creation
            // set to Begin (membership changed).
            let payload_1 = create_summary_payload_helper(
                subnet_id,
                &[key_id.clone()],
                registry.as_ref(),
                &block_reader,
                Height::from(1),
                RegistryVersion::from(0),
                next_key_transcript.registry_version(),
                &payload_0,
                None,
                &no_op_logger(),
                store_pre_signatures_in_state,
            )
            .unwrap()
            .unwrap();

            // As membership changed between the registry versions, next_in_creation should be set to begin
            assert_eq!(
                payload_1.single_key_transcript().next_in_creation,
                idkg::KeyTranscriptCreation::Begin
            );

            // Simulate successful creation of the next key transcript
            let key_transcript = idkg::MasterKeyTranscript {
                current: Some(current_key_transcript.clone()),
                next_in_creation: idkg::KeyTranscriptCreation::Created(
                    next_key_transcript.unmasked_transcript(),
                ),
                master_key_id: key_id.clone(),
            };

            let mut payload_2 = payload_1.clone();
            *payload_2.single_key_transcript_mut() = key_transcript;

            block_reader
                .add_transcript(*reshare_key_transcript_ref.as_ref(), reshare_key_transcript);

            // After the next key transcript was created, it should be carried over into the next payload.
            let expected = idkg::MasterKeyTranscript {
                current: Some(next_key_transcript.clone()),
                next_in_creation: idkg::KeyTranscriptCreation::Created(
                    next_key_transcript.unmasked_transcript(),
                ),
                master_key_id: key_id.clone(),
            };

            let payload_3 = create_summary_payload_helper(
                subnet_id,
                &[key_id.clone()],
                registry.as_ref(),
                &block_reader,
                Height::from(1),
                RegistryVersion::from(0),
                next_key_transcript.registry_version(),
                &payload_2,
                None,
                &no_op_logger(),
                store_pre_signatures_in_state,
            )
            .unwrap()
            .unwrap();

            assert_eq!(expected, *payload_3.single_key_transcript());
        })
    }

    #[test]
    fn test_incomplete_reshare_doesnt_purge_pre_signatures_all_algorithms() {
        for key_id in fake_master_public_key_ids_for_all_idkg_algorithms() {
            println!("Running test for key ID {key_id}");
            test_incomplete_reshare_doesnt_purge_pre_signatures(&key_id, false);
            test_incomplete_reshare_doesnt_purge_pre_signatures(&key_id, true);
        }
    }

    fn test_incomplete_reshare_doesnt_purge_pre_signatures(
        key_id: &IDkgMasterPublicKeyId,
        store_pre_signatures_in_state: bool,
    ) {
        ic_test_utilities::artifact_pool_config::with_test_pool_config(|pool_config| {
            let mut rng = reproducible_rng();
            let Dependencies {
                registry,
                registry_data_provider,
                ..
            } = dependencies(pool_config, 1);
            let subnet_id = subnet_test_id(1);
            let mut valid_keys = BTreeSet::new();
            valid_keys.insert(key_id.clone());
            let mut block_reader = TestIDkgBlockReader::new();

            // Create a key transcript
            let env = CanisterThresholdSigTestEnvironment::new(4, &mut rng);
            let (dealers, receivers) = env.choose_dealers_and_receivers(
                &IDkgParticipants::AllNodesAsDealersAndReceivers,
                &mut rng,
            );
            let (key_transcript, key_transcript_ref, current_key_transcript) =
                generate_key_transcript(key_id, &env, &mut rng, Height::new(0));
            block_reader.add_transcript(*key_transcript_ref.as_ref(), key_transcript.clone());

            // Membership changes between the registry versions
            let node_ids = vec![node_test_id(0), node_test_id(1)];
            let subnet_record1 = SubnetRecordBuilder::from(&node_ids[..1])
                .with_dkg_interval_length(9)
                .build();
            add_subnet_record(
                &registry_data_provider,
                current_key_transcript.registry_version().get(),
                subnet_id,
                subnet_record1,
            );
            let subnet_record2 = SubnetRecordBuilder::from(&node_ids)
                .with_dkg_interval_length(9)
                .build();
            add_subnet_record(
                &registry_data_provider,
                current_key_transcript.registry_version().get() + 1,
                subnet_id,
                subnet_record2,
            );
            registry.update_to_latest_version();

            // We only have the current transcript initially
            let key_transcripts = idkg::MasterKeyTranscript {
                current: Some(current_key_transcript.clone()),
                next_in_creation: idkg::KeyTranscriptCreation::Created(
                    current_key_transcript.unmasked_transcript(),
                ),
                master_key_id: key_id.clone(),
            };

            let mut payload_0 =
                make_bootstrap_summary(subnet_id, vec![key_id.clone()], Height::from(0)).unwrap();
            *payload_0.single_key_transcript_mut() = key_transcripts;

            // Add some pre-signatures and xnet reshares
            let derivation_path = ExtendedDerivationPath {
                caller: user_test_id(1).get(),
                derivation_path: vec![],
            };
            let algorithm = AlgorithmId::from(key_id.inner());
            let test_inputs = match key_id.inner() {
                MasterPublicKeyId::Ecdsa(_) => {
                    TestPreSigRef::from(&generate_tecdsa_protocol_inputs(
                        &env,
                        &dealers,
                        &receivers,
                        &key_transcript,
                        &[0; 32],
                        Randomness::from([0; 32]),
                        &derivation_path,
                        algorithm,
                        &mut rng,
                    ))
                }
                MasterPublicKeyId::Schnorr(_) => {
                    TestPreSigRef::from(&generate_tschnorr_protocol_inputs(
                        &env,
                        &dealers,
                        &receivers,
                        &key_transcript,
                        &[1; 64],
                        Randomness::from([0; 32]),
                        None,
                        &derivation_path,
                        algorithm,
                        &mut rng,
                    ))
                }
                MasterPublicKeyId::VetKd(_) => panic!("not applicable to vetKD"),
            };
            payload_0.available_pre_signatures.insert(
                payload_0.uid_generator.next_pre_signature_id(),
                test_inputs.pre_signature_ref,
            );
            for (transcript_ref, transcript) in test_inputs.idkg_transcripts {
                block_reader.add_transcript(transcript_ref, transcript);
            }
            pre_signatures::test_utils::create_new_pre_signature_in_creation(
                &env.nodes.ids::<Vec<_>>(),
                env.newest_registry_version,
                &mut payload_0.uid_generator,
                key_id.clone(),
                &mut payload_0.pre_signatures_in_creation,
            );
            payload_0.ongoing_xnet_reshares.insert(
                create_reshare_request(key_id.clone(), 1, 1),
                ReshareOfUnmaskedParams::new(
                    key_transcript.transcript_id,
                    BTreeSet::new(),
                    RegistryVersion::from(0),
                    &current_key_transcript.to_attributes(),
                    key_transcript_ref,
                ),
            );
            let metrics = IDkgPayloadMetrics::new(MetricsRegistry::new());

            // A new summary payload should be created successfully, with next_in_creation
            // set to Begin (membership changed).
            let payload_1 = create_summary_payload_helper(
                subnet_id,
                &[key_id.clone()],
                registry.as_ref(),
                &block_reader,
                Height::from(1),
                RegistryVersion::from(0),
                current_key_transcript.registry_version().increment(),
                &payload_0,
                Some(&metrics),
                &no_op_logger(),
                store_pre_signatures_in_state,
            )
            .unwrap()
            .unwrap();

            // As membership changed between the registry versions, next_in_creation should be set to begin
            assert_eq!(
                payload_1.single_key_transcript().next_in_creation,
                idkg::KeyTranscriptCreation::Begin
            );
            // Critical error counter should be set to 0
            assert_eq!(
                metrics.critical_error_master_key_transcript_missing.get(),
                0
            );
            // pre-signatures and xnet reshares should still be unchanged:
            if !store_pre_signatures_in_state {
                // Pre-signatures are maintained on chain
                assert_eq!(
                    payload_0.available_pre_signatures.len(),
                    payload_1.available_pre_signatures.len()
                );
            } else {
                // Pre-signatures are delivered and stored in the state.
                // Therefore pre-signatures of the parent payload should be purged.
                assert!(payload_1.available_pre_signatures.is_empty());
            }
            assert_eq!(
                payload_0.pre_signatures_in_creation.len(),
                payload_1.pre_signatures_in_creation.len()
            );
            assert_eq!(
                payload_0.ongoing_xnet_reshares.len(),
                payload_1.ongoing_xnet_reshares.len()
            );

            // Simulate unsuccessful creation of the next key transcript
            for (id, transcript) in payload_1.idkg_transcripts.clone() {
                block_reader.add_transcript(TranscriptRef::new(Height::from(1), id), transcript)
            }

            let payload_2 = create_summary_payload_helper(
                subnet_id,
                &[key_id.clone()],
                registry.as_ref(),
                &block_reader,
                Height::from(1),
                RegistryVersion::from(0),
                current_key_transcript.registry_version().increment(),
                &payload_1,
                Some(&metrics),
                &no_op_logger(),
                store_pre_signatures_in_state,
            )
            .unwrap()
            .unwrap();

            // next_in_creation should still be set to begin
            assert_eq!(
                payload_2.single_key_transcript().next_in_creation,
                idkg::KeyTranscriptCreation::Begin
            );
            // Current key transcript should sill be the same
            assert_eq!(
                payload_2
                    .single_key_transcript()
                    .current
                    .clone()
                    .unwrap()
                    .transcript_id(),
                current_key_transcript.transcript_id(),
            );
            // Critical error counter should be set to 1
            assert_eq!(
                metrics.critical_error_master_key_transcript_missing.get(),
                1
            );
            // pre-signatures and xnet reshares should still be unchanged:
            assert_eq!(
                payload_2.available_pre_signatures.len(),
                payload_1.available_pre_signatures.len()
            );
            assert_eq!(
                payload_2.pre_signatures_in_creation.len(),
                payload_1.pre_signatures_in_creation.len()
            );
            assert_eq!(
                payload_2.ongoing_xnet_reshares.len(),
                payload_1.ongoing_xnet_reshares.len()
            );

            let (transcript, transcript_ref, next_key_transcript) =
                create_key_transcript_and_refs(key_id, &mut rng, Height::from(1));
            block_reader.add_transcript(*transcript_ref.as_ref(), transcript);
            for (id, transcript) in payload_2.idkg_transcripts.clone() {
                block_reader.add_transcript(TranscriptRef::new(Height::from(2), id), transcript)
            }

            // Simulate successful key trancript creation
            let mut key_transcript = payload_2.single_key_transcript().clone();
            key_transcript.next_in_creation = idkg::KeyTranscriptCreation::Created(transcript_ref);
            let mut payload_3 = payload_2.clone();
            *payload_3.single_key_transcript_mut() = key_transcript.clone();

            let payload_4 = create_summary_payload_helper(
                subnet_id,
                &[key_id.clone()],
                registry.as_ref(),
                &block_reader,
                Height::from(2),
                RegistryVersion::from(0),
                next_key_transcript.registry_version(),
                &payload_3,
                Some(&metrics),
                &no_op_logger(),
                store_pre_signatures_in_state,
            )
            .unwrap()
            .unwrap();

            // Current key transcript should be the new one
            assert_eq!(
                payload_4
                    .single_key_transcript()
                    .current
                    .clone()
                    .unwrap()
                    .transcript_id(),
                next_key_transcript.transcript_id(),
            );
            assert_matches!(
                payload_4.single_key_transcript().next_in_creation,
                idkg::KeyTranscriptCreation::Created(_)
            );

            // Critical error counter should still be set to 1
            assert_eq!(
                metrics.critical_error_master_key_transcript_missing.get(),
                1
            );

            // Now, pre-signatures and xnet reshares should be purged
            assert!(payload_4.pre_signatures_in_creation.is_empty());
            assert!(payload_4.ongoing_xnet_reshares.is_empty());
            if !store_pre_signatures_in_state {
                // Available pre-signatures cannot be purged yet,
                // as we don't know if they are matched to ongoing signature requests.
                assert!(!payload_4.available_pre_signatures.is_empty());
            } else {
                // When storing pre-signatures in the state, they should be delivered
                // in one payload, and then deleted in the next.
                assert!(payload_4.available_pre_signatures.is_empty());
            }
            assert_eq!(
                payload_4.available_pre_signatures.len(),
                payload_3.available_pre_signatures.len()
            );

            let transcript_builder = TestIDkgTranscriptBuilder::new();
            let signature_builder = TestThresholdSignatureBuilder::new();
            let chain_key_config = ChainKeyConfig {
                key_configs: vec![KeyConfig {
                    key_id: key_id.clone().into(),
                    pre_signatures_to_create_in_advance: 1,
                    max_queue_size: 1,
                }],
                signature_request_timeout_ns: Some(100000),
                ..ChainKeyConfig::default()
            };

            // Create a data payload following the summary making the key change
            let mut payload_5 = payload_4.clone();
            create_data_payload_helper_2(
                &mut payload_5,
                Height::from(3),
                UNIX_EPOCH,
                &chain_key_config,
                &valid_keys,
                next_key_transcript.registry_version(),
                // Referenced certified height is still below the summary
                CertifiedHeight::BelowSummaryHeight,
                &node_ids,
                BTreeMap::default(),
                &BTreeMap::default(),
                BTreeMap::default(),
                &block_reader,
                &transcript_builder,
                &signature_builder,
                None,
                &no_op_logger(),
                store_pre_signatures_in_state,
            )
            .unwrap();
            // pre-signatures still cannot be deleted, as we haven't seen the state
            // at the summary height yet
            assert_eq!(
                payload_4.available_pre_signatures.len(),
                payload_5.available_pre_signatures.len()
            );

            // Create another data payload, this time the referenced certified height
            // reached the last summary height.
            let mut payload_6 = payload_5.clone();
            create_data_payload_helper_2(
                &mut payload_6,
                Height::from(4),
                UNIX_EPOCH,
                &chain_key_config,
                &valid_keys,
                next_key_transcript.registry_version(),
                CertifiedHeight::ReachedSummaryHeight,
                &node_ids,
                BTreeMap::default(),
                &BTreeMap::default(),
                BTreeMap::default(),
                &block_reader,
                &transcript_builder,
                &signature_builder,
                None,
                &no_op_logger(),
                store_pre_signatures_in_state,
            )
            .unwrap();
            // Now, available pre-signatures referencing the old key transcript are deleted.
            assert!(payload_6.available_pre_signatures.is_empty());
        })
    }

    #[test]
    fn test_if_next_in_creation_continues_all_algorithms() {
        for key_id in fake_master_public_key_ids_for_all_idkg_algorithms() {
            println!("Running test for key ID {key_id}");
            test_if_next_in_creation_continues(&key_id, false);
            test_if_next_in_creation_continues(&key_id, true);
        }
    }

    fn test_if_next_in_creation_continues(
        key_id: &IDkgMasterPublicKeyId,
        store_pre_signatures_in_state: bool,
    ) {
        ic_test_utilities::artifact_pool_config::with_test_pool_config(|pool_config| {
            let Dependencies {
                registry,
                registry_data_provider,
                ..
            } = dependencies(pool_config, 1);
            let subnet_id = subnet_test_id(1);
            let node_ids = vec![node_test_id(0)];
            let subnet_record = SubnetRecordBuilder::from(&node_ids)
                .with_dkg_interval_length(9)
                .build();
            add_subnet_record(&registry_data_provider, 11, subnet_id, subnet_record);
            registry.update_to_latest_version();
            let registry_version = registry.get_latest_version();
            let mut valid_keys = BTreeSet::new();
            valid_keys.insert(key_id.clone());
            let block_reader = TestIDkgBlockReader::new();
            let transcript_builder = TestIDkgTranscriptBuilder::new();
            let signature_builder = TestThresholdSignatureBuilder::new();
            let chain_key_config = ChainKeyConfig {
                key_configs: vec![KeyConfig {
                    key_id: key_id.clone().into(),
                    pre_signatures_to_create_in_advance: 1,
                    max_queue_size: 1,
                }],
                signature_request_timeout_ns: Some(100000),
                ..ChainKeyConfig::default()
            };

            // Step 1: initial bootstrap payload should be created successfully
            let payload_0 =
                make_bootstrap_summary(subnet_id, vec![key_id.clone()], Height::from(0));
            assert!(payload_0.is_some());
            let payload_0 = payload_0.unwrap();

            // Step 2: a summary payload should be created successfully, with next_in_creation
            // set to Begin.
            let payload_1 = create_summary_payload_helper(
                subnet_id,
                &[key_id.clone()],
                registry.as_ref(),
                &block_reader,
                Height::from(1),
                registry_version,
                registry_version,
                &payload_0,
                None,
                &no_op_logger(),
                store_pre_signatures_in_state,
            );
            assert_matches!(payload_1, Ok(Some(_)));
            let payload_1 = payload_1.unwrap().unwrap();
            assert_matches!(
                payload_1.single_key_transcript().next_in_creation,
                idkg::KeyTranscriptCreation::Begin
            );

            // Step 3: a data payload be created successfully
            let mut payload_2 = payload_1;
            let result = create_data_payload_helper_2(
                &mut payload_2,
                Height::from(2),
                UNIX_EPOCH,
                &chain_key_config,
                &valid_keys,
                registry_version,
                CertifiedHeight::ReachedSummaryHeight,
                &node_ids,
                BTreeMap::default(),
                &BTreeMap::default(),
                BTreeMap::default(),
                &block_reader,
                &transcript_builder,
                &signature_builder,
                None,
                &no_op_logger(),
                store_pre_signatures_in_state,
            );
            assert!(result.is_ok());
            assert_matches!(
                payload_2.single_key_transcript().next_in_creation,
                idkg::KeyTranscriptCreation::RandomTranscriptParams(_)
            );

            // Step 4: the summary payload should be created successfully, carrying forward
            // unfinished next_in_creation
            let payload_3 = create_summary_payload_helper(
                subnet_id,
                &[key_id.clone()],
                registry.as_ref(),
                &block_reader,
                Height::from(3),
                registry_version,
                registry_version,
                &payload_2,
                None,
                &no_op_logger(),
                store_pre_signatures_in_state,
            );
            assert_matches!(payload_3, Ok(Some(_)));
            let payload_3 = payload_3.unwrap().unwrap();
            assert_matches!(
                payload_3.single_key_transcript().next_in_creation,
                idkg::KeyTranscriptCreation::RandomTranscriptParams(_)
            );

            // Step 5: the summary payload should be created successfully, carrying forward
            // unfinished next_in_creation even when membership changes
            let node_ids = vec![node_test_id(0), node_test_id(1)];
            let subnet_record = SubnetRecordBuilder::from(&node_ids)
                .with_dkg_interval_length(9)
                .build();
            add_subnet_record(&registry_data_provider, 12, subnet_id, subnet_record);
            registry.update_to_latest_version();
            let new_registry_version = registry.get_latest_version();
            assert_matches!(
                is_time_to_reshare_key_transcript(
                    registry.as_ref(),
                    registry_version,
                    new_registry_version,
                    subnet_id,
                ),
                Ok(true)
            );
            let payload_4 = create_summary_payload_helper(
                subnet_id,
                &[key_id.clone()],
                registry.as_ref(),
                &block_reader,
                Height::from(3),
                registry_version,
                registry_version,
                &payload_2,
                None,
                &no_op_logger(),
                store_pre_signatures_in_state,
            );
            assert_matches!(payload_4, Ok(Some(_)));
            let payload_4 = payload_4.unwrap().unwrap();
            assert_matches!(
                payload_4.single_key_transcript().next_in_creation,
                idkg::KeyTranscriptCreation::RandomTranscriptParams(_)
            );
        })
    }

    #[test]
    fn test_next_in_creation_with_initial_dealings_all_algorithms() {
        for key_id in fake_master_public_key_ids_for_all_idkg_algorithms() {
            println!("Running test for key ID {key_id}");
            test_next_in_creation_with_initial_dealings(&key_id, false);
            test_next_in_creation_with_initial_dealings(&key_id, true);
        }
    }

    fn test_next_in_creation_with_initial_dealings(
        key_id: &IDkgMasterPublicKeyId,
        store_pre_signatures_in_state: bool,
    ) {
        ic_test_utilities::artifact_pool_config::with_test_pool_config(|pool_config| {
            let mut rng = reproducible_rng();
            let Dependencies {
                registry,
                registry_data_provider,
                ..
            } = dependencies(pool_config, 1);
            let subnet_id = subnet_test_id(1);
            let node_ids = vec![node_test_id(0)];
            let subnet_record = SubnetRecordBuilder::from(&node_ids)
                .with_dkg_interval_length(9)
                .build();
            let mut valid_keys = BTreeSet::new();
            valid_keys.insert(key_id.clone());
            let mut block_reader = TestIDkgBlockReader::new();
            let transcript_builder = TestIDkgTranscriptBuilder::new();
            let signature_builder = TestThresholdSignatureBuilder::new();
            let chain_key_config = ChainKeyConfig {
                key_configs: vec![KeyConfig {
                    key_id: key_id.clone().into(),
                    pre_signatures_to_create_in_advance: 1,
                    max_queue_size: 1,
                }],
                signature_request_timeout_ns: Some(100000),
                ..ChainKeyConfig::default()
            };

            // Generate initial dealings
            let initial_dealings =
                dummy_initial_idkg_dealing_for_tests(AlgorithmId::from(key_id.inner()), &mut rng);
            let init_tid = initial_dealings.params().transcript_id();

            // Step 1: initial bootstrap payload should be created successfully
            let payload_0 = make_bootstrap_summary_with_initial_dealings(
                subnet_id,
                Height::from(0),
                BTreeMap::from([(key_id.clone(), initial_dealings)]),
                &no_op_logger(),
            );
            assert_matches!(payload_0, Ok(Some(_)));
            let payload_0 = payload_0.unwrap().unwrap();
            // Add initial reshare transcript to block reader
            let transcript = payload_0.idkg_transcripts.values().next().unwrap().clone();
            for &h in &[0, 3, 4] {
                block_reader.add_transcript(
                    TranscriptRef::new(Height::from(h), transcript.transcript_id),
                    transcript.clone(),
                );
            }

            add_subnet_record(
                &registry_data_provider,
                transcript.registry_version().get(),
                subnet_id,
                subnet_record,
            );
            registry.update_to_latest_version();
            let registry_version = registry.get_latest_version();

            // Step 2: a summary payload should be created successfully, with next_in_creation
            // set to XnetReshareOfUnmaskedParams.
            let payload_1 = create_summary_payload_helper(
                subnet_id,
                &[key_id.clone()],
                registry.as_ref(),
                &block_reader,
                Height::from(1),
                registry_version,
                registry_version,
                &payload_0,
                None,
                &no_op_logger(),
                store_pre_signatures_in_state,
            );
            assert_matches!(payload_1, Ok(Some(_)));
            let payload_1 = payload_1.unwrap().unwrap();
            assert_matches!(
                payload_1.single_key_transcript().next_in_creation,
                idkg::KeyTranscriptCreation::XnetReshareOfUnmaskedParams((ref init, ref params))
                if init.params().transcript_id() == init_tid && params.as_ref().transcript_id == init_tid
            );

            // Step 3: a data payload be created successfully
            let mut payload_2 = payload_1;
            let result = create_data_payload_helper_2(
                &mut payload_2,
                Height::from(2),
                UNIX_EPOCH,
                &chain_key_config,
                &valid_keys,
                registry_version,
                CertifiedHeight::ReachedSummaryHeight,
                &node_ids,
                BTreeMap::default(),
                &BTreeMap::default(),
                BTreeMap::default(),
                &block_reader,
                &transcript_builder,
                &signature_builder,
                None,
                &no_op_logger(),
                store_pre_signatures_in_state,
            );
            assert!(result.is_ok());
            assert_matches!(
                payload_2.single_key_transcript().next_in_creation,
                idkg::KeyTranscriptCreation::XnetReshareOfUnmaskedParams((ref init, ref params))
                if init.params().transcript_id() == init_tid && params.as_ref().transcript_id == init_tid
            );

            // Step 4: Allow the transcript to be completed
            transcript_builder.add_transcript(init_tid, transcript.clone());

            // Step 5: a data payload with created key should be created successfully
            let mut payload_3 = payload_2.clone();
            let result = create_data_payload_helper_2(
                &mut payload_3,
                Height::from(3),
                UNIX_EPOCH,
                &chain_key_config,
                &valid_keys,
                registry_version,
                CertifiedHeight::ReachedSummaryHeight,
                &node_ids,
                BTreeMap::default(),
                &BTreeMap::default(),
                BTreeMap::default(),
                &block_reader,
                &transcript_builder,
                &signature_builder,
                None,
                &no_op_logger(),
                store_pre_signatures_in_state,
            );
            assert!(result.is_ok());
            assert_matches!(
                payload_3.single_key_transcript().next_in_creation,
                idkg::KeyTranscriptCreation::Created(ref unmasked)
                if unmasked.as_ref().transcript_id == transcript.transcript_id
            );
            assert!(payload_3.single_key_transcript().current.is_none());

            // Step 6: a data payload with existing current key should be created successfully
            let mut payload_4 = payload_3.clone();
            let result = create_data_payload_helper_2(
                &mut payload_4,
                Height::from(3),
                UNIX_EPOCH,
                &chain_key_config,
                &valid_keys,
                registry_version,
                CertifiedHeight::ReachedSummaryHeight,
                &node_ids,
                BTreeMap::default(),
                &BTreeMap::default(),
                BTreeMap::default(),
                &block_reader,
                &transcript_builder,
                &signature_builder,
                None,
                &no_op_logger(),
                store_pre_signatures_in_state,
            );
            assert!(result.is_ok());
            assert_eq!(
                payload_3.single_key_transcript().next_in_creation,
                payload_4.single_key_transcript().next_in_creation
            );
            assert!(payload_4.single_key_transcript().current.is_some());
            let refs = payload_4.single_key_transcript().get_refs();
            assert_eq!(refs.len(), 2);
            assert_eq!(refs[0], refs[1]);

            // Step 7: the summary payload with created key, based on payload_3
            // should be created successfully
            let payload_5 = create_summary_payload_helper(
                subnet_id,
                &[key_id.clone()],
                registry.as_ref(),
                &block_reader,
                Height::from(4),
                registry_version,
                registry_version,
                &payload_3,
                None,
                &no_op_logger(),
                store_pre_signatures_in_state,
            );
            assert_matches!(payload_5, Ok(Some(_)));
            let payload_5 = payload_5.unwrap().unwrap();
            assert_matches!(
                payload_5.single_key_transcript().next_in_creation,
                idkg::KeyTranscriptCreation::Created(ref unmasked)
                if unmasked.as_ref().transcript_id == transcript.transcript_id
            );
            let refs = payload_5.single_key_transcript().get_refs();
            assert_eq!(refs.len(), 2);
            assert_eq!(refs[0], refs[1]);

            // Step 8: the summary payload with created key, based on payload_4
            // should be created successfully
            let payload_6 = create_summary_payload_helper(
                subnet_id,
                &[key_id.clone()],
                registry.as_ref(),
                &block_reader,
                Height::from(5),
                registry_version,
                registry_version,
                &payload_4,
                None,
                &no_op_logger(),
                store_pre_signatures_in_state,
            );
            assert_matches!(payload_6, Ok(Some(_)));
            let payload_6 = payload_6.unwrap().unwrap();
            // next_in_creation should be equal to current
            assert_matches!(
                payload_6.single_key_transcript().next_in_creation,
                idkg::KeyTranscriptCreation::Created(ref unmasked)
                if unmasked.as_ref().transcript_id == transcript.transcript_id
            );
            assert!(payload_6.single_key_transcript().current.is_some());
            let refs = payload_6.single_key_transcript().get_refs();
            assert_eq!(refs.len(), 2);
            assert_eq!(refs[0], refs[1]);

            // Step 9: the summary payload with a created key & a new key initialization,
            // based on payload_4 should be created successfully
            let key_id_2 = key_id_with_name(key_id, "some_other_key");
            let payload_7 = create_summary_payload_helper(
                subnet_id,
                &[key_id.clone(), key_id_2.clone().try_into().unwrap()],
                registry.as_ref(),
                &block_reader,
                Height::from(5),
                registry_version,
                registry_version,
                &payload_4,
                None,
                &no_op_logger(),
                store_pre_signatures_in_state,
            );
            assert_matches!(payload_7, Ok(Some(_)));
            let payload_7 = payload_7.unwrap().unwrap();
            // next_in_creation should be equal to current
            assert_matches!(
                payload_7.key_transcripts.get(key_id).expect("Should still have the pre-existing key_Id").next_in_creation,
                idkg::KeyTranscriptCreation::Created(ref unmasked)
                if unmasked.as_ref().transcript_id == transcript.transcript_id
            );
            assert_matches!(
                payload_7
                    .key_transcripts
                    .get(&key_id_2)
                    .expect("Should have the new key_id")
                    .next_in_creation,
                idkg::KeyTranscriptCreation::Begin
            );
        })
    }
}<|MERGE_RESOLUTION|>--- conflicted
+++ resolved
@@ -3,14 +3,10 @@
     metrics::{CRITICAL_ERROR_MASTER_KEY_TRANSCRIPT_MISSING, IDkgPayloadMetrics},
     pre_signer::{IDkgTranscriptBuilder, IDkgTranscriptBuilderImpl},
     signer::{ThresholdSignatureBuilder, ThresholdSignatureBuilderImpl},
-<<<<<<< HEAD
     utils::{
-        block_chain_reader, get_idkg_chain_key_config_if_enabled, InvalidChainCacheError,
-        MAX_PARALLELISM,
+        InvalidChainCacheError, MAX_PARALLELISM, block_chain_reader,
+        get_idkg_chain_key_config_if_enabled,
     },
-=======
-    utils::{InvalidChainCacheError, block_chain_reader, get_idkg_chain_key_config_if_enabled},
->>>>>>> e231c49c
 };
 pub(super) use errors::IDkgPayloadError;
 use errors::MembershipError;
@@ -719,35 +715,6 @@
         store_pre_signatures_in_state,
     );
 
-    if !store_pre_signatures_in_state {
-        // If pre-signatures are stored on the blockchain, then we may only purge pre-signatures
-        // for rotated key transcripts once we are sure that they haven't been paired with ongoing
-        // requests. Since we stop delivering pre-signatures for rotated transcripts once we reach
-        // the summary height, we know that once the summary height is certified, any unmatched
-        // pre-signature corresponding to an old key transcript will never be matched in the future
-        // and is therefore safe to delete.
-        if matches!(certified_height, CertifiedHeight::ReachedSummaryHeight) {
-            pre_signatures::purge_old_key_pre_signatures(idkg_payload, &all_signing_requests);
-        }
-
-        // We count the number of pre-signatures in the payload that were already matched,
-        // such that they can be replenished.
-        let mut matched_pre_signatures_per_key_id: BTreeMap<IDkgMasterPublicKeyId, usize> =
-            BTreeMap::new();
-
-        for context in all_signing_requests.values() {
-            if context
-                .matched_pre_signature
-                .as_ref()
-                .is_some_and(|(pid, _)| idkg_payload.available_pre_signatures.contains_key(pid))
-            {
-                if let Ok(key_id) = context.key_id().try_into() {
-                    *matched_pre_signatures_per_key_id.entry(key_id).or_insert(0) += 1;
-                }
-            }
-        }
-
-<<<<<<< HEAD
     let inputs = idkg_payload
         .iter_pre_sig_transcript_configs_in_creation()
         .collect::<Vec<_>>();
@@ -762,12 +729,34 @@
         })
         .collect();
 
-    pre_signatures::make_new_pre_signatures_if_needed(
-        chain_key_config,
-        idkg_payload,
-        &matched_pre_signatures_per_key_id,
-    );
-=======
+    if !store_pre_signatures_in_state {
+        // If pre-signatures are stored on the blockchain, then we may only purge pre-signatures
+        // for rotated key transcripts once we are sure that they haven't been paired with ongoing
+        // requests. Since we stop delivering pre-signatures for rotated transcripts once we reach
+        // the summary height, we know that once the summary height is certified, any unmatched
+        // pre-signature corresponding to an old key transcript will never be matched in the future
+        // and is therefore safe to delete.
+        if matches!(certified_height, CertifiedHeight::ReachedSummaryHeight) {
+            pre_signatures::purge_old_key_pre_signatures(idkg_payload, &all_signing_requests);
+        }
+
+        // We count the number of pre-signatures in the payload that were already matched,
+        // such that they can be replenished.
+        let mut matched_pre_signatures_per_key_id: BTreeMap<IDkgMasterPublicKeyId, usize> =
+            BTreeMap::new();
+
+        for context in all_signing_requests.values() {
+            if context
+                .matched_pre_signature
+                .as_ref()
+                .is_some_and(|(pid, _)| idkg_payload.available_pre_signatures.contains_key(pid))
+            {
+                if let Ok(key_id) = context.key_id().try_into() {
+                    *matched_pre_signatures_per_key_id.entry(key_id).or_insert(0) += 1;
+                }
+            }
+        }
+
         // Start the creation of new pre-signatures, considering the existing number of
         // matched and unmatched pre-signatures in the payload.
         pre_signatures::make_new_pre_signatures_if_needed(
@@ -776,7 +765,6 @@
             &matched_pre_signatures_per_key_id,
         );
     }
->>>>>>> e231c49c
 
     let new_transcripts = [
         pre_signatures::update_pre_signatures_in_creation(idkg_payload, transcripts, height, log)?,
