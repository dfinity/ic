--- conflicted
+++ resolved
@@ -23,7 +23,7 @@
         Block, HasHeight,
         idkg::{
             self, HasIDkgMasterPublicKeyId, IDkgBlockReader, IDkgMasterPublicKeyId, IDkgPayload,
-            MasterKeyTranscript, TranscriptAttributes, STORE_PRE_SIGNATURES_IN_STATE,
+            MasterKeyTranscript, STORE_PRE_SIGNATURES_IN_STATE, TranscriptAttributes,
         },
     },
     crypto::canister_threshold_sig::idkg::InitialIDkgDealings,
@@ -727,27 +727,15 @@
         let mut matched_pre_signatures_per_key_id: BTreeMap<IDkgMasterPublicKeyId, usize> =
             BTreeMap::new();
 
-<<<<<<< HEAD
-    for context in all_signing_requests.values() {
-        if context
-            .matched_pre_signature
-            .as_ref()
-            .is_some_and(|(pid, _)| idkg_payload.available_pre_signatures.contains_key(pid))
-            && let Ok(key_id) = context.key_id().try_into()
-        {
-            *matched_pre_signatures_per_key_id.entry(key_id).or_insert(0) += 1;
-=======
         for context in all_signing_requests.values() {
             if context
                 .matched_pre_signature
                 .as_ref()
                 .is_some_and(|(pid, _)| idkg_payload.available_pre_signatures.contains_key(pid))
+                && let Ok(key_id) = context.key_id().try_into()
             {
-                if let Ok(key_id) = context.key_id().try_into() {
-                    *matched_pre_signatures_per_key_id.entry(key_id).or_insert(0) += 1;
-                }
+                *matched_pre_signatures_per_key_id.entry(key_id).or_insert(0) += 1;
             }
->>>>>>> 4650dbbb
         }
 
         // Start the creation of new pre-signatures, considering the existing number of
@@ -1036,12 +1024,16 @@
             // If pre-signatures are stored on the blockchain, then
             // the two initial pre-signature remain in available_pre_signatures.
             assert_eq!(idkg_payload.available_pre_signatures.len(), 2);
-            assert!(idkg_payload
-                .available_pre_signatures
-                .contains_key(&pre_sig1));
-            assert!(idkg_payload
-                .available_pre_signatures
-                .contains_key(&pre_sig2));
+            assert!(
+                idkg_payload
+                    .available_pre_signatures
+                    .contains_key(&pre_sig1)
+            );
+            assert!(
+                idkg_payload
+                    .available_pre_signatures
+                    .contains_key(&pre_sig2)
+            );
 
             // The matched pre-signature is replenished, therefore
             // PRE_SIGNATURES_TO_CREATE_IN_ADVANCE new pre-signatures minus
