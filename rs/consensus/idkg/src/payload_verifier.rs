//! This module implements the IDKG payload verifier.
//!
//! It validates a payload by doing an equality check with a payload
//! that would have been created by itself, given the same inputs.
//! This works because the payload creation is a deterministic process
//! once all inputs are fixed.
//!
//! Therefore, it is important to ensure all inputs are indeed the same
//! between all replicas in a subnet. Payload creation only reads completed
//! transcripts, dealings (for xnet resharing), and signatures from idkg
//! pool. In payload verification, we do the following:
//!
//! 1. Extract newly completed artifacts from the payload to be verified.
//! 2. Validate these artifacts.
//! 3. Treat them as inputs, and create a new payload to compare equality.
//!
//! This approach assumes the same deterministic (and correct) payload
//! creation process is adopted by all replicas in a subnet. Not all valid
//! payloads (e.g. those created through a different payload creation
//! algorithm) can be verified this way, but it is a simple and effective
//! approach, similar to what we have been doing in verifying other kinds
//! payloads.
#![allow(clippy::result_large_err)]

use crate::{
    metrics::timed_call,
    payload_builder::{create_data_payload_helper, create_summary_payload, IDkgPayloadError},
    pre_signer::IDkgTranscriptBuilder,
    signer::ThresholdSignatureBuilder,
    utils::{
<<<<<<< HEAD
        block_chain_cache, build_signature_inputs, get_idkg_chain_key_config_if_enabled,
        IDkgBlockReaderImpl, InvalidChainCacheError, MAX_PARALLELISM,
=======
        IDkgBlockReaderImpl, InvalidChainCacheError, block_chain_cache,
        get_idkg_chain_key_config_if_enabled,
>>>>>>> e231c49c
    },
};
use ic_consensus_utils::{crypto::ConsensusCrypto, pool_reader::PoolReader};
use ic_interfaces::{
    crypto::{ThresholdEcdsaSigVerifier, ThresholdSchnorrSigVerifier},
    validation::{ValidationError, ValidationResult},
};
use ic_interfaces_registry::RegistryClient;
use ic_interfaces_state_manager::StateManager;
use ic_management_canister_types_private::{
    Payload, ReshareChainKeyResponse, SignWithECDSAReply, SignWithSchnorrReply,
};
use ic_replicated_state::{
    ReplicatedState,
    metadata_state::subnet_call_context_manager::{
        IDkgSignWithThresholdContext, SignWithThresholdContext,
    },
};
use ic_types::{
    Height, SubnetId,
    batch::ValidationContext,
    consensus::{
        Block, BlockPayload, HasHeight,
        idkg::{
            self, IDkgBlockReader, TranscriptRef,
            common::{BuildSignatureInputsError, CombinedSignature, ThresholdSigInputs},
<<<<<<< HEAD
            IDkgBlockReader, IDkgTranscriptParamsRef, TranscriptRef,
=======
>>>>>>> e231c49c
        },
    },
    crypto::canister_threshold_sig::{
        ThresholdEcdsaCombinedSignature, ThresholdSchnorrCombinedSignature,
        error::{
            IDkgVerifyInitialDealingsError, IDkgVerifyTranscriptError,
            ThresholdEcdsaVerifyCombinedSignatureError, ThresholdSchnorrVerifyCombinedSigError,
        },
        idkg::{IDkgTranscript, IDkgTranscriptId, InitialIDkgDealings, SignedIDkgDealing},
    },
    messages::CallbackId,
    registry::RegistryClientError,
    state_manager::StateManagerError,
};
use prometheus::HistogramVec;
use rayon::iter::{IndexedParallelIterator, IntoParallelIterator, ParallelIterator};
use std::{collections::BTreeMap, convert::TryFrom};

#[allow(clippy::enum_variant_names)]
#[derive(Debug)]
// The fields are only read by the `Debug` implementation.
// The `dead_code` lint ignores `Debug` impls, see: https://github.com/rust-lang/rust/issues/88900.
#[allow(dead_code)]
/// Possible failures which could occur while validating an idkg payload. They don't imply that the
/// payload is invalid.
pub enum IDkgPayloadValidationFailure {
    RegistryClientError(RegistryClientError),
    StateManagerError(StateManagerError),
    TranscriptParamsError(idkg::TranscriptParamsError),
    ThresholdEcdsaVerifyCombinedSignatureError(ThresholdEcdsaVerifyCombinedSignatureError),
    ThresholdSchnorrVerifyCombinedSignatureError(ThresholdSchnorrVerifyCombinedSigError),
    IDkgVerifyTranscriptError(IDkgVerifyTranscriptError),
    IDkgVerifyInitialDealingsError(IDkgVerifyInitialDealingsError),
    NewSignatureBuildInputsError(BuildSignatureInputsError),
    InvalidChainCacheError(InvalidChainCacheError),
}

#[derive(Debug)]
// The fields are only read by the `Debug` implementation.
// The `dead_code` lint ignores `Debug` impls, see: https://github.com/rust-lang/rust/issues/88900.
#[allow(dead_code)]
/// Reasons for why an idkg payload might be invalid.
pub enum InvalidIDkgPayloadReason {
    // wrapper of other errors
    UnexpectedSummaryPayload(IDkgPayloadError),
    UnexpectedDataPayload(Option<IDkgPayloadError>),
    TranscriptParamsError(idkg::TranscriptParamsError),
    ThresholdEcdsaVerifyCombinedSignatureError(ThresholdEcdsaVerifyCombinedSignatureError),
    ThresholdSchnorrVerifyCombinedSignatureError(ThresholdSchnorrVerifyCombinedSigError),
    IDkgVerifyTranscriptError(IDkgVerifyTranscriptError),
    IDkgVerifyInitialDealingsError(IDkgVerifyInitialDealingsError),
    NewSignatureBuildInputsError(BuildSignatureInputsError),
    // local errors
    ConsensusRegistryVersionNotFound(Height),
    ChainKeyConfigNotFound,
    SummaryPayloadMismatch,
    DataPayloadMismatch,
    MissingIDkgDataPayload,
    NewTranscriptRefWrongHeight(TranscriptRef, Height),
    NewTranscriptNotFound(IDkgTranscriptId),
    NewTranscriptMiscount(u64),
    NewTranscriptMissingParams(IDkgTranscriptId),
    NewSignatureUnexpected(idkg::PseudoRandomId),
    NewSignatureMissingContext(idkg::PseudoRandomId),
    VetKdUnexpected(CallbackId),
    XNetReshareAgreementWithoutRequest(idkg::IDkgReshareRequest),
    XNetReshareRequestDisappeared(idkg::IDkgReshareRequest),
    DecodingError(String),
}

impl From<InvalidIDkgPayloadReason> for IDkgValidationError {
    fn from(err: InvalidIDkgPayloadReason) -> Self {
        ValidationError::InvalidArtifact(err)
    }
}

impl From<IDkgPayloadValidationFailure> for IDkgValidationError {
    fn from(err: IDkgPayloadValidationFailure) -> Self {
        ValidationError::ValidationFailed(err)
    }
}

impl From<InvalidChainCacheError> for IDkgPayloadValidationFailure {
    fn from(err: InvalidChainCacheError) -> Self {
        IDkgPayloadValidationFailure::InvalidChainCacheError(err)
    }
}

impl From<idkg::TranscriptParamsError> for InvalidIDkgPayloadReason {
    fn from(err: idkg::TranscriptParamsError) -> Self {
        InvalidIDkgPayloadReason::TranscriptParamsError(err)
    }
}

impl From<idkg::TranscriptParamsError> for IDkgPayloadValidationFailure {
    fn from(err: idkg::TranscriptParamsError) -> Self {
        IDkgPayloadValidationFailure::TranscriptParamsError(err)
    }
}

impl From<IDkgVerifyTranscriptError> for InvalidIDkgPayloadReason {
    fn from(err: IDkgVerifyTranscriptError) -> Self {
        InvalidIDkgPayloadReason::IDkgVerifyTranscriptError(err)
    }
}

impl From<IDkgVerifyTranscriptError> for IDkgPayloadValidationFailure {
    fn from(err: IDkgVerifyTranscriptError) -> Self {
        IDkgPayloadValidationFailure::IDkgVerifyTranscriptError(err)
    }
}

impl From<IDkgVerifyInitialDealingsError> for InvalidIDkgPayloadReason {
    fn from(err: IDkgVerifyInitialDealingsError) -> Self {
        InvalidIDkgPayloadReason::IDkgVerifyInitialDealingsError(err)
    }
}

impl From<IDkgVerifyInitialDealingsError> for IDkgPayloadValidationFailure {
    fn from(err: IDkgVerifyInitialDealingsError) -> Self {
        IDkgPayloadValidationFailure::IDkgVerifyInitialDealingsError(err)
    }
}

impl From<ThresholdEcdsaVerifyCombinedSignatureError> for InvalidIDkgPayloadReason {
    fn from(err: ThresholdEcdsaVerifyCombinedSignatureError) -> Self {
        InvalidIDkgPayloadReason::ThresholdEcdsaVerifyCombinedSignatureError(err)
    }
}

impl From<ThresholdEcdsaVerifyCombinedSignatureError> for IDkgPayloadValidationFailure {
    fn from(err: ThresholdEcdsaVerifyCombinedSignatureError) -> Self {
        IDkgPayloadValidationFailure::ThresholdEcdsaVerifyCombinedSignatureError(err)
    }
}

impl From<BuildSignatureInputsError> for InvalidIDkgPayloadReason {
    fn from(err: BuildSignatureInputsError) -> Self {
        InvalidIDkgPayloadReason::NewSignatureBuildInputsError(err)
    }
}

impl From<BuildSignatureInputsError> for IDkgPayloadValidationFailure {
    fn from(err: BuildSignatureInputsError) -> Self {
        IDkgPayloadValidationFailure::NewSignatureBuildInputsError(err)
    }
}

impl From<ThresholdSchnorrVerifyCombinedSigError> for InvalidIDkgPayloadReason {
    fn from(err: ThresholdSchnorrVerifyCombinedSigError) -> Self {
        InvalidIDkgPayloadReason::ThresholdSchnorrVerifyCombinedSignatureError(err)
    }
}

impl From<ThresholdSchnorrVerifyCombinedSigError> for IDkgPayloadValidationFailure {
    fn from(err: ThresholdSchnorrVerifyCombinedSigError) -> Self {
        IDkgPayloadValidationFailure::ThresholdSchnorrVerifyCombinedSignatureError(err)
    }
}

impl From<RegistryClientError> for IDkgPayloadValidationFailure {
    fn from(err: RegistryClientError) -> Self {
        IDkgPayloadValidationFailure::RegistryClientError(err)
    }
}

impl From<StateManagerError> for IDkgPayloadValidationFailure {
    fn from(err: StateManagerError) -> Self {
        IDkgPayloadValidationFailure::StateManagerError(err)
    }
}

pub(crate) type IDkgValidationError =
    ValidationError<InvalidIDkgPayloadReason, IDkgPayloadValidationFailure>;

#[allow(clippy::too_many_arguments)]
pub fn validate_payload(
    subnet_id: SubnetId,
    registry_client: &dyn RegistryClient,
    crypto: &dyn ConsensusCrypto,
    pool_reader: &PoolReader<'_>,
    state_manager: &dyn StateManager<State = ReplicatedState>,
    context: &ValidationContext,
    parent_block: &Block,
    payload: &BlockPayload,
    metrics: HistogramVec,
) -> ValidationResult<IDkgValidationError> {
    if payload.is_summary() {
        timed_call(
            "verify_summary_payload",
            || {
                validate_summary_payload(
                    subnet_id,
                    registry_client,
                    pool_reader,
                    context,
                    parent_block,
                    payload.as_summary().idkg.as_ref(),
                )
            },
            &metrics,
        )
    } else {
        timed_call(
            "verify_data_payload",
            || {
                validate_data_payload(
                    subnet_id,
                    registry_client,
                    crypto,
                    pool_reader,
                    state_manager,
                    context,
                    parent_block,
                    payload.as_data().idkg.as_ref(),
                    &metrics,
                )
            },
            &metrics,
        )
    }
}

/// Validates an IDKG summary payload.
/// This is an entirely deterministic operation, so we can just check if
/// the given summary payload matches what we would have created locally.
fn validate_summary_payload(
    subnet_id: SubnetId,
    registry_client: &dyn RegistryClient,
    pool_reader: &PoolReader<'_>,
    context: &ValidationContext,
    parent_block: &Block,
    summary_payload: Option<&idkg::IDkgPayload>,
) -> ValidationResult<IDkgValidationError> {
    let height = parent_block.height().increment();
    let registry_version = pool_reader.registry_version(height).ok_or(
        InvalidIDkgPayloadReason::ConsensusRegistryVersionNotFound(height),
    )?;
    let chain_key_config =
        get_idkg_chain_key_config_if_enabled(subnet_id, registry_version, registry_client)
            .map_err(IDkgPayloadValidationFailure::from)?;
    if chain_key_config.is_none() {
        if summary_payload.is_some() {
            return Err(InvalidIDkgPayloadReason::ChainKeyConfigNotFound.into());
        } else {
            return Ok(());
        }
    };
    match create_summary_payload(
        subnet_id,
        registry_client,
        pool_reader,
        context,
        parent_block,
        None,
        &ic_logger::replica_logger::no_op_logger(),
    ) {
        Ok(payload) => {
            if payload.as_ref() == summary_payload {
                Ok(())
            } else {
                Err(InvalidIDkgPayloadReason::SummaryPayloadMismatch.into())
            }
        }
        Err(IDkgPayloadError::RegistryClientError(err)) => {
            Err(IDkgPayloadValidationFailure::RegistryClientError(err).into())
        }
        Err(IDkgPayloadError::StateManagerError(err)) => {
            Err(IDkgPayloadValidationFailure::StateManagerError(err).into())
        }
        Err(err) => Err(InvalidIDkgPayloadReason::UnexpectedSummaryPayload(err).into()),
    }
}

#[allow(clippy::too_many_arguments)]
/// Validates an IDKG data payload.
fn validate_data_payload(
    subnet_id: SubnetId,
    registry_client: &dyn RegistryClient,
    crypto: &dyn ConsensusCrypto,
    pool_reader: &PoolReader<'_>,
    state_manager: &dyn StateManager<State = ReplicatedState>,
    context: &ValidationContext,
    parent_block: &Block,
    data_payload: Option<&idkg::IDkgPayload>,
    metrics: &HistogramVec,
) -> ValidationResult<IDkgValidationError> {
    if parent_block.payload.as_ref().as_idkg().is_none() {
        if data_payload.is_some() {
            return Err(InvalidIDkgPayloadReason::UnexpectedDataPayload(None).into());
        } else {
            return Ok(());
        }
    }

    let block_payload = &parent_block.payload.as_ref();
    let (prev_payload, curr_payload) = if block_payload.is_summary() {
        match &block_payload.as_summary().idkg {
            None => {
                if data_payload.is_some() {
                    return Err(InvalidIDkgPayloadReason::UnexpectedDataPayload(None).into());
                } else {
                    return Ok(());
                }
            }
            Some(idkg_summary) => {
                if data_payload.is_none() {
                    return Err(InvalidIDkgPayloadReason::MissingIDkgDataPayload.into());
                }
                (idkg_summary.clone(), data_payload.as_ref().unwrap())
            }
        }
    } else {
        match &block_payload.as_data().idkg {
            None => {
                if data_payload.is_some() {
                    return Err(InvalidIDkgPayloadReason::UnexpectedDataPayload(None).into());
                } else {
                    return Ok(());
                }
            }
            Some(payload) => {
                if data_payload.is_none() {
                    return Err(InvalidIDkgPayloadReason::MissingIDkgDataPayload.into());
                }
                (payload.clone(), data_payload.as_ref().unwrap())
            }
        }
    };

    let summary_block = pool_reader
        .dkg_summary_block(parent_block)
        .unwrap_or_else(|| {
            panic!(
                "Impossible: fail to the summary block that governs height {}",
                parent_block.height()
            )
        });
    // In case the certified height is below the summary height, add the heights in
    // between to the blockchain. This is needed to calculate the total number of pre-
    // signatures in the certified state and every block since then.
    // Note that blocks below the summary are not guaranteed to exist, because they are
    // purged once the CUP exists. However, if the CUP exists, that implies there is
    // already a finalized block b with b.certified_height >= summary_height, which means
    // we should not be validating a block referencing a lower certified height manually here.
    // This block should instead be validated via the notarization fast-path.
    let start_height = context
        .certified_height
        .increment()
        .min(summary_block.height());
    let parent_chain = block_chain_cache(pool_reader, start_height, parent_block.clone())
        .map_err(IDkgPayloadValidationFailure::from)?;
    let block_reader = IDkgBlockReaderImpl::new(parent_chain);
    let curr_height = parent_block.height().increment();

    let transcripts = timed_call(
        "validate_transcript_refs",
        || {
            validate_transcript_refs(
                crypto,
                &block_reader,
                &prev_payload,
                curr_payload,
                curr_height,
            )
        },
        metrics,
    )?;
    let dealings = timed_call(
        "validate_reshare_dealings",
        || validate_reshare_dealings(crypto, &block_reader, &prev_payload, curr_payload),
        metrics,
    )?;
    let state = state_manager
        .get_state_at(context.certified_height)
        .map_err(IDkgPayloadValidationFailure::StateManagerError)?;
    let signatures = timed_call(
        "validate_new_signature_agreements",
        || validate_new_signature_agreements(crypto, state.get_ref(), &prev_payload, curr_payload),
        metrics,
    )?;

    let builder = CachedBuilder {
        transcripts,
        dealings,
        signatures,
    };

    match create_data_payload_helper(
        subnet_id,
        context,
        parent_block,
        &summary_block,
        &block_reader,
        &builder,
        &builder,
        state_manager,
        registry_client,
        None,
        &ic_logger::replica_logger::no_op_logger(),
    ) {
        Ok(idkg_payload) => {
            if idkg_payload.as_ref() == data_payload {
                Ok(())
            } else {
                Err(InvalidIDkgPayloadReason::DataPayloadMismatch.into())
            }
        }
        Err(IDkgPayloadError::RegistryClientError(err)) => {
            Err(IDkgPayloadValidationFailure::RegistryClientError(err).into())
        }
        Err(IDkgPayloadError::StateManagerError(err)) => {
            Err(IDkgPayloadValidationFailure::StateManagerError(err).into())
        }
        Err(err) => Err(InvalidIDkgPayloadReason::UnexpectedDataPayload(Some(err)).into()),
    }
}

struct CachedBuilder {
    transcripts: BTreeMap<IDkgTranscriptId, IDkgTranscript>,
    dealings: BTreeMap<IDkgTranscriptId, Vec<SignedIDkgDealing>>,
    signatures: BTreeMap<CallbackId, CombinedSignature>,
}

impl IDkgTranscriptBuilder for CachedBuilder {
    fn get_completed_transcript(
        &self,
        params_ref: &IDkgTranscriptParamsRef,
    ) -> Option<IDkgTranscript> {
        self.transcripts.get(&params_ref.transcript_id).cloned()
    }

    fn get_validated_dealings(&self, transcript_id: IDkgTranscriptId) -> Vec<SignedIDkgDealing> {
        self.dealings
            .get(&transcript_id)
            .cloned()
            .unwrap_or_default()
    }
}

impl ThresholdSignatureBuilder for CachedBuilder {
    fn get_completed_signature(
        &self,
        id: CallbackId,
        _context: &SignWithThresholdContext,
    ) -> Option<CombinedSignature> {
        self.signatures.get(&id).cloned()
    }
}

// Validate transcript references
// - All references in the payload should resolve.
// - Newly added transcripts are referenced.
// - Newly added transcripts are valid.
//
// Since this function is only called on data payload, we can assume all references
// in prev_payload resolve correctly. So only new references need to be checked.
fn validate_transcript_refs(
    crypto: &dyn ConsensusCrypto,
    block_reader: &dyn IDkgBlockReader,
    prev_payload: &idkg::IDkgPayload,
    curr_payload: &idkg::IDkgPayload,
    curr_height: Height,
) -> Result<BTreeMap<IDkgTranscriptId, IDkgTranscript>, IDkgValidationError> {
    use InvalidIDkgPayloadReason::*;
    let idkg_transcripts = &curr_payload.idkg_transcripts;
    let prev_configs = prev_payload
        .iter_transcript_configs_in_creation()
        .map(|config| (config.transcript_id, config))
        .collect::<BTreeMap<_, _>>();
    let mut verify_transcript_args = Vec::new();
    for transcript_ref in curr_payload.active_transcripts().iter() {
        if transcript_ref.height >= curr_height || block_reader.transcript(transcript_ref).is_err()
        {
            if transcript_ref.height != curr_height {
                return Err(NewTranscriptRefWrongHeight(*transcript_ref, curr_height).into());
            }
            let transcript_id = &transcript_ref.transcript_id;
            if let Some(transcript) = idkg_transcripts.get(transcript_id) {
                let config = prev_configs
                    .get(transcript_id)
                    .ok_or(NewTranscriptMissingParams(*transcript_id))?;
                let params = config.translate(block_reader)?;
                verify_transcript_args.push((params, transcript));
            } else {
                return Err(NewTranscriptNotFound(*transcript_id).into());
            }
        }
    }
    let chunk_size = (verify_transcript_args.len().max(1) + MAX_PARALLELISM - 1) / MAX_PARALLELISM;
    let results = verify_transcript_args
        .into_par_iter()
        .chunks(chunk_size)
        .flat_map_iter(|chunk| {
            chunk.into_iter().map(|(params, transcript)| {
                crypto
                    .verify_transcript(&params, transcript)
                    .map_err(IDkgVerifyTranscriptError)
            })
        })
        .collect::<Result<Vec<_>, _>>()?;

    if results.len() != idkg_transcripts.len() {
        return Err(NewTranscriptMiscount(results.len() as u64).into());
    }

    Ok(idkg_transcripts.clone())
}

fn validate_reshare_dealings(
    crypto: &dyn ConsensusCrypto,
    block_reader: &dyn IDkgBlockReader,
    prev_payload: &idkg::IDkgPayload,
    curr_payload: &idkg::IDkgPayload,
) -> Result<BTreeMap<IDkgTranscriptId, Vec<SignedIDkgDealing>>, IDkgValidationError> {
    use InvalidIDkgPayloadReason::*;
    let mut new_reshare_agreement = BTreeMap::new();
    for (request, dealings) in curr_payload.xnet_reshare_agreements.iter() {
        if let idkg::CompletedReshareRequest::Unreported(dealings) = &dealings {
            if !prev_payload.xnet_reshare_agreements.contains_key(request) {
                if !prev_payload.ongoing_xnet_reshares.contains_key(request) {
                    return Err(XNetReshareAgreementWithoutRequest(request.clone()).into());
                }
                new_reshare_agreement.insert(request.clone(), dealings);
            }
        }
    }
    let mut new_dealings = BTreeMap::new();
    for (request, config) in prev_payload.ongoing_xnet_reshares.iter() {
        if !curr_payload.ongoing_xnet_reshares.contains_key(request) {
            if let Some(response) = new_reshare_agreement.get(request) {
                if let ic_types::messages::Payload::Data(data) = &response.payload {
                    let initial_dealings = decode_initial_dealings(data)?;
                    let transcript_id = config.as_ref().transcript_id;
                    let param = config.as_ref().translate(block_reader)?;
                    crypto.verify_initial_dealings(&param, &initial_dealings)?;
                    new_dealings.insert(transcript_id, initial_dealings.dealings().clone());
                }
            } else {
                return Err(XNetReshareRequestDisappeared(request.clone()).into());
            }
        }
    }
    Ok(new_dealings)
}

fn decode_initial_dealings(data: &[u8]) -> Result<InitialIDkgDealings, InvalidIDkgPayloadReason> {
    let reshare_chain_key_response = ReshareChainKeyResponse::decode(data)
        .map_err(|err| InvalidIDkgPayloadReason::DecodingError(format!("{err:?}")))?;

    let initial_dealings = match reshare_chain_key_response {
        ReshareChainKeyResponse::IDkg(initial_idkg_dealings) => initial_idkg_dealings,
        ReshareChainKeyResponse::NiDkg(_) => {
            return Err(InvalidIDkgPayloadReason::DecodingError(
                "Found an NiDkg response".to_string(),
            ));
        }
    };

    InitialIDkgDealings::try_from(&initial_dealings)
        .map_err(|err| InvalidIDkgPayloadReason::DecodingError(format!("{err:?}")))
}

// Validate new signature agreements in the current payload.
// New signatures are those that are Unreported in the curr_payload and not in prev_payload.
fn validate_new_signature_agreements(
    crypto: &dyn ConsensusCrypto,
    state: &ReplicatedState,
    prev_payload: &idkg::IDkgPayload,
    curr_payload: &idkg::IDkgPayload,
) -> Result<BTreeMap<CallbackId, CombinedSignature>, IDkgValidationError> {
    let contexts = state.signature_request_contexts();
    let context_map = contexts
        .iter()
        .flat_map(|(id, ctxt)| {
            IDkgSignWithThresholdContext::try_from(ctxt)
                .map(|ctxt| (ctxt.pseudo_random_id, (*id, ctxt)))
        })
        .collect::<BTreeMap<_, _>>();
    let mut verify_sig_args = Vec::new();
    for (random_id, completed) in curr_payload.signature_agreements.iter() {
        if let idkg::CompletedSignature::Unreported(response) = completed {
            if let ic_types::messages::Payload::Data(data) = &response.payload {
                if prev_payload.signature_agreements.contains_key(random_id) {
                    return Err(InvalidIDkgPayloadReason::NewSignatureUnexpected(*random_id).into());
                }
                let (id, context) = context_map.get(random_id).ok_or(
                    InvalidIDkgPayloadReason::NewSignatureMissingContext(*random_id),
                )?;
<<<<<<< HEAD
                verify_sig_args.push((*id, context, data));
=======
                let (_, input) = build_signature_inputs(*id, context)?;
                match input {
                    ThresholdSigInputs::Ecdsa(input) => {
                        let reply = SignWithECDSAReply::decode(data).map_err(|err| {
                            InvalidIDkgPayloadReason::DecodingError(format!("{err:?}"))
                        })?;
                        let signature = ThresholdEcdsaCombinedSignature {
                            signature: reply.signature,
                        };
                        ThresholdEcdsaSigVerifier::verify_combined_sig(crypto, &input, &signature)?;
                        new_signatures.insert(*id, CombinedSignature::Ecdsa(signature));
                    }
                    ThresholdSigInputs::Schnorr(input) => {
                        let reply = SignWithSchnorrReply::decode(data).map_err(|err| {
                            InvalidIDkgPayloadReason::DecodingError(format!("{err:?}"))
                        })?;
                        let signature = ThresholdSchnorrCombinedSignature {
                            signature: reply.signature,
                        };
                        ThresholdSchnorrSigVerifier::verify_combined_sig(
                            crypto, &input, &signature,
                        )?;
                        new_signatures.insert(*id, CombinedSignature::Schnorr(signature));
                    }
                    ThresholdSigInputs::VetKd(_) => {
                        // We don't expect to find agreements for vet KD contexts in the IDKG payload
                        return Err(InvalidIDkgPayloadReason::VetKdUnexpected(*id).into());
                    }
                }
>>>>>>> e231c49c
            }
        }
    }
    let chunk_size = (verify_sig_args.len().max(1) + MAX_PARALLELISM - 1) / MAX_PARALLELISM;
    verify_sig_args
        .into_par_iter()
        .chunks(chunk_size)
        .flat_map_iter(|chunk| {
            chunk
                .into_iter()
                .map(|(id, context, data)| validate_combined_signature(crypto, id, context, data))
        })
        .collect()
}

fn validate_combined_signature(
    crypto: &dyn ConsensusCrypto,
    id: CallbackId,
    context: &SignWithThresholdContext,
    data: &[u8],
) -> Result<(CallbackId, CombinedSignature), IDkgValidationError> {
    let (_, input) = build_signature_inputs(id, context)?;
    match input {
        ThresholdSigInputs::Ecdsa(input) => {
            let reply = SignWithECDSAReply::decode(data)
                .map_err(|err| InvalidIDkgPayloadReason::DecodingError(format!("{:?}", err)))?;
            let signature = ThresholdEcdsaCombinedSignature {
                signature: reply.signature,
            };
            ThresholdEcdsaSigVerifier::verify_combined_sig(crypto, &input, &signature)?;
            Ok((id, CombinedSignature::Ecdsa(signature)))
        }
        ThresholdSigInputs::Schnorr(input) => {
            let reply = SignWithSchnorrReply::decode(data)
                .map_err(|err| InvalidIDkgPayloadReason::DecodingError(format!("{:?}", err)))?;
            let signature = ThresholdSchnorrCombinedSignature {
                signature: reply.signature,
            };
            ThresholdSchnorrSigVerifier::verify_combined_sig(crypto, &input, &signature)?;
            Ok((id, CombinedSignature::Schnorr(signature)))
        }
        ThresholdSigInputs::VetKd(_) => {
            // We don't expect to find agreements for vet KD contexts in the IDKG payload
            Err(InvalidIDkgPayloadReason::VetKdUnexpected(id).into())
        }
    }
}

#[cfg(test)]
mod test {
    use super::*;
    use crate::{
        payload_builder::{
            filter_idkg_reshare_chain_key_contexts,
            resharing::{initiate_reshare_requests, update_completed_reshare_requests},
            signatures::update_signature_agreements,
        },
        test_utils::*,
    };
    use assert_matches::assert_matches;
    use ic_crypto_test_utils_canister_threshold_sigs::{
        CanisterThresholdSigTestEnvironment, dummy_values::dummy_dealings,
    };
    use ic_crypto_test_utils_reproducible_rng::reproducible_rng;
    use ic_interfaces_state_manager::CertifiedStateSnapshot;
    use ic_logger::replica_logger::no_op_logger;
    use ic_management_canister_types_private::{MasterPublicKeyId, Payload, SignWithECDSAReply};
    use ic_test_utilities::crypto::CryptoReturningOk;
    use ic_test_utilities_consensus::idkg::*;
    use ic_test_utilities_types::ids::subnet_test_id;
    use ic_types::{
        Height,
        consensus::idkg::{
            CompletedSignature, IDkgMasterPublicKeyId, common::PreSignatureRef,
            ecdsa::PreSignatureQuadrupleRef,
        },
        crypto::AlgorithmId,
        messages::CallbackId,
    };
    use idkg::RequestId;
    use std::collections::BTreeSet;

    #[test]
    fn test_validate_transcript_refs_all_algorithms() {
        for key_id in fake_master_public_key_ids_for_all_idkg_algorithms() {
            println!("Running test for key ID {key_id}");
            test_validate_transcript_refs(key_id);
        }
    }

    fn test_validate_transcript_refs(key_id: IDkgMasterPublicKeyId) {
        let mut rng = reproducible_rng();
        let num_of_nodes = 4;
        let subnet_id = subnet_test_id(1);
        let env = CanisterThresholdSigTestEnvironment::new(num_of_nodes, &mut rng);
        let registry_version = env.newest_registry_version;
        let crypto = &CryptoReturningOk::default();
        let mut block_reader = TestIDkgBlockReader::new();
        let mut prev_payload = empty_idkg_payload_with_key_ids(subnet_id, vec![key_id.clone()]);
        let mut curr_payload = prev_payload.clone();

        // Empty payload verifies
        assert!(
            validate_transcript_refs(
                crypto,
                &block_reader,
                &prev_payload,
                &curr_payload,
                Height::from(0)
            )
            .is_ok()
        );

        // Add a transcript
        let height_100 = Height::new(100);
        let (transcript_0, transcript_ref_0, _) =
            generate_key_transcript(&key_id, &env, &mut rng, height_100);
        let transcript_id_0 = transcript_0.transcript_id;
        curr_payload
            .idkg_transcripts
            .insert(transcript_id_0, transcript_0);
        // Error because transcript is not referenced
        assert_matches!(
            validate_transcript_refs(
                crypto,
                &block_reader,
                &prev_payload,
                &curr_payload,
                height_100
            ),
            Err(ValidationError::InvalidArtifact(
                InvalidIDkgPayloadReason::NewTranscriptMiscount(_)
            ))
        );

        // Add the reference
        prev_payload.single_key_transcript_mut().next_in_creation =
            idkg::KeyTranscriptCreation::RandomTranscriptParams(idkg::RandomTranscriptParams::new(
                transcript_id_0,
                env.nodes.ids(),
                env.nodes.ids(),
                registry_version,
                AlgorithmId::from(key_id.inner()),
            ));
        curr_payload.single_key_transcript_mut().next_in_creation =
            idkg::KeyTranscriptCreation::Created(transcript_ref_0);
        let res = validate_transcript_refs(
            crypto,
            &block_reader,
            &prev_payload,
            &curr_payload,
            height_100,
        );
        assert!(res.is_ok());

        // Error because of height mismatch
        assert_matches!(
            validate_transcript_refs(
                crypto,
                &block_reader,
                &prev_payload,
                &curr_payload,
                Height::from(99),
            ),
            Err(ValidationError::InvalidArtifact(
                InvalidIDkgPayloadReason::NewTranscriptRefWrongHeight(_, _)
            ))
        );

        // Add another reference
        let (transcript_1, transcript_ref_1, _) =
            generate_key_transcript(&key_id, &env, &mut rng, height_100);
        curr_payload.single_key_transcript_mut().next_in_creation =
            idkg::KeyTranscriptCreation::Created(transcript_ref_1);
        assert_matches!(
            validate_transcript_refs(
                crypto,
                &block_reader,
                &prev_payload,
                &curr_payload,
                height_100
            ),
            Err(ValidationError::InvalidArtifact(
                InvalidIDkgPayloadReason::NewTranscriptNotFound(_)
            ))
        );

        curr_payload.idkg_transcripts = BTreeMap::new();
        block_reader.add_transcript(*transcript_ref_1.as_ref(), transcript_1);
        assert!(
            validate_transcript_refs(
                crypto,
                &block_reader,
                &prev_payload,
                &curr_payload,
                Height::from(101),
            )
            .is_ok()
        );
    }

    #[test]
    fn test_validate_reshare_dealings_all_algorithms() {
        for key_id in fake_master_public_key_ids_for_all_idkg_algorithms() {
            println!("Running test for key ID {key_id}");
            test_validate_reshare_dealings(key_id);
        }
    }

    fn test_validate_reshare_dealings(key_id: IDkgMasterPublicKeyId) {
        let mut rng = reproducible_rng();
        let num_of_nodes = 4;
        let subnet_id = subnet_test_id(1);
        let crypto = &CryptoReturningOk::default();
        let env = CanisterThresholdSigTestEnvironment::new(num_of_nodes, &mut rng);

        let mut payload = empty_idkg_payload_with_key_ids(subnet_id, vec![key_id.clone()]);
        let mut block_reader = TestIDkgBlockReader::new();
        let transcript_builder = TestIDkgTranscriptBuilder::new();

        let req_1 = create_reshare_request(key_id.clone(), 1, 1);
        let req_2 = create_reshare_request(key_id.clone(), 2, 2);
        let reshare_requests = BTreeSet::from([req_1.clone(), req_2.clone()]);

        let contexts = BTreeMap::from([
            (
                ic_types::messages::CallbackId::from(0),
                dealings_context_from_reshare_request(req_1.clone()),
            ),
            (
                ic_types::messages::CallbackId::from(1),
                dealings_context_from_reshare_request(req_2.clone()),
            ),
        ]);
        let contexts = filter_idkg_reshare_chain_key_contexts(&contexts);

        let (key_transcript, key_transcript_ref) =
            payload.generate_current_key(&key_id, &env, &mut rng);
        block_reader.add_transcript(*key_transcript_ref.as_ref(), key_transcript);
        initiate_reshare_requests(&mut payload, reshare_requests.clone());
        let prev_payload = payload.clone();

        // Create completed dealings for request 1.
        let reshare_params = payload.ongoing_xnet_reshares.get(&req_1).unwrap().as_ref();
        assert_eq!(
            reshare_params.algorithm_id,
            AlgorithmId::from(key_id.inner())
        );
        let dealings = dummy_dealings(reshare_params.transcript_id, &reshare_params.dealers);
        transcript_builder.add_dealings(reshare_params.transcript_id, dealings);
        update_completed_reshare_requests(
            &mut payload,
            &contexts,
            &block_reader,
            &transcript_builder,
            &no_op_logger(),
        );
        assert_eq!(payload.xnet_reshare_agreements.len(), 1);
        assert_matches!(
            payload.xnet_reshare_agreements.get(&req_1).unwrap(),
            idkg::CompletedReshareRequest::Unreported(_)
        );

        // The payload should verify, and should return 1 dealing.
        let result = validate_reshare_dealings(crypto, &block_reader, &prev_payload, &payload);
        assert!(result.is_ok());
        assert_eq!(result.unwrap().len(), 1);

        // Removing request 2 from payload should give error.
        let mut payload_ = payload.clone();
        payload_.ongoing_xnet_reshares.remove(&req_2);
        let result = validate_reshare_dealings(crypto, &block_reader, &prev_payload, &payload_);
        assert_matches!(
            result,
            Err(ValidationError::InvalidArtifact(
                InvalidIDkgPayloadReason::XNetReshareRequestDisappeared(_)
            ))
        );

        // Create another request and dealings
        let reshare_params = payload.ongoing_xnet_reshares.get(&req_2).unwrap().as_ref();
        assert_eq!(
            reshare_params.algorithm_id,
            AlgorithmId::from(key_id.inner())
        );
        let dealings = dummy_dealings(reshare_params.transcript_id, &reshare_params.dealers);
        transcript_builder.add_dealings(reshare_params.transcript_id, dealings);
        let mut prev_payload = payload.clone();
        update_completed_reshare_requests(
            &mut payload,
            &contexts,
            &block_reader,
            &transcript_builder,
            &no_op_logger(),
        );

        // The payload should also verify, and should return 1 dealing.
        let result = validate_reshare_dealings(crypto, &block_reader, &prev_payload, &payload);
        assert!(result.is_ok());
        assert_eq!(result.unwrap().len(), 1);

        // remove request 2 from prev_payload, then payload should fail
        // to validate.
        prev_payload.ongoing_xnet_reshares.remove(&req_2);
        let result = validate_reshare_dealings(crypto, &block_reader, &prev_payload, &payload);
        assert_matches!(
            result,
            Err(ValidationError::InvalidArtifact(
                InvalidIDkgPayloadReason::XNetReshareAgreementWithoutRequest(_)
            ))
        );
    }

    #[test]
    fn test_validate_new_signature_agreements_all_algorithms() {
        for key_id in fake_master_public_key_ids_for_all_idkg_algorithms() {
            println!("Running test for key ID {key_id}");
            test_validate_new_signature_agreements(&key_id, false);
            test_validate_new_signature_agreements(&key_id, true);
        }
    }

    fn test_validate_new_signature_agreements(
        key_id: &IDkgMasterPublicKeyId,
        store_pre_signatures_in_state: bool,
    ) {
        let subnet_id = subnet_test_id(0);
        let crypto = &CryptoReturningOk::default();
        let height = Height::from(1);
        let mut valid_keys = BTreeSet::new();
        valid_keys.insert(key_id.clone());

        let mut idkg_payload = empty_idkg_payload_with_key_ids(subnet_id, vec![key_id.clone()]);
        let pre_sig_id1 = idkg_payload.uid_generator.next_pre_signature_id();
        let pre_sig_id2 = idkg_payload.uid_generator.next_pre_signature_id();
        let pre_sig_id3 = idkg_payload.uid_generator.next_pre_signature_id();

        let ids = [
            request_id(1, height),
            request_id(2, height),
            request_id(3, height),
        ];

        // There are three requests in state, two are completed, one is still
        // missing its nonce.
        let signature_request_contexts = BTreeMap::from_iter([
            fake_signature_request_context_from_id(key_id.clone().into(), pre_sig_id1, ids[0]),
            fake_signature_request_context_from_id(key_id.clone().into(), pre_sig_id2, ids[1]),
            fake_signature_request_context_with_pre_sig(ids[2], key_id.clone(), Some(pre_sig_id3)),
        ]);
        let snapshot =
            fake_state_with_signature_requests(height, signature_request_contexts.clone());
        let signature_request_contexts = into_idkg_contexts(&signature_request_contexts);

        let pseudo_random_id = |i| {
            let request_id: &RequestId = &ids[i];
            let callback_id = request_id.callback_id;
            signature_request_contexts
                .get(&callback_id)
                .unwrap()
                .pseudo_random_id
        };

        // Only the first context has a completed signature so far
        let mut signature_builder = TestThresholdSignatureBuilder::new();
        signature_builder.signatures.insert(
            ids[0],
            CombinedSignature::Ecdsa(ThresholdEcdsaCombinedSignature {
                signature: vec![1; 32],
            }),
        );

        update_signature_agreements(
            &signature_request_contexts,
            &signature_builder,
            None,
            &mut idkg_payload,
            &valid_keys,
            None,
            store_pre_signatures_in_state,
        );
        // First signature should now be in "unreported" agreement
        assert_eq!(idkg_payload.signature_agreements.len(), 1);
        assert_matches!(
            idkg_payload
                .signature_agreements
                .get(&pseudo_random_id(0))
                .unwrap(),
            CompletedSignature::Unreported(_)
        );

        let prev_payload = idkg_payload.clone();
        // Now the second context has a completed signature as well
        signature_builder.signatures.insert(
            ids[1],
            CombinedSignature::Ecdsa(ThresholdEcdsaCombinedSignature {
                signature: vec![1; 32],
            }),
        );
        update_signature_agreements(
            &signature_request_contexts,
            &signature_builder,
            None,
            &mut idkg_payload,
            &valid_keys,
            None,
            store_pre_signatures_in_state,
        );
        // First signature should now be reported, second unreported.
        assert_eq!(idkg_payload.signature_agreements.len(), 2);
        assert_matches!(
            idkg_payload
                .signature_agreements
                .get(&pseudo_random_id(0))
                .unwrap(),
            CompletedSignature::ReportedToExecution
        );
        assert_matches!(
            idkg_payload
                .signature_agreements
                .get(&pseudo_random_id(1))
                .unwrap(),
            CompletedSignature::Unreported(_)
        );

        // Only unreported signatures are validated.
        let res = validate_new_signature_agreements(
            crypto,
            snapshot.get_state(),
            &prev_payload,
            &idkg_payload,
        )
        .unwrap();
        assert_eq!(res.len(), 1);
        assert_eq!(res.keys().next().unwrap(), &ids[1].callback_id);

        // Repeated signature leads to error
        let res = validate_new_signature_agreements(
            crypto,
            snapshot.get_state(),
            &idkg_payload,
            &idkg_payload,
        );
        assert_matches!(
            res,
            Err(ValidationError::InvalidArtifact(
                InvalidIDkgPayloadReason::NewSignatureUnexpected(id)
            ))
            if id == pseudo_random_id(1)
        );
    }

    #[test]
    fn test_validate_new_signature_agreements_missing_input_all_algorithms() {
        for key_id in fake_master_public_key_ids_for_all_idkg_algorithms() {
            println!("Running test for key ID {key_id}");
            test_validate_new_signature_agreements_missing_input(key_id);
        }
    }

    fn test_validate_new_signature_agreements_missing_input(key_id: IDkgMasterPublicKeyId) {
        let height = Height::from(0);
        let subnet_id = subnet_test_id(0);
        let crypto = &CryptoReturningOk::default();

        let mut prev_payload = empty_idkg_payload_with_key_ids(subnet_id, vec![key_id.clone()]);
        let pre_sig_id = prev_payload.uid_generator.next_pre_signature_id();
        let pre_sig_id2 = prev_payload.uid_generator.next_pre_signature_id();
        let pre_sig_id3 = prev_payload.uid_generator.next_pre_signature_id();

        let id1 = request_id(1, height);
        let id2 = request_id(2, height);
        let id3 = request_id(3, height);

        let malformed_context = fake_malformed_signature_request_context_from_id(
            key_id.clone().into(),
            pre_sig_id3,
            id3,
        );

        let signature_request_contexts = BTreeMap::from_iter([
            fake_signature_request_context_with_pre_sig(id1, key_id.clone(), Some(pre_sig_id)),
            fake_signature_request_context_from_id(key_id.clone().into(), pre_sig_id2, id2),
            malformed_context.clone(),
        ]);
        let snapshot =
            fake_state_with_signature_requests(height, signature_request_contexts.clone());

        let fake_context = fake_signature_request_context(key_id.clone().into(), [4; 32]);
        let fake_response =
            CompletedSignature::Unreported(ic_types::batch::ConsensusResponse::new(
                CallbackId::from(0),
                ic_types::messages::Payload::Data(match key_id.inner() {
                    MasterPublicKeyId::Ecdsa(_) => {
                        SignWithECDSAReply { signature: vec![] }.encode()
                    }
                    MasterPublicKeyId::Schnorr(_) => {
                        SignWithSchnorrReply { signature: vec![] }.encode()
                    }
                    MasterPublicKeyId::VetKd(_) => panic!("not applicable to vetKD"),
                }),
            ));

        // Insert agreement for incomplete context
        let mut idkg_payload_incomplete_context =
            empty_idkg_payload_with_key_ids(subnet_id, vec![key_id.clone()]);
        idkg_payload_incomplete_context
            .signature_agreements
            .insert([1; 32], fake_response.clone());
        let res = validate_new_signature_agreements(
            crypto,
            snapshot.get_state(),
            &prev_payload,
            &idkg_payload_incomplete_context,
        );
        assert_matches!(
            res,
            Err(ValidationError::InvalidArtifact(
                InvalidIDkgPayloadReason::NewSignatureBuildInputsError(
                    BuildSignatureInputsError::ContextIncomplete
                )
            ))
        );

        // Insert agreement for unknown context
        let mut idkg_payload_missing_context =
            empty_idkg_payload_with_key_ids(subnet_id, vec![key_id.clone()]);
        idkg_payload_missing_context
            .signature_agreements
            .insert(fake_context.pseudo_random_id, fake_response.clone());
        let res = validate_new_signature_agreements(
            crypto,
            snapshot.get_state(),
            &prev_payload,
            &idkg_payload_missing_context,
        );
        assert_matches!(
            res,
            Err(ValidationError::InvalidArtifact(
                InvalidIDkgPayloadReason::NewSignatureMissingContext(_)
            ))
        );

        // Insert agreement for malformed context
        let mut idkg_payload_malformed_context =
            empty_idkg_payload_with_key_ids(subnet_id, vec![key_id.clone()]);
        idkg_payload_malformed_context
            .signature_agreements
            .insert(malformed_context.1.pseudo_random_id, fake_response);
        let res = validate_new_signature_agreements(
            crypto,
            snapshot.get_state(),
            &prev_payload,
            &idkg_payload_malformed_context,
        );
        assert_matches!(
            res,
            Err(ValidationError::InvalidArtifact(
                InvalidIDkgPayloadReason::NewSignatureBuildInputsError(
                    BuildSignatureInputsError::ThresholdEcdsaSigInputsCreationError(_)
                        | BuildSignatureInputsError::ThresholdSchnorrSigInputsCreationError(_)
                )
            ))
        );
    }

    #[test]
    fn test_reject_new_idkg_signature_agreement_for_vetkd_context() {
        let height = Height::from(0);
        let subnet_id = subnet_test_id(0);
        let crypto = &CryptoReturningOk::default();
        // Create a parent block payload for a subnet with a single ECDSA key
        let ecdsa_key_id = fake_ecdsa_idkg_master_public_key_id();
        let prev_payload = empty_idkg_payload_with_key_ids(subnet_id, vec![ecdsa_key_id.clone()]);

        // Create a state requesting vetKD with callback/random ID '1'.
        let callback_id = CallbackId::from(1);
        let vetkd_key_id = fake_vetkd_master_public_key_id();
        let pseudo_random_id = [1; 32];
        let signature_request_contexts = BTreeMap::from_iter([(
            callback_id,
            fake_signature_request_context(vetkd_key_id, pseudo_random_id),
        )]);
        let snapshot =
            fake_state_with_signature_requests(height, signature_request_contexts.clone());

        // Create an (invalid) signature agreement or the callback ID requested above
        let fake_response =
            CompletedSignature::Unreported(ic_types::batch::ConsensusResponse::new(
                callback_id,
                ic_types::messages::Payload::Data(
                    SignWithSchnorrReply { signature: vec![] }.encode(),
                ),
            ));

        // A malicious node sends us an IDKG payload with a signature agreement
        // that references the requested vetKD context.
        let mut idkg_payload_vetkd_context =
            empty_idkg_payload_with_key_ids(subnet_id, vec![ecdsa_key_id]);
        idkg_payload_vetkd_context
            .signature_agreements
            .insert(pseudo_random_id, fake_response);

        // The payload should be rejected, because there should be no aggreements
        // for vetKD in the IDKG payload
        let res = validate_new_signature_agreements(
            crypto,
            snapshot.get_state(),
            &prev_payload,
            &idkg_payload_vetkd_context,
        );
        // The error should be "Signature missing context", because vetKD contexts
        // should be filtered out during IDKG payload validation.
        assert_matches!(
            res,
            Err(ValidationError::InvalidArtifact(
                InvalidIDkgPayloadReason::NewSignatureMissingContext(_)
            ))
        );
    }

    #[test]
    fn should_not_verify_same_transcript_many_times() {
        let mut rng = reproducible_rng();
        use ic_types::consensus::idkg::*;
        let num_of_nodes = 4;
        let subnet_id = subnet_test_id(1);
        let env = CanisterThresholdSigTestEnvironment::new(num_of_nodes, &mut rng);
        let registry_version = env.newest_registry_version;
        let algorithm_id = AlgorithmId::ThresholdEcdsaSecp256k1;
        let crypto = &CryptoReturningOk::default();
        let mut block_reader = TestIDkgBlockReader::new();
        let key_id = fake_ecdsa_key_id();
        let master_public_key_id: IDkgMasterPublicKeyId =
            MasterPublicKeyId::Ecdsa(key_id.clone()).try_into().unwrap();
        let mut prev_payload =
            empty_idkg_payload_with_key_ids(subnet_id, vec![master_public_key_id.clone()]);
        let mut curr_payload = prev_payload.clone();

        // Add a unmasked transcript
        let (transcript_0, transcript_ref_0, _) =
            generate_key_transcript(&master_public_key_id, &env, &mut rng, Height::new(100));
        let transcript_id_0 = transcript_0.transcript_id;

        // Add a masked transcript
        let transcript_1 = {
            let transcript_id = transcript_id_0.increment();
            let dealers: BTreeSet<_> = env.nodes.ids();
            let receivers = dealers.clone();
            let param = idkg::RandomTranscriptParams::new(
                transcript_id,
                dealers,
                receivers,
                registry_version,
                AlgorithmId::from(master_public_key_id.inner()),
            );
            env.nodes.run_idkg_and_create_and_verify_transcript(
                &param.as_ref().translate(&block_reader).unwrap(),
                &mut rng,
            )
        };
        let masked_transcript_1 =
            idkg::MaskedTranscript::try_from((Height::new(10), &transcript_1)).unwrap();
        block_reader.add_transcript(
            TranscriptRef::new(Height::new(10), transcript_1.transcript_id),
            transcript_1,
        );

        curr_payload
            .idkg_transcripts
            .insert(transcript_id_0, transcript_0.clone());

        // Add the reference
        let random_params = idkg::RandomTranscriptParams::new(
            transcript_id_0,
            env.nodes.ids(),
            env.nodes.ids(),
            registry_version,
            algorithm_id,
        );
        prev_payload.single_key_transcript_mut().next_in_creation =
            idkg::KeyTranscriptCreation::RandomTranscriptParams(random_params);
        curr_payload.single_key_transcript_mut().next_in_creation =
            idkg::KeyTranscriptCreation::Created(transcript_ref_0);

        const NUM_MALICIOUS_REFS: i32 = 10_000;
        for i in 0..NUM_MALICIOUS_REFS {
            let malicious_transcript_ref =
                idkg::UnmaskedTranscript::try_from((Height::new(i as u64), &transcript_0)).unwrap();
            curr_payload.available_pre_signatures.insert(
                curr_payload.uid_generator.next_pre_signature_id(),
                PreSignatureRef::Ecdsa(PreSignatureQuadrupleRef {
                    key_id: key_id.clone(),
                    kappa_unmasked_ref: malicious_transcript_ref,
                    lambda_masked_ref: masked_transcript_1,
                    kappa_times_lambda_ref: masked_transcript_1,
                    key_times_lambda_ref: masked_transcript_1,
                    key_unmasked_ref: transcript_ref_0,
                }),
            );
        }

        let error = validate_transcript_refs(
            crypto,
            &block_reader,
            &prev_payload,
            &curr_payload,
            Height::from(100),
        )
        .unwrap_err();

        // Previously it would report NewTranscriptMiscount error as a proof that
        // the same transcripts have been verified many times.
        // Now that we fixed the problem, it reports NewTranscriptRefWrongHeight instead.
        assert_matches!(
            error,
            ValidationError::InvalidArtifact(
                InvalidIDkgPayloadReason::NewTranscriptRefWrongHeight(_, _)
            )
        );
    }
}<|MERGE_RESOLUTION|>--- conflicted
+++ resolved
@@ -24,17 +24,12 @@
 
 use crate::{
     metrics::timed_call,
-    payload_builder::{create_data_payload_helper, create_summary_payload, IDkgPayloadError},
+    payload_builder::{IDkgPayloadError, create_data_payload_helper, create_summary_payload},
     pre_signer::IDkgTranscriptBuilder,
     signer::ThresholdSignatureBuilder,
     utils::{
-<<<<<<< HEAD
-        block_chain_cache, build_signature_inputs, get_idkg_chain_key_config_if_enabled,
-        IDkgBlockReaderImpl, InvalidChainCacheError, MAX_PARALLELISM,
-=======
-        IDkgBlockReaderImpl, InvalidChainCacheError, block_chain_cache,
-        get_idkg_chain_key_config_if_enabled,
->>>>>>> e231c49c
+        IDkgBlockReaderImpl, InvalidChainCacheError, MAX_PARALLELISM, block_chain_cache,
+        build_signature_inputs, get_idkg_chain_key_config_if_enabled,
     },
 };
 use ic_consensus_utils::{crypto::ConsensusCrypto, pool_reader::PoolReader};
@@ -59,12 +54,8 @@
     consensus::{
         Block, BlockPayload, HasHeight,
         idkg::{
-            self, IDkgBlockReader, TranscriptRef,
+            self, IDkgBlockReader, IDkgTranscriptParamsRef, TranscriptRef,
             common::{BuildSignatureInputsError, CombinedSignature, ThresholdSigInputs},
-<<<<<<< HEAD
-            IDkgBlockReader, IDkgTranscriptParamsRef, TranscriptRef,
-=======
->>>>>>> e231c49c
         },
     },
     crypto::canister_threshold_sig::{
@@ -654,39 +645,7 @@
                 let (id, context) = context_map.get(random_id).ok_or(
                     InvalidIDkgPayloadReason::NewSignatureMissingContext(*random_id),
                 )?;
-<<<<<<< HEAD
                 verify_sig_args.push((*id, context, data));
-=======
-                let (_, input) = build_signature_inputs(*id, context)?;
-                match input {
-                    ThresholdSigInputs::Ecdsa(input) => {
-                        let reply = SignWithECDSAReply::decode(data).map_err(|err| {
-                            InvalidIDkgPayloadReason::DecodingError(format!("{err:?}"))
-                        })?;
-                        let signature = ThresholdEcdsaCombinedSignature {
-                            signature: reply.signature,
-                        };
-                        ThresholdEcdsaSigVerifier::verify_combined_sig(crypto, &input, &signature)?;
-                        new_signatures.insert(*id, CombinedSignature::Ecdsa(signature));
-                    }
-                    ThresholdSigInputs::Schnorr(input) => {
-                        let reply = SignWithSchnorrReply::decode(data).map_err(|err| {
-                            InvalidIDkgPayloadReason::DecodingError(format!("{err:?}"))
-                        })?;
-                        let signature = ThresholdSchnorrCombinedSignature {
-                            signature: reply.signature,
-                        };
-                        ThresholdSchnorrSigVerifier::verify_combined_sig(
-                            crypto, &input, &signature,
-                        )?;
-                        new_signatures.insert(*id, CombinedSignature::Schnorr(signature));
-                    }
-                    ThresholdSigInputs::VetKd(_) => {
-                        // We don't expect to find agreements for vet KD contexts in the IDKG payload
-                        return Err(InvalidIDkgPayloadReason::VetKdUnexpected(*id).into());
-                    }
-                }
->>>>>>> e231c49c
             }
         }
     }
