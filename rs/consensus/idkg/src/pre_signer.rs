//! The pre signature process manager

use crate::{
    complaints::IDkgTranscriptLoader,
    metrics::{IDkgPayloadMetrics, IDkgPreSignerMetrics, timed_call},
    utils::{IDkgBlockReaderImpl, IDkgSchedule, load_transcripts, transcript_op_summary},
};
use ic_consensus_utils::crypto::ConsensusCrypto;
use ic_interfaces::{
    consensus_pool::ConsensusBlockCache,
    crypto::{ErrorReproducibility, IDkgProtocol},
    idkg::{IDkgChangeAction, IDkgChangeSet, IDkgPool},
};
use ic_logger::{ReplicaLogger, debug, warn};
use ic_metrics::MetricsRegistry;
use ic_types::{
    Height, NodeId,
    artifact::IDkgMessageId,
    consensus::idkg::{
        IDkgBlockReader, IDkgMessage, IDkgObject, IDkgStats, IDkgTranscriptParamsRef,
        dealing_prefix, dealing_support_prefix,
    },
    crypto::{
        CryptoHashOf,
        canister_threshold_sig::{
            error::IDkgCreateDealingError,
            idkg::{
                BatchSignedIDkgDealing, BatchSignedIDkgDealings, IDkgDealingSupport,
                IDkgTranscript, IDkgTranscriptId, IDkgTranscriptOperation, IDkgTranscriptParams,
                SignedIDkgDealing,
            },
        },
    },
    signature::BasicSignatureBatch,
};
use rayon::{
    ThreadPool,
    iter::{IntoParallelIterator, ParallelIterator},
};
use std::{
    collections::{BTreeMap, BTreeSet},
    fmt::{self, Debug, Formatter},
    sync::{Arc, RwLock},
};

/// Key to identify how many signature shares we have received for a <transcript_id, dealer_id,
/// dealing_hash> triple. This is used to stop validating further shares once we have reached the
/// validation threshold and save processing time.
#[derive(Clone, Eq, Ord, PartialEq, PartialOrd)]
struct IDkgValidatedDealingSupportIdentifier {
    transcript_id: IDkgTranscriptId,
    dealer_id: NodeId,
    dealing_hash: CryptoHashOf<SignedIDkgDealing>,
}

impl From<&IDkgDealingSupport> for IDkgValidatedDealingSupportIdentifier {
    fn from(support: &IDkgDealingSupport) -> Self {
        Self {
            transcript_id: support.transcript_id,
            dealer_id: support.dealer_id,
            dealing_hash: support.dealing_hash.clone(),
        }
    }
}

pub(crate) trait IDkgPreSigner: Send {
    /// The on_state_change() called from the main IDKG path.
    fn on_state_change(
        &self,
        idkg_pool: &dyn IDkgPool,
        transcript_loader: &dyn IDkgTranscriptLoader,
        schedule: &IDkgSchedule<Height>,
    ) -> IDkgChangeSet;
}

/// Pre-Signer subcomponent.
pub struct IDkgPreSignerImpl {
    pub(crate) node_id: NodeId,
    pub(crate) consensus_block_cache: Arc<dyn ConsensusBlockCache>,
    pub(crate) crypto: Arc<dyn ConsensusCrypto>,
    thread_pool: Arc<ThreadPool>,
    pub(crate) metrics: IDkgPreSignerMetrics,
    pub(crate) log: ReplicaLogger,
    validated_dealing_supports:
        RwLock<BTreeMap<IDkgValidatedDealingSupportIdentifier, BTreeSet<NodeId>>>,
}

impl IDkgPreSignerImpl {
    pub(crate) fn new(
        node_id: NodeId,
        consensus_block_cache: Arc<dyn ConsensusBlockCache>,
        crypto: Arc<dyn ConsensusCrypto>,
        thread_pool: Arc<ThreadPool>,
        metrics_registry: MetricsRegistry,
        log: ReplicaLogger,
    ) -> Self {
        Self {
            node_id,
            consensus_block_cache,
            crypto,
            thread_pool,
            metrics: IDkgPreSignerMetrics::new(metrics_registry),
            log,
            validated_dealing_supports: RwLock::new(BTreeMap::new()),
        }
    }

    /// Starts the transcript generation sequence by issuing the
    /// dealing for the transcript. The requests for new transcripts
    /// come from the latest finalized block.
    fn send_dealings(
        &self,
        idkg_pool: &dyn IDkgPool,
        transcript_loader: &dyn IDkgTranscriptLoader,
        block_reader: &dyn IDkgBlockReader,
    ) -> IDkgChangeSet {
        let mut target_subnet_xnet_transcripts = BTreeSet::new();
        for transcript_params_ref in block_reader.target_subnet_xnet_transcripts() {
            target_subnet_xnet_transcripts.insert(transcript_params_ref.transcript_id);
        }

        let requested = block_reader.requested_transcripts().collect::<Vec<_>>();

        self.thread_pool.install(|| {
            requested
                .into_par_iter()
                .filter(|transcript_params_ref| {
                    // Issue a dealing if we are in the dealer list and we haven't
                    // already issued a dealing for this transcript
                    transcript_params_ref.dealers.contains(&self.node_id)
                        && !self.has_dealer_issued_dealing(
                            idkg_pool,
                            &transcript_params_ref.transcript_id,
                            &self.node_id,
                        )
                })
                .filter_map(|transcript_params_ref| {
                    self.resolve_ref(transcript_params_ref, block_reader, "send_dealings")
                })
                .flat_map(|transcript_params| {
                    if target_subnet_xnet_transcripts.contains(&transcript_params.transcript_id()) {
                        self.metrics
                            .pre_sign_errors_inc("create_dealing_for_xnet_transcript");
                        warn!(
                            self.log,
                            "Dealing creation: dealing for target xnet dealing: {:?}",
                            transcript_params,
                        );
                    }
                    self.crypto_create_dealing(idkg_pool, transcript_loader, &transcript_params)
                })
                .collect()
        })
    }

    /// Processes the dealings received from peer dealers
    fn validate_dealings(
        &self,
        idkg_pool: &dyn IDkgPool,
        block_reader: &dyn IDkgBlockReader,
    ) -> IDkgChangeSet {
        // TranscriptId -> TranscriptParamsRef
        let transcript_param_map = self.requested_transcripts(block_reader);

        let mut target_subnet_xnet_transcripts = BTreeSet::new();
        for transcript_params_ref in block_reader.target_subnet_xnet_transcripts() {
            target_subnet_xnet_transcripts.insert(transcript_params_ref.transcript_id);
        }

        let dealings: Vec<_> = idkg_pool.unvalidated().signed_dealings().collect();

        let results = self.thread_pool.install(|| {
            dealings.into_par_iter().filter_map(|(id, signed_dealing)| {
                let dealing = signed_dealing.idkg_dealing();

                // Disable the height check on target subnet side for the initial transcripts.
                // Since the transcript_id.source_height is from the source subnet, the height
                // cannot be relied upon. This also lets us process the shares for the initial
                // bootstrap with higher urgency, without deferring it.
                let msg_height = if target_subnet_xnet_transcripts.contains(&dealing.transcript_id) {
                    None
                } else {
                    Some(dealing.transcript_id.source_height())
                };

                match Action::action(
                    block_reader,
                    &transcript_param_map,
                    msg_height,
                    &dealing.transcript_id,
                ) {
                    Action::Process(transcript_params_ref) => {
                        let dealer_id = signed_dealing.dealer_id();
                        if !transcript_params_ref
                            .dealers
                            .contains(&dealer_id)
                        {
                            // The node is not in the dealer list for this transcript
                            self.metrics.pre_sign_errors_inc("unexpected_dealing");
                            return Some(IDkgChangeAction::HandleInvalid(
                                id,
                                format!("Dealing from unexpected node: {signed_dealing}"),
                            ));
                        }

                        if self.has_dealer_issued_dealing(
                            idkg_pool,
                            &dealing.transcript_id,
                            &dealer_id,
                        ) {
                            // The node already sent a valid dealing for this transcript
                            self.metrics.pre_sign_errors_inc("duplicate_dealing");
                            return Some(IDkgChangeAction::HandleInvalid(
                                id,
                                format!("Duplicate dealing: {signed_dealing}"),
                            ));
                        }

                        let Some(transcript_params) = self.resolve_ref(
                            transcript_params_ref,
                            block_reader,
                            "validate_dealings",
                        ) else {
                            return Some(IDkgChangeAction::HandleInvalid(
                                id,
                                format!(
                                    "validate_dealings(): failed to translate transcript_params_ref: {signed_dealing}"
                                ),
                            ));
                        };

                        self.crypto_verify_dealing(id, &transcript_params, signed_dealing)
                    }
                    Action::Drop => Some(IDkgChangeAction::RemoveUnvalidated(id)),
                    Action::Defer => None
                }
            }).collect::<Vec<_>>()
        });

        let mut ret = Vec::new();
        let mut validated_dealings = BTreeSet::new();
        for action in results.into_iter() {
            if let IDkgChangeAction::MoveToValidated(IDkgMessage::Dealing(dealing)) = &action {
                let key = (dealing.idkg_dealing().transcript_id, dealing.dealer_id());
                if !validated_dealings.insert(key) {
                    self.metrics
                        .pre_sign_errors_inc("duplicate_valid_dealing_in_batch");
                    ret.push(IDkgChangeAction::HandleInvalid(
                        dealing.message_id(),
                        format!("Duplicate dealing in unvalidated batch: {:?}", key),
                    ));
                    continue;
                }
            }
            ret.push(action);
        }
        ret
    }

    /// Does "private" validation of the dealings received from peer dealers and,
    /// if successful, sends out the signature share (support message) for it.
    fn send_dealing_support(
        &self,
        idkg_pool: &dyn IDkgPool,
        block_reader: &dyn IDkgBlockReader,
    ) -> IDkgChangeSet {
        // TranscriptId -> TranscriptParamsRef
        let transcript_param_map = self.requested_transcripts(block_reader);

        let mut source_subnet_xnet_transcripts = BTreeSet::new();
        for transcript_params_ref in block_reader.source_subnet_xnet_transcripts() {
            source_subnet_xnet_transcripts.insert(transcript_params_ref.transcript_id);
        }

        let dealings: Vec<_> = idkg_pool.validated().signed_dealings().collect();

        let results = self.thread_pool.install(|| {
            dealings
                .into_par_iter()
                .filter_map(|(id, signed_dealing)| {
                    let Some(dealing_hash) = id.dealing_hash() else {
                        self.metrics
                            .pre_sign_errors_inc("create_support_id_dealing_hash");
                        warn!(
                            self.log,
                            "send_dealing_support(): Failed to get dealing hash: {:?}", id
                        );
                        return None;
                    };

                    if self.has_node_issued_dealing_support(
                        idkg_pool,
                        &signed_dealing.idkg_dealing().transcript_id,
                        &signed_dealing.dealer_id(),
                        &self.node_id,
                        &dealing_hash,
                    ) {
                        return None;
                    }

                    let dealing = signed_dealing.idkg_dealing();
                    // Look up the transcript params for the dealing
                    let Some(transcript_params_ref) =
                        transcript_param_map.get(&dealing.transcript_id)
                    else {
                        self.metrics
                            .pre_sign_errors_inc("create_support_missing_transcript_params");
                        warn!(
                            every_n_seconds => 15,
                            self.log,
                            "Dealing support creation: transcript_param not found: {}",
                            signed_dealing
                        );
                        return None;
                    };

                    // Check if we are a receiver for this dealing
                    if !transcript_params_ref.receivers.contains(&self.node_id) {
                        return None;
                    }

                    let transcript_params = self.resolve_ref(
                        transcript_params_ref,
                        block_reader,
                        "send_dealing_support",
                    )?;

                    if source_subnet_xnet_transcripts.contains(&dealing.transcript_id) {
                        self.metrics
                            .pre_sign_errors_inc("create_support_for_xnet_transcript");
                        warn!(
                            self.log,
                            "Dealing support creation: support for target xnet dealing: {}",
                            signed_dealing,
                        );
                    }

                    self.crypto_create_dealing_support(&id, &transcript_params, &signed_dealing)
                })
                .collect()
        });

        let mut validated_dealing_supports = self.validated_dealing_supports.write().unwrap();
        for action in &results {
            if let &IDkgChangeAction::AddToValidated(IDkgMessage::DealingSupport(ref support)) =
                action
            {
                // Record our share in the map of validated dealing supports
                validated_dealing_supports
                    .entry(IDkgValidatedDealingSupportIdentifier::from(support))
                    .or_default()
                    .insert(support.sig_share.signer);
            }
        }

        results
    }

    /// Processes the received dealing support messages
    fn validate_dealing_support(
        &self,
        idkg_pool: &dyn IDkgPool,
        block_reader: &dyn IDkgBlockReader,
    ) -> IDkgChangeSet {
        // TranscriptId -> TranscriptParamsRef
        let transcript_param_map = self.requested_transcripts(block_reader);

        // Build the map of valid dealings crypto hash -> dealings
        let mut valid_dealings = BTreeMap::new();
        for (id, signed_dealing) in idkg_pool.validated().signed_dealings() {
            if let Some(dealing_hash) = id.dealing_hash() {
                valid_dealings.insert(dealing_hash, signed_dealing);
            } else {
                self.metrics
                    .pre_sign_errors_inc("validate_dealing_support_id_dealing_hash");
                warn!(
                    self.log,
                    "validate_dealing_support(): Failed to get dealing hash: {:?}", id
                )
            }
        }

        let mut source_subnet_xnet_transcripts = BTreeSet::new();
        for transcript_params_ref in block_reader.source_subnet_xnet_transcripts() {
            source_subnet_xnet_transcripts.insert(transcript_params_ref.transcript_id);
        }

        let mut target_subnet_xnet_transcripts = BTreeSet::new();
        for transcript_params_ref in block_reader.target_subnet_xnet_transcripts() {
            target_subnet_xnet_transcripts.insert(transcript_params_ref.transcript_id);
        }

        // Collect all unvalidated dealing support shares into a vector to be processed in parallel.
        // The vector is then evenly split between threads of the thread pool. Shares in the vector
        // are sorted by the IDkgTranscriptId. Therefore, this increases the chance of shares for the
        // same dealing ending up in the same thread, which reduced the number of superfluous shares
        // being validated due to race conditions.
        let unvalidated_supports: Vec<_> = idkg_pool.unvalidated().dealing_support().collect();
        self.thread_pool.install(|| {
            unvalidated_supports.into_par_iter().filter_map(|(id, support)| {
                // Drop shares for xnet reshare transcripts
                if source_subnet_xnet_transcripts.contains(&support.transcript_id) {
                    self.metrics.pre_sign_errors_inc("xnet_reshare_support");
                    return Some(IDkgChangeAction::HandleInvalid(
                        id,
                        format!("Support for xnet reshare transcript: {support}"),
                    ));
                }

                // Disable the height check on target subnet side for the initial transcripts.
                // Since the transcript_id.source_height is from the source subnet, the height
                // cannot be relied upon. This also lets us process the shares for the initial
                // bootstrap with higher urgency, without deferring it.
                let msg_height = if target_subnet_xnet_transcripts.contains(&support.transcript_id) {
                    None
                } else {
                    Some(support.transcript_id.source_height())
                };

                match Action::action(
                    block_reader,
                    &transcript_param_map,
                    msg_height,
                    &support.transcript_id,
                ) {
                    Action::Process(transcript_params_ref) => {
                        let signer = support.sig_share.signer;
                        // Dedup dealing support by checking whether a previous (transcript_id, dealer_id,
                        // dealing_hash) was already signed by the signer according to the cache.
                        let key = IDkgValidatedDealingSupportIdentifier::from(&support);
                        {
                            let valid_dealing_supports = self.validated_dealing_supports.read().unwrap();
                            let maybe_signers = valid_dealing_supports.get(&key);
                            if maybe_signers.is_some_and(|signers| signers.contains(&signer)) {
                                return Some(IDkgChangeAction::HandleInvalid(
                                    id,
                                    format!("Duplicate support in unvalidated batch (cache hit): {support}"),
                                ));
                            }

                            if maybe_signers.as_ref().map_or(0, |signers| signers.len())
                                >= transcript_params_ref.verification_threshold()
                            {
                                // We already have enough valid supports for this dealing
                                return Some(IDkgChangeAction::RemoveUnvalidated(id));
                            }
                        }

                        if !transcript_params_ref.receivers.contains(&signer) {
                            // The node is not in the receiver list for this transcript,
                            // a support share is not expected from it
                            self.metrics.pre_sign_errors_inc("unexpected_support");
                            return Some(IDkgChangeAction::HandleInvalid(
                                id,
                                format!("Support from unexpected node: {support}"),
                            ));
                        }

                        // Look up the dealing being supported
                        if let Some(signed_dealing) = valid_dealings.get(&support.dealing_hash) {
                            let dealing = signed_dealing.idkg_dealing();
                            if self.has_node_issued_dealing_support(
                                idkg_pool,
                                &signed_dealing.idkg_dealing().transcript_id,
                                &signed_dealing.dealer_id(),
                                &signer,
                                &support.dealing_hash,
                            ) {
                                // The node already sent a valid support for this dealing
                                self.metrics.pre_sign_errors_inc("duplicate_support");
                                return Some(IDkgChangeAction::HandleInvalid(
                                    id,
                                    format!("Duplicate support: {support}"),
                                ))
                            }

                            if support.transcript_id != dealing.transcript_id
                                || support.dealer_id != signed_dealing.dealer_id()
                            {
                                // Meta data mismatch
                                self.metrics
                                    .pre_sign_errors_inc("support_meta_data_mismatch");
                                return Some(IDkgChangeAction::HandleInvalid(
                                    id,
                                    format!(
                                        "Support meta data mismatch: expected = {:?}/{:?}, \
                                            received = {:?}/{:?}",
                                        support.transcript_id,
                                        support.dealer_id,
                                        dealing.transcript_id,
                                        signed_dealing.dealer_id()
                                    ),
                                ))
                            }

                            let Some(transcript_params) = self.resolve_ref(
                                transcript_params_ref,
                                block_reader,
                                "validate_dealing_support",
                            ) else {
                                return Some(IDkgChangeAction::HandleInvalid(
                                    id.clone(),
                                    format!("Failed to translate transcript_params_ref: {support}"),
                                ));
                            };

                            let action = self.crypto_verify_dealing_support(
                                &id,
                                &transcript_params,
                                signed_dealing,
                                support,
                                idkg_pool.stats(),
                            );
                            if let Some(IDkgChangeAction::MoveToValidated(msg)) = &action {
                                // Although we already checked the cache for duplicate shares above,
                                // it could happen that a different thread validated a share for the
                                // same (signer_id, transcript_id, dealer_id, dealing_hash) in the meantime,
                                // after released the read lock. Therefore, we acquire the write lock here
                                // to check again with exclusive access.
                                let mut valid_dealing_supports = self.validated_dealing_supports.write().unwrap();
                                let signers = valid_dealing_supports.entry(key).or_default();
                                if !signers.insert(signer) {
                                    return Some(IDkgChangeAction::HandleInvalid(
                                        id,
                                        format!("Duplicate support in unvalidated batch (cache miss): {msg:?}"),
                                    ));
                                }
                            }
                            return action;
                        }

<<<<<<< HEAD
                        // Else: the dealing being supported is not found.
                        // If the dealer_id in the share is invalid, drop it.
                        if !transcript_params_ref.dealers.contains(&support.dealer_id) {
                            self.metrics.pre_sign_errors_inc("missing_hash_invalid_dealer");
=======
                        // Else: We don't have the dealing being supported.
                        // If the dealer_id in the share is invalid, drop it.
                        if !transcript_params_ref.dealers.contains(&support.dealer_id) {
                            self.metrics
                                .pre_sign_errors_inc("missing_hash_invalid_dealer");
>>>>>>> c43ddfd1
                            warn!(
                                self.log,
                                "validate_dealing_support(): Missing hash, invalid dealer: {support}",
                            );
                            return Some(IDkgChangeAction::RemoveUnvalidated(id));
                        }

                        // If the share points to a different dealing hash than what we
                        // have for the same <transcript Id, dealer Id>, drop it. This is
                        // different from the case where we don't have the dealing yet
                        let mut dealing_hash_mismatch = false;
                        for signed_dealing in valid_dealings.values() {
                            if support.transcript_id
                                == signed_dealing.idkg_dealing().transcript_id
                                && support.dealer_id == signed_dealing.dealer_id()
                            {
                                dealing_hash_mismatch = true;
                                break;
                            }
                        }
                        if dealing_hash_mismatch {
<<<<<<< HEAD
                            self.metrics.pre_sign_errors_inc("missing_hash_meta_data_mismatch");
=======
                            self.metrics
                                .pre_sign_errors_inc("missing_hash_meta_data_mismatch");
>>>>>>> c43ddfd1
                            warn!(
                                self.log,
                                "validate_dealing_support(): Missing hash, meta data mismatch: {support}",
                            );
                            return Some(IDkgChangeAction::RemoveUnvalidated(id));
                        }

                        // Else: Support for a dealing we don't have yet, defer it
                        None
                    }
                    Action::Drop => Some(IDkgChangeAction::RemoveUnvalidated(id)),
                    Action::Defer => None,
                }
            }).collect()
        })
    }

    /// Purges the entries no longer needed from the artifact pool
    fn purge_artifacts(
        &self,
        idkg_pool: &dyn IDkgPool,
        block_reader: &dyn IDkgBlockReader,
    ) -> IDkgChangeSet {
        let in_progress = block_reader
            .requested_transcripts()
            .map(|transcript_params| transcript_params.transcript_id)
            .collect::<BTreeSet<_>>();

        let current_height = block_reader.tip_height();
        let mut target_subnet_xnet_transcripts = BTreeSet::new();
        for transcript_params_ref in block_reader.target_subnet_xnet_transcripts() {
            target_subnet_xnet_transcripts.insert(transcript_params_ref.transcript_id);
        }

        // Unvalidated dealings.
        let ret = idkg_pool
            .unvalidated()
            .signed_dealings()
            .filter(|(_, signed_dealing)| {
                self.should_purge(
                    &signed_dealing.idkg_dealing().transcript_id,
                    current_height,
                    &in_progress,
                    &target_subnet_xnet_transcripts,
                )
            })
            .map(|(id, _)| IDkgChangeAction::RemoveUnvalidated(id));

        // Validated dealings.
        let action = idkg_pool
            .validated()
            .signed_dealings()
            .filter(|(_, signed_dealing)| {
                self.should_purge(
                    &signed_dealing.idkg_dealing().transcript_id,
                    current_height,
                    &in_progress,
                    &target_subnet_xnet_transcripts,
                )
            })
            .map(|(id, _)| IDkgChangeAction::RemoveValidated(id));
        let ret = ret.chain(action);

        // Unvalidated dealing support.
        let action = idkg_pool
            .unvalidated()
            .dealing_support()
            .filter(|(_, support)| {
                self.should_purge(
                    &support.transcript_id,
                    current_height,
                    &in_progress,
                    &target_subnet_xnet_transcripts,
                )
            })
            .map(|(id, _)| IDkgChangeAction::RemoveUnvalidated(id));
        let ret = ret.chain(action);

        // Validated dealing support.
        let mut valid_dealing_supports = self.validated_dealing_supports.write().unwrap();
        let action = idkg_pool
            .validated()
            .dealing_support()
            .filter(|(_, support)| {
                self.should_purge(
                    &support.transcript_id,
                    current_height,
                    &in_progress,
                    &target_subnet_xnet_transcripts,
                )
            })
            // Side-effect: remove from the validated_dealing_supports map
            .map(|(id, support)| {
                let key = IDkgValidatedDealingSupportIdentifier::from(&support);
                valid_dealing_supports.remove(&key);
                IDkgChangeAction::RemoveValidated(id)
            });
        let ret = ret.chain(action);

        // Completed transcripts.
        let action = idkg_pool
            .validated()
            .transcripts()
            .filter(|(_, transcript)| {
                self.should_purge(
                    &transcript.transcript_id,
                    current_height,
                    &in_progress,
                    &target_subnet_xnet_transcripts,
                )
            })
            .map(|(id, _)| IDkgChangeAction::RemoveValidated(id));
        let ret = ret.chain(action);

        ret.collect()
    }

    /// Helper to create dealing
    fn crypto_create_dealing(
        &self,
        idkg_pool: &dyn IDkgPool,
        transcript_loader: &dyn IDkgTranscriptLoader,
        transcript_params: &IDkgTranscriptParams,
    ) -> IDkgChangeSet {
        if let Some(changes) =
            self.load_dependencies(idkg_pool, transcript_loader, transcript_params)
        {
            return changes;
        }
        match IDkgProtocol::create_dealing(&*self.crypto, transcript_params) {
            Ok(idkg_dealing) => {
                self.metrics.pre_sign_metrics_inc("dealing_created");
                self.metrics.pre_sign_metrics_inc("dealing_sent");
                vec![IDkgChangeAction::AddToValidated(IDkgMessage::Dealing(
                    idkg_dealing,
                ))]
            }
            Err(IDkgCreateDealingError::SignatureError { internal_error }) => {
                warn!(
                    self.log,
                    "Failed to sign dealing: transcript_id = {:?}, type = {:?}, error = {:?}",
                    transcript_params.transcript_id(),
                    transcript_op_summary(transcript_params.operation_type()),
                    internal_error
                );
                self.metrics.pre_sign_errors_inc("sign_dealing");
                Default::default()
            }
            Err(err) => {
                // TODO: currently, transcript creation will be retried the next time, which
                // will most likely fail again. This should be signaled up so that the bad
                // transcript params can be acted on
                warn!(
                    self.log,
                    "Failed to create dealing: transcript_id = {:?}, type = {:?}, error = {:?}",
                    transcript_params.transcript_id(),
                    transcript_op_summary(transcript_params.operation_type()),
                    err
                );
                self.metrics.pre_sign_errors_inc("create_dealing");
                Default::default()
            }
        }
    }

    /// Helper to do public verification of a dealing received for a transcript we are building
    fn crypto_verify_dealing(
        &self,
        id: IDkgMessageId,
        transcript_params: &IDkgTranscriptParams,
        signed_dealing: SignedIDkgDealing,
    ) -> Option<IDkgChangeAction> {
        match IDkgProtocol::verify_dealing_public(&*self.crypto, transcript_params, &signed_dealing)
        {
            Err(error) if error.is_reproducible() => {
                self.metrics.pre_sign_errors_inc("verify_dealing_permanent");
                Some(IDkgChangeAction::HandleInvalid(
                    id,
                    format!(
                        "Dealing validation(permanent error): {signed_dealing}, error = {error:?}"
                    ),
                ))
            }
            Err(error) => {
                // Defer in case of transient errors
                debug!(
                    self.log,
                    "Dealing validation(transient error): {}, error = {:?}", signed_dealing, error
                );
                self.metrics.pre_sign_errors_inc("verify_dealing_transient");
                None
            }
            Ok(()) => {
                self.metrics.pre_sign_metrics_inc("dealing_received");
                Some(IDkgChangeAction::MoveToValidated(IDkgMessage::Dealing(
                    signed_dealing,
                )))
            }
        }
    }

    /// Helper to do private verification of a dealing and, if successful, issue a support share for it.
    /// Assumes we are a receiver for the dealing.
    fn crypto_create_dealing_support(
        &self,
        id: &IDkgMessageId,
        transcript_params: &IDkgTranscriptParams,
        signed_dealing: &SignedIDkgDealing,
    ) -> Option<IDkgChangeAction> {
        let dealing = signed_dealing.idkg_dealing();
        if let Err(error) =
            IDkgProtocol::verify_dealing_private(&*self.crypto, transcript_params, signed_dealing)
        {
            if error.is_reproducible() {
                self.metrics
                    .pre_sign_errors_inc("verify_dealing_private_permanent");
                warn!(
                    self.log,
                    "Dealing private verification(permanent error): {}, error = {:?}",
                    dealing,
                    error
                );
                return Some(IDkgChangeAction::HandleInvalid(
                    id.clone(),
                    format!(
                        "Dealing private verification(permanent error): {dealing}, error = {error:?}"
                    ),
                ));
            } else {
                self.metrics
                    .pre_sign_errors_inc("verify_dealing_private_transient");
                debug!(
                    self.log,
                    "Dealing private verification(transient error): {}, error = {:?}",
                    dealing,
                    error
                );
                return None;
            }
        }

        // Generate the multi sig share
        self.crypto
            .sign(
                signed_dealing,
                self.node_id,
                transcript_params.registry_version(),
            )
            .map_or_else(
                |error| {
                    debug!(
                        self.log,
                        "Dealing multi sign failed: {}, error = {:?}", dealing, error
                    );
                    self.metrics
                        .pre_sign_errors_inc("dealing_support_multi_sign");
                    None
                },
                |multi_sig_share| {
                    let dealing_support = IDkgDealingSupport {
                        transcript_id: dealing.transcript_id,
                        dealer_id: signed_dealing.dealer_id(),
                        dealing_hash: ic_types::crypto::crypto_hash(signed_dealing),
                        sig_share: multi_sig_share,
                    };
                    self.metrics.pre_sign_metrics_inc("dealing_support_sent");
                    Some(IDkgChangeAction::AddToValidated(
                        IDkgMessage::DealingSupport(dealing_support),
                    ))
                },
            )
    }

    /// Helper to verify a support share for a dealing
    fn crypto_verify_dealing_support(
        &self,
        id: &IDkgMessageId,
        transcript_params: &IDkgTranscriptParams,
        signed_dealing: &SignedIDkgDealing,
        support: IDkgDealingSupport,
        stats: &dyn IDkgStats,
    ) -> Option<IDkgChangeAction> {
        let start = std::time::Instant::now();
        let ret = self.crypto.verify_basic_sig(
            &support.sig_share.signature,
            signed_dealing,
            support.sig_share.signer,
            transcript_params.registry_version(),
        );
        stats.record_support_validation(&support, start.elapsed());

        match ret {
            Err(error) => {
                self.metrics.pre_sign_errors_inc("verify_dealing_support");
                Some(IDkgChangeAction::HandleInvalid(
                    id.clone(),
                    format!("Support validation failed: {support}, error = {error:?}"),
                ))
            }
            Ok(_) => {
                self.metrics
                    .pre_sign_metrics_inc("dealing_support_received");
                Some(IDkgChangeAction::MoveToValidated(
                    IDkgMessage::DealingSupport(support),
                ))
            }
        }
    }

    /// Helper to load the transcripts the given transcript config is dependent on.
    ///
    /// Returns None if all the transcripts could be loaded successfully.
    /// Otherwise, returns the complaint change set to be added to the pool
    fn load_dependencies(
        &self,
        idkg_pool: &dyn IDkgPool,
        transcript_loader: &dyn IDkgTranscriptLoader,
        transcript_params: &IDkgTranscriptParams,
    ) -> Option<IDkgChangeSet> {
        match &transcript_params.operation_type() {
            IDkgTranscriptOperation::Random => None,
            IDkgTranscriptOperation::RandomUnmasked => None,
            IDkgTranscriptOperation::ReshareOfMasked(t) => {
                load_transcripts(idkg_pool, transcript_loader, &[t])
            }
            IDkgTranscriptOperation::ReshareOfUnmasked(t) => {
                load_transcripts(idkg_pool, transcript_loader, &[t])
            }
            IDkgTranscriptOperation::UnmaskedTimesMasked(t1, t2) => {
                load_transcripts(idkg_pool, transcript_loader, &[t1, t2])
            }
        }
    }

    /// Checks if we have a valid dealing from the dealer for the given
    /// transcript
    fn has_dealer_issued_dealing(
        &self,
        idkg_pool: &dyn IDkgPool,
        transcript_id: &IDkgTranscriptId,
        dealer_id: &NodeId,
    ) -> bool {
        let prefix = dealing_prefix(transcript_id, dealer_id);
        idkg_pool
            .validated()
            .signed_dealings_by_prefix(prefix)
            .any(|(_, signed_dealing)| {
                let dealing = signed_dealing.idkg_dealing();
                signed_dealing.dealer_id() == *dealer_id && dealing.transcript_id == *transcript_id
            })
    }

    /// Checks if we have a valid dealing support from the node for the
    /// given dealing
    fn has_node_issued_dealing_support(
        &self,
        idkg_pool: &dyn IDkgPool,
        transcript_id: &IDkgTranscriptId,
        dealer_id: &NodeId,
        signer_id: &NodeId,
        dealing_hash: &CryptoHashOf<SignedIDkgDealing>,
    ) -> bool {
        let prefix = dealing_support_prefix(transcript_id, dealer_id, signer_id);
        idkg_pool
            .validated()
            .dealing_support_by_prefix(prefix)
            .any(|(_, support)| {
                support.dealing_hash == *dealing_hash
                    && support.sig_share.signer == *signer_id
                    && support.transcript_id == *transcript_id
            })
    }

    /// Checks if the dealing should be purged
    fn should_purge(
        &self,
        transcript_id: &IDkgTranscriptId,
        current_height: Height,
        in_progress: &BTreeSet<IDkgTranscriptId>,
        target_subnet_xnet_transcripts: &BTreeSet<IDkgTranscriptId>,
    ) -> bool {
        // It is possible the IDKG component runs and tries to purge the initial
        // dealings before the finalized tip has the next_key_transcript_creation
        // set up. Avoid this by keeping the initial dealings until the initial
        // resharing completes.
        if target_subnet_xnet_transcripts.contains(transcript_id) {
            return false;
        }

        transcript_id.source_height() <= current_height && !in_progress.contains(transcript_id)
    }

    /// Resolves the IDkgTranscriptParamsRef -> IDkgTranscriptParams.
    pub(crate) fn resolve_ref(
        &self,
        transcript_params_ref: &IDkgTranscriptParamsRef,
        block_reader: &dyn IDkgBlockReader,
        reason: &str,
    ) -> Option<IDkgTranscriptParams> {
        match transcript_params_ref.translate(block_reader) {
            Ok(transcript_params) => {
                self.metrics.pre_sign_metrics_inc("resolve_transcript_refs");
                Some(transcript_params)
            }
            Err(error) => {
                warn!(
                    self.log,
                    "Failed to translate transcript ref: reason = {}, \
                     transcript_params_ref = {:?}, tip = {:?}, error = {:?}",
                    reason,
                    transcript_params_ref,
                    block_reader.tip_height(),
                    error
                );
                self.metrics.pre_sign_errors_inc("resolve_transcript_refs");
                None
            }
        }
    }

    /// Returns the requested transcript map.
    fn requested_transcripts<'a>(
        &self,
        block_reader: &'a dyn IDkgBlockReader,
    ) -> BTreeMap<IDkgTranscriptId, &'a IDkgTranscriptParamsRef> {
        block_reader
            .requested_transcripts()
            .map(|transcript_params| (transcript_params.transcript_id, transcript_params))
            .collect::<BTreeMap<_, _>>()
    }
}

impl IDkgPreSigner for IDkgPreSignerImpl {
    fn on_state_change(
        &self,
        idkg_pool: &dyn IDkgPool,
        transcript_loader: &dyn IDkgTranscriptLoader,
        schedule: &IDkgSchedule<Height>,
    ) -> IDkgChangeSet {
        let block_reader = IDkgBlockReaderImpl::new(self.consensus_block_cache.finalized_chain());
        let metrics = self.metrics.clone();
        idkg_pool.stats().update_active_transcripts(&block_reader);
        idkg_pool
            .stats()
            .update_active_pre_signatures(&block_reader);

        let mut changes = if schedule.update_last_purge(block_reader.tip_height()) {
            timed_call(
                "purge_artifacts",
                || self.purge_artifacts(idkg_pool, &block_reader),
                &metrics.on_state_change_duration,
            )
        } else {
            IDkgChangeSet::default()
        };

        let send_dealings = || {
            timed_call(
                "send_dealings",
                || self.send_dealings(idkg_pool, transcript_loader, &block_reader),
                &metrics.on_state_change_duration,
            )
        };
        let validate_dealings = || {
            timed_call(
                "validate_dealings",
                || self.validate_dealings(idkg_pool, &block_reader),
                &metrics.on_state_change_duration,
            )
        };
        let send_dealing_support = || {
            timed_call(
                "send_dealing_support",
                || self.send_dealing_support(idkg_pool, &block_reader),
                &metrics.on_state_change_duration,
            )
        };
        let validate_dealing_support = || {
            timed_call(
                "validate_dealing_support",
                || self.validate_dealing_support(idkg_pool, &block_reader),
                &metrics.on_state_change_duration,
            )
        };

        let calls: [&'_ dyn Fn() -> IDkgChangeSet; 4] = [
            &send_dealings,
            &validate_dealings,
            &send_dealing_support,
            &validate_dealing_support,
        ];

        changes.append(&mut schedule.call_next(&calls));
        changes
    }
}

pub(crate) trait IDkgTranscriptBuilder: Send + Sync {
    /// Returns the specified transcript if it can be successfully
    /// built from the current entries in the IDKG pool
    fn get_completed_transcript(&self, transcript_id: IDkgTranscriptId) -> Option<IDkgTranscript>;

    /// Returns the validated dealings for the given transcript Id from
    /// the IDKG pool
    fn get_validated_dealings(&self, transcript_id: IDkgTranscriptId) -> Vec<SignedIDkgDealing>;
}

pub(crate) struct IDkgTranscriptBuilderImpl<'a> {
    block_reader: &'a dyn IDkgBlockReader,
    crypto: &'a dyn ConsensusCrypto,
    metrics: &'a IDkgPayloadMetrics,
    idkg_pool: &'a dyn IDkgPool,
    log: ReplicaLogger,
}

impl<'a> IDkgTranscriptBuilderImpl<'a> {
    pub(crate) fn new(
        block_reader: &'a dyn IDkgBlockReader,
        crypto: &'a dyn ConsensusCrypto,
        idkg_pool: &'a dyn IDkgPool,
        metrics: &'a IDkgPayloadMetrics,
        log: ReplicaLogger,
    ) -> Self {
        Self {
            block_reader,
            crypto,
            idkg_pool,
            metrics,
            log,
        }
    }

    /// Build the specified transcript from the pool.
    fn build_transcript(&self, transcript_id: IDkgTranscriptId) -> Option<IDkgTranscript> {
        // Look up the transcript params
        let transcript_params = match self
            .block_reader
            .requested_transcripts()
            .find(|transcript_params| transcript_params.transcript_id == transcript_id)
        {
            Some(params_ref) => match params_ref.translate(self.block_reader) {
                Ok(transcript_params) => transcript_params,
                Err(error) => {
                    warn!(
                        self.log,
                        "build_transcript(): failed to translate transcript ref: \
                                transcript_params_ref = {:?}, tip = {:?}, error = {:?}",
                        params_ref,
                        self.block_reader.tip_height(),
                        error
                    );
                    self.metrics
                        .transcript_builder_errors_inc("resolve_transcript_refs");
                    return None;
                }
            },
            None => {
                self.metrics
                    .transcript_builder_errors_inc("missing_transcript_params");
                return None;
            }
        };
        let mut completed_dealings = BatchSignedIDkgDealings::new();

        // Step 1: Build the verified dealings by aggregating the support shares
        timed_call(
            "aggregate_dealing_support",
            || {
                let mut transcript_state = TranscriptState::new();
                // Walk the dealings to get the dealings belonging to the transcript
                for (id, signed_dealing) in self
                    .idkg_pool
                    .validated()
                    .signed_dealings_by_transcript_id(&transcript_id)
                {
                    if let Some(dealing_hash) = id.dealing_hash() {
                        transcript_state.init_dealing_state(dealing_hash, signed_dealing);
                    } else {
                        self.metrics
                            .transcript_builder_errors_inc("build_transcript_id_dealing_hash");
                        warn!(
                            self.log,
                            "build_transcript(): Failed to get dealing hash: {:?}", id
                        );
                    }
                }

                // Walk the support shares and assign to the corresponding dealing
                for (_, support) in self
                    .idkg_pool
                    .validated()
                    .dealing_support_by_transcript_id(&transcript_id)
                {
                    if let Err(err) = transcript_state.add_dealing_support(support) {
                        warn!(
                            self.log,
                            "Failed to add support: transcript_id = {:?}, error = {:?}",
                            transcript_id,
                            err
                        );
                        self.metrics
                            .transcript_builder_errors_inc("add_dealing_support");
                    }
                }

                // Aggregate the support shares per dealing
                for dealing_state in transcript_state.dealing_state.into_values() {
                    if let Some(sig_batch) = self.crypto_aggregate_dealing_support(
                        &transcript_params,
                        &dealing_state.support_shares,
                    ) {
                        let verified_dealing = BatchSignedIDkgDealing {
                            content: dealing_state.signed_dealing,
                            signature: sig_batch,
                        };
                        completed_dealings.insert_or_update(verified_dealing);
                    }
                }
            },
            &self.metrics.transcript_builder_duration,
        );

        // Step 2: Build the transcript from the verified dealings
        timed_call(
            "create_transcript",
            || self.crypto_create_transcript(&transcript_params, &completed_dealings),
            &self.metrics.transcript_builder_duration,
        )
    }

    /// Helper to combine the multi sig shares for a dealing
    fn crypto_aggregate_dealing_support(
        &self,
        transcript_params: &IDkgTranscriptParams,
        support_shares: &[IDkgDealingSupport],
    ) -> Option<BasicSignatureBatch<SignedIDkgDealing>> {
        // Check if we have enough shares for aggregation
        if support_shares.len() < (transcript_params.verification_threshold().get() as usize) {
            self.metrics
                .transcript_builder_metrics_inc("insufficient_support_shares");
            return None;
        }

        let mut signatures = Vec::new();
        for support_share in support_shares {
            signatures.push(&support_share.sig_share);
        }

        let start = std::time::Instant::now();
        let ret = self
            .crypto
            .aggregate(signatures, transcript_params.registry_version());
        self.idkg_pool.stats().record_support_aggregation(
            transcript_params,
            support_shares,
            start.elapsed(),
        );

        ret.map_or_else(
            |error| {
                warn!(
                    self.log,
                    "Failed to aggregate: transcript_id = {:?}, error = {:?}",
                    transcript_params.transcript_id(),
                    error
                );
                self.metrics
                    .transcript_builder_errors_inc("aggregate_dealing_support");
                None
            },
            |multi_sig| {
                self.metrics.transcript_builder_metrics_inc_by(
                    support_shares.len() as u64,
                    "support_aggregated",
                );
                self.metrics
                    .transcript_builder_metrics_inc("dealing_aggregated");
                Some(multi_sig)
            },
        )
    }

    /// Helper to create the transcript from the verified dealings
    fn crypto_create_transcript(
        &self,
        transcript_params: &IDkgTranscriptParams,
        verified_dealings: &BatchSignedIDkgDealings,
    ) -> Option<IDkgTranscript> {
        // Check if we have enough dealings to create transcript
        if verified_dealings.len() < (transcript_params.collection_threshold().get() as usize) {
            self.metrics
                .transcript_builder_metrics_inc("insufficient_dealings");
            return None;
        }

        let start = std::time::Instant::now();
        let ret =
            IDkgProtocol::create_transcript(self.crypto, transcript_params, verified_dealings);
        self.idkg_pool
            .stats()
            .record_transcript_creation(transcript_params, start.elapsed());

        ret.map_or_else(
            |error| {
                warn!(
                    self.log,
                    "Failed to create transcript: transcript_id = {:?}, error = {:?}",
                    transcript_params.transcript_id(),
                    error
                );
                self.metrics
                    .transcript_builder_errors_inc("create_transcript");
                None
            },
            |transcript| {
                self.metrics
                    .transcript_builder_metrics_inc("transcript_created");
                Some(transcript)
            },
        )
    }

    /// Helper to get the validated dealings.
    fn validated_dealings(&self, transcript_id: IDkgTranscriptId) -> Vec<SignedIDkgDealing> {
        let mut ret = Vec::new();
        for (_, signed_dealing) in self.idkg_pool.validated().signed_dealings() {
            let dealing = signed_dealing.idkg_dealing();
            if dealing.transcript_id == transcript_id {
                ret.push(signed_dealing.clone());
            }
        }
        ret
    }
}

impl IDkgTranscriptBuilder for IDkgTranscriptBuilderImpl<'_> {
    fn get_completed_transcript(&self, transcript_id: IDkgTranscriptId) -> Option<IDkgTranscript> {
        timed_call(
            "get_completed_transcript",
            || self.build_transcript(transcript_id),
            &self.metrics.transcript_builder_duration,
        )
    }

    fn get_validated_dealings(&self, transcript_id: IDkgTranscriptId) -> Vec<SignedIDkgDealing> {
        timed_call(
            "get_validated_dealings",
            || self.validated_dealings(transcript_id),
            &self.metrics.transcript_builder_duration,
        )
    }
}

/// Specifies how to handle a received message
#[derive(Eq, PartialEq)]
enum Action<'a> {
    /// The message is relevant to our current state, process it
    /// immediately. The transcript params for this transcript
    /// (as specified by the finalized block) is the argument
    Process(&'a IDkgTranscriptParamsRef),

    /// Keep it to be processed later (e.g) this is from a node
    /// ahead of us
    Defer,

    /// Don't need it
    Drop,
}

impl<'a> Action<'a> {
    /// Decides the action to take on a received message with the given
    /// height/transcriptId
    #[allow(clippy::self_named_constructors)]
    fn action(
        block_reader: &'a dyn IDkgBlockReader,
        requested_transcripts: &'a BTreeMap<IDkgTranscriptId, &'a IDkgTranscriptParamsRef>,
        msg_height: Option<Height>,
        msg_transcript_id: &IDkgTranscriptId,
    ) -> Action<'a> {
        if let Some(height) = msg_height
            && height > block_reader.tip_height()
        {
            // Message is from a node ahead of us, keep it to be
            // processed later
            return Action::Defer;
        }

        match requested_transcripts.get(msg_transcript_id) {
            Some(transcript_params_ref) => Action::Process(transcript_params_ref),
            None => {
                // Its for a transcript that has not been requested, drop it
                Action::Drop
            }
        }
    }
}

/// Needed as IDKGTranscriptParams doesn't implement Debug
impl Debug for Action<'_> {
    fn fmt(&self, f: &mut Formatter<'_>) -> fmt::Result {
        match &self {
            Self::Process(transcript_params) => {
                write!(
                    f,
                    "Action::Process(): transcript_id = {:?}",
                    transcript_params.transcript_id
                )
            }
            Self::Defer => write!(f, "Action::Defer"),
            Self::Drop => write!(f, "Action::Drop"),
        }
    }
}

/// Helper to hold the transcript/dealing state during the transcript
/// building process
struct TranscriptState {
    dealing_state: BTreeMap<CryptoHashOf<SignedIDkgDealing>, DealingState>,
}

struct DealingState {
    signed_dealing: SignedIDkgDealing,
    support_shares: Vec<IDkgDealingSupport>,
}

impl TranscriptState {
    fn new() -> Self {
        Self {
            dealing_state: BTreeMap::new(),
        }
    }

    // Initializes the per-dealing info
    fn init_dealing_state(
        &mut self,
        dealing_hash: CryptoHashOf<SignedIDkgDealing>,
        signed_dealing: SignedIDkgDealing,
    ) {
        self.dealing_state.insert(
            dealing_hash,
            DealingState {
                signed_dealing,
                support_shares: Vec::new(),
            },
        );
    }

    // Adds support for a dealing
    fn add_dealing_support(&mut self, support: IDkgDealingSupport) -> Result<(), String> {
        if let Some(dealing_state) = self.dealing_state.get_mut(&support.dealing_hash) {
            dealing_state.support_shares.push(support);
            Ok(())
        } else {
            Err(format!(
                "TranscriptState::add_dealing_support(): dealing not found: {support:}"
            ))
        }
    }
}

#[cfg(test)]
mod tests {
    use super::*;
    use crate::test_utils::*;
    use assert_matches::assert_matches;
    use ic_crypto_test_utils_canister_threshold_sigs::{
        CanisterThresholdSigTestEnvironment, IDkgParticipants, setup_masked_random_params,
    };
    use ic_crypto_test_utils_reproducible_rng::reproducible_rng;
    use ic_interfaces::p2p::consensus::{MutablePool, UnvalidatedArtifact};
    use ic_test_utilities_consensus::{IDkgStatsNoOp, idkg::*};
    use ic_test_utilities_logger::with_test_replica_logger;
    use ic_test_utilities_types::ids::{NODE_1, NODE_2, NODE_3, NODE_4};
    use ic_types::{
        Height, RegistryVersion,
        consensus::idkg::{IDkgMasterPublicKeyId, IDkgObject},
        crypto::{AlgorithmId, BasicSig, BasicSigOf, CryptoHash},
        time::UNIX_EPOCH,
    };
    use ic_types_test_utils::ids::node_test_id;
    use std::{collections::HashSet, ops::Deref};

    impl IDkgPreSignerImpl {
        fn validated_dealing_supports(
            &self,
        ) -> std::sync::RwLockReadGuard<
            '_,
            BTreeMap<IDkgValidatedDealingSupportIdentifier, BTreeSet<NodeId>>,
        > {
            self.validated_dealing_supports
                .read()
                .expect("IDkgPreSignerImpl::validated_dealing_supports(): RwLock poisoned")
        }
    }

    // Tests the Action logic
    #[test]
    fn test_ecdsa_pre_signer_action() {
        let key_id = fake_ecdsa_idkg_master_public_key_id();
        let (id_1, id_2, id_3, id_4) = (
            create_transcript_id(1),
            create_transcript_id(2),
            create_transcript_id(3),
            create_transcript_id(4),
        );

        // The finalized block requests transcripts 1, 2, 3
        let nodes = [NODE_1];
        let block_reader = TestIDkgBlockReader::for_pre_signer_test(
            Height::from(100),
            vec![
                create_transcript_param(&key_id, id_1, &nodes, &nodes),
                create_transcript_param(&key_id, id_2, &nodes, &nodes),
                create_transcript_param(&key_id, id_3, &nodes, &nodes),
            ],
        );
        let mut requested = BTreeMap::new();
        for transcript_params_ref in block_reader.requested_transcripts() {
            requested.insert(transcript_params_ref.transcript_id, transcript_params_ref);
        }

        // Message from a node ahead of us
        assert_eq!(
            Action::action(&block_reader, &requested, Some(Height::from(200)), &id_4),
            Action::Defer
        );

        // Messages for transcripts not being currently requested
        assert_eq!(
            Action::action(
                &block_reader,
                &requested,
                Some(Height::from(100)),
                &create_transcript_id(234)
            ),
            Action::Drop
        );
        assert_eq!(
            Action::action(
                &block_reader,
                &requested,
                Some(Height::from(10)),
                &create_transcript_id(234)
            ),
            Action::Drop
        );

        // Messages for transcripts currently requested
        let action = Action::action(&block_reader, &requested, Some(Height::from(100)), &id_1);
        assert_matches!(action, Action::Process(_));

        let action = Action::action(&block_reader, &requested, Some(Height::from(10)), &id_2);
        assert_matches!(action, Action::Process(_));
    }

    // Tests that dealings are sent for new transcripts, and requests already
    // in progress are filtered out.
    #[test]
    fn test_send_dealings_all_algorithms() {
        for key_id in fake_master_public_key_ids_for_all_idkg_algorithms() {
            println!("Running test for key ID {key_id}");
            test_send_dealings(key_id);
        }
    }

    fn test_send_dealings(key_id: IDkgMasterPublicKeyId) {
        ic_test_utilities::artifact_pool_config::with_test_pool_config(|pool_config| {
            with_test_replica_logger(|logger| {
                let (mut idkg_pool, pre_signer) =
                    create_pre_signer_dependencies(pool_config, logger);
                let (id_1, id_2, id_3, id_4, id_5) = (
                    create_transcript_id(1),
                    create_transcript_id(2),
                    create_transcript_id(3),
                    create_transcript_id(4),
                    create_transcript_id(5),
                );

                // Set up the IDKG pool. Pool has dealings for transcripts 1, 2, 3.
                // Only dealing for transcript 1 is issued by us.
                let dealing_1 = create_dealing(id_1, NODE_1);
                let dealing_2 = create_dealing(id_2, NODE_2);
                let dealing_3 = create_dealing(id_3, NODE_3);
                let change_set = vec![
                    IDkgChangeAction::AddToValidated(IDkgMessage::Dealing(dealing_1)),
                    IDkgChangeAction::AddToValidated(IDkgMessage::Dealing(dealing_2)),
                    IDkgChangeAction::AddToValidated(IDkgMessage::Dealing(dealing_3)),
                ];
                idkg_pool.apply(change_set);

                // Set up the transcript creation request
                // The block requests transcripts 1, 4, 5
                let t1 = create_transcript_param(&key_id, id_1, &[NODE_1], &[NODE_2]);
                let t2 = create_transcript_param(&key_id, id_4, &[NODE_1], &[NODE_3]);
                let t3 = create_transcript_param(&key_id, id_5, &[NODE_1], &[NODE_4]);
                let block_reader =
                    TestIDkgBlockReader::for_pre_signer_test(Height::from(100), vec![t1, t2, t3]);
                let transcript_loader: TestIDkgTranscriptLoader = Default::default();

                // Since transcript 1 is already in progress, we should issue
                // dealings only for transcripts 4, 5
                let change_set =
                    pre_signer.send_dealings(&idkg_pool, &transcript_loader, &block_reader);
                assert_eq!(change_set.len(), 2);
                assert!(is_dealing_added_to_validated(&change_set, &id_4,));
                assert!(is_dealing_added_to_validated(&change_set, &id_5,));
            })
        })
    }

    // Tests that dealings are purged once the finalized height increases
    #[test]
    fn test_ecdsa_dealings_purging() {
        ic_test_utilities::artifact_pool_config::with_test_pool_config(|pool_config| {
            with_test_replica_logger(|logger| {
                let (mut idkg_pool, pre_signer, mut consensus_pool) =
                    create_pre_signer_dependencies_and_pool(pool_config, logger);
                let transcript_loader = TestIDkgTranscriptLoader::default();
                let transcript_height = Height::from(30);
                let id_1 = create_transcript_id_with_height(1, Height::from(0));
                let id_2 = create_transcript_id_with_height(2, transcript_height);

                let dealing1 = create_dealing(id_1, NODE_2);
                let msg_id1 = dealing1.message_id();
                let dealing2 = create_dealing(id_2, NODE_2);
                let msg_id2 = dealing2.message_id();
                let change_set = vec![
                    IDkgChangeAction::AddToValidated(IDkgMessage::Dealing(dealing1)),
                    IDkgChangeAction::AddToValidated(IDkgMessage::Dealing(dealing2)),
                ];
                idkg_pool.apply(change_set);

                let schedule = IDkgSchedule::new(Height::from(0));
                // Finalized height doesn't increase, so dealing1 shouldn't be purged
                let change_set =
                    pre_signer.on_state_change(&idkg_pool, &transcript_loader, &schedule);
                assert_eq!(*schedule.last_purge.borrow(), Height::from(0));
                assert!(change_set.is_empty());

                // Finalized height increases, so dealing1 is purged
                let new_height = consensus_pool.advance_round_normal_operation_n(29);
                let change_set =
                    pre_signer.on_state_change(&idkg_pool, &transcript_loader, &schedule);
                assert_eq!(*schedule.last_purge.borrow(), new_height);
                assert_eq!(change_set.len(), 1);
                assert!(is_removed_from_validated(&change_set, &msg_id1));

                idkg_pool.apply(change_set);

                // Finalized height increases above dealing2, so it is purged
                let new_height = consensus_pool.advance_round_normal_operation();
                let change_set =
                    pre_signer.on_state_change(&idkg_pool, &transcript_loader, &schedule);
                assert_eq!(*schedule.last_purge.borrow(), new_height);
                assert_eq!(transcript_height, new_height);
                assert_eq!(change_set.len(), 1);
                assert!(is_removed_from_validated(&change_set, &msg_id2));
            })
        })
    }

    // Tests that dealing is not issued if the node isn't in the list of dealers
    // specified by the transcript params
    #[test]
    fn test_non_dealers_dont_send_dealings_all_algorithms() {
        for key_id in fake_master_public_key_ids_for_all_idkg_algorithms() {
            println!("Running test for key ID {key_id}");
            test_non_dealers_dont_send_dealings(key_id);
        }
    }

    fn test_non_dealers_dont_send_dealings(key_id: IDkgMasterPublicKeyId) {
        ic_test_utilities::artifact_pool_config::with_test_pool_config(|pool_config| {
            with_test_replica_logger(|logger| {
                let (idkg_pool, pre_signer) = create_pre_signer_dependencies(pool_config, logger);
                let (id_1, id_2) = (create_transcript_id(1), create_transcript_id(2));

                // transcript 1 has NODE_1 as a dealer
                let t1 = create_transcript_param(&key_id, id_1, &[NODE_1], &[NODE_1]);

                // Transcript 2 doesn't have NODE_1 as a dealer
                let t2 = create_transcript_param(&key_id, id_2, &[NODE_2], &[NODE_2]);

                // Transcript 2 should not result in a dealing
                let block_reader =
                    TestIDkgBlockReader::for_pre_signer_test(Height::from(100), vec![t1, t2]);
                let transcript_loader: TestIDkgTranscriptLoader = Default::default();

                let change_set =
                    pre_signer.send_dealings(&idkg_pool, &transcript_loader, &block_reader);
                assert_eq!(change_set.len(), 1);
                assert!(is_dealing_added_to_validated(&change_set, &id_1,));
            })
        })
    }

    // Tests that dealing is not issued if the crypto component returns an error
    #[test]
    fn test_ecdsa_crypto_error_results_in_no_dealing() {
        ic_test_utilities::artifact_pool_config::with_test_pool_config(|pool_config| {
            with_test_replica_logger(|logger| {
                let key_id = fake_ecdsa_idkg_master_public_key_id();
                let crypto = crypto_without_keys();
                let (idkg_pool, pre_signer) =
                    create_pre_signer_dependencies_with_crypto(pool_config, logger, Some(crypto));
                let id_1 = create_transcript_id(1);

                // transcript 1 has NODE_1 as a dealer
                let t1 = create_transcript_param(&key_id, id_1, &[NODE_1], &[NODE_1]);
                let block_reader =
                    TestIDkgBlockReader::for_pre_signer_test(Height::from(100), vec![t1.clone()])
                        .with_target_subnet_xnet_transcripts(vec![t1.transcript_params_ref]);
                let transcript_loader: TestIDkgTranscriptLoader = Default::default();

                let change_set =
                    pre_signer.send_dealings(&idkg_pool, &transcript_loader, &block_reader);
                assert!(change_set.is_empty());
            })
        })
    }

    // Tests that complaints are generated and added to the pool if loading transcript
    // results in complaints.
    #[test]
    fn test_send_dealings_with_complaints_all_algorithms() {
        for key_id in fake_master_public_key_ids_for_all_idkg_algorithms() {
            println!("Running test for key ID {key_id}");
            test_send_dealings_with_complaints(key_id);
        }
    }

    fn test_send_dealings_with_complaints(key_id: IDkgMasterPublicKeyId) {
        ic_test_utilities::artifact_pool_config::with_test_pool_config(|pool_config| {
            with_test_replica_logger(|logger| {
                let (idkg_pool, pre_signer) = create_pre_signer_dependencies(pool_config, logger);
                let (id_1, id_2, id_3) = (
                    create_transcript_id(1),
                    create_transcript_id(2),
                    create_transcript_id(3),
                );

                // Set up the transcript creation request
                // The block requests transcripts 1, 2, 3
                let t1 = create_transcript_param(&key_id, id_1, &[NODE_1], &[NODE_2]);
                let t2 = create_transcript_param(&key_id, id_2, &[NODE_1], &[NODE_3]);
                let t3 = create_transcript_param(&key_id, id_3, &[NODE_1], &[NODE_4]);
                let block_reader =
                    TestIDkgBlockReader::for_pre_signer_test(Height::from(100), vec![t1, t2, t3]);
                let transcript_loader =
                    TestIDkgTranscriptLoader::new(TestTranscriptLoadStatus::Complaints);

                let change_set =
                    pre_signer.send_dealings(&idkg_pool, &transcript_loader, &block_reader);
                let complaints = transcript_loader.returned_complaints();
                assert_eq!(change_set.len(), complaints.len());
                assert_eq!(change_set.len(), 3);
                for complaint in complaints {
                    assert!(is_complaint_added_to_validated(
                        &change_set,
                        &complaint.content.idkg_complaint.transcript_id,
                        &NODE_1,
                        &NODE_1,
                    ));
                }
            })
        })
    }

    #[test]
    fn test_crypto_verify_dealing() {
        let mut rng = reproducible_rng();
        ic_test_utilities::artifact_pool_config::with_test_pool_config(|pool_config| {
            with_test_replica_logger(|logger| {
                let env = CanisterThresholdSigTestEnvironment::new(1, &mut rng);
                let subnet_nodes: BTreeSet<_> = env.nodes.ids();
                let crypto = first_crypto(&env);
                let (_, pre_signer) =
                    create_pre_signer_dependencies_with_crypto(pool_config, logger, Some(crypto));
                let id = create_transcript_id_with_height(4, Height::from(5));
                let params = IDkgTranscriptParams::new(
                    id,
                    subnet_nodes.clone(),
                    subnet_nodes,
                    env.newest_registry_version,
                    ic_types::crypto::AlgorithmId::ThresholdEcdsaSecp256k1,
                    IDkgTranscriptOperation::Random,
                )
                .unwrap();
                let dealing = create_dealing(id, NODE_2);
                let changeset: Vec<_> = pre_signer
                    .crypto_verify_dealing(dealing.message_id(), &params, dealing.clone())
                    .into_iter()
                    .collect();
                // assert that the mock dealing does not pass real crypto check
                assert!(is_handle_invalid(&changeset, &dealing.message_id()));
            })
        })
    }

    // Tests that received dealings are accepted/processed for eligible transcript
    // requests, and others dealings are either deferred or dropped.
    #[test]
    fn test_validate_dealings_all_algorithms() {
        for key_id in fake_master_public_key_ids_for_all_idkg_algorithms() {
            println!("Running test for key ID {key_id}");
            test_validate_dealings(key_id);
        }
    }

    fn test_validate_dealings(key_id: IDkgMasterPublicKeyId) {
        let (id_2, id_3, id_4, id_5, id_6) = (
            // A dealing for a transcript that is requested by finalized block (accepted)
            create_transcript_id_with_height(2, Height::from(100)),
            // A dealing for a transcript that is requested by finalized block (accepted)
            create_transcript_id_with_height(3, Height::from(10)),
            // A dealing for a transcript that is not requested by finalized block (dropped)
            create_transcript_id_with_height(4, Height::from(5)),
            // A dealing for a transcript that is not requested and references a future block height (deferred)
            create_transcript_id_with_height(5, Height::from(500)),
            // A dealing for a XNet transcript that is requested and references a future block height (accepted)
            create_transcript_id_with_height(6, Height::from(500)),
        );
        let mut artifacts = vec![];

        let ids = vec![id_2, id_3, id_4, id_5, id_6];
        let msg_ids = ids
            .into_iter()
            .map(|id| {
                let dealing = create_dealing(id, NODE_2);
                let msg_id = dealing.message_id();
                artifacts.push(UnvalidatedArtifact {
                    message: IDkgMessage::Dealing(dealing),
                    peer_id: NODE_2,
                    timestamp: UNIX_EPOCH,
                });
                msg_id
            })
            .collect::<Vec<_>>();
        let (msg_id_2, msg_id_3, msg_id_4, msg_id_6) =
            (&msg_ids[0], &msg_ids[1], &msg_ids[2], &msg_ids[4]);

        // Set up the transcript creation request
        // The block requests transcripts 2, 3, 6
        let t2 = create_transcript_param(&key_id, id_2, &[NODE_2], &[NODE_1]);
        let t3 = create_transcript_param(&key_id, id_3, &[NODE_2], &[NODE_1]);
        let t6 = create_transcript_param(&key_id, id_6, &[NODE_2], &[NODE_1]);
        let block_reader = TestIDkgBlockReader::for_pre_signer_test(
            Height::from(100),
            vec![t2, t3.clone(), t6.clone()],
        );

        // Validate dealings using `CryptoReturningOk`. Requested dealings should be moved to validated
        ic_test_utilities::artifact_pool_config::with_test_pool_config(|pool_config| {
            with_test_replica_logger(|logger| {
                let (mut idkg_pool, pre_signer) =
                    create_pre_signer_dependencies(pool_config, logger);

                artifacts.iter().for_each(|a| idkg_pool.insert(a.clone()));

                let change_set = pre_signer.validate_dealings(&idkg_pool, &block_reader);
                assert_eq!(change_set.len(), 3);
                assert!(is_moved_to_validated(&change_set, msg_id_2));
                assert!(is_moved_to_validated(&change_set, msg_id_3));
                assert!(is_removed_from_unvalidated(&change_set, msg_id_4));
            })
        });

        // Validate dealings using `CryptoReturningOk`. Requested dealings should be moved to validated.
        // Dealings for requested target subnet xnet transcripts (even for future heights) should also be validated.
        ic_test_utilities::artifact_pool_config::with_test_pool_config(|pool_config| {
            with_test_replica_logger(|logger| {
                let block_reader = block_reader
                    .clone()
                    .with_target_subnet_xnet_transcripts(vec![
                        t3.transcript_params_ref.clone(),
                        t6.transcript_params_ref.clone(),
                    ]);

                let (mut idkg_pool, pre_signer) =
                    create_pre_signer_dependencies(pool_config, logger);

                artifacts.iter().for_each(|a| idkg_pool.insert(a.clone()));

                let change_set = pre_signer.validate_dealings(&idkg_pool, &block_reader);
                assert_eq!(change_set.len(), 4);
                assert!(is_moved_to_validated(&change_set, msg_id_2));
                assert!(is_moved_to_validated(&change_set, msg_id_3));
                assert!(is_removed_from_unvalidated(&change_set, msg_id_4));
                assert!(is_moved_to_validated(&change_set, msg_id_6));
            })
        });

        // Validate dealings using an empty transcript resolver. Dealings should fail to be resolved and thus
        // be handled invalid.
        ic_test_utilities::artifact_pool_config::with_test_pool_config(|pool_config| {
            with_test_replica_logger(|logger| {
                let (mut idkg_pool, pre_signer) =
                    create_pre_signer_dependencies(pool_config, logger);

                artifacts.iter().for_each(|a| idkg_pool.insert(a.clone()));

                let block_reader = block_reader.clone().with_fail_to_resolve();

                let change_set = pre_signer.validate_dealings(&idkg_pool, &block_reader);
                assert_eq!(change_set.len(), 3);
                assert!(is_handle_invalid(&change_set, msg_id_2));
                assert!(is_handle_invalid(&change_set, msg_id_3));
                assert!(is_removed_from_unvalidated(&change_set, msg_id_4));
            })
        });

        // Validate dealings using a crypto component without keys. Crypto validation should return a
        // permanent error, thus the requested dealings should be handled as invalid.
        ic_test_utilities::artifact_pool_config::with_test_pool_config(|pool_config| {
            with_test_replica_logger(|logger| {
                let (mut idkg_pool, pre_signer) = create_pre_signer_dependencies_with_crypto(
                    pool_config,
                    logger,
                    Some(crypto_without_keys()),
                );

                artifacts.iter().for_each(|a| idkg_pool.insert(a.clone()));

                let change_set = pre_signer.validate_dealings(&idkg_pool, &block_reader);
                assert_eq!(change_set.len(), 3);
                assert!(is_handle_invalid(&change_set, msg_id_2));
                assert!(is_handle_invalid(&change_set, msg_id_3));
                assert!(is_removed_from_unvalidated(&change_set, msg_id_4));
            })
        });

        // Validate dealings for a transcript with a registry version that isn't available locally (yet).
        // Crypto validation should return a transient error, thus the requested dealings should be deferred.
        ic_test_utilities::artifact_pool_config::with_test_pool_config(|pool_config| {
            with_test_replica_logger(|logger| {
                let (mut idkg_pool, pre_signer) = create_pre_signer_dependencies_with_crypto(
                    pool_config,
                    logger,
                    Some(crypto_without_keys()),
                );

                let v_1 = RegistryVersion::from(1);
                let t2 = create_transcript_param_with_registry_version(
                    &key_id,
                    id_2,
                    &[NODE_2],
                    &[NODE_1],
                    v_1,
                );
                let t3 = create_transcript_param_with_registry_version(
                    &key_id,
                    id_3,
                    &[NODE_2],
                    &[NODE_1],
                    v_1,
                );
                let block_reader =
                    TestIDkgBlockReader::for_pre_signer_test(Height::from(100), vec![t2, t3]);

                artifacts.iter().for_each(|a| idkg_pool.insert(a.clone()));

                let change_set = pre_signer.validate_dealings(&idkg_pool, &block_reader);
                assert_eq!(change_set.len(), 1);
                assert!(is_removed_from_unvalidated(&change_set, msg_id_4));
            })
        });
    }

    // Tests that duplicate dealings from a dealer for the same transcript
    // are dropped.
    #[test]
    fn test_duplicate_dealing_all_algorithms() {
        for key_id in fake_master_public_key_ids_for_all_idkg_algorithms() {
            println!("Running test for key ID {key_id}");
            test_duplicate_dealing(key_id);
        }
    }

    fn test_duplicate_dealing(key_id: IDkgMasterPublicKeyId) {
        ic_test_utilities::artifact_pool_config::with_test_pool_config(|pool_config| {
            with_test_replica_logger(|logger| {
                let (mut idkg_pool, pre_signer) =
                    create_pre_signer_dependencies(pool_config, logger);
                let id_2 = create_transcript_id_with_height(2, Height::from(100));

                // Set up the IDKG pool
                // Validated pool has: {transcript 2, dealer = NODE_2}
                let dealing = create_dealing(id_2, NODE_2);
                let change_set = vec![IDkgChangeAction::AddToValidated(IDkgMessage::Dealing(
                    dealing,
                ))];
                idkg_pool.apply(change_set);

                // Unvalidated pool has: {transcript 2, dealer = NODE_2, height = 100}
                let dealing = create_dealing(id_2, NODE_2);
                let msg_id_2 = dealing.message_id();
                idkg_pool.insert(UnvalidatedArtifact {
                    message: IDkgMessage::Dealing(dealing),
                    peer_id: NODE_2,
                    timestamp: UNIX_EPOCH,
                });

                let t2 = create_transcript_param(&key_id, id_2, &[NODE_2], &[NODE_1]);
                let block_reader =
                    TestIDkgBlockReader::for_pre_signer_test(Height::from(100), vec![t2]);

                let change_set = pre_signer.validate_dealings(&idkg_pool, &block_reader);
                assert_eq!(change_set.len(), 1);
                assert!(is_handle_invalid(&change_set, &msg_id_2));
            })
        })
    }

    // Tests that duplicate dealings from a dealer for the same transcript
    // in the unvalidated pool are dropped.
    #[test]
    fn test_duplicate_dealing_in_batch_all_algorithms() {
        for key_id in fake_master_public_key_ids_for_all_idkg_algorithms() {
            println!("Running test for key ID {key_id}");
            test_duplicate_dealing_in_batch(key_id);
        }
    }

    fn test_duplicate_dealing_in_batch(key_id: IDkgMasterPublicKeyId) {
        ic_test_utilities::artifact_pool_config::with_test_pool_config(|pool_config| {
            with_test_replica_logger(|logger| {
                let (mut idkg_pool, pre_signer) =
                    create_pre_signer_dependencies(pool_config, logger);
                let id_2 = create_transcript_id_with_height(2, Height::from(100));

                // Set up the IDKG pool
                // Unvalidated pool has: {transcript 2, dealer = NODE_2, height = 100, internal_dealing_raw = vec[1]}
                let mut dealing = create_dealing(id_2, NODE_2);
                dealing.content.internal_dealing_raw = vec![1];
                let msg_id_2_a = dealing.message_id();
                idkg_pool.insert(UnvalidatedArtifact {
                    message: IDkgMessage::Dealing(dealing),
                    peer_id: NODE_2,
                    timestamp: UNIX_EPOCH,
                });

                // Unvalidated pool has: {transcript 2, dealer = NODE_2, height = 100, , internal_dealing_raw = vec[2]}
                let mut dealing = create_dealing(id_2, NODE_2);
                dealing.content.internal_dealing_raw = vec![2];
                let msg_id_2_b = dealing.message_id();
                idkg_pool.insert(UnvalidatedArtifact {
                    message: IDkgMessage::Dealing(dealing),
                    peer_id: NODE_2,
                    timestamp: UNIX_EPOCH,
                });

                // Unvalidated pool has: {transcript 2, dealer = NODE_3, height = 100, , internal_dealing_raw = vec[3]}
                let mut dealing = create_dealing(id_2, NODE_3);
                dealing.content.internal_dealing_raw = vec![3];
                let msg_id_3 = dealing.message_id();
                idkg_pool.insert(UnvalidatedArtifact {
                    message: IDkgMessage::Dealing(dealing),
                    peer_id: NODE_3,
                    timestamp: UNIX_EPOCH,
                });

                let t2 = create_transcript_param(&key_id, id_2, &[NODE_2, NODE_3], &[NODE_1]);
                let block_reader =
                    TestIDkgBlockReader::for_pre_signer_test(Height::from(100), vec![t2]);

                // One of msg_id_2_a or msg_id_2_b should be accepted, the other one dropped
                let change_set = pre_signer.validate_dealings(&idkg_pool, &block_reader);
                assert_eq!(change_set.len(), 3);
                if is_moved_to_validated(&change_set, &msg_id_2_a) {
                    assert!(is_handle_invalid(&change_set, &msg_id_2_b));
                } else if is_moved_to_validated(&change_set, &msg_id_2_b) {
                    assert!(is_handle_invalid(&change_set, &msg_id_2_a));
                } else {
                    panic!("Neither dealing was accepted");
                }
                assert!(is_moved_to_validated(&change_set, &msg_id_3));
            })
        })
    }

    // Tests that dealings from a dealer that is not in the dealer list for the
    // transcript are dropped.
    #[test]
    fn test_unexpected_dealing_all_algorithms() {
        for key_id in fake_master_public_key_ids_for_all_idkg_algorithms() {
            println!("Running test for key ID {key_id}");
            test_unexpected_dealing(key_id);
        }
    }

    fn test_unexpected_dealing(key_id: IDkgMasterPublicKeyId) {
        ic_test_utilities::artifact_pool_config::with_test_pool_config(|pool_config| {
            with_test_replica_logger(|logger| {
                let (mut idkg_pool, pre_signer) =
                    create_pre_signer_dependencies(pool_config, logger);
                let id_2 = create_transcript_id_with_height(2, Height::from(100));

                // Unvalidated pool has: {transcript 2, dealer = NODE_2, height = 100}
                let dealing = create_dealing(id_2, NODE_2);
                let msg_id_2 = dealing.message_id();
                idkg_pool.insert(UnvalidatedArtifact {
                    message: IDkgMessage::Dealing(dealing),
                    peer_id: NODE_2,
                    timestamp: UNIX_EPOCH,
                });

                // NODE_2 is not in the dealer list
                let t2 = create_transcript_param(&key_id, id_2, &[NODE_3], &[NODE_1]);
                let block_reader =
                    TestIDkgBlockReader::for_pre_signer_test(Height::from(100), vec![t2]);

                let change_set = pre_signer.validate_dealings(&idkg_pool, &block_reader);
                assert_eq!(change_set.len(), 1);
                assert!(is_handle_invalid(&change_set, &msg_id_2));
            })
        })
    }

    // Tests that support shares are sent to eligible dealings
    #[test]
    fn test_send_support_all_algorithms() {
        for key_id in fake_master_public_key_ids_for_all_idkg_algorithms() {
            println!("Running test for key ID {key_id}");
            test_send_support(key_id);
        }
    }

    fn test_send_support(key_id: IDkgMasterPublicKeyId) {
        ic_test_utilities::artifact_pool_config::with_test_pool_config(|pool_config| {
            with_test_replica_logger(|logger| {
                let (mut idkg_pool, pre_signer) =
                    create_pre_signer_dependencies(pool_config, logger);
                let id = create_transcript_id(1);

                // We haven't sent support yet, and we are in the receiver list
                let dealing = create_dealing(id, NODE_2);
                let change_set = vec![IDkgChangeAction::AddToValidated(IDkgMessage::Dealing(
                    dealing,
                ))];
                idkg_pool.apply(change_set);
                let t = create_transcript_param(&key_id, id, &[NODE_2], &[NODE_1]);

                let block_reader =
                    TestIDkgBlockReader::for_pre_signer_test(Height::from(100), vec![t]);
                let change_set = pre_signer.send_dealing_support(&idkg_pool, &block_reader);
                assert_eq!(change_set.len(), 1);
                assert!(is_dealing_support_added_to_validated(
                    &change_set,
                    &id,
                    &NODE_2,
                ));

                assert_eq!(pre_signer.validated_dealing_supports().len(), 1);
                assert!(
                    pre_signer
                        .validated_dealing_supports()
                        .iter()
                        .next()
                        .is_some_and(|(support_identifier, signers)| support_identifier
                            .transcript_id
                            == id
                            && *signers == BTreeSet::from([NODE_1]))
                );

                idkg_pool.apply(change_set);

                // Since we already issued support for the dealing, it should not produce any
                // more support.
                let change_set = pre_signer.send_dealing_support(&idkg_pool, &block_reader);
                assert!(change_set.is_empty());

                assert_eq!(pre_signer.validated_dealing_supports().len(), 1);
                assert!(
                    pre_signer
                        .validated_dealing_supports()
                        .iter()
                        .next()
                        .is_some_and(|(support_identifier, signers)| support_identifier
                            .transcript_id
                            == id
                            && *signers == BTreeSet::from([NODE_1]))
                );
            })
        })
    }

    // Tests that sending support shares is deferred if crypto returns transient error.
    #[test]
    fn test_defer_sending_dealing_support_all_algorithms() {
        for key_id in fake_master_public_key_ids_for_all_idkg_algorithms() {
            println!("Running test for key ID {key_id}");
            test_defer_sending_dealing_support(key_id);
        }
    }

    fn test_defer_sending_dealing_support(key_id: IDkgMasterPublicKeyId) {
        let mut rng = reproducible_rng();
        ic_test_utilities::artifact_pool_config::with_test_pool_config(|pool_config| {
            with_test_replica_logger(|logger| {
                let (mut idkg_pool, pre_signer) = create_pre_signer_dependencies_with_crypto(
                    pool_config,
                    logger,
                    Some(crypto_without_keys()),
                );
                let id = create_transcript_id(1);

                // We haven't sent support yet, and we are in the receiver list
                let dealing = create_dealing_with_payload(&key_id, id, NODE_2, &mut rng);
                let change_set = vec![IDkgChangeAction::AddToValidated(IDkgMessage::Dealing(
                    dealing,
                ))];
                idkg_pool.apply(change_set);
                // create a transcript with unknown future registry version
                let rv = RegistryVersion::from(1);
                let t = create_transcript_param_with_registry_version(
                    &key_id,
                    id,
                    &[NODE_2],
                    &[NODE_1],
                    rv,
                );

                let block_reader =
                    TestIDkgBlockReader::for_pre_signer_test(Height::from(100), vec![t.clone()])
                        // Xnet transcripts should raise a warning but should not stop this node from supporting it.
                        .with_source_subnet_xnet_transcripts(vec![t.transcript_params_ref]);

                // Sending support should be deferred until registry version exists locally
                let change_set = pre_signer.send_dealing_support(&idkg_pool, &block_reader);
                assert!(change_set.is_empty());

                assert!(pre_signer.validated_dealing_supports().is_empty());
            })
        })
    }

    // Tests that invalid dealings are handled invalid when creating new dealing support.
    #[test]
    fn test_dont_send_support_for_invalid_all_algorithms() {
        for key_id in fake_master_public_key_ids_for_all_idkg_algorithms() {
            println!("Running test for key ID {key_id}");
            test_dont_send_support_for_invalid(key_id);
        }
    }

    fn test_dont_send_support_for_invalid(key_id: IDkgMasterPublicKeyId) {
        let mut rng = reproducible_rng();
        ic_test_utilities::artifact_pool_config::with_test_pool_config(|pool_config| {
            with_test_replica_logger(|logger| {
                let (mut idkg_pool, pre_signer) = create_pre_signer_dependencies_with_crypto(
                    pool_config,
                    logger,
                    Some(crypto_without_keys()),
                );
                let id = create_transcript_id(1);

                // We haven't sent support yet, and we are in the receiver list
                let dealing = create_dealing_with_payload(&key_id, id, NODE_2, &mut rng);
                let change_set = vec![IDkgChangeAction::AddToValidated(IDkgMessage::Dealing(
                    dealing.clone(),
                ))];
                idkg_pool.apply(change_set);
                let t = create_transcript_param(&key_id, id, &[NODE_2], &[NODE_1]);

                let block_reader =
                    TestIDkgBlockReader::for_pre_signer_test(Height::from(100), vec![t]);

                // Since there are no keys in the crypto component, dealing verification should fail permanently and
                // the dealing is considered invalid.
                let change_set = pre_signer.send_dealing_support(&idkg_pool, &block_reader);
                assert_eq!(change_set.len(), 1);
                assert!(is_handle_invalid(&change_set, &dealing.message_id()));

                assert!(pre_signer.validated_dealing_supports().is_empty());
            })
        })
    }

    // Tests that support shares are not sent by nodes not in the receiver list for
    // the transcript
    #[test]
    fn test_non_receivers_dont_send_support_all_algorithms() {
        for key_id in fake_master_public_key_ids_for_all_idkg_algorithms() {
            println!("Running test for key ID {key_id}");
            test_non_receivers_dont_send_support(key_id);
        }
    }

    fn test_non_receivers_dont_send_support(key_id: IDkgMasterPublicKeyId) {
        ic_test_utilities::artifact_pool_config::with_test_pool_config(|pool_config| {
            with_test_replica_logger(|logger| {
                let (mut idkg_pool, pre_signer) =
                    create_pre_signer_dependencies(pool_config, logger);
                let id = create_transcript_id(1);

                // We are not in the receiver list for the transcript
                let dealing = create_dealing(id, NODE_2);
                let change_set = vec![IDkgChangeAction::AddToValidated(IDkgMessage::Dealing(
                    dealing,
                ))];
                idkg_pool.apply(change_set);
                let t = create_transcript_param(&key_id, id, &[NODE_2], &[NODE_3]);

                let block_reader =
                    TestIDkgBlockReader::for_pre_signer_test(Height::from(100), vec![t]);
                let change_set = pre_signer.send_dealing_support(&idkg_pool, &block_reader);
                assert!(change_set.is_empty());

                assert!(pre_signer.validated_dealing_supports().is_empty());
            })
        })
    }

    // Tests that support shares are not sent for transcripts we are not building
    #[test]
    fn test_ecdsa_no_support_for_missing_transcript_params() {
        ic_test_utilities::artifact_pool_config::with_test_pool_config(|pool_config| {
            with_test_replica_logger(|logger| {
                let (mut idkg_pool, pre_signer) =
                    create_pre_signer_dependencies(pool_config, logger);
                let id = create_transcript_id(1);

                let dealing = create_dealing(id, NODE_2);
                let change_set = vec![IDkgChangeAction::AddToValidated(IDkgMessage::Dealing(
                    dealing,
                ))];
                idkg_pool.apply(change_set);

                let block_reader =
                    TestIDkgBlockReader::for_pre_signer_test(Height::from(100), vec![]);
                let change_set = pre_signer.send_dealing_support(&idkg_pool, &block_reader);
                assert!(change_set.is_empty());

                assert!(pre_signer.validated_dealing_supports().is_empty());
            })
        })
    }

    #[test]
    fn test_crypto_verify_dealing_support() {
        let mut rng = reproducible_rng();
        ic_test_utilities::artifact_pool_config::with_test_pool_config(|pool_config| {
            with_test_replica_logger(|logger| {
                let env = CanisterThresholdSigTestEnvironment::new(1, &mut rng);
                let subnet_nodes: BTreeSet<_> = env.nodes.ids();
                let crypto = first_crypto(&env);
                let (_, pre_signer) =
                    create_pre_signer_dependencies_with_crypto(pool_config, logger, Some(crypto));
                let id = create_transcript_id_with_height(4, Height::from(5));
                let params = IDkgTranscriptParams::new(
                    id,
                    subnet_nodes.clone(),
                    subnet_nodes,
                    env.newest_registry_version,
                    ic_types::crypto::AlgorithmId::ThresholdEcdsaSecp256k1,
                    IDkgTranscriptOperation::Random,
                )
                .unwrap();
                let (dealing, support) = create_support(id, NODE_2, NODE_3);
                let changeset: Vec<_> = pre_signer
                    .crypto_verify_dealing_support(
                        &support.message_id(),
                        &params,
                        &dealing,
                        support.clone(),
                        &(IDkgStatsNoOp {}),
                    )
                    .into_iter()
                    .collect();
                // assert that the mock dealing support does not pass real crypto check
                assert!(is_handle_invalid(&changeset, &support.message_id()));
            })
        })
    }

    // Tests that received support shares are accepted/processed for eligible
    // transcript requests, and others dealings are either deferred or dropped.
    #[test]
    fn test_validate_dealing_support_all_algorithms() {
        for key_id in fake_master_public_key_ids_for_all_idkg_algorithms() {
            println!("Running test for key ID {key_id}");
            test_validate_dealing_support(key_id.clone());
            test_validate_dealing_support_validates_only_necessary(key_id, 5);
        }
    }

    fn test_validate_dealing_support(key_id: IDkgMasterPublicKeyId) {
        let (id_2, id_3, id_4, id_5) = (
            create_transcript_id_with_height(2, Height::from(25)),
            create_transcript_id_with_height(3, Height::from(10)),
            create_transcript_id_with_height(4, Height::from(5)),
            create_transcript_id_with_height(4, Height::from(500)),
        );
        let mut artifacts = vec![];

        // Set up the transcript creation request
        // The block requests transcripts 2, 3
        let t2 = create_transcript_param(&key_id, id_2, &[NODE_2], &[NODE_3]);
        let t3 = create_transcript_param(&key_id, id_3, &[NODE_2], &[NODE_3]);
        let block_reader = TestIDkgBlockReader::for_pre_signer_test(
            Height::from(100),
            vec![t2.clone(), t3.clone()],
        );

        // A dealing for a transcript that is requested by finalized block,
        // and we already have the dealing(share accepted)
        let (dealing, mut support) = create_support(id_2, NODE_2, NODE_3);
        let msg_id_2 = support.message_id();
        artifacts.push(UnvalidatedArtifact {
            message: IDkgMessage::DealingSupport(support.clone()),
            peer_id: NODE_3,
            timestamp: UNIX_EPOCH,
        });
        support.sig_share.signature = BasicSigOf::new(BasicSig(vec![1]));
        let msg_id_2_dupl = support.message_id();
        let validated_id_2 = IDkgValidatedDealingSupportIdentifier::from(&support);
        artifacts.push(UnvalidatedArtifact {
            message: IDkgMessage::DealingSupport(support),
            peer_id: NODE_3,
            timestamp: UNIX_EPOCH,
        });

        // A dealing for a transcript that is requested by finalized block,
        // but we don't have the dealing yet(share deferred)
        let (_, support) = create_support(id_3, NODE_2, NODE_3);
        artifacts.push(UnvalidatedArtifact {
            message: IDkgMessage::DealingSupport(support),
            peer_id: NODE_3,
            timestamp: UNIX_EPOCH,
        });

        // A dealing for a transcript that is not requested by finalized block
        // (share dropped)
        let (_, support) = create_support(id_4, NODE_2, NODE_3);
        let msg_id_4 = support.message_id();
        artifacts.push(UnvalidatedArtifact {
            message: IDkgMessage::DealingSupport(support),
            peer_id: NODE_3,
            timestamp: UNIX_EPOCH,
        });

        // A dealing for a transcript that references a future block height
        // (share deferred)
        let (_, support) = create_support(id_5, NODE_2, NODE_3);
        artifacts.push(UnvalidatedArtifact {
            message: IDkgMessage::DealingSupport(support),
            peer_id: NODE_3,
            timestamp: UNIX_EPOCH,
        });

        // Using CryptoReturningOK one of the shares with id_2 should be accepted, the other handled invalid
        ic_test_utilities::artifact_pool_config::with_test_pool_config(|pool_config| {
            with_test_replica_logger(|logger| {
                let (mut idkg_pool, pre_signer) =
                    create_pre_signer_dependencies(pool_config, logger);

                // Set up the IDKG pool
                let change_set = vec![IDkgChangeAction::AddToValidated(IDkgMessage::Dealing(
                    dealing.clone(),
                ))];
                idkg_pool.apply(change_set);
                artifacts.iter().for_each(|a| idkg_pool.insert(a.clone()));

                let change_set = pre_signer.validate_dealing_support(&idkg_pool, &block_reader);
                assert_eq!(change_set.len(), 3);
                assert!(
                    is_moved_to_validated(&change_set, &msg_id_2)
                        || is_moved_to_validated(&change_set, &msg_id_2_dupl)
                );
                assert!(
                    is_handle_invalid(&change_set, &msg_id_2)
                        || is_handle_invalid(&change_set, &msg_id_2_dupl)
                );
                assert!(is_removed_from_unvalidated(&change_set, &msg_id_4));

                assert_eq!(pre_signer.validated_dealing_supports().len(), 1);
                assert!(
                    pre_signer
                        .validated_dealing_supports()
                        .get(&validated_id_2)
                        .is_some_and(|signers| *signers == BTreeSet::from([NODE_3]))
                );
            })
        });

        // Simulate failure of resolving refs by clearing transcripts of the block reader,
        // dealings for requested (but unresolvable) transcripts should be handled invalid.
        ic_test_utilities::artifact_pool_config::with_test_pool_config(|pool_config| {
            with_test_replica_logger(|logger| {
                let (mut idkg_pool, pre_signer) =
                    create_pre_signer_dependencies(pool_config, logger);

                // Set up the IDKG pool
                let change_set = vec![IDkgChangeAction::AddToValidated(IDkgMessage::Dealing(
                    dealing.clone(),
                ))];
                idkg_pool.apply(change_set);
                artifacts.iter().for_each(|a| idkg_pool.insert(a.clone()));

                let block_reader = block_reader.clone().with_fail_to_resolve();
                let change_set = pre_signer.validate_dealing_support(&idkg_pool, &block_reader);
                assert_eq!(change_set.len(), 3);
                // Resolving the transcript params for id_2 fails, so both supports are handled invalid
                assert!(is_handle_invalid(&change_set, &msg_id_2));
                assert!(is_handle_invalid(&change_set, &msg_id_2_dupl));
                // The share for id_3 is deferred since we don't have the dealing yet, meaning
                // we don't attempt to resolve the references.
                // The share for id_4 is dropped since the transcript is not requested.
                assert!(is_removed_from_unvalidated(&change_set, &msg_id_4));

                assert!(pre_signer.validated_dealing_supports().is_empty());
            })
        });

        // Mark t2 as a source_subnet_xnet_transcript, its dealings should no longer be accepted.
        ic_test_utilities::artifact_pool_config::with_test_pool_config(|pool_config| {
            with_test_replica_logger(|logger| {
                let (mut idkg_pool, pre_signer) =
                    create_pre_signer_dependencies(pool_config, logger);

                // Set up the IDKG pool
                let change_set = vec![IDkgChangeAction::AddToValidated(IDkgMessage::Dealing(
                    dealing.clone(),
                ))];
                idkg_pool.apply(change_set);
                artifacts.iter().for_each(|a| idkg_pool.insert(a.clone()));

                let block_reader = block_reader
                    .clone()
                    .with_source_subnet_xnet_transcripts(vec![t2.transcript_params_ref])
                    .with_target_subnet_xnet_transcripts(vec![t3.transcript_params_ref]);
                let change_set = pre_signer.validate_dealing_support(&idkg_pool, &block_reader);
                assert_eq!(change_set.len(), 3);
                assert!(is_handle_invalid(&change_set, &msg_id_2));
                assert!(is_handle_invalid(&change_set, &msg_id_2_dupl));
                assert!(is_removed_from_unvalidated(&change_set, &msg_id_4));

                assert!(pre_signer.validated_dealing_supports().is_empty());
            })
        });
    }

    // Tests that only the necessary dealing supports are validated, i.e., once we have enough
    // supports for a dealing (2f + 1), further supports for the same dealing are dropped.
    fn test_validate_dealing_support_validates_only_necessary(
        key_id: IDkgMasterPublicKeyId,
        f: usize,
    ) {
        let t_id = create_transcript_id_with_height(1, Height::from(25));
        let mut artifacts = vec![];

        let node_ids = (3..(3 + (3 * f + 1)))
            .map(|i| node_test_id(i.try_into().unwrap()))
            .collect::<Vec<_>>();

        // Set up the transcript creation request
        let t = create_transcript_param(&key_id, t_id, &[NODE_2], &node_ids);
        let block_reader = TestIDkgBlockReader::for_pre_signer_test(Height::from(100), vec![t]);

        // A dealing for a transcript that is requested by finalized block,
        // we already have the dealing, and more than 2f+1 receivers send
        // a support share(only 2f+1 shares accepted)
        let (dealing, support) = create_support(t_id, NODE_2, NODE_3);
        let validated_id = IDkgValidatedDealingSupportIdentifier::from(&support);
        let mut msg_ids = vec![];
        for node_id in &node_ids {
            let (_, support) = create_support(t_id, NODE_2, *node_id);
            msg_ids.push(support.message_id());
            artifacts.push(UnvalidatedArtifact {
                message: IDkgMessage::DealingSupport(support),
                peer_id: *node_id,
                timestamp: UNIX_EPOCH,
            });
        }

        // In the single threaded case only 2f + 1 shares should be accepted, the rest dropped
        ic_test_utilities::artifact_pool_config::with_test_pool_config(|pool_config| {
            with_test_replica_logger(|logger| {
                let (mut idkg_pool, pre_signer) =
                    create_pre_signer_dependencies_with_threads(pool_config, logger, 1);

                // Set up the IDKG pool
                let change_set = vec![IDkgChangeAction::AddToValidated(IDkgMessage::Dealing(
                    dealing.clone(),
                ))];
                idkg_pool.apply(change_set);
                artifacts.iter().for_each(|a| idkg_pool.insert(a.clone()));

                let change_set = pre_signer.validate_dealing_support(&idkg_pool, &block_reader);
                assert_eq!(change_set.len(), 3 * f + 1);
                let (accepted, dropped): (Vec<_>, Vec<_>) = msg_ids
                    .clone()
                    .into_iter()
                    .partition(|msg_id| is_moved_to_validated(&change_set, msg_id));
                assert!(
                    dropped
                        .iter()
                        .all(|msg_id| is_removed_from_unvalidated(&change_set, msg_id))
                );
                assert_eq!(accepted.len(), 2 * f + 1);
                assert_eq!(dropped.len(), f);

                assert_eq!(pre_signer.validated_dealing_supports().len(), 1);
                assert!(
                    pre_signer
                        .validated_dealing_supports()
                        .get(&validated_id)
                        .is_some_and(|signers| signers.len() == 2 * f + 1
                            && signers.is_subset(&node_ids.iter().cloned().collect()))
                );
            })
        });

        // In the multi threaded case at least 2f + 1 shares should be accepted, the rest dropped
        ic_test_utilities::artifact_pool_config::with_test_pool_config(|pool_config| {
            with_test_replica_logger(|logger| {
                let (mut idkg_pool, pre_signer) =
                    create_pre_signer_dependencies(pool_config, logger);

                // Set up the IDKG pool
                let change_set = vec![IDkgChangeAction::AddToValidated(IDkgMessage::Dealing(
                    dealing.clone(),
                ))];
                idkg_pool.apply(change_set);
                artifacts.iter().for_each(|a| idkg_pool.insert(a.clone()));

                let change_set = pre_signer.validate_dealing_support(&idkg_pool, &block_reader);
                assert_eq!(change_set.len(), 3 * f + 1);
                let (accepted, dropped): (Vec<_>, Vec<_>) = msg_ids
                    .into_iter()
                    .partition(|msg_id| is_moved_to_validated(&change_set, msg_id));
                assert!(
                    dropped
                        .iter()
                        .all(|msg_id| is_removed_from_unvalidated(&change_set, msg_id))
                );
                assert!(accepted.len() > 2 * f);
                assert_eq!(dropped.len(), 3 * f + 1 - accepted.len());

                assert_eq!(pre_signer.validated_dealing_supports().len(), 1);
                assert!(
                    pre_signer
                        .validated_dealing_supports()
                        .get(&validated_id)
                        .is_some_and(|signers| signers.len() == accepted.len()
                            && signers.is_subset(&node_ids.into_iter().collect()))
                );
            })
        });
    }

    // Tests that duplicate support from a node for the same dealing
    // are dropped.
    #[test]
    fn test_ecdsa_duplicate_support_from_node() {
        ic_test_utilities::artifact_pool_config::with_test_pool_config(|pool_config| {
            with_test_replica_logger(|logger| {
                let key_id = fake_ecdsa_idkg_master_public_key_id();
                let (mut idkg_pool, pre_signer) =
                    create_pre_signer_dependencies(pool_config, logger);
                let id = create_transcript_id_with_height(1, Height::from(100));

                // Set up the IDKG pool
                // Validated pool has: support {transcript 2, dealer = NODE_2, signer = NODE_3}
                let (dealing, support) = create_support(id, NODE_2, NODE_3);
                let change_set = vec![IDkgChangeAction::AddToValidated(IDkgMessage::Dealing(
                    dealing,
                ))];
                idkg_pool.apply(change_set);

                let validated_id = IDkgValidatedDealingSupportIdentifier::from(&support);
                {
                    let mut valid_dealing_supports =
                        pre_signer.validated_dealing_supports.write().unwrap();
                    valid_dealing_supports
                        .entry(validated_id.clone())
                        .or_default()
                        .insert(support.sig_share.signer);
                }

                let change_set = vec![IDkgChangeAction::AddToValidated(
                    IDkgMessage::DealingSupport(support.clone()),
                )];
                idkg_pool.apply(change_set);

                // Unvalidated pool has: duplicate of the same support share
                let msg_id = support.message_id();
                idkg_pool.insert(UnvalidatedArtifact {
                    message: IDkgMessage::DealingSupport(support),
                    peer_id: NODE_3,
                    timestamp: UNIX_EPOCH,
                });

                let t = create_transcript_param(&key_id, id, &[NODE_2], &[NODE_3]);
                let block_reader =
                    TestIDkgBlockReader::for_pre_signer_test(Height::from(100), vec![t]);

                let change_set = pre_signer.validate_dealing_support(&idkg_pool, &block_reader);
                assert_eq!(change_set.len(), 1);
                assert!(is_handle_invalid(&change_set, &msg_id));

                // The original validated dealing support should still be there
                assert_eq!(pre_signer.validated_dealing_supports().len(), 1);
                assert!(
                    pre_signer
                        .validated_dealing_supports()
                        .get(&validated_id)
                        .is_some_and(|signers| *signers == BTreeSet::from([NODE_3]))
                );

                // If the cache is reset, i.e. due to a replica restart,
                // the duplicated share should still be invalidated
                pre_signer
                    .validated_dealing_supports
                    .write()
                    .unwrap()
                    .clear();

                let change_set = pre_signer.validate_dealing_support(&idkg_pool, &block_reader);
                assert_eq!(change_set.len(), 1);
                assert!(is_handle_invalid(&change_set, &msg_id));
            })
        })
    }

    // Tests that support from a node that is not in the receiver list for the
    // transcript are dropped.
    #[test]
    fn test_ecdsa_unexpected_support_from_node() {
        ic_test_utilities::artifact_pool_config::with_test_pool_config(|pool_config| {
            with_test_replica_logger(|logger| {
                let key_id = fake_ecdsa_idkg_master_public_key_id();
                let (mut idkg_pool, pre_signer) =
                    create_pre_signer_dependencies(pool_config, logger);
                let id = create_transcript_id_with_height(1, Height::from(10));

                // Unvalidated pool has: support {transcript 2, dealer = NODE_2, signer =
                // NODE_3}
                let (_, support) = create_support(id, NODE_2, NODE_3);
                let msg_id = support.message_id();
                idkg_pool.insert(UnvalidatedArtifact {
                    message: IDkgMessage::DealingSupport(support),
                    peer_id: NODE_3,
                    timestamp: UNIX_EPOCH,
                });

                // NODE_3 is not in the receiver list
                let t = create_transcript_param(&key_id, id, &[NODE_2], &[NODE_4]);
                let block_reader =
                    TestIDkgBlockReader::for_pre_signer_test(Height::from(100), vec![t]);
                let change_set = pre_signer.validate_dealing_support(&idkg_pool, &block_reader);
                assert_eq!(change_set.len(), 1);
                assert!(is_handle_invalid(&change_set, &msg_id));

                assert!(pre_signer.validated_dealing_supports().is_empty());
            })
        })
    }

    // Tests that support with a meta data mismatch is dropped.
    #[test]
    fn test_ecdsa_dealing_support_meta_data_mismatch() {
        ic_test_utilities::artifact_pool_config::with_test_pool_config(|pool_config| {
            with_test_replica_logger(|logger| {
                let key_id = fake_ecdsa_idkg_master_public_key_id();
                let (mut idkg_pool, pre_signer) =
                    create_pre_signer_dependencies(pool_config, logger);
                let id = create_transcript_id_with_height(1, Height::from(10));

                // Set up the IDKG pool
                // A dealing for a transcript that is requested by finalized block,
                // and we already have the dealing(share accepted)
                let (dealing, mut support) = create_support(id, NODE_2, NODE_3);
                let change_set = vec![IDkgChangeAction::AddToValidated(IDkgMessage::Dealing(
                    dealing,
                ))];
                idkg_pool.apply(change_set);

                support.dealer_id = NODE_3;
                let msg_id = support.message_id();
                idkg_pool.insert(UnvalidatedArtifact {
                    message: IDkgMessage::DealingSupport(support),
                    peer_id: NODE_3,
                    timestamp: UNIX_EPOCH,
                });

                // Set up the transcript creation request
                // The block requests transcripts 1
                let t = create_transcript_param(&key_id, id, &[NODE_2], &[NODE_3]);
                let block_reader =
                    TestIDkgBlockReader::for_pre_signer_test(Height::from(100), vec![t]);
                let change_set = pre_signer.validate_dealing_support(&idkg_pool, &block_reader);
                assert_eq!(change_set.len(), 1);
                assert!(is_handle_invalid(&change_set, &msg_id));

                assert!(pre_signer.validated_dealing_supports().is_empty());
            })
        })
    }

    // Tests that support with a dealing hash mismatch is dropped.
    #[test]
    fn test_ecdsa_dealing_support_missing_hash_meta_data_mismatch() {
        ic_test_utilities::artifact_pool_config::with_test_pool_config(|pool_config| {
            with_test_replica_logger(|logger| {
                let key_id = fake_ecdsa_idkg_master_public_key_id();
                let (mut idkg_pool, pre_signer) =
                    create_pre_signer_dependencies(pool_config, logger);
                let id = create_transcript_id_with_height(1, Height::from(10));

                // Set up the IDKG pool
                // A dealing for a transcript that is requested by finalized block,
                // and we already have the dealing(share accepted)
                let (dealing, mut support) = create_support(id, NODE_2, NODE_3);
                let change_set = vec![IDkgChangeAction::AddToValidated(IDkgMessage::Dealing(
                    dealing,
                ))];
                idkg_pool.apply(change_set);

                support.dealing_hash = CryptoHashOf::new(CryptoHash(vec![]));
                let msg_id = support.message_id();
                idkg_pool.insert(UnvalidatedArtifact {
                    message: IDkgMessage::DealingSupport(support),
                    peer_id: NODE_3,
                    timestamp: UNIX_EPOCH,
                });

                // Set up the transcript creation request
                // The block requests transcripts 1
                let t = create_transcript_param(&key_id, id, &[NODE_2], &[NODE_3]);
                let block_reader =
                    TestIDkgBlockReader::for_pre_signer_test(Height::from(100), vec![t]);
                let change_set = pre_signer.validate_dealing_support(&idkg_pool, &block_reader);
                assert_eq!(change_set.len(), 1);
                assert!(is_removed_from_unvalidated(&change_set, &msg_id));

                assert!(pre_signer.validated_dealing_supports().is_empty());
            })
        })
    }

    // Tests that support with a missing dealing hash and invalid dealer is dropped.
    #[test]
    fn test_ecdsa_dealing_support_missing_hash_invalid_dealer() {
        ic_test_utilities::artifact_pool_config::with_test_pool_config(|pool_config| {
            with_test_replica_logger(|logger| {
                let key_id = fake_ecdsa_idkg_master_public_key_id();
                let (mut idkg_pool, pre_signer) =
                    create_pre_signer_dependencies(pool_config, logger);
                let id = create_transcript_id_with_height(1, Height::from(10));

                // Set up the IDKG pool
                // A dealing for a transcript that is requested by finalized block,
                // and we already have the dealing(share accepted)
                let (dealing, mut support) = create_support(id, NODE_2, NODE_3);
                let change_set = vec![IDkgChangeAction::AddToValidated(IDkgMessage::Dealing(
                    dealing,
                ))];
                idkg_pool.apply(change_set);

                support.dealing_hash = CryptoHashOf::new(CryptoHash(vec![]));
                support.dealer_id = NODE_4;
                let msg_id = support.message_id();
                idkg_pool.insert(UnvalidatedArtifact {
                    message: IDkgMessage::DealingSupport(support),
                    peer_id: NODE_3,
                    timestamp: UNIX_EPOCH,
                });

                // Set up the transcript creation request
                // The block requests transcripts 1
                let t = create_transcript_param(&key_id, id, &[NODE_2], &[NODE_3]);
                let block_reader =
                    TestIDkgBlockReader::for_pre_signer_test(Height::from(100), vec![t]);
                let change_set = pre_signer.validate_dealing_support(&idkg_pool, &block_reader);
                assert_eq!(change_set.len(), 1);
                assert!(is_removed_from_unvalidated(&change_set, &msg_id));

                assert!(pre_signer.validated_dealing_supports().is_empty());
            })
        })
    }

    // Tests purging of dealings from unvalidated pool
    #[test]
    fn test_ecdsa_purge_unvalidated_dealings() {
        ic_test_utilities::artifact_pool_config::with_test_pool_config(|pool_config| {
            with_test_replica_logger(|logger| {
                let key_id = fake_ecdsa_idkg_master_public_key_id();
                let (mut idkg_pool, pre_signer) =
                    create_pre_signer_dependencies(pool_config, logger);
                let (id_1, id_2, id_3) = (
                    create_transcript_id_with_height(1, Height::from(20)),
                    create_transcript_id_with_height(2, Height::from(20)),
                    create_transcript_id_with_height(3, Height::from(200)),
                );

                // Dealing 1: height <= current_height, in_progress (not purged)
                let dealing_1 = create_dealing(id_1, NODE_2);
                idkg_pool.insert(UnvalidatedArtifact {
                    message: IDkgMessage::Dealing(dealing_1),
                    peer_id: NODE_2,
                    timestamp: UNIX_EPOCH,
                });

                // Dealing 2: height <= current_height, !in_progress (purged)
                let dealing_2 = create_dealing(id_2, NODE_2);
                let msg_id_2 = dealing_2.message_id();
                idkg_pool.insert(UnvalidatedArtifact {
                    message: IDkgMessage::Dealing(dealing_2),
                    peer_id: NODE_2,
                    timestamp: UNIX_EPOCH,
                });

                // Dealing 3: height > current_height (not purged)
                let dealing_3 = create_dealing(id_3, NODE_2);
                idkg_pool.insert(UnvalidatedArtifact {
                    message: IDkgMessage::Dealing(dealing_3),
                    peer_id: NODE_2,
                    timestamp: UNIX_EPOCH,
                });

                let t = create_transcript_param(&key_id, id_1, &[NODE_2], &[NODE_4]);
                let block_reader =
                    TestIDkgBlockReader::for_pre_signer_test(Height::from(100), vec![t]);
                let change_set = pre_signer.purge_artifacts(&idkg_pool, &block_reader);
                assert_eq!(change_set.len(), 1);
                assert!(is_removed_from_unvalidated(&change_set, &msg_id_2));
            })
        })
    }

    // Tests purging of dealings from validated pool
    #[test]
    fn test_ecdsa_purge_validated_dealings() {
        ic_test_utilities::artifact_pool_config::with_test_pool_config(|pool_config| {
            with_test_replica_logger(|logger| {
                let key_id = fake_ecdsa_idkg_master_public_key_id();
                let (mut idkg_pool, pre_signer) =
                    create_pre_signer_dependencies(pool_config, logger);
                let (id_1, id_2, id_3, id_4) = (
                    create_transcript_id_with_height(1, Height::from(20)),
                    create_transcript_id_with_height(2, Height::from(20)),
                    create_transcript_id_with_height(3, Height::from(200)),
                    create_transcript_id_with_height(4, Height::from(20)),
                );

                // Dealing 1: height <= current_height, in_progress (not purged)
                let dealing_1 = create_dealing(id_1, NODE_2);

                // Dealing 2: height <= current_height, !in_progress (purged)
                let dealing_2 = create_dealing(id_2, NODE_2);
                let msg_id_2 = dealing_2.message_id();

                // Dealing 3: height > current_height (not purged)
                let dealing_3 = create_dealing(id_3, NODE_2);

                // Dealing 4: height <= current_height, !in_progress, is target subnet xnet transcript (not purged)
                let dealing_4 = create_dealing(id_4, NODE_2);

                let change_set = vec![
                    IDkgChangeAction::AddToValidated(IDkgMessage::Dealing(dealing_1)),
                    IDkgChangeAction::AddToValidated(IDkgMessage::Dealing(dealing_2)),
                    IDkgChangeAction::AddToValidated(IDkgMessage::Dealing(dealing_3)),
                    IDkgChangeAction::AddToValidated(IDkgMessage::Dealing(dealing_4)),
                ];
                idkg_pool.apply(change_set);

                let t = create_transcript_param(&key_id, id_1, &[NODE_2], &[NODE_4]);
                let t4 = create_transcript_param(&key_id, id_4, &[NODE_2], &[NODE_4]);
                let block_reader =
                    TestIDkgBlockReader::for_pre_signer_test(Height::from(100), vec![t])
                        .with_target_subnet_xnet_transcripts(vec![t4.transcript_params_ref]);
                let change_set = pre_signer.purge_artifacts(&idkg_pool, &block_reader);
                assert_eq!(change_set.len(), 1);
                assert!(is_removed_from_validated(&change_set, &msg_id_2));
            })
        })
    }

    // Tests purging of dealing support from unvalidated pool
    #[test]
    fn test_ecdsa_purge_unvalidated_dealing_support() {
        ic_test_utilities::artifact_pool_config::with_test_pool_config(|pool_config| {
            with_test_replica_logger(|logger| {
                let key_id = fake_ecdsa_idkg_master_public_key_id();
                let (mut idkg_pool, pre_signer) =
                    create_pre_signer_dependencies(pool_config, logger);
                let (id_1, id_2, id_3) = (
                    create_transcript_id_with_height(1, Height::from(20)),
                    create_transcript_id_with_height(2, Height::from(20)),
                    create_transcript_id_with_height(3, Height::from(200)),
                );

                // Support 1: height <= current_height, in_progress (not purged)
                let (_, support_1) = create_support(id_1, NODE_2, NODE_3);
                idkg_pool.insert(UnvalidatedArtifact {
                    message: IDkgMessage::DealingSupport(support_1),
                    peer_id: NODE_2,
                    timestamp: UNIX_EPOCH,
                });

                // Dealing 2: height <= current_height, !in_progress (purged)
                let (_, support_2) = create_support(id_2, NODE_2, NODE_3);
                let msg_id_2 = support_2.message_id();
                idkg_pool.insert(UnvalidatedArtifact {
                    message: IDkgMessage::DealingSupport(support_2),
                    peer_id: NODE_2,
                    timestamp: UNIX_EPOCH,
                });

                // Dealing 3: height > current_height (not purged)
                let (_, support_3) = create_support(id_3, NODE_2, NODE_3);
                idkg_pool.insert(UnvalidatedArtifact {
                    message: IDkgMessage::DealingSupport(support_3),
                    peer_id: NODE_2,
                    timestamp: UNIX_EPOCH,
                });

                let t = create_transcript_param(&key_id, id_1, &[NODE_2], &[NODE_4]);
                let block_reader =
                    TestIDkgBlockReader::for_pre_signer_test(Height::from(100), vec![t]);
                let change_set = pre_signer.purge_artifacts(&idkg_pool, &block_reader);
                assert_eq!(change_set.len(), 1);
                assert!(is_removed_from_unvalidated(&change_set, &msg_id_2));
            })
        })
    }

    // Tests purging of dealing support from validated pool
    #[test]
    fn test_ecdsa_purge_validated_dealing_support() {
        ic_test_utilities::artifact_pool_config::with_test_pool_config(|pool_config| {
            with_test_replica_logger(|logger| {
                let key_id = fake_ecdsa_idkg_master_public_key_id();
                let (mut idkg_pool, pre_signer) =
                    create_pre_signer_dependencies(pool_config, logger);
                let (id_1, id_2, id_3) = (
                    create_transcript_id_with_height(1, Height::from(20)),
                    create_transcript_id_with_height(2, Height::from(20)),
                    create_transcript_id_with_height(3, Height::from(200)),
                );

                // Support 1: height <= current_height, in_progress (not purged)
                let (_, support_1) = create_support(id_1, NODE_2, NODE_3);
                let validated_id_1 = IDkgValidatedDealingSupportIdentifier::from(&support_1);

                // Dealing 2: height <= current_height, !in_progress (purged)
                let (_, support_2) = create_support(id_2, NODE_2, NODE_3);
                let msg_id_2 = support_2.message_id();
                let validated_id_2 = IDkgValidatedDealingSupportIdentifier::from(&support_2);

                // Dealing 3: height > current_height (not purged)
                let (_, support_3) = create_support(id_3, NODE_2, NODE_3);
                let validated_id_3 = IDkgValidatedDealingSupportIdentifier::from(&support_3);

                {
                    let mut valid_dealing_supports =
                        pre_signer.validated_dealing_supports.write().unwrap();
                    valid_dealing_supports
                        .entry(validated_id_1.clone())
                        .or_default()
                        .insert(support_1.sig_share.signer);
                    valid_dealing_supports
                        .entry(validated_id_2.clone())
                        .or_default()
                        .insert(support_2.sig_share.signer);
                    valid_dealing_supports
                        .entry(validated_id_3.clone())
                        .or_default()
                        .insert(support_3.sig_share.signer);
                }
                let change_set = vec![
                    IDkgChangeAction::AddToValidated(IDkgMessage::DealingSupport(support_1)),
                    IDkgChangeAction::AddToValidated(IDkgMessage::DealingSupport(support_2)),
                    IDkgChangeAction::AddToValidated(IDkgMessage::DealingSupport(support_3)),
                ];
                idkg_pool.apply(change_set);

                let t = create_transcript_param(&key_id, id_1, &[NODE_2], &[NODE_4]);
                let block_reader =
                    TestIDkgBlockReader::for_pre_signer_test(Height::from(100), vec![t]);
                let change_set = pre_signer.purge_artifacts(&idkg_pool, &block_reader);
                assert_eq!(change_set.len(), 1);
                assert!(is_removed_from_validated(&change_set, &msg_id_2));

                assert_eq!(pre_signer.validated_dealing_supports().len(), 2);
                assert!(
                    pre_signer
                        .validated_dealing_supports()
                        .get(&validated_id_1)
                        .is_some_and(|signers| *signers == BTreeSet::from([NODE_3]))
                );
                assert!(
                    pre_signer
                        .validated_dealing_supports()
                        .get(&validated_id_3)
                        .is_some_and(|signers| *signers == BTreeSet::from([NODE_3]))
                );
            })
        })
    }

    // Tests transcript builder failures and success
    #[test]
    fn test_transcript_builder_all_algorithms() {
        for key_id in fake_master_public_key_ids_for_all_idkg_algorithms() {
            println!("Running test for key ID {key_id}");
            test_transcript_builder(key_id);
        }
    }

    fn test_transcript_builder(key_id: IDkgMasterPublicKeyId) {
        let mut rng = reproducible_rng();
        let env = CanisterThresholdSigTestEnvironment::new(3, &mut rng);
        let (dealers, receivers) = env.choose_dealers_and_receivers(
            &IDkgParticipants::AllNodesAsDealersAndReceivers,
            &mut rng,
        );
        let params = setup_masked_random_params(
            &env,
            AlgorithmId::from(key_id.inner()),
            &dealers,
            &receivers,
            &mut rng,
        );
        let tid = params.transcript_id();
        let (dealings, supports) = get_dealings_and_support(&env, &params);
        let block_reader =
            TestIDkgBlockReader::for_pre_signer_test(tid.source_height(), vec![(&params).into()]);
        let metrics = IDkgPayloadMetrics::new(MetricsRegistry::new());
        let crypto = first_crypto(&env);

        ic_test_utilities::artifact_pool_config::with_test_pool_config(|pool_config| {
            with_test_replica_logger(|logger| {
                let (mut idkg_pool, _) =
                    create_pre_signer_dependencies(pool_config, logger.clone());

                {
                    let b = IDkgTranscriptBuilderImpl::new(
                        &block_reader,
                        crypto.deref(),
                        &idkg_pool,
                        &metrics,
                        logger.clone(),
                    );

                    // tid is requested, but there are no dealings for it, the transcript cannot
                    // be completed
                    let result = b.get_completed_transcript(tid);
                    assert_matches!(result, None);
                }

                // add dealings
                let change_set = dealings
                    .values()
                    .map(|d| IDkgChangeAction::AddToValidated(IDkgMessage::Dealing(d.clone())))
                    .collect();
                idkg_pool.apply(change_set);

                {
                    let b = IDkgTranscriptBuilderImpl::new(
                        &block_reader,
                        crypto.deref(),
                        &idkg_pool,
                        &metrics,
                        logger.clone(),
                    );

                    // cannot aggregate empty shares
                    let result = b.crypto_aggregate_dealing_support(&params, &[]);
                    assert_matches!(result, None);

                    // there are no support shares, no transcript should be completed
                    let result = b.get_completed_transcript(tid);
                    assert_matches!(result, None);
                }

                // add support
                let change_set = supports
                    .iter()
                    .map(|s| {
                        IDkgChangeAction::AddToValidated(IDkgMessage::DealingSupport(s.clone()))
                    })
                    .collect();
                idkg_pool.apply(change_set);

                let b = IDkgTranscriptBuilderImpl::new(
                    &block_reader,
                    crypto.deref(),
                    &idkg_pool,
                    &metrics,
                    logger.clone(),
                );
                // the transcript should be completed now
                let result = b.get_completed_transcript(tid);
                assert_matches!(result, Some(t) if t.transcript_id == tid);

                // returned dealings should be equal to the ones we inserted
                let dealings1 = dealings.values().cloned().collect::<HashSet<_>>();
                let dealings2 = b
                    .get_validated_dealings(tid)
                    .into_iter()
                    .collect::<HashSet<_>>();
                assert_eq!(dealings1, dealings2);

                {
                    let block_reader =
                        TestIDkgBlockReader::for_pre_signer_test(tid.source_height(), vec![]);
                    let b = IDkgTranscriptBuilderImpl::new(
                        &block_reader,
                        crypto.deref(),
                        &idkg_pool,
                        &metrics,
                        logger.clone(),
                    );
                    // the transcript is no longer requested, it should not be returned
                    let result = b.get_completed_transcript(tid);
                    assert_matches!(result, None);
                }

                let crypto = crypto_without_keys();
                let b = IDkgTranscriptBuilderImpl::new(
                    &block_reader,
                    crypto.as_ref(),
                    &idkg_pool,
                    &metrics,
                    logger,
                );
                // transcript completion should fail on crypto failures
                let result = b.get_completed_transcript(tid);
                assert_matches!(result, None);
            })
        });
    }

    fn first_crypto(env: &CanisterThresholdSigTestEnvironment) -> Arc<dyn ConsensusCrypto> {
        env.nodes.iter().next().unwrap().crypto()
    }
}<|MERGE_RESOLUTION|>--- conflicted
+++ resolved
@@ -529,18 +529,11 @@
                             return action;
                         }
 
-<<<<<<< HEAD
-                        // Else: the dealing being supported is not found.
-                        // If the dealer_id in the share is invalid, drop it.
-                        if !transcript_params_ref.dealers.contains(&support.dealer_id) {
-                            self.metrics.pre_sign_errors_inc("missing_hash_invalid_dealer");
-=======
                         // Else: We don't have the dealing being supported.
                         // If the dealer_id in the share is invalid, drop it.
                         if !transcript_params_ref.dealers.contains(&support.dealer_id) {
                             self.metrics
                                 .pre_sign_errors_inc("missing_hash_invalid_dealer");
->>>>>>> c43ddfd1
                             warn!(
                                 self.log,
                                 "validate_dealing_support(): Missing hash, invalid dealer: {support}",
@@ -562,12 +555,8 @@
                             }
                         }
                         if dealing_hash_mismatch {
-<<<<<<< HEAD
-                            self.metrics.pre_sign_errors_inc("missing_hash_meta_data_mismatch");
-=======
                             self.metrics
                                 .pre_sign_errors_inc("missing_hash_meta_data_mismatch");
->>>>>>> c43ddfd1
                             warn!(
                                 self.log,
                                 "validate_dealing_support(): Missing hash, meta data mismatch: {support}",
