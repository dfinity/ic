//! The pre signature process manager

use crate::{
    complaints::IDkgTranscriptLoader,
    metrics::{IDkgPayloadMetrics, IDkgPreSignerMetrics, timed_call},
    utils::{IDkgBlockReaderImpl, IDkgSchedule, load_transcripts, transcript_op_summary},
};
use ic_consensus_utils::crypto::ConsensusCrypto;
use ic_interfaces::{
    consensus_pool::ConsensusBlockCache,
    crypto::{ErrorReproducibility, IDkgProtocol},
    idkg::{IDkgChangeAction, IDkgChangeSet, IDkgPool},
};
use ic_logger::{ReplicaLogger, debug, warn};
use ic_metrics::MetricsRegistry;
use ic_types::{
    Height, NodeId,
    artifact::IDkgMessageId,
    consensus::idkg::{
        IDkgBlockReader, IDkgMessage, IDkgObject, IDkgStats, IDkgTranscriptParamsRef,
        dealing_prefix, dealing_support_prefix, transcript_prefix,
    },
    crypto::{
        CryptoHashOf,
        canister_threshold_sig::{
            error::IDkgCreateDealingError,
            idkg::{
                BatchSignedIDkgDealing, BatchSignedIDkgDealings, IDkgDealingSupport,
                IDkgTranscript, IDkgTranscriptId, IDkgTranscriptOperation, IDkgTranscriptParams,
                SignedIDkgDealing,
            },
        },
    },
    signature::BasicSignatureBatch,
};
use rayon::{
    ThreadPool,
    iter::{IntoParallelIterator, ParallelIterator},
};
use std::{
    collections::{BTreeMap, BTreeSet},
    fmt::{self, Debug, Formatter},
    sync::{Arc, RwLock},
};

/// Key to identify how many signature shares we have received for a <transcript_id, dealer_id,
/// dealing_hash> triple. This is used to stop validating further shares once we have reached the
/// validation threshold and save processing time.
#[derive(Clone, Eq, Ord, PartialEq, PartialOrd)]
struct IDkgValidatedDealingSupportIdentifier {
    transcript_id: IDkgTranscriptId,
    dealer_id: NodeId,
    dealing_hash: CryptoHashOf<SignedIDkgDealing>,
}

impl From<&IDkgDealingSupport> for IDkgValidatedDealingSupportIdentifier {
    fn from(support: &IDkgDealingSupport) -> Self {
        Self {
            transcript_id: support.transcript_id,
            dealer_id: support.dealer_id,
            dealing_hash: support.dealing_hash.clone(),
        }
    }
}

pub(crate) trait IDkgPreSigner: Send {
    /// The on_state_change() called from the main IDKG path.
    fn on_state_change(
        &self,
        idkg_pool: &dyn IDkgPool,
        transcript_loader: &dyn IDkgTranscriptLoader,
        schedule: &IDkgSchedule<Height>,
    ) -> IDkgChangeSet;
}

/// Pre-Signer subcomponent.
pub struct IDkgPreSignerImpl {
    pub(crate) node_id: NodeId,
    pub(crate) consensus_block_cache: Arc<dyn ConsensusBlockCache>,
    pub(crate) crypto: Arc<dyn ConsensusCrypto>,
    thread_pool: Arc<ThreadPool>,
    pub(crate) metrics: IDkgPreSignerMetrics,
    pub(crate) log: ReplicaLogger,
    validated_dealing_supports:
        RwLock<BTreeMap<IDkgValidatedDealingSupportIdentifier, BTreeSet<NodeId>>>,
}

impl IDkgPreSignerImpl {
    pub(crate) fn new(
        node_id: NodeId,
        consensus_block_cache: Arc<dyn ConsensusBlockCache>,
        crypto: Arc<dyn ConsensusCrypto>,
        thread_pool: Arc<ThreadPool>,
        metrics_registry: MetricsRegistry,
        log: ReplicaLogger,
    ) -> Self {
        Self {
            node_id,
            consensus_block_cache,
            crypto,
            thread_pool,
            metrics: IDkgPreSignerMetrics::new(metrics_registry),
            log,
            validated_dealing_supports: RwLock::new(BTreeMap::new()),
        }
    }

    /// Starts the transcript generation sequence by issuing the
    /// dealing for the transcript. The requests for new transcripts
    /// come from the latest finalized block.
    fn send_dealings(
        &self,
        idkg_pool: &dyn IDkgPool,
        transcript_loader: &dyn IDkgTranscriptLoader,
        block_reader: &dyn IDkgBlockReader,
    ) -> IDkgChangeSet {
        let mut target_subnet_xnet_transcripts = BTreeSet::new();
        for transcript_params_ref in block_reader.target_subnet_xnet_transcripts() {
            target_subnet_xnet_transcripts.insert(transcript_params_ref.transcript_id);
        }

        let requested = block_reader.requested_transcripts().collect::<Vec<_>>();

        self.thread_pool.install(|| {
            requested
                .into_par_iter()
                .filter(|transcript_params_ref| {
                    // Issue a dealing if we are in the dealer list and we haven't
                    // already issued a dealing for this transcript
                    transcript_params_ref.dealers.contains(&self.node_id)
                        && !self.has_dealer_issued_dealing(
                            idkg_pool,
                            &transcript_params_ref.transcript_id,
                            &self.node_id,
                        )
                })
                .filter_map(|transcript_params_ref| {
                    self.resolve_ref(transcript_params_ref, block_reader, "send_dealings")
                })
                .flat_map(|transcript_params| {
                    if target_subnet_xnet_transcripts.contains(&transcript_params.transcript_id()) {
                        self.metrics
                            .pre_sign_errors_inc("create_dealing_for_xnet_transcript");
                        warn!(
                            self.log,
                            "Dealing creation: dealing for target xnet dealing: {:?}",
                            transcript_params,
                        );
                    }
                    self.crypto_create_dealing(idkg_pool, transcript_loader, &transcript_params)
                })
                .collect()
        })
    }

    /// Processes the dealings received from peer dealers
    fn validate_dealings(
        &self,
        idkg_pool: &dyn IDkgPool,
        block_reader: &dyn IDkgBlockReader,
    ) -> IDkgChangeSet {
        // TranscriptId -> TranscriptParamsRef
        let transcript_param_map = self.requested_transcripts(block_reader);

        let mut target_subnet_xnet_transcripts = BTreeSet::new();
        for transcript_params_ref in block_reader.target_subnet_xnet_transcripts() {
            target_subnet_xnet_transcripts.insert(transcript_params_ref.transcript_id);
        }

        let dealings: Vec<_> = idkg_pool.unvalidated().signed_dealings().collect();

        let results = self.thread_pool.install(|| {
            dealings.into_par_iter().filter_map(|(id, signed_dealing)| {
                let dealing = signed_dealing.idkg_dealing();

                // Disable the height check on target subnet side for the initial transcripts.
                // Since the transcript_id.source_height is from the source subnet, the height
                // cannot be relied upon. This also lets us process the shares for the initial
                // bootstrap with higher urgency, without deferring it.
                let msg_height = if target_subnet_xnet_transcripts.contains(&dealing.transcript_id) {
                    None
                } else {
                    Some(dealing.transcript_id.source_height())
                };

                match Action::action(
                    block_reader,
                    &transcript_param_map,
                    msg_height,
                    &dealing.transcript_id,
                ) {
                    Action::Process(transcript_params_ref) => {
                        let dealer_id = signed_dealing.dealer_id();
                        if !transcript_params_ref
                            .dealers
                            .contains(&dealer_id)
                        {
                            // The node is not in the dealer list for this transcript
                            self.metrics.pre_sign_errors_inc("unexpected_dealing");
                            return Some(IDkgChangeAction::HandleInvalid(
                                id,
                                format!("Dealing from unexpected node: {signed_dealing}"),
                            ));
                        }

                        if self.has_dealer_issued_dealing(
                            idkg_pool,
                            &dealing.transcript_id,
                            &dealer_id,
                        ) {
                            // The node already sent a valid dealing for this transcript
                            self.metrics.pre_sign_errors_inc("duplicate_dealing");
                            return Some(IDkgChangeAction::HandleInvalid(
                                id,
                                format!("Duplicate dealing: {signed_dealing}"),
                            ));
                        }

                        let Some(transcript_params) = self.resolve_ref(
                            transcript_params_ref,
                            block_reader,
                            "validate_dealings",
                        ) else {
                            return Some(IDkgChangeAction::HandleInvalid(
                                id,
                                format!(
                                    "validate_dealings(): failed to translate transcript_params_ref: {signed_dealing}"
                                ),
                            ));
                        };

                        self.crypto_verify_dealing(id, &transcript_params, signed_dealing)
                    }
                    Action::Drop => Some(IDkgChangeAction::RemoveUnvalidated(id)),
                    Action::Defer => None
                }
            }).collect::<Vec<_>>()
        });

        let mut ret = Vec::new();
        let mut validated_dealings = BTreeSet::new();
        for action in results.into_iter() {
            if let IDkgChangeAction::MoveToValidated(IDkgMessage::Dealing(dealing)) = &action {
                let key = (dealing.idkg_dealing().transcript_id, dealing.dealer_id());
                if !validated_dealings.insert(key) {
                    self.metrics
                        .pre_sign_errors_inc("duplicate_valid_dealing_in_batch");
                    ret.push(IDkgChangeAction::HandleInvalid(
                        dealing.message_id(),
                        format!("Duplicate dealing in unvalidated batch: {:?}", key),
                    ));
                    continue;
                }
            }
            ret.push(action);
        }
        ret
    }

    /// Does "private" validation of the dealings received from peer dealers and,
    /// if successful, sends out the signature share (support message) for it.
    fn send_dealing_support(
        &self,
        idkg_pool: &dyn IDkgPool,
        block_reader: &dyn IDkgBlockReader,
    ) -> IDkgChangeSet {
        // TranscriptId -> TranscriptParamsRef
        let transcript_param_map = self.requested_transcripts(block_reader);

        let mut source_subnet_xnet_transcripts = BTreeSet::new();
        for transcript_params_ref in block_reader.source_subnet_xnet_transcripts() {
            source_subnet_xnet_transcripts.insert(transcript_params_ref.transcript_id);
        }

        let dealings: Vec<_> = idkg_pool.validated().signed_dealings().collect();

        let results = self.thread_pool.install(|| {
            dealings
                .into_par_iter()
                .filter_map(|(id, signed_dealing)| {
                    let Some(dealing_hash) = id.dealing_hash() else {
                        self.metrics
                            .pre_sign_errors_inc("create_support_id_dealing_hash");
                        warn!(
                            self.log,
                            "send_dealing_support(): Failed to get dealing hash: {:?}", id
                        );
                        return None;
                    };

                    if self.has_node_issued_dealing_support(
                        idkg_pool,
                        &signed_dealing.idkg_dealing().transcript_id,
                        &signed_dealing.dealer_id(),
                        &self.node_id,
                        &dealing_hash,
                    ) {
                        return None;
                    }

                    let dealing = signed_dealing.idkg_dealing();
                    // Look up the transcript params for the dealing
                    let Some(transcript_params_ref) =
                        transcript_param_map.get(&dealing.transcript_id)
                    else {
                        self.metrics
                            .pre_sign_errors_inc("create_support_missing_transcript_params");
                        warn!(
                            every_n_seconds => 15,
                            self.log,
                            "Dealing support creation: transcript_param not found: {}",
                            signed_dealing
                        );
                        return None;
                    };

                    // Check if we are a receiver for this dealing
                    if !transcript_params_ref.receivers.contains(&self.node_id) {
                        return None;
                    }

                    let transcript_params = self.resolve_ref(
                        transcript_params_ref,
                        block_reader,
                        "send_dealing_support",
                    )?;

                    if source_subnet_xnet_transcripts.contains(&dealing.transcript_id) {
                        self.metrics
                            .pre_sign_errors_inc("create_support_for_xnet_transcript");
                        warn!(
                            self.log,
                            "Dealing support creation: support for target xnet dealing: {}",
                            signed_dealing,
                        );
                    }

                    self.crypto_create_dealing_support(&id, &transcript_params, &signed_dealing)
                })
                .collect()
        });

        let mut validated_dealing_supports = self.validated_dealing_supports.write().unwrap();
        for action in &results {
            if let &IDkgChangeAction::AddToValidated(IDkgMessage::DealingSupport(ref support)) =
                action
            {
                // Record our share in the map of validated dealing supports
                validated_dealing_supports
                    .entry(IDkgValidatedDealingSupportIdentifier::from(support))
                    .or_default()
                    .insert(support.sig_share.signer);
            }
        }

        results
    }

    /// Processes the received dealing support messages
    fn validate_dealing_support(
        &self,
        idkg_pool: &dyn IDkgPool,
        block_reader: &dyn IDkgBlockReader,
    ) -> IDkgChangeSet {
        // TranscriptId -> TranscriptParamsRef
        let transcript_param_map = self.requested_transcripts(block_reader);

        // Build the map of valid dealings crypto hash -> dealings
        let mut valid_dealings = BTreeMap::new();
        for (id, signed_dealing) in idkg_pool.validated().signed_dealings() {
            if let Some(dealing_hash) = id.dealing_hash() {
                valid_dealings.insert(dealing_hash, signed_dealing);
            } else {
                self.metrics
                    .pre_sign_errors_inc("validate_dealing_support_id_dealing_hash");
                warn!(
                    self.log,
                    "validate_dealing_support(): Failed to get dealing hash: {:?}", id
                )
            }
        }

        let mut source_subnet_xnet_transcripts = BTreeSet::new();
        for transcript_params_ref in block_reader.source_subnet_xnet_transcripts() {
            source_subnet_xnet_transcripts.insert(transcript_params_ref.transcript_id);
        }

        let mut target_subnet_xnet_transcripts = BTreeSet::new();
        for transcript_params_ref in block_reader.target_subnet_xnet_transcripts() {
            target_subnet_xnet_transcripts.insert(transcript_params_ref.transcript_id);
        }

        // Collect all unvalidated dealing support shares into a vector to be processed in parallel.
        // The vector is then evenly split between threads of the thread pool. Shares in the vector
        // are sorted by the IDkgTranscriptId. Therefore, this increases the chance of shares for the
        // same dealing ending up in the same thread, which reduced the number of superfluous shares
        // being validated due to race conditions.
        let unvalidated_supports: Vec<_> = idkg_pool.unvalidated().dealing_support().collect();
        self.thread_pool.install(|| {
            unvalidated_supports.into_par_iter().filter_map(|(id, support)| {
                // Drop shares for xnet reshare transcripts
                if source_subnet_xnet_transcripts.contains(&support.transcript_id) {
                    self.metrics.pre_sign_errors_inc("xnet_reshare_support");
                    return Some(IDkgChangeAction::HandleInvalid(
                        id,
                        format!("Support for xnet reshare transcript: {support}"),
                    ));
                }

                // Disable the height check on target subnet side for the initial transcripts.
                // Since the transcript_id.source_height is from the source subnet, the height
                // cannot be relied upon. This also lets us process the shares for the initial
                // bootstrap with higher urgency, without deferring it.
                let msg_height = if target_subnet_xnet_transcripts.contains(&support.transcript_id) {
                    None
                } else {
                    Some(support.transcript_id.source_height())
                };

                match Action::action(
                    block_reader,
                    &transcript_param_map,
                    msg_height,
                    &support.transcript_id,
                ) {
                    Action::Process(transcript_params_ref) => {
                        let signer = support.sig_share.signer;
                        // Dedup dealing support by checking whether a previous (transcript_id, dealer_id,
                        // dealing_hash) was already signed by the signer according to the cache.
                        let key = IDkgValidatedDealingSupportIdentifier::from(&support);
                        {
                            let valid_dealing_supports = self.validated_dealing_supports.read().unwrap();
                            let maybe_signers = valid_dealing_supports.get(&key);
                            if maybe_signers.is_some_and(|signers| signers.contains(&signer)) {
                                return Some(IDkgChangeAction::HandleInvalid(
                                    id,
                                    format!("Duplicate support in unvalidated batch (cache hit): {support}"),
                                ));
                            }

                            if maybe_signers.as_ref().map_or(0, |signers| signers.len())
                                >= transcript_params_ref.verification_threshold()
                            {
                                // We already have enough valid supports for this dealing
                                return Some(IDkgChangeAction::RemoveUnvalidated(id));
                            }
                        }

                        if !transcript_params_ref.receivers.contains(&signer) {
                            // The node is not in the receiver list for this transcript,
                            // a support share is not expected from it
                            self.metrics.pre_sign_errors_inc("unexpected_support");
                            return Some(IDkgChangeAction::HandleInvalid(
                                id,
                                format!("Support from unexpected node: {support}"),
                            ));
                        }

                        // Look up the dealing being supported
                        if let Some(signed_dealing) = valid_dealings.get(&support.dealing_hash) {
                            let dealing = signed_dealing.idkg_dealing();
                            if self.has_node_issued_dealing_support(
                                idkg_pool,
                                &signed_dealing.idkg_dealing().transcript_id,
                                &signed_dealing.dealer_id(),
                                &signer,
                                &support.dealing_hash,
                            ) {
                                // The node already sent a valid support for this dealing
                                self.metrics.pre_sign_errors_inc("duplicate_support");
                                return Some(IDkgChangeAction::HandleInvalid(
                                    id,
                                    format!("Duplicate support: {support}"),
                                ))
                            }

                            if support.transcript_id != dealing.transcript_id
                                || support.dealer_id != signed_dealing.dealer_id()
                            {
                                // Meta data mismatch
                                self.metrics
                                    .pre_sign_errors_inc("support_meta_data_mismatch");
                                return Some(IDkgChangeAction::HandleInvalid(
                                    id,
                                    format!(
                                        "Support meta data mismatch: expected = {:?}/{:?}, \
                                            received = {:?}/{:?}",
                                        support.transcript_id,
                                        support.dealer_id,
                                        dealing.transcript_id,
                                        signed_dealing.dealer_id()
                                    ),
                                ))
                            }

                            let Some(transcript_params) = self.resolve_ref(
                                transcript_params_ref,
                                block_reader,
                                "validate_dealing_support",
                            ) else {
                                return Some(IDkgChangeAction::HandleInvalid(
                                    id.clone(),
                                    format!("Failed to translate transcript_params_ref: {support}"),
                                ));
                            };

                            let action = self.crypto_verify_dealing_support(
                                &id,
                                &transcript_params,
                                signed_dealing,
                                support,
                                idkg_pool.stats(),
                            );
                            if let Some(IDkgChangeAction::MoveToValidated(msg)) = &action {
                                // Although we already checked the cache for duplicate shares above,
                                // it could happen that a different thread validated a share for the
                                // same (signer_id, transcript_id, dealer_id, dealing_hash) in the meantime,
                                // after released the read lock. Therefore, we acquire the write lock here
                                // to check again with exclusive access.
                                let mut valid_dealing_supports = self.validated_dealing_supports.write().unwrap();
                                let signers = valid_dealing_supports.entry(key).or_default();
                                if !signers.insert(signer) {
                                    return Some(IDkgChangeAction::HandleInvalid(
                                        id,
                                        format!("Duplicate support in unvalidated batch (cache miss): {msg:?}"),
                                    ));
                                }
                            }
                            return action;
                        }

                        // Else: We don't have the dealing being supported.
                        // If the dealer_id in the share is invalid, drop it.
                        if !transcript_params_ref.dealers.contains(&support.dealer_id) {
                            self.metrics
                                .pre_sign_errors_inc("missing_hash_invalid_dealer");
                            warn!(
                                self.log,
                                "validate_dealing_support(): Missing hash, invalid dealer: {support}",
                            );
                            return Some(IDkgChangeAction::RemoveUnvalidated(id));
                        }

                        // If the share points to a different dealing hash than what we
                        // have for the same <transcript Id, dealer Id>, drop it. This is
                        // different from the case where we don't have the dealing yet
                        let mut dealing_hash_mismatch = false;
                        for signed_dealing in valid_dealings.values() {
                            if support.transcript_id
                                == signed_dealing.idkg_dealing().transcript_id
                                && support.dealer_id == signed_dealing.dealer_id()
                            {
                                dealing_hash_mismatch = true;
                                break;
                            }
                        }
                        if dealing_hash_mismatch {
                            self.metrics
                                .pre_sign_errors_inc("missing_hash_meta_data_mismatch");
                            warn!(
                                self.log,
                                "validate_dealing_support(): Missing hash, meta data mismatch: {support}",
                            );
                            return Some(IDkgChangeAction::RemoveUnvalidated(id));
                        }

                        // Else: Support for a dealing we don't have yet, defer it
                        None
                    }
                    Action::Drop => Some(IDkgChangeAction::RemoveUnvalidated(id)),
                    Action::Defer => None,
                }
            }).collect()
        })
    }

    /// Starts the transcript generation sequence by issuing the
    /// dealing for the transcript. The requests for new transcripts
    /// come from the latest finalized block.
    fn build_transcripts(
        &self,
        idkg_pool: &dyn IDkgPool,
        block_reader: &dyn IDkgBlockReader,
    ) -> IDkgChangeSet {
        let mut source_subnet_xnet_transcripts = BTreeSet::new();
        for transcript_params_ref in block_reader.source_subnet_xnet_transcripts() {
            source_subnet_xnet_transcripts.insert(transcript_params_ref.transcript_id);
        }

        let created = idkg_pool
            .validated()
            .transcripts()
            .map(|(_, t)| t.transcript_id)
            .collect::<BTreeSet<_>>();

        let mut inputs = block_reader
            .requested_transcripts()
            .filter(|transcript_params_ref| {
                !created.contains(&transcript_params_ref.transcript_id)
                    && !source_subnet_xnet_transcripts
                        .contains(&transcript_params_ref.transcript_id)
            })
            .map(|params_ref| (params_ref.transcript_id, TranscriptState::new(params_ref)))
            .collect::<BTreeMap<_, _>>();

        // Walk the dealings to get the dealings belonging to the transcripts
        for (id, signed_dealing) in idkg_pool.validated().signed_dealings() {
            let transcript_id = signed_dealing.idkg_dealing().transcript_id;
            inputs.entry(transcript_id).and_modify(|transcript_state| {
                if let Some(dealing_hash) = id.dealing_hash() {
                    transcript_state.init_dealing_state(dealing_hash, signed_dealing);
                } else {
                    self.metrics
                        .transcript_builder_errors_inc("build_transcript_id_dealing_hash");
                    warn!(
                        self.log,
                        "build_transcript(): Failed to get dealing hash: {:?}", id
                    );
                }
            });
        }

        // Walk the support shares and assign to the corresponding dealing
        for (_, support) in idkg_pool.validated().dealing_support() {
            let transcript_id = support.transcript_id;
            inputs.entry(transcript_id).and_modify(|transcript_state| {
                if let Err(err) = transcript_state.add_dealing_support(support) {
                    warn!(
                        self.log,
                        "Failed to add support: transcript_id = {:?}, error = {:?}",
                        transcript_id,
                        err
                    );
                    self.metrics
                        .transcript_builder_errors_inc("add_dealing_support");
                }
            });
        }

        self.thread_pool.install(|| {
            inputs
                .into_par_iter()
                .filter_map(|(_, transcript_state)| {
                    // Look up the transcript params
                    let transcript_params =
                        match transcript_state.params_ref.translate(block_reader) {
                            Ok(transcript_params) => transcript_params,
                            Err(error) => {
                                warn!(
                                    self.log,
                                    "build_transcript(): failed to translate transcript ref: \
                                    transcript_params_ref = {:?}, tip = {:?}, error = {:?}",
                                    transcript_state.params_ref,
                                    block_reader.tip_height(),
                                    error
                                );
                                self.metrics
                                    .transcript_builder_errors_inc("resolve_transcript_refs");
                                return None;
                            }
                        };

                    let mut completed_dealings = BatchSignedIDkgDealings::new();
                    // Aggregate the support shares per dealing
                    for dealing_state in transcript_state.dealing_state.into_values() {
                        if let Some(sig_batch) = self.crypto_aggregate_dealing_support(
                            &transcript_params,
                            &dealing_state.support_shares,
                            idkg_pool.stats(),
                        ) {
                            let verified_dealing = BatchSignedIDkgDealing {
                                content: dealing_state.signed_dealing,
                                signature: sig_batch,
                            };
                            completed_dealings.insert_or_update(verified_dealing);
                        }
                    }

                    self.crypto_create_transcript(
                        &transcript_params,
                        &completed_dealings,
                        idkg_pool.stats(),
                    )
                })
                .map(|transcript| {
                    IDkgChangeAction::AddToValidated(IDkgMessage::Transcript(transcript))
                })
                .collect()
        })
    }

    /// Purges the entries no longer needed from the artifact pool
    fn purge_artifacts(
        &self,
        idkg_pool: &dyn IDkgPool,
        block_reader: &dyn IDkgBlockReader,
    ) -> IDkgChangeSet {
        let in_progress = block_reader
            .requested_transcripts()
            .map(|transcript_params| transcript_params.transcript_id)
            .collect::<BTreeSet<_>>();

        let current_height = block_reader.tip_height();
        let mut target_subnet_xnet_transcripts = BTreeSet::new();
        for transcript_params_ref in block_reader.target_subnet_xnet_transcripts() {
            target_subnet_xnet_transcripts.insert(transcript_params_ref.transcript_id);
        }

        // Unvalidated dealings.
        let ret = idkg_pool
            .unvalidated()
            .signed_dealings()
            .filter(|(_, signed_dealing)| {
                self.should_purge(
                    &signed_dealing.idkg_dealing().transcript_id,
                    current_height,
                    &in_progress,
                    &target_subnet_xnet_transcripts,
                )
            })
            .map(|(id, _)| IDkgChangeAction::RemoveUnvalidated(id));

        // Validated dealings.
        let action = idkg_pool
            .validated()
            .signed_dealings()
            .filter(|(_, signed_dealing)| {
                self.should_purge(
                    &signed_dealing.idkg_dealing().transcript_id,
                    current_height,
                    &in_progress,
                    &target_subnet_xnet_transcripts,
                )
            })
            .map(|(id, _)| IDkgChangeAction::RemoveValidated(id));
        let ret = ret.chain(action);

        // Unvalidated dealing support.
        let action = idkg_pool
            .unvalidated()
            .dealing_support()
            .filter(|(_, support)| {
                self.should_purge(
                    &support.transcript_id,
                    current_height,
                    &in_progress,
                    &target_subnet_xnet_transcripts,
                )
            })
            .map(|(id, _)| IDkgChangeAction::RemoveUnvalidated(id));
        let ret = ret.chain(action);

        // Validated dealing support.
        let mut valid_dealing_supports = self.validated_dealing_supports.write().unwrap();
        let action = idkg_pool
            .validated()
            .dealing_support()
            .filter(|(_, support)| {
                self.should_purge(
                    &support.transcript_id,
                    current_height,
                    &in_progress,
                    &target_subnet_xnet_transcripts,
                )
            })
            // Side-effect: remove from the validated_dealing_supports map
            .map(|(id, support)| {
                let key = IDkgValidatedDealingSupportIdentifier::from(&support);
                valid_dealing_supports.remove(&key);
                IDkgChangeAction::RemoveValidated(id)
            });
        let ret = ret.chain(action);

        // Completed transcripts.
        let action = idkg_pool
            .validated()
            .transcripts()
            .filter(|(_, transcript)| {
                self.should_purge(
                    &transcript.transcript_id,
                    current_height,
                    &in_progress,
                    &target_subnet_xnet_transcripts,
                )
            })
            .map(|(id, _)| IDkgChangeAction::RemoveValidated(id));
        let ret = ret.chain(action);

        ret.collect()
    }

    /// Helper to create dealing
    fn crypto_create_dealing(
        &self,
        idkg_pool: &dyn IDkgPool,
        transcript_loader: &dyn IDkgTranscriptLoader,
        transcript_params: &IDkgTranscriptParams,
    ) -> IDkgChangeSet {
        if let Some(changes) =
            self.load_dependencies(idkg_pool, transcript_loader, transcript_params)
        {
            return changes;
        }
        match IDkgProtocol::create_dealing(&*self.crypto, transcript_params) {
            Ok(idkg_dealing) => {
                self.metrics.pre_sign_metrics_inc("dealing_created");
                self.metrics.pre_sign_metrics_inc("dealing_sent");
                vec![IDkgChangeAction::AddToValidated(IDkgMessage::Dealing(
                    idkg_dealing,
                ))]
            }
            Err(IDkgCreateDealingError::SignatureError { internal_error }) => {
                warn!(
                    self.log,
                    "Failed to sign dealing: transcript_id = {:?}, type = {:?}, error = {:?}",
                    transcript_params.transcript_id(),
                    transcript_op_summary(transcript_params.operation_type()),
                    internal_error
                );
                self.metrics.pre_sign_errors_inc("sign_dealing");
                Default::default()
            }
            Err(err) => {
                // TODO: currently, transcript creation will be retried the next time, which
                // will most likely fail again. This should be signaled up so that the bad
                // transcript params can be acted on
                warn!(
                    self.log,
                    "Failed to create dealing: transcript_id = {:?}, type = {:?}, error = {:?}",
                    transcript_params.transcript_id(),
                    transcript_op_summary(transcript_params.operation_type()),
                    err
                );
                self.metrics.pre_sign_errors_inc("create_dealing");
                Default::default()
            }
        }
    }

    /// Helper to do public verification of a dealing received for a transcript we are building
    fn crypto_verify_dealing(
        &self,
        id: IDkgMessageId,
        transcript_params: &IDkgTranscriptParams,
        signed_dealing: SignedIDkgDealing,
    ) -> Option<IDkgChangeAction> {
        match IDkgProtocol::verify_dealing_public(&*self.crypto, transcript_params, &signed_dealing)
        {
            Err(error) if error.is_reproducible() => {
                self.metrics.pre_sign_errors_inc("verify_dealing_permanent");
                Some(IDkgChangeAction::HandleInvalid(
                    id,
                    format!(
                        "Dealing validation(permanent error): {signed_dealing}, error = {error:?}"
                    ),
                ))
            }
            Err(error) => {
                // Defer in case of transient errors
                debug!(
                    self.log,
                    "Dealing validation(transient error): {}, error = {:?}", signed_dealing, error
                );
                self.metrics.pre_sign_errors_inc("verify_dealing_transient");
                None
            }
            Ok(()) => {
                self.metrics.pre_sign_metrics_inc("dealing_received");
                Some(IDkgChangeAction::MoveToValidated(IDkgMessage::Dealing(
                    signed_dealing,
                )))
            }
        }
    }

    /// Helper to do private verification of a dealing and, if successful, issue a support share for it.
    /// Assumes we are a receiver for the dealing.
    fn crypto_create_dealing_support(
        &self,
        id: &IDkgMessageId,
        transcript_params: &IDkgTranscriptParams,
        signed_dealing: &SignedIDkgDealing,
    ) -> Option<IDkgChangeAction> {
        let dealing = signed_dealing.idkg_dealing();
        if let Err(error) =
            IDkgProtocol::verify_dealing_private(&*self.crypto, transcript_params, signed_dealing)
        {
            if error.is_reproducible() {
                self.metrics
                    .pre_sign_errors_inc("verify_dealing_private_permanent");
                warn!(
                    self.log,
                    "Dealing private verification(permanent error): {}, error = {:?}",
                    dealing,
                    error
                );
                return Some(IDkgChangeAction::HandleInvalid(
                    id.clone(),
                    format!(
                        "Dealing private verification(permanent error): {dealing}, error = {error:?}"
                    ),
                ));
            } else {
                self.metrics
                    .pre_sign_errors_inc("verify_dealing_private_transient");
                debug!(
                    self.log,
                    "Dealing private verification(transient error): {}, error = {:?}",
                    dealing,
                    error
                );
                return None;
            }
        }

        // Generate the multi sig share
        self.crypto
            .sign(
                signed_dealing,
                self.node_id,
                transcript_params.registry_version(),
            )
            .map_or_else(
                |error| {
                    debug!(
                        self.log,
                        "Dealing multi sign failed: {}, error = {:?}", dealing, error
                    );
                    self.metrics
                        .pre_sign_errors_inc("dealing_support_multi_sign");
                    None
                },
                |multi_sig_share| {
                    let dealing_support = IDkgDealingSupport {
                        transcript_id: dealing.transcript_id,
                        dealer_id: signed_dealing.dealer_id(),
                        dealing_hash: ic_types::crypto::crypto_hash(signed_dealing),
                        sig_share: multi_sig_share,
                    };
                    self.metrics.pre_sign_metrics_inc("dealing_support_sent");
                    Some(IDkgChangeAction::AddToValidated(
                        IDkgMessage::DealingSupport(dealing_support),
                    ))
                },
            )
    }

    /// Helper to verify a support share for a dealing
    fn crypto_verify_dealing_support(
        &self,
        id: &IDkgMessageId,
        transcript_params: &IDkgTranscriptParams,
        signed_dealing: &SignedIDkgDealing,
        support: IDkgDealingSupport,
        stats: &dyn IDkgStats,
    ) -> Option<IDkgChangeAction> {
        let start = std::time::Instant::now();
        let ret = self.crypto.verify_basic_sig(
            &support.sig_share.signature,
            signed_dealing,
            support.sig_share.signer,
            transcript_params.registry_version(),
        );
        stats.record_support_validation(&support, start.elapsed());

        match ret {
            Err(error) => {
                self.metrics.pre_sign_errors_inc("verify_dealing_support");
                Some(IDkgChangeAction::HandleInvalid(
                    id.clone(),
                    format!("Support validation failed: {support}, error = {error:?}"),
                ))
            }
            Ok(_) => {
                self.metrics
                    .pre_sign_metrics_inc("dealing_support_received");
                Some(IDkgChangeAction::MoveToValidated(
                    IDkgMessage::DealingSupport(support),
                ))
            }
        }
    }

    /// Helper to combine the multi sig shares for a dealing
    fn crypto_aggregate_dealing_support(
        &self,
        transcript_params: &IDkgTranscriptParams,
        support_shares: &[IDkgDealingSupport],
        stats: &dyn IDkgStats,
    ) -> Option<BasicSignatureBatch<SignedIDkgDealing>> {
        // Check if we have enough shares for aggregation
        if support_shares.len() < (transcript_params.verification_threshold().get() as usize) {
            self.metrics
                .transcript_builder_metrics_inc("insufficient_support_shares");
            return None;
        }

        let mut signatures = Vec::new();
        for support_share in support_shares {
            signatures.push(&support_share.sig_share);
        }

        let start = std::time::Instant::now();
        let ret = self
            .crypto
            .aggregate(signatures, transcript_params.registry_version());
        stats.record_support_aggregation(transcript_params, support_shares, start.elapsed());

        ret.map_or_else(
            |error| {
                warn!(
                    self.log,
                    "Failed to aggregate: transcript_id = {:?}, error = {:?}",
                    transcript_params.transcript_id(),
                    error
                );
                self.metrics
                    .transcript_builder_errors_inc("aggregate_dealing_support");
                None
            },
            |multi_sig| {
                self.metrics.transcript_builder_metrics_inc_by(
                    support_shares.len() as u64,
                    "support_aggregated",
                );
                self.metrics
                    .transcript_builder_metrics_inc("dealing_aggregated");
                Some(multi_sig)
            },
        )
    }

    /// Helper to create the transcript from the verified dealings
    fn crypto_create_transcript(
        &self,
        transcript_params: &IDkgTranscriptParams,
        verified_dealings: &BatchSignedIDkgDealings,
        stats: &dyn IDkgStats,
    ) -> Option<IDkgTranscript> {
        // Check if we have enough dealings to create transcript
        if verified_dealings.len() < (transcript_params.collection_threshold().get() as usize) {
            self.metrics
                .transcript_builder_metrics_inc("insufficient_dealings");
            return None;
        }

        let start = std::time::Instant::now();
        let ret =
            IDkgProtocol::create_transcript(self.crypto, transcript_params, verified_dealings);
        stats.record_transcript_creation(transcript_params, start.elapsed());

        ret.map_or_else(
            |error| {
                warn!(
                    self.log,
                    "Failed to create transcript: transcript_id = {:?}, error = {:?}",
                    transcript_params.transcript_id(),
                    error
                );
                self.metrics
                    .transcript_builder_errors_inc("create_transcript");
                None
            },
            |transcript| {
                self.metrics
                    .transcript_builder_metrics_inc("transcript_created");
                Some(transcript)
            },
        )
    }

    /// Helper to load the transcripts the given transcript config is dependent on.
    ///
    /// Returns None if all the transcripts could be loaded successfully.
    /// Otherwise, returns the complaint change set to be added to the pool
    fn load_dependencies(
        &self,
        idkg_pool: &dyn IDkgPool,
        transcript_loader: &dyn IDkgTranscriptLoader,
        transcript_params: &IDkgTranscriptParams,
    ) -> Option<IDkgChangeSet> {
        match &transcript_params.operation_type() {
            IDkgTranscriptOperation::Random => None,
            IDkgTranscriptOperation::RandomUnmasked => None,
            IDkgTranscriptOperation::ReshareOfMasked(t) => {
                load_transcripts(idkg_pool, transcript_loader, &[t])
            }
            IDkgTranscriptOperation::ReshareOfUnmasked(t) => {
                load_transcripts(idkg_pool, transcript_loader, &[t])
            }
            IDkgTranscriptOperation::UnmaskedTimesMasked(t1, t2) => {
                load_transcripts(idkg_pool, transcript_loader, &[t1, t2])
            }
        }
    }

    /// Checks if we have a valid dealing from the dealer for the given
    /// transcript
    fn has_dealer_issued_dealing(
        &self,
        idkg_pool: &dyn IDkgPool,
        transcript_id: &IDkgTranscriptId,
        dealer_id: &NodeId,
    ) -> bool {
        let prefix = dealing_prefix(transcript_id, dealer_id);
        idkg_pool
            .validated()
            .signed_dealings_by_prefix(prefix)
            .any(|(_, signed_dealing)| {
                let dealing = signed_dealing.idkg_dealing();
                signed_dealing.dealer_id() == *dealer_id && dealing.transcript_id == *transcript_id
            })
    }

    /// Checks if we have a valid dealing support from the node for the
    /// given dealing
    fn has_node_issued_dealing_support(
        &self,
        idkg_pool: &dyn IDkgPool,
        transcript_id: &IDkgTranscriptId,
        dealer_id: &NodeId,
        signer_id: &NodeId,
        dealing_hash: &CryptoHashOf<SignedIDkgDealing>,
    ) -> bool {
        let prefix = dealing_support_prefix(transcript_id, dealer_id, signer_id);
        idkg_pool
            .validated()
            .dealing_support_by_prefix(prefix)
            .any(|(_, support)| {
                support.dealing_hash == *dealing_hash
                    && support.sig_share.signer == *signer_id
                    && support.transcript_id == *transcript_id
            })
    }

    /// Checks if the dealing should be purged
    fn should_purge(
        &self,
        transcript_id: &IDkgTranscriptId,
        current_height: Height,
        in_progress: &BTreeSet<IDkgTranscriptId>,
        target_subnet_xnet_transcripts: &BTreeSet<IDkgTranscriptId>,
    ) -> bool {
        // It is possible the IDKG component runs and tries to purge the initial
        // dealings before the finalized tip has the next_key_transcript_creation
        // set up. Avoid this by keeping the initial dealings until the initial
        // resharing completes.
        if target_subnet_xnet_transcripts.contains(transcript_id) {
            return false;
        }

        transcript_id.source_height() <= current_height && !in_progress.contains(transcript_id)
    }

    /// Resolves the IDkgTranscriptParamsRef -> IDkgTranscriptParams.
    pub(crate) fn resolve_ref(
        &self,
        transcript_params_ref: &IDkgTranscriptParamsRef,
        block_reader: &dyn IDkgBlockReader,
        reason: &str,
    ) -> Option<IDkgTranscriptParams> {
        match transcript_params_ref.translate(block_reader) {
            Ok(transcript_params) => {
                self.metrics.pre_sign_metrics_inc("resolve_transcript_refs");
                Some(transcript_params)
            }
            Err(error) => {
                warn!(
                    self.log,
                    "Failed to translate transcript ref: reason = {}, \
                     transcript_params_ref = {:?}, tip = {:?}, error = {:?}",
                    reason,
                    transcript_params_ref,
                    block_reader.tip_height(),
                    error
                );
                self.metrics.pre_sign_errors_inc("resolve_transcript_refs");
                None
            }
        }
    }

    /// Returns the requested transcript map.
    fn requested_transcripts<'a>(
        &self,
        block_reader: &'a dyn IDkgBlockReader,
    ) -> BTreeMap<IDkgTranscriptId, &'a IDkgTranscriptParamsRef> {
        block_reader
            .requested_transcripts()
            .map(|transcript_params| (transcript_params.transcript_id, transcript_params))
            .collect::<BTreeMap<_, _>>()
    }
}

impl IDkgPreSigner for IDkgPreSignerImpl {
    fn on_state_change(
        &self,
        idkg_pool: &dyn IDkgPool,
        transcript_loader: &dyn IDkgTranscriptLoader,
        schedule: &IDkgSchedule<Height>,
    ) -> IDkgChangeSet {
        let block_reader = IDkgBlockReaderImpl::new(self.consensus_block_cache.finalized_chain());
        let metrics = self.metrics.clone();
        idkg_pool.stats().update_active_transcripts(&block_reader);
        idkg_pool
            .stats()
            .update_active_pre_signatures(&block_reader);

        let mut changes = if schedule.update_last_purge(block_reader.tip_height()) {
            timed_call(
                "purge_artifacts",
                || self.purge_artifacts(idkg_pool, &block_reader),
                &metrics.on_state_change_duration,
            )
        } else {
            IDkgChangeSet::default()
        };

        let send_dealings = || {
            timed_call(
                "send_dealings",
                || self.send_dealings(idkg_pool, transcript_loader, &block_reader),
                &metrics.on_state_change_duration,
            )
        };
        let validate_dealings = || {
            timed_call(
                "validate_dealings",
                || self.validate_dealings(idkg_pool, &block_reader),
                &metrics.on_state_change_duration,
            )
        };
        let send_dealing_support = || {
            timed_call(
                "send_dealing_support",
                || self.send_dealing_support(idkg_pool, &block_reader),
                &metrics.on_state_change_duration,
            )
        };
        let validate_dealing_support = || {
            timed_call(
                "validate_dealing_support",
                || self.validate_dealing_support(idkg_pool, &block_reader),
                &metrics.on_state_change_duration,
            )
        };

        let calls: [&'_ dyn Fn() -> IDkgChangeSet; 4] = [
            &send_dealings,
            &validate_dealings,
            &send_dealing_support,
            &validate_dealing_support,
        ];

        changes.append(&mut schedule.call_next(&calls));
        changes
    }
}

pub(crate) trait IDkgTranscriptBuilder: Send + Sync {
    /// Returns the specified transcript if it can be successfully
    /// built from the current entries in the IDKG pool
    fn get_completed_transcript(&self, transcript_id: IDkgTranscriptId) -> Option<IDkgTranscript>;

    /// Returns the validated dealings for the given transcript Id from
    /// the IDKG pool
    fn get_validated_dealings(&self, transcript_id: IDkgTranscriptId) -> Vec<SignedIDkgDealing>;
}

<<<<<<< HEAD
=======
pub(crate) struct IDkgTranscriptBuilderImpl<'a> {
    block_reader: &'a dyn IDkgBlockReader,
    crypto: &'a dyn ConsensusCrypto,
    metrics: &'a IDkgPayloadMetrics,
    idkg_pool: &'a dyn IDkgPool,
    log: ReplicaLogger,
}

impl<'a> IDkgTranscriptBuilderImpl<'a> {
    pub(crate) fn new(
        block_reader: &'a dyn IDkgBlockReader,
        crypto: &'a dyn ConsensusCrypto,
        idkg_pool: &'a dyn IDkgPool,
        metrics: &'a IDkgPayloadMetrics,
        log: ReplicaLogger,
    ) -> Self {
        Self {
            block_reader,
            crypto,
            idkg_pool,
            metrics,
            log,
        }
    }

    /// Build the specified transcript from the pool.
    fn build_transcript(&self, transcript_id: IDkgTranscriptId) -> Option<IDkgTranscript> {
        // Look up the transcript params
        let transcript_params = match self
            .block_reader
            .requested_transcripts()
            .find(|transcript_params| transcript_params.transcript_id == transcript_id)
        {
            Some(params_ref) => match params_ref.translate(self.block_reader) {
                Ok(transcript_params) => transcript_params,
                Err(error) => {
                    warn!(
                        self.log,
                        "build_transcript(): failed to translate transcript ref: \
                                transcript_params_ref = {:?}, tip = {:?}, error = {:?}",
                        params_ref,
                        self.block_reader.tip_height(),
                        error
                    );
                    self.metrics
                        .transcript_builder_errors_inc("resolve_transcript_refs");
                    return None;
                }
            },
            None => {
                self.metrics
                    .transcript_builder_errors_inc("missing_transcript_params");
                return None;
            }
        };
        let mut completed_dealings = BatchSignedIDkgDealings::new();

        // Step 1: Build the verified dealings by aggregating the support shares
        timed_call(
            "aggregate_dealing_support",
            || {
                let mut transcript_state = TranscriptState::new();
                // Walk the dealings to get the dealings belonging to the transcript
                for (id, signed_dealing) in self
                    .idkg_pool
                    .validated()
                    .signed_dealings_by_transcript_id(&transcript_id)
                {
                    if let Some(dealing_hash) = id.dealing_hash() {
                        transcript_state.init_dealing_state(dealing_hash, signed_dealing);
                    } else {
                        self.metrics
                            .transcript_builder_errors_inc("build_transcript_id_dealing_hash");
                        warn!(
                            self.log,
                            "build_transcript(): Failed to get dealing hash: {:?}", id
                        );
                    }
                }

                // Walk the support shares and assign to the corresponding dealing
                for (_, support) in self
                    .idkg_pool
                    .validated()
                    .dealing_support_by_transcript_id(&transcript_id)
                {
                    if let Err(err) = transcript_state.add_dealing_support(support) {
                        warn!(
                            self.log,
                            "Failed to add support: transcript_id = {:?}, error = {:?}",
                            transcript_id,
                            err
                        );
                        self.metrics
                            .transcript_builder_errors_inc("add_dealing_support");
                    }
                }

                // Aggregate the support shares per dealing
                for dealing_state in transcript_state.dealing_state.into_values() {
                    if let Some(sig_batch) = self.crypto_aggregate_dealing_support(
                        &transcript_params,
                        &dealing_state.support_shares,
                    ) {
                        let verified_dealing = BatchSignedIDkgDealing {
                            content: dealing_state.signed_dealing,
                            signature: sig_batch,
                        };
                        completed_dealings.insert_or_update(verified_dealing);
                    }
                }
            },
            &self.metrics.transcript_builder_duration,
        );

        // Step 2: Build the transcript from the verified dealings
        timed_call(
            "create_transcript",
            || self.crypto_create_transcript(&transcript_params, &completed_dealings),
            &self.metrics.transcript_builder_duration,
        )
    }

    /// Helper to combine the multi sig shares for a dealing
    fn crypto_aggregate_dealing_support(
        &self,
        transcript_params: &IDkgTranscriptParams,
        support_shares: &[IDkgDealingSupport],
    ) -> Option<BasicSignatureBatch<SignedIDkgDealing>> {
        // Check if we have enough shares for aggregation
        if support_shares.len() < (transcript_params.verification_threshold().get() as usize) {
            self.metrics
                .transcript_builder_metrics_inc("insufficient_support_shares");
            return None;
        }

        let mut signatures = Vec::new();
        for support_share in support_shares {
            signatures.push(&support_share.sig_share);
        }

        let start = std::time::Instant::now();
        let ret = self
            .crypto
            .aggregate(signatures, transcript_params.registry_version());
        self.idkg_pool.stats().record_support_aggregation(
            transcript_params,
            support_shares,
            start.elapsed(),
        );

        ret.map_or_else(
            |error| {
                warn!(
                    self.log,
                    "Failed to aggregate: transcript_id = {:?}, error = {:?}",
                    transcript_params.transcript_id(),
                    error
                );
                self.metrics
                    .transcript_builder_errors_inc("aggregate_dealing_support");
                None
            },
            |multi_sig| {
                self.metrics.transcript_builder_metrics_inc_by(
                    support_shares.len() as u64,
                    "support_aggregated",
                );
                self.metrics
                    .transcript_builder_metrics_inc("dealing_aggregated");
                Some(multi_sig)
            },
        )
    }

    /// Helper to create the transcript from the verified dealings
    fn crypto_create_transcript(
        &self,
        transcript_params: &IDkgTranscriptParams,
        verified_dealings: &BatchSignedIDkgDealings,
    ) -> Option<IDkgTranscript> {
        // Check if we have enough dealings to create transcript
        if verified_dealings.len() < (transcript_params.collection_threshold().get() as usize) {
            self.metrics
                .transcript_builder_metrics_inc("insufficient_dealings");
            return None;
        }

        let start = std::time::Instant::now();
        let ret =
            IDkgProtocol::create_transcript(self.crypto, transcript_params, verified_dealings);
        self.idkg_pool
            .stats()
            .record_transcript_creation(transcript_params, start.elapsed());

        ret.map_or_else(
            |error| {
                warn!(
                    self.log,
                    "Failed to create transcript: transcript_id = {:?}, error = {:?}",
                    transcript_params.transcript_id(),
                    error
                );
                self.metrics
                    .transcript_builder_errors_inc("create_transcript");
                None
            },
            |transcript| {
                self.metrics
                    .transcript_builder_metrics_inc("transcript_created");
                Some(transcript)
            },
        )
    }

    /// Helper to get the validated dealings.
    fn validated_dealings(&self, transcript_id: IDkgTranscriptId) -> Vec<SignedIDkgDealing> {
        let mut ret = Vec::new();
        for (_, signed_dealing) in self.idkg_pool.validated().signed_dealings() {
            let dealing = signed_dealing.idkg_dealing();
            if dealing.transcript_id == transcript_id {
                ret.push(signed_dealing.clone());
            }
        }
        ret
    }
}

impl IDkgTranscriptBuilder for IDkgTranscriptBuilderImpl<'_> {
    fn get_completed_transcript(&self, transcript_id: IDkgTranscriptId) -> Option<IDkgTranscript> {
        timed_call(
            "get_completed_transcript",
            || self.build_transcript(transcript_id),
            &self.metrics.transcript_builder_duration,
        )
    }

    fn get_validated_dealings(&self, transcript_id: IDkgTranscriptId) -> Vec<SignedIDkgDealing> {
        timed_call(
            "get_validated_dealings",
            || self.validated_dealings(transcript_id),
            &self.metrics.transcript_builder_duration,
        )
    }
}

impl<T: ?Sized + IDkgPool> IDkgTranscriptBuilder for T {
    fn get_completed_transcript(&self, transcript_id: IDkgTranscriptId) -> Option<IDkgTranscript> {
        let prefix = transcript_prefix(&transcript_id);
        self.validated()
            .transcripts_by_prefix(prefix)
            .find(|(_, transcript)| transcript.transcript_id == transcript_id)
            .map(|(_, transcript)| transcript)
    }

    fn get_validated_dealings(&self, transcript_id: IDkgTranscriptId) -> Vec<SignedIDkgDealing> {
        let mut ret = Vec::new();
        for (_, signed_dealing) in self
            .validated()
            .signed_dealings_by_transcript_id(&transcript_id)
        {
            let dealing = signed_dealing.idkg_dealing();
            if dealing.transcript_id == transcript_id {
                ret.push(signed_dealing);
            }
        }
        ret
    }
}

>>>>>>> 2a50a814
/// Specifies how to handle a received message
#[derive(Eq, PartialEq)]
enum Action<'a> {
    /// The message is relevant to our current state, process it
    /// immediately. The transcript params for this transcript
    /// (as specified by the finalized block) is the argument
    Process(&'a IDkgTranscriptParamsRef),

    /// Keep it to be processed later (e.g) this is from a node
    /// ahead of us
    Defer,

    /// Don't need it
    Drop,
}

impl<'a> Action<'a> {
    /// Decides the action to take on a received message with the given
    /// height/transcriptId
    #[allow(clippy::self_named_constructors)]
    fn action(
        block_reader: &'a dyn IDkgBlockReader,
        requested_transcripts: &'a BTreeMap<IDkgTranscriptId, &'a IDkgTranscriptParamsRef>,
        msg_height: Option<Height>,
        msg_transcript_id: &IDkgTranscriptId,
    ) -> Action<'a> {
        if let Some(height) = msg_height
            && height > block_reader.tip_height()
        {
            // Message is from a node ahead of us, keep it to be
            // processed later
            return Action::Defer;
        }

        match requested_transcripts.get(msg_transcript_id) {
            Some(transcript_params_ref) => Action::Process(transcript_params_ref),
            None => {
                // Its for a transcript that has not been requested, drop it
                Action::Drop
            }
        }
    }
}

/// Needed as IDKGTranscriptParams doesn't implement Debug
impl Debug for Action<'_> {
    fn fmt(&self, f: &mut Formatter<'_>) -> fmt::Result {
        match &self {
            Self::Process(transcript_params) => {
                write!(
                    f,
                    "Action::Process(): transcript_id = {:?}",
                    transcript_params.transcript_id
                )
            }
            Self::Defer => write!(f, "Action::Defer"),
            Self::Drop => write!(f, "Action::Drop"),
        }
    }
}

/// Helper to hold the transcript/dealing state during the transcript
/// building process
struct TranscriptState<'a> {
    params_ref: &'a IDkgTranscriptParamsRef,
    dealing_state: BTreeMap<CryptoHashOf<SignedIDkgDealing>, DealingState>,
}

struct DealingState {
    signed_dealing: SignedIDkgDealing,
    support_shares: Vec<IDkgDealingSupport>,
}

impl<'a> TranscriptState<'a> {
    fn new(params_ref: &'a IDkgTranscriptParamsRef) -> Self {
        Self {
            params_ref,
            dealing_state: BTreeMap::new(),
        }
    }

    // Initializes the per-dealing info
    fn init_dealing_state(
        &mut self,
        dealing_hash: CryptoHashOf<SignedIDkgDealing>,
        signed_dealing: SignedIDkgDealing,
    ) {
        self.dealing_state.insert(
            dealing_hash,
            DealingState {
                signed_dealing,
                support_shares: Vec::new(),
            },
        );
    }

    // Adds support for a dealing
    fn add_dealing_support(&mut self, support: IDkgDealingSupport) -> Result<(), String> {
        if let Some(dealing_state) = self.dealing_state.get_mut(&support.dealing_hash) {
            dealing_state.support_shares.push(support);
            Ok(())
        } else {
            Err(format!(
                "TranscriptState::add_dealing_support(): dealing not found: {support:}"
            ))
        }
    }
}

#[cfg(test)]
mod tests {
    use super::*;
    use crate::test_utils::*;
    use assert_matches::assert_matches;
    use ic_crypto_test_utils_canister_threshold_sigs::{
        CanisterThresholdSigTestEnvironment, IDkgParticipants, setup_masked_random_params,
    };
    use ic_crypto_test_utils_reproducible_rng::reproducible_rng;
    use ic_interfaces::p2p::consensus::{MutablePool, UnvalidatedArtifact};
    use ic_test_utilities_consensus::{IDkgStatsNoOp, idkg::*};
    use ic_test_utilities_logger::with_test_replica_logger;
    use ic_test_utilities_types::ids::{NODE_1, NODE_2, NODE_3, NODE_4};
    use ic_types::{
        Height, RegistryVersion,
        consensus::idkg::{IDkgMasterPublicKeyId, IDkgObject},
        crypto::{AlgorithmId, BasicSig, BasicSigOf, CryptoHash},
        time::UNIX_EPOCH,
    };
    use ic_types_test_utils::ids::node_test_id;
    use std::{collections::HashSet, ops::Deref};

    impl IDkgPreSignerImpl {
        fn validated_dealing_supports(
            &self,
        ) -> std::sync::RwLockReadGuard<
            '_,
            BTreeMap<IDkgValidatedDealingSupportIdentifier, BTreeSet<NodeId>>,
        > {
            self.validated_dealing_supports
                .read()
                .expect("IDkgPreSignerImpl::validated_dealing_supports(): RwLock poisoned")
        }
    }

    // Tests the Action logic
    #[test]
    fn test_ecdsa_pre_signer_action() {
        let key_id = fake_ecdsa_idkg_master_public_key_id();
        let (id_1, id_2, id_3, id_4) = (
            create_transcript_id(1),
            create_transcript_id(2),
            create_transcript_id(3),
            create_transcript_id(4),
        );

        // The finalized block requests transcripts 1, 2, 3
        let nodes = [NODE_1];
        let block_reader = TestIDkgBlockReader::for_pre_signer_test(
            Height::from(100),
            vec![
                create_transcript_param(&key_id, id_1, &nodes, &nodes),
                create_transcript_param(&key_id, id_2, &nodes, &nodes),
                create_transcript_param(&key_id, id_3, &nodes, &nodes),
            ],
        );
        let mut requested = BTreeMap::new();
        for transcript_params_ref in block_reader.requested_transcripts() {
            requested.insert(transcript_params_ref.transcript_id, transcript_params_ref);
        }

        // Message from a node ahead of us
        assert_eq!(
            Action::action(&block_reader, &requested, Some(Height::from(200)), &id_4),
            Action::Defer
        );

        // Messages for transcripts not being currently requested
        assert_eq!(
            Action::action(
                &block_reader,
                &requested,
                Some(Height::from(100)),
                &create_transcript_id(234)
            ),
            Action::Drop
        );
        assert_eq!(
            Action::action(
                &block_reader,
                &requested,
                Some(Height::from(10)),
                &create_transcript_id(234)
            ),
            Action::Drop
        );

        // Messages for transcripts currently requested
        let action = Action::action(&block_reader, &requested, Some(Height::from(100)), &id_1);
        assert_matches!(action, Action::Process(_));

        let action = Action::action(&block_reader, &requested, Some(Height::from(10)), &id_2);
        assert_matches!(action, Action::Process(_));
    }

    // Tests that dealings are sent for new transcripts, and requests already
    // in progress are filtered out.
    #[test]
    fn test_send_dealings_all_algorithms() {
        for key_id in fake_master_public_key_ids_for_all_idkg_algorithms() {
            println!("Running test for key ID {key_id}");
            test_send_dealings(key_id);
        }
    }

    fn test_send_dealings(key_id: IDkgMasterPublicKeyId) {
        ic_test_utilities::artifact_pool_config::with_test_pool_config(|pool_config| {
            with_test_replica_logger(|logger| {
                let (mut idkg_pool, pre_signer) =
                    create_pre_signer_dependencies(pool_config, logger);
                let (id_1, id_2, id_3, id_4, id_5) = (
                    create_transcript_id(1),
                    create_transcript_id(2),
                    create_transcript_id(3),
                    create_transcript_id(4),
                    create_transcript_id(5),
                );

                // Set up the IDKG pool. Pool has dealings for transcripts 1, 2, 3.
                // Only dealing for transcript 1 is issued by us.
                let dealing_1 = create_dealing(id_1, NODE_1);
                let dealing_2 = create_dealing(id_2, NODE_2);
                let dealing_3 = create_dealing(id_3, NODE_3);
                let change_set = vec![
                    IDkgChangeAction::AddToValidated(IDkgMessage::Dealing(dealing_1)),
                    IDkgChangeAction::AddToValidated(IDkgMessage::Dealing(dealing_2)),
                    IDkgChangeAction::AddToValidated(IDkgMessage::Dealing(dealing_3)),
                ];
                idkg_pool.apply(change_set);

                // Set up the transcript creation request
                // The block requests transcripts 1, 4, 5
                let t1 = create_transcript_param(&key_id, id_1, &[NODE_1], &[NODE_2]);
                let t2 = create_transcript_param(&key_id, id_4, &[NODE_1], &[NODE_3]);
                let t3 = create_transcript_param(&key_id, id_5, &[NODE_1], &[NODE_4]);
                let block_reader =
                    TestIDkgBlockReader::for_pre_signer_test(Height::from(100), vec![t1, t2, t3]);
                let transcript_loader: TestIDkgTranscriptLoader = Default::default();

                // Since transcript 1 is already in progress, we should issue
                // dealings only for transcripts 4, 5
                let change_set =
                    pre_signer.send_dealings(&idkg_pool, &transcript_loader, &block_reader);
                assert_eq!(change_set.len(), 2);
                assert!(is_dealing_added_to_validated(&change_set, &id_4,));
                assert!(is_dealing_added_to_validated(&change_set, &id_5,));
            })
        })
    }

    // Tests that dealings are purged once the finalized height increases
    #[test]
    fn test_ecdsa_dealings_purging() {
        ic_test_utilities::artifact_pool_config::with_test_pool_config(|pool_config| {
            with_test_replica_logger(|logger| {
                let (mut idkg_pool, pre_signer, mut consensus_pool) =
                    create_pre_signer_dependencies_and_pool(pool_config, logger);
                let transcript_loader = TestIDkgTranscriptLoader::default();
                let transcript_height = Height::from(30);
                let id_1 = create_transcript_id_with_height(1, Height::from(0));
                let id_2 = create_transcript_id_with_height(2, transcript_height);

                let dealing1 = create_dealing(id_1, NODE_2);
                let msg_id1 = dealing1.message_id();
                let dealing2 = create_dealing(id_2, NODE_2);
                let msg_id2 = dealing2.message_id();
                let change_set = vec![
                    IDkgChangeAction::AddToValidated(IDkgMessage::Dealing(dealing1)),
                    IDkgChangeAction::AddToValidated(IDkgMessage::Dealing(dealing2)),
                ];
                idkg_pool.apply(change_set);

                let schedule = IDkgSchedule::new(Height::from(0));
                // Finalized height doesn't increase, so dealing1 shouldn't be purged
                let change_set =
                    pre_signer.on_state_change(&idkg_pool, &transcript_loader, &schedule);
                assert_eq!(*schedule.last_purge.borrow(), Height::from(0));
                assert!(change_set.is_empty());

                // Finalized height increases, so dealing1 is purged
                let new_height = consensus_pool.advance_round_normal_operation_n(29);
                let change_set =
                    pre_signer.on_state_change(&idkg_pool, &transcript_loader, &schedule);
                assert_eq!(*schedule.last_purge.borrow(), new_height);
                assert_eq!(change_set.len(), 1);
                assert!(is_removed_from_validated(&change_set, &msg_id1));

                idkg_pool.apply(change_set);

                // Finalized height increases above dealing2, so it is purged
                let new_height = consensus_pool.advance_round_normal_operation();
                let change_set =
                    pre_signer.on_state_change(&idkg_pool, &transcript_loader, &schedule);
                assert_eq!(*schedule.last_purge.borrow(), new_height);
                assert_eq!(transcript_height, new_height);
                assert_eq!(change_set.len(), 1);
                assert!(is_removed_from_validated(&change_set, &msg_id2));
            })
        })
    }

    // Tests that dealing is not issued if the node isn't in the list of dealers
    // specified by the transcript params
    #[test]
    fn test_non_dealers_dont_send_dealings_all_algorithms() {
        for key_id in fake_master_public_key_ids_for_all_idkg_algorithms() {
            println!("Running test for key ID {key_id}");
            test_non_dealers_dont_send_dealings(key_id);
        }
    }

    fn test_non_dealers_dont_send_dealings(key_id: IDkgMasterPublicKeyId) {
        ic_test_utilities::artifact_pool_config::with_test_pool_config(|pool_config| {
            with_test_replica_logger(|logger| {
                let (idkg_pool, pre_signer) = create_pre_signer_dependencies(pool_config, logger);
                let (id_1, id_2) = (create_transcript_id(1), create_transcript_id(2));

                // transcript 1 has NODE_1 as a dealer
                let t1 = create_transcript_param(&key_id, id_1, &[NODE_1], &[NODE_1]);

                // Transcript 2 doesn't have NODE_1 as a dealer
                let t2 = create_transcript_param(&key_id, id_2, &[NODE_2], &[NODE_2]);

                // Transcript 2 should not result in a dealing
                let block_reader =
                    TestIDkgBlockReader::for_pre_signer_test(Height::from(100), vec![t1, t2]);
                let transcript_loader: TestIDkgTranscriptLoader = Default::default();

                let change_set =
                    pre_signer.send_dealings(&idkg_pool, &transcript_loader, &block_reader);
                assert_eq!(change_set.len(), 1);
                assert!(is_dealing_added_to_validated(&change_set, &id_1,));
            })
        })
    }

    // Tests that dealing is not issued if the crypto component returns an error
    #[test]
    fn test_ecdsa_crypto_error_results_in_no_dealing() {
        ic_test_utilities::artifact_pool_config::with_test_pool_config(|pool_config| {
            with_test_replica_logger(|logger| {
                let key_id = fake_ecdsa_idkg_master_public_key_id();
                let crypto = crypto_without_keys();
                let (idkg_pool, pre_signer) =
                    create_pre_signer_dependencies_with_crypto(pool_config, logger, Some(crypto));
                let id_1 = create_transcript_id(1);

                // transcript 1 has NODE_1 as a dealer
                let t1 = create_transcript_param(&key_id, id_1, &[NODE_1], &[NODE_1]);
                let block_reader =
                    TestIDkgBlockReader::for_pre_signer_test(Height::from(100), vec![t1.clone()])
                        .with_target_subnet_xnet_transcripts(vec![t1.transcript_params_ref]);
                let transcript_loader: TestIDkgTranscriptLoader = Default::default();

                let change_set =
                    pre_signer.send_dealings(&idkg_pool, &transcript_loader, &block_reader);
                assert!(change_set.is_empty());
            })
        })
    }

    // Tests that complaints are generated and added to the pool if loading transcript
    // results in complaints.
    #[test]
    fn test_send_dealings_with_complaints_all_algorithms() {
        for key_id in fake_master_public_key_ids_for_all_idkg_algorithms() {
            println!("Running test for key ID {key_id}");
            test_send_dealings_with_complaints(key_id);
        }
    }

    fn test_send_dealings_with_complaints(key_id: IDkgMasterPublicKeyId) {
        ic_test_utilities::artifact_pool_config::with_test_pool_config(|pool_config| {
            with_test_replica_logger(|logger| {
                let (idkg_pool, pre_signer) = create_pre_signer_dependencies(pool_config, logger);
                let (id_1, id_2, id_3) = (
                    create_transcript_id(1),
                    create_transcript_id(2),
                    create_transcript_id(3),
                );

                // Set up the transcript creation request
                // The block requests transcripts 1, 2, 3
                let t1 = create_transcript_param(&key_id, id_1, &[NODE_1], &[NODE_2]);
                let t2 = create_transcript_param(&key_id, id_2, &[NODE_1], &[NODE_3]);
                let t3 = create_transcript_param(&key_id, id_3, &[NODE_1], &[NODE_4]);
                let block_reader =
                    TestIDkgBlockReader::for_pre_signer_test(Height::from(100), vec![t1, t2, t3]);
                let transcript_loader =
                    TestIDkgTranscriptLoader::new(TestTranscriptLoadStatus::Complaints);

                let change_set =
                    pre_signer.send_dealings(&idkg_pool, &transcript_loader, &block_reader);
                let complaints = transcript_loader.returned_complaints();
                assert_eq!(change_set.len(), complaints.len());
                assert_eq!(change_set.len(), 3);
                for complaint in complaints {
                    assert!(is_complaint_added_to_validated(
                        &change_set,
                        &complaint.content.idkg_complaint.transcript_id,
                        &NODE_1,
                        &NODE_1,
                    ));
                }
            })
        })
    }

    #[test]
    fn test_crypto_verify_dealing() {
        let mut rng = reproducible_rng();
        ic_test_utilities::artifact_pool_config::with_test_pool_config(|pool_config| {
            with_test_replica_logger(|logger| {
                let env = CanisterThresholdSigTestEnvironment::new(1, &mut rng);
                let subnet_nodes: BTreeSet<_> = env.nodes.ids();
                let crypto = first_crypto(&env);
                let (_, pre_signer) =
                    create_pre_signer_dependencies_with_crypto(pool_config, logger, Some(crypto));
                let id = create_transcript_id_with_height(4, Height::from(5));
                let params = IDkgTranscriptParams::new(
                    id,
                    subnet_nodes.clone(),
                    subnet_nodes,
                    env.newest_registry_version,
                    ic_types::crypto::AlgorithmId::ThresholdEcdsaSecp256k1,
                    IDkgTranscriptOperation::Random,
                )
                .unwrap();
                let dealing = create_dealing(id, NODE_2);
                let changeset: Vec<_> = pre_signer
                    .crypto_verify_dealing(dealing.message_id(), &params, dealing.clone())
                    .into_iter()
                    .collect();
                // assert that the mock dealing does not pass real crypto check
                assert!(is_handle_invalid(&changeset, &dealing.message_id()));
            })
        })
    }

    // Tests that received dealings are accepted/processed for eligible transcript
    // requests, and others dealings are either deferred or dropped.
    #[test]
    fn test_validate_dealings_all_algorithms() {
        for key_id in fake_master_public_key_ids_for_all_idkg_algorithms() {
            println!("Running test for key ID {key_id}");
            test_validate_dealings(key_id);
        }
    }

    fn test_validate_dealings(key_id: IDkgMasterPublicKeyId) {
        let (id_2, id_3, id_4, id_5, id_6) = (
            // A dealing for a transcript that is requested by finalized block (accepted)
            create_transcript_id_with_height(2, Height::from(100)),
            // A dealing for a transcript that is requested by finalized block (accepted)
            create_transcript_id_with_height(3, Height::from(10)),
            // A dealing for a transcript that is not requested by finalized block (dropped)
            create_transcript_id_with_height(4, Height::from(5)),
            // A dealing for a transcript that is not requested and references a future block height (deferred)
            create_transcript_id_with_height(5, Height::from(500)),
            // A dealing for a XNet transcript that is requested and references a future block height (accepted)
            create_transcript_id_with_height(6, Height::from(500)),
        );
        let mut artifacts = vec![];

        let ids = vec![id_2, id_3, id_4, id_5, id_6];
        let msg_ids = ids
            .into_iter()
            .map(|id| {
                let dealing = create_dealing(id, NODE_2);
                let msg_id = dealing.message_id();
                artifacts.push(UnvalidatedArtifact {
                    message: IDkgMessage::Dealing(dealing),
                    peer_id: NODE_2,
                    timestamp: UNIX_EPOCH,
                });
                msg_id
            })
            .collect::<Vec<_>>();
        let (msg_id_2, msg_id_3, msg_id_4, msg_id_6) =
            (&msg_ids[0], &msg_ids[1], &msg_ids[2], &msg_ids[4]);

        // Set up the transcript creation request
        // The block requests transcripts 2, 3, 6
        let t2 = create_transcript_param(&key_id, id_2, &[NODE_2], &[NODE_1]);
        let t3 = create_transcript_param(&key_id, id_3, &[NODE_2], &[NODE_1]);
        let t6 = create_transcript_param(&key_id, id_6, &[NODE_2], &[NODE_1]);
        let block_reader = TestIDkgBlockReader::for_pre_signer_test(
            Height::from(100),
            vec![t2, t3.clone(), t6.clone()],
        );

        // Validate dealings using `CryptoReturningOk`. Requested dealings should be moved to validated
        ic_test_utilities::artifact_pool_config::with_test_pool_config(|pool_config| {
            with_test_replica_logger(|logger| {
                let (mut idkg_pool, pre_signer) =
                    create_pre_signer_dependencies(pool_config, logger);

                artifacts.iter().for_each(|a| idkg_pool.insert(a.clone()));

                let change_set = pre_signer.validate_dealings(&idkg_pool, &block_reader);
                assert_eq!(change_set.len(), 3);
                assert!(is_moved_to_validated(&change_set, msg_id_2));
                assert!(is_moved_to_validated(&change_set, msg_id_3));
                assert!(is_removed_from_unvalidated(&change_set, msg_id_4));
            })
        });

        // Validate dealings using `CryptoReturningOk`. Requested dealings should be moved to validated.
        // Dealings for requested target subnet xnet transcripts (even for future heights) should also be validated.
        ic_test_utilities::artifact_pool_config::with_test_pool_config(|pool_config| {
            with_test_replica_logger(|logger| {
                let block_reader = block_reader
                    .clone()
                    .with_target_subnet_xnet_transcripts(vec![
                        t3.transcript_params_ref.clone(),
                        t6.transcript_params_ref.clone(),
                    ]);

                let (mut idkg_pool, pre_signer) =
                    create_pre_signer_dependencies(pool_config, logger);

                artifacts.iter().for_each(|a| idkg_pool.insert(a.clone()));

                let change_set = pre_signer.validate_dealings(&idkg_pool, &block_reader);
                assert_eq!(change_set.len(), 4);
                assert!(is_moved_to_validated(&change_set, msg_id_2));
                assert!(is_moved_to_validated(&change_set, msg_id_3));
                assert!(is_removed_from_unvalidated(&change_set, msg_id_4));
                assert!(is_moved_to_validated(&change_set, msg_id_6));
            })
        });

        // Validate dealings using an empty transcript resolver. Dealings should fail to be resolved and thus
        // be handled invalid.
        ic_test_utilities::artifact_pool_config::with_test_pool_config(|pool_config| {
            with_test_replica_logger(|logger| {
                let (mut idkg_pool, pre_signer) =
                    create_pre_signer_dependencies(pool_config, logger);

                artifacts.iter().for_each(|a| idkg_pool.insert(a.clone()));

                let block_reader = block_reader.clone().with_fail_to_resolve();

                let change_set = pre_signer.validate_dealings(&idkg_pool, &block_reader);
                assert_eq!(change_set.len(), 3);
                assert!(is_handle_invalid(&change_set, msg_id_2));
                assert!(is_handle_invalid(&change_set, msg_id_3));
                assert!(is_removed_from_unvalidated(&change_set, msg_id_4));
            })
        });

        // Validate dealings using a crypto component without keys. Crypto validation should return a
        // permanent error, thus the requested dealings should be handled as invalid.
        ic_test_utilities::artifact_pool_config::with_test_pool_config(|pool_config| {
            with_test_replica_logger(|logger| {
                let (mut idkg_pool, pre_signer) = create_pre_signer_dependencies_with_crypto(
                    pool_config,
                    logger,
                    Some(crypto_without_keys()),
                );

                artifacts.iter().for_each(|a| idkg_pool.insert(a.clone()));

                let change_set = pre_signer.validate_dealings(&idkg_pool, &block_reader);
                assert_eq!(change_set.len(), 3);
                assert!(is_handle_invalid(&change_set, msg_id_2));
                assert!(is_handle_invalid(&change_set, msg_id_3));
                assert!(is_removed_from_unvalidated(&change_set, msg_id_4));
            })
        });

        // Validate dealings for a transcript with a registry version that isn't available locally (yet).
        // Crypto validation should return a transient error, thus the requested dealings should be deferred.
        ic_test_utilities::artifact_pool_config::with_test_pool_config(|pool_config| {
            with_test_replica_logger(|logger| {
                let (mut idkg_pool, pre_signer) = create_pre_signer_dependencies_with_crypto(
                    pool_config,
                    logger,
                    Some(crypto_without_keys()),
                );

                let v_1 = RegistryVersion::from(1);
                let t2 = create_transcript_param_with_registry_version(
                    &key_id,
                    id_2,
                    &[NODE_2],
                    &[NODE_1],
                    v_1,
                );
                let t3 = create_transcript_param_with_registry_version(
                    &key_id,
                    id_3,
                    &[NODE_2],
                    &[NODE_1],
                    v_1,
                );
                let block_reader =
                    TestIDkgBlockReader::for_pre_signer_test(Height::from(100), vec![t2, t3]);

                artifacts.iter().for_each(|a| idkg_pool.insert(a.clone()));

                let change_set = pre_signer.validate_dealings(&idkg_pool, &block_reader);
                assert_eq!(change_set.len(), 1);
                assert!(is_removed_from_unvalidated(&change_set, msg_id_4));
            })
        });
    }

    // Tests that duplicate dealings from a dealer for the same transcript
    // are dropped.
    #[test]
    fn test_duplicate_dealing_all_algorithms() {
        for key_id in fake_master_public_key_ids_for_all_idkg_algorithms() {
            println!("Running test for key ID {key_id}");
            test_duplicate_dealing(key_id);
        }
    }

    fn test_duplicate_dealing(key_id: IDkgMasterPublicKeyId) {
        ic_test_utilities::artifact_pool_config::with_test_pool_config(|pool_config| {
            with_test_replica_logger(|logger| {
                let (mut idkg_pool, pre_signer) =
                    create_pre_signer_dependencies(pool_config, logger);
                let id_2 = create_transcript_id_with_height(2, Height::from(100));

                // Set up the IDKG pool
                // Validated pool has: {transcript 2, dealer = NODE_2}
                let dealing = create_dealing(id_2, NODE_2);
                let change_set = vec![IDkgChangeAction::AddToValidated(IDkgMessage::Dealing(
                    dealing,
                ))];
                idkg_pool.apply(change_set);

                // Unvalidated pool has: {transcript 2, dealer = NODE_2, height = 100}
                let dealing = create_dealing(id_2, NODE_2);
                let msg_id_2 = dealing.message_id();
                idkg_pool.insert(UnvalidatedArtifact {
                    message: IDkgMessage::Dealing(dealing),
                    peer_id: NODE_2,
                    timestamp: UNIX_EPOCH,
                });

                let t2 = create_transcript_param(&key_id, id_2, &[NODE_2], &[NODE_1]);
                let block_reader =
                    TestIDkgBlockReader::for_pre_signer_test(Height::from(100), vec![t2]);

                let change_set = pre_signer.validate_dealings(&idkg_pool, &block_reader);
                assert_eq!(change_set.len(), 1);
                assert!(is_handle_invalid(&change_set, &msg_id_2));
            })
        })
    }

    // Tests that duplicate dealings from a dealer for the same transcript
    // in the unvalidated pool are dropped.
    #[test]
    fn test_duplicate_dealing_in_batch_all_algorithms() {
        for key_id in fake_master_public_key_ids_for_all_idkg_algorithms() {
            println!("Running test for key ID {key_id}");
            test_duplicate_dealing_in_batch(key_id);
        }
    }

    fn test_duplicate_dealing_in_batch(key_id: IDkgMasterPublicKeyId) {
        ic_test_utilities::artifact_pool_config::with_test_pool_config(|pool_config| {
            with_test_replica_logger(|logger| {
                let (mut idkg_pool, pre_signer) =
                    create_pre_signer_dependencies(pool_config, logger);
                let id_2 = create_transcript_id_with_height(2, Height::from(100));

                // Set up the IDKG pool
                // Unvalidated pool has: {transcript 2, dealer = NODE_2, height = 100, internal_dealing_raw = vec[1]}
                let mut dealing = create_dealing(id_2, NODE_2);
                dealing.content.internal_dealing_raw = vec![1];
                let msg_id_2_a = dealing.message_id();
                idkg_pool.insert(UnvalidatedArtifact {
                    message: IDkgMessage::Dealing(dealing),
                    peer_id: NODE_2,
                    timestamp: UNIX_EPOCH,
                });

                // Unvalidated pool has: {transcript 2, dealer = NODE_2, height = 100, , internal_dealing_raw = vec[2]}
                let mut dealing = create_dealing(id_2, NODE_2);
                dealing.content.internal_dealing_raw = vec![2];
                let msg_id_2_b = dealing.message_id();
                idkg_pool.insert(UnvalidatedArtifact {
                    message: IDkgMessage::Dealing(dealing),
                    peer_id: NODE_2,
                    timestamp: UNIX_EPOCH,
                });

                // Unvalidated pool has: {transcript 2, dealer = NODE_3, height = 100, , internal_dealing_raw = vec[3]}
                let mut dealing = create_dealing(id_2, NODE_3);
                dealing.content.internal_dealing_raw = vec![3];
                let msg_id_3 = dealing.message_id();
                idkg_pool.insert(UnvalidatedArtifact {
                    message: IDkgMessage::Dealing(dealing),
                    peer_id: NODE_3,
                    timestamp: UNIX_EPOCH,
                });

                let t2 = create_transcript_param(&key_id, id_2, &[NODE_2, NODE_3], &[NODE_1]);
                let block_reader =
                    TestIDkgBlockReader::for_pre_signer_test(Height::from(100), vec![t2]);

                // One of msg_id_2_a or msg_id_2_b should be accepted, the other one dropped
                let change_set = pre_signer.validate_dealings(&idkg_pool, &block_reader);
                assert_eq!(change_set.len(), 3);
                if is_moved_to_validated(&change_set, &msg_id_2_a) {
                    assert!(is_handle_invalid(&change_set, &msg_id_2_b));
                } else if is_moved_to_validated(&change_set, &msg_id_2_b) {
                    assert!(is_handle_invalid(&change_set, &msg_id_2_a));
                } else {
                    panic!("Neither dealing was accepted");
                }
                assert!(is_moved_to_validated(&change_set, &msg_id_3));
            })
        })
    }

    // Tests that dealings from a dealer that is not in the dealer list for the
    // transcript are dropped.
    #[test]
    fn test_unexpected_dealing_all_algorithms() {
        for key_id in fake_master_public_key_ids_for_all_idkg_algorithms() {
            println!("Running test for key ID {key_id}");
            test_unexpected_dealing(key_id);
        }
    }

    fn test_unexpected_dealing(key_id: IDkgMasterPublicKeyId) {
        ic_test_utilities::artifact_pool_config::with_test_pool_config(|pool_config| {
            with_test_replica_logger(|logger| {
                let (mut idkg_pool, pre_signer) =
                    create_pre_signer_dependencies(pool_config, logger);
                let id_2 = create_transcript_id_with_height(2, Height::from(100));

                // Unvalidated pool has: {transcript 2, dealer = NODE_2, height = 100}
                let dealing = create_dealing(id_2, NODE_2);
                let msg_id_2 = dealing.message_id();
                idkg_pool.insert(UnvalidatedArtifact {
                    message: IDkgMessage::Dealing(dealing),
                    peer_id: NODE_2,
                    timestamp: UNIX_EPOCH,
                });

                // NODE_2 is not in the dealer list
                let t2 = create_transcript_param(&key_id, id_2, &[NODE_3], &[NODE_1]);
                let block_reader =
                    TestIDkgBlockReader::for_pre_signer_test(Height::from(100), vec![t2]);

                let change_set = pre_signer.validate_dealings(&idkg_pool, &block_reader);
                assert_eq!(change_set.len(), 1);
                assert!(is_handle_invalid(&change_set, &msg_id_2));
            })
        })
    }

    // Tests that support shares are sent to eligible dealings
    #[test]
    fn test_send_support_all_algorithms() {
        for key_id in fake_master_public_key_ids_for_all_idkg_algorithms() {
            println!("Running test for key ID {key_id}");
            test_send_support(key_id);
        }
    }

    fn test_send_support(key_id: IDkgMasterPublicKeyId) {
        ic_test_utilities::artifact_pool_config::with_test_pool_config(|pool_config| {
            with_test_replica_logger(|logger| {
                let (mut idkg_pool, pre_signer) =
                    create_pre_signer_dependencies(pool_config, logger);
                let id = create_transcript_id(1);

                // We haven't sent support yet, and we are in the receiver list
                let dealing = create_dealing(id, NODE_2);
                let change_set = vec![IDkgChangeAction::AddToValidated(IDkgMessage::Dealing(
                    dealing,
                ))];
                idkg_pool.apply(change_set);
                let t = create_transcript_param(&key_id, id, &[NODE_2], &[NODE_1]);

                let block_reader =
                    TestIDkgBlockReader::for_pre_signer_test(Height::from(100), vec![t]);
                let change_set = pre_signer.send_dealing_support(&idkg_pool, &block_reader);
                assert_eq!(change_set.len(), 1);
                assert!(is_dealing_support_added_to_validated(
                    &change_set,
                    &id,
                    &NODE_2,
                ));

                assert_eq!(pre_signer.validated_dealing_supports().len(), 1);
                assert!(
                    pre_signer
                        .validated_dealing_supports()
                        .iter()
                        .next()
                        .is_some_and(|(support_identifier, signers)| support_identifier
                            .transcript_id
                            == id
                            && *signers == BTreeSet::from([NODE_1]))
                );

                idkg_pool.apply(change_set);

                // Since we already issued support for the dealing, it should not produce any
                // more support.
                let change_set = pre_signer.send_dealing_support(&idkg_pool, &block_reader);
                assert!(change_set.is_empty());

                assert_eq!(pre_signer.validated_dealing_supports().len(), 1);
                assert!(
                    pre_signer
                        .validated_dealing_supports()
                        .iter()
                        .next()
                        .is_some_and(|(support_identifier, signers)| support_identifier
                            .transcript_id
                            == id
                            && *signers == BTreeSet::from([NODE_1]))
                );
            })
        })
    }

    // Tests that sending support shares is deferred if crypto returns transient error.
    #[test]
    fn test_defer_sending_dealing_support_all_algorithms() {
        for key_id in fake_master_public_key_ids_for_all_idkg_algorithms() {
            println!("Running test for key ID {key_id}");
            test_defer_sending_dealing_support(key_id);
        }
    }

    fn test_defer_sending_dealing_support(key_id: IDkgMasterPublicKeyId) {
        let mut rng = reproducible_rng();
        ic_test_utilities::artifact_pool_config::with_test_pool_config(|pool_config| {
            with_test_replica_logger(|logger| {
                let (mut idkg_pool, pre_signer) = create_pre_signer_dependencies_with_crypto(
                    pool_config,
                    logger,
                    Some(crypto_without_keys()),
                );
                let id = create_transcript_id(1);

                // We haven't sent support yet, and we are in the receiver list
                let dealing = create_dealing_with_payload(&key_id, id, NODE_2, &mut rng);
                let change_set = vec![IDkgChangeAction::AddToValidated(IDkgMessage::Dealing(
                    dealing,
                ))];
                idkg_pool.apply(change_set);
                // create a transcript with unknown future registry version
                let rv = RegistryVersion::from(1);
                let t = create_transcript_param_with_registry_version(
                    &key_id,
                    id,
                    &[NODE_2],
                    &[NODE_1],
                    rv,
                );

                let block_reader =
                    TestIDkgBlockReader::for_pre_signer_test(Height::from(100), vec![t.clone()])
                        // Xnet transcripts should raise a warning but should not stop this node from supporting it.
                        .with_source_subnet_xnet_transcripts(vec![t.transcript_params_ref]);

                // Sending support should be deferred until registry version exists locally
                let change_set = pre_signer.send_dealing_support(&idkg_pool, &block_reader);
                assert!(change_set.is_empty());

                assert!(pre_signer.validated_dealing_supports().is_empty());
            })
        })
    }

    // Tests that invalid dealings are handled invalid when creating new dealing support.
    #[test]
    fn test_dont_send_support_for_invalid_all_algorithms() {
        for key_id in fake_master_public_key_ids_for_all_idkg_algorithms() {
            println!("Running test for key ID {key_id}");
            test_dont_send_support_for_invalid(key_id);
        }
    }

    fn test_dont_send_support_for_invalid(key_id: IDkgMasterPublicKeyId) {
        let mut rng = reproducible_rng();
        ic_test_utilities::artifact_pool_config::with_test_pool_config(|pool_config| {
            with_test_replica_logger(|logger| {
                let (mut idkg_pool, pre_signer) = create_pre_signer_dependencies_with_crypto(
                    pool_config,
                    logger,
                    Some(crypto_without_keys()),
                );
                let id = create_transcript_id(1);

                // We haven't sent support yet, and we are in the receiver list
                let dealing = create_dealing_with_payload(&key_id, id, NODE_2, &mut rng);
                let change_set = vec![IDkgChangeAction::AddToValidated(IDkgMessage::Dealing(
                    dealing.clone(),
                ))];
                idkg_pool.apply(change_set);
                let t = create_transcript_param(&key_id, id, &[NODE_2], &[NODE_1]);

                let block_reader =
                    TestIDkgBlockReader::for_pre_signer_test(Height::from(100), vec![t]);

                // Since there are no keys in the crypto component, dealing verification should fail permanently and
                // the dealing is considered invalid.
                let change_set = pre_signer.send_dealing_support(&idkg_pool, &block_reader);
                assert_eq!(change_set.len(), 1);
                assert!(is_handle_invalid(&change_set, &dealing.message_id()));

                assert!(pre_signer.validated_dealing_supports().is_empty());
            })
        })
    }

    // Tests that support shares are not sent by nodes not in the receiver list for
    // the transcript
    #[test]
    fn test_non_receivers_dont_send_support_all_algorithms() {
        for key_id in fake_master_public_key_ids_for_all_idkg_algorithms() {
            println!("Running test for key ID {key_id}");
            test_non_receivers_dont_send_support(key_id);
        }
    }

    fn test_non_receivers_dont_send_support(key_id: IDkgMasterPublicKeyId) {
        ic_test_utilities::artifact_pool_config::with_test_pool_config(|pool_config| {
            with_test_replica_logger(|logger| {
                let (mut idkg_pool, pre_signer) =
                    create_pre_signer_dependencies(pool_config, logger);
                let id = create_transcript_id(1);

                // We are not in the receiver list for the transcript
                let dealing = create_dealing(id, NODE_2);
                let change_set = vec![IDkgChangeAction::AddToValidated(IDkgMessage::Dealing(
                    dealing,
                ))];
                idkg_pool.apply(change_set);
                let t = create_transcript_param(&key_id, id, &[NODE_2], &[NODE_3]);

                let block_reader =
                    TestIDkgBlockReader::for_pre_signer_test(Height::from(100), vec![t]);
                let change_set = pre_signer.send_dealing_support(&idkg_pool, &block_reader);
                assert!(change_set.is_empty());

                assert!(pre_signer.validated_dealing_supports().is_empty());
            })
        })
    }

    // Tests that support shares are not sent for transcripts we are not building
    #[test]
    fn test_ecdsa_no_support_for_missing_transcript_params() {
        ic_test_utilities::artifact_pool_config::with_test_pool_config(|pool_config| {
            with_test_replica_logger(|logger| {
                let (mut idkg_pool, pre_signer) =
                    create_pre_signer_dependencies(pool_config, logger);
                let id = create_transcript_id(1);

                let dealing = create_dealing(id, NODE_2);
                let change_set = vec![IDkgChangeAction::AddToValidated(IDkgMessage::Dealing(
                    dealing,
                ))];
                idkg_pool.apply(change_set);

                let block_reader =
                    TestIDkgBlockReader::for_pre_signer_test(Height::from(100), vec![]);
                let change_set = pre_signer.send_dealing_support(&idkg_pool, &block_reader);
                assert!(change_set.is_empty());

                assert!(pre_signer.validated_dealing_supports().is_empty());
            })
        })
    }

    #[test]
    fn test_crypto_verify_dealing_support() {
        let mut rng = reproducible_rng();
        ic_test_utilities::artifact_pool_config::with_test_pool_config(|pool_config| {
            with_test_replica_logger(|logger| {
                let env = CanisterThresholdSigTestEnvironment::new(1, &mut rng);
                let subnet_nodes: BTreeSet<_> = env.nodes.ids();
                let crypto = first_crypto(&env);
                let (_, pre_signer) =
                    create_pre_signer_dependencies_with_crypto(pool_config, logger, Some(crypto));
                let id = create_transcript_id_with_height(4, Height::from(5));
                let params = IDkgTranscriptParams::new(
                    id,
                    subnet_nodes.clone(),
                    subnet_nodes,
                    env.newest_registry_version,
                    ic_types::crypto::AlgorithmId::ThresholdEcdsaSecp256k1,
                    IDkgTranscriptOperation::Random,
                )
                .unwrap();
                let (dealing, support) = create_support(id, NODE_2, NODE_3);
                let changeset: Vec<_> = pre_signer
                    .crypto_verify_dealing_support(
                        &support.message_id(),
                        &params,
                        &dealing,
                        support.clone(),
                        &(IDkgStatsNoOp {}),
                    )
                    .into_iter()
                    .collect();
                // assert that the mock dealing support does not pass real crypto check
                assert!(is_handle_invalid(&changeset, &support.message_id()));
            })
        })
    }

    // Tests that received support shares are accepted/processed for eligible
    // transcript requests, and others dealings are either deferred or dropped.
    #[test]
    fn test_validate_dealing_support_all_algorithms() {
        for key_id in fake_master_public_key_ids_for_all_idkg_algorithms() {
            println!("Running test for key ID {key_id}");
            test_validate_dealing_support(key_id.clone());
            test_validate_dealing_support_validates_only_necessary(key_id, 5);
        }
    }

    fn test_validate_dealing_support(key_id: IDkgMasterPublicKeyId) {
        let (id_2, id_3, id_4, id_5) = (
            create_transcript_id_with_height(2, Height::from(25)),
            create_transcript_id_with_height(3, Height::from(10)),
            create_transcript_id_with_height(4, Height::from(5)),
            create_transcript_id_with_height(4, Height::from(500)),
        );
        let mut artifacts = vec![];

        // Set up the transcript creation request
        // The block requests transcripts 2, 3
        let t2 = create_transcript_param(&key_id, id_2, &[NODE_2], &[NODE_3]);
        let t3 = create_transcript_param(&key_id, id_3, &[NODE_2], &[NODE_3]);
        let block_reader = TestIDkgBlockReader::for_pre_signer_test(
            Height::from(100),
            vec![t2.clone(), t3.clone()],
        );

        // A dealing for a transcript that is requested by finalized block,
        // and we already have the dealing(share accepted)
        let (dealing, mut support) = create_support(id_2, NODE_2, NODE_3);
        let msg_id_2 = support.message_id();
        artifacts.push(UnvalidatedArtifact {
            message: IDkgMessage::DealingSupport(support.clone()),
            peer_id: NODE_3,
            timestamp: UNIX_EPOCH,
        });
        support.sig_share.signature = BasicSigOf::new(BasicSig(vec![1]));
        let msg_id_2_dupl = support.message_id();
        let validated_id_2 = IDkgValidatedDealingSupportIdentifier::from(&support);
        artifacts.push(UnvalidatedArtifact {
            message: IDkgMessage::DealingSupport(support),
            peer_id: NODE_3,
            timestamp: UNIX_EPOCH,
        });

        // A dealing for a transcript that is requested by finalized block,
        // but we don't have the dealing yet(share deferred)
        let (_, support) = create_support(id_3, NODE_2, NODE_3);
        artifacts.push(UnvalidatedArtifact {
            message: IDkgMessage::DealingSupport(support),
            peer_id: NODE_3,
            timestamp: UNIX_EPOCH,
        });

        // A dealing for a transcript that is not requested by finalized block
        // (share dropped)
        let (_, support) = create_support(id_4, NODE_2, NODE_3);
        let msg_id_4 = support.message_id();
        artifacts.push(UnvalidatedArtifact {
            message: IDkgMessage::DealingSupport(support),
            peer_id: NODE_3,
            timestamp: UNIX_EPOCH,
        });

        // A dealing for a transcript that references a future block height
        // (share deferred)
        let (_, support) = create_support(id_5, NODE_2, NODE_3);
        artifacts.push(UnvalidatedArtifact {
            message: IDkgMessage::DealingSupport(support),
            peer_id: NODE_3,
            timestamp: UNIX_EPOCH,
        });

        // Using CryptoReturningOK one of the shares with id_2 should be accepted, the other handled invalid
        ic_test_utilities::artifact_pool_config::with_test_pool_config(|pool_config| {
            with_test_replica_logger(|logger| {
                let (mut idkg_pool, pre_signer) =
                    create_pre_signer_dependencies(pool_config, logger);

                // Set up the IDKG pool
                let change_set = vec![IDkgChangeAction::AddToValidated(IDkgMessage::Dealing(
                    dealing.clone(),
                ))];
                idkg_pool.apply(change_set);
                artifacts.iter().for_each(|a| idkg_pool.insert(a.clone()));

                let change_set = pre_signer.validate_dealing_support(&idkg_pool, &block_reader);
                assert_eq!(change_set.len(), 3);
                assert!(
                    is_moved_to_validated(&change_set, &msg_id_2)
                        || is_moved_to_validated(&change_set, &msg_id_2_dupl)
                );
                assert!(
                    is_handle_invalid(&change_set, &msg_id_2)
                        || is_handle_invalid(&change_set, &msg_id_2_dupl)
                );
                assert!(is_removed_from_unvalidated(&change_set, &msg_id_4));

                assert_eq!(pre_signer.validated_dealing_supports().len(), 1);
                assert!(
                    pre_signer
                        .validated_dealing_supports()
                        .get(&validated_id_2)
                        .is_some_and(|signers| *signers == BTreeSet::from([NODE_3]))
                );
            })
        });

        // Simulate failure of resolving refs by clearing transcripts of the block reader,
        // dealings for requested (but unresolvable) transcripts should be handled invalid.
        ic_test_utilities::artifact_pool_config::with_test_pool_config(|pool_config| {
            with_test_replica_logger(|logger| {
                let (mut idkg_pool, pre_signer) =
                    create_pre_signer_dependencies(pool_config, logger);

                // Set up the IDKG pool
                let change_set = vec![IDkgChangeAction::AddToValidated(IDkgMessage::Dealing(
                    dealing.clone(),
                ))];
                idkg_pool.apply(change_set);
                artifacts.iter().for_each(|a| idkg_pool.insert(a.clone()));

                let block_reader = block_reader.clone().with_fail_to_resolve();
                let change_set = pre_signer.validate_dealing_support(&idkg_pool, &block_reader);
                assert_eq!(change_set.len(), 3);
                // Resolving the transcript params for id_2 fails, so both supports are handled invalid
                assert!(is_handle_invalid(&change_set, &msg_id_2));
                assert!(is_handle_invalid(&change_set, &msg_id_2_dupl));
                // The share for id_3 is deferred since we don't have the dealing yet, meaning
                // we don't attempt to resolve the references.
                // The share for id_4 is dropped since the transcript is not requested.
                assert!(is_removed_from_unvalidated(&change_set, &msg_id_4));

                assert!(pre_signer.validated_dealing_supports().is_empty());
            })
        });

        // Mark t2 as a source_subnet_xnet_transcript, its dealings should no longer be accepted.
        ic_test_utilities::artifact_pool_config::with_test_pool_config(|pool_config| {
            with_test_replica_logger(|logger| {
                let (mut idkg_pool, pre_signer) =
                    create_pre_signer_dependencies(pool_config, logger);

                // Set up the IDKG pool
                let change_set = vec![IDkgChangeAction::AddToValidated(IDkgMessage::Dealing(
                    dealing.clone(),
                ))];
                idkg_pool.apply(change_set);
                artifacts.iter().for_each(|a| idkg_pool.insert(a.clone()));

                let block_reader = block_reader
                    .clone()
                    .with_source_subnet_xnet_transcripts(vec![t2.transcript_params_ref])
                    .with_target_subnet_xnet_transcripts(vec![t3.transcript_params_ref]);
                let change_set = pre_signer.validate_dealing_support(&idkg_pool, &block_reader);
                assert_eq!(change_set.len(), 3);
                assert!(is_handle_invalid(&change_set, &msg_id_2));
                assert!(is_handle_invalid(&change_set, &msg_id_2_dupl));
                assert!(is_removed_from_unvalidated(&change_set, &msg_id_4));

                assert!(pre_signer.validated_dealing_supports().is_empty());
            })
        });
    }

    // Tests that only the necessary dealing supports are validated, i.e., once we have enough
    // supports for a dealing (2f + 1), further supports for the same dealing are dropped.
    fn test_validate_dealing_support_validates_only_necessary(
        key_id: IDkgMasterPublicKeyId,
        f: usize,
    ) {
        let t_id = create_transcript_id_with_height(1, Height::from(25));
        let mut artifacts = vec![];

        let node_ids = (3..(3 + (3 * f + 1)))
            .map(|i| node_test_id(i.try_into().unwrap()))
            .collect::<Vec<_>>();

        // Set up the transcript creation request
        let t = create_transcript_param(&key_id, t_id, &[NODE_2], &node_ids);
        let block_reader = TestIDkgBlockReader::for_pre_signer_test(Height::from(100), vec![t]);

        // A dealing for a transcript that is requested by finalized block,
        // we already have the dealing, and more than 2f+1 receivers send
        // a support share(only 2f+1 shares accepted)
        let (dealing, support) = create_support(t_id, NODE_2, NODE_3);
        let validated_id = IDkgValidatedDealingSupportIdentifier::from(&support);
        let mut msg_ids = vec![];
        for node_id in &node_ids {
            let (_, support) = create_support(t_id, NODE_2, *node_id);
            msg_ids.push(support.message_id());
            artifacts.push(UnvalidatedArtifact {
                message: IDkgMessage::DealingSupport(support),
                peer_id: *node_id,
                timestamp: UNIX_EPOCH,
            });
        }

        // In the single threaded case only 2f + 1 shares should be accepted, the rest dropped
        ic_test_utilities::artifact_pool_config::with_test_pool_config(|pool_config| {
            with_test_replica_logger(|logger| {
                let (mut idkg_pool, pre_signer) =
                    create_pre_signer_dependencies_with_threads(pool_config, logger, 1);

                // Set up the IDKG pool
                let change_set = vec![IDkgChangeAction::AddToValidated(IDkgMessage::Dealing(
                    dealing.clone(),
                ))];
                idkg_pool.apply(change_set);
                artifacts.iter().for_each(|a| idkg_pool.insert(a.clone()));

                let change_set = pre_signer.validate_dealing_support(&idkg_pool, &block_reader);
                assert_eq!(change_set.len(), 3 * f + 1);
                let (accepted, dropped): (Vec<_>, Vec<_>) = msg_ids
                    .clone()
                    .into_iter()
                    .partition(|msg_id| is_moved_to_validated(&change_set, msg_id));
                assert!(
                    dropped
                        .iter()
                        .all(|msg_id| is_removed_from_unvalidated(&change_set, msg_id))
                );
                assert_eq!(accepted.len(), 2 * f + 1);
                assert_eq!(dropped.len(), f);

                assert_eq!(pre_signer.validated_dealing_supports().len(), 1);
                assert!(
                    pre_signer
                        .validated_dealing_supports()
                        .get(&validated_id)
                        .is_some_and(|signers| signers.len() == 2 * f + 1
                            && signers.is_subset(&node_ids.iter().cloned().collect()))
                );
            })
        });

        // In the multi threaded case at least 2f + 1 shares should be accepted, the rest dropped
        ic_test_utilities::artifact_pool_config::with_test_pool_config(|pool_config| {
            with_test_replica_logger(|logger| {
                let (mut idkg_pool, pre_signer) =
                    create_pre_signer_dependencies(pool_config, logger);

                // Set up the IDKG pool
                let change_set = vec![IDkgChangeAction::AddToValidated(IDkgMessage::Dealing(
                    dealing.clone(),
                ))];
                idkg_pool.apply(change_set);
                artifacts.iter().for_each(|a| idkg_pool.insert(a.clone()));

                let change_set = pre_signer.validate_dealing_support(&idkg_pool, &block_reader);
                assert_eq!(change_set.len(), 3 * f + 1);
                let (accepted, dropped): (Vec<_>, Vec<_>) = msg_ids
                    .into_iter()
                    .partition(|msg_id| is_moved_to_validated(&change_set, msg_id));
                assert!(
                    dropped
                        .iter()
                        .all(|msg_id| is_removed_from_unvalidated(&change_set, msg_id))
                );
                assert!(accepted.len() > 2 * f);
                assert_eq!(dropped.len(), 3 * f + 1 - accepted.len());

                assert_eq!(pre_signer.validated_dealing_supports().len(), 1);
                assert!(
                    pre_signer
                        .validated_dealing_supports()
                        .get(&validated_id)
                        .is_some_and(|signers| signers.len() == accepted.len()
                            && signers.is_subset(&node_ids.into_iter().collect()))
                );
            })
        });
    }

    // Tests that duplicate support from a node for the same dealing
    // are dropped.
    #[test]
    fn test_ecdsa_duplicate_support_from_node() {
        ic_test_utilities::artifact_pool_config::with_test_pool_config(|pool_config| {
            with_test_replica_logger(|logger| {
                let key_id = fake_ecdsa_idkg_master_public_key_id();
                let (mut idkg_pool, pre_signer) =
                    create_pre_signer_dependencies(pool_config, logger);
                let id = create_transcript_id_with_height(1, Height::from(100));

                // Set up the IDKG pool
                // Validated pool has: support {transcript 2, dealer = NODE_2, signer = NODE_3}
                let (dealing, support) = create_support(id, NODE_2, NODE_3);
                let change_set = vec![IDkgChangeAction::AddToValidated(IDkgMessage::Dealing(
                    dealing,
                ))];
                idkg_pool.apply(change_set);

                let validated_id = IDkgValidatedDealingSupportIdentifier::from(&support);
                {
                    let mut valid_dealing_supports =
                        pre_signer.validated_dealing_supports.write().unwrap();
                    valid_dealing_supports
                        .entry(validated_id.clone())
                        .or_default()
                        .insert(support.sig_share.signer);
                }

                let change_set = vec![IDkgChangeAction::AddToValidated(
                    IDkgMessage::DealingSupport(support.clone()),
                )];
                idkg_pool.apply(change_set);

                // Unvalidated pool has: duplicate of the same support share
                let msg_id = support.message_id();
                idkg_pool.insert(UnvalidatedArtifact {
                    message: IDkgMessage::DealingSupport(support),
                    peer_id: NODE_3,
                    timestamp: UNIX_EPOCH,
                });

                let t = create_transcript_param(&key_id, id, &[NODE_2], &[NODE_3]);
                let block_reader =
                    TestIDkgBlockReader::for_pre_signer_test(Height::from(100), vec![t]);

                let change_set = pre_signer.validate_dealing_support(&idkg_pool, &block_reader);
                assert_eq!(change_set.len(), 1);
                assert!(is_handle_invalid(&change_set, &msg_id));

                // The original validated dealing support should still be there
                assert_eq!(pre_signer.validated_dealing_supports().len(), 1);
                assert!(
                    pre_signer
                        .validated_dealing_supports()
                        .get(&validated_id)
                        .is_some_and(|signers| *signers == BTreeSet::from([NODE_3]))
                );

                // If the cache is reset, i.e. due to a replica restart,
                // the duplicated share should still be invalidated
                pre_signer
                    .validated_dealing_supports
                    .write()
                    .unwrap()
                    .clear();

                let change_set = pre_signer.validate_dealing_support(&idkg_pool, &block_reader);
                assert_eq!(change_set.len(), 1);
                assert!(is_handle_invalid(&change_set, &msg_id));
            })
        })
    }

    // Tests that support from a node that is not in the receiver list for the
    // transcript are dropped.
    #[test]
    fn test_ecdsa_unexpected_support_from_node() {
        ic_test_utilities::artifact_pool_config::with_test_pool_config(|pool_config| {
            with_test_replica_logger(|logger| {
                let key_id = fake_ecdsa_idkg_master_public_key_id();
                let (mut idkg_pool, pre_signer) =
                    create_pre_signer_dependencies(pool_config, logger);
                let id = create_transcript_id_with_height(1, Height::from(10));

                // Unvalidated pool has: support {transcript 2, dealer = NODE_2, signer =
                // NODE_3}
                let (_, support) = create_support(id, NODE_2, NODE_3);
                let msg_id = support.message_id();
                idkg_pool.insert(UnvalidatedArtifact {
                    message: IDkgMessage::DealingSupport(support),
                    peer_id: NODE_3,
                    timestamp: UNIX_EPOCH,
                });

                // NODE_3 is not in the receiver list
                let t = create_transcript_param(&key_id, id, &[NODE_2], &[NODE_4]);
                let block_reader =
                    TestIDkgBlockReader::for_pre_signer_test(Height::from(100), vec![t]);
                let change_set = pre_signer.validate_dealing_support(&idkg_pool, &block_reader);
                assert_eq!(change_set.len(), 1);
                assert!(is_handle_invalid(&change_set, &msg_id));

                assert!(pre_signer.validated_dealing_supports().is_empty());
            })
        })
    }

    // Tests that support with a meta data mismatch is dropped.
    #[test]
    fn test_ecdsa_dealing_support_meta_data_mismatch() {
        ic_test_utilities::artifact_pool_config::with_test_pool_config(|pool_config| {
            with_test_replica_logger(|logger| {
                let key_id = fake_ecdsa_idkg_master_public_key_id();
                let (mut idkg_pool, pre_signer) =
                    create_pre_signer_dependencies(pool_config, logger);
                let id = create_transcript_id_with_height(1, Height::from(10));

                // Set up the IDKG pool
                // A dealing for a transcript that is requested by finalized block,
                // and we already have the dealing(share accepted)
                let (dealing, mut support) = create_support(id, NODE_2, NODE_3);
                let change_set = vec![IDkgChangeAction::AddToValidated(IDkgMessage::Dealing(
                    dealing,
                ))];
                idkg_pool.apply(change_set);

                support.dealer_id = NODE_3;
                let msg_id = support.message_id();
                idkg_pool.insert(UnvalidatedArtifact {
                    message: IDkgMessage::DealingSupport(support),
                    peer_id: NODE_3,
                    timestamp: UNIX_EPOCH,
                });

                // Set up the transcript creation request
                // The block requests transcripts 1
                let t = create_transcript_param(&key_id, id, &[NODE_2], &[NODE_3]);
                let block_reader =
                    TestIDkgBlockReader::for_pre_signer_test(Height::from(100), vec![t]);
                let change_set = pre_signer.validate_dealing_support(&idkg_pool, &block_reader);
                assert_eq!(change_set.len(), 1);
                assert!(is_handle_invalid(&change_set, &msg_id));

                assert!(pre_signer.validated_dealing_supports().is_empty());
            })
        })
    }

    // Tests that support with a dealing hash mismatch is dropped.
    #[test]
    fn test_ecdsa_dealing_support_missing_hash_meta_data_mismatch() {
        ic_test_utilities::artifact_pool_config::with_test_pool_config(|pool_config| {
            with_test_replica_logger(|logger| {
                let key_id = fake_ecdsa_idkg_master_public_key_id();
                let (mut idkg_pool, pre_signer) =
                    create_pre_signer_dependencies(pool_config, logger);
                let id = create_transcript_id_with_height(1, Height::from(10));

                // Set up the IDKG pool
                // A dealing for a transcript that is requested by finalized block,
                // and we already have the dealing(share accepted)
                let (dealing, mut support) = create_support(id, NODE_2, NODE_3);
                let change_set = vec![IDkgChangeAction::AddToValidated(IDkgMessage::Dealing(
                    dealing,
                ))];
                idkg_pool.apply(change_set);

                support.dealing_hash = CryptoHashOf::new(CryptoHash(vec![]));
                let msg_id = support.message_id();
                idkg_pool.insert(UnvalidatedArtifact {
                    message: IDkgMessage::DealingSupport(support),
                    peer_id: NODE_3,
                    timestamp: UNIX_EPOCH,
                });

                // Set up the transcript creation request
                // The block requests transcripts 1
                let t = create_transcript_param(&key_id, id, &[NODE_2], &[NODE_3]);
                let block_reader =
                    TestIDkgBlockReader::for_pre_signer_test(Height::from(100), vec![t]);
                let change_set = pre_signer.validate_dealing_support(&idkg_pool, &block_reader);
                assert_eq!(change_set.len(), 1);
                assert!(is_removed_from_unvalidated(&change_set, &msg_id));

                assert!(pre_signer.validated_dealing_supports().is_empty());
            })
        })
    }

    // Tests that support with a missing dealing hash and invalid dealer is dropped.
    #[test]
    fn test_ecdsa_dealing_support_missing_hash_invalid_dealer() {
        ic_test_utilities::artifact_pool_config::with_test_pool_config(|pool_config| {
            with_test_replica_logger(|logger| {
                let key_id = fake_ecdsa_idkg_master_public_key_id();
                let (mut idkg_pool, pre_signer) =
                    create_pre_signer_dependencies(pool_config, logger);
                let id = create_transcript_id_with_height(1, Height::from(10));

                // Set up the IDKG pool
                // A dealing for a transcript that is requested by finalized block,
                // and we already have the dealing(share accepted)
                let (dealing, mut support) = create_support(id, NODE_2, NODE_3);
                let change_set = vec![IDkgChangeAction::AddToValidated(IDkgMessage::Dealing(
                    dealing,
                ))];
                idkg_pool.apply(change_set);

                support.dealing_hash = CryptoHashOf::new(CryptoHash(vec![]));
                support.dealer_id = NODE_4;
                let msg_id = support.message_id();
                idkg_pool.insert(UnvalidatedArtifact {
                    message: IDkgMessage::DealingSupport(support),
                    peer_id: NODE_3,
                    timestamp: UNIX_EPOCH,
                });

                // Set up the transcript creation request
                // The block requests transcripts 1
                let t = create_transcript_param(&key_id, id, &[NODE_2], &[NODE_3]);
                let block_reader =
                    TestIDkgBlockReader::for_pre_signer_test(Height::from(100), vec![t]);
                let change_set = pre_signer.validate_dealing_support(&idkg_pool, &block_reader);
                assert_eq!(change_set.len(), 1);
                assert!(is_removed_from_unvalidated(&change_set, &msg_id));

                assert!(pre_signer.validated_dealing_supports().is_empty());
            })
        })
    }

    // Tests purging of dealings from unvalidated pool
    #[test]
    fn test_ecdsa_purge_unvalidated_dealings() {
        ic_test_utilities::artifact_pool_config::with_test_pool_config(|pool_config| {
            with_test_replica_logger(|logger| {
                let key_id = fake_ecdsa_idkg_master_public_key_id();
                let (mut idkg_pool, pre_signer) =
                    create_pre_signer_dependencies(pool_config, logger);
                let (id_1, id_2, id_3) = (
                    create_transcript_id_with_height(1, Height::from(20)),
                    create_transcript_id_with_height(2, Height::from(20)),
                    create_transcript_id_with_height(3, Height::from(200)),
                );

                // Dealing 1: height <= current_height, in_progress (not purged)
                let dealing_1 = create_dealing(id_1, NODE_2);
                idkg_pool.insert(UnvalidatedArtifact {
                    message: IDkgMessage::Dealing(dealing_1),
                    peer_id: NODE_2,
                    timestamp: UNIX_EPOCH,
                });

                // Dealing 2: height <= current_height, !in_progress (purged)
                let dealing_2 = create_dealing(id_2, NODE_2);
                let msg_id_2 = dealing_2.message_id();
                idkg_pool.insert(UnvalidatedArtifact {
                    message: IDkgMessage::Dealing(dealing_2),
                    peer_id: NODE_2,
                    timestamp: UNIX_EPOCH,
                });

                // Dealing 3: height > current_height (not purged)
                let dealing_3 = create_dealing(id_3, NODE_2);
                idkg_pool.insert(UnvalidatedArtifact {
                    message: IDkgMessage::Dealing(dealing_3),
                    peer_id: NODE_2,
                    timestamp: UNIX_EPOCH,
                });

                let t = create_transcript_param(&key_id, id_1, &[NODE_2], &[NODE_4]);
                let block_reader =
                    TestIDkgBlockReader::for_pre_signer_test(Height::from(100), vec![t]);
                let change_set = pre_signer.purge_artifacts(&idkg_pool, &block_reader);
                assert_eq!(change_set.len(), 1);
                assert!(is_removed_from_unvalidated(&change_set, &msg_id_2));
            })
        })
    }

    // Tests purging of dealings from validated pool
    #[test]
    fn test_ecdsa_purge_validated_dealings() {
        ic_test_utilities::artifact_pool_config::with_test_pool_config(|pool_config| {
            with_test_replica_logger(|logger| {
                let key_id = fake_ecdsa_idkg_master_public_key_id();
                let (mut idkg_pool, pre_signer) =
                    create_pre_signer_dependencies(pool_config, logger);
                let (id_1, id_2, id_3, id_4) = (
                    create_transcript_id_with_height(1, Height::from(20)),
                    create_transcript_id_with_height(2, Height::from(20)),
                    create_transcript_id_with_height(3, Height::from(200)),
                    create_transcript_id_with_height(4, Height::from(20)),
                );

                // Dealing 1: height <= current_height, in_progress (not purged)
                let dealing_1 = create_dealing(id_1, NODE_2);

                // Dealing 2: height <= current_height, !in_progress (purged)
                let dealing_2 = create_dealing(id_2, NODE_2);
                let msg_id_2 = dealing_2.message_id();

                // Dealing 3: height > current_height (not purged)
                let dealing_3 = create_dealing(id_3, NODE_2);

                // Dealing 4: height <= current_height, !in_progress, is target subnet xnet transcript (not purged)
                let dealing_4 = create_dealing(id_4, NODE_2);

                let change_set = vec![
                    IDkgChangeAction::AddToValidated(IDkgMessage::Dealing(dealing_1)),
                    IDkgChangeAction::AddToValidated(IDkgMessage::Dealing(dealing_2)),
                    IDkgChangeAction::AddToValidated(IDkgMessage::Dealing(dealing_3)),
                    IDkgChangeAction::AddToValidated(IDkgMessage::Dealing(dealing_4)),
                ];
                idkg_pool.apply(change_set);

                let t = create_transcript_param(&key_id, id_1, &[NODE_2], &[NODE_4]);
                let t4 = create_transcript_param(&key_id, id_4, &[NODE_2], &[NODE_4]);
                let block_reader =
                    TestIDkgBlockReader::for_pre_signer_test(Height::from(100), vec![t])
                        .with_target_subnet_xnet_transcripts(vec![t4.transcript_params_ref]);
                let change_set = pre_signer.purge_artifacts(&idkg_pool, &block_reader);
                assert_eq!(change_set.len(), 1);
                assert!(is_removed_from_validated(&change_set, &msg_id_2));
            })
        })
    }

    // Tests purging of dealing support from unvalidated pool
    #[test]
    fn test_ecdsa_purge_unvalidated_dealing_support() {
        ic_test_utilities::artifact_pool_config::with_test_pool_config(|pool_config| {
            with_test_replica_logger(|logger| {
                let key_id = fake_ecdsa_idkg_master_public_key_id();
                let (mut idkg_pool, pre_signer) =
                    create_pre_signer_dependencies(pool_config, logger);
                let (id_1, id_2, id_3) = (
                    create_transcript_id_with_height(1, Height::from(20)),
                    create_transcript_id_with_height(2, Height::from(20)),
                    create_transcript_id_with_height(3, Height::from(200)),
                );

                // Support 1: height <= current_height, in_progress (not purged)
                let (_, support_1) = create_support(id_1, NODE_2, NODE_3);
                idkg_pool.insert(UnvalidatedArtifact {
                    message: IDkgMessage::DealingSupport(support_1),
                    peer_id: NODE_2,
                    timestamp: UNIX_EPOCH,
                });

                // Dealing 2: height <= current_height, !in_progress (purged)
                let (_, support_2) = create_support(id_2, NODE_2, NODE_3);
                let msg_id_2 = support_2.message_id();
                idkg_pool.insert(UnvalidatedArtifact {
                    message: IDkgMessage::DealingSupport(support_2),
                    peer_id: NODE_2,
                    timestamp: UNIX_EPOCH,
                });

                // Dealing 3: height > current_height (not purged)
                let (_, support_3) = create_support(id_3, NODE_2, NODE_3);
                idkg_pool.insert(UnvalidatedArtifact {
                    message: IDkgMessage::DealingSupport(support_3),
                    peer_id: NODE_2,
                    timestamp: UNIX_EPOCH,
                });

                let t = create_transcript_param(&key_id, id_1, &[NODE_2], &[NODE_4]);
                let block_reader =
                    TestIDkgBlockReader::for_pre_signer_test(Height::from(100), vec![t]);
                let change_set = pre_signer.purge_artifacts(&idkg_pool, &block_reader);
                assert_eq!(change_set.len(), 1);
                assert!(is_removed_from_unvalidated(&change_set, &msg_id_2));
            })
        })
    }

    // Tests purging of dealing support from validated pool
    #[test]
    fn test_ecdsa_purge_validated_dealing_support() {
        ic_test_utilities::artifact_pool_config::with_test_pool_config(|pool_config| {
            with_test_replica_logger(|logger| {
                let key_id = fake_ecdsa_idkg_master_public_key_id();
                let (mut idkg_pool, pre_signer) =
                    create_pre_signer_dependencies(pool_config, logger);
                let (id_1, id_2, id_3) = (
                    create_transcript_id_with_height(1, Height::from(20)),
                    create_transcript_id_with_height(2, Height::from(20)),
                    create_transcript_id_with_height(3, Height::from(200)),
                );

                // Support 1: height <= current_height, in_progress (not purged)
                let (_, support_1) = create_support(id_1, NODE_2, NODE_3);
                let validated_id_1 = IDkgValidatedDealingSupportIdentifier::from(&support_1);

                // Dealing 2: height <= current_height, !in_progress (purged)
                let (_, support_2) = create_support(id_2, NODE_2, NODE_3);
                let msg_id_2 = support_2.message_id();
                let validated_id_2 = IDkgValidatedDealingSupportIdentifier::from(&support_2);

                // Dealing 3: height > current_height (not purged)
                let (_, support_3) = create_support(id_3, NODE_2, NODE_3);
                let validated_id_3 = IDkgValidatedDealingSupportIdentifier::from(&support_3);

                {
                    let mut valid_dealing_supports =
                        pre_signer.validated_dealing_supports.write().unwrap();
                    valid_dealing_supports
                        .entry(validated_id_1.clone())
                        .or_default()
                        .insert(support_1.sig_share.signer);
                    valid_dealing_supports
                        .entry(validated_id_2.clone())
                        .or_default()
                        .insert(support_2.sig_share.signer);
                    valid_dealing_supports
                        .entry(validated_id_3.clone())
                        .or_default()
                        .insert(support_3.sig_share.signer);
                }
                let change_set = vec![
                    IDkgChangeAction::AddToValidated(IDkgMessage::DealingSupport(support_1)),
                    IDkgChangeAction::AddToValidated(IDkgMessage::DealingSupport(support_2)),
                    IDkgChangeAction::AddToValidated(IDkgMessage::DealingSupport(support_3)),
                ];
                idkg_pool.apply(change_set);

                let t = create_transcript_param(&key_id, id_1, &[NODE_2], &[NODE_4]);
                let block_reader =
                    TestIDkgBlockReader::for_pre_signer_test(Height::from(100), vec![t]);
                let change_set = pre_signer.purge_artifacts(&idkg_pool, &block_reader);
                assert_eq!(change_set.len(), 1);
                assert!(is_removed_from_validated(&change_set, &msg_id_2));

                assert_eq!(pre_signer.validated_dealing_supports().len(), 2);
                assert!(
                    pre_signer
                        .validated_dealing_supports()
                        .get(&validated_id_1)
                        .is_some_and(|signers| *signers == BTreeSet::from([NODE_3]))
                );
                assert!(
                    pre_signer
                        .validated_dealing_supports()
                        .get(&validated_id_3)
                        .is_some_and(|signers| *signers == BTreeSet::from([NODE_3]))
                );
            })
        })
    }

    // Tests transcript builder failures and success
    #[test]
    fn test_transcript_builder_all_algorithms() {
        for key_id in fake_master_public_key_ids_for_all_idkg_algorithms() {
            println!("Running test for key ID {key_id}");
            test_transcript_builder(key_id);
        }
    }

    fn test_transcript_builder(key_id: IDkgMasterPublicKeyId) {
        let mut rng = reproducible_rng();
        let env = CanisterThresholdSigTestEnvironment::new(3, &mut rng);
        let (dealers, receivers) = env.choose_dealers_and_receivers(
            &IDkgParticipants::AllNodesAsDealersAndReceivers,
            &mut rng,
        );
        let params = setup_masked_random_params(
            &env,
            AlgorithmId::from(key_id.inner()),
            &dealers,
            &receivers,
            &mut rng,
        );
        let tid = params.transcript_id();
        let (dealings, supports) = get_dealings_and_support(&env, &params);
        let block_reader =
            TestIDkgBlockReader::for_pre_signer_test(tid.source_height(), vec![(&params).into()]);
        let metrics = IDkgPayloadMetrics::new(MetricsRegistry::new());
        let crypto = first_crypto(&env);

        ic_test_utilities::artifact_pool_config::with_test_pool_config(|pool_config| {
            with_test_replica_logger(|logger| {
                let (mut idkg_pool, _) =
                    create_pre_signer_dependencies(pool_config, logger.clone());

                {
                    let b = IDkgTranscriptBuilderImpl::new(
                        &block_reader,
                        crypto.deref(),
                        &idkg_pool,
                        &metrics,
                        logger.clone(),
                    );

                    // tid is requested, but there are no dealings for it, the transcript cannot
                    // be completed
                    let result = b.get_completed_transcript(tid);
                    assert_matches!(result, None);
                }

                // add dealings
                let change_set = dealings
                    .values()
                    .map(|d| IDkgChangeAction::AddToValidated(IDkgMessage::Dealing(d.clone())))
                    .collect();
                idkg_pool.apply(change_set);

                {
                    let b = IDkgTranscriptBuilderImpl::new(
                        &block_reader,
                        crypto.deref(),
                        &idkg_pool,
                        &metrics,
                        logger.clone(),
                    );

                    // cannot aggregate empty shares
                    let result = b.crypto_aggregate_dealing_support(&params, &[]);
                    assert_matches!(result, None);

                    // there are no support shares, no transcript should be completed
                    let result = b.get_completed_transcript(tid);
                    assert_matches!(result, None);
                }

                // add support
                let change_set = supports
                    .iter()
                    .map(|s| {
                        IDkgChangeAction::AddToValidated(IDkgMessage::DealingSupport(s.clone()))
                    })
                    .collect();
                idkg_pool.apply(change_set);

                let b = IDkgTranscriptBuilderImpl::new(
                    &block_reader,
                    crypto.deref(),
                    &idkg_pool,
                    &metrics,
                    logger.clone(),
                );
                // the transcript should be completed now
                let result = b.get_completed_transcript(tid);
                assert_matches!(result, Some(t) if t.transcript_id == tid);

                // returned dealings should be equal to the ones we inserted
                let dealings1 = dealings.values().cloned().collect::<HashSet<_>>();
                let dealings2 = b
                    .get_validated_dealings(tid)
                    .into_iter()
                    .collect::<HashSet<_>>();
                assert_eq!(dealings1, dealings2);

                {
                    let block_reader =
                        TestIDkgBlockReader::for_pre_signer_test(tid.source_height(), vec![]);
                    let b = IDkgTranscriptBuilderImpl::new(
                        &block_reader,
                        crypto.deref(),
                        &idkg_pool,
                        &metrics,
                        logger.clone(),
                    );
                    // the transcript is no longer requested, it should not be returned
                    let result = b.get_completed_transcript(tid);
                    assert_matches!(result, None);
                }

                let crypto = crypto_without_keys();
                let b = IDkgTranscriptBuilderImpl::new(
                    &block_reader,
                    crypto.as_ref(),
                    &idkg_pool,
                    &metrics,
                    logger,
                );
                // transcript completion should fail on crypto failures
                let result = b.get_completed_transcript(tid);
                assert_matches!(result, None);
            })
        });
    }

    fn first_crypto(env: &CanisterThresholdSigTestEnvironment) -> Arc<dyn ConsensusCrypto> {
        env.nodes.iter().next().unwrap().crypto()
    }
}<|MERGE_RESOLUTION|>--- conflicted
+++ resolved
@@ -2,7 +2,7 @@
 
 use crate::{
     complaints::IDkgTranscriptLoader,
-    metrics::{IDkgPayloadMetrics, IDkgPreSignerMetrics, timed_call},
+    metrics::{IDkgPreSignerMetrics, timed_call},
     utils::{IDkgBlockReaderImpl, IDkgSchedule, load_transcripts, transcript_op_summary},
 };
 use ic_consensus_utils::crypto::ConsensusCrypto;
@@ -1046,7 +1046,7 @@
 
         let start = std::time::Instant::now();
         let ret =
-            IDkgProtocol::create_transcript(self.crypto, transcript_params, verified_dealings);
+            IDkgProtocol::create_transcript(&*self.crypto, transcript_params, verified_dealings);
         stats.record_transcript_creation(transcript_params, start.elapsed());
 
         ret.map_or_else(
@@ -1244,12 +1244,20 @@
                 &metrics.on_state_change_duration,
             )
         };
-
-        let calls: [&'_ dyn Fn() -> IDkgChangeSet; 4] = [
+        let build_transcripts = || {
+            timed_call(
+                "build_transcripts",
+                || self.build_transcripts(idkg_pool, &block_reader),
+                &metrics.on_state_change_duration,
+            )
+        };
+
+        let calls: [&'_ dyn Fn() -> IDkgChangeSet; 5] = [
             &send_dealings,
             &validate_dealings,
             &send_dealing_support,
             &validate_dealing_support,
+            &build_transcripts,
         ];
 
         changes.append(&mut schedule.call_next(&calls));
@@ -1265,254 +1273,6 @@
     /// Returns the validated dealings for the given transcript Id from
     /// the IDKG pool
     fn get_validated_dealings(&self, transcript_id: IDkgTranscriptId) -> Vec<SignedIDkgDealing>;
-}
-
-<<<<<<< HEAD
-=======
-pub(crate) struct IDkgTranscriptBuilderImpl<'a> {
-    block_reader: &'a dyn IDkgBlockReader,
-    crypto: &'a dyn ConsensusCrypto,
-    metrics: &'a IDkgPayloadMetrics,
-    idkg_pool: &'a dyn IDkgPool,
-    log: ReplicaLogger,
-}
-
-impl<'a> IDkgTranscriptBuilderImpl<'a> {
-    pub(crate) fn new(
-        block_reader: &'a dyn IDkgBlockReader,
-        crypto: &'a dyn ConsensusCrypto,
-        idkg_pool: &'a dyn IDkgPool,
-        metrics: &'a IDkgPayloadMetrics,
-        log: ReplicaLogger,
-    ) -> Self {
-        Self {
-            block_reader,
-            crypto,
-            idkg_pool,
-            metrics,
-            log,
-        }
-    }
-
-    /// Build the specified transcript from the pool.
-    fn build_transcript(&self, transcript_id: IDkgTranscriptId) -> Option<IDkgTranscript> {
-        // Look up the transcript params
-        let transcript_params = match self
-            .block_reader
-            .requested_transcripts()
-            .find(|transcript_params| transcript_params.transcript_id == transcript_id)
-        {
-            Some(params_ref) => match params_ref.translate(self.block_reader) {
-                Ok(transcript_params) => transcript_params,
-                Err(error) => {
-                    warn!(
-                        self.log,
-                        "build_transcript(): failed to translate transcript ref: \
-                                transcript_params_ref = {:?}, tip = {:?}, error = {:?}",
-                        params_ref,
-                        self.block_reader.tip_height(),
-                        error
-                    );
-                    self.metrics
-                        .transcript_builder_errors_inc("resolve_transcript_refs");
-                    return None;
-                }
-            },
-            None => {
-                self.metrics
-                    .transcript_builder_errors_inc("missing_transcript_params");
-                return None;
-            }
-        };
-        let mut completed_dealings = BatchSignedIDkgDealings::new();
-
-        // Step 1: Build the verified dealings by aggregating the support shares
-        timed_call(
-            "aggregate_dealing_support",
-            || {
-                let mut transcript_state = TranscriptState::new();
-                // Walk the dealings to get the dealings belonging to the transcript
-                for (id, signed_dealing) in self
-                    .idkg_pool
-                    .validated()
-                    .signed_dealings_by_transcript_id(&transcript_id)
-                {
-                    if let Some(dealing_hash) = id.dealing_hash() {
-                        transcript_state.init_dealing_state(dealing_hash, signed_dealing);
-                    } else {
-                        self.metrics
-                            .transcript_builder_errors_inc("build_transcript_id_dealing_hash");
-                        warn!(
-                            self.log,
-                            "build_transcript(): Failed to get dealing hash: {:?}", id
-                        );
-                    }
-                }
-
-                // Walk the support shares and assign to the corresponding dealing
-                for (_, support) in self
-                    .idkg_pool
-                    .validated()
-                    .dealing_support_by_transcript_id(&transcript_id)
-                {
-                    if let Err(err) = transcript_state.add_dealing_support(support) {
-                        warn!(
-                            self.log,
-                            "Failed to add support: transcript_id = {:?}, error = {:?}",
-                            transcript_id,
-                            err
-                        );
-                        self.metrics
-                            .transcript_builder_errors_inc("add_dealing_support");
-                    }
-                }
-
-                // Aggregate the support shares per dealing
-                for dealing_state in transcript_state.dealing_state.into_values() {
-                    if let Some(sig_batch) = self.crypto_aggregate_dealing_support(
-                        &transcript_params,
-                        &dealing_state.support_shares,
-                    ) {
-                        let verified_dealing = BatchSignedIDkgDealing {
-                            content: dealing_state.signed_dealing,
-                            signature: sig_batch,
-                        };
-                        completed_dealings.insert_or_update(verified_dealing);
-                    }
-                }
-            },
-            &self.metrics.transcript_builder_duration,
-        );
-
-        // Step 2: Build the transcript from the verified dealings
-        timed_call(
-            "create_transcript",
-            || self.crypto_create_transcript(&transcript_params, &completed_dealings),
-            &self.metrics.transcript_builder_duration,
-        )
-    }
-
-    /// Helper to combine the multi sig shares for a dealing
-    fn crypto_aggregate_dealing_support(
-        &self,
-        transcript_params: &IDkgTranscriptParams,
-        support_shares: &[IDkgDealingSupport],
-    ) -> Option<BasicSignatureBatch<SignedIDkgDealing>> {
-        // Check if we have enough shares for aggregation
-        if support_shares.len() < (transcript_params.verification_threshold().get() as usize) {
-            self.metrics
-                .transcript_builder_metrics_inc("insufficient_support_shares");
-            return None;
-        }
-
-        let mut signatures = Vec::new();
-        for support_share in support_shares {
-            signatures.push(&support_share.sig_share);
-        }
-
-        let start = std::time::Instant::now();
-        let ret = self
-            .crypto
-            .aggregate(signatures, transcript_params.registry_version());
-        self.idkg_pool.stats().record_support_aggregation(
-            transcript_params,
-            support_shares,
-            start.elapsed(),
-        );
-
-        ret.map_or_else(
-            |error| {
-                warn!(
-                    self.log,
-                    "Failed to aggregate: transcript_id = {:?}, error = {:?}",
-                    transcript_params.transcript_id(),
-                    error
-                );
-                self.metrics
-                    .transcript_builder_errors_inc("aggregate_dealing_support");
-                None
-            },
-            |multi_sig| {
-                self.metrics.transcript_builder_metrics_inc_by(
-                    support_shares.len() as u64,
-                    "support_aggregated",
-                );
-                self.metrics
-                    .transcript_builder_metrics_inc("dealing_aggregated");
-                Some(multi_sig)
-            },
-        )
-    }
-
-    /// Helper to create the transcript from the verified dealings
-    fn crypto_create_transcript(
-        &self,
-        transcript_params: &IDkgTranscriptParams,
-        verified_dealings: &BatchSignedIDkgDealings,
-    ) -> Option<IDkgTranscript> {
-        // Check if we have enough dealings to create transcript
-        if verified_dealings.len() < (transcript_params.collection_threshold().get() as usize) {
-            self.metrics
-                .transcript_builder_metrics_inc("insufficient_dealings");
-            return None;
-        }
-
-        let start = std::time::Instant::now();
-        let ret =
-            IDkgProtocol::create_transcript(self.crypto, transcript_params, verified_dealings);
-        self.idkg_pool
-            .stats()
-            .record_transcript_creation(transcript_params, start.elapsed());
-
-        ret.map_or_else(
-            |error| {
-                warn!(
-                    self.log,
-                    "Failed to create transcript: transcript_id = {:?}, error = {:?}",
-                    transcript_params.transcript_id(),
-                    error
-                );
-                self.metrics
-                    .transcript_builder_errors_inc("create_transcript");
-                None
-            },
-            |transcript| {
-                self.metrics
-                    .transcript_builder_metrics_inc("transcript_created");
-                Some(transcript)
-            },
-        )
-    }
-
-    /// Helper to get the validated dealings.
-    fn validated_dealings(&self, transcript_id: IDkgTranscriptId) -> Vec<SignedIDkgDealing> {
-        let mut ret = Vec::new();
-        for (_, signed_dealing) in self.idkg_pool.validated().signed_dealings() {
-            let dealing = signed_dealing.idkg_dealing();
-            if dealing.transcript_id == transcript_id {
-                ret.push(signed_dealing.clone());
-            }
-        }
-        ret
-    }
-}
-
-impl IDkgTranscriptBuilder for IDkgTranscriptBuilderImpl<'_> {
-    fn get_completed_transcript(&self, transcript_id: IDkgTranscriptId) -> Option<IDkgTranscript> {
-        timed_call(
-            "get_completed_transcript",
-            || self.build_transcript(transcript_id),
-            &self.metrics.transcript_builder_duration,
-        )
-    }
-
-    fn get_validated_dealings(&self, transcript_id: IDkgTranscriptId) -> Vec<SignedIDkgDealing> {
-        timed_call(
-            "get_validated_dealings",
-            || self.validated_dealings(transcript_id),
-            &self.metrics.transcript_builder_duration,
-        )
-    }
 }
 
 impl<T: ?Sized + IDkgPool> IDkgTranscriptBuilder for T {
@@ -1539,7 +1299,6 @@
     }
 }
 
->>>>>>> 2a50a814
 /// Specifies how to handle a received message
 #[derive(Eq, PartialEq)]
 enum Action<'a> {
@@ -3292,138 +3051,138 @@
         })
     }
 
-    // Tests transcript builder failures and success
-    #[test]
-    fn test_transcript_builder_all_algorithms() {
-        for key_id in fake_master_public_key_ids_for_all_idkg_algorithms() {
-            println!("Running test for key ID {key_id}");
-            test_transcript_builder(key_id);
-        }
-    }
-
-    fn test_transcript_builder(key_id: IDkgMasterPublicKeyId) {
-        let mut rng = reproducible_rng();
-        let env = CanisterThresholdSigTestEnvironment::new(3, &mut rng);
-        let (dealers, receivers) = env.choose_dealers_and_receivers(
-            &IDkgParticipants::AllNodesAsDealersAndReceivers,
-            &mut rng,
-        );
-        let params = setup_masked_random_params(
-            &env,
-            AlgorithmId::from(key_id.inner()),
-            &dealers,
-            &receivers,
-            &mut rng,
-        );
-        let tid = params.transcript_id();
-        let (dealings, supports) = get_dealings_and_support(&env, &params);
-        let block_reader =
-            TestIDkgBlockReader::for_pre_signer_test(tid.source_height(), vec![(&params).into()]);
-        let metrics = IDkgPayloadMetrics::new(MetricsRegistry::new());
-        let crypto = first_crypto(&env);
-
-        ic_test_utilities::artifact_pool_config::with_test_pool_config(|pool_config| {
-            with_test_replica_logger(|logger| {
-                let (mut idkg_pool, _) =
-                    create_pre_signer_dependencies(pool_config, logger.clone());
-
-                {
-                    let b = IDkgTranscriptBuilderImpl::new(
-                        &block_reader,
-                        crypto.deref(),
-                        &idkg_pool,
-                        &metrics,
-                        logger.clone(),
-                    );
-
-                    // tid is requested, but there are no dealings for it, the transcript cannot
-                    // be completed
-                    let result = b.get_completed_transcript(tid);
-                    assert_matches!(result, None);
-                }
-
-                // add dealings
-                let change_set = dealings
-                    .values()
-                    .map(|d| IDkgChangeAction::AddToValidated(IDkgMessage::Dealing(d.clone())))
-                    .collect();
-                idkg_pool.apply(change_set);
-
-                {
-                    let b = IDkgTranscriptBuilderImpl::new(
-                        &block_reader,
-                        crypto.deref(),
-                        &idkg_pool,
-                        &metrics,
-                        logger.clone(),
-                    );
-
-                    // cannot aggregate empty shares
-                    let result = b.crypto_aggregate_dealing_support(&params, &[]);
-                    assert_matches!(result, None);
-
-                    // there are no support shares, no transcript should be completed
-                    let result = b.get_completed_transcript(tid);
-                    assert_matches!(result, None);
-                }
-
-                // add support
-                let change_set = supports
-                    .iter()
-                    .map(|s| {
-                        IDkgChangeAction::AddToValidated(IDkgMessage::DealingSupport(s.clone()))
-                    })
-                    .collect();
-                idkg_pool.apply(change_set);
-
-                let b = IDkgTranscriptBuilderImpl::new(
-                    &block_reader,
-                    crypto.deref(),
-                    &idkg_pool,
-                    &metrics,
-                    logger.clone(),
-                );
-                // the transcript should be completed now
-                let result = b.get_completed_transcript(tid);
-                assert_matches!(result, Some(t) if t.transcript_id == tid);
-
-                // returned dealings should be equal to the ones we inserted
-                let dealings1 = dealings.values().cloned().collect::<HashSet<_>>();
-                let dealings2 = b
-                    .get_validated_dealings(tid)
-                    .into_iter()
-                    .collect::<HashSet<_>>();
-                assert_eq!(dealings1, dealings2);
-
-                {
-                    let block_reader =
-                        TestIDkgBlockReader::for_pre_signer_test(tid.source_height(), vec![]);
-                    let b = IDkgTranscriptBuilderImpl::new(
-                        &block_reader,
-                        crypto.deref(),
-                        &idkg_pool,
-                        &metrics,
-                        logger.clone(),
-                    );
-                    // the transcript is no longer requested, it should not be returned
-                    let result = b.get_completed_transcript(tid);
-                    assert_matches!(result, None);
-                }
-
-                let crypto = crypto_without_keys();
-                let b = IDkgTranscriptBuilderImpl::new(
-                    &block_reader,
-                    crypto.as_ref(),
-                    &idkg_pool,
-                    &metrics,
-                    logger,
-                );
-                // transcript completion should fail on crypto failures
-                let result = b.get_completed_transcript(tid);
-                assert_matches!(result, None);
-            })
-        });
-    }
+    // // Tests transcript builder failures and success
+    // #[test]
+    // fn test_transcript_builder_all_algorithms() {
+    //     for key_id in fake_master_public_key_ids_for_all_idkg_algorithms() {
+    //         println!("Running test for key ID {key_id}");
+    //         test_transcript_builder(key_id);
+    //     }
+    // }
+
+    // fn test_transcript_builder(key_id: IDkgMasterPublicKeyId) {
+    //     let mut rng = reproducible_rng();
+    //     let env = CanisterThresholdSigTestEnvironment::new(3, &mut rng);
+    //     let (dealers, receivers) = env.choose_dealers_and_receivers(
+    //         &IDkgParticipants::AllNodesAsDealersAndReceivers,
+    //         &mut rng,
+    //     );
+    //     let params = setup_masked_random_params(
+    //         &env,
+    //         AlgorithmId::from(key_id.inner()),
+    //         &dealers,
+    //         &receivers,
+    //         &mut rng,
+    //     );
+    //     let tid = params.transcript_id();
+    //     let (dealings, supports) = get_dealings_and_support(&env, &params);
+    //     let block_reader =
+    //         TestIDkgBlockReader::for_pre_signer_test(tid.source_height(), vec![(&params).into()]);
+    //     let metrics = IDkgPayloadMetrics::new(MetricsRegistry::new());
+    //     let crypto = first_crypto(&env);
+
+    //     ic_test_utilities::artifact_pool_config::with_test_pool_config(|pool_config| {
+    //         with_test_replica_logger(|logger| {
+    //             let (mut idkg_pool, _) =
+    //                 create_pre_signer_dependencies(pool_config, logger.clone());
+
+    //             {
+    //                 let b = IDkgTranscriptBuilderImpl::new(
+    //                     &block_reader,
+    //                     crypto.deref(),
+    //                     &idkg_pool,
+    //                     &metrics,
+    //                     logger.clone(),
+    //                 );
+
+    //                 // tid is requested, but there are no dealings for it, the transcript cannot
+    //                 // be completed
+    //                 let result = b.get_completed_transcript(tid);
+    //                 assert_matches!(result, None);
+    //             }
+
+    //             // add dealings
+    //             let change_set = dealings
+    //                 .values()
+    //                 .map(|d| IDkgChangeAction::AddToValidated(IDkgMessage::Dealing(d.clone())))
+    //                 .collect();
+    //             idkg_pool.apply(change_set);
+
+    //             {
+    //                 let b = IDkgTranscriptBuilderImpl::new(
+    //                     &block_reader,
+    //                     crypto.deref(),
+    //                     &idkg_pool,
+    //                     &metrics,
+    //                     logger.clone(),
+    //                 );
+
+    //                 // cannot aggregate empty shares
+    //                 let result = b.crypto_aggregate_dealing_support(&params, &[]);
+    //                 assert_matches!(result, None);
+
+    //                 // there are no support shares, no transcript should be completed
+    //                 let result = b.get_completed_transcript(tid);
+    //                 assert_matches!(result, None);
+    //             }
+
+    //             // add support
+    //             let change_set = supports
+    //                 .iter()
+    //                 .map(|s| {
+    //                     IDkgChangeAction::AddToValidated(IDkgMessage::DealingSupport(s.clone()))
+    //                 })
+    //                 .collect();
+    //             idkg_pool.apply(change_set);
+
+    //             let b = IDkgTranscriptBuilderImpl::new(
+    //                 &block_reader,
+    //                 crypto.deref(),
+    //                 &idkg_pool,
+    //                 &metrics,
+    //                 logger.clone(),
+    //             );
+    //             // the transcript should be completed now
+    //             let result = b.get_completed_transcript(tid);
+    //             assert_matches!(result, Some(t) if t.transcript_id == tid);
+
+    //             // returned dealings should be equal to the ones we inserted
+    //             let dealings1 = dealings.values().cloned().collect::<HashSet<_>>();
+    //             let dealings2 = b
+    //                 .get_validated_dealings(tid)
+    //                 .into_iter()
+    //                 .collect::<HashSet<_>>();
+    //             assert_eq!(dealings1, dealings2);
+
+    //             {
+    //                 let block_reader =
+    //                     TestIDkgBlockReader::for_pre_signer_test(tid.source_height(), vec![]);
+    //                 let b = IDkgTranscriptBuilderImpl::new(
+    //                     &block_reader,
+    //                     crypto.deref(),
+    //                     &idkg_pool,
+    //                     &metrics,
+    //                     logger.clone(),
+    //                 );
+    //                 // the transcript is no longer requested, it should not be returned
+    //                 let result = b.get_completed_transcript(tid);
+    //                 assert_matches!(result, None);
+    //             }
+
+    //             let crypto = crypto_without_keys();
+    //             let b = IDkgTranscriptBuilderImpl::new(
+    //                 &block_reader,
+    //                 crypto.as_ref(),
+    //                 &idkg_pool,
+    //                 &metrics,
+    //                 logger,
+    //             );
+    //             // transcript completion should fail on crypto failures
+    //             let result = b.get_completed_transcript(tid);
+    //             assert_matches!(result, None);
+    //         })
+    //     });
+    // }
 
     fn first_crypto(env: &CanisterThresholdSigTestEnvironment) -> Arc<dyn ConsensusCrypto> {
         env.nodes.iter().next().unwrap().crypto()
