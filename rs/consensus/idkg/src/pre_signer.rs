//! The pre signature process manager

use crate::{
    complaints::IDkgTranscriptLoader,
    metrics::{IDkgPayloadMetrics, IDkgPreSignerMetrics, timed_call},
    utils::{IDkgBlockReaderImpl, IDkgSchedule, load_transcripts, transcript_op_summary},
};
use ic_consensus_utils::crypto::ConsensusCrypto;
use ic_interfaces::{
    consensus_pool::ConsensusBlockCache,
    crypto::{ErrorReproducibility, IDkgProtocol},
    idkg::{IDkgChangeAction, IDkgChangeSet, IDkgPool},
};
use ic_logger::{ReplicaLogger, debug, warn};
use ic_metrics::MetricsRegistry;
use ic_types::{
    Height, NodeId,
    artifact::IDkgMessageId,
    consensus::idkg::{
        IDkgBlockReader, IDkgMessage, IDkgObject, IDkgStats, IDkgTranscriptParamsRef,
        dealing_prefix, dealing_support_prefix,
    },
    crypto::{
        CryptoHashOf,
        canister_threshold_sig::{
            error::IDkgCreateDealingError,
            idkg::{
                BatchSignedIDkgDealing, BatchSignedIDkgDealings, IDkgDealingSupport,
                IDkgTranscript, IDkgTranscriptId, IDkgTranscriptOperation, IDkgTranscriptParams,
                SignedIDkgDealing,
            },
        },
    },
    signature::BasicSignatureBatch,
};
use rayon::{
    ThreadPool,
    iter::{IntoParallelIterator, ParallelIterator},
};
use std::{
    collections::{BTreeMap, BTreeSet},
    fmt::{self, Debug, Formatter},
    sync::{Arc, RwLock},
};

/// Key to identify how many signature shares we have received for a <transcript_id, dealer_id,
/// dealing_hash> triple. This is used to stop validating further shares once we have reached the
/// validation threshold and save processing time.
#[derive(Clone, Eq, Ord, PartialEq, PartialOrd)]
struct IDkgValidatedDealingSupportIdentifier {
    transcript_id: IDkgTranscriptId,
    dealer_id: NodeId,
    dealing_hash: CryptoHashOf<SignedIDkgDealing>,
}

impl From<&IDkgDealingSupport> for IDkgValidatedDealingSupportIdentifier {
    fn from(support: &IDkgDealingSupport) -> Self {
        Self {
            transcript_id: support.transcript_id,
            dealer_id: support.dealer_id,
            dealing_hash: support.dealing_hash.clone(),
        }
    }
}

pub(crate) trait IDkgPreSigner: Send {
    /// The on_state_change() called from the main IDKG path.
    fn on_state_change(
        &self,
        idkg_pool: &dyn IDkgPool,
        transcript_loader: &dyn IDkgTranscriptLoader,
        schedule: &IDkgSchedule<Height>,
    ) -> IDkgChangeSet;
}

/// Pre-Signer subcomponent.
pub struct IDkgPreSignerImpl {
    pub(crate) node_id: NodeId,
    pub(crate) consensus_block_cache: Arc<dyn ConsensusBlockCache>,
    pub(crate) crypto: Arc<dyn ConsensusCrypto>,
    thread_pool: Arc<ThreadPool>,
    pub(crate) metrics: IDkgPreSignerMetrics,
    pub(crate) log: ReplicaLogger,
    validated_dealing_supports:
        RwLock<BTreeMap<IDkgValidatedDealingSupportIdentifier, BTreeSet<NodeId>>>,
}

impl IDkgPreSignerImpl {
    pub(crate) fn new(
        node_id: NodeId,
        consensus_block_cache: Arc<dyn ConsensusBlockCache>,
        crypto: Arc<dyn ConsensusCrypto>,
        thread_pool: Arc<ThreadPool>,
        metrics_registry: MetricsRegistry,
        log: ReplicaLogger,
    ) -> Self {
        Self {
            node_id,
            consensus_block_cache,
            crypto,
            thread_pool,
            metrics: IDkgPreSignerMetrics::new(metrics_registry),
            log,
            validated_dealing_supports: RwLock::new(BTreeMap::new()),
        }
    }

    /// Starts the transcript generation sequence by issuing the
    /// dealing for the transcript. The requests for new transcripts
    /// come from the latest finalized block.
    fn send_dealings(
        &self,
        idkg_pool: &dyn IDkgPool,
        transcript_loader: &dyn IDkgTranscriptLoader,
        block_reader: &dyn IDkgBlockReader,
    ) -> IDkgChangeSet {
        let mut target_subnet_xnet_transcripts = BTreeSet::new();
        for transcript_params_ref in block_reader.target_subnet_xnet_transcripts() {
            target_subnet_xnet_transcripts.insert(transcript_params_ref.transcript_id);
        }

        let requested = block_reader.requested_transcripts().collect::<Vec<_>>();

        self.thread_pool.install(|| {
            requested
                .into_par_iter()
                .filter(|transcript_params_ref| {
                    // Issue a dealing if we are in the dealer list and we haven't
                    // already issued a dealing for this transcript
                    transcript_params_ref.dealers.contains(&self.node_id)
                        && !self.has_dealer_issued_dealing(
                            idkg_pool,
                            &transcript_params_ref.transcript_id,
                            &self.node_id,
                        )
                })
                .filter_map(|transcript_params_ref| {
                    self.resolve_ref(transcript_params_ref, block_reader, "send_dealings")
                })
                .flat_map(|transcript_params| {
                    if target_subnet_xnet_transcripts.contains(&transcript_params.transcript_id()) {
                        self.metrics
                            .pre_sign_errors_inc("create_dealing_for_xnet_transcript");
                        warn!(
                            self.log,
                            "Dealing creation: dealing for target xnet dealing: {:?}",
                            transcript_params,
                        );
                    }
                    self.crypto_create_dealing(idkg_pool, transcript_loader, &transcript_params)
                })
                .collect()
        })
    }

    /// Processes the dealings received from peer dealers
    fn validate_dealings(
        &self,
        idkg_pool: &dyn IDkgPool,
        block_reader: &dyn IDkgBlockReader,
    ) -> IDkgChangeSet {
        // TranscriptId -> TranscriptParamsRef
        let transcript_param_map = self.requested_transcripts(block_reader);

        let mut target_subnet_xnet_transcripts = BTreeSet::new();
        for transcript_params_ref in block_reader.target_subnet_xnet_transcripts() {
            target_subnet_xnet_transcripts.insert(transcript_params_ref.transcript_id);
        }

        let dealings: Vec<_> = idkg_pool.unvalidated().signed_dealings().collect();

        let results = self.thread_pool.install(|| {
            dealings.into_par_iter().filter_map(|(id, signed_dealing)| {
                let dealing = signed_dealing.idkg_dealing();

                // Disable the height check on target subnet side for the initial transcripts.
                // Since the transcript_id.source_height is from the source subnet, the height
                // cannot be relied upon. This also lets us process the shares for the initial
                // bootstrap with higher urgency, without deferring it.
                let msg_height = if target_subnet_xnet_transcripts.contains(&dealing.transcript_id) {
                    None
                } else {
                    Some(dealing.transcript_id.source_height())
                };

                match Action::action(
                    block_reader,
                    &transcript_param_map,
                    msg_height,
                    &dealing.transcript_id,
                ) {
                    Action::Process(transcript_params_ref) => {
                        let dealer_id = signed_dealing.dealer_id();
                        if !transcript_params_ref
                            .dealers
                            .contains(&dealer_id)
                        {
                            // The node is not in the dealer list for this transcript
                            self.metrics.pre_sign_errors_inc("unexpected_dealing");
                            return Some(IDkgChangeAction::HandleInvalid(
                                id,
                                format!("Dealing from unexpected node: {signed_dealing}"),
                            ));
                        }

                        if self.has_dealer_issued_dealing(
                            idkg_pool,
                            &dealing.transcript_id,
                            &dealer_id,
                        ) {
                            // The node already sent a valid dealing for this transcript
                            self.metrics.pre_sign_errors_inc("duplicate_dealing");
                            return Some(IDkgChangeAction::HandleInvalid(
                                id,
                                format!("Duplicate dealing: {signed_dealing}"),
                            ));
                        }

                        let Some(transcript_params) = self.resolve_ref(
                            transcript_params_ref,
                            block_reader,
                            "validate_dealings",
                        ) else {
                            return Some(IDkgChangeAction::HandleInvalid(
                                id,
                                format!(
                                    "validate_dealings(): failed to translate transcript_params_ref: {signed_dealing}"
                                ),
                            ));
                        };

                        self.crypto_verify_dealing(id, &transcript_params, signed_dealing)
                    }
                    Action::Drop => Some(IDkgChangeAction::RemoveUnvalidated(id)),
                    Action::Defer => None
                }
            }).collect::<Vec<_>>()
        });

        let mut ret = Vec::new();
        let mut validated_dealings = BTreeSet::new();
        for action in results.into_iter() {
            if let IDkgChangeAction::MoveToValidated(IDkgMessage::Dealing(dealing)) = &action {
                let key = (dealing.idkg_dealing().transcript_id, dealing.dealer_id());
                if !validated_dealings.insert(key) {
                    self.metrics
                        .pre_sign_errors_inc("duplicate_valid_dealing_in_batch");
                    ret.push(IDkgChangeAction::HandleInvalid(
                        dealing.message_id(),
                        format!("Duplicate dealing in unvalidated batch: {:?}", key),
                    ));
                    continue;
                }
            }
            ret.push(action);
        }
        ret
    }

    /// Does "private" validation of the dealings received from peer dealers and,
    /// if successful, sends out the signature share (support message) for it.
    fn send_dealing_support(
        &self,
        idkg_pool: &dyn IDkgPool,
        block_reader: &dyn IDkgBlockReader,
    ) -> IDkgChangeSet {
        // TranscriptId -> TranscriptParamsRef
        let transcript_param_map = self.requested_transcripts(block_reader);

        let mut source_subnet_xnet_transcripts = BTreeSet::new();
        for transcript_params_ref in block_reader.source_subnet_xnet_transcripts() {
            source_subnet_xnet_transcripts.insert(transcript_params_ref.transcript_id);
        }

        let dealings: Vec<_> = idkg_pool.validated().signed_dealings().collect();

        let results = self.thread_pool.install(|| {
            dealings
                .into_par_iter()
                .filter_map(|(id, signed_dealing)| {
                    let Some(dealing_hash) = id.dealing_hash() else {
                        self.metrics
                            .pre_sign_errors_inc("create_support_id_dealing_hash");
                        warn!(
                            self.log,
                            "send_dealing_support(): Failed to get dealing hash: {:?}", id
                        );
                        return None;
                    };

                    if self.has_node_issued_dealing_support(
                        idkg_pool,
                        &signed_dealing.idkg_dealing().transcript_id,
                        &signed_dealing.dealer_id(),
                        &self.node_id,
                        &dealing_hash,
                    ) {
                        return None;
                    }

                    let dealing = signed_dealing.idkg_dealing();
                    // Look up the transcript params for the dealing
                    let Some(transcript_params_ref) =
                        transcript_param_map.get(&dealing.transcript_id)
                    else {
                        self.metrics
                            .pre_sign_errors_inc("create_support_missing_transcript_params");
                        warn!(
                            every_n_seconds => 15,
                            self.log,
                            "Dealing support creation: transcript_param not found: {}",
                            signed_dealing
                        );
                        return None;
                    };

                    // Check if we are a receiver for this dealing
                    if !transcript_params_ref.receivers.contains(&self.node_id) {
                        return None;
                    }

                    let transcript_params = self.resolve_ref(
                        transcript_params_ref,
                        block_reader,
                        "send_dealing_support",
                    )?;

                    if source_subnet_xnet_transcripts.contains(&dealing.transcript_id) {
                        self.metrics
                            .pre_sign_errors_inc("create_support_for_xnet_transcript");
                        warn!(
                            self.log,
                            "Dealing support creation: support for target xnet dealing: {}",
                            signed_dealing,
                        );
                    }

                    self.crypto_create_dealing_support(&id, &transcript_params, &signed_dealing)
                })
                .collect()
        });

        let mut validated_dealing_supports = self.validated_dealing_supports.write().unwrap();
        for action in &results {
            if let &IDkgChangeAction::AddToValidated(IDkgMessage::DealingSupport(ref support)) =
                action
            {
                // Record our share in the map of validated dealing supports
                validated_dealing_supports
                    .entry(IDkgValidatedDealingSupportIdentifier::from(support))
                    .or_default()
                    .insert(support.sig_share.signer);
            }
        }

        results
    }

    /// Processes the received dealing support messages
    fn validate_dealing_support(
        &self,
        idkg_pool: &dyn IDkgPool,
        block_reader: &dyn IDkgBlockReader,
    ) -> IDkgChangeSet {
        // TranscriptId -> TranscriptParamsRef
        let transcript_param_map = self.requested_transcripts(block_reader);

        // Build the map of valid dealings crypto hash -> dealings
        let mut valid_dealings = BTreeMap::new();
        for (id, signed_dealing) in idkg_pool.validated().signed_dealings() {
            if let Some(dealing_hash) = id.dealing_hash() {
                valid_dealings.insert(dealing_hash, signed_dealing);
            } else {
                self.metrics
                    .pre_sign_errors_inc("validate_dealing_support_id_dealing_hash");
                warn!(
                    self.log,
                    "validate_dealing_support(): Failed to get dealing hash: {:?}", id
                )
            }
        }

        let mut source_subnet_xnet_transcripts = BTreeSet::new();
        for transcript_params_ref in block_reader.source_subnet_xnet_transcripts() {
            source_subnet_xnet_transcripts.insert(transcript_params_ref.transcript_id);
        }

        let mut target_subnet_xnet_transcripts = BTreeSet::new();
        for transcript_params_ref in block_reader.target_subnet_xnet_transcripts() {
            target_subnet_xnet_transcripts.insert(transcript_params_ref.transcript_id);
        }

        // Collect all unvalidated dealing support shares into a vector to be processed in parallel.
        // The vector is then evenly split between threads of the thread pool. Shares in the vector
        // are sorted by the IDkgTranscriptId. Therefore, this increases the chance of shares for the
<<<<<<< HEAD
        // same dealing ending up in the same thread, which reduced the number of superfluous shares
=======
        // same dealing ending up in the same thread, which reduces the number of superfluous shares
>>>>>>> df4324ce
        // being validated due to race conditions.
        let unvalidated_supports: Vec<_> = idkg_pool.unvalidated().dealing_support().collect();
        self.thread_pool.install(|| {
            unvalidated_supports.into_par_iter().filter_map(|(id, support)| {
                // Drop shares for xnet reshare transcripts
                if source_subnet_xnet_transcripts.contains(&support.transcript_id) {
                    self.metrics.pre_sign_errors_inc("xnet_reshare_support");
                    return Some(IDkgChangeAction::HandleInvalid(
                        id,
                        format!("Support for xnet reshare transcript: {support}"),
                    ));
                }

                // Disable the height check on target subnet side for the initial transcripts.
                // Since the transcript_id.source_height is from the source subnet, the height
                // cannot be relied upon. This also lets us process the shares for the initial
                // bootstrap with higher urgency, without deferring it.
                let msg_height = if target_subnet_xnet_transcripts.contains(&support.transcript_id) {
                    None
                } else {
                    Some(support.transcript_id.source_height())
                };

                match Action::action(
                    block_reader,
                    &transcript_param_map,
                    msg_height,
                    &support.transcript_id,
                ) {
                    Action::Process(transcript_params_ref) => {
                        let signer = support.sig_share.signer;
                        // Dedup dealing support by checking whether a previous (transcript_id, dealer_id,
                        // dealing_hash) was already signed by the signer according to the cache.
                        let key = IDkgValidatedDealingSupportIdentifier::from(&support);
                        {
                            let valid_dealing_supports = self.validated_dealing_supports.read().unwrap();
                            let maybe_signers = valid_dealing_supports.get(&key);
                            if maybe_signers.is_some_and(|signers| signers.contains(&signer)) {
                                return Some(IDkgChangeAction::HandleInvalid(
                                    id,
                                    format!("Duplicate support in unvalidated batch (cache hit): {support}"),
                                ));
                            }

                            if maybe_signers.as_ref().map_or(0, |signers| signers.len())
                                >= transcript_params_ref.verification_threshold()
                            {
                                // We already have enough valid supports for this dealing
                                return Some(IDkgChangeAction::RemoveUnvalidated(id));
                            }
                        }

                        if !transcript_params_ref.receivers.contains(&signer) {
                            // The node is not in the receiver list for this transcript,
                            // a support share is not expected from it
                            self.metrics.pre_sign_errors_inc("unexpected_support");
                            return Some(IDkgChangeAction::HandleInvalid(
                                id,
                                format!("Support from unexpected node: {support}"),
                            ));
                        }

                        // Look up the dealing being supported
                        if let Some(signed_dealing) = valid_dealings.get(&support.dealing_hash) {
                            let dealing = signed_dealing.idkg_dealing();
                            if self.has_node_issued_dealing_support(
                                idkg_pool,
                                &signed_dealing.idkg_dealing().transcript_id,
                                &signed_dealing.dealer_id(),
                                &signer,
                                &support.dealing_hash,
                            ) {
                                // The node already sent a valid support for this dealing
                                self.metrics.pre_sign_errors_inc("duplicate_support");
                                return Some(IDkgChangeAction::HandleInvalid(
                                    id,
                                    format!("Duplicate support: {support}"),
                                ))
                            }

                            if support.transcript_id != dealing.transcript_id
                                || support.dealer_id != signed_dealing.dealer_id()
                            {
                                // Meta data mismatch
                                self.metrics
                                    .pre_sign_errors_inc("support_meta_data_mismatch");
                                return Some(IDkgChangeAction::HandleInvalid(
                                    id,
                                    format!(
                                        "Support meta data mismatch: expected = {:?}/{:?}, \
                                            received = {:?}/{:?}",
                                        support.transcript_id,
                                        support.dealer_id,
                                        dealing.transcript_id,
                                        signed_dealing.dealer_id()
                                    ),
                                ))
                            }

                            let Some(transcript_params) = self.resolve_ref(
                                transcript_params_ref,
                                block_reader,
                                "validate_dealing_support",
                            ) else {
                                return Some(IDkgChangeAction::HandleInvalid(
                                    id.clone(),
                                    format!("Failed to translate transcript_params_ref: {support}"),
                                ));
                            };

                            let action = self.crypto_verify_dealing_support(
                                &id,
                                &transcript_params,
                                signed_dealing,
                                support,
                                idkg_pool.stats(),
                            );
                            if let Some(IDkgChangeAction::MoveToValidated(msg)) = &action {
                                // Although we already checked the cache for duplicate shares above,
                                // it could happen that a different thread validated a share for the
                                // same (signer_id, transcript_id, dealer_id, dealing_hash) in the meantime,
<<<<<<< HEAD
                                // after released the read lock. Therefore, we acquire the write lock here
=======
                                // after we released the read lock. Therefore, we acquire the write lock here
>>>>>>> df4324ce
                                // to check again with exclusive access.
                                let mut valid_dealing_supports = self.validated_dealing_supports.write().unwrap();
                                let signers = valid_dealing_supports.entry(key).or_default();
                                if !signers.insert(signer) {
                                    return Some(IDkgChangeAction::HandleInvalid(
                                        id,
                                        format!("Duplicate support in unvalidated batch (cache miss): {msg:?}"),
                                    ));
                                }
                            }
                            return action;
                        }

                        // Else: We don't have the dealing being supported.
                        // If the dealer_id in the share is invalid, drop it.
                        if !transcript_params_ref.dealers.contains(&support.dealer_id) {
                            self.metrics
                                .pre_sign_errors_inc("missing_hash_invalid_dealer");
                            warn!(
                                self.log,
                                "validate_dealing_support(): Missing hash, invalid dealer: {support}",
                            );
                            return Some(IDkgChangeAction::RemoveUnvalidated(id));
                        }

                        // If the share points to a different dealing hash than what we
                        // have for the same <transcript Id, dealer Id>, drop it. This is
                        // different from the case where we don't have the dealing yet
                        let mut dealing_hash_mismatch = false;
                        for signed_dealing in valid_dealings.values() {
                            if support.transcript_id
                                == signed_dealing.idkg_dealing().transcript_id
                                && support.dealer_id == signed_dealing.dealer_id()
                            {
                                dealing_hash_mismatch = true;
                                break;
                            }
                        }
                        if dealing_hash_mismatch {
                            self.metrics
                                .pre_sign_errors_inc("missing_hash_meta_data_mismatch");
                            warn!(
                                self.log,
                                "validate_dealing_support(): Missing hash, meta data mismatch: {support}",
                            );
                            return Some(IDkgChangeAction::RemoveUnvalidated(id));
                        }

                        // Else: Support for a dealing we don't have yet, defer it
                        None
                    }
                    Action::Drop => Some(IDkgChangeAction::RemoveUnvalidated(id)),
                    Action::Defer => None,
                }
            }).collect()
        })
    }

    /// Purges the entries no longer needed from the artifact pool
    fn purge_artifacts(
        &self,
        idkg_pool: &dyn IDkgPool,
        block_reader: &dyn IDkgBlockReader,
    ) -> IDkgChangeSet {
        let in_progress = block_reader
            .requested_transcripts()
            .map(|transcript_params| transcript_params.transcript_id)
            .collect::<BTreeSet<_>>();

        let current_height = block_reader.tip_height();
        let mut target_subnet_xnet_transcripts = BTreeSet::new();
        for transcript_params_ref in block_reader.target_subnet_xnet_transcripts() {
            target_subnet_xnet_transcripts.insert(transcript_params_ref.transcript_id);
        }

        // Unvalidated dealings.
        let ret = idkg_pool
            .unvalidated()
            .signed_dealings()
            .filter(|(_, signed_dealing)| {
                self.should_purge(
                    &signed_dealing.idkg_dealing().transcript_id,
                    current_height,
                    &in_progress,
                    &target_subnet_xnet_transcripts,
                )
            })
            .map(|(id, _)| IDkgChangeAction::RemoveUnvalidated(id));

        // Validated dealings.
        let action = idkg_pool
            .validated()
            .signed_dealings()
            .filter(|(_, signed_dealing)| {
                self.should_purge(
                    &signed_dealing.idkg_dealing().transcript_id,
                    current_height,
                    &in_progress,
                    &target_subnet_xnet_transcripts,
                )
            })
            .map(|(id, _)| IDkgChangeAction::RemoveValidated(id));
        let ret = ret.chain(action);

        // Unvalidated dealing support.
        let action = idkg_pool
            .unvalidated()
            .dealing_support()
            .filter(|(_, support)| {
                self.should_purge(
                    &support.transcript_id,
                    current_height,
                    &in_progress,
                    &target_subnet_xnet_transcripts,
                )
            })
            .map(|(id, _)| IDkgChangeAction::RemoveUnvalidated(id));
        let ret = ret.chain(action);

        // Validated dealing support.
        let mut valid_dealing_supports = self.validated_dealing_supports.write().unwrap();
        let action = idkg_pool
            .validated()
            .dealing_support()
            .filter(|(_, support)| {
                self.should_purge(
                    &support.transcript_id,
                    current_height,
                    &in_progress,
                    &target_subnet_xnet_transcripts,
                )
            })
            // Side-effect: remove from the validated_dealing_supports map
            .map(|(id, support)| {
                let key = IDkgValidatedDealingSupportIdentifier::from(&support);
                valid_dealing_supports.remove(&key);
                IDkgChangeAction::RemoveValidated(id)
            });
        let ret = ret.chain(action);

        // Completed transcripts.
        let action = idkg_pool
            .validated()
            .transcripts()
            .filter(|(_, transcript)| {
                self.should_purge(
                    &transcript.transcript_id,
                    current_height,
                    &in_progress,
                    &target_subnet_xnet_transcripts,
                )
            })
            .map(|(id, _)| IDkgChangeAction::RemoveValidated(id));
        let ret = ret.chain(action);

        ret.collect()
    }

    /// Helper to create dealing
    fn crypto_create_dealing(
        &self,
        idkg_pool: &dyn IDkgPool,
        transcript_loader: &dyn IDkgTranscriptLoader,
        transcript_params: &IDkgTranscriptParams,
    ) -> IDkgChangeSet {
        if let Some(changes) =
            self.load_dependencies(idkg_pool, transcript_loader, transcript_params)
        {
            return changes;
        }
        match IDkgProtocol::create_dealing(&*self.crypto, transcript_params) {
            Ok(idkg_dealing) => {
                self.metrics.pre_sign_metrics_inc("dealing_created");
                self.metrics.pre_sign_metrics_inc("dealing_sent");
                vec![IDkgChangeAction::AddToValidated(IDkgMessage::Dealing(
                    idkg_dealing,
                ))]
            }
            Err(IDkgCreateDealingError::SignatureError { internal_error }) => {
                warn!(
                    self.log,
                    "Failed to sign dealing: transcript_id = {:?}, type = {:?}, error = {:?}",
                    transcript_params.transcript_id(),
                    transcript_op_summary(transcript_params.operation_type()),
                    internal_error
                );
                self.metrics.pre_sign_errors_inc("sign_dealing");
                Default::default()
            }
            Err(err) => {
                // TODO: currently, transcript creation will be retried the next time, which
                // will most likely fail again. This should be signaled up so that the bad
                // transcript params can be acted on
                warn!(
                    self.log,
                    "Failed to create dealing: transcript_id = {:?}, type = {:?}, error = {:?}",
                    transcript_params.transcript_id(),
                    transcript_op_summary(transcript_params.operation_type()),
                    err
                );
                self.metrics.pre_sign_errors_inc("create_dealing");
                Default::default()
            }
        }
    }

    /// Helper to do public verification of a dealing received for a transcript we are building
    fn crypto_verify_dealing(
        &self,
        id: IDkgMessageId,
        transcript_params: &IDkgTranscriptParams,
        signed_dealing: SignedIDkgDealing,
    ) -> Option<IDkgChangeAction> {
        match IDkgProtocol::verify_dealing_public(&*self.crypto, transcript_params, &signed_dealing)
        {
            Err(error) if error.is_reproducible() => {
                self.metrics.pre_sign_errors_inc("verify_dealing_permanent");
                Some(IDkgChangeAction::HandleInvalid(
                    id,
                    format!(
                        "Dealing validation(permanent error): {signed_dealing}, error = {error:?}"
                    ),
                ))
            }
            Err(error) => {
                // Defer in case of transient errors
                debug!(
                    self.log,
                    "Dealing validation(transient error): {}, error = {:?}", signed_dealing, error
                );
                self.metrics.pre_sign_errors_inc("verify_dealing_transient");
                None
            }
            Ok(()) => {
                self.metrics.pre_sign_metrics_inc("dealing_received");
                Some(IDkgChangeAction::MoveToValidated(IDkgMessage::Dealing(
                    signed_dealing,
                )))
            }
        }
    }

    /// Helper to do private verification of a dealing and, if successful, issue a support share for it.
    /// Assumes we are a receiver for the dealing.
    fn crypto_create_dealing_support(
        &self,
        id: &IDkgMessageId,
        transcript_params: &IDkgTranscriptParams,
        signed_dealing: &SignedIDkgDealing,
    ) -> Option<IDkgChangeAction> {
        let dealing = signed_dealing.idkg_dealing();
        if let Err(error) =
            IDkgProtocol::verify_dealing_private(&*self.crypto, transcript_params, signed_dealing)
        {
            if error.is_reproducible() {
                self.metrics
                    .pre_sign_errors_inc("verify_dealing_private_permanent");
                warn!(
                    self.log,
                    "Dealing private verification(permanent error): {}, error = {:?}",
                    dealing,
                    error
                );
                return Some(IDkgChangeAction::HandleInvalid(
                    id.clone(),
                    format!(
                        "Dealing private verification(permanent error): {dealing}, error = {error:?}"
                    ),
                ));
            } else {
                self.metrics
                    .pre_sign_errors_inc("verify_dealing_private_transient");
                debug!(
                    self.log,
                    "Dealing private verification(transient error): {}, error = {:?}",
                    dealing,
                    error
                );
                return None;
            }
        }

        // Generate the multi sig share
        self.crypto
            .sign(
                signed_dealing,
                self.node_id,
                transcript_params.registry_version(),
            )
            .map_or_else(
                |error| {
                    debug!(
                        self.log,
                        "Dealing multi sign failed: {}, error = {:?}", dealing, error
                    );
                    self.metrics
                        .pre_sign_errors_inc("dealing_support_multi_sign");
                    None
                },
                |multi_sig_share| {
                    let dealing_support = IDkgDealingSupport {
                        transcript_id: dealing.transcript_id,
                        dealer_id: signed_dealing.dealer_id(),
                        dealing_hash: ic_types::crypto::crypto_hash(signed_dealing),
                        sig_share: multi_sig_share,
                    };
                    self.metrics.pre_sign_metrics_inc("dealing_support_sent");
                    Some(IDkgChangeAction::AddToValidated(
                        IDkgMessage::DealingSupport(dealing_support),
                    ))
                },
            )
    }

    /// Helper to verify a support share for a dealing
    fn crypto_verify_dealing_support(
        &self,
        id: &IDkgMessageId,
        transcript_params: &IDkgTranscriptParams,
        signed_dealing: &SignedIDkgDealing,
        support: IDkgDealingSupport,
        stats: &dyn IDkgStats,
    ) -> Option<IDkgChangeAction> {
        let start = std::time::Instant::now();
        let ret = self.crypto.verify_basic_sig(
            &support.sig_share.signature,
            signed_dealing,
            support.sig_share.signer,
            transcript_params.registry_version(),
        );
        stats.record_support_validation(&support, start.elapsed());

        match ret {
            Err(error) => {
                self.metrics.pre_sign_errors_inc("verify_dealing_support");
                Some(IDkgChangeAction::HandleInvalid(
                    id.clone(),
                    format!("Support validation failed: {support}, error = {error:?}"),
                ))
            }
            Ok(_) => {
                self.metrics
                    .pre_sign_metrics_inc("dealing_support_received");
                Some(IDkgChangeAction::MoveToValidated(
                    IDkgMessage::DealingSupport(support),
                ))
            }
        }
    }

    /// Helper to load the transcripts the given transcript config is dependent on.
    ///
    /// Returns None if all the transcripts could be loaded successfully.
    /// Otherwise, returns the complaint change set to be added to the pool
    fn load_dependencies(
        &self,
        idkg_pool: &dyn IDkgPool,
        transcript_loader: &dyn IDkgTranscriptLoader,
        transcript_params: &IDkgTranscriptParams,
    ) -> Option<IDkgChangeSet> {
        match &transcript_params.operation_type() {
            IDkgTranscriptOperation::Random => None,
            IDkgTranscriptOperation::RandomUnmasked => None,
            IDkgTranscriptOperation::ReshareOfMasked(t) => {
                load_transcripts(idkg_pool, transcript_loader, &[t])
            }
            IDkgTranscriptOperation::ReshareOfUnmasked(t) => {
                load_transcripts(idkg_pool, transcript_loader, &[t])
            }
            IDkgTranscriptOperation::UnmaskedTimesMasked(t1, t2) => {
                load_transcripts(idkg_pool, transcript_loader, &[t1, t2])
            }
        }
    }

    /// Checks if we have a valid dealing from the dealer for the given
    /// transcript
    fn has_dealer_issued_dealing(
        &self,
        idkg_pool: &dyn IDkgPool,
        transcript_id: &IDkgTranscriptId,
        dealer_id: &NodeId,
    ) -> bool {
        let prefix = dealing_prefix(transcript_id, dealer_id);
        idkg_pool
            .validated()
            .signed_dealings_by_prefix(prefix)
            .any(|(_, signed_dealing)| {
                let dealing = signed_dealing.idkg_dealing();
                signed_dealing.dealer_id() == *dealer_id && dealing.transcript_id == *transcript_id
            })
    }

    /// Checks if we have a valid dealing support from the node for the
    /// given dealing
    fn has_node_issued_dealing_support(
        &self,
        idkg_pool: &dyn IDkgPool,
        transcript_id: &IDkgTranscriptId,
        dealer_id: &NodeId,
        signer_id: &NodeId,
        dealing_hash: &CryptoHashOf<SignedIDkgDealing>,
    ) -> bool {
        let prefix = dealing_support_prefix(transcript_id, dealer_id, signer_id);
        idkg_pool
            .validated()
            .dealing_support_by_prefix(prefix)
            .any(|(_, support)| {
                support.dealing_hash == *dealing_hash
                    && support.sig_share.signer == *signer_id
                    && support.transcript_id == *transcript_id
            })
    }

    /// Checks if the dealing should be purged
    fn should_purge(
        &self,
        transcript_id: &IDkgTranscriptId,
        current_height: Height,
        in_progress: &BTreeSet<IDkgTranscriptId>,
        target_subnet_xnet_transcripts: &BTreeSet<IDkgTranscriptId>,
    ) -> bool {
        // It is possible the IDKG component runs and tries to purge the initial
        // dealings before the finalized tip has the next_key_transcript_creation
        // set up. Avoid this by keeping the initial dealings until the initial
        // resharing completes.
        if target_subnet_xnet_transcripts.contains(transcript_id) {
            return false;
        }

        transcript_id.source_height() <= current_height && !in_progress.contains(transcript_id)
    }

    /// Resolves the IDkgTranscriptParamsRef -> IDkgTranscriptParams.
    pub(crate) fn resolve_ref(
        &self,
        transcript_params_ref: &IDkgTranscriptParamsRef,
        block_reader: &dyn IDkgBlockReader,
        reason: &str,
    ) -> Option<IDkgTranscriptParams> {
        match transcript_params_ref.translate(block_reader) {
            Ok(transcript_params) => {
                self.metrics.pre_sign_metrics_inc("resolve_transcript_refs");
                Some(transcript_params)
            }
            Err(error) => {
                warn!(
                    self.log,
                    "Failed to translate transcript ref: reason = {}, \
                     transcript_params_ref = {:?}, tip = {:?}, error = {:?}",
                    reason,
                    transcript_params_ref,
                    block_reader.tip_height(),
                    error
                );
                self.metrics.pre_sign_errors_inc("resolve_transcript_refs");
                None
            }
        }
    }

    /// Returns the requested transcript map.
    fn requested_transcripts<'a>(
        &self,
        block_reader: &'a dyn IDkgBlockReader,
    ) -> BTreeMap<IDkgTranscriptId, &'a IDkgTranscriptParamsRef> {
        block_reader
            .requested_transcripts()
            .map(|transcript_params| (transcript_params.transcript_id, transcript_params))
            .collect::<BTreeMap<_, _>>()
    }
}

impl IDkgPreSigner for IDkgPreSignerImpl {
    fn on_state_change(
        &self,
        idkg_pool: &dyn IDkgPool,
        transcript_loader: &dyn IDkgTranscriptLoader,
        schedule: &IDkgSchedule<Height>,
    ) -> IDkgChangeSet {
        let block_reader = IDkgBlockReaderImpl::new(self.consensus_block_cache.finalized_chain());
        let metrics = self.metrics.clone();
        idkg_pool.stats().update_active_transcripts(&block_reader);
        idkg_pool
            .stats()
            .update_active_pre_signatures(&block_reader);

        let mut changes = if schedule.update_last_purge(block_reader.tip_height()) {
            timed_call(
                "purge_artifacts",
                || self.purge_artifacts(idkg_pool, &block_reader),
                &metrics.on_state_change_duration,
            )
        } else {
            IDkgChangeSet::default()
        };

        let send_dealings = || {
            timed_call(
                "send_dealings",
                || self.send_dealings(idkg_pool, transcript_loader, &block_reader),
                &metrics.on_state_change_duration,
            )
        };
        let validate_dealings = || {
            timed_call(
                "validate_dealings",
                || self.validate_dealings(idkg_pool, &block_reader),
                &metrics.on_state_change_duration,
            )
        };
        let send_dealing_support = || {
            timed_call(
                "send_dealing_support",
                || self.send_dealing_support(idkg_pool, &block_reader),
                &metrics.on_state_change_duration,
            )
        };
        let validate_dealing_support = || {
            timed_call(
                "validate_dealing_support",
                || self.validate_dealing_support(idkg_pool, &block_reader),
                &metrics.on_state_change_duration,
            )
        };

        let calls: [&'_ dyn Fn() -> IDkgChangeSet; 4] = [
            &send_dealings,
            &validate_dealings,
            &send_dealing_support,
            &validate_dealing_support,
        ];

        changes.append(&mut schedule.call_next(&calls));
        changes
    }
}

pub(crate) trait IDkgTranscriptBuilder: Send + Sync {
    /// Returns the specified transcript if it can be successfully
    /// built from the current entries in the IDKG pool
    fn get_completed_transcript(&self, transcript_id: IDkgTranscriptId) -> Option<IDkgTranscript>;

    /// Returns the validated dealings for the given transcript Id from
    /// the IDKG pool
    fn get_validated_dealings(&self, transcript_id: IDkgTranscriptId) -> Vec<SignedIDkgDealing>;
}

pub(crate) struct IDkgTranscriptBuilderImpl<'a> {
    block_reader: &'a dyn IDkgBlockReader,
    crypto: &'a dyn ConsensusCrypto,
    metrics: &'a IDkgPayloadMetrics,
    idkg_pool: &'a dyn IDkgPool,
    log: ReplicaLogger,
}

impl<'a> IDkgTranscriptBuilderImpl<'a> {
    pub(crate) fn new(
        block_reader: &'a dyn IDkgBlockReader,
        crypto: &'a dyn ConsensusCrypto,
        idkg_pool: &'a dyn IDkgPool,
        metrics: &'a IDkgPayloadMetrics,
        log: ReplicaLogger,
    ) -> Self {
        Self {
            block_reader,
            crypto,
            idkg_pool,
            metrics,
            log,
        }
    }

    /// Build the specified transcript from the pool.
    fn build_transcript(&self, transcript_id: IDkgTranscriptId) -> Option<IDkgTranscript> {
        // Look up the transcript params
        let transcript_params = match self
            .block_reader
            .requested_transcripts()
            .find(|transcript_params| transcript_params.transcript_id == transcript_id)
        {
            Some(params_ref) => match params_ref.translate(self.block_reader) {
                Ok(transcript_params) => transcript_params,
                Err(error) => {
                    warn!(
                        self.log,
                        "build_transcript(): failed to translate transcript ref: \
                                transcript_params_ref = {:?}, tip = {:?}, error = {:?}",
                        params_ref,
                        self.block_reader.tip_height(),
                        error
                    );
                    self.metrics
                        .transcript_builder_errors_inc("resolve_transcript_refs");
                    return None;
                }
            },
            None => {
                self.metrics
                    .transcript_builder_errors_inc("missing_transcript_params");
                return None;
            }
        };
        let mut completed_dealings = BatchSignedIDkgDealings::new();

        // Step 1: Build the verified dealings by aggregating the support shares
        timed_call(
            "aggregate_dealing_support",
            || {
                let mut transcript_state = TranscriptState::new();
                // Walk the dealings to get the dealings belonging to the transcript
                for (id, signed_dealing) in self
                    .idkg_pool
                    .validated()
                    .signed_dealings_by_transcript_id(&transcript_id)
                {
                    if let Some(dealing_hash) = id.dealing_hash() {
                        transcript_state.init_dealing_state(dealing_hash, signed_dealing);
                    } else {
                        self.metrics
                            .transcript_builder_errors_inc("build_transcript_id_dealing_hash");
                        warn!(
                            self.log,
                            "build_transcript(): Failed to get dealing hash: {:?}", id
                        );
                    }
                }

                // Walk the support shares and assign to the corresponding dealing
                for (_, support) in self
                    .idkg_pool
                    .validated()
                    .dealing_support_by_transcript_id(&transcript_id)
                {
                    if let Err(err) = transcript_state.add_dealing_support(support) {
                        warn!(
                            self.log,
                            "Failed to add support: transcript_id = {:?}, error = {:?}",
                            transcript_id,
                            err
                        );
                        self.metrics
                            .transcript_builder_errors_inc("add_dealing_support");
                    }
                }

                // Aggregate the support shares per dealing
                for dealing_state in transcript_state.dealing_state.into_values() {
                    if let Some(sig_batch) = self.crypto_aggregate_dealing_support(
                        &transcript_params,
                        &dealing_state.support_shares,
                    ) {
                        let verified_dealing = BatchSignedIDkgDealing {
                            content: dealing_state.signed_dealing,
                            signature: sig_batch,
                        };
                        completed_dealings.insert_or_update(verified_dealing);
                    }
                }
            },
            &self.metrics.transcript_builder_duration,
        );

        // Step 2: Build the transcript from the verified dealings
        timed_call(
            "create_transcript",
            || self.crypto_create_transcript(&transcript_params, &completed_dealings),
            &self.metrics.transcript_builder_duration,
        )
    }

    /// Helper to combine the multi sig shares for a dealing
    fn crypto_aggregate_dealing_support(
        &self,
        transcript_params: &IDkgTranscriptParams,
        support_shares: &[IDkgDealingSupport],
    ) -> Option<BasicSignatureBatch<SignedIDkgDealing>> {
        // Check if we have enough shares for aggregation
        if support_shares.len() < (transcript_params.verification_threshold().get() as usize) {
            self.metrics
                .transcript_builder_metrics_inc("insufficient_support_shares");
            return None;
        }

        let mut signatures = Vec::new();
        for support_share in support_shares {
            signatures.push(&support_share.sig_share);
        }

        let start = std::time::Instant::now();
        let ret = self
            .crypto
            .aggregate(signatures, transcript_params.registry_version());
        self.idkg_pool.stats().record_support_aggregation(
            transcript_params,
            support_shares,
            start.elapsed(),
        );

        ret.map_or_else(
            |error| {
                warn!(
                    self.log,
                    "Failed to aggregate: transcript_id = {:?}, error = {:?}",
                    transcript_params.transcript_id(),
                    error
                );
                self.metrics
                    .transcript_builder_errors_inc("aggregate_dealing_support");
                None
            },
            |multi_sig| {
                self.metrics.transcript_builder_metrics_inc_by(
                    support_shares.len() as u64,
                    "support_aggregated",
                );
                self.metrics
                    .transcript_builder_metrics_inc("dealing_aggregated");
                Some(multi_sig)
            },
        )
    }

    /// Helper to create the transcript from the verified dealings
    fn crypto_create_transcript(
        &self,
        transcript_params: &IDkgTranscriptParams,
        verified_dealings: &BatchSignedIDkgDealings,
    ) -> Option<IDkgTranscript> {
        // Check if we have enough dealings to create transcript
        if verified_dealings.len() < (transcript_params.collection_threshold().get() as usize) {
            self.metrics
                .transcript_builder_metrics_inc("insufficient_dealings");
            return None;
        }

        let start = std::time::Instant::now();
        let ret =
            IDkgProtocol::create_transcript(self.crypto, transcript_params, verified_dealings);
        self.idkg_pool
            .stats()
            .record_transcript_creation(transcript_params, start.elapsed());

        ret.map_or_else(
            |error| {
                warn!(
                    self.log,
                    "Failed to create transcript: transcript_id = {:?}, error = {:?}",
                    transcript_params.transcript_id(),
                    error
                );
                self.metrics
                    .transcript_builder_errors_inc("create_transcript");
                None
            },
            |transcript| {
                self.metrics
                    .transcript_builder_metrics_inc("transcript_created");
                Some(transcript)
            },
        )
    }

    /// Helper to get the validated dealings.
    fn validated_dealings(&self, transcript_id: IDkgTranscriptId) -> Vec<SignedIDkgDealing> {
        let mut ret = Vec::new();
        for (_, signed_dealing) in self.idkg_pool.validated().signed_dealings() {
            let dealing = signed_dealing.idkg_dealing();
            if dealing.transcript_id == transcript_id {
                ret.push(signed_dealing.clone());
            }
        }
        ret
    }
}

impl IDkgTranscriptBuilder for IDkgTranscriptBuilderImpl<'_> {
    fn get_completed_transcript(&self, transcript_id: IDkgTranscriptId) -> Option<IDkgTranscript> {
        timed_call(
            "get_completed_transcript",
            || self.build_transcript(transcript_id),
            &self.metrics.transcript_builder_duration,
        )
    }

    fn get_validated_dealings(&self, transcript_id: IDkgTranscriptId) -> Vec<SignedIDkgDealing> {
        timed_call(
            "get_validated_dealings",
            || self.validated_dealings(transcript_id),
            &self.metrics.transcript_builder_duration,
        )
    }
}

/// Specifies how to handle a received message
#[derive(Eq, PartialEq)]
enum Action<'a> {
    /// The message is relevant to our current state, process it
    /// immediately. The transcript params for this transcript
    /// (as specified by the finalized block) is the argument
    Process(&'a IDkgTranscriptParamsRef),

    /// Keep it to be processed later (e.g) this is from a node
    /// ahead of us
    Defer,

    /// Don't need it
    Drop,
}

impl<'a> Action<'a> {
    /// Decides the action to take on a received message with the given
    /// height/transcriptId
    #[allow(clippy::self_named_constructors)]
    fn action(
        block_reader: &'a dyn IDkgBlockReader,
        requested_transcripts: &'a BTreeMap<IDkgTranscriptId, &'a IDkgTranscriptParamsRef>,
        msg_height: Option<Height>,
        msg_transcript_id: &IDkgTranscriptId,
    ) -> Action<'a> {
        if let Some(height) = msg_height
            && height > block_reader.tip_height()
        {
            // Message is from a node ahead of us, keep it to be
            // processed later
            return Action::Defer;
        }

        match requested_transcripts.get(msg_transcript_id) {
            Some(transcript_params_ref) => Action::Process(transcript_params_ref),
            None => {
                // Its for a transcript that has not been requested, drop it
                Action::Drop
            }
        }
    }
}

/// Needed as IDKGTranscriptParams doesn't implement Debug
impl Debug for Action<'_> {
    fn fmt(&self, f: &mut Formatter<'_>) -> fmt::Result {
        match &self {
            Self::Process(transcript_params) => {
                write!(
                    f,
                    "Action::Process(): transcript_id = {:?}",
                    transcript_params.transcript_id
                )
            }
            Self::Defer => write!(f, "Action::Defer"),
            Self::Drop => write!(f, "Action::Drop"),
        }
    }
}

/// Helper to hold the transcript/dealing state during the transcript
/// building process
struct TranscriptState {
    dealing_state: BTreeMap<CryptoHashOf<SignedIDkgDealing>, DealingState>,
}

struct DealingState {
    signed_dealing: SignedIDkgDealing,
    support_shares: Vec<IDkgDealingSupport>,
}

impl TranscriptState {
    fn new() -> Self {
        Self {
            dealing_state: BTreeMap::new(),
        }
    }

    // Initializes the per-dealing info
    fn init_dealing_state(
        &mut self,
        dealing_hash: CryptoHashOf<SignedIDkgDealing>,
        signed_dealing: SignedIDkgDealing,
    ) {
        self.dealing_state.insert(
            dealing_hash,
            DealingState {
                signed_dealing,
                support_shares: Vec::new(),
            },
        );
    }

    // Adds support for a dealing
    fn add_dealing_support(&mut self, support: IDkgDealingSupport) -> Result<(), String> {
        if let Some(dealing_state) = self.dealing_state.get_mut(&support.dealing_hash) {
            dealing_state.support_shares.push(support);
            Ok(())
        } else {
            Err(format!(
                "TranscriptState::add_dealing_support(): dealing not found: {support:}"
            ))
        }
    }
}

#[cfg(test)]
mod tests {
    use super::*;
    use crate::test_utils::*;
    use assert_matches::assert_matches;
    use ic_crypto_test_utils_canister_threshold_sigs::{
        CanisterThresholdSigTestEnvironment, IDkgParticipants, setup_masked_random_params,
    };
    use ic_crypto_test_utils_reproducible_rng::reproducible_rng;
    use ic_interfaces::p2p::consensus::{MutablePool, UnvalidatedArtifact};
    use ic_test_utilities_consensus::{IDkgStatsNoOp, idkg::*};
    use ic_test_utilities_logger::with_test_replica_logger;
    use ic_test_utilities_types::ids::{NODE_1, NODE_2, NODE_3, NODE_4};
    use ic_types::{
        Height, RegistryVersion,
        consensus::idkg::{IDkgMasterPublicKeyId, IDkgObject},
        crypto::{AlgorithmId, BasicSig, BasicSigOf, CryptoHash},
        time::UNIX_EPOCH,
    };
    use ic_types_test_utils::ids::node_test_id;
    use std::{collections::HashSet, ops::Deref};

    impl IDkgPreSignerImpl {
        fn validated_dealing_supports(
            &self,
        ) -> std::sync::RwLockReadGuard<
            '_,
            BTreeMap<IDkgValidatedDealingSupportIdentifier, BTreeSet<NodeId>>,
        > {
            self.validated_dealing_supports
                .read()
                .expect("IDkgPreSignerImpl::validated_dealing_supports(): RwLock poisoned")
        }
    }

    // Tests the Action logic
    #[test]
    fn test_ecdsa_pre_signer_action() {
        let key_id = fake_ecdsa_idkg_master_public_key_id();
        let (id_1, id_2, id_3, id_4) = (
            create_transcript_id(1),
            create_transcript_id(2),
            create_transcript_id(3),
            create_transcript_id(4),
        );

        // The finalized block requests transcripts 1, 2, 3
        let nodes = [NODE_1];
        let block_reader = TestIDkgBlockReader::for_pre_signer_test(
            Height::from(100),
            vec![
                create_transcript_param(&key_id, id_1, &nodes, &nodes),
                create_transcript_param(&key_id, id_2, &nodes, &nodes),
                create_transcript_param(&key_id, id_3, &nodes, &nodes),
            ],
        );
        let mut requested = BTreeMap::new();
        for transcript_params_ref in block_reader.requested_transcripts() {
            requested.insert(transcript_params_ref.transcript_id, transcript_params_ref);
        }

        // Message from a node ahead of us
        assert_eq!(
            Action::action(&block_reader, &requested, Some(Height::from(200)), &id_4),
            Action::Defer
        );

        // Messages for transcripts not being currently requested
        assert_eq!(
            Action::action(
                &block_reader,
                &requested,
                Some(Height::from(100)),
                &create_transcript_id(234)
            ),
            Action::Drop
        );
        assert_eq!(
            Action::action(
                &block_reader,
                &requested,
                Some(Height::from(10)),
                &create_transcript_id(234)
            ),
            Action::Drop
        );

        // Messages for transcripts currently requested
        let action = Action::action(&block_reader, &requested, Some(Height::from(100)), &id_1);
        assert_matches!(action, Action::Process(_));

        let action = Action::action(&block_reader, &requested, Some(Height::from(10)), &id_2);
        assert_matches!(action, Action::Process(_));
    }

    // Tests that dealings are sent for new transcripts, and requests already
    // in progress are filtered out.
    #[test]
    fn test_send_dealings_all_algorithms() {
        for key_id in fake_master_public_key_ids_for_all_idkg_algorithms() {
            println!("Running test for key ID {key_id}");
            test_send_dealings(key_id);
        }
    }

    fn test_send_dealings(key_id: IDkgMasterPublicKeyId) {
        ic_test_utilities::artifact_pool_config::with_test_pool_config(|pool_config| {
            with_test_replica_logger(|logger| {
                let (mut idkg_pool, pre_signer) =
                    create_pre_signer_dependencies(pool_config, logger);
                let (id_1, id_2, id_3, id_4, id_5) = (
                    create_transcript_id(1),
                    create_transcript_id(2),
                    create_transcript_id(3),
                    create_transcript_id(4),
                    create_transcript_id(5),
                );

                // Set up the IDKG pool. Pool has dealings for transcripts 1, 2, 3.
                // Only dealing for transcript 1 is issued by us.
                let dealing_1 = create_dealing(id_1, NODE_1);
                let dealing_2 = create_dealing(id_2, NODE_2);
                let dealing_3 = create_dealing(id_3, NODE_3);
                let change_set = vec![
                    IDkgChangeAction::AddToValidated(IDkgMessage::Dealing(dealing_1)),
                    IDkgChangeAction::AddToValidated(IDkgMessage::Dealing(dealing_2)),
                    IDkgChangeAction::AddToValidated(IDkgMessage::Dealing(dealing_3)),
                ];
                idkg_pool.apply(change_set);

                // Set up the transcript creation request
                // The block requests transcripts 1, 4, 5
                let t1 = create_transcript_param(&key_id, id_1, &[NODE_1], &[NODE_2]);
                let t2 = create_transcript_param(&key_id, id_4, &[NODE_1], &[NODE_3]);
                let t3 = create_transcript_param(&key_id, id_5, &[NODE_1], &[NODE_4]);
                let block_reader =
                    TestIDkgBlockReader::for_pre_signer_test(Height::from(100), vec![t1, t2, t3]);
                let transcript_loader: TestIDkgTranscriptLoader = Default::default();

                // Since transcript 1 is already in progress, we should issue
                // dealings only for transcripts 4, 5
                let change_set =
                    pre_signer.send_dealings(&idkg_pool, &transcript_loader, &block_reader);
                assert_eq!(change_set.len(), 2);
                assert!(is_dealing_added_to_validated(&change_set, &id_4,));
                assert!(is_dealing_added_to_validated(&change_set, &id_5,));
            })
        })
    }

    // Tests that dealings are purged once the finalized height increases
    #[test]
    fn test_ecdsa_dealings_purging() {
        ic_test_utilities::artifact_pool_config::with_test_pool_config(|pool_config| {
            with_test_replica_logger(|logger| {
                let (mut idkg_pool, pre_signer, mut consensus_pool) =
                    create_pre_signer_dependencies_and_pool(pool_config, logger);
                let transcript_loader = TestIDkgTranscriptLoader::default();
                let transcript_height = Height::from(30);
                let id_1 = create_transcript_id_with_height(1, Height::from(0));
                let id_2 = create_transcript_id_with_height(2, transcript_height);

                let dealing1 = create_dealing(id_1, NODE_2);
                let msg_id1 = dealing1.message_id();
                let dealing2 = create_dealing(id_2, NODE_2);
                let msg_id2 = dealing2.message_id();
                let change_set = vec![
                    IDkgChangeAction::AddToValidated(IDkgMessage::Dealing(dealing1)),
                    IDkgChangeAction::AddToValidated(IDkgMessage::Dealing(dealing2)),
                ];
                idkg_pool.apply(change_set);

                let schedule = IDkgSchedule::new(Height::from(0));
                // Finalized height doesn't increase, so dealing1 shouldn't be purged
                let change_set =
                    pre_signer.on_state_change(&idkg_pool, &transcript_loader, &schedule);
                assert_eq!(*schedule.last_purge.borrow(), Height::from(0));
                assert!(change_set.is_empty());

                // Finalized height increases, so dealing1 is purged
                let new_height = consensus_pool.advance_round_normal_operation_n(29);
                let change_set =
                    pre_signer.on_state_change(&idkg_pool, &transcript_loader, &schedule);
                assert_eq!(*schedule.last_purge.borrow(), new_height);
                assert_eq!(change_set.len(), 1);
                assert!(is_removed_from_validated(&change_set, &msg_id1));

                idkg_pool.apply(change_set);

                // Finalized height increases above dealing2, so it is purged
                let new_height = consensus_pool.advance_round_normal_operation();
                let change_set =
                    pre_signer.on_state_change(&idkg_pool, &transcript_loader, &schedule);
                assert_eq!(*schedule.last_purge.borrow(), new_height);
                assert_eq!(transcript_height, new_height);
                assert_eq!(change_set.len(), 1);
                assert!(is_removed_from_validated(&change_set, &msg_id2));
            })
        })
    }

    // Tests that dealing is not issued if the node isn't in the list of dealers
    // specified by the transcript params
    #[test]
    fn test_non_dealers_dont_send_dealings_all_algorithms() {
        for key_id in fake_master_public_key_ids_for_all_idkg_algorithms() {
            println!("Running test for key ID {key_id}");
            test_non_dealers_dont_send_dealings(key_id);
        }
    }

    fn test_non_dealers_dont_send_dealings(key_id: IDkgMasterPublicKeyId) {
        ic_test_utilities::artifact_pool_config::with_test_pool_config(|pool_config| {
            with_test_replica_logger(|logger| {
                let (idkg_pool, pre_signer) = create_pre_signer_dependencies(pool_config, logger);
                let (id_1, id_2) = (create_transcript_id(1), create_transcript_id(2));

                // transcript 1 has NODE_1 as a dealer
                let t1 = create_transcript_param(&key_id, id_1, &[NODE_1], &[NODE_1]);

                // Transcript 2 doesn't have NODE_1 as a dealer
                let t2 = create_transcript_param(&key_id, id_2, &[NODE_2], &[NODE_2]);

                // Transcript 2 should not result in a dealing
                let block_reader =
                    TestIDkgBlockReader::for_pre_signer_test(Height::from(100), vec![t1, t2]);
                let transcript_loader: TestIDkgTranscriptLoader = Default::default();

                let change_set =
                    pre_signer.send_dealings(&idkg_pool, &transcript_loader, &block_reader);
                assert_eq!(change_set.len(), 1);
                assert!(is_dealing_added_to_validated(&change_set, &id_1,));
            })
        })
    }

    // Tests that dealing is not issued if the crypto component returns an error
    #[test]
    fn test_ecdsa_crypto_error_results_in_no_dealing() {
        ic_test_utilities::artifact_pool_config::with_test_pool_config(|pool_config| {
            with_test_replica_logger(|logger| {
                let key_id = fake_ecdsa_idkg_master_public_key_id();
                let crypto = crypto_without_keys();
                let (idkg_pool, pre_signer) =
                    create_pre_signer_dependencies_with_crypto(pool_config, logger, Some(crypto));
                let id_1 = create_transcript_id(1);

                // transcript 1 has NODE_1 as a dealer
                let t1 = create_transcript_param(&key_id, id_1, &[NODE_1], &[NODE_1]);
                let block_reader =
                    TestIDkgBlockReader::for_pre_signer_test(Height::from(100), vec![t1.clone()])
                        .with_target_subnet_xnet_transcripts(vec![t1.transcript_params_ref]);
                let transcript_loader: TestIDkgTranscriptLoader = Default::default();

                let change_set =
                    pre_signer.send_dealings(&idkg_pool, &transcript_loader, &block_reader);
                assert!(change_set.is_empty());
            })
        })
    }

    // Tests that complaints are generated and added to the pool if loading transcript
    // results in complaints.
    #[test]
    fn test_send_dealings_with_complaints_all_algorithms() {
        for key_id in fake_master_public_key_ids_for_all_idkg_algorithms() {
            println!("Running test for key ID {key_id}");
            test_send_dealings_with_complaints(key_id);
        }
    }

    fn test_send_dealings_with_complaints(key_id: IDkgMasterPublicKeyId) {
        ic_test_utilities::artifact_pool_config::with_test_pool_config(|pool_config| {
            with_test_replica_logger(|logger| {
                let (idkg_pool, pre_signer) = create_pre_signer_dependencies(pool_config, logger);
                let (id_1, id_2, id_3) = (
                    create_transcript_id(1),
                    create_transcript_id(2),
                    create_transcript_id(3),
                );

                // Set up the transcript creation request
                // The block requests transcripts 1, 2, 3
                let t1 = create_transcript_param(&key_id, id_1, &[NODE_1], &[NODE_2]);
                let t2 = create_transcript_param(&key_id, id_2, &[NODE_1], &[NODE_3]);
                let t3 = create_transcript_param(&key_id, id_3, &[NODE_1], &[NODE_4]);
                let block_reader =
                    TestIDkgBlockReader::for_pre_signer_test(Height::from(100), vec![t1, t2, t3]);
                let transcript_loader =
                    TestIDkgTranscriptLoader::new(TestTranscriptLoadStatus::Complaints);

                let change_set =
                    pre_signer.send_dealings(&idkg_pool, &transcript_loader, &block_reader);
                let complaints = transcript_loader.returned_complaints();
                assert_eq!(change_set.len(), complaints.len());
                assert_eq!(change_set.len(), 3);
                for complaint in complaints {
                    assert!(is_complaint_added_to_validated(
                        &change_set,
                        &complaint.content.idkg_complaint.transcript_id,
                        &NODE_1,
                        &NODE_1,
                    ));
                }
            })
        })
    }

    #[test]
    fn test_crypto_verify_dealing() {
        let mut rng = reproducible_rng();
        ic_test_utilities::artifact_pool_config::with_test_pool_config(|pool_config| {
            with_test_replica_logger(|logger| {
                let env = CanisterThresholdSigTestEnvironment::new(1, &mut rng);
                let subnet_nodes: BTreeSet<_> = env.nodes.ids();
                let crypto = first_crypto(&env);
                let (_, pre_signer) =
                    create_pre_signer_dependencies_with_crypto(pool_config, logger, Some(crypto));
                let id = create_transcript_id_with_height(4, Height::from(5));
                let params = IDkgTranscriptParams::new(
                    id,
                    subnet_nodes.clone(),
                    subnet_nodes,
                    env.newest_registry_version,
                    ic_types::crypto::AlgorithmId::ThresholdEcdsaSecp256k1,
                    IDkgTranscriptOperation::Random,
                )
                .unwrap();
                let dealing = create_dealing(id, NODE_2);
                let changeset: Vec<_> = pre_signer
                    .crypto_verify_dealing(dealing.message_id(), &params, dealing.clone())
                    .into_iter()
                    .collect();
                // assert that the mock dealing does not pass real crypto check
                assert!(is_handle_invalid(&changeset, &dealing.message_id()));
            })
        })
    }

    // Tests that received dealings are accepted/processed for eligible transcript
    // requests, and others dealings are either deferred or dropped.
    #[test]
    fn test_validate_dealings_all_algorithms() {
        for key_id in fake_master_public_key_ids_for_all_idkg_algorithms() {
            println!("Running test for key ID {key_id}");
            test_validate_dealings(key_id);
        }
    }

    fn test_validate_dealings(key_id: IDkgMasterPublicKeyId) {
        let (id_2, id_3, id_4, id_5, id_6) = (
            // A dealing for a transcript that is requested by finalized block (accepted)
            create_transcript_id_with_height(2, Height::from(100)),
            // A dealing for a transcript that is requested by finalized block (accepted)
            create_transcript_id_with_height(3, Height::from(10)),
            // A dealing for a transcript that is not requested by finalized block (dropped)
            create_transcript_id_with_height(4, Height::from(5)),
            // A dealing for a transcript that is not requested and references a future block height (deferred)
            create_transcript_id_with_height(5, Height::from(500)),
            // A dealing for a XNet transcript that is requested and references a future block height (accepted)
            create_transcript_id_with_height(6, Height::from(500)),
        );
        let mut artifacts = vec![];

        let ids = vec![id_2, id_3, id_4, id_5, id_6];
        let msg_ids = ids
            .into_iter()
            .map(|id| {
                let dealing = create_dealing(id, NODE_2);
                let msg_id = dealing.message_id();
                artifacts.push(UnvalidatedArtifact {
                    message: IDkgMessage::Dealing(dealing),
                    peer_id: NODE_2,
                    timestamp: UNIX_EPOCH,
                });
                msg_id
            })
            .collect::<Vec<_>>();
        let (msg_id_2, msg_id_3, msg_id_4, msg_id_6) =
            (&msg_ids[0], &msg_ids[1], &msg_ids[2], &msg_ids[4]);

        // Set up the transcript creation request
        // The block requests transcripts 2, 3, 6
        let t2 = create_transcript_param(&key_id, id_2, &[NODE_2], &[NODE_1]);
        let t3 = create_transcript_param(&key_id, id_3, &[NODE_2], &[NODE_1]);
        let t6 = create_transcript_param(&key_id, id_6, &[NODE_2], &[NODE_1]);
        let block_reader = TestIDkgBlockReader::for_pre_signer_test(
            Height::from(100),
            vec![t2, t3.clone(), t6.clone()],
        );

        // Validate dealings using `CryptoReturningOk`. Requested dealings should be moved to validated
        ic_test_utilities::artifact_pool_config::with_test_pool_config(|pool_config| {
            with_test_replica_logger(|logger| {
                let (mut idkg_pool, pre_signer) =
                    create_pre_signer_dependencies(pool_config, logger);

                artifacts.iter().for_each(|a| idkg_pool.insert(a.clone()));

                let change_set = pre_signer.validate_dealings(&idkg_pool, &block_reader);
                assert_eq!(change_set.len(), 3);
                assert!(is_moved_to_validated(&change_set, msg_id_2));
                assert!(is_moved_to_validated(&change_set, msg_id_3));
                assert!(is_removed_from_unvalidated(&change_set, msg_id_4));
            })
        });

        // Validate dealings using `CryptoReturningOk`. Requested dealings should be moved to validated.
        // Dealings for requested target subnet xnet transcripts (even for future heights) should also be validated.
        ic_test_utilities::artifact_pool_config::with_test_pool_config(|pool_config| {
            with_test_replica_logger(|logger| {
                let block_reader = block_reader
                    .clone()
                    .with_target_subnet_xnet_transcripts(vec![
                        t3.transcript_params_ref.clone(),
                        t6.transcript_params_ref.clone(),
                    ]);

                let (mut idkg_pool, pre_signer) =
                    create_pre_signer_dependencies(pool_config, logger);

                artifacts.iter().for_each(|a| idkg_pool.insert(a.clone()));

                let change_set = pre_signer.validate_dealings(&idkg_pool, &block_reader);
                assert_eq!(change_set.len(), 4);
                assert!(is_moved_to_validated(&change_set, msg_id_2));
                assert!(is_moved_to_validated(&change_set, msg_id_3));
                assert!(is_removed_from_unvalidated(&change_set, msg_id_4));
                assert!(is_moved_to_validated(&change_set, msg_id_6));
            })
        });

        // Validate dealings using an empty transcript resolver. Dealings should fail to be resolved and thus
        // be handled invalid.
        ic_test_utilities::artifact_pool_config::with_test_pool_config(|pool_config| {
            with_test_replica_logger(|logger| {
                let (mut idkg_pool, pre_signer) =
                    create_pre_signer_dependencies(pool_config, logger);

                artifacts.iter().for_each(|a| idkg_pool.insert(a.clone()));

                let block_reader = block_reader.clone().with_fail_to_resolve();

                let change_set = pre_signer.validate_dealings(&idkg_pool, &block_reader);
                assert_eq!(change_set.len(), 3);
                assert!(is_handle_invalid(&change_set, msg_id_2));
                assert!(is_handle_invalid(&change_set, msg_id_3));
                assert!(is_removed_from_unvalidated(&change_set, msg_id_4));
            })
        });

        // Validate dealings using a crypto component without keys. Crypto validation should return a
        // permanent error, thus the requested dealings should be handled as invalid.
        ic_test_utilities::artifact_pool_config::with_test_pool_config(|pool_config| {
            with_test_replica_logger(|logger| {
                let (mut idkg_pool, pre_signer) = create_pre_signer_dependencies_with_crypto(
                    pool_config,
                    logger,
                    Some(crypto_without_keys()),
                );

                artifacts.iter().for_each(|a| idkg_pool.insert(a.clone()));

                let change_set = pre_signer.validate_dealings(&idkg_pool, &block_reader);
                assert_eq!(change_set.len(), 3);
                assert!(is_handle_invalid(&change_set, msg_id_2));
                assert!(is_handle_invalid(&change_set, msg_id_3));
                assert!(is_removed_from_unvalidated(&change_set, msg_id_4));
            })
        });

        // Validate dealings for a transcript with a registry version that isn't available locally (yet).
        // Crypto validation should return a transient error, thus the requested dealings should be deferred.
        ic_test_utilities::artifact_pool_config::with_test_pool_config(|pool_config| {
            with_test_replica_logger(|logger| {
                let (mut idkg_pool, pre_signer) = create_pre_signer_dependencies_with_crypto(
                    pool_config,
                    logger,
                    Some(crypto_without_keys()),
                );

                let v_1 = RegistryVersion::from(1);
                let t2 = create_transcript_param_with_registry_version(
                    &key_id,
                    id_2,
                    &[NODE_2],
                    &[NODE_1],
                    v_1,
                );
                let t3 = create_transcript_param_with_registry_version(
                    &key_id,
                    id_3,
                    &[NODE_2],
                    &[NODE_1],
                    v_1,
                );
                let block_reader =
                    TestIDkgBlockReader::for_pre_signer_test(Height::from(100), vec![t2, t3]);

                artifacts.iter().for_each(|a| idkg_pool.insert(a.clone()));

                let change_set = pre_signer.validate_dealings(&idkg_pool, &block_reader);
                assert_eq!(change_set.len(), 1);
                assert!(is_removed_from_unvalidated(&change_set, msg_id_4));
            })
        });
    }

    // Tests that duplicate dealings from a dealer for the same transcript
    // are dropped.
    #[test]
    fn test_duplicate_dealing_all_algorithms() {
        for key_id in fake_master_public_key_ids_for_all_idkg_algorithms() {
            println!("Running test for key ID {key_id}");
            test_duplicate_dealing(key_id);
        }
    }

    fn test_duplicate_dealing(key_id: IDkgMasterPublicKeyId) {
        ic_test_utilities::artifact_pool_config::with_test_pool_config(|pool_config| {
            with_test_replica_logger(|logger| {
                let (mut idkg_pool, pre_signer) =
                    create_pre_signer_dependencies(pool_config, logger);
                let id_2 = create_transcript_id_with_height(2, Height::from(100));

                // Set up the IDKG pool
                // Validated pool has: {transcript 2, dealer = NODE_2}
                let dealing = create_dealing(id_2, NODE_2);
                let change_set = vec![IDkgChangeAction::AddToValidated(IDkgMessage::Dealing(
                    dealing,
                ))];
                idkg_pool.apply(change_set);

                // Unvalidated pool has: {transcript 2, dealer = NODE_2, height = 100}
                let dealing = create_dealing(id_2, NODE_2);
                let msg_id_2 = dealing.message_id();
                idkg_pool.insert(UnvalidatedArtifact {
                    message: IDkgMessage::Dealing(dealing),
                    peer_id: NODE_2,
                    timestamp: UNIX_EPOCH,
                });

                let t2 = create_transcript_param(&key_id, id_2, &[NODE_2], &[NODE_1]);
                let block_reader =
                    TestIDkgBlockReader::for_pre_signer_test(Height::from(100), vec![t2]);

                let change_set = pre_signer.validate_dealings(&idkg_pool, &block_reader);
                assert_eq!(change_set.len(), 1);
                assert!(is_handle_invalid(&change_set, &msg_id_2));
            })
        })
    }

    // Tests that duplicate dealings from a dealer for the same transcript
    // in the unvalidated pool are dropped.
    #[test]
    fn test_duplicate_dealing_in_batch_all_algorithms() {
        for key_id in fake_master_public_key_ids_for_all_idkg_algorithms() {
            println!("Running test for key ID {key_id}");
            test_duplicate_dealing_in_batch(key_id);
        }
    }

    fn test_duplicate_dealing_in_batch(key_id: IDkgMasterPublicKeyId) {
        ic_test_utilities::artifact_pool_config::with_test_pool_config(|pool_config| {
            with_test_replica_logger(|logger| {
                let (mut idkg_pool, pre_signer) =
                    create_pre_signer_dependencies(pool_config, logger);
                let id_2 = create_transcript_id_with_height(2, Height::from(100));

                // Set up the IDKG pool
                // Unvalidated pool has: {transcript 2, dealer = NODE_2, height = 100, internal_dealing_raw = vec[1]}
                let mut dealing = create_dealing(id_2, NODE_2);
                dealing.content.internal_dealing_raw = vec![1];
                let msg_id_2_a = dealing.message_id();
                idkg_pool.insert(UnvalidatedArtifact {
                    message: IDkgMessage::Dealing(dealing),
                    peer_id: NODE_2,
                    timestamp: UNIX_EPOCH,
                });

                // Unvalidated pool has: {transcript 2, dealer = NODE_2, height = 100, , internal_dealing_raw = vec[2]}
                let mut dealing = create_dealing(id_2, NODE_2);
                dealing.content.internal_dealing_raw = vec![2];
                let msg_id_2_b = dealing.message_id();
                idkg_pool.insert(UnvalidatedArtifact {
                    message: IDkgMessage::Dealing(dealing),
                    peer_id: NODE_2,
                    timestamp: UNIX_EPOCH,
                });

                // Unvalidated pool has: {transcript 2, dealer = NODE_3, height = 100, , internal_dealing_raw = vec[3]}
                let mut dealing = create_dealing(id_2, NODE_3);
                dealing.content.internal_dealing_raw = vec![3];
                let msg_id_3 = dealing.message_id();
                idkg_pool.insert(UnvalidatedArtifact {
                    message: IDkgMessage::Dealing(dealing),
                    peer_id: NODE_3,
                    timestamp: UNIX_EPOCH,
                });

                let t2 = create_transcript_param(&key_id, id_2, &[NODE_2, NODE_3], &[NODE_1]);
                let block_reader =
                    TestIDkgBlockReader::for_pre_signer_test(Height::from(100), vec![t2]);

                // One of msg_id_2_a or msg_id_2_b should be accepted, the other one dropped
                let change_set = pre_signer.validate_dealings(&idkg_pool, &block_reader);
                assert_eq!(change_set.len(), 3);
                if is_moved_to_validated(&change_set, &msg_id_2_a) {
                    assert!(is_handle_invalid(&change_set, &msg_id_2_b));
                } else if is_moved_to_validated(&change_set, &msg_id_2_b) {
                    assert!(is_handle_invalid(&change_set, &msg_id_2_a));
                } else {
                    panic!("Neither dealing was accepted");
                }
                assert!(is_moved_to_validated(&change_set, &msg_id_3));
            })
        })
    }

    // Tests that dealings from a dealer that is not in the dealer list for the
    // transcript are dropped.
    #[test]
    fn test_unexpected_dealing_all_algorithms() {
        for key_id in fake_master_public_key_ids_for_all_idkg_algorithms() {
            println!("Running test for key ID {key_id}");
            test_unexpected_dealing(key_id);
        }
    }

    fn test_unexpected_dealing(key_id: IDkgMasterPublicKeyId) {
        ic_test_utilities::artifact_pool_config::with_test_pool_config(|pool_config| {
            with_test_replica_logger(|logger| {
                let (mut idkg_pool, pre_signer) =
                    create_pre_signer_dependencies(pool_config, logger);
                let id_2 = create_transcript_id_with_height(2, Height::from(100));

                // Unvalidated pool has: {transcript 2, dealer = NODE_2, height = 100}
                let dealing = create_dealing(id_2, NODE_2);
                let msg_id_2 = dealing.message_id();
                idkg_pool.insert(UnvalidatedArtifact {
                    message: IDkgMessage::Dealing(dealing),
                    peer_id: NODE_2,
                    timestamp: UNIX_EPOCH,
                });

                // NODE_2 is not in the dealer list
                let t2 = create_transcript_param(&key_id, id_2, &[NODE_3], &[NODE_1]);
                let block_reader =
                    TestIDkgBlockReader::for_pre_signer_test(Height::from(100), vec![t2]);

                let change_set = pre_signer.validate_dealings(&idkg_pool, &block_reader);
                assert_eq!(change_set.len(), 1);
                assert!(is_handle_invalid(&change_set, &msg_id_2));
            })
        })
    }

    // Tests that support shares are sent to eligible dealings
    #[test]
    fn test_send_support_all_algorithms() {
        for key_id in fake_master_public_key_ids_for_all_idkg_algorithms() {
            println!("Running test for key ID {key_id}");
            test_send_support(key_id);
        }
    }

    fn test_send_support(key_id: IDkgMasterPublicKeyId) {
        ic_test_utilities::artifact_pool_config::with_test_pool_config(|pool_config| {
            with_test_replica_logger(|logger| {
                let (mut idkg_pool, pre_signer) =
                    create_pre_signer_dependencies(pool_config, logger);
                let id = create_transcript_id(1);

                // We haven't sent support yet, and we are in the receiver list
                let dealing = create_dealing(id, NODE_2);
                let change_set = vec![IDkgChangeAction::AddToValidated(IDkgMessage::Dealing(
                    dealing,
                ))];
                idkg_pool.apply(change_set);
                let t = create_transcript_param(&key_id, id, &[NODE_2], &[NODE_1]);

                let block_reader =
                    TestIDkgBlockReader::for_pre_signer_test(Height::from(100), vec![t]);
                let change_set = pre_signer.send_dealing_support(&idkg_pool, &block_reader);
                assert_eq!(change_set.len(), 1);
                assert!(is_dealing_support_added_to_validated(
                    &change_set,
                    &id,
                    &NODE_2,
                ));

                assert_eq!(pre_signer.validated_dealing_supports().len(), 1);
                assert!(
                    pre_signer
                        .validated_dealing_supports()
                        .iter()
                        .next()
                        .is_some_and(|(support_identifier, signers)| support_identifier
                            .transcript_id
                            == id
                            && *signers == BTreeSet::from([NODE_1]))
                );

                idkg_pool.apply(change_set);

                // Since we already issued support for the dealing, it should not produce any
                // more support.
                let change_set = pre_signer.send_dealing_support(&idkg_pool, &block_reader);
                assert!(change_set.is_empty());

                assert_eq!(pre_signer.validated_dealing_supports().len(), 1);
                assert!(
                    pre_signer
                        .validated_dealing_supports()
                        .iter()
                        .next()
                        .is_some_and(|(support_identifier, signers)| support_identifier
                            .transcript_id
                            == id
                            && *signers == BTreeSet::from([NODE_1]))
                );
            })
        })
    }

    // Tests that sending support shares is deferred if crypto returns transient error.
    #[test]
    fn test_defer_sending_dealing_support_all_algorithms() {
        for key_id in fake_master_public_key_ids_for_all_idkg_algorithms() {
            println!("Running test for key ID {key_id}");
            test_defer_sending_dealing_support(key_id);
        }
    }

    fn test_defer_sending_dealing_support(key_id: IDkgMasterPublicKeyId) {
        let mut rng = reproducible_rng();
        ic_test_utilities::artifact_pool_config::with_test_pool_config(|pool_config| {
            with_test_replica_logger(|logger| {
                let (mut idkg_pool, pre_signer) = create_pre_signer_dependencies_with_crypto(
                    pool_config,
                    logger,
                    Some(crypto_without_keys()),
                );
                let id = create_transcript_id(1);

                // We haven't sent support yet, and we are in the receiver list
                let dealing = create_dealing_with_payload(&key_id, id, NODE_2, &mut rng);
                let change_set = vec![IDkgChangeAction::AddToValidated(IDkgMessage::Dealing(
                    dealing,
                ))];
                idkg_pool.apply(change_set);
                // create a transcript with unknown future registry version
                let rv = RegistryVersion::from(1);
                let t = create_transcript_param_with_registry_version(
                    &key_id,
                    id,
                    &[NODE_2],
                    &[NODE_1],
                    rv,
                );

                let block_reader =
                    TestIDkgBlockReader::for_pre_signer_test(Height::from(100), vec![t.clone()])
                        // Xnet transcripts should raise a warning but should not stop this node from supporting it.
                        .with_source_subnet_xnet_transcripts(vec![t.transcript_params_ref]);

                // Sending support should be deferred until registry version exists locally
                let change_set = pre_signer.send_dealing_support(&idkg_pool, &block_reader);
                assert!(change_set.is_empty());

                assert!(pre_signer.validated_dealing_supports().is_empty());
            })
        })
    }

    // Tests that invalid dealings are handled invalid when creating new dealing support.
    #[test]
    fn test_dont_send_support_for_invalid_all_algorithms() {
        for key_id in fake_master_public_key_ids_for_all_idkg_algorithms() {
            println!("Running test for key ID {key_id}");
            test_dont_send_support_for_invalid(key_id);
        }
    }

    fn test_dont_send_support_for_invalid(key_id: IDkgMasterPublicKeyId) {
        let mut rng = reproducible_rng();
        ic_test_utilities::artifact_pool_config::with_test_pool_config(|pool_config| {
            with_test_replica_logger(|logger| {
                let (mut idkg_pool, pre_signer) = create_pre_signer_dependencies_with_crypto(
                    pool_config,
                    logger,
                    Some(crypto_without_keys()),
                );
                let id = create_transcript_id(1);

                // We haven't sent support yet, and we are in the receiver list
                let dealing = create_dealing_with_payload(&key_id, id, NODE_2, &mut rng);
                let change_set = vec![IDkgChangeAction::AddToValidated(IDkgMessage::Dealing(
                    dealing.clone(),
                ))];
                idkg_pool.apply(change_set);
                let t = create_transcript_param(&key_id, id, &[NODE_2], &[NODE_1]);

                let block_reader =
                    TestIDkgBlockReader::for_pre_signer_test(Height::from(100), vec![t]);

                // Since there are no keys in the crypto component, dealing verification should fail permanently and
                // the dealing is considered invalid.
                let change_set = pre_signer.send_dealing_support(&idkg_pool, &block_reader);
                assert_eq!(change_set.len(), 1);
                assert!(is_handle_invalid(&change_set, &dealing.message_id()));

                assert!(pre_signer.validated_dealing_supports().is_empty());
            })
        })
    }

    // Tests that support shares are not sent by nodes not in the receiver list for
    // the transcript
    #[test]
    fn test_non_receivers_dont_send_support_all_algorithms() {
        for key_id in fake_master_public_key_ids_for_all_idkg_algorithms() {
            println!("Running test for key ID {key_id}");
            test_non_receivers_dont_send_support(key_id);
        }
    }

    fn test_non_receivers_dont_send_support(key_id: IDkgMasterPublicKeyId) {
        ic_test_utilities::artifact_pool_config::with_test_pool_config(|pool_config| {
            with_test_replica_logger(|logger| {
                let (mut idkg_pool, pre_signer) =
                    create_pre_signer_dependencies(pool_config, logger);
                let id = create_transcript_id(1);

                // We are not in the receiver list for the transcript
                let dealing = create_dealing(id, NODE_2);
                let change_set = vec![IDkgChangeAction::AddToValidated(IDkgMessage::Dealing(
                    dealing,
                ))];
                idkg_pool.apply(change_set);
                let t = create_transcript_param(&key_id, id, &[NODE_2], &[NODE_3]);

                let block_reader =
                    TestIDkgBlockReader::for_pre_signer_test(Height::from(100), vec![t]);
                let change_set = pre_signer.send_dealing_support(&idkg_pool, &block_reader);
                assert!(change_set.is_empty());

                assert!(pre_signer.validated_dealing_supports().is_empty());
            })
        })
    }

    // Tests that support shares are not sent for transcripts we are not building
    #[test]
    fn test_ecdsa_no_support_for_missing_transcript_params() {
        ic_test_utilities::artifact_pool_config::with_test_pool_config(|pool_config| {
            with_test_replica_logger(|logger| {
                let (mut idkg_pool, pre_signer) =
                    create_pre_signer_dependencies(pool_config, logger);
                let id = create_transcript_id(1);

                let dealing = create_dealing(id, NODE_2);
                let change_set = vec![IDkgChangeAction::AddToValidated(IDkgMessage::Dealing(
                    dealing,
                ))];
                idkg_pool.apply(change_set);

                let block_reader =
                    TestIDkgBlockReader::for_pre_signer_test(Height::from(100), vec![]);
                let change_set = pre_signer.send_dealing_support(&idkg_pool, &block_reader);
                assert!(change_set.is_empty());

                assert!(pre_signer.validated_dealing_supports().is_empty());
            })
        })
    }

    #[test]
    fn test_crypto_verify_dealing_support() {
        let mut rng = reproducible_rng();
        ic_test_utilities::artifact_pool_config::with_test_pool_config(|pool_config| {
            with_test_replica_logger(|logger| {
                let env = CanisterThresholdSigTestEnvironment::new(1, &mut rng);
                let subnet_nodes: BTreeSet<_> = env.nodes.ids();
                let crypto = first_crypto(&env);
                let (_, pre_signer) =
                    create_pre_signer_dependencies_with_crypto(pool_config, logger, Some(crypto));
                let id = create_transcript_id_with_height(4, Height::from(5));
                let params = IDkgTranscriptParams::new(
                    id,
                    subnet_nodes.clone(),
                    subnet_nodes,
                    env.newest_registry_version,
                    ic_types::crypto::AlgorithmId::ThresholdEcdsaSecp256k1,
                    IDkgTranscriptOperation::Random,
                )
                .unwrap();
                let (dealing, support) = create_support(id, NODE_2, NODE_3);
                let changeset: Vec<_> = pre_signer
                    .crypto_verify_dealing_support(
                        &support.message_id(),
                        &params,
                        &dealing,
                        support.clone(),
                        &(IDkgStatsNoOp {}),
                    )
                    .into_iter()
                    .collect();
                // assert that the mock dealing support does not pass real crypto check
                assert!(is_handle_invalid(&changeset, &support.message_id()));
            })
        })
    }

    // Tests that received support shares are accepted/processed for eligible
    // transcript requests, and others dealings are either deferred or dropped.
    #[test]
    fn test_validate_dealing_support_all_algorithms() {
        for key_id in fake_master_public_key_ids_for_all_idkg_algorithms() {
            println!("Running test for key ID {key_id}");
            test_validate_dealing_support(key_id.clone());
            test_validate_dealing_support_validates_only_necessary(key_id, 5);
        }
    }

    fn test_validate_dealing_support(key_id: IDkgMasterPublicKeyId) {
        let (id_2, id_3, id_4, id_5) = (
            create_transcript_id_with_height(2, Height::from(25)),
            create_transcript_id_with_height(3, Height::from(10)),
            create_transcript_id_with_height(4, Height::from(5)),
            create_transcript_id_with_height(4, Height::from(500)),
        );
        let mut artifacts = vec![];

        // Set up the transcript creation request
        // The block requests transcripts 2, 3
        let t2 = create_transcript_param(&key_id, id_2, &[NODE_2], &[NODE_3]);
        let t3 = create_transcript_param(&key_id, id_3, &[NODE_2], &[NODE_3]);
        let block_reader = TestIDkgBlockReader::for_pre_signer_test(
            Height::from(100),
            vec![t2.clone(), t3.clone()],
        );

        // A dealing for a transcript that is requested by finalized block,
        // and we already have the dealing(share accepted)
        let (dealing, mut support) = create_support(id_2, NODE_2, NODE_3);
        let msg_id_2 = support.message_id();
        artifacts.push(UnvalidatedArtifact {
            message: IDkgMessage::DealingSupport(support.clone()),
            peer_id: NODE_3,
            timestamp: UNIX_EPOCH,
        });
        support.sig_share.signature = BasicSigOf::new(BasicSig(vec![1]));
        let msg_id_2_dupl = support.message_id();
        let validated_id_2 = IDkgValidatedDealingSupportIdentifier::from(&support);
        artifacts.push(UnvalidatedArtifact {
            message: IDkgMessage::DealingSupport(support),
            peer_id: NODE_3,
            timestamp: UNIX_EPOCH,
        });

        // A dealing for a transcript that is requested by finalized block,
        // but we don't have the dealing yet(share deferred)
        let (_, support) = create_support(id_3, NODE_2, NODE_3);
        artifacts.push(UnvalidatedArtifact {
            message: IDkgMessage::DealingSupport(support),
            peer_id: NODE_3,
            timestamp: UNIX_EPOCH,
        });

        // A dealing for a transcript that is not requested by finalized block
        // (share dropped)
        let (_, support) = create_support(id_4, NODE_2, NODE_3);
        let msg_id_4 = support.message_id();
        artifacts.push(UnvalidatedArtifact {
            message: IDkgMessage::DealingSupport(support),
            peer_id: NODE_3,
            timestamp: UNIX_EPOCH,
        });

        // A dealing for a transcript that references a future block height
        // (share deferred)
        let (_, support) = create_support(id_5, NODE_2, NODE_3);
        artifacts.push(UnvalidatedArtifact {
            message: IDkgMessage::DealingSupport(support),
            peer_id: NODE_3,
            timestamp: UNIX_EPOCH,
        });

        // Using CryptoReturningOK one of the shares with id_2 should be accepted, the other handled invalid
        ic_test_utilities::artifact_pool_config::with_test_pool_config(|pool_config| {
            with_test_replica_logger(|logger| {
                let (mut idkg_pool, pre_signer) =
                    create_pre_signer_dependencies(pool_config, logger);

                // Set up the IDKG pool
                let change_set = vec![IDkgChangeAction::AddToValidated(IDkgMessage::Dealing(
                    dealing.clone(),
                ))];
                idkg_pool.apply(change_set);
                artifacts.iter().for_each(|a| idkg_pool.insert(a.clone()));

                let change_set = pre_signer.validate_dealing_support(&idkg_pool, &block_reader);
                assert_eq!(change_set.len(), 3);
                assert!(
                    is_moved_to_validated(&change_set, &msg_id_2)
                        || is_moved_to_validated(&change_set, &msg_id_2_dupl)
                );
                assert!(
                    is_handle_invalid(&change_set, &msg_id_2)
                        || is_handle_invalid(&change_set, &msg_id_2_dupl)
                );
                assert!(is_removed_from_unvalidated(&change_set, &msg_id_4));

                assert_eq!(pre_signer.validated_dealing_supports().len(), 1);
                assert!(
                    pre_signer
                        .validated_dealing_supports()
                        .get(&validated_id_2)
                        .is_some_and(|signers| *signers == BTreeSet::from([NODE_3]))
                );
            })
        });

        // Simulate failure of resolving refs by clearing transcripts of the block reader,
        // dealings for requested (but unresolvable) transcripts should be handled invalid.
        ic_test_utilities::artifact_pool_config::with_test_pool_config(|pool_config| {
            with_test_replica_logger(|logger| {
                let (mut idkg_pool, pre_signer) =
                    create_pre_signer_dependencies(pool_config, logger);

                // Set up the IDKG pool
                let change_set = vec![IDkgChangeAction::AddToValidated(IDkgMessage::Dealing(
                    dealing.clone(),
                ))];
                idkg_pool.apply(change_set);
                artifacts.iter().for_each(|a| idkg_pool.insert(a.clone()));

                let block_reader = block_reader.clone().with_fail_to_resolve();
                let change_set = pre_signer.validate_dealing_support(&idkg_pool, &block_reader);
                assert_eq!(change_set.len(), 3);
                // Resolving the transcript params for id_2 fails, so both supports are handled invalid
                assert!(is_handle_invalid(&change_set, &msg_id_2));
                assert!(is_handle_invalid(&change_set, &msg_id_2_dupl));
                // The share for id_3 is deferred since we don't have the dealing yet, meaning
                // we don't attempt to resolve the references.
                // The share for id_4 is dropped since the transcript is not requested.
                assert!(is_removed_from_unvalidated(&change_set, &msg_id_4));

                assert!(pre_signer.validated_dealing_supports().is_empty());
            })
        });

        // Mark t2 as a source_subnet_xnet_transcript, its dealings should no longer be accepted.
        ic_test_utilities::artifact_pool_config::with_test_pool_config(|pool_config| {
            with_test_replica_logger(|logger| {
                let (mut idkg_pool, pre_signer) =
                    create_pre_signer_dependencies(pool_config, logger);

                // Set up the IDKG pool
                let change_set = vec![IDkgChangeAction::AddToValidated(IDkgMessage::Dealing(
                    dealing.clone(),
                ))];
                idkg_pool.apply(change_set);
                artifacts.iter().for_each(|a| idkg_pool.insert(a.clone()));

                let block_reader = block_reader
                    .clone()
                    .with_source_subnet_xnet_transcripts(vec![t2.transcript_params_ref])
                    .with_target_subnet_xnet_transcripts(vec![t3.transcript_params_ref]);
                let change_set = pre_signer.validate_dealing_support(&idkg_pool, &block_reader);
                assert_eq!(change_set.len(), 3);
                assert!(is_handle_invalid(&change_set, &msg_id_2));
                assert!(is_handle_invalid(&change_set, &msg_id_2_dupl));
                assert!(is_removed_from_unvalidated(&change_set, &msg_id_4));

                assert!(pre_signer.validated_dealing_supports().is_empty());
            })
        });
    }

    // Tests that only the necessary dealing supports are validated, i.e., once we have enough
    // supports for a dealing (2f + 1), further supports for the same dealing are dropped.
    fn test_validate_dealing_support_validates_only_necessary(
        key_id: IDkgMasterPublicKeyId,
        f: usize,
    ) {
        let t_id = create_transcript_id_with_height(1, Height::from(25));
        let mut artifacts = vec![];

        let node_ids = (3..(3 + (3 * f + 1)))
            .map(|i| node_test_id(i.try_into().unwrap()))
            .collect::<Vec<_>>();

        // Set up the transcript creation request
        let t = create_transcript_param(&key_id, t_id, &[NODE_2], &node_ids);
        let block_reader = TestIDkgBlockReader::for_pre_signer_test(Height::from(100), vec![t]);

        // A dealing for a transcript that is requested by finalized block,
        // we already have the dealing, and more than 2f+1 receivers send
        // a support share(only 2f+1 shares accepted)
        let (dealing, support) = create_support(t_id, NODE_2, NODE_3);
        let validated_id = IDkgValidatedDealingSupportIdentifier::from(&support);
        let mut msg_ids = vec![];
        for node_id in &node_ids {
            let (_, support) = create_support(t_id, NODE_2, *node_id);
            msg_ids.push(support.message_id());
            artifacts.push(UnvalidatedArtifact {
                message: IDkgMessage::DealingSupport(support),
                peer_id: *node_id,
                timestamp: UNIX_EPOCH,
            });
        }

        // In the single threaded case only 2f + 1 shares should be accepted, the rest dropped
        ic_test_utilities::artifact_pool_config::with_test_pool_config(|pool_config| {
            with_test_replica_logger(|logger| {
                let (mut idkg_pool, pre_signer) =
                    create_pre_signer_dependencies_with_threads(pool_config, logger, 1);

                // Set up the IDKG pool
                let change_set = vec![IDkgChangeAction::AddToValidated(IDkgMessage::Dealing(
                    dealing.clone(),
                ))];
                idkg_pool.apply(change_set);
                artifacts.iter().for_each(|a| idkg_pool.insert(a.clone()));

                let change_set = pre_signer.validate_dealing_support(&idkg_pool, &block_reader);
                assert_eq!(change_set.len(), 3 * f + 1);
                let (accepted, dropped): (Vec<_>, Vec<_>) = msg_ids
                    .clone()
                    .into_iter()
                    .partition(|msg_id| is_moved_to_validated(&change_set, msg_id));
                assert!(
                    dropped
                        .iter()
                        .all(|msg_id| is_removed_from_unvalidated(&change_set, msg_id))
                );
                assert_eq!(accepted.len(), 2 * f + 1);
                assert_eq!(dropped.len(), f);

                assert_eq!(pre_signer.validated_dealing_supports().len(), 1);
                assert!(
                    pre_signer
                        .validated_dealing_supports()
                        .get(&validated_id)
                        .is_some_and(|signers| signers.len() == 2 * f + 1
                            && signers.is_subset(&node_ids.iter().cloned().collect()))
                );
            })
        });

        // In the multi threaded case at least 2f + 1 shares should be accepted, the rest dropped
        ic_test_utilities::artifact_pool_config::with_test_pool_config(|pool_config| {
            with_test_replica_logger(|logger| {
                let (mut idkg_pool, pre_signer) =
                    create_pre_signer_dependencies(pool_config, logger);

                // Set up the IDKG pool
                let change_set = vec![IDkgChangeAction::AddToValidated(IDkgMessage::Dealing(
                    dealing.clone(),
                ))];
                idkg_pool.apply(change_set);
                artifacts.iter().for_each(|a| idkg_pool.insert(a.clone()));

                let change_set = pre_signer.validate_dealing_support(&idkg_pool, &block_reader);
                assert_eq!(change_set.len(), 3 * f + 1);
                let (accepted, dropped): (Vec<_>, Vec<_>) = msg_ids
                    .into_iter()
                    .partition(|msg_id| is_moved_to_validated(&change_set, msg_id));
                assert!(
                    dropped
                        .iter()
                        .all(|msg_id| is_removed_from_unvalidated(&change_set, msg_id))
                );
                assert!(accepted.len() > 2 * f);
                assert_eq!(dropped.len(), 3 * f + 1 - accepted.len());

                assert_eq!(pre_signer.validated_dealing_supports().len(), 1);
                assert!(
                    pre_signer
                        .validated_dealing_supports()
                        .get(&validated_id)
                        .is_some_and(|signers| signers.len() == accepted.len()
                            && signers.is_subset(&node_ids.into_iter().collect()))
                );
            })
        });
    }

    // Tests that duplicate support from a node for the same dealing
    // are dropped.
    #[test]
    fn test_ecdsa_duplicate_support_from_node() {
        ic_test_utilities::artifact_pool_config::with_test_pool_config(|pool_config| {
            with_test_replica_logger(|logger| {
                let key_id = fake_ecdsa_idkg_master_public_key_id();
                let (mut idkg_pool, pre_signer) =
                    create_pre_signer_dependencies(pool_config, logger);
                let id = create_transcript_id_with_height(1, Height::from(100));

                // Set up the IDKG pool
                // Validated pool has: support {transcript 2, dealer = NODE_2, signer = NODE_3}
                let (dealing, support) = create_support(id, NODE_2, NODE_3);
                let change_set = vec![IDkgChangeAction::AddToValidated(IDkgMessage::Dealing(
                    dealing,
                ))];
                idkg_pool.apply(change_set);

                let validated_id = IDkgValidatedDealingSupportIdentifier::from(&support);
                {
                    let mut valid_dealing_supports =
                        pre_signer.validated_dealing_supports.write().unwrap();
                    valid_dealing_supports
                        .entry(validated_id.clone())
                        .or_default()
                        .insert(support.sig_share.signer);
                }

                let change_set = vec![IDkgChangeAction::AddToValidated(
                    IDkgMessage::DealingSupport(support.clone()),
                )];
                idkg_pool.apply(change_set);

                // Unvalidated pool has: duplicate of the same support share
                let msg_id = support.message_id();
                idkg_pool.insert(UnvalidatedArtifact {
                    message: IDkgMessage::DealingSupport(support),
                    peer_id: NODE_3,
                    timestamp: UNIX_EPOCH,
                });

                let t = create_transcript_param(&key_id, id, &[NODE_2], &[NODE_3]);
                let block_reader =
                    TestIDkgBlockReader::for_pre_signer_test(Height::from(100), vec![t]);

                let change_set = pre_signer.validate_dealing_support(&idkg_pool, &block_reader);
                assert_eq!(change_set.len(), 1);
                assert!(is_handle_invalid(&change_set, &msg_id));

                // The original validated dealing support should still be there
                assert_eq!(pre_signer.validated_dealing_supports().len(), 1);
                assert!(
                    pre_signer
                        .validated_dealing_supports()
                        .get(&validated_id)
                        .is_some_and(|signers| *signers == BTreeSet::from([NODE_3]))
                );

                // If the cache is reset, i.e. due to a replica restart,
                // the duplicated share should still be invalidated
                pre_signer
                    .validated_dealing_supports
                    .write()
                    .unwrap()
                    .clear();

                let change_set = pre_signer.validate_dealing_support(&idkg_pool, &block_reader);
                assert_eq!(change_set.len(), 1);
                assert!(is_handle_invalid(&change_set, &msg_id));
            })
        })
    }

    // Tests that support from a node that is not in the receiver list for the
    // transcript are dropped.
    #[test]
    fn test_ecdsa_unexpected_support_from_node() {
        ic_test_utilities::artifact_pool_config::with_test_pool_config(|pool_config| {
            with_test_replica_logger(|logger| {
                let key_id = fake_ecdsa_idkg_master_public_key_id();
                let (mut idkg_pool, pre_signer) =
                    create_pre_signer_dependencies(pool_config, logger);
                let id = create_transcript_id_with_height(1, Height::from(10));

                // Unvalidated pool has: support {transcript 2, dealer = NODE_2, signer =
                // NODE_3}
                let (_, support) = create_support(id, NODE_2, NODE_3);
                let msg_id = support.message_id();
                idkg_pool.insert(UnvalidatedArtifact {
                    message: IDkgMessage::DealingSupport(support),
                    peer_id: NODE_3,
                    timestamp: UNIX_EPOCH,
                });

                // NODE_3 is not in the receiver list
                let t = create_transcript_param(&key_id, id, &[NODE_2], &[NODE_4]);
                let block_reader =
                    TestIDkgBlockReader::for_pre_signer_test(Height::from(100), vec![t]);
                let change_set = pre_signer.validate_dealing_support(&idkg_pool, &block_reader);
                assert_eq!(change_set.len(), 1);
                assert!(is_handle_invalid(&change_set, &msg_id));

                assert!(pre_signer.validated_dealing_supports().is_empty());
            })
        })
    }

    // Tests that support with a meta data mismatch is dropped.
    #[test]
    fn test_ecdsa_dealing_support_meta_data_mismatch() {
        ic_test_utilities::artifact_pool_config::with_test_pool_config(|pool_config| {
            with_test_replica_logger(|logger| {
                let key_id = fake_ecdsa_idkg_master_public_key_id();
                let (mut idkg_pool, pre_signer) =
                    create_pre_signer_dependencies(pool_config, logger);
                let id = create_transcript_id_with_height(1, Height::from(10));

                // Set up the IDKG pool
                // A dealing for a transcript that is requested by finalized block,
                // and we already have the dealing(share accepted)
                let (dealing, mut support) = create_support(id, NODE_2, NODE_3);
                let change_set = vec![IDkgChangeAction::AddToValidated(IDkgMessage::Dealing(
                    dealing,
                ))];
                idkg_pool.apply(change_set);

                support.dealer_id = NODE_3;
                let msg_id = support.message_id();
                idkg_pool.insert(UnvalidatedArtifact {
                    message: IDkgMessage::DealingSupport(support),
                    peer_id: NODE_3,
                    timestamp: UNIX_EPOCH,
                });

                // Set up the transcript creation request
                // The block requests transcripts 1
                let t = create_transcript_param(&key_id, id, &[NODE_2], &[NODE_3]);
                let block_reader =
                    TestIDkgBlockReader::for_pre_signer_test(Height::from(100), vec![t]);
                let change_set = pre_signer.validate_dealing_support(&idkg_pool, &block_reader);
                assert_eq!(change_set.len(), 1);
                assert!(is_handle_invalid(&change_set, &msg_id));

                assert!(pre_signer.validated_dealing_supports().is_empty());
            })
        })
    }

    // Tests that support with a dealing hash mismatch is dropped.
    #[test]
    fn test_ecdsa_dealing_support_missing_hash_meta_data_mismatch() {
        ic_test_utilities::artifact_pool_config::with_test_pool_config(|pool_config| {
            with_test_replica_logger(|logger| {
                let key_id = fake_ecdsa_idkg_master_public_key_id();
                let (mut idkg_pool, pre_signer) =
                    create_pre_signer_dependencies(pool_config, logger);
                let id = create_transcript_id_with_height(1, Height::from(10));

                // Set up the IDKG pool
                // A dealing for a transcript that is requested by finalized block,
                // and we already have the dealing(share accepted)
                let (dealing, mut support) = create_support(id, NODE_2, NODE_3);
                let change_set = vec![IDkgChangeAction::AddToValidated(IDkgMessage::Dealing(
                    dealing,
                ))];
                idkg_pool.apply(change_set);

                support.dealing_hash = CryptoHashOf::new(CryptoHash(vec![]));
                let msg_id = support.message_id();
                idkg_pool.insert(UnvalidatedArtifact {
                    message: IDkgMessage::DealingSupport(support),
                    peer_id: NODE_3,
                    timestamp: UNIX_EPOCH,
                });

                // Set up the transcript creation request
                // The block requests transcripts 1
                let t = create_transcript_param(&key_id, id, &[NODE_2], &[NODE_3]);
                let block_reader =
                    TestIDkgBlockReader::for_pre_signer_test(Height::from(100), vec![t]);
                let change_set = pre_signer.validate_dealing_support(&idkg_pool, &block_reader);
                assert_eq!(change_set.len(), 1);
                assert!(is_removed_from_unvalidated(&change_set, &msg_id));

                assert!(pre_signer.validated_dealing_supports().is_empty());
            })
        })
    }

    // Tests that support with a missing dealing hash and invalid dealer is dropped.
    #[test]
    fn test_ecdsa_dealing_support_missing_hash_invalid_dealer() {
        ic_test_utilities::artifact_pool_config::with_test_pool_config(|pool_config| {
            with_test_replica_logger(|logger| {
                let key_id = fake_ecdsa_idkg_master_public_key_id();
                let (mut idkg_pool, pre_signer) =
                    create_pre_signer_dependencies(pool_config, logger);
                let id = create_transcript_id_with_height(1, Height::from(10));

                // Set up the IDKG pool
                // A dealing for a transcript that is requested by finalized block,
                // and we already have the dealing(share accepted)
                let (dealing, mut support) = create_support(id, NODE_2, NODE_3);
                let change_set = vec![IDkgChangeAction::AddToValidated(IDkgMessage::Dealing(
                    dealing,
                ))];
                idkg_pool.apply(change_set);

                support.dealing_hash = CryptoHashOf::new(CryptoHash(vec![]));
                support.dealer_id = NODE_4;
                let msg_id = support.message_id();
                idkg_pool.insert(UnvalidatedArtifact {
                    message: IDkgMessage::DealingSupport(support),
                    peer_id: NODE_3,
                    timestamp: UNIX_EPOCH,
                });

                // Set up the transcript creation request
                // The block requests transcripts 1
                let t = create_transcript_param(&key_id, id, &[NODE_2], &[NODE_3]);
                let block_reader =
                    TestIDkgBlockReader::for_pre_signer_test(Height::from(100), vec![t]);
                let change_set = pre_signer.validate_dealing_support(&idkg_pool, &block_reader);
                assert_eq!(change_set.len(), 1);
                assert!(is_removed_from_unvalidated(&change_set, &msg_id));

                assert!(pre_signer.validated_dealing_supports().is_empty());
            })
        })
    }

    // Tests purging of dealings from unvalidated pool
    #[test]
    fn test_ecdsa_purge_unvalidated_dealings() {
        ic_test_utilities::artifact_pool_config::with_test_pool_config(|pool_config| {
            with_test_replica_logger(|logger| {
                let key_id = fake_ecdsa_idkg_master_public_key_id();
                let (mut idkg_pool, pre_signer) =
                    create_pre_signer_dependencies(pool_config, logger);
                let (id_1, id_2, id_3) = (
                    create_transcript_id_with_height(1, Height::from(20)),
                    create_transcript_id_with_height(2, Height::from(20)),
                    create_transcript_id_with_height(3, Height::from(200)),
                );

                // Dealing 1: height <= current_height, in_progress (not purged)
                let dealing_1 = create_dealing(id_1, NODE_2);
                idkg_pool.insert(UnvalidatedArtifact {
                    message: IDkgMessage::Dealing(dealing_1),
                    peer_id: NODE_2,
                    timestamp: UNIX_EPOCH,
                });

                // Dealing 2: height <= current_height, !in_progress (purged)
                let dealing_2 = create_dealing(id_2, NODE_2);
                let msg_id_2 = dealing_2.message_id();
                idkg_pool.insert(UnvalidatedArtifact {
                    message: IDkgMessage::Dealing(dealing_2),
                    peer_id: NODE_2,
                    timestamp: UNIX_EPOCH,
                });

                // Dealing 3: height > current_height (not purged)
                let dealing_3 = create_dealing(id_3, NODE_2);
                idkg_pool.insert(UnvalidatedArtifact {
                    message: IDkgMessage::Dealing(dealing_3),
                    peer_id: NODE_2,
                    timestamp: UNIX_EPOCH,
                });

                let t = create_transcript_param(&key_id, id_1, &[NODE_2], &[NODE_4]);
                let block_reader =
                    TestIDkgBlockReader::for_pre_signer_test(Height::from(100), vec![t]);
                let change_set = pre_signer.purge_artifacts(&idkg_pool, &block_reader);
                assert_eq!(change_set.len(), 1);
                assert!(is_removed_from_unvalidated(&change_set, &msg_id_2));
            })
        })
    }

    // Tests purging of dealings from validated pool
    #[test]
    fn test_ecdsa_purge_validated_dealings() {
        ic_test_utilities::artifact_pool_config::with_test_pool_config(|pool_config| {
            with_test_replica_logger(|logger| {
                let key_id = fake_ecdsa_idkg_master_public_key_id();
                let (mut idkg_pool, pre_signer) =
                    create_pre_signer_dependencies(pool_config, logger);
                let (id_1, id_2, id_3, id_4) = (
                    create_transcript_id_with_height(1, Height::from(20)),
                    create_transcript_id_with_height(2, Height::from(20)),
                    create_transcript_id_with_height(3, Height::from(200)),
                    create_transcript_id_with_height(4, Height::from(20)),
                );

                // Dealing 1: height <= current_height, in_progress (not purged)
                let dealing_1 = create_dealing(id_1, NODE_2);

                // Dealing 2: height <= current_height, !in_progress (purged)
                let dealing_2 = create_dealing(id_2, NODE_2);
                let msg_id_2 = dealing_2.message_id();

                // Dealing 3: height > current_height (not purged)
                let dealing_3 = create_dealing(id_3, NODE_2);

                // Dealing 4: height <= current_height, !in_progress, is target subnet xnet transcript (not purged)
                let dealing_4 = create_dealing(id_4, NODE_2);

                let change_set = vec![
                    IDkgChangeAction::AddToValidated(IDkgMessage::Dealing(dealing_1)),
                    IDkgChangeAction::AddToValidated(IDkgMessage::Dealing(dealing_2)),
                    IDkgChangeAction::AddToValidated(IDkgMessage::Dealing(dealing_3)),
                    IDkgChangeAction::AddToValidated(IDkgMessage::Dealing(dealing_4)),
                ];
                idkg_pool.apply(change_set);

                let t = create_transcript_param(&key_id, id_1, &[NODE_2], &[NODE_4]);
                let t4 = create_transcript_param(&key_id, id_4, &[NODE_2], &[NODE_4]);
                let block_reader =
                    TestIDkgBlockReader::for_pre_signer_test(Height::from(100), vec![t])
                        .with_target_subnet_xnet_transcripts(vec![t4.transcript_params_ref]);
                let change_set = pre_signer.purge_artifacts(&idkg_pool, &block_reader);
                assert_eq!(change_set.len(), 1);
                assert!(is_removed_from_validated(&change_set, &msg_id_2));
            })
        })
    }

    // Tests purging of dealing support from unvalidated pool
    #[test]
    fn test_ecdsa_purge_unvalidated_dealing_support() {
        ic_test_utilities::artifact_pool_config::with_test_pool_config(|pool_config| {
            with_test_replica_logger(|logger| {
                let key_id = fake_ecdsa_idkg_master_public_key_id();
                let (mut idkg_pool, pre_signer) =
                    create_pre_signer_dependencies(pool_config, logger);
                let (id_1, id_2, id_3) = (
                    create_transcript_id_with_height(1, Height::from(20)),
                    create_transcript_id_with_height(2, Height::from(20)),
                    create_transcript_id_with_height(3, Height::from(200)),
                );

                // Support 1: height <= current_height, in_progress (not purged)
                let (_, support_1) = create_support(id_1, NODE_2, NODE_3);
                idkg_pool.insert(UnvalidatedArtifact {
                    message: IDkgMessage::DealingSupport(support_1),
                    peer_id: NODE_2,
                    timestamp: UNIX_EPOCH,
                });

                // Dealing 2: height <= current_height, !in_progress (purged)
                let (_, support_2) = create_support(id_2, NODE_2, NODE_3);
                let msg_id_2 = support_2.message_id();
                idkg_pool.insert(UnvalidatedArtifact {
                    message: IDkgMessage::DealingSupport(support_2),
                    peer_id: NODE_2,
                    timestamp: UNIX_EPOCH,
                });

                // Dealing 3: height > current_height (not purged)
                let (_, support_3) = create_support(id_3, NODE_2, NODE_3);
                idkg_pool.insert(UnvalidatedArtifact {
                    message: IDkgMessage::DealingSupport(support_3),
                    peer_id: NODE_2,
                    timestamp: UNIX_EPOCH,
                });

                let t = create_transcript_param(&key_id, id_1, &[NODE_2], &[NODE_4]);
                let block_reader =
                    TestIDkgBlockReader::for_pre_signer_test(Height::from(100), vec![t]);
                let change_set = pre_signer.purge_artifacts(&idkg_pool, &block_reader);
                assert_eq!(change_set.len(), 1);
                assert!(is_removed_from_unvalidated(&change_set, &msg_id_2));
            })
        })
    }

    // Tests purging of dealing support from validated pool
    #[test]
    fn test_ecdsa_purge_validated_dealing_support() {
        ic_test_utilities::artifact_pool_config::with_test_pool_config(|pool_config| {
            with_test_replica_logger(|logger| {
                let key_id = fake_ecdsa_idkg_master_public_key_id();
                let (mut idkg_pool, pre_signer) =
                    create_pre_signer_dependencies(pool_config, logger);
                let (id_1, id_2, id_3) = (
                    create_transcript_id_with_height(1, Height::from(20)),
                    create_transcript_id_with_height(2, Height::from(20)),
                    create_transcript_id_with_height(3, Height::from(200)),
                );

                // Support 1: height <= current_height, in_progress (not purged)
                let (_, support_1) = create_support(id_1, NODE_2, NODE_3);
                let validated_id_1 = IDkgValidatedDealingSupportIdentifier::from(&support_1);

                // Dealing 2: height <= current_height, !in_progress (purged)
                let (_, support_2) = create_support(id_2, NODE_2, NODE_3);
                let msg_id_2 = support_2.message_id();
                let validated_id_2 = IDkgValidatedDealingSupportIdentifier::from(&support_2);

                // Dealing 3: height > current_height (not purged)
                let (_, support_3) = create_support(id_3, NODE_2, NODE_3);
                let validated_id_3 = IDkgValidatedDealingSupportIdentifier::from(&support_3);

                {
                    let mut valid_dealing_supports =
                        pre_signer.validated_dealing_supports.write().unwrap();
                    valid_dealing_supports
                        .entry(validated_id_1.clone())
                        .or_default()
                        .insert(support_1.sig_share.signer);
                    valid_dealing_supports
                        .entry(validated_id_2.clone())
                        .or_default()
                        .insert(support_2.sig_share.signer);
                    valid_dealing_supports
                        .entry(validated_id_3.clone())
                        .or_default()
                        .insert(support_3.sig_share.signer);
                }
                let change_set = vec![
                    IDkgChangeAction::AddToValidated(IDkgMessage::DealingSupport(support_1)),
                    IDkgChangeAction::AddToValidated(IDkgMessage::DealingSupport(support_2)),
                    IDkgChangeAction::AddToValidated(IDkgMessage::DealingSupport(support_3)),
                ];
                idkg_pool.apply(change_set);

                let t = create_transcript_param(&key_id, id_1, &[NODE_2], &[NODE_4]);
                let block_reader =
                    TestIDkgBlockReader::for_pre_signer_test(Height::from(100), vec![t]);
                let change_set = pre_signer.purge_artifacts(&idkg_pool, &block_reader);
                assert_eq!(change_set.len(), 1);
                assert!(is_removed_from_validated(&change_set, &msg_id_2));

                assert_eq!(pre_signer.validated_dealing_supports().len(), 2);
                assert!(
                    pre_signer
                        .validated_dealing_supports()
                        .get(&validated_id_1)
                        .is_some_and(|signers| *signers == BTreeSet::from([NODE_3]))
                );
                assert!(
                    pre_signer
                        .validated_dealing_supports()
                        .get(&validated_id_3)
                        .is_some_and(|signers| *signers == BTreeSet::from([NODE_3]))
                );
            })
        })
    }

    // Tests transcript builder failures and success
    #[test]
    fn test_transcript_builder_all_algorithms() {
        for key_id in fake_master_public_key_ids_for_all_idkg_algorithms() {
            println!("Running test for key ID {key_id}");
            test_transcript_builder(key_id);
        }
    }

    fn test_transcript_builder(key_id: IDkgMasterPublicKeyId) {
        let mut rng = reproducible_rng();
        let env = CanisterThresholdSigTestEnvironment::new(3, &mut rng);
        let (dealers, receivers) = env.choose_dealers_and_receivers(
            &IDkgParticipants::AllNodesAsDealersAndReceivers,
            &mut rng,
        );
        let params = setup_masked_random_params(
            &env,
            AlgorithmId::from(key_id.inner()),
            &dealers,
            &receivers,
            &mut rng,
        );
        let tid = params.transcript_id();
        let (dealings, supports) = get_dealings_and_support(&env, &params);
        let block_reader =
            TestIDkgBlockReader::for_pre_signer_test(tid.source_height(), vec![(&params).into()]);
        let metrics = IDkgPayloadMetrics::new(MetricsRegistry::new());
        let crypto = first_crypto(&env);

        ic_test_utilities::artifact_pool_config::with_test_pool_config(|pool_config| {
            with_test_replica_logger(|logger| {
                let (mut idkg_pool, _) =
                    create_pre_signer_dependencies(pool_config, logger.clone());

                {
                    let b = IDkgTranscriptBuilderImpl::new(
                        &block_reader,
                        crypto.deref(),
                        &idkg_pool,
                        &metrics,
                        logger.clone(),
                    );

                    // tid is requested, but there are no dealings for it, the transcript cannot
                    // be completed
                    let result = b.get_completed_transcript(tid);
                    assert_matches!(result, None);
                }

                // add dealings
                let change_set = dealings
                    .values()
                    .map(|d| IDkgChangeAction::AddToValidated(IDkgMessage::Dealing(d.clone())))
                    .collect();
                idkg_pool.apply(change_set);

                {
                    let b = IDkgTranscriptBuilderImpl::new(
                        &block_reader,
                        crypto.deref(),
                        &idkg_pool,
                        &metrics,
                        logger.clone(),
                    );

                    // cannot aggregate empty shares
                    let result = b.crypto_aggregate_dealing_support(&params, &[]);
                    assert_matches!(result, None);

                    // there are no support shares, no transcript should be completed
                    let result = b.get_completed_transcript(tid);
                    assert_matches!(result, None);
                }

                // add support
                let change_set = supports
                    .iter()
                    .map(|s| {
                        IDkgChangeAction::AddToValidated(IDkgMessage::DealingSupport(s.clone()))
                    })
                    .collect();
                idkg_pool.apply(change_set);

                let b = IDkgTranscriptBuilderImpl::new(
                    &block_reader,
                    crypto.deref(),
                    &idkg_pool,
                    &metrics,
                    logger.clone(),
                );
                // the transcript should be completed now
                let result = b.get_completed_transcript(tid);
                assert_matches!(result, Some(t) if t.transcript_id == tid);

                // returned dealings should be equal to the ones we inserted
                let dealings1 = dealings.values().cloned().collect::<HashSet<_>>();
                let dealings2 = b
                    .get_validated_dealings(tid)
                    .into_iter()
                    .collect::<HashSet<_>>();
                assert_eq!(dealings1, dealings2);

                {
                    let block_reader =
                        TestIDkgBlockReader::for_pre_signer_test(tid.source_height(), vec![]);
                    let b = IDkgTranscriptBuilderImpl::new(
                        &block_reader,
                        crypto.deref(),
                        &idkg_pool,
                        &metrics,
                        logger.clone(),
                    );
                    // the transcript is no longer requested, it should not be returned
                    let result = b.get_completed_transcript(tid);
                    assert_matches!(result, None);
                }

                let crypto = crypto_without_keys();
                let b = IDkgTranscriptBuilderImpl::new(
                    &block_reader,
                    crypto.as_ref(),
                    &idkg_pool,
                    &metrics,
                    logger,
                );
                // transcript completion should fail on crypto failures
                let result = b.get_completed_transcript(tid);
                assert_matches!(result, None);
            })
        });
    }

    fn first_crypto(env: &CanisterThresholdSigTestEnvironment) -> Arc<dyn ConsensusCrypto> {
        env.nodes.iter().next().unwrap().crypto()
    }
}<|MERGE_RESOLUTION|>--- conflicted
+++ resolved
@@ -393,11 +393,7 @@
         // Collect all unvalidated dealing support shares into a vector to be processed in parallel.
         // The vector is then evenly split between threads of the thread pool. Shares in the vector
         // are sorted by the IDkgTranscriptId. Therefore, this increases the chance of shares for the
-<<<<<<< HEAD
-        // same dealing ending up in the same thread, which reduced the number of superfluous shares
-=======
         // same dealing ending up in the same thread, which reduces the number of superfluous shares
->>>>>>> df4324ce
         // being validated due to race conditions.
         let unvalidated_supports: Vec<_> = idkg_pool.unvalidated().dealing_support().collect();
         self.thread_pool.install(|| {
@@ -519,11 +515,7 @@
                                 // Although we already checked the cache for duplicate shares above,
                                 // it could happen that a different thread validated a share for the
                                 // same (signer_id, transcript_id, dealer_id, dealing_hash) in the meantime,
-<<<<<<< HEAD
-                                // after released the read lock. Therefore, we acquire the write lock here
-=======
                                 // after we released the read lock. Therefore, we acquire the write lock here
->>>>>>> df4324ce
                                 // to check again with exclusive access.
                                 let mut valid_dealing_supports = self.validated_dealing_supports.write().unwrap();
                                 let signers = valid_dealing_supports.entry(key).or_default();
