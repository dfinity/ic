//! The pre signature process manager

use crate::{
    complaints::IDkgTranscriptLoader,
    metrics::{IDkgPayloadMetrics, IDkgPreSignerMetrics, timed_call},
    utils::{IDkgBlockReaderImpl, IDkgSchedule, load_transcripts, transcript_op_summary},
};
use ic_consensus_utils::crypto::ConsensusCrypto;
use ic_interfaces::{
    consensus_pool::ConsensusBlockCache,
    crypto::{ErrorReproducibility, IDkgProtocol},
    idkg::{IDkgChangeAction, IDkgChangeSet, IDkgPool},
};
use ic_logger::{ReplicaLogger, debug, warn};
use ic_metrics::MetricsRegistry;
use ic_types::{
    Height, NodeId,
    artifact::IDkgMessageId,
    consensus::idkg::{
        IDkgBlockReader, IDkgMessage, IDkgStats, IDkgTranscriptParamsRef, dealing_prefix,
        dealing_support_prefix,
    },
    crypto::{
        CryptoHashOf,
        canister_threshold_sig::{
            error::IDkgCreateDealingError,
            idkg::{
                BatchSignedIDkgDealing, BatchSignedIDkgDealings, IDkgDealingSupport,
                IDkgTranscript, IDkgTranscriptId, IDkgTranscriptOperation, IDkgTranscriptParams,
                SignedIDkgDealing,
            },
        },
    },
    signature::BasicSignatureBatch,
};
use rayon::{
    ThreadPool,
    iter::{IntoParallelIterator, ParallelIterator},
};
use std::{
    collections::{BTreeMap, BTreeSet},
    fmt::{self, Debug, Formatter},
    sync::{Arc, RwLock},
};

/// Key to identify how many signature shares we have received for a <transcript_id, dealer_id,
/// dealing_hash> triple. This is used to stop validating further shares once we have reached the
/// validation threshold and save processing time.
#[derive(Clone, Eq, Ord, PartialEq, PartialOrd)]
struct IDkgValidatedDealingSupportIdentifier {
    transcript_id: IDkgTranscriptId,
    dealer_id: NodeId,
    dealing_hash: CryptoHashOf<SignedIDkgDealing>,
}

impl From<&IDkgDealingSupport> for IDkgValidatedDealingSupportIdentifier {
    fn from(support: &IDkgDealingSupport) -> Self {
        Self {
            transcript_id: support.transcript_id,
            dealer_id: support.dealer_id,
            dealing_hash: support.dealing_hash.clone(),
        }
    }
}

pub(crate) trait IDkgPreSigner: Send {
    /// The on_state_change() called from the main IDKG path.
    fn on_state_change(
        &self,
        idkg_pool: &dyn IDkgPool,
        transcript_loader: &dyn IDkgTranscriptLoader,
        schedule: &IDkgSchedule<Height>,
    ) -> IDkgChangeSet;
}

/// Pre-Signer subcomponent.
pub struct IDkgPreSignerImpl {
    pub(crate) node_id: NodeId,
    pub(crate) consensus_block_cache: Arc<dyn ConsensusBlockCache>,
    pub(crate) crypto: Arc<dyn ConsensusCrypto>,
<<<<<<< HEAD
    thread_pool: Arc<ThreadPool>,
=======
>>>>>>> 2c70a74d
    pub(crate) metrics: IDkgPreSignerMetrics,
    pub(crate) log: ReplicaLogger,
    validated_dealing_supports:
        RwLock<BTreeMap<IDkgValidatedDealingSupportIdentifier, BTreeSet<NodeId>>>,
}

impl IDkgPreSignerImpl {
    pub(crate) fn new(
        node_id: NodeId,
        consensus_block_cache: Arc<dyn ConsensusBlockCache>,
        crypto: Arc<dyn ConsensusCrypto>,
        thread_pool: Arc<ThreadPool>,
        metrics_registry: MetricsRegistry,
        log: ReplicaLogger,
    ) -> Self {
        Self {
            node_id,
            consensus_block_cache,
            crypto,
<<<<<<< HEAD
            thread_pool,
=======
>>>>>>> 2c70a74d
            metrics: IDkgPreSignerMetrics::new(metrics_registry),
            log,
            validated_dealing_supports: RwLock::new(BTreeMap::new()),
        }
    }

    /// Starts the transcript generation sequence by issuing the
    /// dealing for the transcript. The requests for new transcripts
    /// come from the latest finalized block.
    fn send_dealings(
        &self,
        idkg_pool: &dyn IDkgPool,
        transcript_loader: &dyn IDkgTranscriptLoader,
        block_reader: &dyn IDkgBlockReader,
    ) -> IDkgChangeSet {
        let mut target_subnet_xnet_transcripts = BTreeSet::new();
        for transcript_params_ref in block_reader.target_subnet_xnet_transcripts() {
            target_subnet_xnet_transcripts.insert(transcript_params_ref.transcript_id);
        }

        let requested = block_reader.requested_transcripts().collect::<Vec<_>>();

        self.thread_pool.install(|| {
            requested
                .into_par_iter()
                .filter(|transcript_params_ref| {
                    transcript_params_ref.dealers.contains(&self.node_id)
                        && !self.has_dealer_issued_dealing(
                            idkg_pool,
                            &transcript_params_ref.transcript_id,
                            &self.node_id,
                        )
                })
                .flat_map(|transcript_params_ref| {
                    self.resolve_ref(transcript_params_ref, block_reader, "send_dealings")
                })
                .flat_map(|transcript_params| {
                    if target_subnet_xnet_transcripts.contains(&transcript_params.transcript_id()) {
                        self.metrics
                            .pre_sign_errors_inc("create_dealing_for_xnet_transcript");
                        warn!(
                            self.log,
                            "Dealing creation: dealing for target xnet dealing: {:?}",
                            transcript_params,
                        );
                    }
                    self.crypto_create_dealing(idkg_pool, transcript_loader, &transcript_params)
                })
                .collect()
        })
    }

    /// Processes the dealings received from peer dealers
    fn validate_dealings(
        &self,
        idkg_pool: &dyn IDkgPool,
        block_reader: &dyn IDkgBlockReader,
    ) -> IDkgChangeSet {
        // TranscriptId -> TranscriptParamsRef
        let transcript_param_map = self.requested_transcripts(block_reader);

        let mut target_subnet_xnet_transcripts = BTreeSet::new();
        for transcript_params_ref in block_reader.target_subnet_xnet_transcripts() {
            target_subnet_xnet_transcripts.insert(transcript_params_ref.transcript_id);
        }

        let mut validated_dealings = BTreeSet::new();
        let mut ret = Vec::new();
        for (id, signed_dealing) in idkg_pool.unvalidated().signed_dealings() {
            let dealing = signed_dealing.idkg_dealing();
            // We already accepted a dealing for the same <transcript_id, dealer_id>
            // in the current batch, drop the subsequent ones. This scheme does create a
            // risk when we get several invalid dealings for the same <transcript_id, dealer_id>
            // before we see a good one. In this case, we would spend several cycles
            // to just check/discard the invalid ones.
            let key = (dealing.transcript_id, signed_dealing.dealer_id());
            if validated_dealings.contains(&key) {
                self.metrics
                    .pre_sign_errors_inc("duplicate_dealing_in_batch");
                ret.push(IDkgChangeAction::HandleInvalid(
                    id,
                    format!("Duplicate dealing in unvalidated batch: {signed_dealing}"),
                ));
                continue;
            }

            // Disable the height check on target subnet side for the initial transcripts.
            // Since the transcript_id.source_height is from the source subnet, the height
            // cannot be relied upon. This also lets us process the shares for the initial
            // bootstrap with higher urgency, without deferring it.
            let msg_height = if target_subnet_xnet_transcripts.contains(&dealing.transcript_id) {
                None
            } else {
                Some(dealing.transcript_id.source_height())
            };

            match Action::action(
                block_reader,
                &transcript_param_map,
                msg_height,
                &dealing.transcript_id,
            ) {
                Action::Process(transcript_params_ref) => {
                    let transcript_params = match self.resolve_ref(
                        transcript_params_ref,
                        block_reader,
                        "validate_dealings",
                    ) {
                        Some(transcript_params) => transcript_params,
                        None => {
                            ret.push(IDkgChangeAction::HandleInvalid(
                                id,
                                format!(
                                    "validate_dealings(): failed to translate transcript_params_ref: {signed_dealing}"
                                ),
                            ));
                            continue;
                        }
                    };

                    if !transcript_params
                        .dealers()
                        .contains(signed_dealing.dealer_id())
                    {
                        // The node is not in the dealer list for this transcript
                        self.metrics.pre_sign_errors_inc("unexpected_dealing");
                        ret.push(IDkgChangeAction::HandleInvalid(
                            id,
                            format!("Dealing from unexpected node: {signed_dealing}"),
                        ))
                    } else if self.has_dealer_issued_dealing(
                        idkg_pool,
                        &dealing.transcript_id,
                        &signed_dealing.dealer_id(),
                    ) {
                        // The node already sent a valid dealing for this transcript
                        self.metrics.pre_sign_errors_inc("duplicate_dealing");
                        ret.push(IDkgChangeAction::HandleInvalid(
                            id,
                            format!("Duplicate dealing: {signed_dealing}"),
                        ))
                    } else {
                        let action =
                            self.crypto_verify_dealing(id, &transcript_params, signed_dealing);
                        if let Some(IDkgChangeAction::MoveToValidated(_)) = action {
                            validated_dealings.insert(key);
                        }
                        ret.append(&mut action.into_iter().collect());
                    }
                }
                Action::Drop => ret.push(IDkgChangeAction::RemoveUnvalidated(id)),
                Action::Defer => {}
            }
        }
        ret
    }

    /// Does "private" validation of the dealings received from peer dealers and,
    /// if successful, sends out the signature share (support message) for it.
    fn send_dealing_support(
        &self,
        idkg_pool: &dyn IDkgPool,
        block_reader: &dyn IDkgBlockReader,
    ) -> IDkgChangeSet {
        // TranscriptId -> TranscriptParamsRef
        let transcript_param_map = self.requested_transcripts(block_reader);

        let mut source_subnet_xnet_transcripts = BTreeSet::new();
        for transcript_params_ref in block_reader.source_subnet_xnet_transcripts() {
            source_subnet_xnet_transcripts.insert(transcript_params_ref.transcript_id);
        }
        let mut validated_dealing_supports = self.validated_dealing_supports.write().unwrap();

        idkg_pool
            .validated()
            .signed_dealings()
            .filter(|(id, signed_dealing)| {
                id.dealing_hash().map_or_else(
                    || {
                        self.metrics
                            .pre_sign_errors_inc("create_support_id_dealing_hash");
                        warn!(
                            self.log,
                            "send_dealing_support(): Failed to get dealing hash: {:?}", id
                        );
                        false
                    },
                    |dealing_hash| {
                        !self.has_node_issued_dealing_support(
                            idkg_pool,
                            &signed_dealing.idkg_dealing().transcript_id,
                            &signed_dealing.dealer_id(),
                            &self.node_id,
                            &dealing_hash,
                        )
                    },
                )
            })
            .filter_map(|(id, signed_dealing)| {
                let dealing = signed_dealing.idkg_dealing();
                // Look up the transcript params for the dealing, and check if we
                // are a receiver for this dealing
                if let Some(transcript_params_ref) =
                    transcript_param_map.get(&dealing.transcript_id)
                {
                    self.resolve_ref(transcript_params_ref, block_reader, "send_dealing_support")
                        .and_then(|transcript_params| {
                            transcript_params
                                .receiver_index(self.node_id)
                                .map(|_| (id, transcript_params, signed_dealing))
                        })
                } else {
                    self.metrics
                        .pre_sign_errors_inc("create_support_missing_transcript_params");
                    warn!(
                        every_n_seconds => 15,
                        self.log,
                        "Dealing support creation: transcript_param not found: {}",
                        signed_dealing
                    );
                    None
                }
            })
            .filter_map(|(id, transcript_params, signed_dealing)| {
                let dealing = signed_dealing.idkg_dealing();
                if source_subnet_xnet_transcripts.contains(&dealing.transcript_id) {
                    self.metrics
                        .pre_sign_errors_inc("create_support_for_xnet_transcript");
                    warn!(
                        self.log,
                        "Dealing support creation: support for target xnet dealing: {}",
                        signed_dealing,
                    );
                }
                let action =
                    self.crypto_create_dealing_support(&id, &transcript_params, &signed_dealing);

                if let Some(IDkgChangeAction::AddToValidated(IDkgMessage::DealingSupport(
                    ref support,
                ))) = action
                {
                    // Record our share in the map of validated dealing supports
                    validated_dealing_supports
                        .entry(IDkgValidatedDealingSupportIdentifier::from(support))
                        .or_default()
                        .insert(support.sig_share.signer);
                }

                action
            })
            .collect()
    }

    /// Processes the received dealing support messages
    fn validate_dealing_support(
        &self,
        idkg_pool: &dyn IDkgPool,
        block_reader: &dyn IDkgBlockReader,
    ) -> IDkgChangeSet {
        // TranscriptId -> TranscriptParamsRef
        let transcript_param_map = self.requested_transcripts(block_reader);

        // Build the map of valid dealings crypto hash -> dealings
        let mut valid_dealings = BTreeMap::new();
        for (id, signed_dealing) in idkg_pool.validated().signed_dealings() {
            if let Some(dealing_hash) = id.dealing_hash() {
                valid_dealings.insert(dealing_hash, signed_dealing);
            } else {
                self.metrics
                    .pre_sign_errors_inc("validate_dealing_support_id_dealing_hash");
                warn!(
                    self.log,
                    "validate_dealing_support(): Failed to get dealing hash: {:?}", id
                )
            }
        }

        let mut source_subnet_xnet_transcripts = BTreeSet::new();
        for transcript_params_ref in block_reader.source_subnet_xnet_transcripts() {
            source_subnet_xnet_transcripts.insert(transcript_params_ref.transcript_id);
        }

        let mut target_subnet_xnet_transcripts = BTreeSet::new();
        for transcript_params_ref in block_reader.target_subnet_xnet_transcripts() {
            target_subnet_xnet_transcripts.insert(transcript_params_ref.transcript_id);
        }

        let mut valid_dealing_supports = self.validated_dealing_supports.write().unwrap();
        let mut ret = Vec::new();
        for (id, support) in idkg_pool.unvalidated().dealing_support() {
            // Dedup dealing support by checking whether a previous (transcript_id, dealer_id,
            // dealing_hash) was already signed by the signer
            let key = IDkgValidatedDealingSupportIdentifier::from(&support);
            let maybe_signers = valid_dealing_supports.get_mut(&key);
            if maybe_signers
                .as_ref()
                .is_some_and(|signers| signers.contains(&support.sig_share.signer))
            {
                ret.push(IDkgChangeAction::HandleInvalid(
                    id,
                    format!("Duplicate dealing support in unvalidated batch: {support}"),
                ));
                continue;
            };
            // Drop shares for xnet reshare transcripts
            if source_subnet_xnet_transcripts.contains(&support.transcript_id) {
                self.metrics.pre_sign_errors_inc("xnet_reshare_support");
                ret.push(IDkgChangeAction::HandleInvalid(
                    id,
                    format!("Support for xnet reshare transcript: {support}"),
                ));
                continue;
            }

            // Disable the height check on target subnet side for the initial transcripts.
            // Since the transcript_id.source_height is from the source subnet, the height
            // cannot be relied upon. This also lets us process the shares for the initial
            // bootstrap with higher urgency, without deferring it.
            let msg_height = if target_subnet_xnet_transcripts.contains(&support.transcript_id) {
                None
            } else {
                Some(support.transcript_id.source_height())
            };

            match Action::action(
                block_reader,
                &transcript_param_map,
                msg_height,
                &support.transcript_id,
            ) {
                Action::Process(transcript_params_ref) => {
                    let transcript_params = match self.resolve_ref(
                        transcript_params_ref,
                        block_reader,
                        "validate_dealing_support",
                    ) {
                        Some(transcript_params) => transcript_params,
                        None => {
                            ret.push(IDkgChangeAction::HandleInvalid(
                                id,
                                format!("Failed to translate transcript_params_ref: {support}"),
                            ));
                            continue;
                        }
                    };

                    if maybe_signers.as_ref().map_or(0, |signers| signers.len())
                        >= transcript_params.verification_threshold().get() as usize
                    {
                        // Already have enough valid supports for this dealing
                        ret.push(IDkgChangeAction::RemoveUnvalidated(id));
                    } else if !transcript_params
                        .receivers()
                        .contains(support.sig_share.signer)
                    {
                        // The node is not in the receiver list for this transcript,
                        // support share is not expected from it
                        self.metrics.pre_sign_errors_inc("unexpected_support");
                        ret.push(IDkgChangeAction::HandleInvalid(
                            id,
                            format!("Support from unexpected node: {support}"),
                        ))
                    } else if let Some(signed_dealing) = valid_dealings.get(&support.dealing_hash) {
                        let dealing = signed_dealing.idkg_dealing();
                        if self.has_node_issued_dealing_support(
                            idkg_pool,
                            &signed_dealing.idkg_dealing().transcript_id,
                            &signed_dealing.dealer_id(),
                            &support.sig_share.signer,
                            &support.dealing_hash,
                        ) {
                            // The node already sent a valid support for this dealing
                            self.metrics.pre_sign_errors_inc("duplicate_support");
                            ret.push(IDkgChangeAction::HandleInvalid(
                                id,
                                format!("Duplicate support: {support}"),
                            ))
                        } else if support.transcript_id != dealing.transcript_id
                            || support.dealer_id != signed_dealing.dealer_id()
                        {
                            // Meta data mismatch
                            self.metrics
                                .pre_sign_errors_inc("support_meta_data_mismatch");
                            ret.push(IDkgChangeAction::HandleInvalid(
                                id,
                                format!(
                                    "Support meta data mismatch: expected = {:?}/{:?}, \
                                         received = {:?}/{:?}",
                                    support.transcript_id,
                                    support.dealer_id,
                                    dealing.transcript_id,
                                    signed_dealing.dealer_id()
                                ),
                            ))
                        } else {
                            let signer = support.sig_share.signer;
                            let action = self.crypto_verify_dealing_support(
                                id,
                                &transcript_params,
                                signed_dealing,
                                support,
                                idkg_pool.stats(),
                            );
                            if let Some(IDkgChangeAction::MoveToValidated(_)) = action {
                                if let Some(signers) = maybe_signers {
                                    signers.insert(signer);
                                } else {
                                    valid_dealing_supports.insert(key, BTreeSet::from([signer]));
                                }
                            }
                            ret.append(&mut action.into_iter().collect());
                        }
                    } else {
                        // If the dealer_id in the share is invalid, drop it.
                        if !transcript_params.dealers().contains(support.dealer_id) {
                            self.metrics
                                .pre_sign_errors_inc("missing_hash_invalid_dealer");
                            ret.push(IDkgChangeAction::RemoveUnvalidated(id));
                            warn!(
                                self.log,
                                "validate_dealing_support(): Missing hash, invalid dealer: {:?}",
                                support
                            );
                        } else {
                            // If the share points to a different dealing hash than what we
                            // have for the same <transcript Id, dealer Id>, drop it. This is
                            // different from the case where we don't have the dealing yet
                            let mut dealing_hash_mismatch = false;
                            for signed_dealing in valid_dealings.values() {
                                if support.transcript_id
                                    == signed_dealing.idkg_dealing().transcript_id
                                    && support.dealer_id == signed_dealing.dealer_id()
                                {
                                    dealing_hash_mismatch = true;
                                    break;
                                }
                            }
                            if dealing_hash_mismatch {
                                self.metrics
                                    .pre_sign_errors_inc("missing_hash_meta_data_mismatch");
                                ret.push(IDkgChangeAction::RemoveUnvalidated(id));
                                warn!(
                                    self.log,
                                    "validate_dealing_support(): Missing hash, meta data mismatch: {:?}",
                                    support
                                );
                            }
                            // Else: Support for a dealing we don't have yet, defer it
                        }
                    }
                }
                Action::Drop => ret.push(IDkgChangeAction::RemoveUnvalidated(id)),
                Action::Defer => {}
            }
        }

        ret
    }

    /// Purges the entries no longer needed from the artifact pool
    fn purge_artifacts(
        &self,
        idkg_pool: &dyn IDkgPool,
        block_reader: &dyn IDkgBlockReader,
    ) -> IDkgChangeSet {
        let in_progress = block_reader
            .requested_transcripts()
            .map(|transcript_params| transcript_params.transcript_id)
            .collect::<BTreeSet<_>>();

        let current_height = block_reader.tip_height();
        let mut target_subnet_xnet_transcripts = BTreeSet::new();
        for transcript_params_ref in block_reader.target_subnet_xnet_transcripts() {
            target_subnet_xnet_transcripts.insert(transcript_params_ref.transcript_id);
        }

        // Unvalidated dealings.
        let ret = idkg_pool
            .unvalidated()
            .signed_dealings()
            .filter(|(_, signed_dealing)| {
                self.should_purge(
                    &signed_dealing.idkg_dealing().transcript_id,
                    current_height,
                    &in_progress,
                    &target_subnet_xnet_transcripts,
                )
            })
            .map(|(id, _)| IDkgChangeAction::RemoveUnvalidated(id));

        // Validated dealings.
        let action = idkg_pool
            .validated()
            .signed_dealings()
            .filter(|(_, signed_dealing)| {
                self.should_purge(
                    &signed_dealing.idkg_dealing().transcript_id,
                    current_height,
                    &in_progress,
                    &target_subnet_xnet_transcripts,
                )
            })
            .map(|(id, _)| IDkgChangeAction::RemoveValidated(id));
        let ret = ret.chain(action);

        // Unvalidated dealing support.
        let action = idkg_pool
            .unvalidated()
            .dealing_support()
            .filter(|(_, support)| {
                self.should_purge(
                    &support.transcript_id,
                    current_height,
                    &in_progress,
                    &target_subnet_xnet_transcripts,
                )
            })
            .map(|(id, _)| IDkgChangeAction::RemoveUnvalidated(id));
        let ret = ret.chain(action);

        // Validated dealing support.
        let mut valid_dealing_supports = self.validated_dealing_supports.write().unwrap();
        let action = idkg_pool
            .validated()
            .dealing_support()
            .filter(|(_, support)| {
                self.should_purge(
                    &support.transcript_id,
                    current_height,
                    &in_progress,
                    &target_subnet_xnet_transcripts,
                )
            })
            // Side-effect: remove from the validated_dealing_supports map
            .map(|(id, support)| {
                let key = IDkgValidatedDealingSupportIdentifier::from(&support);
                valid_dealing_supports.remove(&key);
                IDkgChangeAction::RemoveValidated(id)
            });
        let ret = ret.chain(action);

        ret.collect()
    }

    /// Helper to create dealing
    fn crypto_create_dealing(
        &self,
        idkg_pool: &dyn IDkgPool,
        transcript_loader: &dyn IDkgTranscriptLoader,
        transcript_params: &IDkgTranscriptParams,
    ) -> IDkgChangeSet {
        if let Some(changes) =
            self.load_dependencies(idkg_pool, transcript_loader, transcript_params)
        {
            return changes;
        }
        match IDkgProtocol::create_dealing(&*self.crypto, transcript_params) {
            Ok(idkg_dealing) => {
                self.metrics.pre_sign_metrics_inc("dealing_created");
                self.metrics.pre_sign_metrics_inc("dealing_sent");
                vec![IDkgChangeAction::AddToValidated(IDkgMessage::Dealing(
                    idkg_dealing,
                ))]
            }
            Err(IDkgCreateDealingError::SignatureError { internal_error }) => {
                warn!(
                    self.log,
                    "Failed to sign dealing: transcript_id = {:?}, type = {:?}, error = {:?}",
                    transcript_params.transcript_id(),
                    transcript_op_summary(transcript_params.operation_type()),
                    internal_error
                );
                self.metrics.pre_sign_errors_inc("sign_dealing");
                Default::default()
            }
            Err(err) => {
                // TODO: currently, transcript creation will be retried the next time, which
                // will most likely fail again. This should be signaled up so that the bad
                // transcript params can be acted on
                warn!(
                    self.log,
                    "Failed to create dealing: transcript_id = {:?}, type = {:?}, error = {:?}",
                    transcript_params.transcript_id(),
                    transcript_op_summary(transcript_params.operation_type()),
                    err
                );
                self.metrics.pre_sign_errors_inc("create_dealing");
                Default::default()
            }
        }
    }

    /// Helper to do public verification of a dealing received for a transcript we are building
    fn crypto_verify_dealing(
        &self,
        id: IDkgMessageId,
        transcript_params: &IDkgTranscriptParams,
        signed_dealing: SignedIDkgDealing,
    ) -> Option<IDkgChangeAction> {
        match IDkgProtocol::verify_dealing_public(&*self.crypto, transcript_params, &signed_dealing)
        {
            Err(error) if error.is_reproducible() => {
                self.metrics.pre_sign_errors_inc("verify_dealing_permanent");
                Some(IDkgChangeAction::HandleInvalid(
                    id,
                    format!(
                        "Dealing validation(permanent error): {signed_dealing}, error = {error:?}"
                    ),
                ))
            }
            Err(error) => {
                // Defer in case of transient errors
                debug!(
                    self.log,
                    "Dealing validation(transient error): {}, error = {:?}", signed_dealing, error
                );
                self.metrics.pre_sign_errors_inc("verify_dealing_transient");
                None
            }
            Ok(()) => {
                self.metrics.pre_sign_metrics_inc("dealing_received");
                Some(IDkgChangeAction::MoveToValidated(IDkgMessage::Dealing(
                    signed_dealing,
                )))
            }
        }
    }

    /// Helper to do private verification of a dealing and, if successful, issue a support share for it.
    /// Assumes we are a receiver for the dealing.
    fn crypto_create_dealing_support(
        &self,
        id: &IDkgMessageId,
        transcript_params: &IDkgTranscriptParams,
        signed_dealing: &SignedIDkgDealing,
    ) -> Option<IDkgChangeAction> {
        let dealing = signed_dealing.idkg_dealing();
        if let Err(error) =
            IDkgProtocol::verify_dealing_private(&*self.crypto, transcript_params, signed_dealing)
        {
            if error.is_reproducible() {
                self.metrics
                    .pre_sign_errors_inc("verify_dealing_private_permanent");
                warn!(
                    self.log,
                    "Dealing private verification(permanent error): {}, error = {:?}",
                    dealing,
                    error
                );
                return Some(IDkgChangeAction::HandleInvalid(
                    id.clone(),
                    format!(
                        "Dealing private verification(permanent error): {dealing}, error = {error:?}"
                    ),
                ));
            } else {
                self.metrics
                    .pre_sign_errors_inc("verify_dealing_private_transient");
                debug!(
                    self.log,
                    "Dealing private verification(transient error): {}, error = {:?}",
                    dealing,
                    error
                );
                return None;
            }
        }

        // Generate the multi sig share
        self.crypto
            .sign(
                signed_dealing,
                self.node_id,
                transcript_params.registry_version(),
            )
            .map_or_else(
                |error| {
                    debug!(
                        self.log,
                        "Dealing multi sign failed: {}, error = {:?}", dealing, error
                    );
                    self.metrics
                        .pre_sign_errors_inc("dealing_support_multi_sign");
                    None
                },
                |multi_sig_share| {
                    let dealing_support = IDkgDealingSupport {
                        transcript_id: dealing.transcript_id,
                        dealer_id: signed_dealing.dealer_id(),
                        dealing_hash: ic_types::crypto::crypto_hash(signed_dealing),
                        sig_share: multi_sig_share,
                    };
                    self.metrics.pre_sign_metrics_inc("dealing_support_sent");
                    Some(IDkgChangeAction::AddToValidated(
                        IDkgMessage::DealingSupport(dealing_support),
                    ))
                },
            )
    }

    /// Helper to verify a support share for a dealing
    fn crypto_verify_dealing_support(
        &self,
        id: IDkgMessageId,
        transcript_params: &IDkgTranscriptParams,
        signed_dealing: &SignedIDkgDealing,
        support: IDkgDealingSupport,
        stats: &dyn IDkgStats,
    ) -> Option<IDkgChangeAction> {
        let start = std::time::Instant::now();
        let ret = self.crypto.verify_basic_sig(
            &support.sig_share.signature,
            signed_dealing,
            support.sig_share.signer,
            transcript_params.registry_version(),
        );
        stats.record_support_validation(&support, start.elapsed());

        match ret {
            Err(error) => {
                self.metrics.pre_sign_errors_inc("verify_dealing_support");
                Some(IDkgChangeAction::HandleInvalid(
                    id,
                    format!("Support validation failed: {support}, error = {error:?}"),
                ))
            }
            Ok(_) => {
                self.metrics
                    .pre_sign_metrics_inc("dealing_support_received");
                Some(IDkgChangeAction::MoveToValidated(
                    IDkgMessage::DealingSupport(support),
                ))
            }
        }
    }

    /// Helper to load the transcripts the given transcript config is dependent on.
    ///
    /// Returns None if all the transcripts could be loaded successfully.
    /// Otherwise, returns the complaint change set to be added to the pool
    fn load_dependencies(
        &self,
        idkg_pool: &dyn IDkgPool,
        transcript_loader: &dyn IDkgTranscriptLoader,
        transcript_params: &IDkgTranscriptParams,
    ) -> Option<IDkgChangeSet> {
        match &transcript_params.operation_type() {
            IDkgTranscriptOperation::Random => None,
            IDkgTranscriptOperation::RandomUnmasked => None,
            IDkgTranscriptOperation::ReshareOfMasked(t) => {
                load_transcripts(idkg_pool, transcript_loader, &[t])
            }
            IDkgTranscriptOperation::ReshareOfUnmasked(t) => {
                load_transcripts(idkg_pool, transcript_loader, &[t])
            }
            IDkgTranscriptOperation::UnmaskedTimesMasked(t1, t2) => {
                load_transcripts(idkg_pool, transcript_loader, &[t1, t2])
            }
        }
    }

    /// Checks if we have a valid dealing from the dealer for the given
    /// transcript
    fn has_dealer_issued_dealing(
        &self,
        idkg_pool: &dyn IDkgPool,
        transcript_id: &IDkgTranscriptId,
        dealer_id: &NodeId,
    ) -> bool {
        let prefix = dealing_prefix(transcript_id, dealer_id);
        idkg_pool
            .validated()
            .signed_dealings_by_prefix(prefix)
            .any(|(_, signed_dealing)| {
                let dealing = signed_dealing.idkg_dealing();
                signed_dealing.dealer_id() == *dealer_id && dealing.transcript_id == *transcript_id
            })
    }

    /// Checks if we have a valid dealing support from the node for the
    /// given dealing
    fn has_node_issued_dealing_support(
        &self,
        idkg_pool: &dyn IDkgPool,
        transcript_id: &IDkgTranscriptId,
        dealer_id: &NodeId,
        signer_id: &NodeId,
        dealing_hash: &CryptoHashOf<SignedIDkgDealing>,
    ) -> bool {
        let prefix = dealing_support_prefix(transcript_id, dealer_id, signer_id);
        idkg_pool
            .validated()
            .dealing_support_by_prefix(prefix)
            .any(|(_, support)| {
                support.dealing_hash == *dealing_hash
                    && support.sig_share.signer == *signer_id
                    && support.transcript_id == *transcript_id
            })
    }

    /// Checks if the dealing should be purged
    fn should_purge(
        &self,
        transcript_id: &IDkgTranscriptId,
        current_height: Height,
        in_progress: &BTreeSet<IDkgTranscriptId>,
        target_subnet_xnet_transcripts: &BTreeSet<IDkgTranscriptId>,
    ) -> bool {
        // It is possible the IDKG component runs and tries to purge the initial
        // dealings before the finalized tip has the next_key_transcript_creation
        // set up. Avoid this by keeping the initial dealings until the initial
        // resharing completes.
        if target_subnet_xnet_transcripts.contains(transcript_id) {
            return false;
        }

        transcript_id.source_height() <= current_height && !in_progress.contains(transcript_id)
    }

    /// Resolves the IDkgTranscriptParamsRef -> IDkgTranscriptParams.
    pub(crate) fn resolve_ref(
        &self,
        transcript_params_ref: &IDkgTranscriptParamsRef,
        block_reader: &dyn IDkgBlockReader,
        reason: &str,
    ) -> Option<IDkgTranscriptParams> {
        match transcript_params_ref.translate(block_reader) {
            Ok(transcript_params) => {
                self.metrics.pre_sign_metrics_inc("resolve_transcript_refs");
                Some(transcript_params)
            }
            Err(error) => {
                warn!(
                    self.log,
                    "Failed to translate transcript ref: reason = {}, \
                     transcript_params_ref = {:?}, tip = {:?}, error = {:?}",
                    reason,
                    transcript_params_ref,
                    block_reader.tip_height(),
                    error
                );
                self.metrics.pre_sign_errors_inc("resolve_transcript_refs");
                None
            }
        }
    }

    /// Returns the requested transcript map.
    fn requested_transcripts<'a>(
        &self,
        block_reader: &'a dyn IDkgBlockReader,
    ) -> BTreeMap<IDkgTranscriptId, &'a IDkgTranscriptParamsRef> {
        block_reader
            .requested_transcripts()
            .map(|transcript_params| (transcript_params.transcript_id, transcript_params))
            .collect::<BTreeMap<_, _>>()
    }
}

impl IDkgPreSigner for IDkgPreSignerImpl {
    fn on_state_change(
        &self,
        idkg_pool: &dyn IDkgPool,
        transcript_loader: &dyn IDkgTranscriptLoader,
        schedule: &IDkgSchedule<Height>,
    ) -> IDkgChangeSet {
        let block_reader = IDkgBlockReaderImpl::new(self.consensus_block_cache.finalized_chain());
        let metrics = self.metrics.clone();
        idkg_pool.stats().update_active_transcripts(&block_reader);
        idkg_pool
            .stats()
            .update_active_pre_signatures(&block_reader);

        let mut changes = if schedule.update_last_purge(block_reader.tip_height()) {
            timed_call(
                "purge_artifacts",
                || self.purge_artifacts(idkg_pool, &block_reader),
                &metrics.on_state_change_duration,
            )
        } else {
            IDkgChangeSet::default()
        };

        let send_dealings = || {
            timed_call(
                "send_dealings",
                || self.send_dealings(idkg_pool, transcript_loader, &block_reader),
                &metrics.on_state_change_duration,
            )
        };
        let validate_dealings = || {
            timed_call(
                "validate_dealings",
                || self.validate_dealings(idkg_pool, &block_reader),
                &metrics.on_state_change_duration,
            )
        };
        let send_dealing_support = || {
            timed_call(
                "send_dealing_support",
                || self.send_dealing_support(idkg_pool, &block_reader),
                &metrics.on_state_change_duration,
            )
        };
        let validate_dealing_support = || {
            timed_call(
                "validate_dealing_support",
                || self.validate_dealing_support(idkg_pool, &block_reader),
                &metrics.on_state_change_duration,
            )
        };

        let calls: [&'_ dyn Fn() -> IDkgChangeSet; 4] = [
            &send_dealings,
            &validate_dealings,
            &send_dealing_support,
            &validate_dealing_support,
        ];

        changes.append(&mut schedule.call_next(&calls));
        changes
    }
}

pub(crate) trait IDkgTranscriptBuilder: Send + Sync {
    /// Returns the specified transcript if it can be successfully
    /// built from the current entries in the IDKG pool
    fn get_completed_transcript(&self, transcript_id: IDkgTranscriptId) -> Option<IDkgTranscript>;

    /// Returns the validated dealings for the given transcript Id from
    /// the IDKG pool
    fn get_validated_dealings(&self, transcript_id: IDkgTranscriptId) -> Vec<SignedIDkgDealing>;
}

pub(crate) struct IDkgTranscriptBuilderImpl<'a> {
    block_reader: &'a dyn IDkgBlockReader,
    crypto: &'a dyn ConsensusCrypto,
    metrics: &'a IDkgPayloadMetrics,
    idkg_pool: &'a dyn IDkgPool,
    log: ReplicaLogger,
}

impl<'a> IDkgTranscriptBuilderImpl<'a> {
    pub(crate) fn new(
        block_reader: &'a dyn IDkgBlockReader,
        crypto: &'a dyn ConsensusCrypto,
        idkg_pool: &'a dyn IDkgPool,
        metrics: &'a IDkgPayloadMetrics,
        log: ReplicaLogger,
    ) -> Self {
        Self {
            block_reader,
            crypto,
            idkg_pool,
            metrics,
            log,
        }
    }

    /// Build the specified transcript from the pool.
    fn build_transcript(&self, transcript_id: IDkgTranscriptId) -> Option<IDkgTranscript> {
        // Look up the transcript params
        let transcript_params = match self
            .block_reader
            .requested_transcripts()
            .find(|transcript_params| transcript_params.transcript_id == transcript_id)
        {
            Some(params_ref) => match params_ref.translate(self.block_reader) {
                Ok(transcript_params) => transcript_params,
                Err(error) => {
                    warn!(
                        self.log,
                        "build_transcript(): failed to translate transcript ref: \
                                transcript_params_ref = {:?}, tip = {:?}, error = {:?}",
                        params_ref,
                        self.block_reader.tip_height(),
                        error
                    );
                    self.metrics
                        .transcript_builder_errors_inc("resolve_transcript_refs");
                    return None;
                }
            },
            None => {
                self.metrics
                    .transcript_builder_errors_inc("missing_transcript_params");
                return None;
            }
        };
        let mut completed_dealings = BatchSignedIDkgDealings::new();

        // Step 1: Build the verified dealings by aggregating the support shares
        timed_call(
            "aggregate_dealing_support",
            || {
                let mut transcript_state = TranscriptState::new();
                // Walk the dealings to get the dealings belonging to the transcript
                for (id, signed_dealing) in self
                    .idkg_pool
                    .validated()
                    .signed_dealings_by_transcript_id(&transcript_id)
                {
                    if let Some(dealing_hash) = id.dealing_hash() {
                        transcript_state.init_dealing_state(dealing_hash, signed_dealing);
                    } else {
                        self.metrics
                            .transcript_builder_errors_inc("build_transcript_id_dealing_hash");
                        warn!(
                            self.log,
                            "build_transcript(): Failed to get dealing hash: {:?}", id
                        );
                    }
                }

                // Walk the support shares and assign to the corresponding dealing
                for (_, support) in self
                    .idkg_pool
                    .validated()
                    .dealing_support_by_transcript_id(&transcript_id)
                {
                    if let Err(err) = transcript_state.add_dealing_support(support) {
                        warn!(
                            self.log,
                            "Failed to add support: transcript_id = {:?}, error = {:?}",
                            transcript_id,
                            err
                        );
                        self.metrics
                            .transcript_builder_errors_inc("add_dealing_support");
                    }
                }

                // Aggregate the support shares per dealing
                for dealing_state in transcript_state.dealing_state.into_values() {
                    if let Some(sig_batch) = self.crypto_aggregate_dealing_support(
                        &transcript_params,
                        &dealing_state.support_shares,
                    ) {
                        let verified_dealing = BatchSignedIDkgDealing {
                            content: dealing_state.signed_dealing,
                            signature: sig_batch,
                        };
                        completed_dealings.insert_or_update(verified_dealing);
                    }
                }
            },
            &self.metrics.transcript_builder_duration,
        );

        // Step 2: Build the transcript from the verified dealings
        timed_call(
            "create_transcript",
            || self.crypto_create_transcript(&transcript_params, &completed_dealings),
            &self.metrics.transcript_builder_duration,
        )
    }

    /// Helper to combine the multi sig shares for a dealing
    fn crypto_aggregate_dealing_support(
        &self,
        transcript_params: &IDkgTranscriptParams,
        support_shares: &[IDkgDealingSupport],
    ) -> Option<BasicSignatureBatch<SignedIDkgDealing>> {
        // Check if we have enough shares for aggregation
        if support_shares.len() < (transcript_params.verification_threshold().get() as usize) {
            self.metrics
                .transcript_builder_metrics_inc("insufficient_support_shares");
            return None;
        }

        let mut signatures = Vec::new();
        for support_share in support_shares {
            signatures.push(&support_share.sig_share);
        }

        let start = std::time::Instant::now();
        let ret = self
            .crypto
            .aggregate(signatures, transcript_params.registry_version());
        self.idkg_pool.stats().record_support_aggregation(
            transcript_params,
            support_shares,
            start.elapsed(),
        );

        ret.map_or_else(
            |error| {
                warn!(
                    self.log,
                    "Failed to aggregate: transcript_id = {:?}, error = {:?}",
                    transcript_params.transcript_id(),
                    error
                );
                self.metrics
                    .transcript_builder_errors_inc("aggregate_dealing_support");
                None
            },
            |multi_sig| {
                self.metrics.transcript_builder_metrics_inc_by(
                    support_shares.len() as u64,
                    "support_aggregated",
                );
                self.metrics
                    .transcript_builder_metrics_inc("dealing_aggregated");
                Some(multi_sig)
            },
        )
    }

    /// Helper to create the transcript from the verified dealings
    fn crypto_create_transcript(
        &self,
        transcript_params: &IDkgTranscriptParams,
        verified_dealings: &BatchSignedIDkgDealings,
    ) -> Option<IDkgTranscript> {
        // Check if we have enough dealings to create transcript
        if verified_dealings.len() < (transcript_params.collection_threshold().get() as usize) {
            self.metrics
                .transcript_builder_metrics_inc("insufficient_dealings");
            return None;
        }

        let start = std::time::Instant::now();
        let ret =
            IDkgProtocol::create_transcript(self.crypto, transcript_params, verified_dealings);
        self.idkg_pool
            .stats()
            .record_transcript_creation(transcript_params, start.elapsed());

        ret.map_or_else(
            |error| {
                warn!(
                    self.log,
                    "Failed to create transcript: transcript_id = {:?}, error = {:?}",
                    transcript_params.transcript_id(),
                    error
                );
                self.metrics
                    .transcript_builder_errors_inc("create_transcript");
                None
            },
            |transcript| {
                self.metrics
                    .transcript_builder_metrics_inc("transcript_created");
                Some(transcript)
            },
        )
    }

    /// Helper to get the validated dealings.
    fn validated_dealings(&self, transcript_id: IDkgTranscriptId) -> Vec<SignedIDkgDealing> {
        let mut ret = Vec::new();
        for (_, signed_dealing) in self.idkg_pool.validated().signed_dealings() {
            let dealing = signed_dealing.idkg_dealing();
            if dealing.transcript_id == transcript_id {
                ret.push(signed_dealing.clone());
            }
        }
        ret
    }
}

impl IDkgTranscriptBuilder for IDkgTranscriptBuilderImpl<'_> {
    fn get_completed_transcript(&self, transcript_id: IDkgTranscriptId) -> Option<IDkgTranscript> {
        timed_call(
            "get_completed_transcript",
            || self.build_transcript(transcript_id),
            &self.metrics.transcript_builder_duration,
        )
    }

    fn get_validated_dealings(&self, transcript_id: IDkgTranscriptId) -> Vec<SignedIDkgDealing> {
        timed_call(
            "get_validated_dealings",
            || self.validated_dealings(transcript_id),
            &self.metrics.transcript_builder_duration,
        )
    }
}

/// Specifies how to handle a received message
#[derive(Eq, PartialEq)]
enum Action<'a> {
    /// The message is relevant to our current state, process it
    /// immediately. The transcript params for this transcript
    /// (as specified by the finalized block) is the argument
    Process(&'a IDkgTranscriptParamsRef),

    /// Keep it to be processed later (e.g) this is from a node
    /// ahead of us
    Defer,

    /// Don't need it
    Drop,
}

impl<'a> Action<'a> {
    /// Decides the action to take on a received message with the given
    /// height/transcriptId
    #[allow(clippy::self_named_constructors)]
    fn action(
        block_reader: &'a dyn IDkgBlockReader,
        requested_transcripts: &'a BTreeMap<IDkgTranscriptId, &'a IDkgTranscriptParamsRef>,
        msg_height: Option<Height>,
        msg_transcript_id: &IDkgTranscriptId,
    ) -> Action<'a> {
        if let Some(height) = msg_height
            && height > block_reader.tip_height()
        {
            // Message is from a node ahead of us, keep it to be
            // processed later
            return Action::Defer;
        }

        match requested_transcripts.get(msg_transcript_id) {
            Some(transcript_params_ref) => Action::Process(transcript_params_ref),
            None => {
                // Its for a transcript that has not been requested, drop it
                Action::Drop
            }
        }
    }
}

/// Needed as IDKGTranscriptParams doesn't implement Debug
impl Debug for Action<'_> {
    fn fmt(&self, f: &mut Formatter<'_>) -> fmt::Result {
        match &self {
            Self::Process(transcript_params) => {
                write!(
                    f,
                    "Action::Process(): transcript_id = {:?}",
                    transcript_params.transcript_id
                )
            }
            Self::Defer => write!(f, "Action::Defer"),
            Self::Drop => write!(f, "Action::Drop"),
        }
    }
}

/// Helper to hold the transcript/dealing state during the transcript
/// building process
struct TranscriptState {
    dealing_state: BTreeMap<CryptoHashOf<SignedIDkgDealing>, DealingState>,
}

struct DealingState {
    signed_dealing: SignedIDkgDealing,
    support_shares: Vec<IDkgDealingSupport>,
}

impl TranscriptState {
    fn new() -> Self {
        Self {
            dealing_state: BTreeMap::new(),
        }
    }

    // Initializes the per-dealing info
    fn init_dealing_state(
        &mut self,
        dealing_hash: CryptoHashOf<SignedIDkgDealing>,
        signed_dealing: SignedIDkgDealing,
    ) {
        self.dealing_state.insert(
            dealing_hash,
            DealingState {
                signed_dealing,
                support_shares: Vec::new(),
            },
        );
    }

    // Adds support for a dealing
    fn add_dealing_support(&mut self, support: IDkgDealingSupport) -> Result<(), String> {
        if let Some(dealing_state) = self.dealing_state.get_mut(&support.dealing_hash) {
            dealing_state.support_shares.push(support);
            Ok(())
        } else {
            Err(format!(
                "TranscriptState::add_dealing_support(): dealing not found: {support:}"
            ))
        }
    }
}

#[cfg(test)]
mod tests {
    use super::*;
    use crate::test_utils::*;
    use assert_matches::assert_matches;
    use ic_crypto_test_utils_canister_threshold_sigs::{
        CanisterThresholdSigTestEnvironment, IDkgParticipants, setup_masked_random_params,
    };
    use ic_crypto_test_utils_reproducible_rng::reproducible_rng;
    use ic_interfaces::p2p::consensus::{MutablePool, UnvalidatedArtifact};
    use ic_test_utilities_consensus::{IDkgStatsNoOp, idkg::*};
    use ic_test_utilities_logger::with_test_replica_logger;
    use ic_test_utilities_types::ids::{NODE_1, NODE_2, NODE_3, NODE_4};
    use ic_types::{
        Height, RegistryVersion,
        consensus::idkg::{IDkgMasterPublicKeyId, IDkgObject},
        crypto::{AlgorithmId, BasicSig, BasicSigOf, CryptoHash},
        time::UNIX_EPOCH,
    };
    use ic_types_test_utils::ids::node_test_id;
    use std::{collections::HashSet, ops::Deref};

    impl IDkgPreSignerImpl {
        fn validated_dealing_supports(
            &self,
        ) -> std::sync::RwLockReadGuard<
            '_,
            BTreeMap<IDkgValidatedDealingSupportIdentifier, BTreeSet<NodeId>>,
        > {
            self.validated_dealing_supports
                .read()
                .expect("IDkgPreSignerImpl::validated_dealing_supports(): RwLock poisoned")
        }
    }

    // Tests the Action logic
    #[test]
    fn test_ecdsa_pre_signer_action() {
        let key_id = fake_ecdsa_idkg_master_public_key_id();
        let (id_1, id_2, id_3, id_4) = (
            create_transcript_id(1),
            create_transcript_id(2),
            create_transcript_id(3),
            create_transcript_id(4),
        );

        // The finalized block requests transcripts 1, 2, 3
        let nodes = [NODE_1];
        let block_reader = TestIDkgBlockReader::for_pre_signer_test(
            Height::from(100),
            vec![
                create_transcript_param(&key_id, id_1, &nodes, &nodes),
                create_transcript_param(&key_id, id_2, &nodes, &nodes),
                create_transcript_param(&key_id, id_3, &nodes, &nodes),
            ],
        );
        let mut requested = BTreeMap::new();
        for transcript_params_ref in block_reader.requested_transcripts() {
            requested.insert(transcript_params_ref.transcript_id, transcript_params_ref);
        }

        // Message from a node ahead of us
        assert_eq!(
            Action::action(&block_reader, &requested, Some(Height::from(200)), &id_4),
            Action::Defer
        );

        // Messages for transcripts not being currently requested
        assert_eq!(
            Action::action(
                &block_reader,
                &requested,
                Some(Height::from(100)),
                &create_transcript_id(234)
            ),
            Action::Drop
        );
        assert_eq!(
            Action::action(
                &block_reader,
                &requested,
                Some(Height::from(10)),
                &create_transcript_id(234)
            ),
            Action::Drop
        );

        // Messages for transcripts currently requested
        let action = Action::action(&block_reader, &requested, Some(Height::from(100)), &id_1);
        assert_matches!(action, Action::Process(_));

        let action = Action::action(&block_reader, &requested, Some(Height::from(10)), &id_2);
        assert_matches!(action, Action::Process(_));
    }

    // Tests that dealings are sent for new transcripts, and requests already
    // in progress are filtered out.
    #[test]
    fn test_send_dealings_all_algorithms() {
        for key_id in fake_master_public_key_ids_for_all_idkg_algorithms() {
            println!("Running test for key ID {key_id}");
            test_send_dealings(key_id);
        }
    }

    fn test_send_dealings(key_id: IDkgMasterPublicKeyId) {
        ic_test_utilities::artifact_pool_config::with_test_pool_config(|pool_config| {
            with_test_replica_logger(|logger| {
                let (mut idkg_pool, pre_signer) =
                    create_pre_signer_dependencies(pool_config, logger);
                let (id_1, id_2, id_3, id_4, id_5) = (
                    create_transcript_id(1),
                    create_transcript_id(2),
                    create_transcript_id(3),
                    create_transcript_id(4),
                    create_transcript_id(5),
                );

                // Set up the IDKG pool. Pool has dealings for transcripts 1, 2, 3.
                // Only dealing for transcript 1 is issued by us.
                let dealing_1 = create_dealing(id_1, NODE_1);
                let dealing_2 = create_dealing(id_2, NODE_2);
                let dealing_3 = create_dealing(id_3, NODE_3);
                let change_set = vec![
                    IDkgChangeAction::AddToValidated(IDkgMessage::Dealing(dealing_1)),
                    IDkgChangeAction::AddToValidated(IDkgMessage::Dealing(dealing_2)),
                    IDkgChangeAction::AddToValidated(IDkgMessage::Dealing(dealing_3)),
                ];
                idkg_pool.apply(change_set);

                // Set up the transcript creation request
                // The block requests transcripts 1, 4, 5
                let t1 = create_transcript_param(&key_id, id_1, &[NODE_1], &[NODE_2]);
                let t2 = create_transcript_param(&key_id, id_4, &[NODE_1], &[NODE_3]);
                let t3 = create_transcript_param(&key_id, id_5, &[NODE_1], &[NODE_4]);
                let block_reader =
                    TestIDkgBlockReader::for_pre_signer_test(Height::from(100), vec![t1, t2, t3]);
                let transcript_loader: TestIDkgTranscriptLoader = Default::default();

                // Since transcript 1 is already in progress, we should issue
                // dealings only for transcripts 4, 5
                let change_set =
                    pre_signer.send_dealings(&idkg_pool, &transcript_loader, &block_reader);
                assert_eq!(change_set.len(), 2);
                assert!(is_dealing_added_to_validated(&change_set, &id_4,));
                assert!(is_dealing_added_to_validated(&change_set, &id_5,));
            })
        })
    }

    // Tests that dealings are purged once the finalized height increases
    #[test]
    fn test_ecdsa_dealings_purging() {
        ic_test_utilities::artifact_pool_config::with_test_pool_config(|pool_config| {
            with_test_replica_logger(|logger| {
                let (mut idkg_pool, pre_signer, mut consensus_pool) =
                    create_pre_signer_dependencies_and_pool(pool_config, logger);
                let transcript_loader = TestIDkgTranscriptLoader::default();
                let transcript_height = Height::from(30);
                let id_1 = create_transcript_id_with_height(1, Height::from(0));
                let id_2 = create_transcript_id_with_height(2, transcript_height);

                let dealing1 = create_dealing(id_1, NODE_2);
                let msg_id1 = dealing1.message_id();
                let dealing2 = create_dealing(id_2, NODE_2);
                let msg_id2 = dealing2.message_id();
                let change_set = vec![
                    IDkgChangeAction::AddToValidated(IDkgMessage::Dealing(dealing1)),
                    IDkgChangeAction::AddToValidated(IDkgMessage::Dealing(dealing2)),
                ];
                idkg_pool.apply(change_set);

                let schedule = IDkgSchedule::new(Height::from(0));
                // Finalized height doesn't increase, so dealing1 shouldn't be purged
                let change_set =
                    pre_signer.on_state_change(&idkg_pool, &transcript_loader, &schedule);
                assert_eq!(*schedule.last_purge.borrow(), Height::from(0));
                assert!(change_set.is_empty());

                // Finalized height increases, so dealing1 is purged
                let new_height = consensus_pool.advance_round_normal_operation_n(29);
                let change_set =
                    pre_signer.on_state_change(&idkg_pool, &transcript_loader, &schedule);
                assert_eq!(*schedule.last_purge.borrow(), new_height);
                assert_eq!(change_set.len(), 1);
                assert!(is_removed_from_validated(&change_set, &msg_id1));

                idkg_pool.apply(change_set);

                // Finalized height increases above dealing2, so it is purged
                let new_height = consensus_pool.advance_round_normal_operation();
                let change_set =
                    pre_signer.on_state_change(&idkg_pool, &transcript_loader, &schedule);
                assert_eq!(*schedule.last_purge.borrow(), new_height);
                assert_eq!(transcript_height, new_height);
                assert_eq!(change_set.len(), 1);
                assert!(is_removed_from_validated(&change_set, &msg_id2));
            })
        })
    }

    // Tests that dealing is not issued if the node isn't in the list of dealers
    // specified by the transcript params
    #[test]
    fn test_non_dealers_dont_send_dealings_all_algorithms() {
        for key_id in fake_master_public_key_ids_for_all_idkg_algorithms() {
            println!("Running test for key ID {key_id}");
            test_non_dealers_dont_send_dealings(key_id);
        }
    }

    fn test_non_dealers_dont_send_dealings(key_id: IDkgMasterPublicKeyId) {
        ic_test_utilities::artifact_pool_config::with_test_pool_config(|pool_config| {
            with_test_replica_logger(|logger| {
                let (idkg_pool, pre_signer) = create_pre_signer_dependencies(pool_config, logger);
                let (id_1, id_2) = (create_transcript_id(1), create_transcript_id(2));

                // transcript 1 has NODE_1 as a dealer
                let t1 = create_transcript_param(&key_id, id_1, &[NODE_1], &[NODE_1]);

                // Transcript 2 doesn't have NODE_1 as a dealer
                let t2 = create_transcript_param(&key_id, id_2, &[NODE_2], &[NODE_2]);

                // Transcript 2 should not result in a dealing
                let block_reader =
                    TestIDkgBlockReader::for_pre_signer_test(Height::from(100), vec![t1, t2]);
                let transcript_loader: TestIDkgTranscriptLoader = Default::default();

                let change_set =
                    pre_signer.send_dealings(&idkg_pool, &transcript_loader, &block_reader);
                assert_eq!(change_set.len(), 1);
                assert!(is_dealing_added_to_validated(&change_set, &id_1,));
            })
        })
    }

    // Tests that dealing is not issued if the crypto component returns an error
    #[test]
    fn test_ecdsa_crypto_error_results_in_no_dealing() {
        ic_test_utilities::artifact_pool_config::with_test_pool_config(|pool_config| {
            with_test_replica_logger(|logger| {
                let key_id = fake_ecdsa_idkg_master_public_key_id();
                let crypto = crypto_without_keys();
                let (idkg_pool, pre_signer) =
                    create_pre_signer_dependencies_with_crypto(pool_config, logger, Some(crypto));
                let id_1 = create_transcript_id(1);

                // transcript 1 has NODE_1 as a dealer
                let t1 = create_transcript_param(&key_id, id_1, &[NODE_1], &[NODE_1]);
                let block_reader =
                    TestIDkgBlockReader::for_pre_signer_test(Height::from(100), vec![t1.clone()])
                        .with_target_subnet_xnet_transcripts(vec![t1.transcript_params_ref]);
                let transcript_loader: TestIDkgTranscriptLoader = Default::default();

                let change_set =
                    pre_signer.send_dealings(&idkg_pool, &transcript_loader, &block_reader);
                assert!(change_set.is_empty());
            })
        })
    }

    // Tests that complaints are generated and added to the pool if loading transcript
    // results in complaints.
    #[test]
    fn test_send_dealings_with_complaints_all_algorithms() {
        for key_id in fake_master_public_key_ids_for_all_idkg_algorithms() {
            println!("Running test for key ID {key_id}");
            test_send_dealings_with_complaints(key_id);
        }
    }

    fn test_send_dealings_with_complaints(key_id: IDkgMasterPublicKeyId) {
        ic_test_utilities::artifact_pool_config::with_test_pool_config(|pool_config| {
            with_test_replica_logger(|logger| {
                let (idkg_pool, pre_signer) = create_pre_signer_dependencies(pool_config, logger);
                let (id_1, id_2, id_3) = (
                    create_transcript_id(1),
                    create_transcript_id(2),
                    create_transcript_id(3),
                );

                // Set up the transcript creation request
                // The block requests transcripts 1, 2, 3
                let t1 = create_transcript_param(&key_id, id_1, &[NODE_1], &[NODE_2]);
                let t2 = create_transcript_param(&key_id, id_2, &[NODE_1], &[NODE_3]);
                let t3 = create_transcript_param(&key_id, id_3, &[NODE_1], &[NODE_4]);
                let block_reader =
                    TestIDkgBlockReader::for_pre_signer_test(Height::from(100), vec![t1, t2, t3]);
                let transcript_loader =
                    TestIDkgTranscriptLoader::new(TestTranscriptLoadStatus::Complaints);

                let change_set =
                    pre_signer.send_dealings(&idkg_pool, &transcript_loader, &block_reader);
                let complaints = transcript_loader.returned_complaints();
                assert_eq!(change_set.len(), complaints.len());
                assert_eq!(change_set.len(), 3);
                for complaint in complaints {
                    assert!(is_complaint_added_to_validated(
                        &change_set,
                        &complaint.content.idkg_complaint.transcript_id,
                        &NODE_1,
                        &NODE_1,
                    ));
                }
            })
        })
    }

    #[test]
    fn test_crypto_verify_dealing() {
        let mut rng = reproducible_rng();
        ic_test_utilities::artifact_pool_config::with_test_pool_config(|pool_config| {
            with_test_replica_logger(|logger| {
                let env = CanisterThresholdSigTestEnvironment::new(1, &mut rng);
                let subnet_nodes: BTreeSet<_> = env.nodes.ids();
                let crypto = first_crypto(&env);
                let (_, pre_signer) =
                    create_pre_signer_dependencies_with_crypto(pool_config, logger, Some(crypto));
                let id = create_transcript_id_with_height(4, Height::from(5));
                let params = IDkgTranscriptParams::new(
                    id,
                    subnet_nodes.clone(),
                    subnet_nodes,
                    env.newest_registry_version,
                    ic_types::crypto::AlgorithmId::ThresholdEcdsaSecp256k1,
                    IDkgTranscriptOperation::Random,
                )
                .unwrap();
                let dealing = create_dealing(id, NODE_2);
                let changeset: Vec<_> = pre_signer
                    .crypto_verify_dealing(dealing.message_id(), &params, dealing.clone())
                    .into_iter()
                    .collect();
                // assert that the mock dealing does not pass real crypto check
                assert!(is_handle_invalid(&changeset, &dealing.message_id()));
            })
        })
    }

    // Tests that received dealings are accepted/processed for eligible transcript
    // requests, and others dealings are either deferred or dropped.
    #[test]
    fn test_validate_dealings_all_algorithms() {
        for key_id in fake_master_public_key_ids_for_all_idkg_algorithms() {
            println!("Running test for key ID {key_id}");
            test_validate_dealings(key_id);
        }
    }

    fn test_validate_dealings(key_id: IDkgMasterPublicKeyId) {
        let (id_2, id_3, id_4, id_5, id_6) = (
            // A dealing for a transcript that is requested by finalized block (accepted)
            create_transcript_id_with_height(2, Height::from(100)),
            // A dealing for a transcript that is requested by finalized block (accepted)
            create_transcript_id_with_height(3, Height::from(10)),
            // A dealing for a transcript that is not requested by finalized block (dropped)
            create_transcript_id_with_height(4, Height::from(5)),
            // A dealing for a transcript that is not requested and references a future block height (deferred)
            create_transcript_id_with_height(5, Height::from(500)),
            // A dealing for a XNet transcript that is requested and references a future block height (accepted)
            create_transcript_id_with_height(6, Height::from(500)),
        );
        let mut artifacts = vec![];

        let ids = vec![id_2, id_3, id_4, id_5, id_6];
        let msg_ids = ids
            .into_iter()
            .map(|id| {
                let dealing = create_dealing(id, NODE_2);
                let msg_id = dealing.message_id();
                artifacts.push(UnvalidatedArtifact {
                    message: IDkgMessage::Dealing(dealing),
                    peer_id: NODE_2,
                    timestamp: UNIX_EPOCH,
                });
                msg_id
            })
            .collect::<Vec<_>>();
        let (msg_id_2, msg_id_3, msg_id_4, msg_id_6) =
            (&msg_ids[0], &msg_ids[1], &msg_ids[2], &msg_ids[4]);

        // Set up the transcript creation request
        // The block requests transcripts 2, 3, 6
        let t2 = create_transcript_param(&key_id, id_2, &[NODE_2], &[NODE_1]);
        let t3 = create_transcript_param(&key_id, id_3, &[NODE_2], &[NODE_1]);
        let t6 = create_transcript_param(&key_id, id_6, &[NODE_2], &[NODE_1]);
        let block_reader = TestIDkgBlockReader::for_pre_signer_test(
            Height::from(100),
            vec![t2, t3.clone(), t6.clone()],
        );

        // Validate dealings using `CryptoReturningOk`. Requested dealings should be moved to validated
        ic_test_utilities::artifact_pool_config::with_test_pool_config(|pool_config| {
            with_test_replica_logger(|logger| {
                let (mut idkg_pool, pre_signer) =
                    create_pre_signer_dependencies(pool_config, logger);

                artifacts.iter().for_each(|a| idkg_pool.insert(a.clone()));

                let change_set = pre_signer.validate_dealings(&idkg_pool, &block_reader);
                assert_eq!(change_set.len(), 3);
                assert!(is_moved_to_validated(&change_set, msg_id_2));
                assert!(is_moved_to_validated(&change_set, msg_id_3));
                assert!(is_removed_from_unvalidated(&change_set, msg_id_4));
            })
        });

        // Validate dealings using `CryptoReturningOk`. Requested dealings should be moved to validated.
        // Dealings for requested target subnet xnet transcripts (even for future heights) should also be validated.
        ic_test_utilities::artifact_pool_config::with_test_pool_config(|pool_config| {
            with_test_replica_logger(|logger| {
                let block_reader = block_reader
                    .clone()
                    .with_target_subnet_xnet_transcripts(vec![
                        t3.transcript_params_ref.clone(),
                        t6.transcript_params_ref.clone(),
                    ]);

                let (mut idkg_pool, pre_signer) =
                    create_pre_signer_dependencies(pool_config, logger);

                artifacts.iter().for_each(|a| idkg_pool.insert(a.clone()));

                let change_set = pre_signer.validate_dealings(&idkg_pool, &block_reader);
                assert_eq!(change_set.len(), 4);
                assert!(is_moved_to_validated(&change_set, msg_id_2));
                assert!(is_moved_to_validated(&change_set, msg_id_3));
                assert!(is_removed_from_unvalidated(&change_set, msg_id_4));
                assert!(is_moved_to_validated(&change_set, msg_id_6));
            })
        });

        // Validate dealings using an empty transcript resolver. Dealings should fail to be resolved and thus
        // be handled invalid.
        ic_test_utilities::artifact_pool_config::with_test_pool_config(|pool_config| {
            with_test_replica_logger(|logger| {
                let (mut idkg_pool, pre_signer) =
                    create_pre_signer_dependencies(pool_config, logger);

                artifacts.iter().for_each(|a| idkg_pool.insert(a.clone()));

                let block_reader = block_reader.clone().with_fail_to_resolve();

                let change_set = pre_signer.validate_dealings(&idkg_pool, &block_reader);
                assert_eq!(change_set.len(), 3);
                assert!(is_handle_invalid(&change_set, msg_id_2));
                assert!(is_handle_invalid(&change_set, msg_id_3));
                assert!(is_removed_from_unvalidated(&change_set, msg_id_4));
            })
        });

        // Validate dealings using a crypto component without keys. Crypto validation should return a
        // permanent error, thus the requested dealings should be handled as invalid.
        ic_test_utilities::artifact_pool_config::with_test_pool_config(|pool_config| {
            with_test_replica_logger(|logger| {
                let (mut idkg_pool, pre_signer) = create_pre_signer_dependencies_with_crypto(
                    pool_config,
                    logger,
                    Some(crypto_without_keys()),
                );

                artifacts.iter().for_each(|a| idkg_pool.insert(a.clone()));

                let change_set = pre_signer.validate_dealings(&idkg_pool, &block_reader);
                assert_eq!(change_set.len(), 3);
                assert!(is_handle_invalid(&change_set, msg_id_2));
                assert!(is_handle_invalid(&change_set, msg_id_3));
                assert!(is_removed_from_unvalidated(&change_set, msg_id_4));
            })
        });

        // Validate dealings for a transcript with a registry version that isn't available locally (yet).
        // Crypto validation should return a transient error, thus the requested dealings should be deferred.
        ic_test_utilities::artifact_pool_config::with_test_pool_config(|pool_config| {
            with_test_replica_logger(|logger| {
                let (mut idkg_pool, pre_signer) = create_pre_signer_dependencies_with_crypto(
                    pool_config,
                    logger,
                    Some(crypto_without_keys()),
                );

                let v_1 = RegistryVersion::from(1);
                let t2 = create_transcript_param_with_registry_version(
                    &key_id,
                    id_2,
                    &[NODE_2],
                    &[NODE_1],
                    v_1,
                );
                let t3 = create_transcript_param_with_registry_version(
                    &key_id,
                    id_3,
                    &[NODE_2],
                    &[NODE_1],
                    v_1,
                );
                let block_reader =
                    TestIDkgBlockReader::for_pre_signer_test(Height::from(100), vec![t2, t3]);

                artifacts.iter().for_each(|a| idkg_pool.insert(a.clone()));

                let change_set = pre_signer.validate_dealings(&idkg_pool, &block_reader);
                assert_eq!(change_set.len(), 1);
                assert!(is_removed_from_unvalidated(&change_set, msg_id_4));
            })
        });
    }

    // Tests that duplicate dealings from a dealer for the same transcript
    // are dropped.
    #[test]
    fn test_duplicate_dealing_all_algorithms() {
        for key_id in fake_master_public_key_ids_for_all_idkg_algorithms() {
            println!("Running test for key ID {key_id}");
            test_duplicate_dealing(key_id);
        }
    }

    fn test_duplicate_dealing(key_id: IDkgMasterPublicKeyId) {
        ic_test_utilities::artifact_pool_config::with_test_pool_config(|pool_config| {
            with_test_replica_logger(|logger| {
                let (mut idkg_pool, pre_signer) =
                    create_pre_signer_dependencies(pool_config, logger);
                let id_2 = create_transcript_id_with_height(2, Height::from(100));

                // Set up the IDKG pool
                // Validated pool has: {transcript 2, dealer = NODE_2}
                let dealing = create_dealing(id_2, NODE_2);
                let change_set = vec![IDkgChangeAction::AddToValidated(IDkgMessage::Dealing(
                    dealing,
                ))];
                idkg_pool.apply(change_set);

                // Unvalidated pool has: {transcript 2, dealer = NODE_2, height = 100}
                let dealing = create_dealing(id_2, NODE_2);
                let msg_id_2 = dealing.message_id();
                idkg_pool.insert(UnvalidatedArtifact {
                    message: IDkgMessage::Dealing(dealing),
                    peer_id: NODE_2,
                    timestamp: UNIX_EPOCH,
                });

                let t2 = create_transcript_param(&key_id, id_2, &[NODE_2], &[NODE_1]);
                let block_reader =
                    TestIDkgBlockReader::for_pre_signer_test(Height::from(100), vec![t2]);

                let change_set = pre_signer.validate_dealings(&idkg_pool, &block_reader);
                assert_eq!(change_set.len(), 1);
                assert!(is_handle_invalid(&change_set, &msg_id_2));
            })
        })
    }

    // Tests that duplicate dealings from a dealer for the same transcript
    // in the unvalidated pool are dropped.
    #[test]
    fn test_duplicate_dealing_in_batch_all_algorithms() {
        for key_id in fake_master_public_key_ids_for_all_idkg_algorithms() {
            println!("Running test for key ID {key_id}");
            test_duplicate_dealing_in_batch(key_id);
        }
    }

    fn test_duplicate_dealing_in_batch(key_id: IDkgMasterPublicKeyId) {
        ic_test_utilities::artifact_pool_config::with_test_pool_config(|pool_config| {
            with_test_replica_logger(|logger| {
                let (mut idkg_pool, pre_signer) =
                    create_pre_signer_dependencies(pool_config, logger);
                let id_2 = create_transcript_id_with_height(2, Height::from(100));

                // Set up the IDKG pool
                // Unvalidated pool has: {transcript 2, dealer = NODE_2, height = 100, internal_dealing_raw = vec[1]}
                let mut dealing = create_dealing(id_2, NODE_2);
                dealing.content.internal_dealing_raw = vec![1];
                let msg_id_2_a = dealing.message_id();
                idkg_pool.insert(UnvalidatedArtifact {
                    message: IDkgMessage::Dealing(dealing),
                    peer_id: NODE_2,
                    timestamp: UNIX_EPOCH,
                });

                // Unvalidated pool has: {transcript 2, dealer = NODE_2, height = 100, , internal_dealing_raw = vec[2]}
                let mut dealing = create_dealing(id_2, NODE_2);
                dealing.content.internal_dealing_raw = vec![2];
                let msg_id_2_b = dealing.message_id();
                idkg_pool.insert(UnvalidatedArtifact {
                    message: IDkgMessage::Dealing(dealing),
                    peer_id: NODE_2,
                    timestamp: UNIX_EPOCH,
                });

                // Unvalidated pool has: {transcript 2, dealer = NODE_3, height = 100, , internal_dealing_raw = vec[3]}
                let mut dealing = create_dealing(id_2, NODE_3);
                dealing.content.internal_dealing_raw = vec![3];
                let msg_id_3 = dealing.message_id();
                idkg_pool.insert(UnvalidatedArtifact {
                    message: IDkgMessage::Dealing(dealing),
                    peer_id: NODE_3,
                    timestamp: UNIX_EPOCH,
                });

                let t2 = create_transcript_param(&key_id, id_2, &[NODE_2, NODE_3], &[NODE_1]);
                let block_reader =
                    TestIDkgBlockReader::for_pre_signer_test(Height::from(100), vec![t2]);

                // One of msg_id_2_a or msg_id_2_b should be accepted, the other one dropped
                let change_set = pre_signer.validate_dealings(&idkg_pool, &block_reader);
                assert_eq!(change_set.len(), 3);
                if is_moved_to_validated(&change_set, &msg_id_2_a) {
                    assert!(is_handle_invalid(&change_set, &msg_id_2_b));
                } else if is_moved_to_validated(&change_set, &msg_id_2_b) {
                    assert!(is_handle_invalid(&change_set, &msg_id_2_a));
                } else {
                    panic!("Neither dealing was accepted");
                }
                assert!(is_moved_to_validated(&change_set, &msg_id_3));
            })
        })
    }

    // Tests that dealings from a dealer that is not in the dealer list for the
    // transcript are dropped.
    #[test]
    fn test_unexpected_dealing_all_algorithms() {
        for key_id in fake_master_public_key_ids_for_all_idkg_algorithms() {
            println!("Running test for key ID {key_id}");
            test_unexpected_dealing(key_id);
        }
    }

    fn test_unexpected_dealing(key_id: IDkgMasterPublicKeyId) {
        ic_test_utilities::artifact_pool_config::with_test_pool_config(|pool_config| {
            with_test_replica_logger(|logger| {
                let (mut idkg_pool, pre_signer) =
                    create_pre_signer_dependencies(pool_config, logger);
                let id_2 = create_transcript_id_with_height(2, Height::from(100));

                // Unvalidated pool has: {transcript 2, dealer = NODE_2, height = 100}
                let dealing = create_dealing(id_2, NODE_2);
                let msg_id_2 = dealing.message_id();
                idkg_pool.insert(UnvalidatedArtifact {
                    message: IDkgMessage::Dealing(dealing),
                    peer_id: NODE_2,
                    timestamp: UNIX_EPOCH,
                });

                // NODE_2 is not in the dealer list
                let t2 = create_transcript_param(&key_id, id_2, &[NODE_3], &[NODE_1]);
                let block_reader =
                    TestIDkgBlockReader::for_pre_signer_test(Height::from(100), vec![t2]);

                let change_set = pre_signer.validate_dealings(&idkg_pool, &block_reader);
                assert_eq!(change_set.len(), 1);
                assert!(is_handle_invalid(&change_set, &msg_id_2));
            })
        })
    }

    // Tests that support shares are sent to eligible dealings
    #[test]
    fn test_send_support_all_algorithms() {
        for key_id in fake_master_public_key_ids_for_all_idkg_algorithms() {
            println!("Running test for key ID {key_id}");
            test_send_support(key_id);
        }
    }

    fn test_send_support(key_id: IDkgMasterPublicKeyId) {
        ic_test_utilities::artifact_pool_config::with_test_pool_config(|pool_config| {
            with_test_replica_logger(|logger| {
                let (mut idkg_pool, pre_signer) =
                    create_pre_signer_dependencies(pool_config, logger);
                let id = create_transcript_id(1);

                // We haven't sent support yet, and we are in the receiver list
                let dealing = create_dealing(id, NODE_2);
                let change_set = vec![IDkgChangeAction::AddToValidated(IDkgMessage::Dealing(
                    dealing,
                ))];
                idkg_pool.apply(change_set);
                let t = create_transcript_param(&key_id, id, &[NODE_2], &[NODE_1]);

                let block_reader =
                    TestIDkgBlockReader::for_pre_signer_test(Height::from(100), vec![t]);
                let change_set = pre_signer.send_dealing_support(&idkg_pool, &block_reader);
                assert_eq!(change_set.len(), 1);
                assert!(is_dealing_support_added_to_validated(
                    &change_set,
                    &id,
                    &NODE_2,
                ));

                assert_eq!(pre_signer.validated_dealing_supports().len(), 1);
                assert!(
                    pre_signer
                        .validated_dealing_supports()
                        .iter()
                        .next()
                        .is_some_and(|(support_identifier, signers)| support_identifier
                            .transcript_id
                            == id
                            && *signers == BTreeSet::from([NODE_1]))
                );

                idkg_pool.apply(change_set);

                // Since we already issued support for the dealing, it should not produce any
                // more support.
                let change_set = pre_signer.send_dealing_support(&idkg_pool, &block_reader);
                assert!(change_set.is_empty());

                assert_eq!(pre_signer.validated_dealing_supports().len(), 1);
                assert!(
                    pre_signer
                        .validated_dealing_supports()
                        .iter()
                        .next()
                        .is_some_and(|(support_identifier, signers)| support_identifier
                            .transcript_id
                            == id
                            && *signers == BTreeSet::from([NODE_1]))
                );
            })
        })
    }

    // Tests that sending support shares is deferred if crypto returns transient error.
    #[test]
    fn test_defer_sending_dealing_support_all_algorithms() {
        for key_id in fake_master_public_key_ids_for_all_idkg_algorithms() {
            println!("Running test for key ID {key_id}");
            test_defer_sending_dealing_support(key_id);
        }
    }

    fn test_defer_sending_dealing_support(key_id: IDkgMasterPublicKeyId) {
        let mut rng = reproducible_rng();
        ic_test_utilities::artifact_pool_config::with_test_pool_config(|pool_config| {
            with_test_replica_logger(|logger| {
                let (mut idkg_pool, pre_signer) = create_pre_signer_dependencies_with_crypto(
                    pool_config,
                    logger,
                    Some(crypto_without_keys()),
                );
                let id = create_transcript_id(1);

                // We haven't sent support yet, and we are in the receiver list
                let dealing = create_dealing_with_payload(&key_id, id, NODE_2, &mut rng);
                let change_set = vec![IDkgChangeAction::AddToValidated(IDkgMessage::Dealing(
                    dealing,
                ))];
                idkg_pool.apply(change_set);
                // create a transcript with unknown future registry version
                let rv = RegistryVersion::from(1);
                let t = create_transcript_param_with_registry_version(
                    &key_id,
                    id,
                    &[NODE_2],
                    &[NODE_1],
                    rv,
                );

                let block_reader =
                    TestIDkgBlockReader::for_pre_signer_test(Height::from(100), vec![t.clone()])
                        // Xnet transcripts should raise a warning but should not stop this node from supporting it.
                        .with_source_subnet_xnet_transcripts(vec![t.transcript_params_ref]);

                // Sending support should be deferred until registry version exists locally
                let change_set = pre_signer.send_dealing_support(&idkg_pool, &block_reader);
                assert!(change_set.is_empty());

                assert!(pre_signer.validated_dealing_supports().is_empty());
            })
        })
    }

    // Tests that invalid dealings are handled invalid when creating new dealing support.
    #[test]
    fn test_dont_send_support_for_invalid_all_algorithms() {
        for key_id in fake_master_public_key_ids_for_all_idkg_algorithms() {
            println!("Running test for key ID {key_id}");
            test_dont_send_support_for_invalid(key_id);
        }
    }

    fn test_dont_send_support_for_invalid(key_id: IDkgMasterPublicKeyId) {
        let mut rng = reproducible_rng();
        ic_test_utilities::artifact_pool_config::with_test_pool_config(|pool_config| {
            with_test_replica_logger(|logger| {
                let (mut idkg_pool, pre_signer) = create_pre_signer_dependencies_with_crypto(
                    pool_config,
                    logger,
                    Some(crypto_without_keys()),
                );
                let id = create_transcript_id(1);

                // We haven't sent support yet, and we are in the receiver list
                let dealing = create_dealing_with_payload(&key_id, id, NODE_2, &mut rng);
                let change_set = vec![IDkgChangeAction::AddToValidated(IDkgMessage::Dealing(
                    dealing.clone(),
                ))];
                idkg_pool.apply(change_set);
                let t = create_transcript_param(&key_id, id, &[NODE_2], &[NODE_1]);

                let block_reader =
                    TestIDkgBlockReader::for_pre_signer_test(Height::from(100), vec![t]);

                // Since there are no keys in the crypto component, dealing verification should fail permanently and
                // the dealing is considered invalid.
                let change_set = pre_signer.send_dealing_support(&idkg_pool, &block_reader);
                assert_eq!(change_set.len(), 1);
                assert!(is_handle_invalid(&change_set, &dealing.message_id()));

                assert!(pre_signer.validated_dealing_supports().is_empty());
            })
        })
    }

    // Tests that support shares are not sent by nodes not in the receiver list for
    // the transcript
    #[test]
    fn test_non_receivers_dont_send_support_all_algorithms() {
        for key_id in fake_master_public_key_ids_for_all_idkg_algorithms() {
            println!("Running test for key ID {key_id}");
            test_non_receivers_dont_send_support(key_id);
        }
    }

    fn test_non_receivers_dont_send_support(key_id: IDkgMasterPublicKeyId) {
        ic_test_utilities::artifact_pool_config::with_test_pool_config(|pool_config| {
            with_test_replica_logger(|logger| {
                let (mut idkg_pool, pre_signer) =
                    create_pre_signer_dependencies(pool_config, logger);
                let id = create_transcript_id(1);

                // We are not in the receiver list for the transcript
                let dealing = create_dealing(id, NODE_2);
                let change_set = vec![IDkgChangeAction::AddToValidated(IDkgMessage::Dealing(
                    dealing,
                ))];
                idkg_pool.apply(change_set);
                let t = create_transcript_param(&key_id, id, &[NODE_2], &[NODE_3]);

                let block_reader =
                    TestIDkgBlockReader::for_pre_signer_test(Height::from(100), vec![t]);
                let change_set = pre_signer.send_dealing_support(&idkg_pool, &block_reader);
                assert!(change_set.is_empty());

                assert!(pre_signer.validated_dealing_supports().is_empty());
            })
        })
    }

    // Tests that support shares are not sent for transcripts we are not building
    #[test]
    fn test_ecdsa_no_support_for_missing_transcript_params() {
        ic_test_utilities::artifact_pool_config::with_test_pool_config(|pool_config| {
            with_test_replica_logger(|logger| {
                let (mut idkg_pool, pre_signer) =
                    create_pre_signer_dependencies(pool_config, logger);
                let id = create_transcript_id(1);

                let dealing = create_dealing(id, NODE_2);
                let change_set = vec![IDkgChangeAction::AddToValidated(IDkgMessage::Dealing(
                    dealing,
                ))];
                idkg_pool.apply(change_set);

                let block_reader =
                    TestIDkgBlockReader::for_pre_signer_test(Height::from(100), vec![]);
                let change_set = pre_signer.send_dealing_support(&idkg_pool, &block_reader);
                assert!(change_set.is_empty());

                assert!(pre_signer.validated_dealing_supports().is_empty());
            })
        })
    }

    #[test]
    fn test_crypto_verify_dealing_support() {
        let mut rng = reproducible_rng();
        ic_test_utilities::artifact_pool_config::with_test_pool_config(|pool_config| {
            with_test_replica_logger(|logger| {
                let env = CanisterThresholdSigTestEnvironment::new(1, &mut rng);
                let subnet_nodes: BTreeSet<_> = env.nodes.ids();
                let crypto = first_crypto(&env);
                let (_, pre_signer) =
                    create_pre_signer_dependencies_with_crypto(pool_config, logger, Some(crypto));
                let id = create_transcript_id_with_height(4, Height::from(5));
                let params = IDkgTranscriptParams::new(
                    id,
                    subnet_nodes.clone(),
                    subnet_nodes,
                    env.newest_registry_version,
                    ic_types::crypto::AlgorithmId::ThresholdEcdsaSecp256k1,
                    IDkgTranscriptOperation::Random,
                )
                .unwrap();
                let (dealing, support) = create_support(id, NODE_2, NODE_3);
                let changeset: Vec<_> = pre_signer
                    .crypto_verify_dealing_support(
                        support.message_id(),
                        &params,
                        &dealing,
                        support.clone(),
                        &(IDkgStatsNoOp {}),
                    )
                    .into_iter()
                    .collect();
                // assert that the mock dealing support does not pass real crypto check
                assert!(is_handle_invalid(&changeset, &support.message_id()));
            })
        })
    }

    // Tests that received support shares are accepted/processed for eligible
    // transcript requests, and others dealings are either deferred or dropped.
    #[test]
    fn test_validate_dealing_support_all_algorithms() {
        for key_id in fake_master_public_key_ids_for_all_idkg_algorithms() {
            println!("Running test for key ID {key_id}");
            test_validate_dealing_support(key_id.clone());
            test_validate_dealing_support_validates_only_necessary(key_id, 5);
        }
    }

    fn test_validate_dealing_support(key_id: IDkgMasterPublicKeyId) {
        let (id_2, id_3, id_4, id_5) = (
            create_transcript_id_with_height(2, Height::from(25)),
            create_transcript_id_with_height(3, Height::from(10)),
            create_transcript_id_with_height(4, Height::from(5)),
            create_transcript_id_with_height(4, Height::from(500)),
        );
        let mut artifacts = vec![];

        // Set up the transcript creation request
        // The block requests transcripts 2, 3
        let t2 = create_transcript_param(&key_id, id_2, &[NODE_2], &[NODE_3]);
        let t3 = create_transcript_param(&key_id, id_3, &[NODE_2], &[NODE_3]);
        let block_reader = TestIDkgBlockReader::for_pre_signer_test(
            Height::from(100),
            vec![t2.clone(), t3.clone()],
        );

        // A dealing for a transcript that is requested by finalized block,
        // and we already have the dealing(share accepted)
        let (dealing, mut support) = create_support(id_2, NODE_2, NODE_3);
        let msg_id_2 = support.message_id();
        artifacts.push(UnvalidatedArtifact {
            message: IDkgMessage::DealingSupport(support.clone()),
            peer_id: NODE_3,
            timestamp: UNIX_EPOCH,
        });
        support.sig_share.signature = BasicSigOf::new(BasicSig(vec![1]));
        let msg_id_2_dupl = support.message_id();
        let validated_id_2 = IDkgValidatedDealingSupportIdentifier::from(&support);
        artifacts.push(UnvalidatedArtifact {
            message: IDkgMessage::DealingSupport(support),
            peer_id: NODE_3,
            timestamp: UNIX_EPOCH,
        });

        // A dealing for a transcript that is requested by finalized block,
        // but we don't have the dealing yet(share deferred)
        let (_, support) = create_support(id_3, NODE_2, NODE_3);
        let msg_id_3 = support.message_id();
        artifacts.push(UnvalidatedArtifact {
            message: IDkgMessage::DealingSupport(support),
            peer_id: NODE_3,
            timestamp: UNIX_EPOCH,
        });

        // A dealing for a transcript that is not requested by finalized block
        // (share dropped)
        let (_, support) = create_support(id_4, NODE_2, NODE_3);
        let msg_id_4 = support.message_id();
        artifacts.push(UnvalidatedArtifact {
            message: IDkgMessage::DealingSupport(support),
            peer_id: NODE_3,
            timestamp: UNIX_EPOCH,
        });

        // A dealing for a transcript that references a future block height
        // (share deferred)
        let (_, support) = create_support(id_5, NODE_2, NODE_3);
        artifacts.push(UnvalidatedArtifact {
            message: IDkgMessage::DealingSupport(support),
            peer_id: NODE_3,
            timestamp: UNIX_EPOCH,
        });

        // Using CryptoReturningOK one of the shares with id_2 should be accepted, the other handled invalid
        ic_test_utilities::artifact_pool_config::with_test_pool_config(|pool_config| {
            with_test_replica_logger(|logger| {
                let (mut idkg_pool, pre_signer) =
                    create_pre_signer_dependencies(pool_config, logger);

                // Set up the IDKG pool
                let change_set = vec![IDkgChangeAction::AddToValidated(IDkgMessage::Dealing(
                    dealing.clone(),
                ))];
                idkg_pool.apply(change_set);
                artifacts.iter().for_each(|a| idkg_pool.insert(a.clone()));

                let change_set = pre_signer.validate_dealing_support(&idkg_pool, &block_reader);
                assert_eq!(change_set.len(), 3);
                assert!(
                    is_moved_to_validated(&change_set, &msg_id_2)
                        || is_moved_to_validated(&change_set, &msg_id_2_dupl)
                );
                assert!(
                    is_handle_invalid(&change_set, &msg_id_2)
                        || is_handle_invalid(&change_set, &msg_id_2_dupl)
                );
                assert!(is_removed_from_unvalidated(&change_set, &msg_id_4));

                assert_eq!(pre_signer.validated_dealing_supports().len(), 1);
                assert!(
                    pre_signer
                        .validated_dealing_supports()
                        .get(&validated_id_2)
                        .is_some_and(|signers| *signers == BTreeSet::from([NODE_3]))
                );
            })
        });

        // Simulate failure of resolving refs by clearing transcripts of the block reader,
        // dealings for requested (but unresolvable) transcripts should be handled invalid.
        ic_test_utilities::artifact_pool_config::with_test_pool_config(|pool_config| {
            with_test_replica_logger(|logger| {
                let (mut idkg_pool, pre_signer) =
                    create_pre_signer_dependencies(pool_config, logger);

                // Set up the IDKG pool
                let change_set = vec![IDkgChangeAction::AddToValidated(IDkgMessage::Dealing(
                    dealing.clone(),
                ))];
                idkg_pool.apply(change_set);
                artifacts.iter().for_each(|a| idkg_pool.insert(a.clone()));

                let block_reader = block_reader.clone().with_fail_to_resolve();
                let change_set = pre_signer.validate_dealing_support(&idkg_pool, &block_reader);
                assert_eq!(change_set.len(), 4);
                assert!(is_handle_invalid(&change_set, &msg_id_2));
                assert!(is_handle_invalid(&change_set, &msg_id_2_dupl));
                assert!(is_handle_invalid(&change_set, &msg_id_3));
                assert!(is_removed_from_unvalidated(&change_set, &msg_id_4));

                assert!(pre_signer.validated_dealing_supports().is_empty());
            })
        });

        // Mark t2 as a source_subnet_xnet_transcript, its dealings should no longer be accepted.
        ic_test_utilities::artifact_pool_config::with_test_pool_config(|pool_config| {
            with_test_replica_logger(|logger| {
                let (mut idkg_pool, pre_signer) =
                    create_pre_signer_dependencies(pool_config, logger);

                // Set up the IDKG pool
                let change_set = vec![IDkgChangeAction::AddToValidated(IDkgMessage::Dealing(
                    dealing.clone(),
                ))];
                idkg_pool.apply(change_set);
                artifacts.iter().for_each(|a| idkg_pool.insert(a.clone()));

                let block_reader = block_reader
                    .clone()
                    .with_source_subnet_xnet_transcripts(vec![t2.transcript_params_ref])
                    .with_target_subnet_xnet_transcripts(vec![t3.transcript_params_ref]);
                let change_set = pre_signer.validate_dealing_support(&idkg_pool, &block_reader);
                assert_eq!(change_set.len(), 3);
                assert!(is_handle_invalid(&change_set, &msg_id_2));
                assert!(is_handle_invalid(&change_set, &msg_id_2_dupl));
                assert!(is_removed_from_unvalidated(&change_set, &msg_id_4));

                assert!(pre_signer.validated_dealing_supports().is_empty());
            })
        });
    }

    // Tests that only the necessary dealing supports are validated, i.e., once we have enough
    // supports for a dealing (2f + 1), further supports for the same dealing are dropped.
    fn test_validate_dealing_support_validates_only_necessary(
        key_id: IDkgMasterPublicKeyId,
        f: usize,
    ) {
        let t_id = create_transcript_id_with_height(1, Height::from(25));
        let mut artifacts = vec![];

        let node_ids = (3..(3 + (3 * f + 1)))
            .map(|i| node_test_id(i.try_into().unwrap()))
            .collect::<Vec<_>>();

        // Set up the transcript creation request
        let t = create_transcript_param(&key_id, t_id, &[NODE_2], &node_ids);
        let block_reader = TestIDkgBlockReader::for_pre_signer_test(Height::from(100), vec![t]);

        // A dealing for a transcript that is requested by finalized block,
        // we already have the dealing, and more than 2f+1 receivers send
        // a support share(only 2f+1 shares accepted)
        let (dealing, support) = create_support(t_id, NODE_2, NODE_3);
        let validated_id = IDkgValidatedDealingSupportIdentifier::from(&support);
        let mut msg_ids = vec![];
        for node_id in &node_ids {
            let (_, support) = create_support(t_id, NODE_2, *node_id);
            msg_ids.push(support.message_id());
            artifacts.push(UnvalidatedArtifact {
                message: IDkgMessage::DealingSupport(support),
                peer_id: *node_id,
                timestamp: UNIX_EPOCH,
            });
        }

        // Using CryptoReturningOK only 2f + 1 shares should be accepted, the rest dropped
        ic_test_utilities::artifact_pool_config::with_test_pool_config(|pool_config| {
            with_test_replica_logger(|logger| {
                let (mut idkg_pool, pre_signer) =
                    create_pre_signer_dependencies(pool_config, logger);

                // Set up the IDKG pool
                let change_set = vec![IDkgChangeAction::AddToValidated(IDkgMessage::Dealing(
                    dealing.clone(),
                ))];
                idkg_pool.apply(change_set);
                artifacts.iter().for_each(|a| idkg_pool.insert(a.clone()));

                let change_set = pre_signer.validate_dealing_support(&idkg_pool, &block_reader);
                assert_eq!(change_set.len(), 3 * f + 1);
                let (accepted, dropped): (Vec<_>, Vec<_>) = msg_ids
                    .into_iter()
                    .partition(|msg_id| is_moved_to_validated(&change_set, msg_id));
                assert!(
                    dropped
                        .iter()
                        .all(|msg_id| is_removed_from_unvalidated(&change_set, msg_id))
                );
                assert_eq!(accepted.len(), 2 * f + 1);
                assert_eq!(dropped.len(), f);

                assert_eq!(pre_signer.validated_dealing_supports().len(), 1);
                assert!(
                    pre_signer
                        .validated_dealing_supports()
                        .get(&validated_id)
                        .is_some_and(|signers| signers.len() == 2 * f + 1
                            && signers.is_subset(&node_ids.into_iter().collect()))
                );
            })
        });
    }

    // Tests that duplicate support from a node for the same dealing
    // are dropped.
    #[test]
    fn test_ecdsa_duplicate_support_from_node() {
        ic_test_utilities::artifact_pool_config::with_test_pool_config(|pool_config| {
            with_test_replica_logger(|logger| {
                let key_id = fake_ecdsa_idkg_master_public_key_id();
                let (mut idkg_pool, pre_signer) =
                    create_pre_signer_dependencies(pool_config, logger);
                let id = create_transcript_id_with_height(1, Height::from(100));

                // Set up the IDKG pool
                // Validated pool has: support {transcript 2, dealer = NODE_2, signer = NODE_3}
                let (dealing, support) = create_support(id, NODE_2, NODE_3);
                let change_set = vec![IDkgChangeAction::AddToValidated(IDkgMessage::Dealing(
                    dealing,
                ))];
                idkg_pool.apply(change_set);

                let validated_id = IDkgValidatedDealingSupportIdentifier::from(&support);
                {
                    let mut valid_dealing_supports =
                        pre_signer.validated_dealing_supports.write().unwrap();
                    valid_dealing_supports
                        .entry(validated_id.clone())
                        .or_default()
                        .insert(support.sig_share.signer);
                }

                let change_set = vec![IDkgChangeAction::AddToValidated(
                    IDkgMessage::DealingSupport(support.clone()),
                )];
                idkg_pool.apply(change_set);

                // Unvalidated pool has: duplicate of the same support share
                let msg_id = support.message_id();
                idkg_pool.insert(UnvalidatedArtifact {
                    message: IDkgMessage::DealingSupport(support),
                    peer_id: NODE_3,
                    timestamp: UNIX_EPOCH,
                });

                let t = create_transcript_param(&key_id, id, &[NODE_2], &[NODE_3]);
                let block_reader =
                    TestIDkgBlockReader::for_pre_signer_test(Height::from(100), vec![t]);

                let change_set = pre_signer.validate_dealing_support(&idkg_pool, &block_reader);
                assert_eq!(change_set.len(), 1);
                assert!(is_handle_invalid(&change_set, &msg_id));

                // The original validated dealing support should still be there
                assert_eq!(pre_signer.validated_dealing_supports().len(), 1);
                assert!(
                    pre_signer
                        .validated_dealing_supports()
                        .get(&validated_id)
                        .is_some_and(|signers| *signers == BTreeSet::from([NODE_3]))
                );
            })
        })
    }

    // Tests that support from a node that is not in the receiver list for the
    // transcript are dropped.
    #[test]
    fn test_ecdsa_unexpected_support_from_node() {
        ic_test_utilities::artifact_pool_config::with_test_pool_config(|pool_config| {
            with_test_replica_logger(|logger| {
                let key_id = fake_ecdsa_idkg_master_public_key_id();
                let (mut idkg_pool, pre_signer) =
                    create_pre_signer_dependencies(pool_config, logger);
                let id = create_transcript_id_with_height(1, Height::from(10));

                // Unvalidated pool has: support {transcript 2, dealer = NODE_2, signer =
                // NODE_3}
                let (_, support) = create_support(id, NODE_2, NODE_3);
                let msg_id = support.message_id();
                idkg_pool.insert(UnvalidatedArtifact {
                    message: IDkgMessage::DealingSupport(support),
                    peer_id: NODE_3,
                    timestamp: UNIX_EPOCH,
                });

                // NODE_3 is not in the receiver list
                let t = create_transcript_param(&key_id, id, &[NODE_2], &[NODE_4]);
                let block_reader =
                    TestIDkgBlockReader::for_pre_signer_test(Height::from(100), vec![t]);
                let change_set = pre_signer.validate_dealing_support(&idkg_pool, &block_reader);
                assert_eq!(change_set.len(), 1);
                assert!(is_handle_invalid(&change_set, &msg_id));

                assert!(pre_signer.validated_dealing_supports().is_empty());
            })
        })
    }

    // Tests that support with a meta data mismatch is dropped.
    #[test]
    fn test_ecdsa_dealing_support_meta_data_mismatch() {
        ic_test_utilities::artifact_pool_config::with_test_pool_config(|pool_config| {
            with_test_replica_logger(|logger| {
                let key_id = fake_ecdsa_idkg_master_public_key_id();
                let (mut idkg_pool, pre_signer) =
                    create_pre_signer_dependencies(pool_config, logger);
                let id = create_transcript_id_with_height(1, Height::from(10));

                // Set up the IDKG pool
                // A dealing for a transcript that is requested by finalized block,
                // and we already have the dealing(share accepted)
                let (dealing, mut support) = create_support(id, NODE_2, NODE_3);
                let change_set = vec![IDkgChangeAction::AddToValidated(IDkgMessage::Dealing(
                    dealing,
                ))];
                idkg_pool.apply(change_set);

                support.dealer_id = NODE_3;
                let msg_id = support.message_id();
                idkg_pool.insert(UnvalidatedArtifact {
                    message: IDkgMessage::DealingSupport(support),
                    peer_id: NODE_3,
                    timestamp: UNIX_EPOCH,
                });

                // Set up the transcript creation request
                // The block requests transcripts 1
                let t = create_transcript_param(&key_id, id, &[NODE_2], &[NODE_3]);
                let block_reader =
                    TestIDkgBlockReader::for_pre_signer_test(Height::from(100), vec![t]);
                let change_set = pre_signer.validate_dealing_support(&idkg_pool, &block_reader);
                assert_eq!(change_set.len(), 1);
                assert!(is_handle_invalid(&change_set, &msg_id));

                assert!(pre_signer.validated_dealing_supports().is_empty());
            })
        })
    }

    // Tests that support with a dealing hash mismatch is dropped.
    #[test]
    fn test_ecdsa_dealing_support_missing_hash_meta_data_mismatch() {
        ic_test_utilities::artifact_pool_config::with_test_pool_config(|pool_config| {
            with_test_replica_logger(|logger| {
                let key_id = fake_ecdsa_idkg_master_public_key_id();
                let (mut idkg_pool, pre_signer) =
                    create_pre_signer_dependencies(pool_config, logger);
                let id = create_transcript_id_with_height(1, Height::from(10));

                // Set up the IDKG pool
                // A dealing for a transcript that is requested by finalized block,
                // and we already have the dealing(share accepted)
                let (dealing, mut support) = create_support(id, NODE_2, NODE_3);
                let change_set = vec![IDkgChangeAction::AddToValidated(IDkgMessage::Dealing(
                    dealing,
                ))];
                idkg_pool.apply(change_set);

                support.dealing_hash = CryptoHashOf::new(CryptoHash(vec![]));
                let msg_id = support.message_id();
                idkg_pool.insert(UnvalidatedArtifact {
                    message: IDkgMessage::DealingSupport(support),
                    peer_id: NODE_3,
                    timestamp: UNIX_EPOCH,
                });

                // Set up the transcript creation request
                // The block requests transcripts 1
                let t = create_transcript_param(&key_id, id, &[NODE_2], &[NODE_3]);
                let block_reader =
                    TestIDkgBlockReader::for_pre_signer_test(Height::from(100), vec![t]);
                let change_set = pre_signer.validate_dealing_support(&idkg_pool, &block_reader);
                assert_eq!(change_set.len(), 1);
                assert!(is_removed_from_unvalidated(&change_set, &msg_id));

                assert!(pre_signer.validated_dealing_supports().is_empty());
            })
        })
    }

    // Tests that support with a missing dealing hash and invalid dealer is dropped.
    #[test]
    fn test_ecdsa_dealing_support_missing_hash_invalid_dealer() {
        ic_test_utilities::artifact_pool_config::with_test_pool_config(|pool_config| {
            with_test_replica_logger(|logger| {
                let key_id = fake_ecdsa_idkg_master_public_key_id();
                let (mut idkg_pool, pre_signer) =
                    create_pre_signer_dependencies(pool_config, logger);
                let id = create_transcript_id_with_height(1, Height::from(10));

                // Set up the IDKG pool
                // A dealing for a transcript that is requested by finalized block,
                // and we already have the dealing(share accepted)
                let (dealing, mut support) = create_support(id, NODE_2, NODE_3);
                let change_set = vec![IDkgChangeAction::AddToValidated(IDkgMessage::Dealing(
                    dealing,
                ))];
                idkg_pool.apply(change_set);

                support.dealing_hash = CryptoHashOf::new(CryptoHash(vec![]));
                support.dealer_id = NODE_4;
                let msg_id = support.message_id();
                idkg_pool.insert(UnvalidatedArtifact {
                    message: IDkgMessage::DealingSupport(support),
                    peer_id: NODE_3,
                    timestamp: UNIX_EPOCH,
                });

                // Set up the transcript creation request
                // The block requests transcripts 1
                let t = create_transcript_param(&key_id, id, &[NODE_2], &[NODE_3]);
                let block_reader =
                    TestIDkgBlockReader::for_pre_signer_test(Height::from(100), vec![t]);
                let change_set = pre_signer.validate_dealing_support(&idkg_pool, &block_reader);
                assert_eq!(change_set.len(), 1);
                assert!(is_removed_from_unvalidated(&change_set, &msg_id));

                assert!(pre_signer.validated_dealing_supports().is_empty());
            })
        })
    }

    // Tests purging of dealings from unvalidated pool
    #[test]
    fn test_ecdsa_purge_unvalidated_dealings() {
        ic_test_utilities::artifact_pool_config::with_test_pool_config(|pool_config| {
            with_test_replica_logger(|logger| {
                let key_id = fake_ecdsa_idkg_master_public_key_id();
                let (mut idkg_pool, pre_signer) =
                    create_pre_signer_dependencies(pool_config, logger);
                let (id_1, id_2, id_3) = (
                    create_transcript_id_with_height(1, Height::from(20)),
                    create_transcript_id_with_height(2, Height::from(20)),
                    create_transcript_id_with_height(3, Height::from(200)),
                );

                // Dealing 1: height <= current_height, in_progress (not purged)
                let dealing_1 = create_dealing(id_1, NODE_2);
                idkg_pool.insert(UnvalidatedArtifact {
                    message: IDkgMessage::Dealing(dealing_1),
                    peer_id: NODE_2,
                    timestamp: UNIX_EPOCH,
                });

                // Dealing 2: height <= current_height, !in_progress (purged)
                let dealing_2 = create_dealing(id_2, NODE_2);
                let msg_id_2 = dealing_2.message_id();
                idkg_pool.insert(UnvalidatedArtifact {
                    message: IDkgMessage::Dealing(dealing_2),
                    peer_id: NODE_2,
                    timestamp: UNIX_EPOCH,
                });

                // Dealing 3: height > current_height (not purged)
                let dealing_3 = create_dealing(id_3, NODE_2);
                idkg_pool.insert(UnvalidatedArtifact {
                    message: IDkgMessage::Dealing(dealing_3),
                    peer_id: NODE_2,
                    timestamp: UNIX_EPOCH,
                });

                let t = create_transcript_param(&key_id, id_1, &[NODE_2], &[NODE_4]);
                let block_reader =
                    TestIDkgBlockReader::for_pre_signer_test(Height::from(100), vec![t]);
                let change_set = pre_signer.purge_artifacts(&idkg_pool, &block_reader);
                assert_eq!(change_set.len(), 1);
                assert!(is_removed_from_unvalidated(&change_set, &msg_id_2));
            })
        })
    }

    // Tests purging of dealings from validated pool
    #[test]
    fn test_ecdsa_purge_validated_dealings() {
        ic_test_utilities::artifact_pool_config::with_test_pool_config(|pool_config| {
            with_test_replica_logger(|logger| {
                let key_id = fake_ecdsa_idkg_master_public_key_id();
                let (mut idkg_pool, pre_signer) =
                    create_pre_signer_dependencies(pool_config, logger);
                let (id_1, id_2, id_3, id_4) = (
                    create_transcript_id_with_height(1, Height::from(20)),
                    create_transcript_id_with_height(2, Height::from(20)),
                    create_transcript_id_with_height(3, Height::from(200)),
                    create_transcript_id_with_height(4, Height::from(20)),
                );

                // Dealing 1: height <= current_height, in_progress (not purged)
                let dealing_1 = create_dealing(id_1, NODE_2);

                // Dealing 2: height <= current_height, !in_progress (purged)
                let dealing_2 = create_dealing(id_2, NODE_2);
                let msg_id_2 = dealing_2.message_id();

                // Dealing 3: height > current_height (not purged)
                let dealing_3 = create_dealing(id_3, NODE_2);

                // Dealing 4: height <= current_height, !in_progress, is target subnet xnet transcript (not purged)
                let dealing_4 = create_dealing(id_4, NODE_2);

                let change_set = vec![
                    IDkgChangeAction::AddToValidated(IDkgMessage::Dealing(dealing_1)),
                    IDkgChangeAction::AddToValidated(IDkgMessage::Dealing(dealing_2)),
                    IDkgChangeAction::AddToValidated(IDkgMessage::Dealing(dealing_3)),
                    IDkgChangeAction::AddToValidated(IDkgMessage::Dealing(dealing_4)),
                ];
                idkg_pool.apply(change_set);

                let t = create_transcript_param(&key_id, id_1, &[NODE_2], &[NODE_4]);
                let t4 = create_transcript_param(&key_id, id_4, &[NODE_2], &[NODE_4]);
                let block_reader =
                    TestIDkgBlockReader::for_pre_signer_test(Height::from(100), vec![t])
                        .with_target_subnet_xnet_transcripts(vec![t4.transcript_params_ref]);
                let change_set = pre_signer.purge_artifacts(&idkg_pool, &block_reader);
                assert_eq!(change_set.len(), 1);
                assert!(is_removed_from_validated(&change_set, &msg_id_2));
            })
        })
    }

    // Tests purging of dealing support from unvalidated pool
    #[test]
    fn test_ecdsa_purge_unvalidated_dealing_support() {
        ic_test_utilities::artifact_pool_config::with_test_pool_config(|pool_config| {
            with_test_replica_logger(|logger| {
                let key_id = fake_ecdsa_idkg_master_public_key_id();
                let (mut idkg_pool, pre_signer) =
                    create_pre_signer_dependencies(pool_config, logger);
                let (id_1, id_2, id_3) = (
                    create_transcript_id_with_height(1, Height::from(20)),
                    create_transcript_id_with_height(2, Height::from(20)),
                    create_transcript_id_with_height(3, Height::from(200)),
                );

                // Support 1: height <= current_height, in_progress (not purged)
                let (_, support_1) = create_support(id_1, NODE_2, NODE_3);
                idkg_pool.insert(UnvalidatedArtifact {
                    message: IDkgMessage::DealingSupport(support_1),
                    peer_id: NODE_2,
                    timestamp: UNIX_EPOCH,
                });

                // Dealing 2: height <= current_height, !in_progress (purged)
                let (_, support_2) = create_support(id_2, NODE_2, NODE_3);
                let msg_id_2 = support_2.message_id();
                idkg_pool.insert(UnvalidatedArtifact {
                    message: IDkgMessage::DealingSupport(support_2),
                    peer_id: NODE_2,
                    timestamp: UNIX_EPOCH,
                });

                // Dealing 3: height > current_height (not purged)
                let (_, support_3) = create_support(id_3, NODE_2, NODE_3);
                idkg_pool.insert(UnvalidatedArtifact {
                    message: IDkgMessage::DealingSupport(support_3),
                    peer_id: NODE_2,
                    timestamp: UNIX_EPOCH,
                });

                let t = create_transcript_param(&key_id, id_1, &[NODE_2], &[NODE_4]);
                let block_reader =
                    TestIDkgBlockReader::for_pre_signer_test(Height::from(100), vec![t]);
                let change_set = pre_signer.purge_artifacts(&idkg_pool, &block_reader);
                assert_eq!(change_set.len(), 1);
                assert!(is_removed_from_unvalidated(&change_set, &msg_id_2));
            })
        })
    }

    // Tests purging of dealing support from validated pool
    #[test]
    fn test_ecdsa_purge_validated_dealing_support() {
        ic_test_utilities::artifact_pool_config::with_test_pool_config(|pool_config| {
            with_test_replica_logger(|logger| {
                let key_id = fake_ecdsa_idkg_master_public_key_id();
                let (mut idkg_pool, pre_signer) =
                    create_pre_signer_dependencies(pool_config, logger);
                let (id_1, id_2, id_3) = (
                    create_transcript_id_with_height(1, Height::from(20)),
                    create_transcript_id_with_height(2, Height::from(20)),
                    create_transcript_id_with_height(3, Height::from(200)),
                );

                // Support 1: height <= current_height, in_progress (not purged)
                let (_, support_1) = create_support(id_1, NODE_2, NODE_3);
                let validated_id_1 = IDkgValidatedDealingSupportIdentifier::from(&support_1);

                // Dealing 2: height <= current_height, !in_progress (purged)
                let (_, support_2) = create_support(id_2, NODE_2, NODE_3);
                let msg_id_2 = support_2.message_id();
                let validated_id_2 = IDkgValidatedDealingSupportIdentifier::from(&support_2);

                // Dealing 3: height > current_height (not purged)
                let (_, support_3) = create_support(id_3, NODE_2, NODE_3);
                let validated_id_3 = IDkgValidatedDealingSupportIdentifier::from(&support_3);

                {
                    let mut valid_dealing_supports =
                        pre_signer.validated_dealing_supports.write().unwrap();
                    valid_dealing_supports
                        .entry(validated_id_1.clone())
                        .or_default()
                        .insert(support_1.sig_share.signer);
                    valid_dealing_supports
                        .entry(validated_id_2.clone())
                        .or_default()
                        .insert(support_2.sig_share.signer);
                    valid_dealing_supports
                        .entry(validated_id_3.clone())
                        .or_default()
                        .insert(support_3.sig_share.signer);
                }
                let change_set = vec![
                    IDkgChangeAction::AddToValidated(IDkgMessage::DealingSupport(support_1)),
                    IDkgChangeAction::AddToValidated(IDkgMessage::DealingSupport(support_2)),
                    IDkgChangeAction::AddToValidated(IDkgMessage::DealingSupport(support_3)),
                ];
                idkg_pool.apply(change_set);

                let t = create_transcript_param(&key_id, id_1, &[NODE_2], &[NODE_4]);
                let block_reader =
                    TestIDkgBlockReader::for_pre_signer_test(Height::from(100), vec![t]);
                let change_set = pre_signer.purge_artifacts(&idkg_pool, &block_reader);
                assert_eq!(change_set.len(), 1);
                assert!(is_removed_from_validated(&change_set, &msg_id_2));

                assert_eq!(pre_signer.validated_dealing_supports().len(), 2);
                assert!(
                    pre_signer
                        .validated_dealing_supports()
                        .get(&validated_id_1)
                        .is_some_and(|signers| *signers == BTreeSet::from([NODE_3]))
                );
                assert!(
                    pre_signer
                        .validated_dealing_supports()
                        .get(&validated_id_3)
                        .is_some_and(|signers| *signers == BTreeSet::from([NODE_3]))
                );
            })
        })
    }

    // Tests transcript builder failures and success
    #[test]
    fn test_transcript_builder_all_algorithms() {
        for key_id in fake_master_public_key_ids_for_all_idkg_algorithms() {
            println!("Running test for key ID {key_id}");
            test_transcript_builder(key_id);
        }
    }

    fn test_transcript_builder(key_id: IDkgMasterPublicKeyId) {
        let mut rng = reproducible_rng();
        let env = CanisterThresholdSigTestEnvironment::new(3, &mut rng);
        let (dealers, receivers) = env.choose_dealers_and_receivers(
            &IDkgParticipants::AllNodesAsDealersAndReceivers,
            &mut rng,
        );
        let params = setup_masked_random_params(
            &env,
            AlgorithmId::from(key_id.inner()),
            &dealers,
            &receivers,
            &mut rng,
        );
        let tid = params.transcript_id();
        let (dealings, supports) = get_dealings_and_support(&env, &params);
        let block_reader =
            TestIDkgBlockReader::for_pre_signer_test(tid.source_height(), vec![(&params).into()]);
        let metrics = IDkgPayloadMetrics::new(MetricsRegistry::new());
        let crypto = first_crypto(&env);

        ic_test_utilities::artifact_pool_config::with_test_pool_config(|pool_config| {
            with_test_replica_logger(|logger| {
                let (mut idkg_pool, _) =
                    create_pre_signer_dependencies(pool_config, logger.clone());

                {
                    let b = IDkgTranscriptBuilderImpl::new(
                        &block_reader,
                        crypto.deref(),
                        &idkg_pool,
                        &metrics,
                        logger.clone(),
                    );

                    // tid is requested, but there are no dealings for it, the transcript cannot
                    // be completed
                    let result = b.get_completed_transcript(tid);
                    assert_matches!(result, None);
                }

                // add dealings
                let change_set = dealings
                    .values()
                    .map(|d| IDkgChangeAction::AddToValidated(IDkgMessage::Dealing(d.clone())))
                    .collect();
                idkg_pool.apply(change_set);

                {
                    let b = IDkgTranscriptBuilderImpl::new(
                        &block_reader,
                        crypto.deref(),
                        &idkg_pool,
                        &metrics,
                        logger.clone(),
                    );

                    // cannot aggregate empty shares
                    let result = b.crypto_aggregate_dealing_support(&params, &[]);
                    assert_matches!(result, None);

                    // there are no support shares, no transcript should be completed
                    let result = b.get_completed_transcript(tid);
                    assert_matches!(result, None);
                }

                // add support
                let change_set = supports
                    .iter()
                    .map(|s| {
                        IDkgChangeAction::AddToValidated(IDkgMessage::DealingSupport(s.clone()))
                    })
                    .collect();
                idkg_pool.apply(change_set);

                let b = IDkgTranscriptBuilderImpl::new(
                    &block_reader,
                    crypto.deref(),
                    &idkg_pool,
                    &metrics,
                    logger.clone(),
                );
                // the transcript should be completed now
                let result = b.get_completed_transcript(tid);
                assert_matches!(result, Some(t) if t.transcript_id == tid);

                // returned dealings should be equal to the ones we inserted
                let dealings1 = dealings.values().cloned().collect::<HashSet<_>>();
                let dealings2 = b
                    .get_validated_dealings(tid)
                    .into_iter()
                    .collect::<HashSet<_>>();
                assert_eq!(dealings1, dealings2);

                {
                    let block_reader =
                        TestIDkgBlockReader::for_pre_signer_test(tid.source_height(), vec![]);
                    let b = IDkgTranscriptBuilderImpl::new(
                        &block_reader,
                        crypto.deref(),
                        &idkg_pool,
                        &metrics,
                        logger.clone(),
                    );
                    // the transcript is no longer requested, it should not be returned
                    let result = b.get_completed_transcript(tid);
                    assert_matches!(result, None);
                }

                let crypto = crypto_without_keys();
                let b = IDkgTranscriptBuilderImpl::new(
                    &block_reader,
                    crypto.as_ref(),
                    &idkg_pool,
                    &metrics,
                    logger,
                );
                // transcript completion should fail on crypto failures
                let result = b.get_completed_transcript(tid);
                assert_matches!(result, None);
            })
        });
    }

    fn first_crypto(env: &CanisterThresholdSigTestEnvironment) -> Arc<dyn ConsensusCrypto> {
        env.nodes.iter().next().unwrap().crypto()
    }
}<|MERGE_RESOLUTION|>--- conflicted
+++ resolved
@@ -78,10 +78,7 @@
     pub(crate) node_id: NodeId,
     pub(crate) consensus_block_cache: Arc<dyn ConsensusBlockCache>,
     pub(crate) crypto: Arc<dyn ConsensusCrypto>,
-<<<<<<< HEAD
     thread_pool: Arc<ThreadPool>,
-=======
->>>>>>> 2c70a74d
     pub(crate) metrics: IDkgPreSignerMetrics,
     pub(crate) log: ReplicaLogger,
     validated_dealing_supports:
@@ -101,10 +98,7 @@
             node_id,
             consensus_block_cache,
             crypto,
-<<<<<<< HEAD
             thread_pool,
-=======
->>>>>>> 2c70a74d
             metrics: IDkgPreSignerMetrics::new(metrics_registry),
             log,
             validated_dealing_supports: RwLock::new(BTreeMap::new()),
