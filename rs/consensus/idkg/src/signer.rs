--- conflicted
+++ resolved
@@ -1376,11 +1376,7 @@
                             logger,
                             &env,
                             &inputs.receivers().clone(),
-<<<<<<< HEAD
-                            &ThresholdSigInputs::Schnorr(inputs),
-=======
                             &ThresholdSigInputs::Schnorr(inputs.as_ref()),
->>>>>>> 3374ad86
                         );
                     }
                     MasterPublicKeyId::VetKd(_) => panic!("not applicable to vetKD"),
