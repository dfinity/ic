//! Common utils for the IDKG implementation.

use crate::{
    complaints::{IDkgTranscriptLoader, TranscriptLoadStatus},
    metrics::{IDkgPayloadMetrics, IDkgPayloadStats},
};
use ic_consensus_utils::pool_reader::PoolReader;
use ic_consensus_utils::RoundRobin;
use ic_crypto::get_master_public_key_from_transcript;
use ic_interfaces::{
    consensus_pool::ConsensusBlockChain,
    idkg::{IDkgChangeAction, IDkgChangeSet, IDkgPool},
};
use ic_interfaces_registry::RegistryClient;
use ic_logger::{error, warn, ReplicaLogger};
use ic_management_canister_types_private::MasterPublicKeyId;
use ic_protobuf::registry::subnet::v1 as pb;
use ic_registry_client_helpers::subnet::SubnetRegistry;
use ic_registry_subnet_features::ChainKeyConfig;
use ic_replicated_state::metadata_state::subnet_call_context_manager::{
    SignWithThresholdContext, ThresholdArguments,
};
use ic_types::{
    batch::{AvailablePreSignatures, ConsensusResponse},
    consensus::{
        idkg::{
            common::{BuildSignatureInputsError, ThresholdSigInputs},
            CompletedSignature, HasIDkgMasterPublicKeyId, IDkgBlockReader, IDkgMasterPublicKeyId,
            IDkgMessage, IDkgPayload, IDkgTranscriptParamsRef, PreSigId, RequestId,
            TranscriptLookupError, TranscriptRef,
        },
        Block, HasHeight,
    },
    crypto::{
        canister_threshold_sig::{
            idkg::{IDkgTranscript, IDkgTranscriptOperation, InitialIDkgDealings},
            MasterPublicKey, ThresholdEcdsaSigInputs, ThresholdSchnorrSigInputs,
        },
        vetkd::{VetKdArgs, VetKdDerivationContext},
        ExtendedDerivationPath,
    },
    messages::CallbackId,
    registry::RegistryClientError,
    Height, RegistryVersion, SubnetId,
};
use phantom_newtype::Id;
use std::{
    cell::RefCell,
    collections::{BTreeMap, BTreeSet},
    convert::TryInto,
    fmt::{self, Display, Formatter},
    sync::Arc,
};

<<<<<<< HEAD
pub(crate) const MAX_PARALLELISM: usize = 16;
=======
pub const CRITICAL_ERROR_IDKG_RESOLVE_TRANSCRIPT_REFS: &str = "idkg_resolve_transcript_refs_error";
>>>>>>> 76d85d25

#[derive(Clone, PartialEq, Debug)]
pub struct InvalidChainCacheError(String);

impl Display for InvalidChainCacheError {
    fn fmt(&self, f: &mut Formatter<'_>) -> fmt::Result {
        write!(f, "{}", self.0)
    }
}

pub(super) struct IDkgBlockReaderImpl {
    chain: Arc<dyn ConsensusBlockChain>,
}

impl IDkgBlockReaderImpl {
    pub(crate) fn new(chain: Arc<dyn ConsensusBlockChain>) -> Self {
        Self { chain }
    }
}

impl IDkgBlockReader for IDkgBlockReaderImpl {
    fn tip_height(&self) -> Height {
        self.chain.tip().height()
    }

    fn requested_transcripts(&self) -> Box<dyn Iterator<Item = &IDkgTranscriptParamsRef> + '_> {
        self.chain
            .tip()
            .payload
            .as_ref()
            .as_idkg()
            .map_or(Box::new(std::iter::empty()), |idkg_payload| {
                Box::new(idkg_payload.iter_transcript_configs_in_creation())
            })
    }

    fn pre_signatures_in_creation(
        &self,
    ) -> Box<dyn Iterator<Item = (PreSigId, IDkgMasterPublicKeyId)> + '_> {
        self.chain.tip().payload.as_ref().as_idkg().map_or(
            Box::new(std::iter::empty()),
            |idkg_payload| {
                Box::new(
                    idkg_payload
                        .pre_signatures_in_creation
                        .iter()
                        .map(|(id, pre_sig)| (*id, pre_sig.key_id())),
                )
            },
        )
    }

    fn active_transcripts(&self) -> BTreeSet<TranscriptRef> {
        self.chain
            .tip()
            .payload
            .as_ref()
            .as_idkg()
            .map_or(BTreeSet::new(), |payload| payload.active_transcripts())
    }

    fn source_subnet_xnet_transcripts(
        &self,
    ) -> Box<dyn Iterator<Item = &IDkgTranscriptParamsRef> + '_> {
        self.chain
            .tip()
            .payload
            .as_ref()
            .as_idkg()
            .map_or(Box::new(std::iter::empty()), |idkg_payload| {
                Box::new(idkg_payload.iter_xnet_transcripts_source_subnet())
            })
    }

    fn target_subnet_xnet_transcripts(
        &self,
    ) -> Box<dyn Iterator<Item = &IDkgTranscriptParamsRef> + '_> {
        self.chain
            .tip()
            .payload
            .as_ref()
            .as_idkg()
            .map_or(Box::new(std::iter::empty()), |idkg_payload| {
                Box::new(idkg_payload.iter_xnet_transcripts_target_subnet())
            })
    }

    fn transcript(
        &self,
        transcript_ref: &TranscriptRef,
    ) -> Result<IDkgTranscript, TranscriptLookupError> {
        let idkg_payload = match self.chain.get_block_by_height(transcript_ref.height) {
            Ok(block) => {
                if let Some(idkg_payload) = block.payload.as_ref().as_idkg() {
                    idkg_payload
                } else {
                    return Err(format!(
                        "transcript(): chain look up failed {:?}: IDkgPayload not found",
                        transcript_ref
                    ));
                }
            }
            Err(err) => {
                return Err(format!(
                    "transcript(): chain look up failed {:?}: {:?}",
                    transcript_ref, err
                ))
            }
        };

        idkg_payload
            .idkg_transcripts
            .get(&transcript_ref.transcript_id)
            .ok_or(format!(
                "transcript(): missing idkg_transcript: {:?}",
                transcript_ref
            ))
            .cloned()
    }
}

pub(super) fn block_chain_reader(
    pool_reader: &PoolReader<'_>,
    summary_block: &Block,
    parent_block: &Block,
    idkg_payload_metrics: Option<&IDkgPayloadMetrics>,
    log: &ReplicaLogger,
) -> Result<IDkgBlockReaderImpl, InvalidChainCacheError> {
    // Resolve the transcript refs pointing into the parent chain,
    // copy the resolved transcripts into the summary block.
    block_chain_cache(pool_reader, summary_block, parent_block)
        .map(IDkgBlockReaderImpl::new)
        .map_err(|err| {
            warn!(
                log,
                "block_chain_reader(): failed to build chain cache: {}", err
            );
            if let Some(metrics) = idkg_payload_metrics {
                metrics.payload_errors_inc("summary_invalid_chain_cache");
            };
            err
        })
}

/// Wrapper to build the chain cache and perform sanity checks on the returned chain
pub(super) fn block_chain_cache(
    pool_reader: &PoolReader<'_>,
    start: &Block,
    end: &Block,
) -> Result<Arc<dyn ConsensusBlockChain>, InvalidChainCacheError> {
    let chain = pool_reader.pool().build_block_chain(start, end);
    let expected_len = (end.height().get() - start.height().get() + 1) as usize;
    let chain_len = chain.len();
    if chain_len == expected_len {
        Ok(chain)
    } else {
        Err(InvalidChainCacheError(format!(
            "Invalid chain cache length: expected = {:?}, actual = {:?}, \
             start = {:?}, end = {:?}, tip = {:?}, \
             notarized_height = {:?}, finalized_height = {:?}, CUP height = {:?}",
            expected_len,
            chain_len,
            start.height(),
            end.height(),
            chain.tip().height(),
            pool_reader.get_notarized_height(),
            pool_reader.get_finalized_height(),
            pool_reader.get_catch_up_height()
        )))
    }
}

/// Helper to build threshold signature inputs from the context
pub(super) fn build_signature_inputs(
    callback_id: CallbackId,
    context: &SignWithThresholdContext,
) -> Result<(RequestId, ThresholdSigInputs), BuildSignatureInputsError> {
    match &context.args {
        ThresholdArguments::Ecdsa(args) => {
            let matched_data = args
                .pre_signature
                .as_ref()
                .ok_or(BuildSignatureInputsError::ContextIncomplete)?;
            let request_id = RequestId {
                callback_id,
                height: matched_data.height,
            };
            let nonce = Id::from(
                context
                    .nonce
                    .ok_or(BuildSignatureInputsError::ContextIncomplete)?,
            );
            let inputs = ThresholdSigInputs::Ecdsa(
                ThresholdEcdsaSigInputs::new(
                    &ExtendedDerivationPath {
                        caller: context.request.sender.into(),
                        derivation_path: context.derivation_path.to_vec(),
                    },
                    &args.message_hash,
                    nonce,
                    matched_data.pre_signature.as_ref().clone(),
                    matched_data.key_transcript.as_ref().clone(),
                )
                .map_err(BuildSignatureInputsError::ThresholdEcdsaSigInputsCreationError)?,
            );
            Ok((request_id, inputs))
        }
        ThresholdArguments::Schnorr(args) => {
            let matched_data = args
                .pre_signature
                .as_ref()
                .ok_or(BuildSignatureInputsError::ContextIncomplete)?;
            let request_id = RequestId {
                callback_id,
                height: matched_data.height,
            };
            let nonce = Id::from(
                context
                    .nonce
                    .ok_or(BuildSignatureInputsError::ContextIncomplete)?,
            );
            let inputs = ThresholdSigInputs::Schnorr(
                ThresholdSchnorrSigInputs::new(
                    &ExtendedDerivationPath {
                        caller: context.request.sender.into(),
                        derivation_path: context.derivation_path.to_vec(),
                    },
                    &args.message,
                    args.taproot_tree_root.as_ref().map(|v| &***v),
                    nonce,
                    matched_data.pre_signature.as_ref().clone(),
                    matched_data.key_transcript.as_ref().clone(),
                )
                .map_err(BuildSignatureInputsError::ThresholdSchnorrSigInputsCreationError)?,
            );
            Ok((request_id, inputs))
        }
        ThresholdArguments::VetKd(args) => {
            let request_id = RequestId {
                callback_id,
                height: args.height,
            };
            let inputs = ThresholdSigInputs::VetKd(VetKdArgs {
                context: VetKdDerivationContext {
                    caller: context.request.sender.into(),
                    context: context.derivation_path.iter().flatten().cloned().collect(),
                },
                ni_dkg_id: args.ni_dkg_id.clone(),
                input: args.input.to_vec(),
                transport_public_key: args.transport_public_key.clone(),
            });
            Ok((request_id, inputs))
        }
    }
}

/// Load the given transcripts
/// Returns None if all the transcripts could be loaded successfully.
/// Otherwise, returns the complaint change set to be added to the pool
pub(super) fn load_transcripts(
    idkg_pool: &dyn IDkgPool,
    transcript_loader: &dyn IDkgTranscriptLoader,
    transcripts: &[&IDkgTranscript],
) -> Option<IDkgChangeSet> {
    let mut new_complaints = Vec::new();
    for transcript in transcripts {
        match transcript_loader.load_transcript(idkg_pool, transcript) {
            TranscriptLoadStatus::Success => (),
            TranscriptLoadStatus::Failure => return Some(Default::default()),
            TranscriptLoadStatus::Complaints(complaints) => {
                for complaint in complaints {
                    new_complaints.push(IDkgChangeAction::AddToValidated(IDkgMessage::Complaint(
                        complaint,
                    )));
                }
            }
        }
    }

    if new_complaints.is_empty() {
        None
    } else {
        Some(new_complaints)
    }
}

/// Brief summary of the IDkgTranscriptOperation
pub(super) fn transcript_op_summary(op: &IDkgTranscriptOperation) -> String {
    match op {
        IDkgTranscriptOperation::Random => "Random".to_string(),
        IDkgTranscriptOperation::RandomUnmasked => "RandomUnmasked".to_string(),
        IDkgTranscriptOperation::ReshareOfMasked(t) => {
            format!("ReshareOfMasked({:?})", t.transcript_id)
        }
        IDkgTranscriptOperation::ReshareOfUnmasked(t) => {
            format!("ReshareOfUnmasked({:?})", t.transcript_id)
        }
        IDkgTranscriptOperation::UnmaskedTimesMasked(t1, t2) => format!(
            "UnmaskedTimesMasked({:?}, {:?})",
            t1.transcript_id, t2.transcript_id
        ),
    }
}

/// Inspect chain_key_initializations field in the CUPContent.
/// Return key_id and dealings.
pub fn inspect_idkg_chain_key_initializations(
    ecdsa_initializations: &[pb::EcdsaInitialization],
    chain_key_initializations: &[pb::ChainKeyInitialization],
) -> Result<BTreeMap<IDkgMasterPublicKeyId, InitialIDkgDealings>, String> {
    let mut initial_dealings_per_key_id = BTreeMap::new();

    if !ecdsa_initializations.is_empty() && !chain_key_initializations.is_empty() {
        return Err("`chain_key_initialization` and `ecdsa_initializations` \
            cannot be present at the same time"
            .to_string());
    }

    for ecdsa_init in ecdsa_initializations {
        let ecdsa_key_id = ecdsa_init
            .key_id
            .clone()
            .ok_or("Failed to find key_id in ecdsa_initializations")?
            .try_into()
            .map_err(|err| format!("Error reading ECDSA key_id: {:?}", err))?;

        let dealings = ecdsa_init
            .dealings
            .as_ref()
            .ok_or("Failed to find dealings in ecdsa_initializations")?
            .try_into()
            .map_err(|err| format!("Error reading ECDSA dealings: {:?}", err))?;

        initial_dealings_per_key_id.insert(
            MasterPublicKeyId::Ecdsa(ecdsa_key_id).try_into().unwrap(),
            dealings,
        );
    }

    for chain_key_init in chain_key_initializations {
        let key_id: MasterPublicKeyId = chain_key_init
            .key_id
            .clone()
            .ok_or("Failed to find key_id in chain_key_initializations")?
            .try_into()
            .map_err(|err| format!("Error reading Master public key_id: {:?}", err))?;

        // Skip non-idkg keys
        let key_id = match key_id.try_into() {
            Ok(key_id) => key_id,
            Err(_) => continue,
        };

        let dealings = match &chain_key_init.initialization {
            Some(pb::chain_key_initialization::Initialization::Dealings(dealings)) => dealings,
            Some(pb::chain_key_initialization::Initialization::TranscriptRecord(_)) | None => {
                return Err(
                    "Error: Failed to find dealings in chain_key_initializations".to_string(),
                )
            }
        };

        let dealings = dealings
            .try_into()
            .map_err(|err| format!("Error reading initial IDkg dealings: {:?}", err))?;

        initial_dealings_per_key_id.insert(key_id, dealings);
    }

    Ok(initial_dealings_per_key_id)
}

pub fn get_idkg_chain_key_config_if_enabled(
    subnet_id: SubnetId,
    registry_version: RegistryVersion,
    registry_client: &dyn RegistryClient,
) -> Result<Option<ChainKeyConfig>, RegistryClientError> {
    if let Some(chain_key_config) =
        registry_client.get_chain_key_config(subnet_id, registry_version)?
    {
        let num_active_key_ids = chain_key_config
            .key_configs
            .iter()
            // Skip keys that don't need to run IDKG protocol
            .filter(|key_config| key_config.key_id.is_idkg_key())
            // A key that has `presignatures_to_create_in_advance` set to 0 is not active
            .filter(|key_config| key_config.pre_signatures_to_create_in_advance != 0)
            .count();

        if num_active_key_ids == 0 {
            Ok(None)
        } else {
            Ok(Some(chain_key_config))
        }
    } else {
        Ok(None)
    }
}

/// Creates responses to `SignWithECDSA` and `SignWithSchnorr` system calls with the computed
/// signature.
pub fn generate_responses_to_signature_request_contexts(
    idkg_payload: &IDkgPayload,
) -> Vec<ConsensusResponse> {
    let mut consensus_responses = Vec::new();
    for completed in idkg_payload.signature_agreements.values() {
        if let CompletedSignature::Unreported(response) = completed {
            consensus_responses.push(response.clone());
        }
    }
    consensus_responses
}

/// This function returns the subnet master public keys to be added to the batch, if required.
/// We return the keys, if
/// - The block contains an IDKG payload with current key transcript ref, and
/// - the corresponding transcript exists in past blocks, and
/// - we can extract the threshold master public key from the transcript.
///
/// Otherwise no keys are returned.
///
/// Additionally, return the set of pre-signature IDs to be delivered in the batch of this block.
/// We deliver IDs of all available pre-signatures that were created using the current key transcripts.
pub fn get_idkg_subnet_public_keys_and_pre_signatures(
    current_block: &Block,
    last_dkg_summary_block: &Block,
    pool: &PoolReader<'_>,
    log: &ReplicaLogger,
    mut stats: Option<&mut IDkgPayloadStats>,
) -> (
    BTreeMap<MasterPublicKeyId, MasterPublicKey>,
    BTreeMap<IDkgMasterPublicKeyId, AvailablePreSignatures>,
) {
    let Some(idkg_payload) = current_block.payload.as_ref().as_idkg() else {
        return (BTreeMap::new(), BTreeMap::new());
    };

    let chain = pool
        .pool()
        .build_block_chain(last_dkg_summary_block, current_block);
    let block_reader = IDkgBlockReaderImpl::new(chain);

    let mut public_keys = BTreeMap::new();
    let mut pre_signatures = BTreeMap::new();

    for (key_id, key_transcript) in &idkg_payload.key_transcripts {
        let Some(transcript_ref) = key_transcript
            .current
            .as_ref()
            .map(|unmasked| *unmasked.as_ref())
        else {
            continue;
        };

        match block_reader.transcript(&transcript_ref) {
            Ok(key_transcript) => {
                match get_master_public_key_from_transcript(&key_transcript) {
                    Ok(public_key) => {
                        public_keys.insert(key_id.clone().into(), public_key);
                    }
                    Err(err) => {
                        if let Some(ref mut stats) = stats {
                            stats.transcript_resolution_errors += 1;
                        }
                        error!(
                            log,
                            "{}: Failed to retrieve IDKg subnet master public key of key id {}: {:?}",
                            CRITICAL_ERROR_IDKG_RESOLVE_TRANSCRIPT_REFS,
                            key_id,
                            err
                        );
                    }
                }
                pre_signatures.insert(
                    key_id.clone(),
                    AvailablePreSignatures {
                        key_transcript,
                        pre_signatures: BTreeMap::new(),
                    },
                );
            }
            Err(err) => {
                if let Some(ref mut stats) = stats {
                    stats.transcript_resolution_errors += 1;
                }
                error!(
                    log,
                    "{}: Failed to translate key transcript ref {:?} of key {}: {:?}",
                    CRITICAL_ERROR_IDKG_RESOLVE_TRANSCRIPT_REFS,
                    transcript_ref,
                    key_id,
                    err
                );
            }
        }
    }

    for (pre_sig_id, pre_signature) in &idkg_payload.available_pre_signatures {
        let key_id = pre_signature.key_id();
        let Some(entry) = pre_signatures.get_mut(key_id.inner()) else {
            continue;
        };

        if entry.key_transcript.transcript_id == pre_signature.key_unmasked().as_ref().transcript_id
        {
            match pre_signature.translate(&block_reader) {
                Ok(pre_sig) => {
                    entry.pre_signatures.insert(*pre_sig_id, pre_sig);
                }
                Err(err) => {
                    if let Some(ref mut stats) = stats {
                        stats.transcript_resolution_errors += 1;
                    }
                    error!(
                        log,
                        "{}: Failed to translate Pre-signature ref of key {}: {:?}",
                        CRITICAL_ERROR_IDKG_RESOLVE_TRANSCRIPT_REFS,
                        key_id,
                        err
                    );
                }
            }
        }
    }

    (public_keys, pre_signatures)
}

pub(crate) struct IDkgSchedule<T> {
    schedule: RoundRobin,
    pub last_purge: RefCell<T>,
}

impl<T> IDkgSchedule<T> {
    pub(crate) fn new(init: T) -> Self {
        Self {
            schedule: RoundRobin::default(),
            last_purge: RefCell::new(init),
        }
    }

    pub(crate) fn call_next<C>(&self, calls: &[&dyn Fn() -> Vec<C>]) -> Vec<C> {
        self.schedule.call_next(calls)
    }
}

/// Updates the latest purge height, and returns true if
/// it increased. Otherwise returns false.
pub(crate) fn update_purge_height(cell: &RefCell<Height>, new_height: Height) -> bool {
    let prev_purge_height = cell.replace(new_height);
    new_height > prev_purge_height
}

#[cfg(test)]
mod tests {
    use super::*;
    use crate::test_utils::{
        create_available_pre_signature_with_key_transcript_and_height, set_up_idkg_payload,
        IDkgPayloadTestHelper,
    };
    use ic_config::artifact_pool::ArtifactPoolConfig;
    use ic_consensus_mocks::{dependencies, Dependencies};
    use ic_crypto_test_utils_canister_threshold_sigs::{
        dummy_values::dummy_initial_idkg_dealing_for_tests, generate_key_transcript,
        IDkgParticipants,
    };
    use ic_crypto_test_utils_reproducible_rng::reproducible_rng;
    use ic_logger::no_op_logger;
    use ic_management_canister_types_private::{EcdsaKeyId, SchnorrKeyId};
    use ic_protobuf::registry::subnet::v1::EcdsaInitialization;
    use ic_registry_client_fake::FakeRegistryClient;
    use ic_registry_subnet_features::KeyConfig;
    use ic_test_utilities_consensus::{fake::Fake, idkg::*};
    use ic_test_utilities_registry::{add_subnet_record, SubnetRecordBuilder};
    use ic_test_utilities_types::ids::{node_test_id, subnet_test_id};
    use ic_types::{
        batch::ValidationContext,
        consensus::{
            dkg::DkgSummary,
            idkg::{IDkgPayload, UnmaskedTranscript},
            BlockPayload, Payload, SummaryPayload,
        },
        crypto::{AlgorithmId, CryptoHashOf},
        time::UNIX_EPOCH,
    };
    use pb::ChainKeyInitialization;
    use std::str::FromStr;

    #[test]
    fn test_inspect_chain_key_initializations_no_keys() {
        let init = inspect_idkg_chain_key_initializations(&[], &[])
            .expect("Should successfully get initializations");

        assert!(init.is_empty());
    }

    #[test]
    fn test_inspect_chain_key_initializations_one_ecdsa_key() {
        let mut rng = reproducible_rng();
        let initial_dealings = dummy_initial_idkg_dealing_for_tests(
            ic_types::crypto::AlgorithmId::ThresholdEcdsaSecp256k1,
            &mut rng,
        );
        let key_id = fake_ecdsa_key_id();
        let ecdsa_init = EcdsaInitialization {
            key_id: Some((&key_id).into()),
            dealings: Some((&initial_dealings).into()),
        };

        let init = inspect_idkg_chain_key_initializations(&[ecdsa_init], &[])
            .expect("Should successfully get initializations");

        assert_eq!(
            init,
            BTreeMap::from([(
                MasterPublicKeyId::Ecdsa(key_id).try_into().unwrap(),
                initial_dealings
            )])
        );
    }

    #[test]
    fn test_inspect_chain_key_initializations_one_master_public_key() {
        let mut rng = reproducible_rng();
        let initial_dealings = dummy_initial_idkg_dealing_for_tests(
            ic_types::crypto::AlgorithmId::ThresholdEcdsaSecp256k1,
            &mut rng,
        );
        let key_id = fake_ecdsa_idkg_master_public_key_id();
        let chain_key_init = ChainKeyInitialization {
            key_id: Some((&MasterPublicKeyId::from(key_id.clone())).into()),
            initialization: Some(pb::chain_key_initialization::Initialization::Dealings(
                (&initial_dealings).into(),
            )),
        };

        let init = inspect_idkg_chain_key_initializations(&[], &[chain_key_init])
            .expect("Should successfully get initializations");

        assert_eq!(init, BTreeMap::from([(key_id, initial_dealings)]));
    }

    #[test]
    fn test_inspect_chain_key_initializations_multiple_keys() {
        let mut rng = reproducible_rng();
        let initial_dealings = dummy_initial_idkg_dealing_for_tests(
            ic_types::crypto::AlgorithmId::ThresholdEcdsaSecp256k1,
            &mut rng,
        );
        let initial_dealings_2 = dummy_initial_idkg_dealing_for_tests(
            ic_types::crypto::AlgorithmId::ThresholdEcdsaSecp256k1,
            &mut rng,
        );
        let key_id = EcdsaKeyId::from_str("Secp256k1:some_key").unwrap();
        let master_key_id = MasterPublicKeyId::Ecdsa(key_id.clone());
        let key_id_2 = EcdsaKeyId::from_str("Secp256k1:some_key_2").unwrap();
        let master_key_id_2 = MasterPublicKeyId::Ecdsa(key_id_2.clone());

        let ecdsa_init = EcdsaInitialization {
            key_id: Some((&key_id).into()),
            dealings: Some((&initial_dealings).into()),
        };
        let ecdsa_init_2 = EcdsaInitialization {
            key_id: Some((&key_id_2).into()),
            dealings: Some((&initial_dealings_2).into()),
        };
        let chain_key_init = ChainKeyInitialization {
            key_id: Some((&master_key_id).into()),
            initialization: Some(pb::chain_key_initialization::Initialization::Dealings(
                (&initial_dealings).into(),
            )),
        };
        let chain_key_init_2 = ChainKeyInitialization {
            key_id: Some((&master_key_id_2).into()),
            initialization: Some(pb::chain_key_initialization::Initialization::Dealings(
                (&initial_dealings_2).into(),
            )),
        };

        let init = inspect_idkg_chain_key_initializations(
            &[ecdsa_init.clone(), ecdsa_init_2.clone()],
            &[],
        )
        .expect("Should successfully inspect initializations");
        assert_eq!(
            init,
            BTreeMap::from([
                (
                    master_key_id.clone().try_into().unwrap(),
                    initial_dealings.clone()
                ),
                (
                    master_key_id_2.clone().try_into().unwrap(),
                    initial_dealings_2.clone()
                ),
            ])
        );

        let init = inspect_idkg_chain_key_initializations(
            &[],
            &[chain_key_init.clone(), chain_key_init_2.clone()],
        )
        .expect("Should successfully inspect initializations");
        assert_eq!(
            init,
            BTreeMap::from([
                (
                    master_key_id.clone().try_into().unwrap(),
                    initial_dealings.clone()
                ),
                (
                    master_key_id_2.clone().try_into().unwrap(),
                    initial_dealings_2.clone()
                ),
            ])
        );

        inspect_idkg_chain_key_initializations(&[ecdsa_init.clone()], &[chain_key_init_2.clone()])
            .expect_err("Should fail when both arguments are non-empty");
    }

    fn set_up_get_chain_key_config_test(
        config: &ChainKeyConfig,
        pool_config: ArtifactPoolConfig,
    ) -> (SubnetId, Arc<FakeRegistryClient>, RegistryVersion) {
        let Dependencies {
            registry,
            registry_data_provider,
            ..
        } = dependencies(pool_config, 1);
        let subnet_id = subnet_test_id(1);
        let registry_version = RegistryVersion::from(10);

        add_subnet_record(
            &registry_data_provider,
            registry_version.get(),
            subnet_id,
            SubnetRecordBuilder::from(&[node_test_id(0)])
                .with_chain_key_config(config.clone())
                .build(),
        );
        registry.update_to_latest_version();

        (subnet_id, registry, registry_version)
    }

    #[test]
    fn test_get_chain_key_config_if_enabled_no_keys() {
        ic_test_utilities::artifact_pool_config::with_test_pool_config(|pool_config| {
            let chain_key_config_with_no_keys = ChainKeyConfig::default();
            let (subnet_id, registry, version) =
                set_up_get_chain_key_config_test(&chain_key_config_with_no_keys, pool_config);

            let config =
                get_idkg_chain_key_config_if_enabled(subnet_id, version, registry.as_ref())
                    .expect("Should successfully get the config");

            assert!(config.is_none());
        })
    }

    #[test]
    fn test_get_chain_key_config_if_enabled_one_key() {
        ic_test_utilities::artifact_pool_config::with_test_pool_config(|pool_config| {
            let chain_key_config_with_one_key = ChainKeyConfig {
                key_configs: vec![KeyConfig {
                    key_id: MasterPublicKeyId::Ecdsa(
                        EcdsaKeyId::from_str("Secp256k1:some_key").unwrap(),
                    ),
                    pre_signatures_to_create_in_advance: 1,
                    max_queue_size: 3,
                }],
                ..ChainKeyConfig::default()
            };

            let (subnet_id, registry, version) =
                set_up_get_chain_key_config_test(&chain_key_config_with_one_key, pool_config);

            let config =
                get_idkg_chain_key_config_if_enabled(subnet_id, version, registry.as_ref())
                    .expect("Should successfully get the config");

            assert_eq!(config, Some(chain_key_config_with_one_key));
        })
    }

    #[test]
    fn test_get_chain_key_config_if_enabled_multiple_keys() {
        ic_test_utilities::artifact_pool_config::with_test_pool_config(|pool_config| {
            let key_config = KeyConfig {
                key_id: MasterPublicKeyId::Ecdsa(
                    EcdsaKeyId::from_str("Secp256k1:some_key_1").unwrap(),
                ),
                pre_signatures_to_create_in_advance: 1,
                max_queue_size: 3,
            };
            let key_config_2 = KeyConfig {
                key_id: MasterPublicKeyId::Schnorr(
                    SchnorrKeyId::from_str("Ed25519:some_key_2").unwrap(),
                ),
                pre_signatures_to_create_in_advance: 1,
                max_queue_size: 3,
            };

            let chain_key_config_with_two_keys = ChainKeyConfig {
                key_configs: vec![key_config.clone(), key_config_2.clone()],
                ..ChainKeyConfig::default()
            };

            let (subnet_id, registry, version) =
                set_up_get_chain_key_config_test(&chain_key_config_with_two_keys, pool_config);

            let config =
                get_idkg_chain_key_config_if_enabled(subnet_id, version, registry.as_ref())
                    .expect("Should successfully get the config");

            assert_eq!(
                config,
                Some(ChainKeyConfig {
                    key_configs: vec![key_config, key_config_2],
                    ..chain_key_config_with_two_keys
                })
            );
        })
    }

    #[test]
    fn test_get_chain_key_config_if_enabled_malformed() {
        ic_test_utilities::artifact_pool_config::with_test_pool_config(|pool_config| {
            let malformed_chain_key_config = ChainKeyConfig {
                key_configs: vec![KeyConfig {
                    key_id: MasterPublicKeyId::Ecdsa(
                        EcdsaKeyId::from_str("Secp256k1:some_key").unwrap(),
                    ),
                    pre_signatures_to_create_in_advance: 0,
                    max_queue_size: 3,
                }],
                ..ChainKeyConfig::default()
            };
            let (subnet_id, registry, version) =
                set_up_get_chain_key_config_test(&malformed_chain_key_config, pool_config);

            let config =
                get_idkg_chain_key_config_if_enabled(subnet_id, version, registry.as_ref())
                    .expect("Should successfully get the config");

            assert!(config.is_none());
        })
    }

    fn add_available_pre_signatures_with_key_transcript(
        idkg_payload: &mut IDkgPayload,
        key_transcript: UnmaskedTranscript,
        key_id: &IDkgMasterPublicKeyId,
        height: Height,
    ) -> Vec<PreSigId> {
        let mut pre_sig_ids = vec![];
        for i in 0..10 {
            let id = create_available_pre_signature_with_key_transcript_and_height(
                idkg_payload,
                i,
                key_id.clone(),
                Some(key_transcript),
                height,
            );
            pre_sig_ids.push(id);
        }
        pre_sig_ids
    }

    fn make_block(idkg_payload: Option<IDkgPayload>, height: Height) -> Block {
        Block::new(
            CryptoHashOf::from(ic_types::crypto::CryptoHash(Vec::new())),
            Payload::new(
                ic_types::crypto::crypto_hash,
                BlockPayload::Summary(SummaryPayload {
                    dkg: DkgSummary::fake(),
                    idkg: idkg_payload,
                }),
            ),
            height,
            ic_types::consensus::Rank(456),
            ValidationContext {
                registry_version: RegistryVersion::from(99),
                certified_height: Height::from(42),
                time: UNIX_EPOCH,
            },
        )
    }

    #[test]
    fn test_get_idkg_subnet_public_keys_and_pre_signatures_all_algorithms() {
        for key_id in fake_master_public_key_ids_for_all_idkg_algorithms() {
            println!("Running test for key ID {key_id}");
            test_get_idkg_subnet_public_keys_and_pre_signatures(key_id);
        }
    }

    fn test_get_idkg_subnet_public_keys_and_pre_signatures(key_id: IDkgMasterPublicKeyId) {
        let mut rng = reproducible_rng();
        let height = Height::from(100);
        let (mut idkg_payload, env, block_reader) = set_up_idkg_payload(
            &mut rng,
            subnet_test_id(1),
            /*nodes_count=*/ 8,
            vec![key_id.clone()],
            /*should_create_key_transcript=*/ true,
        );
        let current_key_transcript_ref = idkg_payload
            .single_key_transcript()
            .current
            .clone()
            .unwrap();
        let current_key_transcript = block_reader
            .transcript(current_key_transcript_ref.unmasked_transcript().as_ref())
            .unwrap();
        assert!(idkg_payload.idkg_transcripts.is_empty());
        idkg_payload.idkg_transcripts.insert(
            current_key_transcript.transcript_id,
            current_key_transcript.clone(),
        );
        assert_eq!(
            current_key_transcript.transcript_id,
            current_key_transcript_ref.transcript_id()
        );

        let pre_signature_ids_to_be_delivered = add_available_pre_signatures_with_key_transcript(
            &mut idkg_payload,
            current_key_transcript_ref.unmasked_transcript(),
            &key_id,
            height,
        );

        let (dealers, receivers) = env.choose_dealers_and_receivers(
            &IDkgParticipants::AllNodesAsDealersAndReceivers,
            &mut rng,
        );

        let old_key_transcript = generate_key_transcript(
            &env,
            &dealers,
            &receivers,
            AlgorithmId::from(key_id.inner()),
            &mut rng,
        );
        let old_key_transcript_ref =
            UnmaskedTranscript::try_from((Height::from(0), &old_key_transcript)).unwrap();
        let pre_signature_ids_not_to_be_delivered =
            add_available_pre_signatures_with_key_transcript(
                &mut idkg_payload,
                old_key_transcript_ref,
                &key_id,
                height,
            );

        let block = make_block(Some(idkg_payload), height);

        ic_test_utilities::artifact_pool_config::with_test_pool_config(|pool_config| {
            let Dependencies { pool, .. } = dependencies(pool_config, 1);
            let log = no_op_logger();
            let pool_reader = PoolReader::new(&pool);
            let mut stats = IDkgPayloadStats::default();
            let (public_keys, pre_signatures) = get_idkg_subnet_public_keys_and_pre_signatures(
                &block,
                &block,
                &pool_reader,
                &log,
                Some(&mut stats),
            );
            assert_eq!(stats.transcript_resolution_errors, 0);
            assert_eq!(public_keys.len(), 1);
            assert!(public_keys.contains_key(key_id.inner()));

            assert_eq!(pre_signatures.len(), 1);
            let delivered_pre_signatures = pre_signatures.get(key_id.inner()).unwrap();
            assert_eq!(
                delivered_pre_signatures.key_transcript,
                current_key_transcript
            );
            let delivered_ids: BTreeSet<_> = delivered_pre_signatures
                .pre_signatures
                .keys()
                .copied()
                .collect();
            assert!(!pre_signature_ids_not_to_be_delivered
                .into_iter()
                .any(|pid| delivered_ids.contains(&pid)));
            assert_eq!(
                BTreeSet::from_iter(pre_signature_ids_to_be_delivered),
                delivered_ids
            );
        });
    }

    #[test]
    fn test_failure_to_resolve_should_increase_error_counter() {
        let key_id = fake_ecdsa_idkg_master_public_key_id();
        let mut rng = reproducible_rng();
        let transcript_ref_height = Height::from(101);
        let block_height = Height::from(100);
        let (mut idkg_payload, _, _) = set_up_idkg_payload(
            &mut rng,
            subnet_test_id(1),
            /*nodes_count=*/ 8,
            vec![key_id.clone()],
            /*should_create_key_transcript=*/ true,
        );
        let current_key_transcript_ref = idkg_payload
            .single_key_transcript()
            .current
            .clone()
            .unwrap();
        add_available_pre_signatures_with_key_transcript(
            &mut idkg_payload,
            current_key_transcript_ref.unmasked_transcript(),
            &key_id,
            transcript_ref_height,
        );
        let block = make_block(Some(idkg_payload), block_height);

        ic_test_utilities::artifact_pool_config::with_test_pool_config(|pool_config| {
            let Dependencies { pool, .. } = dependencies(pool_config, 1);
            let log = no_op_logger();
            let pool_reader = PoolReader::new(&pool);
            let mut stats = IDkgPayloadStats::default();
            let (public_keys, pre_signatures) = get_idkg_subnet_public_keys_and_pre_signatures(
                &block,
                &block,
                &pool_reader,
                &log,
                Some(&mut stats),
            );
            assert_eq!(stats.transcript_resolution_errors, 1);
            assert!(public_keys.is_empty());
            assert!(pre_signatures.is_empty());
        });
    }

    #[test]
    fn test_block_without_idkg_should_not_deliver_data() {
        ic_test_utilities::artifact_pool_config::with_test_pool_config(|pool_config| {
            let Dependencies { pool, .. } = dependencies(pool_config, 1);
            let log = no_op_logger();
            let pool_reader = PoolReader::new(&pool);
            let block = make_block(None, Height::from(100));
            let mut stats = IDkgPayloadStats::default();
            let (public_keys, pre_signatures) = get_idkg_subnet_public_keys_and_pre_signatures(
                &block,
                &block,
                &pool_reader,
                &log,
                Some(&mut stats),
            );
            assert_eq!(stats.transcript_resolution_errors, 0);
            assert!(public_keys.is_empty());
            assert!(pre_signatures.is_empty());
        })
    }

    #[test]
    fn test_block_without_key_should_not_deliver_data_all_algorithms() {
        for key_id in fake_master_public_key_ids_for_all_idkg_algorithms() {
            println!("Running test for key ID {key_id}");
            test_block_without_key_should_not_deliver_data(key_id);
        }
    }

    fn test_block_without_key_should_not_deliver_data(key_id: IDkgMasterPublicKeyId) {
        let mut rng = reproducible_rng();
        let height = Height::from(100);
        let (mut idkg_payload, env, _) = set_up_idkg_payload(
            &mut rng,
            subnet_test_id(1),
            /*nodes_count=*/ 8,
            vec![key_id.clone()],
            /*should_create_key_transcript=*/ false,
        );

        let (dealers, receivers) = env.choose_dealers_and_receivers(
            &IDkgParticipants::AllNodesAsDealersAndReceivers,
            &mut rng,
        );
        let key_transcript = generate_key_transcript(
            &env,
            &dealers,
            &receivers,
            AlgorithmId::from(key_id.inner()),
            &mut rng,
        );
        let key_transcript_ref =
            UnmaskedTranscript::try_from((Height::from(0), &key_transcript)).unwrap();
        add_available_pre_signatures_with_key_transcript(
            &mut idkg_payload,
            key_transcript_ref,
            &key_id,
            height,
        );

        let block = make_block(Some(idkg_payload), height);

        ic_test_utilities::artifact_pool_config::with_test_pool_config(|pool_config| {
            let Dependencies { pool, .. } = dependencies(pool_config, 1);
            let log = no_op_logger();
            let pool_reader = PoolReader::new(&pool);
            let mut stats = IDkgPayloadStats::default();
            let (public_keys, pre_signatures) = get_idkg_subnet_public_keys_and_pre_signatures(
                &block,
                &block,
                &pool_reader,
                &log,
                Some(&mut stats),
            );
            assert_eq!(stats.transcript_resolution_errors, 0);
            assert!(public_keys.is_empty());
            assert!(pre_signatures.is_empty());
        })
    }
}<|MERGE_RESOLUTION|>--- conflicted
+++ resolved
@@ -52,11 +52,8 @@
     sync::Arc,
 };
 
-<<<<<<< HEAD
 pub(crate) const MAX_PARALLELISM: usize = 16;
-=======
 pub const CRITICAL_ERROR_IDKG_RESOLVE_TRANSCRIPT_REFS: &str = "idkg_resolve_transcript_refs_error";
->>>>>>> 76d85d25
 
 #[derive(Clone, PartialEq, Debug)]
 pub struct InvalidChainCacheError(String);
