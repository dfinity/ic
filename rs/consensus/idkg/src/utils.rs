//! Common utils for the IDKG implementation.

use crate::{
    complaints::{IDkgTranscriptLoader, TranscriptLoadStatus},
    metrics::IDkgPayloadMetrics,
};
use ic_consensus_utils::pool_reader::PoolReader;
use ic_crypto::get_master_public_key_from_transcript;
use ic_interfaces::{
    consensus_pool::ConsensusBlockChain,
    idkg::{IDkgChangeAction, IDkgChangeSet, IDkgPool},
};
use ic_interfaces_registry::RegistryClient;
use ic_logger::{warn, ReplicaLogger};
use ic_management_canister_types_private::MasterPublicKeyId;
use ic_protobuf::registry::subnet::v1 as pb;
use ic_registry_client_helpers::subnet::SubnetRegistry;
use ic_registry_subnet_features::ChainKeyConfig;
use ic_replicated_state::metadata_state::subnet_call_context_manager::{
    SignWithThresholdContext, ThresholdArguments,
};
use ic_types::{
    batch::{AvailablePreSignatures, ConsensusResponse},
    consensus::{
        idkg::{
            common::{PreSignatureRef, SignatureScheme, ThresholdSigInputsRef},
            ecdsa::ThresholdEcdsaSigInputsRef,
            schnorr::ThresholdSchnorrSigInputsRef,
            CompletedSignature, HasIDkgMasterPublicKeyId, IDkgBlockReader, IDkgMasterPublicKeyId,
            IDkgMessage, IDkgPayload, IDkgTranscriptParamsRef, PreSigId, RequestId,
            TranscriptLookupError, TranscriptRef,
        },
        Block, HasHeight,
    },
    crypto::{
        canister_threshold_sig::{
            idkg::{IDkgTranscript, IDkgTranscriptOperation, InitialIDkgDealings},
            MasterPublicKey,
        },
        vetkd::{VetKdArgs, VetKdDerivationContext},
        ExtendedDerivationPath,
    },
    messages::CallbackId,
    registry::RegistryClientError,
    Height, RegistryVersion, SubnetId,
};
use phantom_newtype::Id;
use std::{
    cell::RefCell,
    collections::{BTreeMap, BTreeSet},
    convert::TryInto,
    fmt::{self, Display, Formatter},
    sync::Arc,
};

#[derive(Clone, PartialEq, Debug)]
pub struct InvalidChainCacheError(String);

impl Display for InvalidChainCacheError {
    fn fmt(&self, f: &mut Formatter<'_>) -> fmt::Result {
        write!(f, "{}", self.0)
    }
}

pub(super) struct IDkgBlockReaderImpl {
    chain: Arc<dyn ConsensusBlockChain>,
}

impl IDkgBlockReaderImpl {
    pub(crate) fn new(chain: Arc<dyn ConsensusBlockChain>) -> Self {
        Self { chain }
    }
}

impl IDkgBlockReader for IDkgBlockReaderImpl {
    fn tip_height(&self) -> Height {
        self.chain.tip().height()
    }

    fn requested_transcripts(&self) -> Box<dyn Iterator<Item = &IDkgTranscriptParamsRef> + '_> {
        self.chain
            .tip()
            .payload
            .as_ref()
            .as_idkg()
            .map_or(Box::new(std::iter::empty()), |idkg_payload| {
                Box::new(idkg_payload.iter_transcript_configs_in_creation())
            })
    }

    fn pre_signatures_in_creation(
        &self,
    ) -> Box<dyn Iterator<Item = (PreSigId, IDkgMasterPublicKeyId)> + '_> {
        self.chain.tip().payload.as_ref().as_idkg().map_or(
            Box::new(std::iter::empty()),
            |idkg_payload| {
                Box::new(
                    idkg_payload
                        .pre_signatures_in_creation
                        .iter()
                        .map(|(id, pre_sig)| (*id, pre_sig.key_id())),
                )
            },
        )
    }

    fn available_pre_signature(&self, id: &PreSigId) -> Option<&PreSignatureRef> {
        self.chain
            .tip()
            .payload
            .as_ref()
            .as_idkg()
            .and_then(|idkg_payload| idkg_payload.available_pre_signatures.get(id))
    }

    fn active_transcripts(&self) -> BTreeSet<TranscriptRef> {
        self.chain
            .tip()
            .payload
            .as_ref()
            .as_idkg()
            .map_or(BTreeSet::new(), |payload| payload.active_transcripts())
    }

    fn source_subnet_xnet_transcripts(
        &self,
    ) -> Box<dyn Iterator<Item = &IDkgTranscriptParamsRef> + '_> {
        self.chain
            .tip()
            .payload
            .as_ref()
            .as_idkg()
            .map_or(Box::new(std::iter::empty()), |idkg_payload| {
                Box::new(idkg_payload.iter_xnet_transcripts_source_subnet())
            })
    }

    fn target_subnet_xnet_transcripts(
        &self,
    ) -> Box<dyn Iterator<Item = &IDkgTranscriptParamsRef> + '_> {
        self.chain
            .tip()
            .payload
            .as_ref()
            .as_idkg()
            .map_or(Box::new(std::iter::empty()), |idkg_payload| {
                Box::new(idkg_payload.iter_xnet_transcripts_target_subnet())
            })
    }

    fn transcript(
        &self,
        transcript_ref: &TranscriptRef,
    ) -> Result<IDkgTranscript, TranscriptLookupError> {
        let idkg_payload = match self.chain.get_block_by_height(transcript_ref.height) {
            Ok(block) => {
                if let Some(idkg_payload) = block.payload.as_ref().as_idkg() {
                    idkg_payload
                } else {
                    return Err(format!(
                        "transcript(): chain look up failed {:?}: IDkgPayload not found",
                        transcript_ref
                    ));
                }
            }
            Err(err) => {
                return Err(format!(
                    "transcript(): chain look up failed {:?}: {:?}",
                    transcript_ref, err
                ))
            }
        };

        idkg_payload
            .idkg_transcripts
            .get(&transcript_ref.transcript_id)
            .ok_or(format!(
                "transcript(): missing idkg_transcript: {:?}",
                transcript_ref
            ))
            .cloned()
    }
}

pub(super) fn block_chain_reader(
    pool_reader: &PoolReader<'_>,
    summary_block: &Block,
    parent_block: &Block,
    idkg_payload_metrics: Option<&IDkgPayloadMetrics>,
    log: &ReplicaLogger,
) -> Result<IDkgBlockReaderImpl, InvalidChainCacheError> {
    // Resolve the transcript refs pointing into the parent chain,
    // copy the resolved transcripts into the summary block.
    block_chain_cache(pool_reader, summary_block, parent_block)
        .map(IDkgBlockReaderImpl::new)
        .map_err(|err| {
            warn!(
                log,
                "block_chain_reader(): failed to build chain cache: {}", err
            );
            if let Some(metrics) = idkg_payload_metrics {
                metrics.payload_errors_inc("summary_invalid_chain_cache");
            };
            err
        })
}

/// Wrapper to build the chain cache and perform sanity checks on the returned chain
pub(super) fn block_chain_cache(
    pool_reader: &PoolReader<'_>,
    start: &Block,
    end: &Block,
) -> Result<Arc<dyn ConsensusBlockChain>, InvalidChainCacheError> {
    let chain = pool_reader.pool().build_block_chain(start, end);
    let expected_len = (end.height().get() - start.height().get() + 1) as usize;
    let chain_len = chain.len();
    if chain_len == expected_len {
        Ok(chain)
    } else {
        Err(InvalidChainCacheError(format!(
            "Invalid chain cache length: expected = {:?}, actual = {:?}, \
             start = {:?}, end = {:?}, tip = {:?}, \
             notarized_height = {:?}, finalized_height = {:?}, CUP height = {:?}",
            expected_len,
            chain_len,
            start.height(),
            end.height(),
            chain.tip().height(),
            pool_reader.get_notarized_height(),
            pool_reader.get_finalized_height(),
            pool_reader.get_catch_up_height()
        )))
    }
}

#[derive(Debug)]
#[allow(dead_code)]
pub enum BuildSignatureInputsError {
    /// The context wasn't matched to a pre-signature yet, or is still missing its random nonce
    ContextIncomplete,
    /// The context was matched to a pre-signature which cannot be found in the latest block payload
    MissingPreSignature(RequestId),
    /// The context was matched to a pre-signature of the wrong signature scheme
    SignatureSchemeMismatch(RequestId, SignatureScheme),
}

impl BuildSignatureInputsError {
    /// Fatal errors indicate a problem in the construction of payloads,
    /// request contexts, or the match between both.
    pub(crate) fn is_fatal(&self) -> bool {
        matches!(
            self,
            BuildSignatureInputsError::SignatureSchemeMismatch(_, _)
        )
    }
}

/// Helper to build threshold signature inputs from the context and
/// the pre-signature
pub(super) fn build_signature_inputs(
    callback_id: CallbackId,
    context: &SignWithThresholdContext,
    block_reader: &dyn IDkgBlockReader,
) -> Result<(RequestId, ThresholdSigInputsRef), BuildSignatureInputsError> {
    match &context.args {
        ThresholdArguments::Ecdsa(args) => {
            let (pre_sig_id, height) = context
                .matched_pre_signature
                .ok_or(BuildSignatureInputsError::ContextIncomplete)?;
            let request_id = RequestId {
                callback_id,
                height,
            };
            let PreSignatureRef::Ecdsa(pre_sig) = block_reader
                .available_pre_signature(&pre_sig_id)
                .ok_or(BuildSignatureInputsError::MissingPreSignature(request_id))?
                .clone()
            else {
                return Err(BuildSignatureInputsError::SignatureSchemeMismatch(
                    request_id,
                    SignatureScheme::Schnorr,
                ));
            };
            let nonce = Id::from(
                context
                    .nonce
                    .ok_or(BuildSignatureInputsError::ContextIncomplete)?,
            );
            let inputs = ThresholdSigInputsRef::Ecdsa(ThresholdEcdsaSigInputsRef::new(
                ExtendedDerivationPath {
                    caller: context.request.sender.into(),
                    derivation_path: context.derivation_path.to_vec(),
                },
                args.message_hash,
                nonce,
                pre_sig,
            ));
            Ok((request_id, inputs))
        }
        ThresholdArguments::Schnorr(args) => {
            let (pre_sig_id, height) = context
                .matched_pre_signature
                .ok_or(BuildSignatureInputsError::ContextIncomplete)?;
            let request_id = RequestId {
                callback_id,
                height,
            };
            let PreSignatureRef::Schnorr(pre_sig) = block_reader
                .available_pre_signature(&pre_sig_id)
                .ok_or(BuildSignatureInputsError::MissingPreSignature(request_id))?
                .clone()
            else {
                return Err(BuildSignatureInputsError::SignatureSchemeMismatch(
                    request_id,
                    SignatureScheme::Ecdsa,
                ));
            };
            let nonce = Id::from(
                context
                    .nonce
                    .ok_or(BuildSignatureInputsError::ContextIncomplete)?,
            );
            let inputs = ThresholdSigInputsRef::Schnorr(ThresholdSchnorrSigInputsRef::new(
                ExtendedDerivationPath {
                    caller: context.request.sender.into(),
                    derivation_path: context.derivation_path.to_vec(),
                },
                args.message.clone(),
                nonce,
                pre_sig,
                args.taproot_tree_root.clone(),
            ));
            Ok((request_id, inputs))
        }
        ThresholdArguments::VetKd(args) => {
            let request_id = RequestId {
                callback_id,
                height: args.height,
            };
            let inputs = ThresholdSigInputsRef::VetKd(VetKdArgs {
                context: VetKdDerivationContext {
                    caller: context.request.sender.into(),
                    context: context.derivation_path.iter().flatten().cloned().collect(),
                },
                ni_dkg_id: args.ni_dkg_id.clone(),
                input: args.input.to_vec(),
                transport_public_key: args.transport_public_key.clone(),
            });
            Ok((request_id, inputs))
        }
    }
}

/// Load the given transcripts
/// Returns None if all the transcripts could be loaded successfully.
/// Otherwise, returns the complaint change set to be added to the pool
pub(super) fn load_transcripts(
    idkg_pool: &dyn IDkgPool,
    transcript_loader: &dyn IDkgTranscriptLoader,
    transcripts: &[&IDkgTranscript],
) -> Option<IDkgChangeSet> {
    let mut new_complaints = Vec::new();
    for transcript in transcripts {
        match transcript_loader.load_transcript(idkg_pool, transcript) {
            TranscriptLoadStatus::Success => (),
            TranscriptLoadStatus::Failure => return Some(Default::default()),
            TranscriptLoadStatus::Complaints(complaints) => {
                for complaint in complaints {
                    new_complaints.push(IDkgChangeAction::AddToValidated(IDkgMessage::Complaint(
                        complaint,
                    )));
                }
            }
        }
    }

    if new_complaints.is_empty() {
        None
    } else {
        Some(new_complaints)
    }
}

/// Brief summary of the IDkgTranscriptOperation
pub(super) fn transcript_op_summary(op: &IDkgTranscriptOperation) -> String {
    match op {
        IDkgTranscriptOperation::Random => "Random".to_string(),
        IDkgTranscriptOperation::RandomUnmasked => "RandomUnmasked".to_string(),
        IDkgTranscriptOperation::ReshareOfMasked(t) => {
            format!("ReshareOfMasked({:?})", t.transcript_id)
        }
        IDkgTranscriptOperation::ReshareOfUnmasked(t) => {
            format!("ReshareOfUnmasked({:?})", t.transcript_id)
        }
        IDkgTranscriptOperation::UnmaskedTimesMasked(t1, t2) => format!(
            "UnmaskedTimesMasked({:?}, {:?})",
            t1.transcript_id, t2.transcript_id
        ),
    }
}

/// Inspect chain_key_initializations field in the CUPContent.
/// Return key_id and dealings.
pub fn inspect_idkg_chain_key_initializations(
    ecdsa_initializations: &[pb::EcdsaInitialization],
    chain_key_initializations: &[pb::ChainKeyInitialization],
) -> Result<BTreeMap<IDkgMasterPublicKeyId, InitialIDkgDealings>, String> {
    let mut initial_dealings_per_key_id = BTreeMap::new();

    if !ecdsa_initializations.is_empty() && !chain_key_initializations.is_empty() {
        return Err("`chain_key_initialization` and `ecdsa_initializations` \
            cannot be present at the same time"
            .to_string());
    }

    for ecdsa_init in ecdsa_initializations {
        let ecdsa_key_id = ecdsa_init
            .key_id
            .clone()
            .ok_or("Failed to find key_id in ecdsa_initializations")?
            .try_into()
            .map_err(|err| format!("Error reading ECDSA key_id: {:?}", err))?;

        let dealings = ecdsa_init
            .dealings
            .as_ref()
            .ok_or("Failed to find dealings in ecdsa_initializations")?
            .try_into()
            .map_err(|err| format!("Error reading ECDSA dealings: {:?}", err))?;

        initial_dealings_per_key_id.insert(
            MasterPublicKeyId::Ecdsa(ecdsa_key_id).try_into().unwrap(),
            dealings,
        );
    }

    for chain_key_init in chain_key_initializations {
        let key_id: MasterPublicKeyId = chain_key_init
            .key_id
            .clone()
            .ok_or("Failed to find key_id in chain_key_initializations")?
            .try_into()
            .map_err(|err| format!("Error reading Master public key_id: {:?}", err))?;

        // Skip non-idkg keys
        let key_id = match key_id.try_into() {
            Ok(key_id) => key_id,
            Err(_) => continue,
        };

        let dealings = match &chain_key_init.initialization {
            Some(pb::chain_key_initialization::Initialization::Dealings(dealings)) => dealings,
            Some(pb::chain_key_initialization::Initialization::TranscriptRecord(_)) | None => {
                return Err(
                    "Error: Failed to find dealings in chain_key_initializations".to_string(),
                )
            }
        };

        let dealings = dealings
            .try_into()
            .map_err(|err| format!("Error reading initial IDkg dealings: {:?}", err))?;

        initial_dealings_per_key_id.insert(key_id, dealings);
    }

    Ok(initial_dealings_per_key_id)
}

pub fn get_idkg_chain_key_config_if_enabled(
    subnet_id: SubnetId,
    registry_version: RegistryVersion,
    registry_client: &dyn RegistryClient,
) -> Result<Option<ChainKeyConfig>, RegistryClientError> {
    if let Some(chain_key_config) =
        registry_client.get_chain_key_config(subnet_id, registry_version)?
    {
        let num_active_key_ids = chain_key_config
            .key_configs
            .iter()
            // Skip keys that don't need to run IDKG protocol
            .filter(|key_config| key_config.key_id.is_idkg_key())
            // A key that has `presignatures_to_create_in_advance` set to 0 is not active
            .filter(|key_config| key_config.pre_signatures_to_create_in_advance != 0)
            .count();

        if num_active_key_ids == 0 {
            Ok(None)
        } else {
            Ok(Some(chain_key_config))
        }
    } else {
        Ok(None)
    }
}

/// Creates responses to `SignWithECDSA` and `SignWithSchnorr` system calls with the computed
/// signature.
pub fn generate_responses_to_signature_request_contexts(
    idkg_payload: &IDkgPayload,
) -> Vec<ConsensusResponse> {
    let mut consensus_responses = Vec::new();
    for completed in idkg_payload.signature_agreements.values() {
        if let CompletedSignature::Unreported(response) = completed {
            consensus_responses.push(response.clone());
        }
    }
    consensus_responses
}

/// This function returns the subnet master public keys to be added to the batch, if required.
/// We return the keys, if
/// - The block contains an IDKG payload with current key transcript ref, and
/// - the corresponding transcript exists in past blocks, and
/// - we can extract the threshold master public key from the transcript.
///
/// Otherwise no keys are returned.
///
/// Additionally, return the set of pre-signature IDs to be delivered in the batch of this block.
/// We deliver IDs of all available pre-signatures that were created using the current key transcripts.
pub fn get_idkg_subnet_public_keys_and_pre_signatures(
    current_block: &Block,
    last_dkg_summary_block: &Block,
    pool: &PoolReader<'_>,
    log: &ReplicaLogger,
) -> (
    BTreeMap<MasterPublicKeyId, MasterPublicKey>,
<<<<<<< HEAD
    BTreeMap<IDkgMasterPublicKeyId, AvailablePreSignatures>,
=======
    BTreeMap<MasterPublicKeyId, AvailablePreSignatures>,
>>>>>>> 21a02f48
) {
    let Some(idkg_payload) = current_block.payload.as_ref().as_idkg() else {
        return (BTreeMap::new(), BTreeMap::new());
    };

    let chain = pool
        .pool()
        .build_block_chain(last_dkg_summary_block, current_block);
    let block_reader = IDkgBlockReaderImpl::new(chain);

    let mut public_keys = BTreeMap::new();
    let mut pre_signatures = BTreeMap::new();

    for (key_id, key_transcript) in &idkg_payload.key_transcripts {
        let Some(transcript_ref) = key_transcript
            .current
            .as_ref()
            .map(|unmasked| *unmasked.as_ref())
        else {
            continue;
        };

        match block_reader.transcript(&transcript_ref) {
            Ok(key_transcript) => {
                if let Some(public_key) = get_subnet_master_public_key(&key_transcript, log) {
                    public_keys.insert(key_id.clone().into(), public_key);
                }
                pre_signatures.insert(
<<<<<<< HEAD
                    key_id.clone(),
=======
                    key_id.clone().into(),
>>>>>>> 21a02f48
                    AvailablePreSignatures {
                        key_transcript,
                        pre_signatures: BTreeMap::new(),
                    },
                );
            }
            Err(err) => {
                // TODO(CON-1549): Increment counter metric
                warn!(
                    log,
                    "Failed to translate transcript ref {:?}: {:?}", transcript_ref, err
                );
            }
        }
    }

    for (pre_sig_id, pre_signature) in &idkg_payload.available_pre_signatures {
        let key_id = pre_signature.key_id();
        let Some(entry) = pre_signatures.get_mut(key_id.inner()) else {
            continue;
        };

        if entry.key_transcript.transcript_id == pre_signature.key_unmasked().as_ref().transcript_id
        {
            match pre_signature.translate(&block_reader) {
                Ok(pre_sig) => {
                    entry.pre_signatures.insert(*pre_sig_id, pre_sig);
                }
                Err(err) => {
<<<<<<< HEAD
=======
                    // TODO(CON-1549): Increment counter metric
>>>>>>> 21a02f48
                    warn!(log, "Failed to translate Pre-signature ref: {:?}", err);
                }
            }
        }
    }

    (public_keys, pre_signatures)
}

fn get_subnet_master_public_key(
    transcript: &IDkgTranscript,
    log: &ReplicaLogger,
) -> Option<MasterPublicKey> {
    match get_master_public_key_from_transcript(transcript) {
        Ok(public_key) => Some(public_key),
        Err(err) => {
            warn!(
                log,
                "Failed to retrieve IDKg subnet master public key: {:?}", err
            );

            None
        }
    }
}

/// Updates the latest purge height, and returns true if
/// it increased. Otherwise returns false.
pub(crate) fn update_purge_height(cell: &RefCell<Height>, new_height: Height) -> bool {
    let prev_purge_height = cell.replace(new_height);
    new_height > prev_purge_height
}

#[cfg(test)]
mod tests {
    use super::*;
    use crate::test_utils::{
        create_available_pre_signature_with_key_transcript, set_up_idkg_payload,
        IDkgPayloadTestHelper,
    };
    use ic_config::artifact_pool::ArtifactPoolConfig;
    use ic_consensus_mocks::{dependencies, Dependencies};
    use ic_crypto_test_utils_canister_threshold_sigs::{
        dummy_values::dummy_initial_idkg_dealing_for_tests, generate_key_transcript,
        IDkgParticipants,
    };
    use ic_crypto_test_utils_reproducible_rng::reproducible_rng;
    use ic_logger::no_op_logger;
    use ic_management_canister_types_private::{EcdsaKeyId, SchnorrKeyId};
    use ic_protobuf::registry::subnet::v1::EcdsaInitialization;
    use ic_registry_client_fake::FakeRegistryClient;
    use ic_registry_subnet_features::KeyConfig;
    use ic_test_utilities_consensus::{fake::Fake, idkg::*};
    use ic_test_utilities_registry::{add_subnet_record, SubnetRecordBuilder};
    use ic_test_utilities_types::ids::{node_test_id, subnet_test_id};
    use ic_types::{
        batch::ValidationContext,
        consensus::{
            dkg::DkgSummary,
            idkg::{IDkgPayload, UnmaskedTranscript},
            BlockPayload, Payload, SummaryPayload,
        },
        crypto::{AlgorithmId, CryptoHashOf},
        time::UNIX_EPOCH,
    };
    use pb::ChainKeyInitialization;
    use std::str::FromStr;

    #[test]
    fn test_inspect_chain_key_initializations_no_keys() {
        let init = inspect_idkg_chain_key_initializations(&[], &[])
            .expect("Should successfully get initializations");

        assert!(init.is_empty());
    }

    #[test]
    fn test_inspect_chain_key_initializations_one_ecdsa_key() {
        let mut rng = reproducible_rng();
        let initial_dealings = dummy_initial_idkg_dealing_for_tests(
            ic_types::crypto::AlgorithmId::ThresholdEcdsaSecp256k1,
            &mut rng,
        );
        let key_id = fake_ecdsa_key_id();
        let ecdsa_init = EcdsaInitialization {
            key_id: Some((&key_id).into()),
            dealings: Some((&initial_dealings).into()),
        };

        let init = inspect_idkg_chain_key_initializations(&[ecdsa_init], &[])
            .expect("Should successfully get initializations");

        assert_eq!(
            init,
            BTreeMap::from([(
                MasterPublicKeyId::Ecdsa(key_id).try_into().unwrap(),
                initial_dealings
            )])
        );
    }

    #[test]
    fn test_inspect_chain_key_initializations_one_master_public_key() {
        let mut rng = reproducible_rng();
        let initial_dealings = dummy_initial_idkg_dealing_for_tests(
            ic_types::crypto::AlgorithmId::ThresholdEcdsaSecp256k1,
            &mut rng,
        );
        let key_id = fake_ecdsa_idkg_master_public_key_id();
        let chain_key_init = ChainKeyInitialization {
            key_id: Some((&MasterPublicKeyId::from(key_id.clone())).into()),
            initialization: Some(pb::chain_key_initialization::Initialization::Dealings(
                (&initial_dealings).into(),
            )),
        };

        let init = inspect_idkg_chain_key_initializations(&[], &[chain_key_init])
            .expect("Should successfully get initializations");

        assert_eq!(init, BTreeMap::from([(key_id, initial_dealings)]));
    }

    #[test]
    fn test_inspect_chain_key_initializations_multiple_keys() {
        let mut rng = reproducible_rng();
        let initial_dealings = dummy_initial_idkg_dealing_for_tests(
            ic_types::crypto::AlgorithmId::ThresholdEcdsaSecp256k1,
            &mut rng,
        );
        let initial_dealings_2 = dummy_initial_idkg_dealing_for_tests(
            ic_types::crypto::AlgorithmId::ThresholdEcdsaSecp256k1,
            &mut rng,
        );
        let key_id = EcdsaKeyId::from_str("Secp256k1:some_key").unwrap();
        let master_key_id = MasterPublicKeyId::Ecdsa(key_id.clone());
        let key_id_2 = EcdsaKeyId::from_str("Secp256k1:some_key_2").unwrap();
        let master_key_id_2 = MasterPublicKeyId::Ecdsa(key_id_2.clone());

        let ecdsa_init = EcdsaInitialization {
            key_id: Some((&key_id).into()),
            dealings: Some((&initial_dealings).into()),
        };
        let ecdsa_init_2 = EcdsaInitialization {
            key_id: Some((&key_id_2).into()),
            dealings: Some((&initial_dealings_2).into()),
        };
        let chain_key_init = ChainKeyInitialization {
            key_id: Some((&master_key_id).into()),
            initialization: Some(pb::chain_key_initialization::Initialization::Dealings(
                (&initial_dealings).into(),
            )),
        };
        let chain_key_init_2 = ChainKeyInitialization {
            key_id: Some((&master_key_id_2).into()),
            initialization: Some(pb::chain_key_initialization::Initialization::Dealings(
                (&initial_dealings_2).into(),
            )),
        };

        let init = inspect_idkg_chain_key_initializations(
            &[ecdsa_init.clone(), ecdsa_init_2.clone()],
            &[],
        )
        .expect("Should successfully inspect initializations");
        assert_eq!(
            init,
            BTreeMap::from([
                (
                    master_key_id.clone().try_into().unwrap(),
                    initial_dealings.clone()
                ),
                (
                    master_key_id_2.clone().try_into().unwrap(),
                    initial_dealings_2.clone()
                ),
            ])
        );

        let init = inspect_idkg_chain_key_initializations(
            &[],
            &[chain_key_init.clone(), chain_key_init_2.clone()],
        )
        .expect("Should successfully inspect initializations");
        assert_eq!(
            init,
            BTreeMap::from([
                (
                    master_key_id.clone().try_into().unwrap(),
                    initial_dealings.clone()
                ),
                (
                    master_key_id_2.clone().try_into().unwrap(),
                    initial_dealings_2.clone()
                ),
            ])
        );

        inspect_idkg_chain_key_initializations(&[ecdsa_init.clone()], &[chain_key_init_2.clone()])
            .expect_err("Should fail when both arguments are non-empty");
    }

    fn set_up_get_chain_key_config_test(
        config: &ChainKeyConfig,
        pool_config: ArtifactPoolConfig,
    ) -> (SubnetId, Arc<FakeRegistryClient>, RegistryVersion) {
        let Dependencies {
            registry,
            registry_data_provider,
            ..
        } = dependencies(pool_config, 1);
        let subnet_id = subnet_test_id(1);
        let registry_version = RegistryVersion::from(10);

        add_subnet_record(
            &registry_data_provider,
            registry_version.get(),
            subnet_id,
            SubnetRecordBuilder::from(&[node_test_id(0)])
                .with_chain_key_config(config.clone())
                .build(),
        );
        registry.update_to_latest_version();

        (subnet_id, registry, registry_version)
    }

    #[test]
    fn test_get_chain_key_config_if_enabled_no_keys() {
        ic_test_utilities::artifact_pool_config::with_test_pool_config(|pool_config| {
            let chain_key_config_with_no_keys = ChainKeyConfig::default();
            let (subnet_id, registry, version) =
                set_up_get_chain_key_config_test(&chain_key_config_with_no_keys, pool_config);

            let config =
                get_idkg_chain_key_config_if_enabled(subnet_id, version, registry.as_ref())
                    .expect("Should successfully get the config");

            assert!(config.is_none());
        })
    }

    #[test]
    fn test_get_chain_key_config_if_enabled_one_key() {
        ic_test_utilities::artifact_pool_config::with_test_pool_config(|pool_config| {
            let chain_key_config_with_one_key = ChainKeyConfig {
                key_configs: vec![KeyConfig {
                    key_id: MasterPublicKeyId::Ecdsa(
                        EcdsaKeyId::from_str("Secp256k1:some_key").unwrap(),
                    ),
                    pre_signatures_to_create_in_advance: 1,
                    max_queue_size: 3,
                }],
                ..ChainKeyConfig::default()
            };

            let (subnet_id, registry, version) =
                set_up_get_chain_key_config_test(&chain_key_config_with_one_key, pool_config);

            let config =
                get_idkg_chain_key_config_if_enabled(subnet_id, version, registry.as_ref())
                    .expect("Should successfully get the config");

            assert_eq!(config, Some(chain_key_config_with_one_key));
        })
    }

    #[test]
    fn test_get_chain_key_config_if_enabled_multiple_keys() {
        ic_test_utilities::artifact_pool_config::with_test_pool_config(|pool_config| {
            let key_config = KeyConfig {
                key_id: MasterPublicKeyId::Ecdsa(
                    EcdsaKeyId::from_str("Secp256k1:some_key_1").unwrap(),
                ),
                pre_signatures_to_create_in_advance: 1,
                max_queue_size: 3,
            };
            let key_config_2 = KeyConfig {
                key_id: MasterPublicKeyId::Schnorr(
                    SchnorrKeyId::from_str("Ed25519:some_key_2").unwrap(),
                ),
                pre_signatures_to_create_in_advance: 1,
                max_queue_size: 3,
            };

            let chain_key_config_with_two_keys = ChainKeyConfig {
                key_configs: vec![key_config.clone(), key_config_2.clone()],
                ..ChainKeyConfig::default()
            };

            let (subnet_id, registry, version) =
                set_up_get_chain_key_config_test(&chain_key_config_with_two_keys, pool_config);

            let config =
                get_idkg_chain_key_config_if_enabled(subnet_id, version, registry.as_ref())
                    .expect("Should successfully get the config");

            assert_eq!(
                config,
                Some(ChainKeyConfig {
                    key_configs: vec![key_config, key_config_2],
                    ..chain_key_config_with_two_keys
                })
            );
        })
    }

    #[test]
    fn test_get_chain_key_config_if_enabled_malformed() {
        ic_test_utilities::artifact_pool_config::with_test_pool_config(|pool_config| {
            let malformed_chain_key_config = ChainKeyConfig {
                key_configs: vec![KeyConfig {
                    key_id: MasterPublicKeyId::Ecdsa(
                        EcdsaKeyId::from_str("Secp256k1:some_key").unwrap(),
                    ),
                    pre_signatures_to_create_in_advance: 0,
                    max_queue_size: 3,
                }],
                ..ChainKeyConfig::default()
            };
            let (subnet_id, registry, version) =
                set_up_get_chain_key_config_test(&malformed_chain_key_config, pool_config);

            let config =
                get_idkg_chain_key_config_if_enabled(subnet_id, version, registry.as_ref())
                    .expect("Should successfully get the config");

            assert!(config.is_none());
        })
    }

    fn add_available_pre_signatures_with_key_transcript(
        idkg_payload: &mut IDkgPayload,
        key_transcript: UnmaskedTranscript,
        key_id: &IDkgMasterPublicKeyId,
    ) -> Vec<PreSigId> {
        let mut pre_sig_ids = vec![];
        for i in 0..10 {
            let id = create_available_pre_signature_with_key_transcript(
                idkg_payload,
                i,
                key_id.clone(),
                Some(key_transcript),
            );
            pre_sig_ids.push(id);
        }
        pre_sig_ids
    }

    fn make_block(idkg_payload: Option<IDkgPayload>) -> Block {
        Block::new(
            CryptoHashOf::from(ic_types::crypto::CryptoHash(Vec::new())),
            Payload::new(
                ic_types::crypto::crypto_hash,
                BlockPayload::Summary(SummaryPayload {
                    dkg: DkgSummary::fake(),
                    idkg: idkg_payload,
                }),
            ),
            Height::from(100),
            ic_types::consensus::Rank(456),
            ValidationContext {
                registry_version: RegistryVersion::from(99),
                certified_height: Height::from(42),
                time: UNIX_EPOCH,
            },
        )
    }

    #[test]
    fn test_get_idkg_subnet_public_keys_and_pre_signatures_all_algorithms() {
        for key_id in fake_master_public_key_ids_for_all_idkg_algorithms() {
            println!("Running test for key ID {key_id}");
            test_get_idkg_subnet_public_keys_and_pre_signatures(key_id);
        }
    }

    fn test_get_idkg_subnet_public_keys_and_pre_signatures(key_id: IDkgMasterPublicKeyId) {
        let mut rng = reproducible_rng();
        let (mut idkg_payload, env, block_reader) = set_up_idkg_payload(
            &mut rng,
            subnet_test_id(1),
            /*nodes_count=*/ 8,
            vec![key_id.clone()],
            /*should_create_key_transcript=*/ true,
        );
        let current_key_transcript_ref = idkg_payload
            .single_key_transcript()
            .current
            .clone()
            .unwrap();
        let current_key_transcript = block_reader
            .transcript(current_key_transcript_ref.unmasked_transcript().as_ref())
            .unwrap();
        assert!(idkg_payload.idkg_transcripts.is_empty());
        idkg_payload.idkg_transcripts.insert(
            current_key_transcript.transcript_id,
            current_key_transcript.clone(),
        );
        assert_eq!(
            current_key_transcript.transcript_id,
            current_key_transcript_ref.transcript_id()
        );

        let pre_signature_ids_to_be_delivered = add_available_pre_signatures_with_key_transcript(
            &mut idkg_payload,
            current_key_transcript_ref.unmasked_transcript(),
            &key_id,
        );

        let (dealers, receivers) = env.choose_dealers_and_receivers(
            &IDkgParticipants::AllNodesAsDealersAndReceivers,
            &mut rng,
        );

        let old_key_transcript = generate_key_transcript(
            &env,
            &dealers,
            &receivers,
            AlgorithmId::from(key_id.inner()),
            &mut rng,
        );
        let old_key_transcript_ref =
            UnmaskedTranscript::try_from((Height::from(0), &old_key_transcript)).unwrap();
        let pre_signature_ids_not_to_be_delivered =
            add_available_pre_signatures_with_key_transcript(
                &mut idkg_payload,
                old_key_transcript_ref,
                &key_id,
            );

        let block = make_block(Some(idkg_payload));

        ic_test_utilities::artifact_pool_config::with_test_pool_config(|pool_config| {
            let Dependencies { pool, .. } = dependencies(pool_config, 1);
            let log = no_op_logger();
            let pool_reader = PoolReader::new(&pool);

            let (public_keys, pre_signatures) =
                get_idkg_subnet_public_keys_and_pre_signatures(&block, &block, &pool_reader, &log);

            assert_eq!(public_keys.len(), 1);
            assert!(public_keys.contains_key(key_id.inner()));

            assert_eq!(pre_signatures.len(), 1);
            let delivered_pre_signatures = pre_signatures.get(key_id.inner()).unwrap();
            assert_eq!(
                delivered_pre_signatures.key_transcript,
                current_key_transcript
            );
            let delivered_ids: BTreeSet<_> = delivered_pre_signatures
                .pre_signatures
                .keys()
                .copied()
                .collect();
            assert!(!pre_signature_ids_not_to_be_delivered
                .into_iter()
                .any(|pid| delivered_ids.contains(&pid)));
            assert_eq!(
                BTreeSet::from_iter(pre_signature_ids_to_be_delivered),
                delivered_ids
            );
        });
    }

    #[test]
    fn test_block_without_idkg_should_not_deliver_data() {
        ic_test_utilities::artifact_pool_config::with_test_pool_config(|pool_config| {
            let Dependencies { pool, .. } = dependencies(pool_config, 1);
            let log = no_op_logger();
            let pool_reader = PoolReader::new(&pool);
            let block = make_block(None);
            let (public_keys, pre_signatures) =
                get_idkg_subnet_public_keys_and_pre_signatures(&block, &block, &pool_reader, &log);

            assert!(public_keys.is_empty());
            assert!(pre_signatures.is_empty());
        })
    }

    #[test]
    fn test_block_without_key_should_not_deliver_data_all_algorithms() {
        for key_id in fake_master_public_key_ids_for_all_idkg_algorithms() {
            println!("Running test for key ID {key_id}");
            test_block_without_key_should_not_deliver_data(key_id);
        }
    }

    fn test_block_without_key_should_not_deliver_data(key_id: IDkgMasterPublicKeyId) {
        let mut rng = reproducible_rng();
        let (mut idkg_payload, env, _) = set_up_idkg_payload(
            &mut rng,
            subnet_test_id(1),
            /*nodes_count=*/ 8,
            vec![key_id.clone()],
            /*should_create_key_transcript=*/ false,
        );

        let (dealers, receivers) = env.choose_dealers_and_receivers(
            &IDkgParticipants::AllNodesAsDealersAndReceivers,
            &mut rng,
        );
        let key_transcript = generate_key_transcript(
            &env,
            &dealers,
            &receivers,
            AlgorithmId::from(key_id.inner()),
            &mut rng,
        );
        let key_transcript_ref =
            UnmaskedTranscript::try_from((Height::from(0), &key_transcript)).unwrap();
        add_available_pre_signatures_with_key_transcript(
            &mut idkg_payload,
            key_transcript_ref,
            &key_id,
        );

        let block = make_block(Some(idkg_payload));

        ic_test_utilities::artifact_pool_config::with_test_pool_config(|pool_config| {
            let Dependencies { pool, .. } = dependencies(pool_config, 1);
            let log = no_op_logger();
            let pool_reader = PoolReader::new(&pool);

            let (public_keys, pre_signatures) =
                get_idkg_subnet_public_keys_and_pre_signatures(&block, &block, &pool_reader, &log);

            assert!(public_keys.is_empty());
            assert!(pre_signatures.is_empty());
        })
    }
}<|MERGE_RESOLUTION|>--- conflicted
+++ resolved
@@ -525,11 +525,7 @@
     log: &ReplicaLogger,
 ) -> (
     BTreeMap<MasterPublicKeyId, MasterPublicKey>,
-<<<<<<< HEAD
     BTreeMap<IDkgMasterPublicKeyId, AvailablePreSignatures>,
-=======
-    BTreeMap<MasterPublicKeyId, AvailablePreSignatures>,
->>>>>>> 21a02f48
 ) {
     let Some(idkg_payload) = current_block.payload.as_ref().as_idkg() else {
         return (BTreeMap::new(), BTreeMap::new());
@@ -558,11 +554,7 @@
                     public_keys.insert(key_id.clone().into(), public_key);
                 }
                 pre_signatures.insert(
-<<<<<<< HEAD
                     key_id.clone(),
-=======
-                    key_id.clone().into(),
->>>>>>> 21a02f48
                     AvailablePreSignatures {
                         key_transcript,
                         pre_signatures: BTreeMap::new(),
@@ -592,10 +584,7 @@
                     entry.pre_signatures.insert(*pre_sig_id, pre_sig);
                 }
                 Err(err) => {
-<<<<<<< HEAD
-=======
                     // TODO(CON-1549): Increment counter metric
->>>>>>> 21a02f48
                     warn!(log, "Failed to translate Pre-signature ref: {:?}", err);
                 }
             }
