--- conflicted
+++ resolved
@@ -249,11 +249,7 @@
             let inputs = ThresholdSigInputs::Ecdsa(
                 ThresholdEcdsaSigInputs::new(
                     context.request.sender.get_ref(),
-<<<<<<< HEAD
-                    context.derivation_path.as_ref(),
-=======
                     &context.derivation_path,
->>>>>>> 3374ad86
                     &args.message_hash,
                     nonce_ref,
                     matched_data.pre_signature.as_ref(),
