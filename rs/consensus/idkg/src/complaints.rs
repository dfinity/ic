//! The complaint handling
use crate::{
<<<<<<< HEAD
    metrics::{timed_call, IDkgComplaintMetrics},
    utils::{update_purge_height, IDkgBlockReaderImpl},
    IDkgSchedule,
};
use ic_consensus_utils::crypto::ConsensusCrypto;
=======
    metrics::{IDkgComplaintMetrics, timed_call},
    utils::{IDkgBlockReaderImpl, update_purge_height},
};
use ic_consensus_utils::{RoundRobin, crypto::ConsensusCrypto};
>>>>>>> e231c49c
use ic_interfaces::{
    consensus_pool::ConsensusBlockCache,
    crypto::{ErrorReproducibility, IDkgProtocol},
    idkg::{IDkgChangeAction, IDkgChangeSet, IDkgPool},
};
use ic_logger::{ReplicaLogger, debug, warn};
use ic_metrics::MetricsRegistry;
use ic_types::{
    Height, NodeId, RegistryVersion,
    artifact::IDkgMessageId,
    consensus::idkg::{
        IDkgBlockReader, IDkgComplaintContent, IDkgMessage, IDkgOpeningContent,
        SignedIDkgComplaint, SignedIDkgOpening, TranscriptRef, complaint_prefix, opening_prefix,
    },
    crypto::canister_threshold_sig::{
        error::IDkgLoadTranscriptError,
        idkg::{IDkgComplaint, IDkgOpening, IDkgTranscript, IDkgTranscriptId},
    },
};
use std::{
    collections::{BTreeMap, BTreeSet},
    sync::Arc,
};

pub(crate) trait IDkgComplaintHandler: Send {
    /// The on_state_change() called from the main IDKG path.
    fn on_state_change(
        &self,
        idkg_pool: &dyn IDkgPool,
        schedule: &IDkgSchedule<Height>,
    ) -> IDkgChangeSet;

    /// Get a reference to the transcript loader.
    fn as_transcript_loader(&self) -> &dyn IDkgTranscriptLoader;
}

#[derive(Clone, Eq, PartialEq, Ord, PartialOrd, Hash, Debug)]
struct ComplaintKey {
    transcript_id: IDkgTranscriptId,
    dealer_id: NodeId,
    complainer_id: NodeId,
}

impl From<&SignedIDkgComplaint> for ComplaintKey {
    fn from(complaint: &SignedIDkgComplaint) -> Self {
        Self {
            transcript_id: complaint.content.idkg_complaint.transcript_id,
            dealer_id: complaint.content.idkg_complaint.dealer_id,
            complainer_id: complaint.signature.signer,
        }
    }
}

#[derive(Clone, Eq, PartialEq, Ord, PartialOrd, Hash, Debug)]
struct OpeningKey {
    transcript_id: IDkgTranscriptId,
    dealer_id: NodeId,
    opener_id: NodeId,
}

impl From<&SignedIDkgOpening> for OpeningKey {
    fn from(opening: &SignedIDkgOpening) -> Self {
        Self {
            transcript_id: opening.content.idkg_opening.transcript_id,
            dealer_id: opening.content.idkg_opening.dealer_id,
            opener_id: opening.signature.signer,
        }
    }
}

pub(crate) struct IDkgComplaintHandlerImpl {
    node_id: NodeId,
    consensus_block_cache: Arc<dyn ConsensusBlockCache>,
    crypto: Arc<dyn ConsensusCrypto>,
    metrics: IDkgComplaintMetrics,
    log: ReplicaLogger,
}

impl IDkgComplaintHandlerImpl {
    pub(crate) fn new(
        node_id: NodeId,
        consensus_block_cache: Arc<dyn ConsensusBlockCache>,
        crypto: Arc<dyn ConsensusCrypto>,
        metrics_registry: MetricsRegistry,
        log: ReplicaLogger,
    ) -> Self {
        Self {
            node_id,
            consensus_block_cache,
            crypto,
            metrics: IDkgComplaintMetrics::new(metrics_registry),
            log,
        }
    }

    /// Processes the received complaints
    fn validate_complaints(
        &self,
        idkg_pool: &dyn IDkgPool,
        block_reader: &dyn IDkgBlockReader,
    ) -> IDkgChangeSet {
        let active_transcripts = self.active_transcripts(block_reader);
        let requested_transcripts = self.requested_transcripts(block_reader);

        // Collection of validated complaints <complainer Id, transcript Id, dealer Id>
        let mut validated_complaints = BTreeSet::new();

        let mut ret = Vec::new();
        for (id, signed_complaint) in idkg_pool.unvalidated().complaints() {
            let complaint = signed_complaint.get();
            // Remove the duplicate entries
            let key = ComplaintKey::from(&signed_complaint);
            if validated_complaints.contains(&key) {
                self.metrics
                    .complaint_errors_inc("duplicate_complaints_in_batch");
                ret.push(IDkgChangeAction::HandleInvalid(
                    id,
                    format!("Duplicate complaint in unvalidated batch: {signed_complaint}"),
                ));
                continue;
            }

            match Action::action(
                block_reader,
                &active_transcripts,
                &requested_transcripts,
                complaint.idkg_complaint.transcript_id.source_height(),
                &complaint.idkg_complaint.transcript_id,
            ) {
                Action::Process(transcript_ref) => {
                    if self.has_complainer_issued_complaint(
                        idkg_pool,
                        &complaint.idkg_complaint,
                        &signed_complaint.signature.signer,
                    ) {
                        self.metrics.complaint_errors_inc("duplicate_complaint");
                        ret.push(IDkgChangeAction::HandleInvalid(
                            id,
                            format!("Duplicate complaint: {signed_complaint}"),
                        ));
                    } else {
                        match self.resolve_ref(transcript_ref, block_reader, "validate_complaints")
                        {
                            Some(transcript) => {
                                let action =
                                    self.crypto_verify_complaint(id, &transcript, signed_complaint);
                                if let Some(IDkgChangeAction::MoveToValidated(_)) = action {
                                    validated_complaints.insert(key);
                                }
                                ret.append(&mut action.into_iter().collect());
                            }
                            None => {
                                ret.push(IDkgChangeAction::HandleInvalid(
                                    id,
                                    format!(
                                        "validate_complaints(): failed to resolve: {signed_complaint}"
                                    ),
                                ));
                            }
                        }
                    }
                }
                Action::Drop => ret.push(IDkgChangeAction::RemoveUnvalidated(id)),
                Action::Defer => {}
            }
        }

        ret
    }

    /// Sends openings for complaints from peers
    fn send_openings(
        &self,
        idkg_pool: &dyn IDkgPool,
        block_reader: &dyn IDkgBlockReader,
    ) -> IDkgChangeSet {
        let active_transcripts = self.active_transcripts(block_reader);

        idkg_pool
            .validated()
            .complaints()
            .filter(|(_, signed_complaint)| {
                // Do not try to create openings for own complaints.
                if signed_complaint.signature.signer == self.node_id {
                    return false;
                }
                let complaint = signed_complaint.get();
                !self.has_node_issued_opening(
                    idkg_pool,
                    &complaint.idkg_complaint.transcript_id,
                    &complaint.idkg_complaint.dealer_id,
                    &self.node_id,
                )
            })
            .filter_map(|(_, signed_complaint)| {
                // Look up the transcript for the complained transcript Id.
                let complaint = signed_complaint.get();
                match active_transcripts.get(&complaint.idkg_complaint.transcript_id) {
                    Some(transcript_ref) => self
                        .resolve_ref(transcript_ref, block_reader, "send_openings")
                        .map(|transcript| (signed_complaint, transcript)),
                    None => {
                        self.metrics
                            .complaint_errors_inc("complaint_inactive_transcript");
                        None
                    }
                }
            })
            .flat_map(|(signed_complaint, transcript)| {
                self.crypto_create_opening(&signed_complaint, &transcript)
            })
            .collect()
    }

    /// Processes the received openings
    fn validate_openings(
        &self,
        idkg_pool: &dyn IDkgPool,
        block_reader: &dyn IDkgBlockReader,
    ) -> IDkgChangeSet {
        let active_transcripts = self.active_transcripts(block_reader);
        let requested_transcripts = self.requested_transcripts(block_reader);

        // Collection of validated openings <opener Id, transcript Id, dealer Id>
        let mut validated_openings = BTreeSet::new();

        let mut ret = Vec::new();
        for (id, signed_opening) in idkg_pool.unvalidated().openings() {
            let opening = signed_opening.get();

            // Remove duplicate entries
            let key = OpeningKey::from(&signed_opening);
            if validated_openings.contains(&key) {
                self.metrics
                    .complaint_errors_inc("duplicate_openings_in_batch");
                ret.push(IDkgChangeAction::HandleInvalid(
                    id,
                    format!("Duplicate opening in unvalidated batch: {signed_opening}"),
                ));
                continue;
            }

            match Action::action(
                block_reader,
                &active_transcripts,
                &requested_transcripts,
                opening.idkg_opening.transcript_id.source_height(),
                &opening.idkg_opening.transcript_id,
            ) {
                Action::Process(transcript_ref) => {
                    if self.has_node_issued_opening(
                        idkg_pool,
                        &opening.idkg_opening.transcript_id,
                        &opening.idkg_opening.dealer_id,
                        &signed_opening.signature.signer,
                    ) {
                        self.metrics.complaint_errors_inc("duplicate_opening");
                        ret.push(IDkgChangeAction::HandleInvalid(
                            id,
                            format!("Duplicate opening: {signed_opening}"),
                        ));
                    } else if let Some(signed_complaint) =
                        self.get_complaint_for_opening(idkg_pool, &signed_opening)
                    {
                        match self.resolve_ref(transcript_ref, block_reader, "validate_openings") {
                            Some(transcript) => {
                                let action = self.crypto_verify_opening(
                                    id,
                                    &transcript,
                                    signed_opening,
                                    &signed_complaint,
                                );
                                if let Some(IDkgChangeAction::MoveToValidated(_)) = action {
                                    validated_openings.insert(key);
                                }
                                ret.append(&mut action.into_iter().collect());
                            }
                            None => {
                                ret.push(IDkgChangeAction::HandleInvalid(
                                    id,
                                    format!(
                                        "validate_openings(): failed to resolve: {signed_opening}"
                                    ),
                                ));
                            }
                        }
                    } else {
                        // Defer handling the opening in case it was received
                        // before the complaint.
                        self.metrics
                            .complaint_errors_inc("opening_missing_complaint");
                    }
                }
                Action::Drop => ret.push(IDkgChangeAction::RemoveUnvalidated(id)),
                Action::Defer => {}
            }
        }

        ret
    }

    /// Purges the entries no longer needed from the artifact pool
    fn purge_artifacts(
        &self,
        idkg_pool: &dyn IDkgPool,
        block_reader: &dyn IDkgBlockReader,
    ) -> IDkgChangeSet {
        let active_transcripts = block_reader
            .active_transcripts()
            .iter()
            .map(|transcript_ref| transcript_ref.transcript_id)
            .collect::<BTreeSet<_>>();

        let mut ret = Vec::new();
        let current_height = block_reader.tip_height();

        // Unvalidated complaints
        let mut action = idkg_pool
            .unvalidated()
            .complaints()
            .filter(|(_, signed_complaint)| {
                let complaint = signed_complaint.get();
                self.should_purge(
                    &complaint.idkg_complaint.transcript_id,
                    complaint.idkg_complaint.transcript_id.source_height(),
                    current_height,
                    &active_transcripts,
                )
            })
            .map(|(id, _)| IDkgChangeAction::RemoveUnvalidated(id))
            .collect();
        ret.append(&mut action);

        // Validated complaints
        let mut action = idkg_pool
            .validated()
            .complaints()
            .filter(|(_, signed_complaint)| {
                let complaint = signed_complaint.get();
                self.should_purge(
                    &complaint.idkg_complaint.transcript_id,
                    complaint.idkg_complaint.transcript_id.source_height(),
                    current_height,
                    &active_transcripts,
                )
            })
            .map(|(id, _)| IDkgChangeAction::RemoveValidated(id))
            .collect();
        ret.append(&mut action);

        // Unvalidated openings
        let mut action = idkg_pool
            .unvalidated()
            .openings()
            .filter(|(_, signed_opening)| {
                let opening = signed_opening.get();
                self.should_purge(
                    &opening.idkg_opening.transcript_id,
                    opening.idkg_opening.transcript_id.source_height(),
                    current_height,
                    &active_transcripts,
                )
            })
            .map(|(id, _)| IDkgChangeAction::RemoveUnvalidated(id))
            .collect();
        ret.append(&mut action);

        // Validated openings
        let mut action = idkg_pool
            .validated()
            .openings()
            .filter(|(_, signed_opening)| {
                let opening = signed_opening.get();
                self.should_purge(
                    &opening.idkg_opening.transcript_id,
                    opening.idkg_opening.transcript_id.source_height(),
                    current_height,
                    &active_transcripts,
                )
            })
            .map(|(id, _)| IDkgChangeAction::RemoveValidated(id))
            .collect();
        ret.append(&mut action);

        ret
    }

    /// Helper to create a signed complaint
    fn crypto_create_complaint(
        &self,
        idkg_complaint: IDkgComplaint,
        registry_version: RegistryVersion,
    ) -> Option<SignedIDkgComplaint> {
        let content = IDkgComplaintContent { idkg_complaint };
        match self.crypto.sign(&content, self.node_id, registry_version) {
            Ok(signature) => {
                let signed_complaint = SignedIDkgComplaint { content, signature };
                self.metrics.complaint_metrics_inc("complaints_sent");
                Some(signed_complaint)
            }
            Err(err) => {
                warn!(
                    self.log,
                    "Failed to sign complaint: transcript_id: {:?}, dealer_id: {:?}, error = {:?}",
                    content.idkg_complaint.transcript_id,
                    content.idkg_complaint.dealer_id,
                    err
                );
                self.metrics.complaint_errors_inc("sign_complaint");
                None
            }
        }
    }

    /// Helper to verify the complaint
    fn crypto_verify_complaint(
        &self,
        id: IDkgMessageId,
        transcript: &IDkgTranscript,
        signed_complaint: SignedIDkgComplaint,
    ) -> Option<IDkgChangeAction> {
        let complaint = signed_complaint.get();

        // Verify the signature
        if let Err(error) = self
            .crypto
            .verify(&signed_complaint, transcript.registry_version)
        {
            if error.is_reproducible() {
                self.metrics
                    .complaint_errors_inc("verify_complaint_signature_permanent");
                return Some(IDkgChangeAction::HandleInvalid(
                    id,
                    format!(
                        "Complaint signature validation(permanent error): {signed_complaint}, error = {error:?}"
                    ),
                ));
            } else {
                // Defer in case of transient errors
                debug!(
                    self.log,
                    "Complaint signature validation(transient error): {}, error = {:?}",
                    signed_complaint,
                    error
                );
                self.metrics
                    .complaint_errors_inc("verify_complaint_signature_transient");
                return None;
            }
        }

        match self.crypto.verify_complaint(
            transcript,
            signed_complaint.signature.signer,
            &complaint.idkg_complaint,
        ) {
            Err(error) if error.is_reproducible() => {
                self.metrics
                    .complaint_errors_inc("verify_complaint_permanent");
                Some(IDkgChangeAction::HandleInvalid(
                    id,
                    format!(
                        "Complaint validation(permanent error): {signed_complaint}, error = {error:?}"
                    ),
                ))
            }
            Err(error) => {
                debug!(
                    self.log,
                    "Complaint validation(transient error): {}, error = {:?}",
                    signed_complaint,
                    error
                );
                self.metrics
                    .complaint_errors_inc("verify_complaint_transient");
                None
            }
            Ok(()) => {
                self.metrics.complaint_metrics_inc("complaint_received");
                Some(IDkgChangeAction::MoveToValidated(IDkgMessage::Complaint(
                    signed_complaint,
                )))
            }
        }
    }

    /// Helper to create a signed opening
    fn crypto_create_opening(
        &self,
        signed_complaint: &SignedIDkgComplaint,
        transcript: &IDkgTranscript,
    ) -> IDkgChangeSet {
        let complaint = signed_complaint.get();

        // Create the opening
        let idkg_opening = match self.crypto.open_transcript(
            transcript,
            signed_complaint.signature.signer,
            &complaint.idkg_complaint,
        ) {
            Ok(opening) => opening,
            Err(err) => {
                warn!(
                    self.log,
                    "Failed to create opening for complaint {}, error = {:?}",
                    signed_complaint,
                    err
                );
                self.metrics.complaint_errors_inc("open_transcript");
                return Default::default();
            }
        };

        // Sign the opening
        let content = IDkgOpeningContent { idkg_opening };
        match self
            .crypto
            .sign(&content, self.node_id, transcript.registry_version)
        {
            Ok(signature) => {
                let opening = SignedIDkgOpening { content, signature };
                self.metrics.complaint_metrics_inc("openings_sent");
                vec![IDkgChangeAction::AddToValidated(IDkgMessage::Opening(
                    opening,
                ))]
            }
            Err(err) => {
                warn!(
                    self.log,
                    "Failed to sign opening for complaint {}, error = {:?}", signed_complaint, err
                );
                self.metrics.complaint_errors_inc("sign_opening");
                Default::default()
            }
        }
    }

    /// Helper to verify the opening
    fn crypto_verify_opening(
        &self,
        id: IDkgMessageId,
        transcript: &IDkgTranscript,
        signed_opening: SignedIDkgOpening,
        signed_complaint: &SignedIDkgComplaint,
    ) -> Option<IDkgChangeAction> {
        let opening = signed_opening.get();
        let complaint = signed_complaint.get();

        // Verify the signature
        if let Err(error) = self
            .crypto
            .verify(&signed_opening, transcript.registry_version)
        {
            if error.is_reproducible() {
                self.metrics
                    .complaint_errors_inc("verify_opening_signature_permanent");
                return Some(IDkgChangeAction::HandleInvalid(
                    id,
                    format!(
                        "Opening signature validation(permanent error): {signed_opening}, error = {error:?}"
                    ),
                ));
            } else {
                debug!(
                    self.log,
                    "Opening signature validation(transient error): {}, error = {:?}",
                    signed_opening,
                    error
                );
                self.metrics
                    .complaint_errors_inc("verify_opening_signature_transient");
                return None;
            }
        }

        // Verify the opening
        match self.crypto.verify_opening(
            transcript,
            signed_opening.signature.signer,
            &opening.idkg_opening,
            &complaint.idkg_complaint,
        ) {
            Err(error) if error.is_reproducible() => {
                self.metrics
                    .complaint_errors_inc("verify_opening_permanent");
                Some(IDkgChangeAction::HandleInvalid(
                    id,
                    format!(
                        "Opening validation(permanent error): {signed_opening}, error = {error:?}"
                    ),
                ))
            }
            Err(error) => {
                debug!(
                    self.log,
                    "Opening validation(transient error): {}, error = {:?}", signed_opening, error
                );
                self.metrics
                    .complaint_errors_inc("verify_opening_transient");
                None
            }
            Ok(()) => {
                self.metrics.complaint_metrics_inc("opening_received");
                Some(IDkgChangeAction::MoveToValidated(IDkgMessage::Opening(
                    signed_opening,
                )))
            }
        }
    }

    /// Checks if the complainer already issued a complaint for the given
    /// IDkgComplaint
    fn has_complainer_issued_complaint(
        &self,
        idkg_pool: &dyn IDkgPool,
        idkg_complaint: &IDkgComplaint,
        complainer_id: &NodeId,
    ) -> bool {
        let prefix = complaint_prefix(
            &idkg_complaint.transcript_id,
            &idkg_complaint.dealer_id,
            complainer_id,
        );
        idkg_pool
            .validated()
            .complaints_by_prefix(prefix)
            .any(|(_, signed_complaint)| {
                let complaint = signed_complaint.get();
                signed_complaint.signature.signer == *complainer_id
                    && complaint.idkg_complaint.transcript_id == idkg_complaint.transcript_id
                    && complaint.idkg_complaint.dealer_id == idkg_complaint.dealer_id
            })
    }

    /// Looks up the complaint for the given opening
    fn get_complaint_for_opening(
        &self,
        idkg_pool: &dyn IDkgPool,
        signed_opening: &SignedIDkgOpening,
    ) -> Option<SignedIDkgComplaint> {
        let opening = signed_opening.get();
        idkg_pool
            .validated()
            .complaints()
            .find(|(_, signed_complaint)| {
                let complaint = signed_complaint.get();
                complaint.idkg_complaint.transcript_id == opening.idkg_opening.transcript_id
                    && complaint.idkg_complaint.dealer_id == opening.idkg_opening.dealer_id
            })
            .map(|(_, signed_complaint)| signed_complaint)
    }

    /// Checks if the node has issued an opening for the complaint
    /// <transcript Id, dealer Id, opener Id>
    fn has_node_issued_opening(
        &self,
        idkg_pool: &dyn IDkgPool,
        transcript_id: &IDkgTranscriptId,
        dealer_id: &NodeId,
        opener_id: &NodeId,
    ) -> bool {
        let prefix = opening_prefix(transcript_id, dealer_id, opener_id);
        idkg_pool
            .validated()
            .openings_by_prefix(prefix)
            .any(|(_, signed_opening)| {
                let opening = signed_opening.get();
                opening.idkg_opening.transcript_id == *transcript_id
                    && opening.idkg_opening.dealer_id == *dealer_id
                    && signed_opening.signature.signer == *opener_id
            })
    }

    /// Looks up the valid openings for the given complaint (if any)
    fn get_openings_for_complaint(
        &self,
        idkg_pool: &dyn IDkgPool,
        complaint: &IDkgComplaint,
    ) -> BTreeMap<NodeId, IDkgOpening> {
        let mut openings = BTreeMap::new();
        for (_, signed_opening) in idkg_pool.validated().openings() {
            let opening = signed_opening.get();
            if opening.idkg_opening.transcript_id == complaint.transcript_id
                && opening.idkg_opening.dealer_id == complaint.dealer_id
                && signed_opening.signature.signer != self.node_id
            {
                openings.insert(
                    signed_opening.signature.signer,
                    opening.idkg_opening.clone(),
                );
            }
        }
        openings
    }

    /// Checks if the artifact should be purged
    fn should_purge(
        &self,
        transcript_id: &IDkgTranscriptId,
        requested_height: Height,
        current_height: Height,
        active_transcripts: &BTreeSet<IDkgTranscriptId>,
    ) -> bool {
        requested_height <= current_height && !active_transcripts.contains(transcript_id)
    }

    /// Resolves the active ref -> transcripts
    fn resolve_ref(
        &self,
        transcript_ref: &TranscriptRef,
        block_reader: &dyn IDkgBlockReader,
        reason: &str,
    ) -> Option<IDkgTranscript> {
        let _timer = self
            .metrics
            .on_state_change_duration
            .with_label_values(&["resolve_transcript_refs"])
            .start_timer();
        match block_reader.transcript(transcript_ref) {
            Ok(transcript) => {
                self.metrics
                    .complaint_metrics_inc("resolve_transcript_refs");
                Some(transcript)
            }
            Err(error) => {
                warn!(
                    self.log,
                    "Failed to resolve complaint ref: reason = {}, \
                     transcript_ref = {:?}, error = {:?}",
                    reason,
                    transcript_ref,
                    error
                );
                self.metrics.complaint_errors_inc("resolve_transcript_refs");
                None
            }
        }
    }

    /// Returns the active transcript map.
    fn active_transcripts(
        &self,
        block_reader: &dyn IDkgBlockReader,
    ) -> BTreeMap<IDkgTranscriptId, TranscriptRef> {
        block_reader
            .active_transcripts()
            .iter()
            .map(|transcript_ref| (transcript_ref.transcript_id, *transcript_ref))
            .collect::<BTreeMap<_, _>>()
    }

    /// Returns the requested transcript map.
    fn requested_transcripts(
        &self,
        block_reader: &dyn IDkgBlockReader,
    ) -> BTreeSet<IDkgTranscriptId> {
        block_reader
            .requested_transcripts()
            .map(|transcript_ref| transcript_ref.transcript_id)
            .collect::<BTreeSet<_>>()
    }
}

impl IDkgComplaintHandler for IDkgComplaintHandlerImpl {
    fn on_state_change(
        &self,
        idkg_pool: &dyn IDkgPool,
        schedule: &IDkgSchedule<Height>,
    ) -> IDkgChangeSet {
        let block_reader = IDkgBlockReaderImpl::new(self.consensus_block_cache.finalized_chain());
        let metrics = self.metrics.clone();

        let mut changes = if update_purge_height(&schedule.last_purge, block_reader.tip_height()) {
            timed_call(
                "purge_artifacts",
                || self.purge_artifacts(idkg_pool, &block_reader),
                &metrics.on_state_change_duration,
            )
        } else {
            IDkgChangeSet::default()
        };

        let validate_complaints = || {
            timed_call(
                "validate_complaints",
                || self.validate_complaints(idkg_pool, &block_reader),
                &metrics.on_state_change_duration,
            )
        };
        let send_openings = || {
            timed_call(
                "send_openings",
                || self.send_openings(idkg_pool, &block_reader),
                &metrics.on_state_change_duration,
            )
        };
        let validate_openings = || {
            timed_call(
                "validate_openings",
                || self.validate_openings(idkg_pool, &block_reader),
                &metrics.on_state_change_duration,
            )
        };

        let calls: [&'_ dyn Fn() -> IDkgChangeSet; 3] =
            [&validate_complaints, &send_openings, &validate_openings];

        changes.append(&mut schedule.call_next(&calls));
        changes
    }

    fn as_transcript_loader(&self) -> &dyn IDkgTranscriptLoader {
        self
    }
}

pub(crate) trait IDkgTranscriptLoader: Send + Sync {
    /// Loads the given transcript
    fn load_transcript(
        &self,
        idkg_pool: &dyn IDkgPool,
        transcript: &IDkgTranscript,
    ) -> TranscriptLoadStatus;
}

#[derive(Debug)]
pub(crate) enum TranscriptLoadStatus {
    /// Transcript was loaded successfully
    Success,

    /// Failed to load the transcript
    Failure,

    /// Resulted in new complaints
    Complaints(Vec<SignedIDkgComplaint>),
}

impl IDkgTranscriptLoader for IDkgComplaintHandlerImpl {
    fn load_transcript(
        &self,
        idkg_pool: &dyn IDkgPool,
        transcript: &IDkgTranscript,
    ) -> TranscriptLoadStatus {
        // 1. Try loading the transcripts without openings
        let complaints = match IDkgProtocol::load_transcript(&*self.crypto, transcript) {
            Ok(complaints) => {
                if complaints.is_empty() {
                    self.metrics.complaint_metrics_inc("transcripts_loaded");
                    return TranscriptLoadStatus::Success;
                }
                complaints
            }
            Err(err) => {
                warn!(
                    self.log,
                    "Failed to load transcript: transcript_id: {:?}, error = {:?}",
                    transcript.transcript_id,
                    err
                );
                self.metrics.complaint_errors_inc("load_transcript");
                return TranscriptLoadStatus::Failure;
            }
        };

        // 2. Add any new complaints to the pool
        let mut new_complaints = Vec::new();
        let mut old_complaints = Vec::new();
        for complaint in complaints {
            if !self.has_complainer_issued_complaint(idkg_pool, &complaint, &self.node_id) {
                if let Some(idkg_complaint) =
                    self.crypto_create_complaint(complaint, transcript.registry_version)
                {
                    new_complaints.push(idkg_complaint);
                } else {
                    return TranscriptLoadStatus::Failure;
                }
            } else {
                old_complaints.push(complaint);
            }
        }
        if !new_complaints.is_empty() {
            return TranscriptLoadStatus::Complaints(new_complaints);
        }

        // 3. No new complaints. Collect the validated openings for the old complaints
        // and retry loading the transcript
        let mut openings = BTreeMap::new();
        for complaint in old_complaints {
            let complaint_openings = self.get_openings_for_complaint(idkg_pool, &complaint);
            openings.insert(complaint, complaint_openings);
        }
        match IDkgProtocol::load_transcript_with_openings(&*self.crypto, transcript, &openings) {
            Ok(()) => {
                self.metrics
                    .complaint_metrics_inc("transcripts_loaded_with_openings");
                TranscriptLoadStatus::Success
            }
            Err(IDkgLoadTranscriptError::InsufficientOpenings { .. }) => {
                self.metrics
                    .complaint_errors_inc("load_transcript_with_openings_threshold");
                TranscriptLoadStatus::Failure
            }
            Err(err) => {
                warn!(
                    self.log,
                    "Failed to load transcript with openings: transcript_id: {:?}, error = {:?}",
                    transcript.transcript_id,
                    err
                );
                self.metrics
                    .complaint_errors_inc("load_transcript_with_openings");
                TranscriptLoadStatus::Failure
            }
        }
    }
}

/// Specifies how to handle a received message
#[derive(Eq, PartialEq, Debug)]
enum Action<'a> {
    /// The message is relevant to our current state, process it
    /// immediately.
    Process(&'a TranscriptRef),

    /// Keep it to be processed later (e.g) this is from a node
    /// ahead of us
    Defer,

    /// Don't need it
    Drop,
}

impl<'a> Action<'a> {
    /// Decides the action to take on a received message with the given
    /// height/transcriptId
    #[allow(clippy::self_named_constructors)]
    fn action(
        block_reader: &'a dyn IDkgBlockReader,
        active_transcripts: &'a BTreeMap<IDkgTranscriptId, TranscriptRef>,
        requested_transcripts: &'a BTreeSet<IDkgTranscriptId>,
        msg_height: Height,
        msg_transcript_id: &IDkgTranscriptId,
    ) -> Action<'a> {
        if msg_height > block_reader.tip_height() {
            // Message is from a node ahead of us, keep it to be
            // processed later
            return Action::Defer;
        }

        if let Some(transcript_ref) = active_transcripts.get(msg_transcript_id) {
            return Action::Process(transcript_ref);
        }

        // The transcript is not yet completed on this node, process
        // the message later when it is.
        if requested_transcripts.contains(msg_transcript_id) {
            return Action::Defer;
        }

        Action::Drop
    }
}

#[cfg(test)]
mod tests {
    use super::*;
    use crate::test_utils::*;
    use assert_matches::assert_matches;
    use ic_consensus_utils::crypto::SignVerify;
    use ic_crypto_test_utils_canister_threshold_sigs::CanisterThresholdSigTestEnvironment;
    use ic_crypto_test_utils_reproducible_rng::reproducible_rng;
    use ic_interfaces::p2p::consensus::{MutablePool, UnvalidatedArtifact};
    use ic_test_utilities_consensus::idkg::*;
    use ic_test_utilities_logger::with_test_replica_logger;
    use ic_test_utilities_types::ids::{NODE_1, NODE_2, NODE_3, NODE_4};
    use ic_types::{
        Height,
        consensus::idkg::{IDkgMasterPublicKeyId, IDkgObject, TranscriptRef},
        crypto::AlgorithmId,
        time::UNIX_EPOCH,
    };

    // Tests the Action logic
    #[test]
    fn test_ecdsa_complaint_action() {
        let key_id = fake_ecdsa_idkg_master_public_key_id();
        let (id_1, id_2, id_3, id_4, id_5) = (
            create_transcript_id(1),
            create_transcript_id(2),
            create_transcript_id(3),
            create_transcript_id(4),
            create_transcript_id(5),
        );

        let ref_1 = TranscriptRef::new(Height::new(10), id_1);
        let ref_2 = TranscriptRef::new(Height::new(20), id_2);
        let block_reader =
            TestIDkgBlockReader::for_complainer_test(&key_id, Height::new(100), vec![ref_1, ref_2]);
        let mut active = BTreeMap::new();
        active.insert(id_1, ref_1);
        active.insert(id_2, ref_2);
        let mut requested = BTreeSet::new();
        requested.insert(id_5);

        // Message from a node ahead of us
        assert_eq!(
            Action::action(&block_reader, &active, &requested, Height::from(200), &id_3),
            Action::Defer
        );

        // Messages for transcripts not currently active
        assert_eq!(
            Action::action(&block_reader, &active, &requested, Height::from(10), &id_3),
            Action::Drop
        );
        assert_eq!(
            Action::action(&block_reader, &active, &requested, Height::from(20), &id_4),
            Action::Drop
        );

        // Messages for transcripts not currently active but requested
        assert_eq!(
            Action::action(&block_reader, &active, &requested, Height::from(10), &id_5),
            Action::Defer
        );

        // Messages for transcripts currently active
        assert_matches!(
            Action::action(&block_reader, &active, &requested, Height::from(10), &id_1),
            Action::Process(_)
        );
        assert_matches!(
            Action::action(&block_reader, &active, &requested, Height::from(20), &id_2),
            Action::Process(_)
        );
    }

    #[test]
    fn test_crypto_verify_complaint() {
        let mut rng = reproducible_rng();
        ic_test_utilities::artifact_pool_config::with_test_pool_config(|pool_config| {
            with_test_replica_logger(|logger| {
                let key_id = fake_ecdsa_idkg_master_public_key_id();
                let env = CanisterThresholdSigTestEnvironment::new(1, &mut rng);
                let crypto = env.nodes.iter().next().unwrap().crypto();
                let (_, complaint_handler) =
                    create_complaint_dependencies_with_crypto(pool_config, logger, Some(crypto));
                let id = create_transcript_id_with_height(2, Height::from(20));
                let transcript = create_transcript(&key_id, id, &[NODE_2]);
                let complaint = create_complaint(id, NODE_2, NODE_3);
                let changeset: Vec<_> = complaint_handler
                    .crypto_verify_complaint(complaint.message_id(), &transcript, complaint.clone())
                    .into_iter()
                    .collect();
                // assert that the mock complaint does not pass real crypto check
                assert!(is_handle_invalid(&changeset, &complaint.message_id()));
            })
        })
    }

    // Tests validation of the received complaints
    #[test]
    fn test_validate_complaints_all_algorithms() {
        for key_id in fake_master_public_key_ids_for_all_idkg_algorithms() {
            println!("Running test for key ID {key_id}");
            test_validate_complaints(key_id);
        }
    }

    fn test_validate_complaints(key_id: IDkgMasterPublicKeyId) {
        let (id_1, id_2, id_3) = (
            create_transcript_id_with_height(1, Height::from(200)),
            create_transcript_id_with_height(2, Height::from(20)),
            create_transcript_id_with_height(3, Height::from(30)),
        );

        // Set up the IDKG pool
        let mut artifacts = Vec::new();
        // Complaint from a node ahead of us (deferred)
        let complaint = create_complaint(id_1, NODE_2, NODE_3);
        artifacts.push(UnvalidatedArtifact {
            message: IDkgMessage::Complaint(complaint),
            peer_id: NODE_3,
            timestamp: UNIX_EPOCH,
        });

        // Complaint for a transcript not currently active (dropped)
        let complaint = create_complaint(id_2, NODE_2, NODE_3);
        let msg_id_2 = complaint.message_id();
        artifacts.push(UnvalidatedArtifact {
            message: IDkgMessage::Complaint(complaint),
            peer_id: NODE_3,
            timestamp: UNIX_EPOCH,
        });

        // Complaint for a transcript currently active (accepted)
        let complaint = create_complaint(id_3, NODE_2, NODE_3);
        let msg_id_3 = complaint.message_id();
        artifacts.push(UnvalidatedArtifact {
            message: IDkgMessage::Complaint(complaint),
            peer_id: NODE_3,
            timestamp: UNIX_EPOCH,
        });

        // Only id_3 is active
        let block_reader = TestIDkgBlockReader::for_complainer_test(
            &key_id,
            Height::new(100),
            vec![TranscriptRef::new(Height::new(10), id_3)],
        );

        // Test successful validation using CryptoReturningOk
        ic_test_utilities::artifact_pool_config::with_test_pool_config(|pool_config| {
            with_test_replica_logger(|logger| {
                let (mut idkg_pool, complaint_handler) =
                    create_complaint_dependencies(pool_config, logger);

                artifacts.iter().for_each(|a| idkg_pool.insert(a.clone()));

                let change_set = complaint_handler.validate_complaints(&idkg_pool, &block_reader);
                assert_eq!(change_set.len(), 2);
                assert!(is_removed_from_unvalidated(&change_set, &msg_id_2));
                assert!(is_moved_to_validated(&change_set, &msg_id_3));
            })
        });

        // Test transient crypto failure during validation
        ic_test_utilities::artifact_pool_config::with_test_pool_config(|pool_config| {
            with_test_replica_logger(|logger| {
                let (mut idkg_pool, complaint_handler) = create_complaint_dependencies_with_crypto(
                    pool_config,
                    logger,
                    Some(crypto_without_keys()),
                );

                artifacts.iter().for_each(|a| idkg_pool.insert(a.clone()));

                // Crypto should return a transient error thus validation of msg_id_3 should be deferred.
                let change_set = complaint_handler.validate_complaints(&idkg_pool, &block_reader);
                assert_eq!(change_set.len(), 1);
                assert!(is_removed_from_unvalidated(&change_set, &msg_id_2));
            })
        });

        // Simulate failure when resolving transcript ref
        ic_test_utilities::artifact_pool_config::with_test_pool_config(|pool_config| {
            with_test_replica_logger(|logger| {
                let (mut idkg_pool, complaint_handler) =
                    create_complaint_dependencies(pool_config, logger);

                artifacts.iter().for_each(|a| idkg_pool.insert(a.clone()));

                let block_reader = block_reader.clone().with_fail_to_resolve();
                let change_set = complaint_handler.validate_complaints(&idkg_pool, &block_reader);

                assert_eq!(change_set.len(), 2);
                assert!(is_removed_from_unvalidated(&change_set, &msg_id_2));
                assert!(is_handle_invalid(&change_set, &msg_id_3));
            })
        });
    }

    // Tests that duplicate complaint from the same complainer is dropped
    #[test]
    fn test_ecdsa_duplicate_complaints() {
        ic_test_utilities::artifact_pool_config::with_test_pool_config(|pool_config| {
            with_test_replica_logger(|logger| {
                let key_id = fake_ecdsa_idkg_master_public_key_id();
                let (mut idkg_pool, complaint_handler) =
                    create_complaint_dependencies(pool_config, logger);
                let id_1 = create_transcript_id_with_height(1, Height::from(30));

                // Set up the IDKG pool
                // Complaint from NODE_3 for transcript id_1, dealer NODE_2
                let complaint = create_complaint(id_1, NODE_2, NODE_3);
                let msg_id = complaint.message_id();
                idkg_pool.insert(UnvalidatedArtifact {
                    message: IDkgMessage::Complaint(complaint.clone()),
                    peer_id: NODE_3,
                    timestamp: UNIX_EPOCH,
                });

                // Validated pool already has complaint from NODE_3 for
                // transcript id_1, dealer NODE_2
                let change_set = vec![IDkgChangeAction::AddToValidated(IDkgMessage::Complaint(
                    complaint,
                ))];
                idkg_pool.apply(change_set);

                let block_reader = TestIDkgBlockReader::for_complainer_test(
                    &key_id,
                    Height::new(30),
                    vec![TranscriptRef::new(Height::new(30), id_1)],
                );
                let change_set = complaint_handler.validate_complaints(&idkg_pool, &block_reader);
                assert_eq!(change_set.len(), 1);
                assert!(is_handle_invalid(&change_set, &msg_id));
            })
        })
    }

    // Tests that complaints are purged once the finalized height increases
    #[test]
    fn test_ecdsa_complaints_purging() {
        ic_test_utilities::artifact_pool_config::with_test_pool_config(|pool_config| {
            with_test_replica_logger(|logger| {
                let (mut idkg_pool, complaint_handler, mut consensus_pool) =
                    create_complaint_dependencies_and_pool(pool_config, logger);
                let transcript_height = Height::from(30);
                let id_1 = create_transcript_id_with_height(1, Height::from(0));
                let id_2 = create_transcript_id_with_height(2, transcript_height);

                let complaint1 = create_complaint(id_1, NODE_2, NODE_3);
                let msg_id1 = complaint1.message_id();
                let complaint2 = create_complaint(id_2, NODE_2, NODE_3);
                let msg_id2 = complaint2.message_id();
                let change_set = vec![
                    IDkgChangeAction::AddToValidated(IDkgMessage::Complaint(complaint1)),
                    IDkgChangeAction::AddToValidated(IDkgMessage::Complaint(complaint2)),
                ];
                idkg_pool.apply(change_set);

                let schedule = IDkgSchedule::new(Height::from(0));
                // Finalized height doesn't increase, so complaint1 shouldn't be purged
                let change_set = complaint_handler.on_state_change(&idkg_pool, &schedule);
                assert_eq!(*schedule.last_purge.borrow(), Height::from(0));
                assert!(change_set.is_empty());

                // Finalized height increases, so complaint1 is purged
                let new_height = consensus_pool.advance_round_normal_operation_n(29);
                let change_set = complaint_handler.on_state_change(&idkg_pool, &schedule);
                assert_eq!(*schedule.last_purge.borrow(), new_height);
                assert_eq!(change_set.len(), 1);
                assert!(is_removed_from_validated(&change_set, &msg_id1));

                idkg_pool.apply(change_set);

                // Finalized height increases above complaint2, so it is purged
                let new_height = consensus_pool.advance_round_normal_operation();
                let change_set = complaint_handler.on_state_change(&idkg_pool, &schedule);
                assert_eq!(*schedule.last_purge.borrow(), new_height);
                assert_eq!(transcript_height, new_height);
                assert_eq!(change_set.len(), 1);
                assert!(is_removed_from_validated(&change_set, &msg_id2));
            })
        })
    }

    // Tests that duplicate complaint from the same complainer in the unvalidated
    // pool  is dropped
    #[test]
    fn test_ecdsa_duplicate_complaints_in_batch() {
        ic_test_utilities::artifact_pool_config::with_test_pool_config(|pool_config| {
            with_test_replica_logger(|logger| {
                let key_id = fake_ecdsa_idkg_master_public_key_id();
                let (mut idkg_pool, complaint_handler) =
                    create_complaint_dependencies(pool_config, logger);
                let id_1 = create_transcript_id_with_height(1, Height::from(30));

                // Set up the IDKG pool
                // Complaint from NODE_3 for transcript id_1, dealer NODE_2
                let complaint = create_complaint_with_nonce(id_1, NODE_2, NODE_3, 0);
                let msg_id_1 = complaint.message_id();
                idkg_pool.insert(UnvalidatedArtifact {
                    message: IDkgMessage::Complaint(complaint),
                    peer_id: NODE_3,
                    timestamp: UNIX_EPOCH,
                });

                // Complaint from NODE_3 for transcript id_1, dealer NODE_2
                let complaint = create_complaint_with_nonce(id_1, NODE_2, NODE_3, 1);
                let msg_id_2 = complaint.message_id();
                idkg_pool.insert(UnvalidatedArtifact {
                    message: IDkgMessage::Complaint(complaint),
                    peer_id: NODE_3,
                    timestamp: UNIX_EPOCH,
                });

                let block_reader = TestIDkgBlockReader::for_complainer_test(
                    &key_id,
                    Height::new(100),
                    vec![TranscriptRef::new(Height::new(30), id_1)],
                );
                let change_set = complaint_handler.validate_complaints(&idkg_pool, &block_reader);
                assert_eq!(change_set.len(), 2);
                // One is considered duplicate
                assert!(is_handle_invalid(&change_set, &msg_id_1));
                // One is considered valid
                assert!(is_moved_to_validated(&change_set, &msg_id_2));
            })
        })
    }

    // Tests that openings are sent for eligible complaints
    #[test]
    fn test_send_openings_all_algorithms() {
        for key_id in fake_master_public_key_ids_for_all_idkg_algorithms() {
            println!("Running test for key ID {key_id}");
            test_send_openings(key_id);
        }
    }

    fn test_send_openings(key_id: IDkgMasterPublicKeyId) {
        let (id_1, id_2, id_3) = (
            create_transcript_id(1),
            create_transcript_id(2),
            create_transcript_id(3),
        );
        let mut artifacts = Vec::new();

        // Complaint for which we haven't issued an opening. This should
        // result in opening sent out.
        let complaint = create_complaint(id_1, NODE_2, NODE_3);
        artifacts.push(IDkgMessage::Complaint(complaint));

        // Complaint for which we already issued an opening. This should
        // not result in an opening.
        let complaint = create_complaint(id_2, NODE_2, NODE_3);
        let opening = create_opening(id_2, NODE_2, NODE_3, NODE_1);
        artifacts.push(IDkgMessage::Complaint(complaint));
        artifacts.push(IDkgMessage::Opening(opening));

        // Complaint for transcript not in the active list
        let complaint = create_complaint(id_3, NODE_2, NODE_3);
        artifacts.push(IDkgMessage::Complaint(complaint));

        let block_reader = TestIDkgBlockReader::for_complainer_test(
            &key_id,
            Height::new(100),
            vec![
                TranscriptRef::new(Height::new(10), id_1),
                TranscriptRef::new(Height::new(20), id_2),
            ],
        );

        // Opening should be sent when using CryptoReturningOk
        ic_test_utilities::artifact_pool_config::with_test_pool_config(|pool_config| {
            with_test_replica_logger(|logger| {
                let (mut idkg_pool, complaint_handler) =
                    create_complaint_dependencies(pool_config, logger);

                idkg_pool.apply(
                    artifacts
                        .iter()
                        .map(|a| IDkgChangeAction::AddToValidated(a.clone()))
                        .collect(),
                );
                let change_set = complaint_handler.send_openings(&idkg_pool, &block_reader);
                assert_eq!(change_set.len(), 1);
                assert!(is_opening_added_to_validated(
                    &change_set,
                    &id_1,
                    &NODE_2,
                    &NODE_1
                ));
            })
        });

        // Opening should not be sent if crypto fails
        ic_test_utilities::artifact_pool_config::with_test_pool_config(|pool_config| {
            with_test_replica_logger(|logger| {
                let (mut idkg_pool, complaint_handler) = create_complaint_dependencies_with_crypto(
                    pool_config,
                    logger,
                    Some(crypto_without_keys()),
                );

                idkg_pool.apply(
                    artifacts
                        .iter()
                        .map(|a| IDkgChangeAction::AddToValidated(a.clone()))
                        .collect(),
                );

                let change_set = complaint_handler.send_openings(&idkg_pool, &block_reader);
                assert!(change_set.is_empty());
            })
        });
    }

    #[test]
    fn test_crypto_verify_opening() {
        let mut rng = reproducible_rng();
        ic_test_utilities::artifact_pool_config::with_test_pool_config(|pool_config| {
            with_test_replica_logger(|logger| {
                let key_id = fake_ecdsa_idkg_master_public_key_id();
                let env = CanisterThresholdSigTestEnvironment::new(1, &mut rng);
                let crypto = env.nodes.iter().next().unwrap().crypto();
                let (_, complaint_handler) =
                    create_complaint_dependencies_with_crypto(pool_config, logger, Some(crypto));
                let id = create_transcript_id_with_height(2, Height::from(20));
                let transcript = create_transcript(&key_id, id, &[NODE_2]);
                let complaint = create_complaint(id, NODE_2, NODE_3);
                let opening = create_opening(id, NODE_2, NODE_3, NODE_4);
                let changeset: Vec<_> = complaint_handler
                    .crypto_verify_opening(
                        opening.message_id(),
                        &transcript,
                        opening.clone(),
                        &complaint,
                    )
                    .into_iter()
                    .collect();
                // assert that the mock opening does not pass real crypto check
                assert!(is_handle_invalid(&changeset, &opening.message_id()));
            })
        })
    }

    // Tests the validation of received openings
    #[test]
    fn test_validate_openings_all_algorithms() {
        for key_id in fake_master_public_key_ids_for_all_idkg_algorithms() {
            println!("Running test for key ID {key_id}");
            test_validate_openings(key_id);
        }
    }

    fn test_validate_openings(key_id: IDkgMasterPublicKeyId) {
        let (id_1, id_2, id_3, id_4) = (
            create_transcript_id_with_height(1, Height::from(400)),
            create_transcript_id_with_height(2, Height::from(20)),
            create_transcript_id_with_height(3, Height::from(30)),
            create_transcript_id_with_height(4, Height::from(40)),
        );

        // Set up the IDKG pool
        let mut artifacts = Vec::new();
        // Opening from a node ahead of us (deferred)
        let opening = create_opening(id_1, NODE_2, NODE_3, NODE_4);
        artifacts.push(UnvalidatedArtifact {
            message: IDkgMessage::Opening(opening),
            peer_id: NODE_4,
            timestamp: UNIX_EPOCH,
        });

        // Opening for a transcript not currently active(dropped)
        let opening = create_opening(id_2, NODE_2, NODE_3, NODE_4);
        let msg_id_1 = opening.message_id();
        artifacts.push(UnvalidatedArtifact {
            message: IDkgMessage::Opening(opening),
            peer_id: NODE_4,
            timestamp: UNIX_EPOCH,
        });

        // Opening for a transcript currently active,
        // with a matching complaint (accepted)
        let opening = create_opening(id_3, NODE_2, NODE_3, NODE_4);
        let msg_id_2 = opening.message_id();
        artifacts.push(UnvalidatedArtifact {
            message: IDkgMessage::Opening(opening),
            peer_id: NODE_4,
            timestamp: UNIX_EPOCH,
        });
        let complaint = IDkgMessage::Complaint(create_complaint(id_3, NODE_2, NODE_3));

        // Opening for a transcript currently active,
        // without a matching complaint (deferred)
        let opening = create_opening(id_4, NODE_2, NODE_3, NODE_4);
        artifacts.push(UnvalidatedArtifact {
            message: IDkgMessage::Opening(opening),
            peer_id: NODE_4,
            timestamp: UNIX_EPOCH,
        });

        let block_reader = TestIDkgBlockReader::for_complainer_test(
            &key_id,
            Height::new(100),
            vec![
                TranscriptRef::new(Height::new(10), id_3),
                TranscriptRef::new(Height::new(20), id_4),
            ],
        );

        // Opening should be moved to validated when using CryptoReturningOk
        ic_test_utilities::artifact_pool_config::with_test_pool_config(|pool_config| {
            with_test_replica_logger(|logger| {
                let (mut idkg_pool, complaint_handler) =
                    create_complaint_dependencies(pool_config, logger);

                artifacts.iter().for_each(|a| idkg_pool.insert(a.clone()));
                idkg_pool.apply(vec![IDkgChangeAction::AddToValidated(complaint.clone())]);

                let change_set = complaint_handler.validate_openings(&idkg_pool, &block_reader);
                assert_eq!(change_set.len(), 2);
                assert!(is_removed_from_unvalidated(&change_set, &msg_id_1));
                assert!(is_moved_to_validated(&change_set, &msg_id_2));
            })
        });

        // Opening should be deferred when crypto returns transient failure
        ic_test_utilities::artifact_pool_config::with_test_pool_config(|pool_config| {
            with_test_replica_logger(|logger| {
                let (mut idkg_pool, complaint_handler) = create_complaint_dependencies_with_crypto(
                    pool_config,
                    logger,
                    Some(crypto_without_keys()),
                );

                artifacts.iter().for_each(|a| idkg_pool.insert(a.clone()));
                idkg_pool.apply(vec![IDkgChangeAction::AddToValidated(complaint.clone())]);

                // Crypto should return a transient error thus validation of msg_id_2 should be deferred.
                let change_set = complaint_handler.validate_openings(&idkg_pool, &block_reader);
                assert_eq!(change_set.len(), 1);
                assert!(is_removed_from_unvalidated(&change_set, &msg_id_1));
            })
        });

        // Opening should be handled invalid when corresponding transcript fails to be resolved
        ic_test_utilities::artifact_pool_config::with_test_pool_config(|pool_config| {
            with_test_replica_logger(|logger| {
                let (mut idkg_pool, complaint_handler) =
                    create_complaint_dependencies(pool_config, logger);

                artifacts.iter().for_each(|a| idkg_pool.insert(a.clone()));
                idkg_pool.apply(vec![IDkgChangeAction::AddToValidated(complaint.clone())]);

                let block_reader = block_reader.clone().with_fail_to_resolve();
                let change_set = complaint_handler.validate_openings(&idkg_pool, &block_reader);
                assert_eq!(change_set.len(), 2);
                assert!(is_removed_from_unvalidated(&change_set, &msg_id_1));
                assert!(is_handle_invalid(&change_set, &msg_id_2));
            })
        });
    }

    // Tests that duplicate openings are dropped
    #[test]
    fn test_ecdsa_duplicate_openings() {
        ic_test_utilities::artifact_pool_config::with_test_pool_config(|pool_config| {
            with_test_replica_logger(|logger| {
                let key_id = fake_ecdsa_idkg_master_public_key_id();
                let (mut idkg_pool, complaint_handler) =
                    create_complaint_dependencies(pool_config, logger);
                let id_1 = create_transcript_id_with_height(1, Height::from(20));

                // Set up the IDKG pool
                // Opening from NODE_4 for transcript id_1, dealer NODE_2, complainer NODE_3
                let opening = create_opening(id_1, NODE_2, NODE_3, NODE_4);
                let msg_id = opening.message_id();
                idkg_pool.insert(UnvalidatedArtifact {
                    message: IDkgMessage::Opening(opening.clone()),
                    peer_id: NODE_4,
                    timestamp: UNIX_EPOCH,
                });

                // Validated pool already has it
                let change_set = vec![IDkgChangeAction::AddToValidated(IDkgMessage::Opening(
                    opening,
                ))];
                idkg_pool.apply(change_set);

                let block_reader = TestIDkgBlockReader::for_complainer_test(
                    &key_id,
                    Height::new(100),
                    vec![TranscriptRef::new(Height::new(10), id_1)],
                );
                let change_set = complaint_handler.validate_openings(&idkg_pool, &block_reader);
                assert_eq!(change_set.len(), 1);
                assert!(is_handle_invalid(&change_set, &msg_id));
            })
        })
    }

    // Tests that duplicate openings from the same opener in the unvalidated
    // pool is dropped
    #[test]
    fn test_ecdsa_duplicate_openings_in_batch() {
        ic_test_utilities::artifact_pool_config::with_test_pool_config(|pool_config| {
            with_test_replica_logger(|logger| {
                let key_id = fake_ecdsa_idkg_master_public_key_id();
                let (mut idkg_pool, complaint_handler) =
                    create_complaint_dependencies(pool_config, logger);
                let id_1 = create_transcript_id_with_height(1, Height::from(20));

                // Set up the IDKG pool
                // Opening from NODE_4 for transcript id_1, dealer NODE_2, complainer NODE_3
                let opening = create_opening_with_nonce(id_1, NODE_2, NODE_3, NODE_4, 1);
                let msg_id_1 = opening.message_id();
                idkg_pool.insert(UnvalidatedArtifact {
                    message: IDkgMessage::Opening(opening),
                    peer_id: NODE_4,
                    timestamp: UNIX_EPOCH,
                });

                // Opening from NODE_4 for transcript id_1, dealer NODE_2, complainer NODE_3
                let opening = create_opening_with_nonce(id_1, NODE_2, NODE_3, NODE_4, 2);
                let msg_id_2 = opening.message_id();
                idkg_pool.insert(UnvalidatedArtifact {
                    message: IDkgMessage::Opening(opening),
                    peer_id: NODE_4,
                    timestamp: UNIX_EPOCH,
                });

                // Make sure we also have matching complaints
                let complaint = create_complaint(id_1, NODE_2, NODE_3);
                let message = IDkgMessage::Complaint(complaint);
                idkg_pool.insert(UnvalidatedArtifact {
                    message: message.clone(),
                    peer_id: NODE_3,
                    timestamp: UNIX_EPOCH,
                });
                let change_set = vec![IDkgChangeAction::AddToValidated(message)];
                idkg_pool.apply(change_set);

                let block_reader = TestIDkgBlockReader::for_complainer_test(
                    &key_id,
                    Height::new(100),
                    vec![TranscriptRef::new(Height::new(10), id_1)],
                );
                let change_set = complaint_handler.validate_openings(&idkg_pool, &block_reader);
                assert_eq!(change_set.len(), 2);
                // One is considered duplicate
                assert!(is_handle_invalid(&change_set, &msg_id_2));
                // One is considered valid
                assert!(is_moved_to_validated(&change_set, &msg_id_1));
            })
        })
    }

    // Tests purging of complaints from unvalidated pool
    #[test]
    fn test_ecdsa_purge_unvalidated_complaints() {
        ic_test_utilities::artifact_pool_config::with_test_pool_config(|pool_config| {
            with_test_replica_logger(|logger| {
                let key_id = fake_ecdsa_idkg_master_public_key_id();
                let (mut idkg_pool, complaint_handler) =
                    create_complaint_dependencies(pool_config, logger);
                let (id_1, id_2, id_3) = (
                    create_transcript_id_with_height(1, Height::from(20)),
                    create_transcript_id_with_height(2, Height::from(30)),
                    create_transcript_id_with_height(3, Height::from(200)),
                );

                // Complaint 1: height <= current_height, active transcripts (not purged)
                let complaint = create_complaint(id_1, NODE_2, NODE_3);
                idkg_pool.insert(UnvalidatedArtifact {
                    message: IDkgMessage::Complaint(complaint),
                    peer_id: NODE_3,
                    timestamp: UNIX_EPOCH,
                });

                // Complaint 2: height <= current_height, non-active transcripts (purged)
                let complaint = create_complaint(id_2, NODE_2, NODE_3);
                let msg_id = complaint.message_id();
                idkg_pool.insert(UnvalidatedArtifact {
                    message: IDkgMessage::Complaint(complaint),
                    peer_id: NODE_3,
                    timestamp: UNIX_EPOCH,
                });

                // Complaint 3: height > current_height (not purged)
                let complaint = create_complaint(id_3, NODE_2, NODE_3);
                idkg_pool.insert(UnvalidatedArtifact {
                    message: IDkgMessage::Complaint(complaint),
                    peer_id: NODE_3,
                    timestamp: UNIX_EPOCH,
                });

                // Only id_1 is active
                let block_reader = TestIDkgBlockReader::for_complainer_test(
                    &key_id,
                    Height::new(100),
                    vec![TranscriptRef::new(Height::new(10), id_1)],
                );
                let change_set = complaint_handler.purge_artifacts(&idkg_pool, &block_reader);
                assert_eq!(change_set.len(), 1);
                assert!(is_removed_from_unvalidated(&change_set, &msg_id));
            })
        })
    }

    // Tests purging of complaints from validated pool
    #[test]
    fn test_ecdsa_purge_validated_complaints() {
        ic_test_utilities::artifact_pool_config::with_test_pool_config(|pool_config| {
            with_test_replica_logger(|logger| {
                let key_id = fake_ecdsa_idkg_master_public_key_id();
                let (mut idkg_pool, complaint_handler) =
                    create_complaint_dependencies(pool_config, logger);
                let (id_1, id_2, id_3) = (
                    create_transcript_id_with_height(1, Height::from(20)),
                    create_transcript_id_with_height(2, Height::from(30)),
                    create_transcript_id_with_height(3, Height::from(200)),
                );

                // Complaint 1: height <= current_height, active transcripts (not purged)
                let complaint = create_complaint(id_1, NODE_2, NODE_3);
                let change_set = vec![IDkgChangeAction::AddToValidated(IDkgMessage::Complaint(
                    complaint,
                ))];
                idkg_pool.apply(change_set);

                // Complaint 2: height <= current_height, non-active transcripts (purged)
                let complaint = create_complaint(id_2, NODE_2, NODE_3);
                let msg_id = complaint.message_id();
                let change_set = vec![IDkgChangeAction::AddToValidated(IDkgMessage::Complaint(
                    complaint,
                ))];
                idkg_pool.apply(change_set);

                // Complaint 3: height > current_height (not purged)
                let complaint = create_complaint(id_3, NODE_2, NODE_3);
                let change_set = vec![IDkgChangeAction::AddToValidated(IDkgMessage::Complaint(
                    complaint,
                ))];
                idkg_pool.apply(change_set);

                // Only id_1 is active
                let block_reader = TestIDkgBlockReader::for_complainer_test(
                    &key_id,
                    Height::new(100),
                    vec![TranscriptRef::new(Height::new(10), id_1)],
                );
                let change_set = complaint_handler.purge_artifacts(&idkg_pool, &block_reader);
                assert_eq!(change_set.len(), 1);
                assert!(is_removed_from_validated(&change_set, &msg_id));
            })
        })
    }

    // Tests purging of openings from unvalidated pool
    #[test]
    fn test_ecdsa_purge_unvalidated_openings() {
        ic_test_utilities::artifact_pool_config::with_test_pool_config(|pool_config| {
            with_test_replica_logger(|logger| {
                let key_id = fake_ecdsa_idkg_master_public_key_id();
                let (mut idkg_pool, complaint_handler) =
                    create_complaint_dependencies(pool_config, logger);
                let (id_1, id_2, id_3) = (
                    create_transcript_id_with_height(1, Height::from(20)),
                    create_transcript_id_with_height(2, Height::from(30)),
                    create_transcript_id_with_height(3, Height::from(200)),
                );

                // Opening 1: height <= current_height, active transcripts (not purged)
                let opening = create_opening(id_1, NODE_2, NODE_3, NODE_4);
                idkg_pool.insert(UnvalidatedArtifact {
                    message: IDkgMessage::Opening(opening),
                    peer_id: NODE_4,
                    timestamp: UNIX_EPOCH,
                });

                // Opening 2: height <= current_height, non-active transcripts (purged)
                let opening = create_opening(id_2, NODE_2, NODE_3, NODE_4);
                let msg_id = opening.message_id();
                idkg_pool.insert(UnvalidatedArtifact {
                    message: IDkgMessage::Opening(opening),
                    peer_id: NODE_4,
                    timestamp: UNIX_EPOCH,
                });

                // Complaint 3: height > current_height (not purged)
                let opening = create_opening(id_3, NODE_2, NODE_3, NODE_4);
                idkg_pool.insert(UnvalidatedArtifact {
                    message: IDkgMessage::Opening(opening),
                    peer_id: NODE_4,
                    timestamp: UNIX_EPOCH,
                });

                // Only id_1 is active
                let block_reader = TestIDkgBlockReader::for_complainer_test(
                    &key_id,
                    Height::new(100),
                    vec![TranscriptRef::new(Height::new(10), id_1)],
                );
                let change_set = complaint_handler.purge_artifacts(&idkg_pool, &block_reader);
                assert_eq!(change_set.len(), 1);
                assert!(is_removed_from_unvalidated(&change_set, &msg_id));
            })
        })
    }

    // Tests purging of openings from validated pool
    #[test]
    fn test_ecdsa_purge_validated_openings() {
        ic_test_utilities::artifact_pool_config::with_test_pool_config(|pool_config| {
            with_test_replica_logger(|logger| {
                let key_id = fake_ecdsa_idkg_master_public_key_id();
                let (mut idkg_pool, complaint_handler) =
                    create_complaint_dependencies(pool_config, logger);
                let (id_1, id_2, id_3) = (
                    create_transcript_id_with_height(1, Height::from(20)),
                    create_transcript_id_with_height(2, Height::from(30)),
                    create_transcript_id_with_height(3, Height::from(200)),
                );

                // Opening 1: height <= current_height, active transcripts (not purged)
                let opening = create_opening(id_1, NODE_2, NODE_3, NODE_4);
                let change_set = vec![IDkgChangeAction::AddToValidated(IDkgMessage::Opening(
                    opening,
                ))];
                idkg_pool.apply(change_set);

                // Opening 2: height <= current_height, non-active transcripts (purged)
                let opening = create_opening(id_2, NODE_2, NODE_3, NODE_4);
                let msg_id = opening.message_id();
                let change_set = vec![IDkgChangeAction::AddToValidated(IDkgMessage::Opening(
                    opening,
                ))];
                idkg_pool.apply(change_set);

                // Complaint 3: height > current_height (not purged)
                let opening = create_opening(id_3, NODE_2, NODE_3, NODE_4);
                let change_set = vec![IDkgChangeAction::AddToValidated(IDkgMessage::Opening(
                    opening,
                ))];
                idkg_pool.apply(change_set);

                // Only id_1 is active
                let block_reader = TestIDkgBlockReader::for_complainer_test(
                    &key_id,
                    Height::new(100),
                    vec![TranscriptRef::new(Height::new(10), id_1)],
                );
                let change_set = complaint_handler.purge_artifacts(&idkg_pool, &block_reader);
                assert_eq!(change_set.len(), 1);
                assert!(is_removed_from_validated(&change_set, &msg_id));
            })
        })
    }

    #[test]
    fn test_load_transcript_success_all_ecdsa_algorithms() {
        for alg in AlgorithmId::all_threshold_ecdsa_algorithms() {
            test_load_transcript_success(alg);
        }
    }

    #[test]
    fn test_load_transcript_success_all_schnorr_algorithms() {
        for alg in AlgorithmId::all_threshold_schnorr_algorithms() {
            test_load_transcript_success(alg);
        }
    }

    // Tests loading of a valid transcript without complaints
    fn test_load_transcript_success(algorithm: AlgorithmId) {
        let mut rng = reproducible_rng();
        ic_test_utilities::artifact_pool_config::with_test_pool_config(|pool_config| {
            with_test_replica_logger(|logger| {
                let env = CanisterThresholdSigTestEnvironment::new(3, &mut rng);
                let (_, _, idkg_transcript) = create_valid_transcript(&env, &mut rng, algorithm);

                let crypto = env
                    .nodes
                    .filter_by_receivers(&idkg_transcript)
                    .next()
                    .unwrap()
                    .crypto();
                let (idkg_pool, complaint_handler) =
                    create_complaint_dependencies_with_crypto(pool_config, logger, Some(crypto));

                let status = complaint_handler.load_transcript(&idkg_pool, &idkg_transcript);
                assert_matches!(status, TranscriptLoadStatus::Success);
            })
        })
    }

    // Tests that loading of an invalid transcript fails
    #[test]
    fn test_ecdsa_load_transcript_failure_invalid_transcript() {
        let mut rng = reproducible_rng();
        ic_test_utilities::artifact_pool_config::with_test_pool_config(|pool_config| {
            with_test_replica_logger(|logger| {
                let key_id = fake_ecdsa_idkg_master_public_key_id();
                let env = CanisterThresholdSigTestEnvironment::new(3, &mut rng);
                let receivers: Vec<_> = env.nodes.ids();
                let t = create_transcript(&key_id, create_transcript_id(1), &receivers[..]);

                let crypto = env.nodes.iter().next().unwrap().crypto();
                let (idkg_pool, complaint_handler) =
                    create_complaint_dependencies_with_crypto(pool_config, logger, Some(crypto));

                let status = complaint_handler.load_transcript(&idkg_pool, &t);
                assert_matches!(status, TranscriptLoadStatus::Failure);
            })
        })
    }

    // Tests that crypto failure when creating complaint leads to transcript load failure
    #[test]
    fn test_load_transcript_failure_to_create_complaint_all_algorithms() {
        for key_id in fake_master_public_key_ids_for_all_idkg_algorithms() {
            println!("Running test for key ID {key_id}");
            test_load_transcript_failure_to_create_complaint(key_id);
        }
    }

    fn test_load_transcript_failure_to_create_complaint(key_id: IDkgMasterPublicKeyId) {
        let mut rng = reproducible_rng();
        ic_test_utilities::artifact_pool_config::with_test_pool_config(|pool_config| {
            with_test_replica_logger(|logger| {
                let env = CanisterThresholdSigTestEnvironment::new(3, &mut rng);
                let (_, _, transcript) =
                    create_corrupted_transcript(&env, &mut rng, AlgorithmId::from(key_id.inner()));

                let crypto = env
                    .nodes
                    .filter_by_receivers(&transcript)
                    .next()
                    .unwrap()
                    .crypto();
                let (idkg_pool, complaint_handler) =
                    create_complaint_dependencies_with_crypto(pool_config, logger, Some(crypto));

                // Will attempt to create a complaint but fail since node ID of crypto and
                // complaint_handler are different
                let status = complaint_handler.load_transcript(&idkg_pool, &transcript);
                assert_matches!(status, TranscriptLoadStatus::Failure);
            })
        })
    }

    #[test]
    fn test_load_transcripts_with_complaints_and_openings_all_ecdsa_algorithms() {
        for alg in AlgorithmId::all_threshold_ecdsa_algorithms() {
            test_load_transcripts_with_complaints_and_openings(alg);
        }
    }

    #[test]
    fn test_load_transcripts_with_complaints_and_openings_all_schnorr_algorithms() {
        for alg in AlgorithmId::all_threshold_schnorr_algorithms() {
            test_load_transcripts_with_complaints_and_openings(alg);
        }
    }

    // Tests that attempt of loading a corrupted transcript leads to complaints and
    // loading succeeds after openings are generated.
    fn test_load_transcripts_with_complaints_and_openings(algorithm: AlgorithmId) {
        let mut rng = reproducible_rng();
        ic_test_utilities::artifact_pool_config::with_test_pool_config(|pool_config| {
            with_test_replica_logger(|logger| {
                let env = CanisterThresholdSigTestEnvironment::new(3, &mut rng);
                let (complainer, _, t) = create_corrupted_transcript(&env, &mut rng, algorithm);

                let mut components = env.nodes.filter_by_receivers(&t);

                let complainer_crypto = components.next().unwrap().crypto();
                let remaining_nodes: Vec<_> = components.collect();
                let (mut idkg_pool, complaint_handler) =
                    create_complaint_dependencies_with_crypto_and_node_id(
                        pool_config,
                        logger,
                        Some(complainer_crypto),
                        complainer,
                    );

                let status = complaint_handler.load_transcript(&idkg_pool, &t);
                let complaint = match status {
                    TranscriptLoadStatus::Complaints(mut complaints) if complaints.len() == 1 => {
                        let complaint = complaints.remove(0);
                        idkg_pool.apply(vec![IDkgChangeAction::AddToValidated(
                            IDkgMessage::Complaint(complaint.clone()),
                        )]);
                        complaint
                    }
                    _ => panic!("Unexpected status: {status:?}"),
                };

                // should fail due to insufficient openings
                let status = complaint_handler.load_transcript(&idkg_pool, &t);
                assert_matches!(status, TranscriptLoadStatus::Failure);

                for node in remaining_nodes {
                    let idkg_opening = node
                        .crypto()
                        .open_transcript(&t, complainer, &complaint.content.idkg_complaint)
                        .expect("Failed to open transcript with complaint");
                    let content = IDkgOpeningContent { idkg_opening };
                    let signature = node
                        .crypto()
                        .sign(&content, node.id(), t.registry_version)
                        .expect("Failed to sign opening content");
                    let opening = SignedIDkgOpening { content, signature };
                    idkg_pool.apply(vec![IDkgChangeAction::AddToValidated(
                        IDkgMessage::Opening(opening),
                    )]);
                }

                // should now be successful
                let status = complaint_handler.load_transcript(&idkg_pool, &t);
                assert_matches!(status, TranscriptLoadStatus::Success);
            })
        })
    }
}<|MERGE_RESOLUTION|>--- conflicted
+++ resolved
@@ -1,17 +1,10 @@
 //! The complaint handling
 use crate::{
-<<<<<<< HEAD
-    metrics::{timed_call, IDkgComplaintMetrics},
-    utils::{update_purge_height, IDkgBlockReaderImpl},
     IDkgSchedule,
-};
-use ic_consensus_utils::crypto::ConsensusCrypto;
-=======
     metrics::{IDkgComplaintMetrics, timed_call},
     utils::{IDkgBlockReaderImpl, update_purge_height},
 };
-use ic_consensus_utils::{RoundRobin, crypto::ConsensusCrypto};
->>>>>>> e231c49c
+use ic_consensus_utils::crypto::ConsensusCrypto;
 use ic_interfaces::{
     consensus_pool::ConsensusBlockCache,
     crypto::{ErrorReproducibility, IDkgProtocol},
