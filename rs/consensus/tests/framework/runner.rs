--- conflicted
+++ resolved
@@ -2,10 +2,6 @@
 use ic_config::artifact_pool::ArtifactPoolConfig;
 use ic_consensus_certification::{CertificationCrypto, CertifierImpl};
 use ic_consensus_dkg::DkgKeyManager;
-<<<<<<< HEAD
-use ic_consensus_idkg as idkg;
-=======
->>>>>>> 0cc84afd
 use ic_consensus_utils::{
     crypto::ConsensusCrypto, membership::Membership, pool_reader::PoolReader,
 };
@@ -181,7 +177,7 @@
             deps.metrics_registry.clone(),
             replica_logger.clone(),
         );
-        let idkg = idkg::IDkgImpl::new(
+        let idkg = ic_consensus_idkg::IDkgImpl::new(
             deps.replica_config.node_id,
             deps.consensus_pool.read().unwrap().get_block_cache(),
             consensus_crypto,
