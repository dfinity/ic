--- conflicted
+++ resolved
@@ -210,51 +210,6 @@
             )
         };
 
-<<<<<<< HEAD
-        // Iterate over all outstanding VetKD requests
-        let mut candidates = BTreeMap::new();
-        let mut accumulated_size = 0;
-        for (callback_id, context) in state.signature_request_contexts() {
-            if !context.is_vetkd() {
-                // Skip non-vetkd contexts.
-                continue;
-            }
-
-            if delivered_ids.contains(callback_id) {
-                // Skip contexts for which we already delivered a response.
-                continue;
-            }
-
-            let candidate = if let Some(reject) =
-                reject_if_invalid(&valid_keys, context, &request_expiry, Some(&self.metrics))
-            {
-                reject
-            } else {
-                let Some(shares) = grouped_shares.get(callback_id) else {
-                    continue;
-                };
-                let ThresholdArguments::VetKd(ctxt_args) = &context.args else {
-                    continue;
-                };
-                let args = VetKdArgs {
-                    caller: context.request.sender.get_ref(),
-                    context: context.derivation_path.as_ref().first().expect(
-                        "the context's derivation path for vetKD should have exactly one element",
-                    ),
-                    ni_dkg_id: &ctxt_args.ni_dkg_id,
-                    input: &ctxt_args.input,
-                    transport_public_key: &ctxt_args.transport_public_key,
-                };
-                let key_id = context.key_id();
-                match self.crypto.combine_encrypted_key_shares(shares, &args) {
-                    Ok(key) => {
-                        self.metrics
-                            .payload_metrics_inc("vetkd_agreement_completed", &key_id);
-                        let result = VetKdDeriveKeyResult {
-                            encrypted_key: key.encrypted_key,
-                        };
-                        VetKdAgreement::Success(result.encode())
-=======
         let accumulated_size_estimate = AtomicUsize::new(0);
         let candidates = self.thread_pool.install(|| {
             state
@@ -264,7 +219,6 @@
                     if !context.is_vetkd() {
                         // Skip non-vetkd contexts.
                         return None;
->>>>>>> 2c177cd0
                     }
 
                     if delivered_ids.contains(callback_id) {
@@ -286,13 +240,13 @@
                         return None;
                     };
                     let args = VetKdArgs {
-                        context: VetKdDerivationContext {
-                            caller: context.request.sender.into(),
-                            context: context.derivation_path.iter().flatten().cloned().collect(),
-                        },
-                        ni_dkg_id: ctxt_args.ni_dkg_id.clone(),
-                        input: ctxt_args.input.to_vec(),
-                        transport_public_key: ctxt_args.transport_public_key.clone(),
+                        caller: context.request.sender.get_ref(),
+                        context: context.derivation_path.as_ref().first().expect(
+                            "the context's derivation path for vetKD should have exactly one element",
+                        ), 
+                        ni_dkg_id: &ctxt_args.ni_dkg_id,
+                        input: &ctxt_args.input,
+                        transport_public_key: &ctxt_args.transport_public_key,
                     };
                     let key_id = context.key_id();
                     match self.crypto.combine_encrypted_key_shares(shares, &args) {
