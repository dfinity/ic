--- conflicted
+++ resolved
@@ -405,195 +405,6 @@
     }
 }
 
-<<<<<<< HEAD
-/// Constructs a genesis/recovery CUP from the CUP contents associated with the
-/// given subnet
-pub fn make_registry_cup(
-    registry: &dyn RegistryClient,
-    subnet_id: SubnetId,
-    logger: &ReplicaLogger,
-) -> Option<CatchUpPackage> {
-    let versioned_record = match registry.get_cup_contents(subnet_id, registry.get_latest_version())
-    {
-        Ok(versioned_record) => versioned_record,
-        Err(e) => {
-            warn!(
-                logger,
-                "Failed to retrieve versioned record from the registry {:?}", e,
-            );
-            return None;
-        }
-    };
-
-    let cup_contents = versioned_record.value.expect("Missing CUP contents");
-    make_registry_cup_from_cup_contents(
-        registry,
-        subnet_id,
-        cup_contents,
-        versioned_record.version,
-        logger,
-    )
-}
-
-/// Constructs a genesis/recovery CUP from the CUP contents associated with the
-/// given subnet from the provided CUP contents
-pub fn make_registry_cup_from_cup_contents(
-    registry: &dyn RegistryClient,
-    subnet_id: SubnetId,
-    cup_contents: CatchUpPackageContents,
-    registry_version: RegistryVersion,
-    logger: &ReplicaLogger,
-) -> Option<CatchUpPackage> {
-    let replica_version = match registry.get_replica_version(subnet_id, registry_version) {
-        Ok(Some(replica_version)) => replica_version,
-        err => {
-            warn!(
-                logger,
-                "Failed to retrieve subnet replica version at registry version {:?}: {:?}",
-                registry_version,
-                err
-            );
-            return None;
-        }
-    };
-    let dkg_summary = payload_builder::get_dkg_summary_from_cup_contents(
-        cup_contents.clone(),
-        subnet_id,
-        registry,
-        registry_version,
-    );
-    let cup_height = Height::new(cup_contents.height);
-
-    let idkg_summary = match bootstrap_idkg_summary(
-        &cup_contents,
-        subnet_id,
-        registry_version,
-        registry,
-        logger,
-    ) {
-        Ok(summary) => summary,
-        Err(err) => {
-            warn!(
-                logger,
-                "Failed constructing IDKG summary block from CUP contents: {}.", err
-            );
-
-            return None;
-        }
-    };
-
-    let low_dkg_id = dkg_summary
-        .current_transcript(&NiDkgTag::LowThreshold)
-        .dkg_id
-        .clone();
-    let high_dkg_id = dkg_summary
-        .current_transcript(&NiDkgTag::HighThreshold)
-        .dkg_id
-        .clone();
-
-    // In a NNS subnet recovery case the block validation context needs to reference a registry
-    // version of the NNS to be recovered. Otherwise the validation context points to a registry
-    // version without the NNS subnet record.
-    let block_registry_version = cup_contents
-        .registry_store_uri
-        .as_ref()
-        .map(|v| RegistryVersion::from(v.registry_version))
-        .unwrap_or(registry_version);
-    let block = Block {
-        version: replica_version.clone(),
-        parent: Id::from(CryptoHash(Vec::new())),
-        payload: Payload::new(
-            crypto_hash,
-            BlockPayload::Summary(SummaryPayload::new(dkg_summary, idkg_summary)),
-        ),
-        height: cup_height,
-        rank: Rank(0),
-        context: ValidationContext {
-            certified_height: cup_height,
-            registry_version: block_registry_version,
-            time: Time::from_nanos_since_unix_epoch(cup_contents.time),
-        },
-    };
-    let random_beacon = Signed {
-        content: RandomBeaconContent {
-            version: replica_version,
-            height: cup_height,
-            parent: Id::from(CryptoHash(Vec::new())),
-        },
-        signature: ThresholdSignature {
-            signer: low_dkg_id,
-            signature: CombinedThresholdSigOf::new(CombinedThresholdSig(vec![])),
-        },
-    };
-
-    Some(CatchUpPackage {
-        content: CatchUpContent::new(
-            HashedBlock::new(crypto_hash, block),
-            HashedRandomBeacon::new(crypto_hash, random_beacon),
-            Id::from(CryptoHash(cup_contents.state_hash)),
-            /* oldest_registry_version_in_use_by_replicated_state */ None,
-        ),
-        signature: ThresholdSignature {
-            signer: high_dkg_id,
-            signature: CombinedThresholdSigOf::new(CombinedThresholdSig(vec![])),
-        },
-    })
-}
-
-fn bootstrap_idkg_summary_from_cup_contents(
-    cup_contents: &CatchUpPackageContents,
-    subnet_id: SubnetId,
-    logger: &ReplicaLogger,
-) -> Result<idkg::Summary, String> {
-    let initial_dealings = inspect_idkg_chain_key_initializations(
-        &cup_contents.ecdsa_initializations,
-        &cup_contents.chain_key_initializations,
-    )?;
-    if initial_dealings.is_empty() {
-        return Ok(None);
-    };
-
-    make_bootstrap_summary_with_initial_dealings(
-        subnet_id,
-        Height::new(cup_contents.height),
-        initial_dealings,
-        logger,
-    )
-    .map_err(|err| format!("Failed to create IDKG summary block: {:?}", err))
-}
-
-fn bootstrap_idkg_summary(
-    cup_contents: &CatchUpPackageContents,
-    subnet_id: SubnetId,
-    registry_version: RegistryVersion,
-    registry_client: &dyn RegistryClient,
-    logger: &ReplicaLogger,
-) -> Result<idkg::Summary, String> {
-    if let Some(summary) =
-        bootstrap_idkg_summary_from_cup_contents(cup_contents, subnet_id, logger)?
-    {
-        return Ok(Some(summary));
-    }
-
-    match get_idkg_chain_key_config_if_enabled(subnet_id, registry_version, registry_client)
-        .map_err(|err| format!("Failed getting the chain key config: {:?}", err))?
-    {
-        Some(chain_key_config) => Ok(make_bootstrap_summary(
-            subnet_id,
-            chain_key_config
-                .key_configs
-                .iter()
-                .map(|key_config| key_config.key_id.clone())
-                .filter_map(|key_id| key_id.try_into().ok())
-                .collect(),
-            Height::new(cup_contents.height),
-        )),
-        None => Ok(None),
-    }
-}
-
-=======
->>>>>>> a726b717
 #[cfg(test)]
 mod tests {
     use super::{test_utils::complement_state_manager_with_remote_dkg_requests, *};
