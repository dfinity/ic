--- conflicted
+++ resolved
@@ -554,15 +554,7 @@
 
 #[cfg(test)]
 mod tests {
-<<<<<<< HEAD
-    use self::test_utils::{
-        fake_completed_signature_request_context, fake_ecdsa_idkg_master_public_key_id,
-        TestIDkgBlockReader,
-    };
-    use self::utils::get_context_request_id;
-=======
     use self::test_utils::TestIDkgBlockReader;
->>>>>>> c578a156
 
     use super::*;
     use ic_test_utilities::state_manager::RefMockStateManager;
@@ -570,7 +562,6 @@
         complaint_prefix, dealing_prefix, dealing_support_prefix, ecdsa_sig_share_prefix,
         opening_prefix, schnorr_sig_share_prefix, IDkgArtifactIdData,
     };
-    use ic_types::consensus::idkg::{IDkgMasterPublicKeyId, IDkgUIDGenerator};
     use ic_types::{
         consensus::idkg::{RequestId, SigShareIdData},
         crypto::{canister_threshold_sig::idkg::IDkgTranscriptId, CryptoHash},
@@ -582,15 +573,6 @@
     fn test_idkg_priority_fn_args() {
         let state_manager = Arc::new(RefMockStateManager::default());
         let height = Height::from(100);
-<<<<<<< HEAD
-        let key_id: IDkgMasterPublicKeyId = fake_ecdsa_idkg_master_public_key_id();
-        // Add two contexts to state, one with, and one without quadruple
-        let pre_sig_id = PreSigId(0);
-        let context_with_quadruple =
-            fake_completed_signature_request_context(0, key_id.clone(), pre_sig_id);
-=======
-
->>>>>>> c578a156
         state_manager
             .get_mut()
             .expect_latest_certified_height()
