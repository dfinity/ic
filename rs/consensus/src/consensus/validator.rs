--- conflicted
+++ resolved
@@ -76,13 +76,8 @@
     CryptoError(CryptoError),
     RegistryClientError(RegistryClientError),
     PayloadValidationFailed(PayloadValidationFailure),
-<<<<<<< HEAD
-    DkgPayloadValidationFailed(ic_types::consensus::dkg::DkgPayloadValidationFailure),
-    IDkgPayloadValidationFailed(idkg::IDkgPayloadValidationFailure),
-=======
     DkgPayloadValidationFailed(DkgPayloadValidationFailure),
     IDkgPayloadValidationFailed(IDkgPayloadValidationFailure),
->>>>>>> 04caf3e2
     DkgSummaryNotFound(Height),
     RandomBeaconNotFound(Height),
     StateHashError(StateHashError),
@@ -107,13 +102,8 @@
     SignerNotInThresholdCommittee(NodeId),
     SignerNotInMultiSigCommittee(NodeId),
     InvalidPayload(InvalidPayloadReason),
-<<<<<<< HEAD
-    InvalidDkgPayload(ic_types::consensus::dkg::InvalidDkgPayloadReason),
-    InvalidIDkgPayload(idkg::InvalidIDkgPayloadReason),
-=======
     InvalidDkgPayload(InvalidDkgPayloadReason),
     InvalidIDkgPayload(InvalidIDkgPayloadReason),
->>>>>>> 04caf3e2
     InsufficientSignatures,
     CannotVerifyBlockHeightZero,
     NonEmptyPayloadPastUpgradePoint,
