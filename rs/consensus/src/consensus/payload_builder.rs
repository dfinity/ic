//! Payload creation/validation subcomponent

use crate::consensus::{
    metrics::{
        CRITICAL_ERROR_PAYLOAD_TOO_LARGE, CRITICAL_ERROR_SUBNET_RECORD_ISSUE, PayloadBuilderMetrics,
    },
    payload::BatchPayloadSectionBuilder,
};
use ic_consensus_utils::get_subnet_record;
use ic_interfaces::{
    batch_payload::{BatchPayloadBuilder, ProposalContext},
    consensus::{InvalidPayloadReason, PayloadBuilder, PayloadValidationError},
    ingress_manager::IngressSelector,
    messaging::XNetPayloadBuilder,
    self_validating_payload::SelfValidatingPayloadBuilder,
    validation::{ValidationError, ValidationResult},
};
use ic_interfaces_registry::RegistryClient;
use ic_logger::{ReplicaLogger, error, warn};
use ic_metrics::MetricsRegistry;
use ic_protobuf::registry::subnet::v1::SubnetRecord;
use ic_types::{
    Height, NodeId, NumBytes, SubnetId, Time,
    batch::{BatchPayload, MAX_BITCOIN_PAYLOAD_IN_BYTES, ValidationContext},
    consensus::{Payload, block_maker::SubnetRecords},
    messages::MAX_XNET_PAYLOAD_IN_BYTES,
};
use num_traits::SaturatingSub;
use std::sync::Arc;

/// Implementation of PayloadBuilder.
pub struct PayloadBuilderImpl {
    subnet_id: SubnetId,
    node_id: NodeId,
    registry_client: Arc<dyn RegistryClient>,
    section_builder: Vec<BatchPayloadSectionBuilder>,
    metrics: PayloadBuilderMetrics,
    logger: ReplicaLogger,
}

impl PayloadBuilderImpl {
    /// Helper to create PayloadBuilder
    pub fn new(
        subnet_id: SubnetId,
        node_id: NodeId,
        registry_client: Arc<dyn RegistryClient>,
        ingress_selector: Arc<dyn IngressSelector>,
        xnet_payload_builder: Arc<dyn XNetPayloadBuilder>,
        self_validating_payload_builder: Arc<dyn SelfValidatingPayloadBuilder>,
        canister_http_payload_builder: Arc<dyn BatchPayloadBuilder>,
        query_stats_payload_builder: Arc<dyn BatchPayloadBuilder>,
        vetkd_payload_builder: Arc<dyn BatchPayloadBuilder>,
        metrics: MetricsRegistry,
        logger: ReplicaLogger,
    ) -> Self {
        let section_builder = vec![
            BatchPayloadSectionBuilder::Ingress(ingress_selector),
            BatchPayloadSectionBuilder::SelfValidating(self_validating_payload_builder),
            BatchPayloadSectionBuilder::XNet(xnet_payload_builder),
            BatchPayloadSectionBuilder::CanisterHttp(canister_http_payload_builder),
            BatchPayloadSectionBuilder::QueryStats(query_stats_payload_builder),
            BatchPayloadSectionBuilder::VetKd(vetkd_payload_builder),
        ];

        Self {
            subnet_id,
            node_id,
            registry_client,
            section_builder,
            metrics: PayloadBuilderMetrics::new(metrics),
            logger,
        }
    }
}

impl PayloadBuilder for PayloadBuilderImpl {
    fn get_payload(
        &self,
        height: Height,
        past_payloads: &[(Height, Time, Payload)],
        context: &ValidationContext,
        subnet_records: &SubnetRecords,
    ) -> BatchPayload {
        let _timer = self.metrics.get_payload_duration.start_timer();
        self.metrics
            .past_payloads_length
            .observe(past_payloads.len() as f64);

        // To call the section builders in a somewhat fair manner,
        // we call them in a rotation. Note that this is not really fair,
        // as payload builders that yield a lot always give precedence to the
        // same next payload builder. This might give an advantage to a particular
        // payload builder.
        let num_sections = self.section_builder.len();
        let mut section_select = (0..num_sections).collect::<Vec<_>>();
        section_select.rotate_right(height.get() as usize % num_sections);

        // Fetch Subnet Record for Consensus registry version, return empty batch payload is not available
        let max_block_payload_size =
            self.get_max_block_payload_size_bytes(&subnet_records.context_version);

        let mut batch_payload = BatchPayload::default();
        let mut accumulated_size = NumBytes::new(0);

        for (priority, section_id) in section_select.into_iter().enumerate() {
            accumulated_size += self.section_builder[section_id].build_payload(
                &mut batch_payload,
                height,
                &ProposalContext {
                    proposer: self.node_id,
                    validation_context: context,
                },
                max_block_payload_size.saturating_sub(&accumulated_size),
                past_payloads,
                priority,
                &self.metrics,
                &self.logger,
            );
        }
        self.metrics
            .payload_size_bytes
            .observe(accumulated_size.get() as f64);

        batch_payload
    }

    fn validate_payload(
        &self,
        height: Height,
        proposal_context: &ProposalContext,
        payload: &Payload,
        past_payloads: &[(Height, Time, Payload)],
    ) -> ValidationResult<PayloadValidationError> {
        let _timer = self.metrics.validate_payload_duration.start_timer();
        if payload.is_summary() {
            return Ok(());
        }
        let batch_payload = &payload.as_ref().as_data().batch;
        let subnet_record = self.get_subnet_record(proposal_context.validation_context)?;

        // Retrieve max_block_payload_size from subnet
        let max_block_payload_size = self.get_max_block_payload_size_bytes(&subnet_record);

        let mut accumulated_size = NumBytes::new(0);
        for builder in &self.section_builder {
            accumulated_size +=
                builder.validate_payload(height, batch_payload, proposal_context, past_payloads)?;
        }

        // Check the combined size of the payloads using a 2x safety margin.
        // We allow payloads that are bigger than the maximum size but log an error.
        // And reject outright payloads that are more than twice the maximum size.
        if accumulated_size > max_block_payload_size {
            error!(
                self.logger,
                "The overall block size is too large, even though the individual payloads are valid: {}",
                CRITICAL_ERROR_PAYLOAD_TOO_LARGE
            );
            self.metrics.critical_error_payload_too_large.inc();
        }
        if accumulated_size > max_block_payload_size * 2 {
            return Err(ValidationError::InvalidArtifact(
                InvalidPayloadReason::PayloadTooBig {
                    expected: max_block_payload_size,
                    received: accumulated_size,
                },
            ));
        }

        Ok(())
    }
}

impl PayloadBuilderImpl {
    /// Fetches the [`SubnetRecord`] corresponding to the registry version provided
    /// by the [`ValidationContext`]
    fn get_subnet_record(
        &self,
        context: &ValidationContext,
    ) -> Result<SubnetRecord, PayloadValidationError> {
        get_subnet_record(
            self.registry_client.as_ref(),
            self.subnet_id,
            context.registry_version,
            &self.logger,
        )
    }

    /// Returns the valid maximum block payload length from the registry and
    /// checks the invariants. Emits a warning in case the invariants are not
    /// met.
    fn get_max_block_payload_size_bytes(&self, subnet_record: &SubnetRecord) -> NumBytes {
        let required_min_size = MAX_BITCOIN_PAYLOAD_IN_BYTES
            .max(MAX_XNET_PAYLOAD_IN_BYTES.get())
            .max(subnet_record.max_ingress_bytes_per_message);

        let mut max_block_payload_size = subnet_record.max_block_payload_size;
        // In any case, ensure the value is bigger than inter canister payload and
        // message size
        if max_block_payload_size < required_min_size {
            warn!(every_n_seconds => 300, self.logger,
                "max_block_payload_size too small. current value: {}, required minimum: {}! \
                max_block_payload_size must be larger than max_ingress_bytes_per_message \
                and MAX_XNET_PAYLOAD_IN_BYTES. Update registry! @{}",
                max_block_payload_size, required_min_size, CRITICAL_ERROR_SUBNET_RECORD_ISSUE);
            self.metrics.critical_error_subnet_record_data_issue.inc();
            max_block_payload_size = required_min_size;
        }

        NumBytes::new(max_block_payload_size)
    }
}

#[cfg(test)]
pub(crate) mod test {
    use super::*;
    use ic_btc_replica_types::{
        BitcoinAdapterResponse, BitcoinAdapterResponseWrapper, GetSuccessorsResponseComplete,
    };
    use ic_consensus_mocks::{Dependencies, dependencies};
    use ic_https_outcalls_consensus::test_utils::FakeCanisterHttpPayloadBuilder;
    use ic_interfaces::consensus::PayloadWithSizeEstimate;
    use ic_interfaces_mocks::messaging::MockXNetPayloadBuilder;
    use ic_interfaces_mocks::payload_builder::{
        MockIngressSelector, MockSelfValidatingPayloadBuilder,
    };
    use ic_logger::replica_logger::no_op_logger;
    use ic_test_utilities::{
        ingress_selector::FakeIngressSelector,
        self_validating_payload_builder::FakeSelfValidatingPayloadBuilder,
        xnet_payload_builder::FakeXNetPayloadBuilder,
    };
    use ic_test_utilities_consensus::{batch::MockBatchPayloadBuilder, fake::Fake};
    use ic_test_utilities_registry::SubnetRecordBuilder;
    use ic_test_utilities_types::{
        ids::{node_test_id, subnet_test_id},
        messages::SignedIngressBuilder,
    };
    use ic_types::WireBytes;
    use ic_types::{
        CryptoHashOfPartialState, RegistryVersion,
        batch::{IngressPayload, SelfValidatingPayload, XNetPayload},
        canister_http::CanisterHttpResponseWithConsensus,
        consensus::{
            BlockPayload, DataPayload,
            certification::{Certification, CertificationContent},
            dkg::DkgDataPayload,
        },
        crypto::{CryptoHash, Signed, crypto_hash},
        ingress::IngressSets,
        messages::SignedIngress,
        signature::ThresholdSignature,
        time::UNIX_EPOCH,
        xnet::CertifiedStreamSlice,
    };
    use ic_types_test_utils::ids::NODE_1;
    use mockall::predicate;
    use rstest::rstest;
    use std::collections::BTreeMap;

    impl PayloadBuilderImpl {
        /// Return the number of critical errors that have occurred.
        ///
        /// This is useful for proptests.
        pub(crate) fn count_critical_errors(&self) -> u64 {
            self.metrics.critical_error_payload_too_large.get()
                + self.metrics.critical_error_subnet_record_data_issue.get()
                + self.metrics.critical_error_validation_not_passed.get()
        }
    }

    /// Builds a `PayloadBuilderImpl` wrapping fake payload
    /// builders that return the supplied ingress and XNet data.
    pub(crate) fn make_test_payload_impl(
        registry: Arc<dyn RegistryClient>,
        mut ingress_messages: Vec<Vec<SignedIngress>>,
        mut certified_streams: Vec<BTreeMap<SubnetId, CertifiedStreamSlice>>,
        responses_from_adapter: Vec<BitcoinAdapterResponse>,
        canister_http_responses: Vec<CanisterHttpResponseWithConsensus>,
    ) -> PayloadBuilderImpl {
        let ingress_selector = FakeIngressSelector::new();
        ingress_messages
            .drain(..)
            .for_each(|im| ingress_selector.enqueue(im));
        let xnet_payload_builder =
            FakeXNetPayloadBuilder::make(certified_streams.drain(..).collect());
        let self_validating_payload_builder =
            FakeSelfValidatingPayloadBuilder::new().with_responses(responses_from_adapter);
        let canister_http_payload_builder =
            FakeCanisterHttpPayloadBuilder::new().with_responses(canister_http_responses);
        let query_stats_payload_builder = MockBatchPayloadBuilder::new().expect_noop();
        let vetkd_payload_builder = MockBatchPayloadBuilder::new().expect_noop();

        PayloadBuilderImpl::new(
            subnet_test_id(0),
            node_test_id(0),
            registry,
            Arc::new(ingress_selector),
            Arc::new(xnet_payload_builder),
            Arc::new(self_validating_payload_builder),
            Arc::new(canister_http_payload_builder),
            Arc::new(query_stats_payload_builder),
            Arc::new(vetkd_payload_builder),
            MetricsRegistry::new(),
            no_op_logger(),
        )
    }

    /// Builds a `CertifiedStreamSlice` from the supplied `payload` and
    /// `merkle_proof` bytes, without a valid certification.
    fn make_certified_stream_slice(
        height: u64,
        payload: Vec<u8>,
        merkle_proof: Vec<u8>,
    ) -> CertifiedStreamSlice {
        CertifiedStreamSlice {
            payload,
            merkle_proof,
            certification: Certification {
                height: Height::from(height),
                signed: Signed {
                    signature: ThresholdSignature::fake(),
                    content: CertificationContent::new(CryptoHashOfPartialState::from(CryptoHash(
                        vec![],
                    ))),
                },
            },
        }
    }

    // Test that confirms that the output of messaging.get_messages aligns with the
    // messages acquired from the application layer.
    fn test_get_messages(
        provided_ingress_messages: Vec<SignedIngress>,
        provided_certified_streams: BTreeMap<SubnetId, CertifiedStreamSlice>,
        provided_responses_from_adapter: Vec<BitcoinAdapterResponse>,
        provided_canister_http_responses: Vec<CanisterHttpResponseWithConsensus>,
    ) {
        ic_test_utilities::artifact_pool_config::with_test_pool_config(|pool_config| {
            let Dependencies { registry, .. } = dependencies(pool_config, 1);
            let payload_builder = make_test_payload_impl(
                registry,
                vec![provided_ingress_messages.clone()],
                vec![provided_certified_streams.clone()],
                provided_responses_from_adapter.clone(),
                provided_canister_http_responses.clone(),
            );

            let prev_payloads = Vec::new();
            let context = ValidationContext {
                certified_height: Height::from(0),
                registry_version: RegistryVersion::from(1),
                time: UNIX_EPOCH,
            };
            let subnet_record = SubnetRecordBuilder::from(&[node_test_id(0)]).build();
            let subnet_records = SubnetRecords {
                membership_version: subnet_record.clone(),
                context_version: subnet_record,
            };

            let batch_messages = payload_builder
                .get_payload(Height::from(1), &prev_payloads, &context, &subnet_records)
                .into_messages()
                .unwrap();

            assert_eq!(
                batch_messages.signed_ingress_msgs,
                provided_ingress_messages
            );
            assert_eq!(
                batch_messages.certified_stream_slices,
                provided_certified_streams
            );
            assert_eq!(
                batch_messages.bitcoin_adapter_responses,
                provided_responses_from_adapter
            );
        })
    }

    // Engine for changing the number of Ingress and RequestOrResponse messages
    // provided by the application.
    fn param_msgs_test(in_count: u64, stream_count: u64) {
        let ingress = |i| SignedIngressBuilder::new().nonce(i).build();
        let inputs = (0..in_count).map(ingress).collect();
        let certified_streams = (0..stream_count)
            .map(|x| {
                (
                    subnet_test_id(x),
                    make_certified_stream_slice(1, vec![], vec![]),
                )
            })
            .collect();
        let responses_from_adapter = vec![BitcoinAdapterResponse {
            response: BitcoinAdapterResponseWrapper::GetSuccessorsResponse(
                GetSuccessorsResponseComplete {
                    blocks: vec![],
                    next: vec![],
                },
            ),
            callback_id: 0,
        }];

        test_get_messages(inputs, certified_streams, responses_from_adapter, vec![])
    }

    #[test]
    fn test_get_messages_interface() {
        for i in 0..3 {
            for j in 0..3 {
                param_msgs_test(i, j);
            }
        }
    }

    const KB: u64 = 1024;
    const MB: u64 = 1024 * KB;

    #[test]
    // NOTE: this test is sensitive to the order in which the individual payload builders are executed.
    // At the time of the writing the test the order for a block at height 1 is:
    // 1. vetkd
    // 2. ingress
    // 3. bitcoin
    // 3. xnet
    // 4. canister hhtp
    // 5. query_stats
    fn test_get_payload_respect_limits() {
        ic_test_utilities::artifact_pool_config::with_test_pool_config(|pool_config| {
            let Dependencies { registry, .. } = dependencies(pool_config, 1);

            const MAX_BLOCK_SIZE: NumBytes = NumBytes::new(ic_limits::MAX_BLOCK_PAYLOAD_SIZE);
            const XNET_PAYLOAD_SIZE: NumBytes = NumBytes::new(64 * KB);
            const BITCOIN_PAYLOAD_SIZE: NumBytes = NumBytes::new(128 * KB);
            const CANISTER_HTTP_PAYLOAD_SIZE: NumBytes = NumBytes::new(256 * KB);
            const VETKD_PAYLOAD_SIZE: NumBytes = NumBytes::new(512 * KB);
            const QUERY_STATS_PAYLOAD_SIZE: NumBytes = NumBytes::new(MB);
<<<<<<< HEAD
            const INGRESS_PAYLOAD_WIRE_SIZE: NumBytes = NumBytes::new(2 * MB);
=======
            const INGRESS_PAYLOAD_SIZE: NumBytes = NumBytes::new(2 * MB);
>>>>>>> 73fc3be2

            let payload_builder = set_up_payload_builder(
                registry,
                MocksSettings {
                    vetkd_payload_to_return: vec![0; VETKD_PAYLOAD_SIZE.get() as usize],
                    expected_vetkd_payload_size_limit: MAX_BLOCK_SIZE,
<<<<<<< HEAD
                    ingress_payload_size_to_return: WireBytes::new(INGRESS_PAYLOAD_WIRE_SIZE.get()),
                    expected_ingress_payload_size_limit: WireBytes::new(
                        (MAX_BLOCK_SIZE - VETKD_PAYLOAD_SIZE).get(),
                    ),
                    bitcoin_payload_size_to_return: BITCOIN_PAYLOAD_SIZE,
                    expected_bitcoin_payload_size_limit: MAX_BLOCK_SIZE
                        - VETKD_PAYLOAD_SIZE
                        - INGRESS_PAYLOAD_WIRE_SIZE,
=======
                    ingress_payload_size_to_return: INGRESS_PAYLOAD_SIZE,
                    expected_ingress_payload_size_limit: MAX_BLOCK_SIZE - VETKD_PAYLOAD_SIZE,
                    bitcoin_payload_size_to_return: BITCOIN_PAYLOAD_SIZE,
                    expected_bitcoin_payload_size_limit: MAX_BLOCK_SIZE
                        - VETKD_PAYLOAD_SIZE
                        - INGRESS_PAYLOAD_SIZE,
>>>>>>> 73fc3be2
                    xnet_payload_size_to_return: XNET_PAYLOAD_SIZE,
                    expected_xnet_payload_size_limit: NumBytes::new(
                        95 * (MAX_BLOCK_SIZE
                            - VETKD_PAYLOAD_SIZE
<<<<<<< HEAD
                            - INGRESS_PAYLOAD_WIRE_SIZE
=======
                            - INGRESS_PAYLOAD_SIZE
>>>>>>> 73fc3be2
                            - BITCOIN_PAYLOAD_SIZE)
                            .get()
                            / 100,
                    ),
                    http_outcalls_payload_to_return: vec![
                        0;
                        CANISTER_HTTP_PAYLOAD_SIZE.get() as usize
                    ],
                    expected_http_outcalls_size_limit: MAX_BLOCK_SIZE
                        - VETKD_PAYLOAD_SIZE
<<<<<<< HEAD
                        - INGRESS_PAYLOAD_WIRE_SIZE
=======
                        - INGRESS_PAYLOAD_SIZE
>>>>>>> 73fc3be2
                        - BITCOIN_PAYLOAD_SIZE
                        - XNET_PAYLOAD_SIZE,
                    query_stats_payload_to_return: vec![0; QUERY_STATS_PAYLOAD_SIZE.get() as usize],
                    expected_query_stats_size_limit: MAX_BLOCK_SIZE
                        - VETKD_PAYLOAD_SIZE
<<<<<<< HEAD
                        - INGRESS_PAYLOAD_WIRE_SIZE
=======
                        - INGRESS_PAYLOAD_SIZE
>>>>>>> 73fc3be2
                        - BITCOIN_PAYLOAD_SIZE
                        - XNET_PAYLOAD_SIZE
                        - CANISTER_HTTP_PAYLOAD_SIZE,
                },
            );

            let prev_payloads = Vec::new();
            let context = ValidationContext {
                certified_height: Height::from(0),
                registry_version: RegistryVersion::from(1),
                time: UNIX_EPOCH,
            };
            let subnet_record = SubnetRecordBuilder::from(&[node_test_id(0)]).build();
            let subnet_records = SubnetRecords {
                membership_version: subnet_record.clone(),
                context_version: subnet_record,
            };

            // this will fail if any of the expectations above are not met
            payload_builder.get_payload(Height::from(1), &prev_payloads, &context, &subnet_records);
        })
    }

    #[rstest]
    #[case(2 * MB, false, false)]
    #[case(3 * MB, true, false)]
    #[case(6 * MB, true, false)]
    #[case(7 * MB, true, true)]
    // Note: payloads other than the ingress payload sum to a little below 2 MB.
    fn test_validate_payload_respect_limits(
        #[case] ingress_payload_wire_size: u64,
        #[case] expects_soft_error: bool,
        #[case] expects_hard_error: bool,
    ) {
        ic_test_utilities::artifact_pool_config::with_test_pool_config(|pool_config| {
            const ZERO_BYTES: NumBytes = NumBytes::new(0);

            let Dependencies { registry, .. } = dependencies(pool_config, 1);

            let settings = MocksSettings {
<<<<<<< HEAD
                ingress_payload_size_to_return: WireBytes::new(ingress_payload_wire_size),
=======
                ingress_payload_size_to_return: NumBytes::from(ingress_payload_size),
>>>>>>> 73fc3be2
                query_stats_payload_to_return: vec![0; MB as usize],
                vetkd_payload_to_return: vec![0; 512 * KB as usize],
                http_outcalls_payload_to_return: vec![0; 256 * KB as usize],
                bitcoin_payload_size_to_return: NumBytes::new(128 * KB),
                xnet_payload_size_to_return: NumBytes::new(64 * KB),
                // The fields below are irrelevant for the test
                expected_vetkd_payload_size_limit: ZERO_BYTES,
                expected_ingress_payload_size_limit: WireBytes::new(ZERO_BYTES.get()),
                expected_bitcoin_payload_size_limit: ZERO_BYTES,
                expected_xnet_payload_size_limit: ZERO_BYTES,
                expected_http_outcalls_size_limit: ZERO_BYTES,
                expected_query_stats_size_limit: ZERO_BYTES,
            };
            let payload_builder = set_up_payload_builder(registry, settings.clone());

            let prev_payloads = Vec::new();
            let context = ValidationContext {
                certified_height: Height::from(0),
                registry_version: RegistryVersion::from(1),
                time: UNIX_EPOCH,
            };
            let proposal_context = ProposalContext {
                proposer: NODE_1,
                validation_context: &context,
            };
            let payload = Payload::new(
                crypto_hash,
                BlockPayload::Data(DataPayload {
                    batch: BatchPayload {
                        ingress: IngressPayload::default(),
                        xnet: XNetPayload::default(),
                        self_validating: SelfValidatingPayload::default(),
                        canister_http: settings.http_outcalls_payload_to_return,
                        query_stats: settings.query_stats_payload_to_return,
                        vetkd: settings.vetkd_payload_to_return,
                    },
                    dkg: DkgDataPayload::new_empty(Height::from(0)),
                    idkg: None,
                }),
            );

            assert_eq!(
                payload_builder
                    .validate_payload(Height::from(1), &proposal_context, &payload, &prev_payloads,)
                    .is_err(),
                expects_hard_error,
            );

            if expects_soft_error {
                assert!(payload_builder.count_critical_errors() > 0);
            } else {
                assert_eq!(payload_builder.count_critical_errors(), 0);
            }
        })
    }

    #[derive(Clone)]
    struct MocksSettings {
<<<<<<< HEAD
        ingress_payload_size_to_return: WireBytes,
        expected_ingress_payload_size_limit: WireBytes,
=======
        ingress_payload_size_to_return: NumBytes,
        expected_ingress_payload_size_limit: NumBytes,
>>>>>>> 73fc3be2
        vetkd_payload_to_return: Vec<u8>,
        expected_vetkd_payload_size_limit: NumBytes,
        bitcoin_payload_size_to_return: NumBytes,
        expected_bitcoin_payload_size_limit: NumBytes,
        xnet_payload_size_to_return: NumBytes,
        expected_xnet_payload_size_limit: NumBytes,
        http_outcalls_payload_to_return: Vec<u8>,
        expected_http_outcalls_size_limit: NumBytes,
        query_stats_payload_to_return: Vec<u8>,
        expected_query_stats_size_limit: NumBytes,
    }

    fn set_up_payload_builder(
        registry: Arc<dyn RegistryClient>,
        settings: MocksSettings,
    ) -> PayloadBuilderImpl {
        let vetkd_payload_builder = MockBatchPayloadBuilder::new().with_response_and_max_size(
            settings.vetkd_payload_to_return,
            settings.expected_vetkd_payload_size_limit,
        );

        let mut ingress_selector = MockIngressSelector::new();
        ingress_selector
            .expect_filter_past_payloads()
            .return_once(|_, _| IngressSets::new(vec![], UNIX_EPOCH));
        ingress_selector
            .expect_validate_ingress_payload()
            .return_once(move |_, _, _| Ok(settings.ingress_payload_size_to_return));
        ingress_selector
            .expect_get_ingress_payload()
            .with(
                predicate::always(),
                predicate::always(),
                predicate::eq(settings.expected_ingress_payload_size_limit),
            )
            .return_once(move |_, _, _| PayloadWithSizeEstimate {
                wire_size_estimate: settings.ingress_payload_size_to_return,
<<<<<<< HEAD
=======
                // irrelevant what we return here
>>>>>>> 73fc3be2
                payload: IngressPayload::default(),
            });

        let mut self_validating_payload_builder = MockSelfValidatingPayloadBuilder::new();
        self_validating_payload_builder
            .expect_get_self_validating_payload()
            .with(
                predicate::always(),
                predicate::always(),
                predicate::eq(settings.expected_bitcoin_payload_size_limit),
                predicate::always(),
            )
            .return_once(move |_, _, _, _| {
                (
                    SelfValidatingPayload::default(),
                    settings.bitcoin_payload_size_to_return,
                )
            });
        self_validating_payload_builder
            .expect_validate_self_validating_payload()
            .return_once(move |_, _, _| Ok(settings.bitcoin_payload_size_to_return));

        let mut xnet_payload_builder = MockXNetPayloadBuilder::new();
        xnet_payload_builder
            .expect_get_xnet_payload()
            .with(
                predicate::always(),
                predicate::always(),
                predicate::eq(settings.expected_xnet_payload_size_limit),
            )
            .return_once(move |_, _, _| {
                (XNetPayload::default(), settings.xnet_payload_size_to_return)
            });
        xnet_payload_builder
            .expect_validate_xnet_payload()
            .return_once(move |_, _, _| Ok(settings.xnet_payload_size_to_return));

        let canister_http_payload_builder = MockBatchPayloadBuilder::new()
            .with_response_and_max_size(
                settings.http_outcalls_payload_to_return,
                settings.expected_http_outcalls_size_limit,
            );

        let query_stats_payload_builder = MockBatchPayloadBuilder::new()
            .with_response_and_max_size(
                settings.query_stats_payload_to_return,
                settings.expected_query_stats_size_limit,
            );

        PayloadBuilderImpl::new(
            subnet_test_id(0),
            node_test_id(0),
            registry,
            Arc::new(ingress_selector),
            Arc::new(xnet_payload_builder),
            Arc::new(self_validating_payload_builder),
            Arc::new(canister_http_payload_builder),
            Arc::new(query_stats_payload_builder),
            Arc::new(vetkd_payload_builder),
            MetricsRegistry::new(),
            no_op_logger(),
        )
    }
}<|MERGE_RESOLUTION|>--- conflicted
+++ resolved
@@ -435,43 +435,24 @@
             const CANISTER_HTTP_PAYLOAD_SIZE: NumBytes = NumBytes::new(256 * KB);
             const VETKD_PAYLOAD_SIZE: NumBytes = NumBytes::new(512 * KB);
             const QUERY_STATS_PAYLOAD_SIZE: NumBytes = NumBytes::new(MB);
-<<<<<<< HEAD
-            const INGRESS_PAYLOAD_WIRE_SIZE: NumBytes = NumBytes::new(2 * MB);
-=======
             const INGRESS_PAYLOAD_SIZE: NumBytes = NumBytes::new(2 * MB);
->>>>>>> 73fc3be2
 
             let payload_builder = set_up_payload_builder(
                 registry,
                 MocksSettings {
                     vetkd_payload_to_return: vec![0; VETKD_PAYLOAD_SIZE.get() as usize],
                     expected_vetkd_payload_size_limit: MAX_BLOCK_SIZE,
-<<<<<<< HEAD
-                    ingress_payload_size_to_return: WireBytes::new(INGRESS_PAYLOAD_WIRE_SIZE.get()),
-                    expected_ingress_payload_size_limit: WireBytes::new(
-                        (MAX_BLOCK_SIZE - VETKD_PAYLOAD_SIZE).get(),
-                    ),
-                    bitcoin_payload_size_to_return: BITCOIN_PAYLOAD_SIZE,
-                    expected_bitcoin_payload_size_limit: MAX_BLOCK_SIZE
-                        - VETKD_PAYLOAD_SIZE
-                        - INGRESS_PAYLOAD_WIRE_SIZE,
-=======
                     ingress_payload_size_to_return: INGRESS_PAYLOAD_SIZE,
                     expected_ingress_payload_size_limit: MAX_BLOCK_SIZE - VETKD_PAYLOAD_SIZE,
                     bitcoin_payload_size_to_return: BITCOIN_PAYLOAD_SIZE,
                     expected_bitcoin_payload_size_limit: MAX_BLOCK_SIZE
                         - VETKD_PAYLOAD_SIZE
                         - INGRESS_PAYLOAD_SIZE,
->>>>>>> 73fc3be2
                     xnet_payload_size_to_return: XNET_PAYLOAD_SIZE,
                     expected_xnet_payload_size_limit: NumBytes::new(
                         95 * (MAX_BLOCK_SIZE
                             - VETKD_PAYLOAD_SIZE
-<<<<<<< HEAD
-                            - INGRESS_PAYLOAD_WIRE_SIZE
-=======
                             - INGRESS_PAYLOAD_SIZE
->>>>>>> 73fc3be2
                             - BITCOIN_PAYLOAD_SIZE)
                             .get()
                             / 100,
@@ -482,21 +463,13 @@
                     ],
                     expected_http_outcalls_size_limit: MAX_BLOCK_SIZE
                         - VETKD_PAYLOAD_SIZE
-<<<<<<< HEAD
-                        - INGRESS_PAYLOAD_WIRE_SIZE
-=======
                         - INGRESS_PAYLOAD_SIZE
->>>>>>> 73fc3be2
                         - BITCOIN_PAYLOAD_SIZE
                         - XNET_PAYLOAD_SIZE,
                     query_stats_payload_to_return: vec![0; QUERY_STATS_PAYLOAD_SIZE.get() as usize],
                     expected_query_stats_size_limit: MAX_BLOCK_SIZE
                         - VETKD_PAYLOAD_SIZE
-<<<<<<< HEAD
-                        - INGRESS_PAYLOAD_WIRE_SIZE
-=======
                         - INGRESS_PAYLOAD_SIZE
->>>>>>> 73fc3be2
                         - BITCOIN_PAYLOAD_SIZE
                         - XNET_PAYLOAD_SIZE
                         - CANISTER_HTTP_PAYLOAD_SIZE,
@@ -537,11 +510,7 @@
             let Dependencies { registry, .. } = dependencies(pool_config, 1);
 
             let settings = MocksSettings {
-<<<<<<< HEAD
-                ingress_payload_size_to_return: WireBytes::new(ingress_payload_wire_size),
-=======
                 ingress_payload_size_to_return: NumBytes::from(ingress_payload_size),
->>>>>>> 73fc3be2
                 query_stats_payload_to_return: vec![0; MB as usize],
                 vetkd_payload_to_return: vec![0; 512 * KB as usize],
                 http_outcalls_payload_to_return: vec![0; 256 * KB as usize],
@@ -600,13 +569,8 @@
 
     #[derive(Clone)]
     struct MocksSettings {
-<<<<<<< HEAD
-        ingress_payload_size_to_return: WireBytes,
-        expected_ingress_payload_size_limit: WireBytes,
-=======
         ingress_payload_size_to_return: NumBytes,
         expected_ingress_payload_size_limit: NumBytes,
->>>>>>> 73fc3be2
         vetkd_payload_to_return: Vec<u8>,
         expected_vetkd_payload_size_limit: NumBytes,
         bitcoin_payload_size_to_return: NumBytes,
@@ -644,10 +608,7 @@
             )
             .return_once(move |_, _, _| PayloadWithSizeEstimate {
                 wire_size_estimate: settings.ingress_payload_size_to_return,
-<<<<<<< HEAD
-=======
                 // irrelevant what we return here
->>>>>>> 73fc3be2
                 payload: IngressPayload::default(),
             });
 
