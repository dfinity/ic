--- conflicted
+++ resolved
@@ -124,13 +124,8 @@
 }
 
 pub fn fake_signature_request_context_with_pre_sig(
-<<<<<<< HEAD
-    id: u8,
+    request_id: RequestId,
     key_id: IDkgMasterPublicKeyId,
-=======
-    request_id: RequestId,
-    key_id: MasterPublicKeyId,
->>>>>>> c578a156
     pre_signature: Option<PreSigId>,
 ) -> (CallbackId, SignWithThresholdContext) {
     let context = SignWithThresholdContext {
@@ -142,38 +137,13 @@
         matched_pre_signature: pre_signature.map(|pid| (pid, Height::from(1))),
         nonce: None,
     };
-<<<<<<< HEAD
-    (CallbackId::from(id as u64), context)
-}
-
-pub fn fake_completed_signature_request_context(
-    id: u8,
-    key_id: IDkgMasterPublicKeyId,
-    pre_signature_id: PreSigId,
-) -> (CallbackId, SignWithThresholdContext) {
-    let (_, context) = fake_signature_request_context_from_id(
-        key_id,
-        &RequestId {
-            pre_signature_id,
-            pseudo_random_id: [id; 32],
-            height: Height::from(1),
-        },
-    );
-    (CallbackId::from(id as u64), context)
+    (request_id.callback_id, context)
 }
 
 pub fn fake_signature_request_context_from_id(
     key_id: IDkgMasterPublicKeyId,
-    request_id: &RequestId,
-=======
-    (request_id.callback_id, context)
-}
-
-pub fn fake_signature_request_context_from_id(
-    key_id: MasterPublicKeyId,
     pre_sig_id: PreSigId,
     request_id: RequestId,
->>>>>>> c578a156
 ) -> (CallbackId, SignWithThresholdContext) {
     let height = request_id.height;
     let context = SignWithThresholdContext {
