use ic_error_types::RejectCode;
use ic_management_canister_types::{Payload, SignWithECDSAReply, SignWithSchnorrReply};
use ic_replicated_state::metadata_state::subnet_call_context_manager::SignWithThresholdContext;
use ic_types::{
    consensus::idkg::{self, common::CombinedSignature, IDkgMasterPublicKeyId},
    messages::{CallbackId, RejectContext},
    Time,
};
use std::collections::{BTreeMap, BTreeSet};

use crate::{idkg::metrics::IDkgPayloadMetrics, idkg::signer::ThresholdSignatureBuilder};

/// Helper to create a reject response to the management canister
/// with the given code and message
fn reject_response(
    callback_id: CallbackId,
    code: RejectCode,
    message: impl ToString,
) -> ic_types::batch::ConsensusResponse {
    ic_types::batch::ConsensusResponse::new(
        callback_id,
        ic_types::messages::Payload::Reject(RejectContext::new(code, message)),
    )
}

/// Update signature agreements in the data payload by:
/// - dropping agreements that don't have a [SignWithThresholdContext] anymore (because
///   the response has been delivered)
/// - setting remaining agreements to "Reported" (the signing response was delivered
///   in the previous round, the context will be removed when the previous block is
///   finalized)
/// - rejecting signature contexts that are expired or request an invalid key.
/// - adding new agreements as "Unreported" by combining shares in the IDKG pool.
pub(crate) fn update_signature_agreements(
    all_requests: &BTreeMap<CallbackId, SignWithThresholdContext>,
    signature_builder: &dyn ThresholdSignatureBuilder,
    request_expiry_time: Option<Time>,
    payload: &mut idkg::IDkgPayload,
    valid_keys: &BTreeSet<IDkgMasterPublicKeyId>,
    idkg_payload_metrics: Option<&IDkgPayloadMetrics>,
) {
    let all_random_ids = all_requests
        .iter()
        .map(|(_, context)| context.pseudo_random_id)
        .collect::<BTreeSet<_>>();

    // We first clean up the existing signature_agreements by keeping those
    // that can still be found in the signing_requests for dedup purpose.
    // We only need the "Reported" status because they would have already
    // been reported when the previous block become finalized.
    payload.signature_agreements = payload
        .signature_agreements
        .keys()
        .filter(|random_id| all_random_ids.contains(*random_id))
        .map(|random_id| (*random_id, idkg::CompletedSignature::ReportedToExecution))
        .collect();

    // Then we collect new signatures into the signature_agreements
    for (callback_id, context) in all_requests {
        if payload
            .signature_agreements
            .contains_key(&context.pseudo_random_id)
        {
            continue;
        }
        if !valid_keys.contains(&context.key_id()) {
            // Reject new requests with unknown key Ids.
            // Note that no pre-signatures are consumed at this stage.
            payload.signature_agreements.insert(
                context.pseudo_random_id,
                idkg::CompletedSignature::Unreported(reject_response(
                    *callback_id,
                    RejectCode::CanisterReject,
                    format!(
                        "Invalid key_id in signature request: {:?}",
                        context.key_id()
                    ),
                )),
            );

            if let Some(metrics) = idkg_payload_metrics {
                metrics.payload_errors_inc("invalid_keyid_requests");
            }
            continue;
        }

        // We can only remove expired requests once they were matched with a
        // pre-signature. Otherwise the context may be matched with a pre-signature
        // at the next certified state height, which then wouldn't be removed.
        let Some((pre_sig_id, _)) = context.matched_pre_signature else {
            continue;
        };

        if request_expiry_time.is_some_and(|expiry| context.batch_time < expiry) {
            payload.signature_agreements.insert(
                context.pseudo_random_id,
                idkg::CompletedSignature::Unreported(reject_response(
                    *callback_id,
                    RejectCode::CanisterError,
                    "Signature request expired",
                )),
            );
            payload.available_pre_signatures.remove(&pre_sig_id);

            if let Some(metrics) = idkg_payload_metrics {
                metrics.payload_errors_inc("expired_requests");
            }

            continue;
        }

        // In case of subnet recoveries, available pre-signatures are purged.
        // This means that pre-existing requests that were already matched
        // cannot be completed, and we should reject them.
        if !payload.available_pre_signatures.contains_key(&pre_sig_id) {
            payload.signature_agreements.insert(
                context.pseudo_random_id,
                idkg::CompletedSignature::Unreported(reject_response(
                    *callback_id,
                    RejectCode::CanisterError,
                    "Signature request was matched to non-existent pre-signature.",
                )),
            );

            if let Some(metrics) = idkg_payload_metrics {
                metrics.payload_errors_inc("missing_pre_signature");
            }

            continue;
        }

        let signature = match signature_builder.get_completed_signature(*callback_id, context) {
            Some(CombinedSignature::Ecdsa(signature)) => SignWithECDSAReply {
                signature: signature.signature.clone(),
            }
            .encode(),
            Some(CombinedSignature::Schnorr(signature)) => SignWithSchnorrReply {
                signature: signature.signature.clone(),
            }
            .encode(),
            None => continue,
        };

        let response = ic_types::batch::ConsensusResponse::new(
            *callback_id,
            ic_types::messages::Payload::Data(signature),
        );
        payload.signature_agreements.insert(
            context.pseudo_random_id,
            idkg::CompletedSignature::Unreported(response),
        );
        payload.available_pre_signatures.remove(&pre_sig_id);
    }
}

#[cfg(test)]
mod tests {
    use crate::idkg::test_utils::{
        create_available_pre_signature, empty_idkg_payload_with_key_ids, empty_response,
        fake_completed_signature_request_context, fake_ecdsa_idkg_master_public_key_id,
        fake_master_public_key_ids_for_all_algorithms, fake_signature_request_context,
        fake_signature_request_context_with_pre_sig, set_up_idkg_payload,
        TestThresholdSignatureBuilder,
    };
    use assert_matches::assert_matches;
    use ic_crypto_test_utils_reproducible_rng::reproducible_rng;
    use ic_management_canister_types::MasterPublicKeyId;
    use ic_test_utilities_types::ids::subnet_test_id;
    use ic_types::{
        consensus::idkg::IDkgPayload,
        crypto::canister_threshold_sig::{
            ThresholdEcdsaCombinedSignature, ThresholdSchnorrCombinedSignature,
        },
        Height,
    };
<<<<<<< HEAD
    use std::collections::BTreeSet;
=======

    use crate::idkg::test_utils::{
        create_available_pre_signature, empty_idkg_payload_with_key_ids, empty_response,
        fake_ecdsa_master_public_key_id, fake_master_public_key_ids_for_all_algorithms,
        fake_signature_request_context, fake_signature_request_context_from_id,
        fake_signature_request_context_with_pre_sig, request_id, set_up_idkg_payload,
        TestThresholdSignatureBuilder,
    };
>>>>>>> c578a156

    use super::*;

    fn set_up(
        should_create_key_transcript: bool,
        pseudo_random_ids: Vec<[u8; 32]>,
        key_id: IDkgMasterPublicKeyId,
    ) -> (IDkgPayload, BTreeMap<CallbackId, SignWithThresholdContext>) {
        let mut rng = reproducible_rng();
        let (idkg_payload, _env, _block_reader) = set_up_idkg_payload(
            &mut rng,
            subnet_test_id(1),
            /*nodes_count=*/ 4,
            vec![key_id.clone()],
            should_create_key_transcript,
        );

        let mut contexts = BTreeMap::new();
        for (index, pseudo_random_id) in pseudo_random_ids.into_iter().enumerate() {
            contexts.insert(
                CallbackId::from(index as u64),
                fake_signature_request_context(key_id.clone(), pseudo_random_id),
            );
        }

        (idkg_payload, contexts)
    }

    fn pseudo_random_id(i: u8) -> [u8; 32] {
        [i; 32]
    }

    #[test]
    fn test_update_signature_agreements_reporting() {
        let delivered_pseudo_random_id = pseudo_random_id(0);
        let old_pseudo_random_id = pseudo_random_id(1);
        let new_pseudo_random_id = pseudo_random_id(2);
        let key_id = fake_ecdsa_idkg_master_public_key_id();
        let (mut idkg_payload, contexts) = set_up(
            /*should_create_key_transcript=*/ true,
            vec![old_pseudo_random_id, new_pseudo_random_id],
            key_id.clone(),
        );
        idkg_payload.signature_agreements.insert(
            delivered_pseudo_random_id,
            idkg::CompletedSignature::Unreported(empty_response()),
        );
        idkg_payload.signature_agreements.insert(
            old_pseudo_random_id,
            idkg::CompletedSignature::Unreported(empty_response()),
        );

        // old signature in the agreement AND in state is replaced by `ReportedToExecution`
        // old signature in the agreement but NOT in state is removed.
        update_signature_agreements(
            &contexts,
            &TestThresholdSignatureBuilder::new(),
            None,
            &mut idkg_payload,
            &BTreeSet::from([key_id]),
            None,
        );

        assert_eq!(idkg_payload.signature_agreements.len(), 1);
        assert_eq!(
            idkg_payload.signature_agreements,
            BTreeMap::from([(
                old_pseudo_random_id,
                idkg::CompletedSignature::ReportedToExecution
            )])
        );
    }

    #[test]
    fn test_update_signature_agreements_success_all_algorithms() {
        for key_id in fake_master_public_key_ids_for_all_algorithms() {
            println!("Running test for key ID {key_id}");
            test_update_signature_agreements_success(key_id);
        }
    }

    fn test_update_signature_agreements_success(key_id: IDkgMasterPublicKeyId) {
        let subnet_id = subnet_test_id(0);
        let mut idkg_payload = empty_idkg_payload_with_key_ids(subnet_id, vec![key_id.clone()]);
        let valid_keys = BTreeSet::from_iter([key_id.clone()]);
        let pre_sig_ids = (0..4)
            .map(|i| create_available_pre_signature(&mut idkg_payload, key_id.clone(), i as u8))
            .collect::<Vec<_>>();
        let ids = (0..5)
            .map(|i| request_id(i, Height::from(0)))
            .collect::<Vec<_>>();
        let missing_pre_signature = idkg_payload.uid_generator.next_pre_signature_id();

        let contexts = BTreeMap::from([
            // insert request without completed signature
            fake_signature_request_context_from_id(key_id.clone(), pre_sig_ids[0], ids[0]),
            // insert request to be completed
            fake_signature_request_context_from_id(key_id.clone(), pre_sig_ids[1], ids[1]),
            // insert request that was already completed
            fake_signature_request_context_from_id(key_id.clone(), pre_sig_ids[2], ids[2]),
            // insert request without a matched pre-signature
            fake_signature_request_context_with_pre_sig(ids[3], key_id.clone(), None),
            // insert request matched to a non-existent pre-signature
            fake_signature_request_context_with_pre_sig(
                ids[4],
                key_id.clone(),
                Some(missing_pre_signature),
            ),
        ]);

        // insert agreement for completed request
        let pseudo_random_id = contexts.get(&ids[2].callback_id).unwrap().pseudo_random_id;
        idkg_payload.signature_agreements.insert(
            pseudo_random_id,
            idkg::CompletedSignature::Unreported(empty_response()),
        );

        let mut signature_builder = TestThresholdSignatureBuilder::new();
        for (i, _) in pre_sig_ids.iter().enumerate().skip(1) {
            signature_builder.signatures.insert(
<<<<<<< HEAD
                RequestId {
                    pre_signature_id: *pre_sig_id,
                    pseudo_random_id: [i as u8; 32],
                    height: Height::from(1),
                },
                match key_id.inner() {
=======
                ids[i],
                match key_id {
>>>>>>> c578a156
                    MasterPublicKeyId::Ecdsa(_) => {
                        CombinedSignature::Ecdsa(ThresholdEcdsaCombinedSignature {
                            signature: vec![i as u8; 32],
                        })
                    }
                    MasterPublicKeyId::Schnorr(_) => {
                        CombinedSignature::Schnorr(ThresholdSchnorrCombinedSignature {
                            signature: vec![i as u8; 32],
                        })
                    }
                    MasterPublicKeyId::VetKd(_) => panic!("not applicable to vetKD"),
                },
            );
        }

        // Only the uncompleted request with available pre-signature should be completed
        update_signature_agreements(
            &contexts,
            &signature_builder,
            None,
            &mut idkg_payload,
            &valid_keys,
            None,
        );

        // Only the pre-signature for the completed request should be removed
        assert_eq!(idkg_payload.available_pre_signatures.len(), 3);
        assert!(!idkg_payload
            .available_pre_signatures
            .contains_key(&pre_sig_ids[1]));

        assert_eq!(idkg_payload.signature_agreements.len(), 3);
        let Some(idkg::CompletedSignature::Unreported(response_1)) =
            idkg_payload.signature_agreements.get(&[1; 32])
        else {
            panic!("Request 1 should have a response");
        };
        assert_matches!(&response_1.payload, ic_types::messages::Payload::Data(_));

        assert_matches!(
            idkg_payload.signature_agreements.get(&[2; 32]),
            Some(idkg::CompletedSignature::ReportedToExecution)
        );

        let Some(idkg::CompletedSignature::Unreported(response_3)) =
            idkg_payload.signature_agreements.get(&[4; 32])
        else {
            panic!("Request 3 should have a response");
        };
        assert_matches!(
            &response_3.payload,
            ic_types::messages::Payload::Reject(context)
            if context.message().contains("matched to non-existent pre-signature")
        );
    }
}<|MERGE_RESOLUTION|>--- conflicted
+++ resolved
@@ -157,9 +157,9 @@
 mod tests {
     use crate::idkg::test_utils::{
         create_available_pre_signature, empty_idkg_payload_with_key_ids, empty_response,
-        fake_completed_signature_request_context, fake_ecdsa_idkg_master_public_key_id,
-        fake_master_public_key_ids_for_all_algorithms, fake_signature_request_context,
-        fake_signature_request_context_with_pre_sig, set_up_idkg_payload,
+        fake_ecdsa_idkg_master_public_key_id, fake_master_public_key_ids_for_all_algorithms,
+        fake_signature_request_context, fake_signature_request_context_from_id,
+        fake_signature_request_context_with_pre_sig, request_id, set_up_idkg_payload,
         TestThresholdSignatureBuilder,
     };
     use assert_matches::assert_matches;
@@ -173,18 +173,7 @@
         },
         Height,
     };
-<<<<<<< HEAD
     use std::collections::BTreeSet;
-=======
-
-    use crate::idkg::test_utils::{
-        create_available_pre_signature, empty_idkg_payload_with_key_ids, empty_response,
-        fake_ecdsa_master_public_key_id, fake_master_public_key_ids_for_all_algorithms,
-        fake_signature_request_context, fake_signature_request_context_from_id,
-        fake_signature_request_context_with_pre_sig, request_id, set_up_idkg_payload,
-        TestThresholdSignatureBuilder,
-    };
->>>>>>> c578a156
 
     use super::*;
 
@@ -305,17 +294,8 @@
         let mut signature_builder = TestThresholdSignatureBuilder::new();
         for (i, _) in pre_sig_ids.iter().enumerate().skip(1) {
             signature_builder.signatures.insert(
-<<<<<<< HEAD
-                RequestId {
-                    pre_signature_id: *pre_sig_id,
-                    pseudo_random_id: [i as u8; 32],
-                    height: Height::from(1),
-                },
+                ids[i],
                 match key_id.inner() {
-=======
-                ids[i],
-                match key_id {
->>>>>>> c578a156
                     MasterPublicKeyId::Ecdsa(_) => {
                         CombinedSignature::Ecdsa(ThresholdEcdsaCombinedSignature {
                             signature: vec![i as u8; 32],
