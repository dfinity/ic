--- conflicted
+++ resolved
@@ -828,12 +828,7 @@
 
     #[test]
     fn test_ecdsa_signer_action() {
-<<<<<<< HEAD
         let key_id = fake_ecdsa_idkg_master_public_key_id();
-        let mut uid_generator = IDkgUIDGenerator::new(subnet_test_id(1), Height::new(0));
-=======
-        let key_id = fake_ecdsa_master_public_key_id();
->>>>>>> c578a156
         let height = Height::from(100);
         let (id_1, id_2, id_3, id_4, id_5) = (
             request_id(1, height),
@@ -971,13 +966,8 @@
         }
     }
 
-<<<<<<< HEAD
     fn test_send_signature_shares(key_id: IDkgMasterPublicKeyId) {
-        let mut uid_generator = IDkgUIDGenerator::new(subnet_test_id(1), Height::new(0));
-=======
-    fn test_send_signature_shares(key_id: MasterPublicKeyId) {
         let mut generator = IDkgUIDGenerator::new(subnet_test_id(1), Height::new(0));
->>>>>>> c578a156
         let height = Height::from(100);
         let ids: Vec<_> = (0..5).map(|i| request_id(i, height)).collect();
 
@@ -1088,27 +1078,13 @@
         }
     }
 
-<<<<<<< HEAD
     fn test_send_signature_shares_incomplete_contexts(key_id: IDkgMasterPublicKeyId) {
-        let mut uid_generator = IDkgUIDGenerator::new(subnet_test_id(1), Height::new(0));
-        let height = Height::from(100);
-        let (id_1, id_2, id_3, id_4, id_5) = (
-            create_request_id(&mut uid_generator, height),
-            create_request_id(&mut uid_generator, height),
-            create_request_id(&mut uid_generator, height),
-            create_request_id(&mut uid_generator, height),
-            create_request_id(&mut uid_generator, height),
-        );
-        let wrong_key_id = match key_id.inner() {
-=======
-    fn test_send_signature_shares_incomplete_contexts(key_id: MasterPublicKeyId) {
         let mut generator = IDkgUIDGenerator::new(subnet_test_id(1), Height::new(0));
         let height = Height::from(100);
         let ids: Vec<_> = (0..5).map(|i| request_id(i, height)).collect();
         let pids: Vec<_> = (0..5).map(|_| generator.next_pre_signature_id()).collect();
 
-        let wrong_key_id = match key_id {
->>>>>>> c578a156
+        let wrong_key_id = match key_id.inner() {
             MasterPublicKeyId::Ecdsa(_) => {
                 fake_schnorr_idkg_master_public_key_id(SchnorrAlgorithm::Ed25519)
             }
@@ -1274,13 +1250,8 @@
                     &block_reader,
                     &state,
                 );
-<<<<<<< HEAD
-                let requested_signatures_count = block_reader.requested_signatures().count();
+                let requested_signatures_count = ids.len();
                 let expected_complaints_count = match key_id.inner() {
-=======
-                let requested_signatures_count = ids.len();
-                let expected_complaints_count = match key_id {
->>>>>>> c578a156
                     MasterPublicKeyId::Ecdsa(_) => requested_signatures_count * 5,
                     MasterPublicKeyId::Schnorr(_) => requested_signatures_count * 2,
                     MasterPublicKeyId::VetKd(_) => panic!("not applicable to vetKD"),
@@ -1399,13 +1370,8 @@
         }
     }
 
-<<<<<<< HEAD
     fn test_validate_signature_shares(key_id: IDkgMasterPublicKeyId) {
-        let mut uid_generator = IDkgUIDGenerator::new(subnet_test_id(1), Height::new(0));
-=======
-    fn test_validate_signature_shares(key_id: MasterPublicKeyId) {
         let mut generator = IDkgUIDGenerator::new(subnet_test_id(1), Height::new(0));
->>>>>>> c578a156
         let height = Height::from(100);
         let (id_1, id_2, id_3, id_4) = (
             request_id(1, Height::from(200)),
@@ -1514,13 +1480,8 @@
         }
     }
 
-<<<<<<< HEAD
     fn test_validate_signature_shares_mismatching_schemes(key_id: IDkgMasterPublicKeyId) {
-        let mut uid_generator = IDkgUIDGenerator::new(subnet_test_id(1), Height::new(0));
-=======
-    fn test_validate_signature_shares_mismatching_schemes(key_id: MasterPublicKeyId) {
         let mut generator = IDkgUIDGenerator::new(subnet_test_id(1), Height::new(0));
->>>>>>> c578a156
         let height = Height::from(100);
         let (id_1, id_2) = (request_id(1, height), request_id(2, height));
         let (pid_1, pid_2) = (
@@ -1595,13 +1556,8 @@
         }
     }
 
-<<<<<<< HEAD
     fn test_validate_signature_shares_incomplete_contexts(key_id: IDkgMasterPublicKeyId) {
-        let mut uid_generator = IDkgUIDGenerator::new(subnet_test_id(1), Height::new(0));
-=======
-    fn test_validate_signature_shares_incomplete_contexts(key_id: MasterPublicKeyId) {
         let mut generator = IDkgUIDGenerator::new(subnet_test_id(1), Height::new(0));
->>>>>>> c578a156
         let height = Height::from(100);
         let ids: Vec<_> = (0..3).map(|i| request_id(i, height)).collect();
         let pids: Vec<_> = (0..3).map(|_| generator.next_pre_signature_id()).collect();
