//! The signature process manager

use crate::idkg::complaints::IDkgTranscriptLoader;
use crate::idkg::metrics::{timed_call, IDkgPayloadMetrics, ThresholdSignerMetrics};
use crate::idkg::utils::{load_transcripts, IDkgBlockReaderImpl};
use ic_consensus_utils::crypto::ConsensusCrypto;
use ic_consensus_utils::RoundRobin;
use ic_interfaces::consensus_pool::ConsensusBlockCache;
use ic_interfaces::crypto::{
    ErrorReproducibility, ThresholdEcdsaSigVerifier, ThresholdEcdsaSigner,
    ThresholdSchnorrSigVerifier, ThresholdSchnorrSigner,
};
use ic_interfaces::idkg::{IDkgChangeAction, IDkgChangeSet, IDkgPool};
use ic_interfaces_state_manager::{CertifiedStateSnapshot, StateReader};
use ic_logger::{debug, warn, ReplicaLogger};
use ic_metrics::MetricsRegistry;
use ic_replicated_state::metadata_state::subnet_call_context_manager::{
    SignWithThresholdContext, ThresholdArguments,
};
use ic_replicated_state::ReplicatedState;
use ic_types::artifact::IDkgMessageId;
use ic_types::consensus::idkg::common::{
    CombinedSignature, SignatureScheme, ThresholdSigInputs, ThresholdSigInputsRef,
};
use ic_types::consensus::idkg::{
    ecdsa_sig_share_prefix, vet_kd_share_prefix, EcdsaSigShare, IDkgBlockReader, IDkgMessage,
    IDkgStats, RequestId,
};
use ic_types::consensus::idkg::{schnorr_sig_share_prefix, SchnorrSigShare, SigShare};
use ic_types::crypto::canister_threshold_sig::error::ThresholdEcdsaCombineSigSharesError;
use ic_types::crypto::canister_threshold_sig::error::{
    ThresholdEcdsaCreateSigShareError, ThresholdEcdsaVerifySigShareError,
    ThresholdSchnorrCombineSigSharesError, ThresholdSchnorrCreateSigShareError,
    ThresholdSchnorrVerifySigShareError,
};
use ic_types::messages::CallbackId;
use ic_types::{Height, NodeId};
use std::cell::RefCell;
use std::collections::{BTreeMap, BTreeSet};
use std::fmt::{self, Debug, Formatter};
use std::sync::Arc;

use super::utils::{build_signature_inputs, update_purge_height};

#[derive(Clone, Debug)]
#[allow(dead_code)]
enum CreateSigShareError {
    Ecdsa(ThresholdEcdsaCreateSigShareError),
    Schnorr(ThresholdSchnorrCreateSigShareError),
    VetKd, // TODO: Fill with crypto error once it exists
}

#[derive(Clone, Debug)]
enum VerifySigShareError {
    Ecdsa(ThresholdEcdsaVerifySigShareError),
    Schnorr(ThresholdSchnorrVerifySigShareError),
    VetKd, // TODO: Fill with crypto error once it exists
    ThresholdSchemeMismatch,
}

impl VerifySigShareError {
    fn is_reproducible(&self) -> bool {
        match self {
            VerifySigShareError::Ecdsa(err) => err.is_reproducible(),
            VerifySigShareError::Schnorr(err) => err.is_reproducible(),
            VerifySigShareError::VetKd => true, // TODO: Check if crypto error is reproducible, once it exists
            VerifySigShareError::ThresholdSchemeMismatch => true,
        }
    }
}

#[derive(Clone, Debug)]
enum CombineSigSharesError {
    Ecdsa(ThresholdEcdsaCombineSigSharesError),
    Schnorr(ThresholdSchnorrCombineSigSharesError),
    VetKd, // TODO: Fill with crypto error once it exists
}

impl CombineSigSharesError {
    fn is_unsatisfied_reconstruction_threshold(&self) -> bool {
        matches!(
            self,
            CombineSigSharesError::Ecdsa(
                ThresholdEcdsaCombineSigSharesError::UnsatisfiedReconstructionThreshold { .. }
            ) | CombineSigSharesError::Schnorr(
                ThresholdSchnorrCombineSigSharesError::UnsatisfiedReconstructionThreshold { .. }
            ) // TODO: Check if Vet KD crypto error is `UnsatisfiedReconstructionThreshold`, once it exists
        )
    }
}

pub(crate) trait ThresholdSigner: Send {
    /// The on_state_change() called from the main IDKG path.
    fn on_state_change(
        &self,
        idkg_pool: &dyn IDkgPool,
        transcript_loader: &dyn IDkgTranscriptLoader,
    ) -> IDkgChangeSet;
}

pub(crate) struct ThresholdSignerImpl {
    node_id: NodeId,
    consensus_block_cache: Arc<dyn ConsensusBlockCache>,
    crypto: Arc<dyn ConsensusCrypto>,
    state_reader: Arc<dyn StateReader<State = ReplicatedState>>,
    schedule: RoundRobin,
    metrics: ThresholdSignerMetrics,
    log: ReplicaLogger,
    prev_certified_height: RefCell<Height>,
}

impl ThresholdSignerImpl {
    pub(crate) fn new(
        node_id: NodeId,
        consensus_block_cache: Arc<dyn ConsensusBlockCache>,
        crypto: Arc<dyn ConsensusCrypto>,
        state_reader: Arc<dyn StateReader<State = ReplicatedState>>,
        metrics_registry: MetricsRegistry,
        log: ReplicaLogger,
    ) -> Self {
        Self {
            node_id,
            consensus_block_cache,
            crypto,
            state_reader,
            schedule: RoundRobin::default(),
            metrics: ThresholdSignerMetrics::new(metrics_registry),
            log,
            prev_certified_height: RefCell::new(Height::from(0)),
        }
    }

    /// Generates signature shares for the newly added signature requests.
    /// The requests for new signatures come from the latest finalized block.
    fn send_signature_shares(
        &self,
        idkg_pool: &dyn IDkgPool,
        transcript_loader: &dyn IDkgTranscriptLoader,
        block_reader: &dyn IDkgBlockReader,
        state_snapshot: &dyn CertifiedStateSnapshot<State = ReplicatedState>,
    ) -> IDkgChangeSet {
        state_snapshot
            .get_state()
            .signature_request_contexts()
            .iter()
            .flat_map(|(id, context)| {
                build_signature_inputs(*id, context, block_reader).map_err(|err| {
                    if err.is_fatal() {
                        warn!(every_n_seconds => 15, self.log,
                            "send_signature_shares(): failed to build signature inputs: {:?}",
                            err
                        );
                        self.metrics.sign_errors_inc("signature_inputs_malformed");
                    }
                })
            })
            .filter(|(request_id, inputs_ref)| {
                !self.signer_has_issued_share(
                    idkg_pool,
                    &self.node_id,
                    request_id,
                    inputs_ref.scheme(),
                )
            })
            .flat_map(|(request_id, sig_inputs_ref)| {
                self.resolve_ref(&sig_inputs_ref, block_reader, "send_signature_shares")
                    .map(|sig_inputs| {
                        self.create_signature_share(
                            idkg_pool,
                            transcript_loader,
                            request_id,
                            &sig_inputs,
                        )
                    })
                    .unwrap_or_default()
            })
            .collect()
    }

    /// Processes the received signature shares
    fn validate_signature_shares(
        &self,
        idkg_pool: &dyn IDkgPool,
        block_reader: &dyn IDkgBlockReader,
        state_snapshot: &dyn CertifiedStateSnapshot<State = ReplicatedState>,
    ) -> IDkgChangeSet {
        let sig_inputs_map = state_snapshot
            .get_state()
            .signature_request_contexts()
            .iter()
            .map(|(id, c)| {
                let inputs = build_signature_inputs(*id, c, block_reader).map_err(|err| if err.is_fatal() {
                    warn!(every_n_seconds => 15, self.log,
                        "validate_signature_shares(): failed to build signatures inputs: {:?}", 
                        err
                    );
                    self.metrics.sign_errors_inc("signature_inputs_malformed");
                }).ok();
                (*id, inputs)
            })
            .collect::<BTreeMap<_, _>>();

        // Collection of validated shares
        let mut validated_sig_shares = BTreeSet::new();

        let mut ret = Vec::new();
        // Iterate over all signature shares of all schemes
        for (id, share) in idkg_pool.unvalidated().signature_shares() {
            // Remove the duplicate entries
            let key = (share.request_id(), share.signer());
            if validated_sig_shares.contains(&key) {
                self.metrics
                    .sign_errors_inc("duplicate_sig_shares_in_batch");
                ret.push(IDkgChangeAction::HandleInvalid(
                    id,
                    format!("Duplicate share in unvalidated batch: {}", share),
                ));
                continue;
            }

            match Action::new(
                &sig_inputs_map,
                &share.request_id(),
                state_snapshot.get_height(),
            ) {
                Action::Process(sig_inputs_ref) => {
                    let action = self.validate_signature_share(
                        idkg_pool,
                        block_reader,
                        id,
                        share,
                        sig_inputs_ref,
                    );
                    if let Some(IDkgChangeAction::MoveToValidated(_)) = action {
                        validated_sig_shares.insert(key);
                    }
                    ret.append(&mut action.into_iter().collect());
                }
                Action::Drop => ret.push(IDkgChangeAction::RemoveUnvalidated(id)),
                Action::Defer => {}
            }
        }
        ret
    }

    fn validate_signature_share(
        &self,
        idkg_pool: &dyn IDkgPool,
        block_reader: &dyn IDkgBlockReader,
        id: IDkgMessageId,
        share: SigShare,
        inputs_ref: &ThresholdSigInputsRef,
    ) -> Option<IDkgChangeAction> {
        if self.signer_has_issued_share(
            idkg_pool,
            &share.signer(),
            &share.request_id(),
            share.scheme(),
        ) {
            // The node already sent a valid share for this request
            self.metrics.sign_errors_inc("duplicate_sig_share");
            return Some(IDkgChangeAction::HandleInvalid(
                id,
                format!("Duplicate signature share: {}", share),
            ));
        }

        let Some(inputs) = self.resolve_ref(inputs_ref, block_reader, "validate_sig_share") else {
            return Some(IDkgChangeAction::HandleInvalid(
                id,
                format!("validate_signature_share(): failed to translate: {}", share),
            ));
        };

        let share_string = share.to_string();
        match self.crypto_verify_sig_share(&inputs, share, idkg_pool.stats()) {
            Err(error) if error.is_reproducible() => {
                self.metrics.sign_errors_inc("verify_sig_share_permanent");
                Some(IDkgChangeAction::HandleInvalid(
                    id,
                    format!(
                        "Signature share validation(permanent error): {}, error = {:?}",
                        share_string, error
                    ),
                ))
            }
            Err(error) => {
                // Defer in case of transient errors
                debug!(
                    self.log,
                    "Signature share validation(transient error): {}, error = {:?}",
                    share_string,
                    error
                );
                self.metrics.sign_errors_inc("verify_sig_share_transient");
                None
            }
            Ok(share) => {
                self.metrics.sign_metrics_inc("sig_shares_received");
                Some(IDkgChangeAction::MoveToValidated(share))
            }
        }
    }

    /// Purges the entries no longer needed from the artifact pool
    fn purge_artifacts(
        &self,
        idkg_pool: &dyn IDkgPool,
        state_snapshot: &dyn CertifiedStateSnapshot<State = ReplicatedState>,
    ) -> IDkgChangeSet {
        let in_progress = state_snapshot
            .get_state()
            .signature_request_contexts()
            .keys()
            .cloned()
            .collect::<BTreeSet<_>>();

        let mut ret = Vec::new();
        let current_height = state_snapshot.get_height();

        // Unvalidated signature shares.
        let mut action = idkg_pool
            .unvalidated()
            .signature_shares()
            .filter(|(_, share)| self.should_purge(share, current_height, &in_progress))
            .map(|(id, _)| IDkgChangeAction::RemoveUnvalidated(id))
            .collect();
        ret.append(&mut action);

        // Validated signature shares.
        let mut action = idkg_pool
            .validated()
            .signature_shares()
            .filter(|(_, share)| self.should_purge(share, current_height, &in_progress))
            .map(|(id, _)| IDkgChangeAction::RemoveValidated(id))
            .collect();
        ret.append(&mut action);

        ret
    }

    /// Load necessary transcripts for the signature inputs
    fn load_dependencies(
        &self,
        idkg_pool: &dyn IDkgPool,
        transcript_loader: &dyn IDkgTranscriptLoader,
        inputs: &ThresholdSigInputs,
    ) -> Option<IDkgChangeSet> {
        let transcripts = match inputs {
            ThresholdSigInputs::Ecdsa(inputs) => vec![
                inputs.presig_quadruple().kappa_unmasked(),
                inputs.presig_quadruple().lambda_masked(),
                inputs.presig_quadruple().kappa_times_lambda(),
                inputs.presig_quadruple().key_times_lambda(),
                inputs.key_transcript(),
            ],
            ThresholdSigInputs::Schnorr(inputs) => vec![
                inputs.presig_transcript().blinder_unmasked(),
                inputs.key_transcript(),
            ],
            // No dependencies for Vet KD
            ThresholdSigInputs::VetKd(_) => vec![],
        };
        load_transcripts(idkg_pool, transcript_loader, &transcripts)
    }

    /// Helper to create the signature share
    fn create_signature_share(
        &self,
        idkg_pool: &dyn IDkgPool,
        transcript_loader: &dyn IDkgTranscriptLoader,
        request_id: RequestId,
        sig_inputs: &ThresholdSigInputs,
    ) -> IDkgChangeSet {
        if let Some(changes) = self.load_dependencies(idkg_pool, transcript_loader, sig_inputs) {
            return changes;
        }

        match self.crypto_create_sig_share(request_id, sig_inputs) {
            Err(err) => {
                warn!(
                    self.log,
                    "Failed to create sig share: request_id = {:?}, {:?}", request_id, err
                );
                self.metrics.sign_errors_inc("create_sig_share");
                Default::default()
            }
            Ok(share) => {
                self.metrics.sign_metrics_inc("sig_shares_sent");
                vec![IDkgChangeAction::AddToValidated(share)]
            }
        }
    }

    fn crypto_create_sig_share(
        &self,
        request_id: RequestId,
        sig_inputs: &ThresholdSigInputs,
    ) -> Result<IDkgMessage, CreateSigShareError> {
        match sig_inputs {
            ThresholdSigInputs::Ecdsa(inputs) => {
                ThresholdEcdsaSigner::create_sig_share(&*self.crypto, inputs).map_or_else(
                    |err| Err(CreateSigShareError::Ecdsa(err)),
                    |share| {
                        let sig_share = EcdsaSigShare {
                            signer_id: self.node_id,
                            request_id,
                            share,
                        };
                        Ok(IDkgMessage::EcdsaSigShare(sig_share))
                    },
                )
            }
            ThresholdSigInputs::Schnorr(inputs) => {
                ThresholdSchnorrSigner::create_sig_share(&*self.crypto, inputs).map_or_else(
                    |err| Err(CreateSigShareError::Schnorr(err)),
                    |share| {
                        let sig_share = SchnorrSigShare {
                            signer_id: self.node_id,
                            request_id,
                            share,
                        };
                        Ok(IDkgMessage::SchnorrSigShare(sig_share))
                    },
                )
            }
            ThresholdSigInputs::VetKd(_inputs) => {
                todo!("Call crypto endpoint to create a vet KD share");
            }
        }
    }

    /// Helper to verify the signature share
    fn crypto_verify_sig_share(
        &self,
        sig_inputs: &ThresholdSigInputs,
        share: SigShare,
        stats: &dyn IDkgStats,
    ) -> Result<IDkgMessage, VerifySigShareError> {
        let start = std::time::Instant::now();
        let request_id = share.request_id();
        let ret = match (sig_inputs, share) {
            (ThresholdSigInputs::Ecdsa(inputs), SigShare::Ecdsa(share)) => {
                ThresholdEcdsaSigVerifier::verify_sig_share(
                    &*self.crypto,
                    share.signer_id,
                    inputs,
                    &share.share,
                )
                .map_or_else(
                    |err| Err(VerifySigShareError::Ecdsa(err)),
                    |_| Ok(IDkgMessage::EcdsaSigShare(share)),
                )
            }
            (ThresholdSigInputs::Schnorr(inputs), SigShare::Schnorr(share)) => {
                ThresholdSchnorrSigVerifier::verify_sig_share(
                    &*self.crypto,
                    share.signer_id,
                    inputs,
                    &share.share,
                )
                .map_or_else(
                    |err| Err(VerifySigShareError::Schnorr(err)),
                    |_| Ok(IDkgMessage::SchnorrSigShare(share)),
                )
            }
            (ThresholdSigInputs::VetKd(_inputs), SigShare::VetKd(_share)) => {
                todo!("Call crypto endpoint to verify a vet KD share")
            }
            _ => Err(VerifySigShareError::ThresholdSchemeMismatch),
        };

        stats.record_sig_share_validation(&request_id, start.elapsed());
        ret
    }

    /// Checks if the signer node has already issued a signature share for the
    /// request
    fn signer_has_issued_share(
        &self,
        idkg_pool: &dyn IDkgPool,
        signer_id: &NodeId,
        request_id: &RequestId,
        scheme: SignatureScheme,
    ) -> bool {
        let validated = idkg_pool.validated();
        match scheme {
            SignatureScheme::Ecdsa => {
                let prefix = ecdsa_sig_share_prefix(request_id, signer_id);
                validated
                    .ecdsa_signature_shares_by_prefix(prefix)
                    .any(|(_, share)| {
                        share.request_id == *request_id && share.signer_id == *signer_id
                    })
            }
            SignatureScheme::Schnorr => {
                let prefix = schnorr_sig_share_prefix(request_id, signer_id);
                validated
                    .schnorr_signature_shares_by_prefix(prefix)
                    .any(|(_, share)| {
                        share.request_id == *request_id && share.signer_id == *signer_id
                    })
            }
            SignatureScheme::VetKd => {
                let prefix = vet_kd_share_prefix(request_id, signer_id);
                validated.vet_kd_shares_by_prefix(prefix).any(|(_, share)| {
                    share.request_id == *request_id && share.signer_id == *signer_id
                })
            }
        }
    }

    /// Checks if the signature share should be purged
    fn should_purge(
        &self,
        share: &SigShare,
        current_height: Height,
        in_progress: &BTreeSet<CallbackId>,
    ) -> bool {
        let request_id = share.request_id();
        request_id.height <= current_height && !in_progress.contains(&request_id.callback_id)
    }

    /// Resolves the ThresholdSigInputsRef -> ThresholdSigInputs
    fn resolve_ref(
        &self,
        sig_inputs_ref: &ThresholdSigInputsRef,
        block_reader: &dyn IDkgBlockReader,
        reason: &str,
    ) -> Option<ThresholdSigInputs> {
        let _timer = self
            .metrics
            .on_state_change_duration
            .with_label_values(&["resolve_transcript_refs"])
            .start_timer();
        match sig_inputs_ref.translate(block_reader) {
            Ok(sig_inputs) => {
                self.metrics.sign_metrics_inc("resolve_transcript_refs");
                Some(sig_inputs)
            }
            Err(error) => {
                warn!(
                    self.log,
                    "Failed to resolve sig input ref: reason = {}, \
                     sig_inputs_ref = {:?}, error = {:?}",
                    reason,
                    sig_inputs_ref,
                    error
                );
                self.metrics.sign_errors_inc("resolve_transcript_refs");
                None
            }
        }
    }
}

impl ThresholdSigner for ThresholdSignerImpl {
    fn on_state_change(
        &self,
        idkg_pool: &dyn IDkgPool,
        transcript_loader: &dyn IDkgTranscriptLoader,
    ) -> IDkgChangeSet {
        let Some(snapshot) = self.state_reader.get_certified_state_snapshot() else {
            idkg_pool.stats().update_active_signature_requests(vec![]);
            return IDkgChangeSet::new();
        };

        let block_reader = IDkgBlockReaderImpl::new(self.consensus_block_cache.finalized_chain());
        let metrics = self.metrics.clone();

        let active_requests = snapshot
            .get_state()
            .signature_request_contexts()
            .iter()
<<<<<<< HEAD
            .flat_map(|(callback_id, context)| {
                context.matched_pre_signature.map(|(_, height)| RequestId {
                    callback_id: *callback_id,
                    height,
                })
=======
            .flat_map(|(callback_id, context)| match &context.args {
                ThresholdArguments::Ecdsa(_) | ThresholdArguments::Schnorr(_) => {
                    context.matched_pre_signature.map(|(_, height)| RequestId {
                        callback_id: *callback_id,
                        height,
                    })
                }
                ThresholdArguments::VetKd(args) => Some(RequestId {
                    callback_id: *callback_id,
                    height: args.height,
                }),
>>>>>>> 9d768e5d
            })
            .collect();
        idkg_pool
            .stats()
            .update_active_signature_requests(active_requests);

        let mut changes = update_purge_height(&self.prev_certified_height, snapshot.get_height())
            .then(|| {
                timed_call(
                    "purge_artifacts",
                    || self.purge_artifacts(idkg_pool, snapshot.as_ref()),
                    &metrics.on_state_change_duration,
                )
            })
            .unwrap_or_default();

        let send_signature_shares = || {
            timed_call(
                "send_signature_shares",
                || {
                    self.send_signature_shares(
                        idkg_pool,
                        transcript_loader,
                        &block_reader,
                        snapshot.as_ref(),
                    )
                },
                &metrics.on_state_change_duration,
            )
        };
        let validate_signature_shares = || {
            timed_call(
                "validate_signature_shares",
                || self.validate_signature_shares(idkg_pool, &block_reader, snapshot.as_ref()),
                &metrics.on_state_change_duration,
            )
        };

        let calls: [&'_ dyn Fn() -> IDkgChangeSet; 2] =
            [&send_signature_shares, &validate_signature_shares];
        changes.append(&mut self.schedule.call_next(&calls));
        changes
    }
}

pub(crate) trait ThresholdSignatureBuilder {
    /// Returns the signature for the given context, if it can be successfully
    /// built from the current sig shares in the IDKG pool
    fn get_completed_signature(
        &self,
        id: CallbackId,
        context: &SignWithThresholdContext,
    ) -> Option<CombinedSignature>;
}

pub(crate) struct ThresholdSignatureBuilderImpl<'a> {
    block_reader: &'a dyn IDkgBlockReader,
    crypto: &'a dyn ConsensusCrypto,
    idkg_pool: &'a dyn IDkgPool,
    metrics: &'a IDkgPayloadMetrics,
    log: ReplicaLogger,
}

impl<'a> ThresholdSignatureBuilderImpl<'a> {
    pub(crate) fn new(
        block_reader: &'a dyn IDkgBlockReader,
        crypto: &'a dyn ConsensusCrypto,
        idkg_pool: &'a dyn IDkgPool,
        metrics: &'a IDkgPayloadMetrics,
        log: ReplicaLogger,
    ) -> Self {
        Self {
            crypto,
            idkg_pool,
            block_reader,
            metrics,
            log,
        }
    }

    fn crypto_combine_sig_shares(
        &self,
        request_id: &RequestId,
        inputs: &ThresholdSigInputs,
        stats: &dyn IDkgStats,
    ) -> Result<CombinedSignature, CombineSigSharesError> {
        let start = std::time::Instant::now();
        let ret = match inputs {
            ThresholdSigInputs::Ecdsa(inputs) => {
                // Collect the signature shares for the request.
                let mut sig_shares = BTreeMap::new();
                for (_, share) in self.idkg_pool.validated().ecdsa_signature_shares() {
                    if share.request_id == *request_id {
                        sig_shares.insert(share.signer_id, share.share.clone());
                    }
                }
                ThresholdEcdsaSigVerifier::combine_sig_shares(self.crypto, inputs, &sig_shares)
                    .map_or_else(
                        |err| Err(CombineSigSharesError::Ecdsa(err)),
                        |share| Ok(CombinedSignature::Ecdsa(share)),
                    )
            }
            ThresholdSigInputs::Schnorr(inputs) => {
                // Collect the signature shares for the request.
                let mut sig_shares = BTreeMap::new();
                for (_, share) in self.idkg_pool.validated().schnorr_signature_shares() {
                    if share.request_id == *request_id {
                        sig_shares.insert(share.signer_id, share.share.clone());
                    }
                }
                ThresholdSchnorrSigVerifier::combine_sig_shares(self.crypto, inputs, &sig_shares)
                    .map_or_else(
                        |err| Err(CombineSigSharesError::Schnorr(err)),
                        |share| Ok(CombinedSignature::Schnorr(share)),
                    )
            }
            ThresholdSigInputs::VetKd(_inputs) => {
                // Collect the signature shares for the request.
                let mut sig_shares = BTreeMap::new();
                for (_, share) in self.idkg_pool.validated().vet_kd_shares() {
                    if share.request_id == *request_id {
                        sig_shares.insert(share.signer_id, share.share.clone());
                    }
                }
                todo!("Call crypto endpoint to combine vet KD shares");
            }
        };
        stats.record_sig_share_aggregation(request_id, start.elapsed());
        ret
    }
}

impl<'a> ThresholdSignatureBuilder for ThresholdSignatureBuilderImpl<'a> {
    fn get_completed_signature(
        &self,
        callback_id: CallbackId,
        context: &SignWithThresholdContext,
    ) -> Option<CombinedSignature> {
        // Find the sig inputs for the request and translate the refs.
        let (request_id, sig_inputs_ref) =
            build_signature_inputs(callback_id, context, self.block_reader)
                .map_err(|err| {
                    if err.is_fatal() {
                        warn!(every_n_seconds => 15, self.log,
                            "get_completed_signature(): failed to build signature inputs: {:?}",
                            err
                        );
                        self.metrics
                            .payload_errors_inc("signature_inputs_malformed");
                    }
                })
                .ok()?;

        let sig_inputs = match sig_inputs_ref.translate(self.block_reader) {
            Ok(sig_inputs) => sig_inputs,
            Err(error) => {
                warn!(
                    self.log,
                    "get_completed_signature(): translate failed: sig_inputs_ref = {:?}, error = {:?}",
                    sig_inputs_ref,
                    error
                );
                self.metrics.payload_errors_inc("sig_inputs_translate");
                return None;
            }
        };

        match self.crypto_combine_sig_shares(&request_id, &sig_inputs, self.idkg_pool.stats()) {
            Ok(signature) => {
                self.metrics
                    .payload_metrics_inc("signatures_completed", None);
                Some(signature)
            }
            Err(err) if err.is_unsatisfied_reconstruction_threshold() => None,
            Err(err) => {
                warn!(
                    self.log,
                    "Failed to combine signature shares: request_id = {:?}, {:?}", request_id, err
                );
                self.metrics.payload_errors_inc("combine_sig_share");
                None
            }
        }
    }
}

/// Specifies how to handle a received share
#[derive(Eq, PartialEq)]
enum Action<'a> {
    /// The message is relevant to our current state, process it
    /// immediately. The transcript params for this transcript
    /// (as specified by the finalized block) is the argument
    Process(&'a ThresholdSigInputsRef),

    /// Keep it to be processed later (e.g) this is from a node
    /// ahead of us
    Defer,

    /// Don't need it
    Drop,
}

impl<'a> Action<'a> {
    /// Decides the action to take on a received message with the given height/RequestId
    fn new(
        requested_signatures: &'a BTreeMap<CallbackId, Option<(RequestId, ThresholdSigInputsRef)>>,
        request_id: &RequestId,
        certified_height: Height,
    ) -> Action<'a> {
        let msg_height = request_id.height;
        if msg_height > certified_height {
            // Message is from a node ahead of us, keep it to be
            // processed later
            return Action::Defer;
        }

        match requested_signatures.get(&request_id.callback_id) {
            Some(Some((own_request_id, sig_inputs))) => {
                if request_id == own_request_id {
                    Action::Process(sig_inputs)
                } else {
                    // A signature for the received ID was requested and the context was completed.
                    // However, the received share claims a pre-signature was matched at a different
                    // height, therefore drop the message.
                    Action::Drop
                }
            }
            // The signature has been requested, but its context hasn't been completed yet.
            // Defer until the context is matched with a pre-signature and randomness is assigned.
            Some(None) => Action::Defer,
            None => {
                // Its for a signature that has not been requested, drop it
                Action::Drop
            }
        }
    }
}

impl<'a> Debug for Action<'a> {
    fn fmt(&self, f: &mut Formatter<'_>) -> fmt::Result {
        match &self {
            Self::Process(sig_inputs) => {
                write!(f, "Action::Process(): caller = {:?}", sig_inputs.caller())
            }
            Self::Defer => write!(f, "Action::Defer"),
            Self::Drop => write!(f, "Action::Drop"),
        }
    }
}

#[cfg(test)]
mod tests {
    use super::*;
    use crate::idkg::test_utils::*;
    use crate::idkg::utils::algorithm_for_key_id;
    use assert_matches::assert_matches;
    use ic_crypto_test_utils_canister_threshold_sigs::{
        generate_key_transcript, generate_tecdsa_protocol_inputs,
        generate_tschnorr_protocol_inputs, run_tecdsa_protocol, run_tschnorr_protocol,
        CanisterThresholdSigTestEnvironment, IDkgParticipants,
    };
    use ic_crypto_test_utils_reproducible_rng::reproducible_rng;
    use ic_interfaces::p2p::consensus::{MutablePool, UnvalidatedArtifact};
    use ic_management_canister_types::{MasterPublicKeyId, SchnorrAlgorithm};
    use ic_replicated_state::metadata_state::subnet_call_context_manager::{
        EcdsaArguments, SchnorrArguments, ThresholdArguments,
    };
    use ic_test_utilities_consensus::IDkgStatsNoOp;
    use ic_test_utilities_logger::with_test_replica_logger;
    use ic_test_utilities_types::ids::{
        canister_test_id, subnet_test_id, user_test_id, NODE_1, NODE_2, NODE_3,
    };
    use ic_test_utilities_types::messages::RequestBuilder;
    use ic_types::consensus::idkg::*;
    use ic_types::crypto::{AlgorithmId, ExtendedDerivationPath};
    use ic_types::time::UNIX_EPOCH;
    use ic_types::{Height, Randomness};
    use std::ops::Deref;
    use std::sync::RwLock;

    #[test]
    fn test_ecdsa_signer_action() {
<<<<<<< HEAD
        let key_id = fake_ecdsa_master_public_key_id();
=======
        let key_id = fake_ecdsa_idkg_master_public_key_id();
>>>>>>> 9d768e5d
        let height = Height::from(100);
        let (id_1, id_2, id_3, id_4, id_5) = (
            request_id(1, height),
            request_id(2, Height::from(10)),
            request_id(3, height),
            request_id(4, height),
            request_id(5, Height::from(200)),
        );

        let requested = BTreeMap::from([
            (
                id_1.callback_id,
                Some((id_1, create_sig_inputs(1, &key_id).sig_inputs_ref)),
            ),
            (
                id_2.callback_id,
                Some((id_2, create_sig_inputs(2, &key_id).sig_inputs_ref)),
            ),
            (
                id_3.callback_id,
                Some((id_3, create_sig_inputs(3, &key_id).sig_inputs_ref)),
            ),
            (id_4.callback_id, None),
        ]);

        // Message from a node ahead of us
        assert_eq!(Action::new(&requested, &id_5, height), Action::Defer);

        // Messages for transcripts not being currently requested
        assert_eq!(
            Action::new(&requested, &request_id(6, Height::from(100)), height),
            Action::Drop
        );
        assert_eq!(
            Action::new(&requested, &request_id(7, Height::from(10)), height),
            Action::Drop
        );

        // Messages for signatures currently requested
        let action = Action::new(&requested, &id_1, height);
        assert_matches!(action, Action::Process(_));

        let action = Action::new(&requested, &id_2, height);
        assert_matches!(action, Action::Process(_));

        // Message for a signature currently requested but specifying wrong height
        let wrong_id_2 = RequestId {
            height: id_2.height.decrement(),
            ..id_2
        };
        let action = Action::new(&requested, &wrong_id_2, height);
        assert_eq!(action, Action::Drop);

        // Message for a signature that is requested, but its context isn't complete yet
        let action = Action::new(&requested, &id_4, height);
        assert_eq!(action, Action::Defer);
    }

    // Tests that signature shares are purged once the certified height increases
    #[test]
    fn test_signature_shares_purging_all_algorithms() {
        for key_id in fake_master_public_key_ids_for_all_algorithms() {
            println!("Running test for key ID {key_id}");
            test_signature_shares_purging(key_id);
        }
    }

    fn test_signature_shares_purging(key_id: IDkgMasterPublicKeyId) {
        ic_test_utilities::artifact_pool_config::with_test_pool_config(|pool_config| {
            with_test_replica_logger(|logger| {
                let (mut idkg_pool, signer, state_manager) =
                    create_signer_dependencies_and_state_manager(pool_config, logger);
                let transcript_loader = TestIDkgTranscriptLoader::default();
                let height_0 = Height::from(0);
                let height_30 = Height::from(30);

                let expected_state_snapshot = Arc::new(RwLock::new(FakeCertifiedStateSnapshot {
                    height: height_0,
                    state: Arc::new(ic_test_utilities_state::get_initial_state(0, 0)),
                }));
                let expected_state_snapshot_clone = expected_state_snapshot.clone();
                state_manager
                    .get_mut()
                    .expect_get_certified_state_snapshot()
                    .returning(move || {
                        Some(Box::new(
                            expected_state_snapshot_clone.read().unwrap().clone(),
                        ))
                    });

                let id_1 = request_id(1, height_0);
                let id_2 = request_id(2, height_30);

                let share1 = create_signature_share(&key_id, NODE_1, id_1);
                let msg_id1 = share1.message_id();
                let share2 = create_signature_share(&key_id, NODE_2, id_2);
                let msg_id2 = share2.message_id();
                let change_set = vec![
                    IDkgChangeAction::AddToValidated(share1),
                    IDkgChangeAction::AddToValidated(share2),
                ];
                idkg_pool.apply(change_set);

                // Certified height doesn't increase, so share1 shouldn't be purged
                let change_set = signer.on_state_change(&idkg_pool, &transcript_loader);
                assert_eq!(*signer.prev_certified_height.borrow(), height_0);
                assert!(change_set.is_empty());

                // Certified height increases, so share1 is purged
                let new_height = expected_state_snapshot.write().unwrap().inc_height_by(29);
                let change_set = signer.on_state_change(&idkg_pool, &transcript_loader);
                assert_eq!(*signer.prev_certified_height.borrow(), new_height);
                assert_eq!(change_set.len(), 1);
                assert!(is_removed_from_validated(&change_set, &msg_id1));
                idkg_pool.apply(change_set);

                // Certified height increases above share2, so it is purged
                let new_height = expected_state_snapshot.write().unwrap().inc_height_by(1);
                let change_set = signer.on_state_change(&idkg_pool, &transcript_loader);
                assert_eq!(*signer.prev_certified_height.borrow(), new_height);
                assert_eq!(height_30, new_height);
                assert_eq!(change_set.len(), 1);
                assert!(is_removed_from_validated(&change_set, &msg_id2));
            })
        })
    }

    // Tests that signature shares are sent for new requests, and requests already
    // in progress are filtered out.
    #[test]
    fn test_send_signature_shares_all_algorithms() {
        for key_id in fake_master_public_key_ids_for_all_algorithms() {
            println!("Running test for key ID {key_id}");
            test_send_signature_shares(key_id);
        }
    }

<<<<<<< HEAD
    fn test_send_signature_shares(key_id: MasterPublicKeyId) {
=======
    fn test_send_signature_shares(key_id: IDkgMasterPublicKeyId) {
>>>>>>> 9d768e5d
        let mut generator = IDkgUIDGenerator::new(subnet_test_id(1), Height::new(0));
        let height = Height::from(100);
        let ids: Vec<_> = (0..5).map(|i| request_id(i, height)).collect();

        // Set up the IDKG pool. Pool has shares for requests 0, 1, 2.
        // Only the share for request 0 is issued by us
        let shares = vec![
            create_signature_share(&key_id, NODE_1, ids[0]),
            create_signature_share(&key_id, NODE_2, ids[1]),
            create_signature_share(&key_id, NODE_3, ids[2]),
        ];

        // The block has pre-signatures for requests 0, 3, 4
        let sig_inputs: Vec<_> = [0, 3, 4]
            .into_iter()
            .map(|i: usize| {
                (
                    ids[i],
                    generator.next_pre_signature_id(),
                    create_sig_inputs(i as u8, &key_id),
                )
            })
            .collect();

        let block_reader = TestIDkgBlockReader::for_signer_test(
            Height::from(100),
            sig_inputs
                .iter()
                .map(|(_, pid, inputs)| (*pid, inputs.clone()))
                .collect(),
        );
        let transcript_loader: TestIDkgTranscriptLoader = Default::default();

        let state = fake_state_with_signature_requests(
            height,
            sig_inputs.into_iter().map(|(request_id, pre_sig_id, _)| {
                fake_signature_request_context_from_id(key_id.clone(), pre_sig_id, request_id)
            }),
        );

        // Test using CryptoReturningOK
        ic_test_utilities::artifact_pool_config::with_test_pool_config(|pool_config| {
            with_test_replica_logger(|logger| {
                let (mut idkg_pool, signer) = create_signer_dependencies(pool_config, logger);

                idkg_pool.apply(
                    shares
                        .iter()
                        .map(|s| IDkgChangeAction::AddToValidated(s.clone()))
                        .collect(),
                );

                // Since request 0 is already in progress, we should issue
                // shares only for transcripts 3, 4
                let change_set = signer.send_signature_shares(
                    &idkg_pool,
                    &transcript_loader,
                    &block_reader,
                    &state,
                );
                assert_eq!(change_set.len(), 2);
                assert!(is_signature_share_added_to_validated(
                    &change_set,
                    &ids[3],
                    block_reader.tip_height()
                ));
                assert!(is_signature_share_added_to_validated(
                    &change_set,
                    &ids[4],
                    block_reader.tip_height()
                ));
            })
        });

        // Test using crypto without keys
        ic_test_utilities::artifact_pool_config::with_test_pool_config(|pool_config| {
            with_test_replica_logger(|logger| {
                let (mut idkg_pool, signer) = create_signer_dependencies_with_crypto(
                    pool_config,
                    logger,
                    Some(crypto_without_keys()),
                );

                idkg_pool.apply(
                    shares
                        .iter()
                        .map(|s| IDkgChangeAction::AddToValidated(s.clone()))
                        .collect(),
                );

                // Crypto should return an error and no shares should be created.
                let change_set = signer.send_signature_shares(
                    &idkg_pool,
                    &transcript_loader,
                    &block_reader,
                    &state,
                );
                assert!(change_set.is_empty());
            })
        });
    }

    // Tests that no signature shares for incomplete contexts are created
    #[test]
    fn test_send_signature_shares_incomplete_contexts_all_algorithms() {
        for key_id in fake_master_public_key_ids_for_all_algorithms() {
            println!("Running test for key ID {key_id}");
            test_send_signature_shares_incomplete_contexts(key_id);
        }
    }

<<<<<<< HEAD
    fn test_send_signature_shares_incomplete_contexts(key_id: MasterPublicKeyId) {
=======
    fn test_send_signature_shares_incomplete_contexts(key_id: IDkgMasterPublicKeyId) {
>>>>>>> 9d768e5d
        let mut generator = IDkgUIDGenerator::new(subnet_test_id(1), Height::new(0));
        let height = Height::from(100);
        let ids: Vec<_> = (0..5).map(|i| request_id(i, height)).collect();
        let pids: Vec<_> = (0..5).map(|_| generator.next_pre_signature_id()).collect();

<<<<<<< HEAD
        let wrong_key_id = match key_id {
=======
        let wrong_key_id = match key_id.inner() {
>>>>>>> 9d768e5d
            MasterPublicKeyId::Ecdsa(_) => {
                fake_schnorr_idkg_master_public_key_id(SchnorrAlgorithm::Ed25519)
            }
            MasterPublicKeyId::Schnorr(_) => fake_ecdsa_idkg_master_public_key_id(),
            MasterPublicKeyId::VetKd(_) => panic!("not applicable to vetKD"),
        };

        // Set up the signature requests
        // The block contains pre-signatures for all requests except request 4
        let block_reader = TestIDkgBlockReader::for_signer_test(
            height,
            vec![
                (pids[0], create_sig_inputs(0, &key_id)),
                (pids[1], create_sig_inputs(1, &key_id)),
                (pids[2], create_sig_inputs(2, &key_id)),
                (pids[3], create_sig_inputs(3, &wrong_key_id)),
            ],
        );
        let transcript_loader: TestIDkgTranscriptLoader = Default::default();

        let state = fake_state_with_signature_requests(
            height,
            [
                // One context without matched pre-signature
                fake_signature_request_context_with_pre_sig(ids[0], key_id.clone(), None),
                // One context without nonce
                fake_signature_request_context_with_pre_sig(ids[1], key_id.clone(), Some(pids[1])),
                // One completed context
                fake_signature_request_context_from_id(key_id.clone(), pids[2], ids[2]),
                // One completed context matched to a pre-signature of the wrong scheme
                fake_signature_request_context_from_id(key_id.clone(), pids[3], ids[3]),
                // One completed context matched to a pre-signature that doesn't exist
                fake_signature_request_context_from_id(key_id.clone(), pids[4], ids[4]),
            ],
        );

        // Test using CryptoReturningOK
        ic_test_utilities::artifact_pool_config::with_test_pool_config(|pool_config| {
            with_test_replica_logger(|logger| {
                let (idkg_pool, signer) = create_signer_dependencies(pool_config, logger);

                // We should issue shares only for completed request 2
                let change_set = signer.send_signature_shares(
                    &idkg_pool,
                    &transcript_loader,
                    &block_reader,
                    &state,
                );

                assert_eq!(change_set.len(), 1);
                assert!(is_signature_share_added_to_validated(
                    &change_set,
                    &ids[2],
                    block_reader.tip_height()
                ));
            })
        });
    }

    #[test]
    fn test_send_signature_shares_when_failure_all_algorithms() {
        for key_id in fake_master_public_key_ids_for_all_algorithms() {
            println!("Running test for key ID {key_id}");
            test_send_signature_shares_when_failure(key_id);
        }
    }

    fn test_send_signature_shares_when_failure(key_id: IDkgMasterPublicKeyId) {
        ic_test_utilities::artifact_pool_config::with_test_pool_config(|pool_config| {
            with_test_replica_logger(|logger| {
                let mut generator = IDkgUIDGenerator::new(subnet_test_id(1), Height::new(0));
                let height = Height::from(100);
                let ids: Vec<_> = (0..3).map(|i| request_id(i, height)).collect();
                let pids: Vec<_> = (0..3).map(|_| generator.next_pre_signature_id()).collect();

                // Set up the signature requests
                let block_reader = TestIDkgBlockReader::for_signer_test(
                    height,
                    vec![
                        (pids[0], create_sig_inputs(0, &key_id)),
                        (pids[1], create_sig_inputs(1, &key_id)),
                        (pids[2], create_sig_inputs(2, &key_id)),
                    ],
                );
                let state = fake_state_with_signature_requests(
                    height,
                    (0..3).map(|i| {
                        fake_signature_request_context_from_id(key_id.clone(), pids[i], ids[i])
                    }),
                );

                let (idkg_pool, signer) = create_signer_dependencies(pool_config, logger);

                let transcript_loader =
                    TestIDkgTranscriptLoader::new(TestTranscriptLoadStatus::Failure);
                let change_set = signer.send_signature_shares(
                    &idkg_pool,
                    &transcript_loader,
                    &block_reader,
                    &state,
                );

                // No shares should be created when transcripts fail to load
                assert!(change_set.is_empty());

                let transcript_loader =
                    TestIDkgTranscriptLoader::new(TestTranscriptLoadStatus::Success);
                let change_set = signer.send_signature_shares(
                    &idkg_pool,
                    &transcript_loader,
                    &block_reader,
                    &state,
                );

                // Shares should be created when transcripts succeed to load
                assert_eq!(change_set.len(), 3);
            })
        })
    }

    // Tests that complaints are generated and added to the pool if loading transcript
    // results in complaints.
    #[test]
    fn test_send_signature_shares_with_complaints_all_algorithms() {
        for key_id in fake_master_public_key_ids_for_all_algorithms() {
            println!("Running test for key ID {key_id}");
            test_send_signature_shares_with_complaints(key_id);
        }
    }

    fn test_send_signature_shares_with_complaints(key_id: IDkgMasterPublicKeyId) {
        ic_test_utilities::artifact_pool_config::with_test_pool_config(|pool_config| {
            with_test_replica_logger(|logger| {
                let mut generator = IDkgUIDGenerator::new(subnet_test_id(1), Height::new(0));
                let height = Height::from(100);
                let ids: Vec<_> = (0..3).map(|i| request_id(i, height)).collect();
                let pids: Vec<_> = (0..3).map(|_| generator.next_pre_signature_id()).collect();

                // Set up the signature requests
                let block_reader = TestIDkgBlockReader::for_signer_test(
                    height,
                    vec![
                        (pids[0], create_sig_inputs(0, &key_id)),
                        (pids[1], create_sig_inputs(1, &key_id)),
                        (pids[2], create_sig_inputs(2, &key_id)),
                    ],
                );
                let state = fake_state_with_signature_requests(
                    height,
                    (0..3).map(|i| {
                        fake_signature_request_context_from_id(key_id.clone(), pids[i], ids[i])
                    }),
                );

                let (idkg_pool, signer) = create_signer_dependencies(pool_config, logger);

                let transcript_loader =
                    TestIDkgTranscriptLoader::new(TestTranscriptLoadStatus::Complaints);

                let change_set = signer.send_signature_shares(
                    &idkg_pool,
                    &transcript_loader,
                    &block_reader,
                    &state,
                );
                let requested_signatures_count = ids.len();
<<<<<<< HEAD
                let expected_complaints_count = match key_id {
=======
                let expected_complaints_count = match key_id.inner() {
>>>>>>> 9d768e5d
                    MasterPublicKeyId::Ecdsa(_) => requested_signatures_count * 5,
                    MasterPublicKeyId::Schnorr(_) => requested_signatures_count * 2,
                    MasterPublicKeyId::VetKd(_) => panic!("not applicable to vetKD"),
                };
                let complaints = transcript_loader.returned_complaints();
                assert_eq!(change_set.len(), complaints.len());
                assert_eq!(change_set.len(), expected_complaints_count);
                for complaint in complaints {
                    assert!(is_complaint_added_to_validated(
                        &change_set,
                        &complaint.content.idkg_complaint.transcript_id,
                        &NODE_1,
                        &NODE_1,
                    ));
                }
            })
        })
    }

    #[test]
    fn test_crypto_verify_sig_share_all_algorithms() {
        for key_id in fake_master_public_key_ids_for_all_algorithms() {
            println!("Running test for key ID {key_id}");
            test_crypto_verify_sig_share(key_id);
        }
    }

    fn test_crypto_verify_sig_share(key_id: IDkgMasterPublicKeyId) {
        let mut rng = reproducible_rng();
        ic_test_utilities::artifact_pool_config::with_test_pool_config(|pool_config| {
            with_test_replica_logger(|logger| {
                let env = CanisterThresholdSigTestEnvironment::new(1, &mut rng);
                let (dealers, receivers) = env.choose_dealers_and_receivers(
                    &IDkgParticipants::AllNodesAsDealersAndReceivers,
                    &mut rng,
                );
                let key_transcript = generate_key_transcript(
                    &env,
                    &dealers,
                    &receivers,
                    algorithm_for_key_id(&key_id),
                    &mut rng,
                );
                let derivation_path = ExtendedDerivationPath {
                    caller: user_test_id(1).get(),
                    derivation_path: vec![],
                };
                let (receivers, inputs) = match key_id.inner() {
                    MasterPublicKeyId::Ecdsa(_) => {
                        let inputs = generate_tecdsa_protocol_inputs(
                            &env,
                            &dealers,
                            &receivers,
                            &key_transcript,
                            &[0; 32],
                            Randomness::from([0; 32]),
                            &derivation_path,
                            algorithm_for_key_id(&key_id),
                            &mut rng,
                        );

                        (
                            inputs.receivers().clone(),
                            ThresholdSigInputs::Ecdsa(inputs),
                        )
                    }
                    MasterPublicKeyId::Schnorr(_) => {
                        let inputs = generate_tschnorr_protocol_inputs(
                            &env,
                            &dealers,
                            &receivers,
                            &key_transcript,
                            &[0; 32],
                            Randomness::from([0; 32]),
                            None,
                            &derivation_path,
                            algorithm_for_key_id(&key_id),
                            &mut rng,
                        );
                        (
                            inputs.receivers().clone(),
                            ThresholdSigInputs::Schnorr(inputs),
                        )
                    }
                    MasterPublicKeyId::VetKd(_) => panic!("not applicable to vetKD"),
                };
                let crypto = env
                    .nodes
                    .filter_by_receivers(&receivers)
                    .next()
                    .unwrap()
                    .crypto();
                let (_, signer) =
                    create_signer_dependencies_with_crypto(pool_config, logger, Some(crypto));
                let id = request_id(1, Height::from(5));
                let message = create_signature_share(&key_id, NODE_2, id);
                let share = match message {
                    IDkgMessage::EcdsaSigShare(share) => SigShare::Ecdsa(share),
                    IDkgMessage::SchnorrSigShare(share) => SigShare::Schnorr(share),
                    _ => panic!("Unexpected message type"),
                };
                let result = signer.crypto_verify_sig_share(&inputs, share, &(IDkgStatsNoOp {}));
                // assert that the mock signature share does not pass real crypto check
                assert!(result.is_err());
            })
        })
    }

    // Tests that received dealings are accepted/processed for eligible signature
    // requests, and others dealings are either deferred or dropped.
    #[test]
    fn test_validate_signature_shares_all_algorithms() {
        for key_id in fake_master_public_key_ids_for_all_algorithms() {
            println!("Running test for key ID {key_id}");
            test_validate_signature_shares(key_id);
        }
    }

<<<<<<< HEAD
    fn test_validate_signature_shares(key_id: MasterPublicKeyId) {
=======
    fn test_validate_signature_shares(key_id: IDkgMasterPublicKeyId) {
>>>>>>> 9d768e5d
        let mut generator = IDkgUIDGenerator::new(subnet_test_id(1), Height::new(0));
        let height = Height::from(100);
        let (id_1, id_2, id_3, id_4) = (
            request_id(1, Height::from(200)),
            request_id(2, height),
            request_id(3, Height::from(10)),
            request_id(4, Height::from(5)),
        );
        let (pid_2, pid_3) = (
            generator.next_pre_signature_id(),
            generator.next_pre_signature_id(),
        );

        // Set up the transcript creation request
        // The block requests transcripts 2, 3
        let block_reader = TestIDkgBlockReader::for_signer_test(
            height,
            vec![
                (pid_2, create_sig_inputs(2, &key_id)),
                (pid_3, create_sig_inputs(3, &key_id)),
            ],
        );
        let state = fake_state_with_signature_requests(
            height,
            vec![
                fake_signature_request_context_from_id(key_id.clone(), pid_2, id_2),
                fake_signature_request_context_from_id(key_id.clone(), pid_3, id_3),
            ],
        );

        // Set up the IDKG pool
        let mut artifacts = Vec::new();
        // A share from a node ahead of us (deferred)
        let message = create_signature_share(&key_id, NODE_2, id_1);
        artifacts.push(UnvalidatedArtifact {
            message,
            peer_id: NODE_2,
            timestamp: UNIX_EPOCH,
        });

        // A share for a request in the finalized block (accepted)
        let message = create_signature_share(&key_id, NODE_2, id_2);
        let msg_id_2 = message.message_id();
        artifacts.push(UnvalidatedArtifact {
            message,
            peer_id: NODE_2,
            timestamp: UNIX_EPOCH,
        });

        // A share for a request in the finalized block (accepted)
        let message = create_signature_share(&key_id, NODE_2, id_3);
        let msg_id_3 = message.message_id();
        artifacts.push(UnvalidatedArtifact {
            message,
            peer_id: NODE_2,
            timestamp: UNIX_EPOCH,
        });

        // A share for a request not in the finalized block (dropped)
        let message = create_signature_share(&key_id, NODE_2, id_4);
        let msg_id_4 = message.message_id();
        artifacts.push(UnvalidatedArtifact {
            message,
            peer_id: NODE_2,
            timestamp: UNIX_EPOCH,
        });

        ic_test_utilities::artifact_pool_config::with_test_pool_config(|pool_config| {
            with_test_replica_logger(|logger| {
                let (mut idkg_pool, signer) = create_signer_dependencies(pool_config, logger);
                artifacts.iter().for_each(|a| idkg_pool.insert(a.clone()));

                let change_set =
                    signer.validate_signature_shares(&idkg_pool, &block_reader, &state);
                assert_eq!(change_set.len(), 3);
                assert!(is_moved_to_validated(&change_set, &msg_id_2));
                assert!(is_moved_to_validated(&change_set, &msg_id_3));
                assert!(is_removed_from_unvalidated(&change_set, &msg_id_4));
            })
        });

        // Simulate failure when resolving transcripts
        ic_test_utilities::artifact_pool_config::with_test_pool_config(|pool_config| {
            with_test_replica_logger(|logger| {
                let (mut idkg_pool, signer) = create_signer_dependencies(pool_config, logger);
                artifacts.iter().for_each(|a| idkg_pool.insert(a.clone()));

                let block_reader = block_reader.clone().with_fail_to_resolve();
                // There are no transcripts in the block reader, shares created for transcripts
                // that cannot be resolved should be handled invalid.
                let change_set =
                    signer.validate_signature_shares(&idkg_pool, &block_reader, &state);
                assert_eq!(change_set.len(), 3);
                assert!(is_handle_invalid(&change_set, &msg_id_2));
                assert!(is_handle_invalid(&change_set, &msg_id_3));
                assert!(is_removed_from_unvalidated(&change_set, &msg_id_4));
            })
        });
    }

    // Tests that signature shares for the wrong scheme are not validated
    #[test]
    fn test_validate_signature_shares_mismatching_schemes_all_algorithms() {
        for key_id in fake_master_public_key_ids_for_all_algorithms() {
            println!("Running test for key ID {key_id}");
            test_validate_signature_shares_mismatching_schemes(key_id);
        }
    }

<<<<<<< HEAD
    fn test_validate_signature_shares_mismatching_schemes(key_id: MasterPublicKeyId) {
=======
    fn test_validate_signature_shares_mismatching_schemes(key_id: IDkgMasterPublicKeyId) {
>>>>>>> 9d768e5d
        let mut generator = IDkgUIDGenerator::new(subnet_test_id(1), Height::new(0));
        let height = Height::from(100);
        let (id_1, id_2) = (request_id(1, height), request_id(2, height));
        let (pid_1, pid_2) = (
            generator.next_pre_signature_id(),
            generator.next_pre_signature_id(),
        );

        // Set up the signature requests
        // The block contains pre-signatures for requests 1, 2
        let block_reader = TestIDkgBlockReader::for_signer_test(
            height,
            vec![
                (pid_1, create_sig_inputs(1, &key_id)),
                (pid_2, create_sig_inputs(2, &key_id)),
            ],
        );
        let state = fake_state_with_signature_requests(
            height,
            [
                fake_signature_request_context_from_id(key_id.clone(), pid_1, id_1),
                fake_signature_request_context_from_id(key_id.clone(), pid_2, id_2),
            ],
        );

        // Set up the IDKG pool
        let mut artifacts = Vec::new();
        // A valid share for the first context
        let message = create_signature_share(&key_id, NODE_2, id_1);
        let msg_id_1 = message.message_id();
        artifacts.push(UnvalidatedArtifact {
            message,
            peer_id: NODE_2,
            timestamp: UNIX_EPOCH,
        });

        // A share for the second context with mismatching schemes
        let key_id_wrong_scheme = match key_id.inner() {
            MasterPublicKeyId::Ecdsa(_) => {
                fake_schnorr_idkg_master_public_key_id(SchnorrAlgorithm::Ed25519)
            }
            MasterPublicKeyId::Schnorr(_) => fake_ecdsa_idkg_master_public_key_id(),
            MasterPublicKeyId::VetKd(_) => panic!("not applicable to vetKD"),
        };
        let message = create_signature_share(&key_id_wrong_scheme, NODE_2, id_2);
        let msg_id_2 = message.message_id();
        artifacts.push(UnvalidatedArtifact {
            message,
            peer_id: NODE_2,
            timestamp: UNIX_EPOCH,
        });

        ic_test_utilities::artifact_pool_config::with_test_pool_config(|pool_config| {
            with_test_replica_logger(|logger| {
                let (mut idkg_pool, signer) = create_signer_dependencies(pool_config, logger);
                artifacts.iter().for_each(|a| idkg_pool.insert(a.clone()));

                let change_set =
                    signer.validate_signature_shares(&idkg_pool, &block_reader, &state);
                assert_eq!(change_set.len(), 2);
                assert!(is_moved_to_validated(&change_set, &msg_id_1));
                assert!(is_handle_invalid(&change_set, &msg_id_2));
            })
        });
    }

    // Tests that signature shares for incomplete contexts are not validated
    #[test]
    fn test_validate_signature_shares_incomplete_contexts_all_algorithms() {
        for key_id in fake_master_public_key_ids_for_all_algorithms() {
            println!("Running test for key ID {key_id}");
            test_validate_signature_shares_incomplete_contexts(key_id);
        }
    }

<<<<<<< HEAD
    fn test_validate_signature_shares_incomplete_contexts(key_id: MasterPublicKeyId) {
=======
    fn test_validate_signature_shares_incomplete_contexts(key_id: IDkgMasterPublicKeyId) {
>>>>>>> 9d768e5d
        let mut generator = IDkgUIDGenerator::new(subnet_test_id(1), Height::new(0));
        let height = Height::from(100);
        let ids: Vec<_> = (0..3).map(|i| request_id(i, height)).collect();
        let pids: Vec<_> = (0..3).map(|_| generator.next_pre_signature_id()).collect();

        // Set up the signature requests
        // The block contains pre-signatures for requests 0, 1, 2
        let block_reader = TestIDkgBlockReader::for_signer_test(
            height,
            vec![
                (pids[0], create_sig_inputs(0, &key_id)),
                (pids[1], create_sig_inputs(1, &key_id)),
                (pids[2], create_sig_inputs(2, &key_id)),
            ],
        );
        let state = fake_state_with_signature_requests(
            height,
            [
                // One context without matched pre-signature
                fake_signature_request_context_with_pre_sig(ids[0], key_id.clone(), None),
                // One context without nonce
                fake_signature_request_context_with_pre_sig(ids[1], key_id.clone(), Some(pids[1])),
                // One completed context
                fake_signature_request_context_from_id(key_id.clone(), pids[2], ids[2]),
            ],
        );

        // Set up the IDKG pool
        let mut artifacts = Vec::new();
        // A share for the first incomplete context (deferred)
        let message = create_signature_share(&key_id, NODE_2, ids[0]);
        artifacts.push(UnvalidatedArtifact {
            message,
            peer_id: NODE_2,
            timestamp: UNIX_EPOCH,
        });

        // A share for the second incomplete context (deferred)
        let message = create_signature_share(&key_id, NODE_2, ids[1]);
        artifacts.push(UnvalidatedArtifact {
            message,
            peer_id: NODE_2,
            timestamp: UNIX_EPOCH,
        });

        // A share for a the completed context (accepted)
        let message = create_signature_share(&key_id, NODE_2, ids[2]);
        let msg_id_3 = message.message_id();
        artifacts.push(UnvalidatedArtifact {
            message,
            peer_id: NODE_2,
            timestamp: UNIX_EPOCH,
        });

        // A share for a the completed context, but specifying wrong pre-signature height (dropped)
        let mut wrong_id_3 = ids[2];
        wrong_id_3.height = ids[2].height.decrement();
        let message = create_signature_share(&key_id, NODE_2, wrong_id_3);
        let msg_id_4 = message.message_id();
        artifacts.push(UnvalidatedArtifact {
            message,
            peer_id: NODE_2,
            timestamp: UNIX_EPOCH,
        });

        ic_test_utilities::artifact_pool_config::with_test_pool_config(|pool_config| {
            with_test_replica_logger(|logger| {
                let (mut idkg_pool, signer) = create_signer_dependencies(pool_config, logger);
                artifacts.iter().for_each(|a| idkg_pool.insert(a.clone()));

                let change_set =
                    signer.validate_signature_shares(&idkg_pool, &block_reader, &state);
                assert_eq!(change_set.len(), 2);
                assert!(is_moved_to_validated(&change_set, &msg_id_3));
                assert!(is_removed_from_unvalidated(&change_set, &msg_id_4));
            })
        });
    }

    // Tests that duplicate shares from a signer for the same request
    // are dropped.
    #[test]
    fn test_duplicate_signature_shares_all_algorithms() {
        for key_id in fake_master_public_key_ids_for_all_algorithms() {
            println!("Running test for key ID {key_id}");
            test_duplicate_signature_shares(key_id);
        }
    }

    fn test_duplicate_signature_shares(key_id: IDkgMasterPublicKeyId) {
        ic_test_utilities::artifact_pool_config::with_test_pool_config(|pool_config| {
            with_test_replica_logger(|logger| {
                let height = Height::from(100);
                let mut generator = IDkgUIDGenerator::new(subnet_test_id(1), Height::new(0));
                let id_2 = request_id(2, Height::from(100));
                let pid_2 = generator.next_pre_signature_id();

                let block_reader = TestIDkgBlockReader::for_signer_test(
                    height,
                    vec![(pid_2, create_sig_inputs(2, &key_id))],
                );
                let state = fake_state_with_signature_requests(
                    height,
                    [fake_signature_request_context_from_id(
                        key_id.clone(),
                        pid_2,
                        id_2,
                    )],
                );

                let (mut idkg_pool, signer) = create_signer_dependencies(pool_config, logger);

                // Set up the IDKG pool
                // Validated pool has: {signature share 2, signer = NODE_2}
                let share = create_signature_share(&key_id, NODE_2, id_2);
                let change_set = vec![IDkgChangeAction::AddToValidated(share)];
                idkg_pool.apply(change_set);

                // Unvalidated pool has: {signature share 2, signer = NODE_2, height = 100}
                let message = create_signature_share(&key_id, NODE_2, id_2);
                let msg_id_2 = message.message_id();
                idkg_pool.insert(UnvalidatedArtifact {
                    message,
                    peer_id: NODE_2,
                    timestamp: UNIX_EPOCH,
                });

                let change_set =
                    signer.validate_signature_shares(&idkg_pool, &block_reader, &state);
                assert_eq!(change_set.len(), 1);
                assert!(is_handle_invalid(&change_set, &msg_id_2));
            })
        })
    }

    // Tests that duplicate shares from a signer for the same request
    // in the unvalidated pool are dropped.
    #[test]
    fn test_duplicate_signature_shares_in_batch_all_algorithms() {
        for key_id in fake_master_public_key_ids_for_all_algorithms() {
            println!("Running test for key ID {key_id}");
            test_duplicate_signature_shares_in_batch(key_id);
        }
    }

    fn test_duplicate_signature_shares_in_batch(key_id: IDkgMasterPublicKeyId) {
        ic_test_utilities::artifact_pool_config::with_test_pool_config(|pool_config| {
            with_test_replica_logger(|logger| {
                let height = Height::from(100);
                let mut generator = IDkgUIDGenerator::new(subnet_test_id(1), Height::new(0));
                let id_1 = request_id(1, Height::from(100));
                let pid_1 = generator.next_pre_signature_id();

                let block_reader = TestIDkgBlockReader::for_signer_test(
                    height,
                    vec![(pid_1, create_sig_inputs(2, &key_id))],
                );
                let state = fake_state_with_signature_requests(
                    height,
                    [fake_signature_request_context_from_id(
                        key_id.clone(),
                        pid_1,
                        id_1,
                    )],
                );

                let (mut idkg_pool, signer) = create_signer_dependencies(pool_config, logger);

                // Unvalidated pool has: {signature share 1, signer = NODE_2}
                let message = create_signature_share_with_nonce(&key_id, NODE_2, id_1, 0);
                let msg_id_1 = message.message_id();
                idkg_pool.insert(UnvalidatedArtifact {
                    message,
                    peer_id: NODE_2,
                    timestamp: UNIX_EPOCH,
                });

                // Unvalidated pool has: {signature share 2, signer = NODE_2}
                let message = create_signature_share_with_nonce(&key_id, NODE_2, id_1, 1);
                let msg_id_2 = message.message_id();
                idkg_pool.insert(UnvalidatedArtifact {
                    message,
                    peer_id: NODE_2,
                    timestamp: UNIX_EPOCH,
                });

                // Unvalidated pool has: {signature share 2, signer = NODE_3}
                let message = create_signature_share_with_nonce(&key_id, NODE_3, id_1, 2);
                let msg_id_3 = message.message_id();
                idkg_pool.insert(UnvalidatedArtifact {
                    message,
                    peer_id: NODE_3,
                    timestamp: UNIX_EPOCH,
                });

                let change_set =
                    signer.validate_signature_shares(&idkg_pool, &block_reader, &state);
                println!("{change_set:?}");
                assert_eq!(change_set.len(), 3);
                let msg_1_valid = is_moved_to_validated(&change_set, &msg_id_1)
                    && is_handle_invalid(&change_set, &msg_id_2);
                let msg_2_valid = is_moved_to_validated(&change_set, &msg_id_2)
                    && is_handle_invalid(&change_set, &msg_id_1);

                // One is considered duplicate
                assert!(msg_1_valid || msg_2_valid);
                assert!(is_moved_to_validated(&change_set, &msg_id_3));
            })
        })
    }

    // Tests purging of signature shares from unvalidated pool
    #[test]
    fn test_purge_unvalidated_signature_shares_all_algorithms() {
        for key_id in fake_master_public_key_ids_for_all_algorithms() {
            println!("Running test for key ID {key_id}");
            test_purge_unvalidated_signature_shares(key_id);
        }
    }

    fn test_purge_unvalidated_signature_shares(key_id: IDkgMasterPublicKeyId) {
        ic_test_utilities::artifact_pool_config::with_test_pool_config(|pool_config| {
            with_test_replica_logger(|logger| {
                let height = Height::from(100);
                let mut generator = IDkgUIDGenerator::new(subnet_test_id(1), Height::new(0));
                let (id_1, id_2, id_3) = (
                    request_id(1, Height::from(10)),
                    request_id(2, Height::from(20)),
                    request_id(3, Height::from(200)),
                );
                let (pid_1, pid_3) = (
                    generator.next_pre_signature_id(),
                    generator.next_pre_signature_id(),
                );

                // Set up the transcript creation request
                let state = fake_state_with_signature_requests(
                    height,
                    [
                        fake_signature_request_context_from_id(key_id.clone(), pid_1, id_1),
                        fake_signature_request_context_from_id(key_id.clone(), pid_3, id_3),
                    ],
                );

                let (mut idkg_pool, signer) = create_signer_dependencies(pool_config, logger);

                // Share 1: height <= current_height, in_progress (not purged)
                let message = create_signature_share(&key_id, NODE_2, id_1);
                idkg_pool.insert(UnvalidatedArtifact {
                    message,
                    peer_id: NODE_2,
                    timestamp: UNIX_EPOCH,
                });

                // Share 2: height <= current_height, !in_progress (purged)
                let message = create_signature_share(&key_id, NODE_2, id_2);
                let msg_id_2 = message.message_id();
                idkg_pool.insert(UnvalidatedArtifact {
                    message,
                    peer_id: NODE_2,
                    timestamp: UNIX_EPOCH,
                });

                // Share 3: height > current_height (not purged)
                let message = create_signature_share(&key_id, NODE_2, id_3);
                idkg_pool.insert(UnvalidatedArtifact {
                    message,
                    peer_id: NODE_2,
                    timestamp: UNIX_EPOCH,
                });

                let change_set = signer.purge_artifacts(&idkg_pool, &state);
                assert_eq!(change_set.len(), 1);
                assert!(is_removed_from_unvalidated(&change_set, &msg_id_2));
            })
        })
    }

    // Tests purging of signature shares from validated pool
    #[test]
    fn test_purge_validated_signature_shares_all_algorithms() {
        for key_id in fake_master_public_key_ids_for_all_algorithms() {
            println!("Running test for key ID {key_id}");
            test_purge_validated_signature_shares(key_id);
        }
    }

    fn test_purge_validated_signature_shares(key_id: IDkgMasterPublicKeyId) {
        ic_test_utilities::artifact_pool_config::with_test_pool_config(|pool_config| {
            with_test_replica_logger(|logger| {
                let height = Height::from(100);
                let mut generator = IDkgUIDGenerator::new(subnet_test_id(1), Height::new(0));
                let (id_1, id_2, id_3) = (
                    request_id(1, Height::from(10)),
                    request_id(2, Height::from(20)),
                    request_id(3, Height::from(200)),
                );
                let (pid_1, pid_3) = (
                    generator.next_pre_signature_id(),
                    generator.next_pre_signature_id(),
                );

                // Set up the transcript creation request
                let state = fake_state_with_signature_requests(
                    height,
                    [
                        fake_signature_request_context_from_id(key_id.clone(), pid_1, id_1),
                        fake_signature_request_context_from_id(key_id.clone(), pid_3, id_3),
                    ],
                );

                let (mut idkg_pool, signer) = create_signer_dependencies(pool_config, logger);

                // Share 1: height <= current_height, in_progress (not purged)
                let share = create_signature_share(&key_id, NODE_2, id_1);
                let change_set = vec![IDkgChangeAction::AddToValidated(share)];
                idkg_pool.apply(change_set);

                // Share 2: height <= current_height, !in_progress (purged)
                let share = create_signature_share(&key_id, NODE_2, id_2);
                let msg_id_2 = share.message_id();
                let change_set = vec![IDkgChangeAction::AddToValidated(share)];
                idkg_pool.apply(change_set);

                // Share 3: height > current_height (not purged)
                let share = create_signature_share(&key_id, NODE_2, id_3);
                let change_set = vec![IDkgChangeAction::AddToValidated(share)];
                idkg_pool.apply(change_set);

                let change_set = signer.purge_artifacts(&idkg_pool, &state);
                assert_eq!(change_set.len(), 1);
                assert!(is_removed_from_validated(&change_set, &msg_id_2));
            })
        })
    }

    // Tests aggregating ecdsa signature shares into a complete signature
    #[test]
    fn test_ecdsa_get_completed_signature() {
        let mut rng = reproducible_rng();
        ic_test_utilities::artifact_pool_config::with_test_pool_config(|pool_config| {
            with_test_replica_logger(|logger| {
                let (mut idkg_pool, _) = create_signer_dependencies(pool_config, logger.clone());
                let env = CanisterThresholdSigTestEnvironment::new(3, &mut rng);
                let (dealers, receivers) = env.choose_dealers_and_receivers(
                    &IDkgParticipants::AllNodesAsDealersAndReceivers,
                    &mut rng,
                );
                let key_transcript = generate_key_transcript(
                    &env,
                    &dealers,
                    &receivers,
                    AlgorithmId::ThresholdEcdsaSecp256k1,
                    &mut rng,
                );
                let derivation_path = ExtendedDerivationPath {
                    caller: canister_test_id(1).get(),
                    derivation_path: vec![],
                };
                let req_id = request_id(1, Height::from(10));
                let pre_sig_id = PreSigId(1);
                let message_hash = [0; 32];
                let callback_id = CallbackId::from(1);
                let context = SignWithThresholdContext {
                    request: RequestBuilder::new().sender(canister_test_id(1)).build(),
                    args: ThresholdArguments::Ecdsa(EcdsaArguments {
                        key_id: fake_ecdsa_key_id(),
                        message_hash,
                    }),
                    pseudo_random_id: [1; 32],
                    derivation_path: vec![],
                    batch_time: UNIX_EPOCH,
                    matched_pre_signature: Some((pre_sig_id, req_id.height)),
                    nonce: Some([2; 32]),
                };
                let sig_inputs = generate_tecdsa_protocol_inputs(
                    &env,
                    &dealers,
                    &receivers,
                    &key_transcript,
                    &message_hash,
                    Randomness::from(context.nonce.unwrap()),
                    &derivation_path,
                    AlgorithmId::ThresholdEcdsaSecp256k1,
                    &mut rng,
                );

                // Set up the transcript creation request
                let block_reader = TestIDkgBlockReader::for_signer_test(
                    Height::from(100),
                    vec![(pre_sig_id, (&sig_inputs).into())],
                );

                let metrics = IDkgPayloadMetrics::new(MetricsRegistry::new());
                let crypto: Arc<dyn ConsensusCrypto> = env
                    .nodes
                    .filter_by_receivers(&sig_inputs)
                    .next()
                    .unwrap()
                    .crypto();

                {
                    let sig_builder = ThresholdSignatureBuilderImpl::new(
                        &block_reader,
                        crypto.deref(),
                        &idkg_pool,
                        &metrics,
                        logger.clone(),
                    );

                    // There are no signature shares yet, no signature can be completed
                    let result = sig_builder.get_completed_signature(callback_id, &context);
                    assert_matches!(result, None);
                }

                // Generate signature shares and add to validated
                let change_set = env
                    .nodes
                    .filter_by_receivers(&sig_inputs)
                    .map(|receiver| {
                        receiver.load_tecdsa_sig_transcripts(&sig_inputs);
                        let share = ThresholdEcdsaSigner::create_sig_share(receiver, &sig_inputs)
                            .expect("failed to create sig share");
                        EcdsaSigShare {
                            signer_id: receiver.id(),
                            request_id: req_id,
                            share,
                        }
                    })
                    .map(|share| {
                        IDkgChangeAction::AddToValidated(IDkgMessage::EcdsaSigShare(share))
                    })
                    .collect::<Vec<_>>();
                idkg_pool.apply(change_set);

                let sig_builder = ThresholdSignatureBuilderImpl::new(
                    &block_reader,
                    crypto.deref(),
                    &idkg_pool,
                    &metrics,
                    logger.clone(),
                );

                // Signature completion should succeed now.
                let r1 = sig_builder.get_completed_signature(callback_id, &context);
                // Compare to combined signature returned by crypto environment
                let r2 = CombinedSignature::Ecdsa(run_tecdsa_protocol(&env, &sig_inputs, &mut rng));
                assert_matches!(r1, Some(ref s) if s == &r2);

                // If the context's nonce hasn't been set yet, no signature should be completed
                let mut context_without_nonce = context.clone();
                context_without_nonce.nonce = None;
                let res = sig_builder.get_completed_signature(callback_id, &context_without_nonce);
                assert_eq!(None, res);

                // If resolving the transcript refs fails, no signature should be completed
                let block_reader = block_reader.clone().with_fail_to_resolve();
                let sig_builder = ThresholdSignatureBuilderImpl::new(
                    &block_reader,
                    crypto.deref(),
                    &idkg_pool,
                    &metrics,
                    logger,
                );

                let result = sig_builder.get_completed_signature(callback_id, &context);
                assert_matches!(result, None);
            });
        })
    }

    // Tests aggregating schnorr signature shares into a complete signature
    #[test]
    fn test_schnorr_get_completed_signature_all_algorithms() {
        for algorithm in AlgorithmId::all_threshold_schnorr_algorithms() {
            println!("Running test for algorithm {algorithm}");
            test_schnorr_get_completed_signature(algorithm);
        }
    }

    fn test_schnorr_get_completed_signature(algorithm: AlgorithmId) {
        let mut rng = reproducible_rng();
        ic_test_utilities::artifact_pool_config::with_test_pool_config(|pool_config| {
            with_test_replica_logger(|logger| {
                let (mut idkg_pool, _) = create_signer_dependencies(pool_config, logger.clone());
                let req_id = request_id(1, Height::from(10));
                let env = CanisterThresholdSigTestEnvironment::new(3, &mut rng);
                let (dealers, receivers) = env.choose_dealers_and_receivers(
                    &IDkgParticipants::AllNodesAsDealersAndReceivers,
                    &mut rng,
                );
                let key_transcript =
                    generate_key_transcript(&env, &dealers, &receivers, algorithm, &mut rng);
                let derivation_path = ExtendedDerivationPath {
                    caller: canister_test_id(1).get(),
                    derivation_path: vec![],
                };
                let pre_sig_id = PreSigId(1);
                let message = vec![0; 32];
                let callback_id = CallbackId::from(1);
                let context = SignWithThresholdContext {
                    request: RequestBuilder::new().sender(canister_test_id(1)).build(),
                    args: ThresholdArguments::Schnorr(SchnorrArguments {
                        key_id: fake_schnorr_key_id(schnorr_algorithm(algorithm)),
                        message: Arc::new(message.clone()),
                    }),
                    pseudo_random_id: [1; 32],
                    derivation_path: vec![],
                    batch_time: UNIX_EPOCH,
                    matched_pre_signature: Some((pre_sig_id, req_id.height)),
                    nonce: Some([2; 32]),
                };
                let sig_inputs = generate_tschnorr_protocol_inputs(
                    &env,
                    &dealers,
                    &receivers,
                    &key_transcript,
                    &message,
                    Randomness::from(context.nonce.unwrap()),
                    None,
                    &derivation_path,
                    algorithm,
                    &mut rng,
                );

                // Set up the transcript creation request
                let block_reader = TestIDkgBlockReader::for_signer_test(
                    Height::from(100),
                    vec![(pre_sig_id, (&sig_inputs).into())],
                );

                let metrics = IDkgPayloadMetrics::new(MetricsRegistry::new());
                let crypto: Arc<dyn ConsensusCrypto> = env
                    .nodes
                    .filter_by_receivers(&sig_inputs)
                    .next()
                    .unwrap()
                    .crypto();

                {
                    let sig_builder = ThresholdSignatureBuilderImpl::new(
                        &block_reader,
                        crypto.deref(),
                        &idkg_pool,
                        &metrics,
                        logger.clone(),
                    );

                    // There are no signature shares yet, no signature can be completed
                    let result = sig_builder.get_completed_signature(callback_id, &context);
                    assert_matches!(result, None);
                }

                // Generate signature shares and add to validated
                let change_set = env
                    .nodes
                    .filter_by_receivers(&sig_inputs)
                    .map(|receiver| {
                        receiver.load_tschnorr_sig_transcripts(&sig_inputs);
                        let share = ThresholdSchnorrSigner::create_sig_share(receiver, &sig_inputs)
                            .expect("failed to create sig share");
                        SchnorrSigShare {
                            signer_id: receiver.id(),
                            request_id: req_id,
                            share,
                        }
                    })
                    .map(|share| {
                        IDkgChangeAction::AddToValidated(IDkgMessage::SchnorrSigShare(share))
                    })
                    .collect::<Vec<_>>();
                idkg_pool.apply(change_set);

                let sig_builder = ThresholdSignatureBuilderImpl::new(
                    &block_reader,
                    crypto.deref(),
                    &idkg_pool,
                    &metrics,
                    logger.clone(),
                );

                // Signature completion should succeed now.
                let r1 = sig_builder.get_completed_signature(callback_id, &context);
                // Compare to combined signature returned by crypto environment
                let r2 =
                    CombinedSignature::Schnorr(run_tschnorr_protocol(&env, &sig_inputs, &mut rng));
                assert_matches!(r1, Some(ref s) if s == &r2);

                // If the context's nonce hasn't been set yet, no signature should be completed
                let mut context_without_nonce = context.clone();
                context_without_nonce.nonce = None;
                let res = sig_builder.get_completed_signature(callback_id, &context_without_nonce);
                assert_eq!(None, res);

                // If resolving the transcript refs fails, no signature should be completed
                let block_reader = block_reader.clone().with_fail_to_resolve();
                let sig_builder = ThresholdSignatureBuilderImpl::new(
                    &block_reader,
                    crypto.deref(),
                    &idkg_pool,
                    &metrics,
                    logger,
                );

                let result = sig_builder.get_completed_signature(callback_id, &context);
                assert_matches!(result, None);
            });
        })
    }
}<|MERGE_RESOLUTION|>--- conflicted
+++ resolved
@@ -572,13 +572,6 @@
             .get_state()
             .signature_request_contexts()
             .iter()
-<<<<<<< HEAD
-            .flat_map(|(callback_id, context)| {
-                context.matched_pre_signature.map(|(_, height)| RequestId {
-                    callback_id: *callback_id,
-                    height,
-                })
-=======
             .flat_map(|(callback_id, context)| match &context.args {
                 ThresholdArguments::Ecdsa(_) | ThresholdArguments::Schnorr(_) => {
                     context.matched_pre_signature.map(|(_, height)| RequestId {
@@ -590,7 +583,6 @@
                     callback_id: *callback_id,
                     height: args.height,
                 }),
->>>>>>> 9d768e5d
             })
             .collect();
         idkg_pool
@@ -873,11 +865,7 @@
 
     #[test]
     fn test_ecdsa_signer_action() {
-<<<<<<< HEAD
-        let key_id = fake_ecdsa_master_public_key_id();
-=======
         let key_id = fake_ecdsa_idkg_master_public_key_id();
->>>>>>> 9d768e5d
         let height = Height::from(100);
         let (id_1, id_2, id_3, id_4, id_5) = (
             request_id(1, height),
@@ -1015,11 +1003,7 @@
         }
     }
 
-<<<<<<< HEAD
-    fn test_send_signature_shares(key_id: MasterPublicKeyId) {
-=======
     fn test_send_signature_shares(key_id: IDkgMasterPublicKeyId) {
->>>>>>> 9d768e5d
         let mut generator = IDkgUIDGenerator::new(subnet_test_id(1), Height::new(0));
         let height = Height::from(100);
         let ids: Vec<_> = (0..5).map(|i| request_id(i, height)).collect();
@@ -1131,21 +1115,13 @@
         }
     }
 
-<<<<<<< HEAD
-    fn test_send_signature_shares_incomplete_contexts(key_id: MasterPublicKeyId) {
-=======
     fn test_send_signature_shares_incomplete_contexts(key_id: IDkgMasterPublicKeyId) {
->>>>>>> 9d768e5d
         let mut generator = IDkgUIDGenerator::new(subnet_test_id(1), Height::new(0));
         let height = Height::from(100);
         let ids: Vec<_> = (0..5).map(|i| request_id(i, height)).collect();
         let pids: Vec<_> = (0..5).map(|_| generator.next_pre_signature_id()).collect();
 
-<<<<<<< HEAD
-        let wrong_key_id = match key_id {
-=======
         let wrong_key_id = match key_id.inner() {
->>>>>>> 9d768e5d
             MasterPublicKeyId::Ecdsa(_) => {
                 fake_schnorr_idkg_master_public_key_id(SchnorrAlgorithm::Ed25519)
             }
@@ -1312,11 +1288,7 @@
                     &state,
                 );
                 let requested_signatures_count = ids.len();
-<<<<<<< HEAD
-                let expected_complaints_count = match key_id {
-=======
                 let expected_complaints_count = match key_id.inner() {
->>>>>>> 9d768e5d
                     MasterPublicKeyId::Ecdsa(_) => requested_signatures_count * 5,
                     MasterPublicKeyId::Schnorr(_) => requested_signatures_count * 2,
                     MasterPublicKeyId::VetKd(_) => panic!("not applicable to vetKD"),
@@ -1435,11 +1407,7 @@
         }
     }
 
-<<<<<<< HEAD
-    fn test_validate_signature_shares(key_id: MasterPublicKeyId) {
-=======
     fn test_validate_signature_shares(key_id: IDkgMasterPublicKeyId) {
->>>>>>> 9d768e5d
         let mut generator = IDkgUIDGenerator::new(subnet_test_id(1), Height::new(0));
         let height = Height::from(100);
         let (id_1, id_2, id_3, id_4) = (
@@ -1549,11 +1517,7 @@
         }
     }
 
-<<<<<<< HEAD
-    fn test_validate_signature_shares_mismatching_schemes(key_id: MasterPublicKeyId) {
-=======
     fn test_validate_signature_shares_mismatching_schemes(key_id: IDkgMasterPublicKeyId) {
->>>>>>> 9d768e5d
         let mut generator = IDkgUIDGenerator::new(subnet_test_id(1), Height::new(0));
         let height = Height::from(100);
         let (id_1, id_2) = (request_id(1, height), request_id(2, height));
@@ -1629,11 +1593,7 @@
         }
     }
 
-<<<<<<< HEAD
-    fn test_validate_signature_shares_incomplete_contexts(key_id: MasterPublicKeyId) {
-=======
     fn test_validate_signature_shares_incomplete_contexts(key_id: IDkgMasterPublicKeyId) {
->>>>>>> 9d768e5d
         let mut generator = IDkgUIDGenerator::new(subnet_test_id(1), Height::new(0));
         let height = Height::from(100);
         let ids: Vec<_> = (0..3).map(|i| request_id(i, height)).collect();
