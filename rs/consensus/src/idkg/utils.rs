//! Common utils for the IDKG implementation.

use crate::idkg::complaints::{IDkgTranscriptLoader, TranscriptLoadStatus};
use crate::idkg::metrics::IDkgPayloadMetrics;
use ic_consensus_utils::pool_reader::PoolReader;
use ic_crypto::get_master_public_key_from_transcript;
use ic_interfaces::consensus_pool::ConsensusBlockChain;
use ic_interfaces::idkg::{IDkgChangeAction, IDkgChangeSet, IDkgPool};
use ic_interfaces_registry::RegistryClient;
use ic_logger::{warn, ReplicaLogger};
use ic_management_canister_types::{EcdsaCurve, MasterPublicKeyId, SchnorrAlgorithm, VetKdCurve};
use ic_protobuf::registry::subnet::v1 as pb;
use ic_registry_client_helpers::subnet::SubnetRegistry;
use ic_registry_subnet_features::ChainKeyConfig;
use ic_replicated_state::metadata_state::subnet_call_context_manager::{
    SignWithThresholdContext, ThresholdArguments,
};
use ic_types::consensus::idkg::common::{PreSignatureRef, SignatureScheme, ThresholdSigInputsRef};
use ic_types::consensus::idkg::ecdsa::ThresholdEcdsaSigInputsRef;
use ic_types::consensus::idkg::schnorr::ThresholdSchnorrSigInputsRef;
use ic_types::consensus::idkg::{HasIDkgMasterPublicKeyId, IDkgMasterPublicKeyId};
use ic_types::consensus::Block;
use ic_types::consensus::{
    idkg::{
        IDkgBlockReader, IDkgMessage, IDkgTranscriptParamsRef, PreSigId, RequestId,
        TranscriptLookupError, TranscriptRef,
    },
    HasHeight,
};
use ic_types::crypto::canister_threshold_sig::idkg::{
    IDkgTranscript, IDkgTranscriptOperation, InitialIDkgDealings,
};
use ic_types::crypto::canister_threshold_sig::MasterPublicKey;
use ic_types::crypto::vetkd::VetKdArgs;
use ic_types::crypto::{AlgorithmId, ExtendedDerivationPath};
use ic_types::messages::CallbackId;
use ic_types::registry::RegistryClientError;
use ic_types::{Height, RegistryVersion, SubnetId};
use phantom_newtype::Id;
use std::{
    cell::RefCell,
    collections::{BTreeMap, BTreeSet},
    convert::TryInto,
    fmt::{self, Display, Formatter},
    sync::Arc,
};

#[derive(Clone, PartialEq, Debug)]
pub(crate) struct InvalidChainCacheError(String);

impl Display for InvalidChainCacheError {
    fn fmt(&self, f: &mut Formatter<'_>) -> fmt::Result {
        write!(f, "{}", self.0)
    }
}

pub(super) struct IDkgBlockReaderImpl {
    chain: Arc<dyn ConsensusBlockChain>,
}

impl IDkgBlockReaderImpl {
    pub(crate) fn new(chain: Arc<dyn ConsensusBlockChain>) -> Self {
        Self { chain }
    }
}

impl IDkgBlockReader for IDkgBlockReaderImpl {
    fn tip_height(&self) -> Height {
        self.chain.tip().height()
    }

    fn requested_transcripts(&self) -> Box<dyn Iterator<Item = &IDkgTranscriptParamsRef> + '_> {
        self.chain
            .tip()
            .payload
            .as_ref()
            .as_idkg()
            .map_or(Box::new(std::iter::empty()), |idkg_payload| {
                Box::new(idkg_payload.iter_transcript_configs_in_creation())
            })
    }

    fn pre_signatures_in_creation(
        &self,
    ) -> Box<dyn Iterator<Item = (PreSigId, IDkgMasterPublicKeyId)> + '_> {
        self.chain.tip().payload.as_ref().as_idkg().map_or(
            Box::new(std::iter::empty()),
            |idkg_payload| {
                Box::new(
                    idkg_payload
                        .pre_signatures_in_creation
                        .iter()
                        .map(|(id, pre_sig)| (*id, pre_sig.key_id())),
                )
            },
        )
    }

    fn available_pre_signature(&self, id: &PreSigId) -> Option<&PreSignatureRef> {
        self.chain
            .tip()
            .payload
            .as_ref()
            .as_idkg()
            .and_then(|idkg_payload| idkg_payload.available_pre_signatures.get(id))
    }

    fn active_transcripts(&self) -> BTreeSet<TranscriptRef> {
        self.chain
            .tip()
            .payload
            .as_ref()
            .as_idkg()
            .map_or(BTreeSet::new(), |payload| payload.active_transcripts())
    }

    fn source_subnet_xnet_transcripts(
        &self,
    ) -> Box<dyn Iterator<Item = &IDkgTranscriptParamsRef> + '_> {
        self.chain
            .tip()
            .payload
            .as_ref()
            .as_idkg()
            .map_or(Box::new(std::iter::empty()), |idkg_payload| {
                Box::new(idkg_payload.iter_xnet_transcripts_source_subnet())
            })
    }

    fn target_subnet_xnet_transcripts(
        &self,
    ) -> Box<dyn Iterator<Item = &IDkgTranscriptParamsRef> + '_> {
        self.chain
            .tip()
            .payload
            .as_ref()
            .as_idkg()
            .map_or(Box::new(std::iter::empty()), |idkg_payload| {
                Box::new(idkg_payload.iter_xnet_transcripts_target_subnet())
            })
    }

    fn transcript(
        &self,
        transcript_ref: &TranscriptRef,
    ) -> Result<IDkgTranscript, TranscriptLookupError> {
        let idkg_payload = match self.chain.get_block_by_height(transcript_ref.height) {
            Ok(block) => {
                if let Some(idkg_payload) = block.payload.as_ref().as_idkg() {
                    idkg_payload
                } else {
                    return Err(format!(
                        "transcript(): chain look up failed {:?}: IDkgPayload not found",
                        transcript_ref
                    ));
                }
            }
            Err(err) => {
                return Err(format!(
                    "transcript(): chain look up failed {:?}: {:?}",
                    transcript_ref, err
                ))
            }
        };

        idkg_payload
            .idkg_transcripts
            .get(&transcript_ref.transcript_id)
            .ok_or(format!(
                "transcript(): missing idkg_transcript: {:?}",
                transcript_ref
            ))
            .cloned()
    }
}

pub(super) fn block_chain_reader(
    pool_reader: &PoolReader<'_>,
    summary_block: &Block,
    parent_block: &Block,
    idkg_payload_metrics: Option<&IDkgPayloadMetrics>,
    log: &ReplicaLogger,
) -> Result<IDkgBlockReaderImpl, InvalidChainCacheError> {
    // Resolve the transcript refs pointing into the parent chain,
    // copy the resolved transcripts into the summary block.
    block_chain_cache(pool_reader, summary_block, parent_block)
        .map(IDkgBlockReaderImpl::new)
        .map_err(|err| {
            warn!(
                log,
                "block_chain_reader(): failed to build chain cache: {}", err
            );
            if let Some(metrics) = idkg_payload_metrics {
                metrics.payload_errors_inc("summary_invalid_chain_cache");
            };
            err
        })
}

/// Wrapper to build the chain cache and perform sanity checks on the returned chain
pub(super) fn block_chain_cache(
    pool_reader: &PoolReader<'_>,
    start: &Block,
    end: &Block,
) -> Result<Arc<dyn ConsensusBlockChain>, InvalidChainCacheError> {
    let chain = pool_reader.pool().build_block_chain(start, end);
    let expected_len = (end.height().get() - start.height().get() + 1) as usize;
    let chain_len = chain.len();
    if chain_len == expected_len {
        Ok(chain)
    } else {
        Err(InvalidChainCacheError(format!(
            "Invalid chain cache length: expected = {:?}, actual = {:?}, \
             start = {:?}, end = {:?}, tip = {:?}, \
             notarized_height = {:?}, finalized_height = {:?}, CUP height = {:?}",
            expected_len,
            chain_len,
            start.height(),
            end.height(),
            chain.tip().height(),
            pool_reader.get_notarized_height(),
            pool_reader.get_finalized_height(),
            pool_reader.get_catch_up_height()
        )))
    }
}

#[derive(Debug)]
#[allow(dead_code)]
pub(crate) enum BuildSignatureInputsError {
    /// The context wasn't matched to a pre-signature yet, or is still missing its random nonce
    ContextIncomplete,
    /// The context was matched to a pre-signature which cannot be found in the latest block payload
    MissingPreSignature(RequestId),
    /// The context was matched to a pre-signature of the wrong signature scheme
    SignatureSchemeMismatch(RequestId, SignatureScheme),
}

impl BuildSignatureInputsError {
    /// Fatal errors indicate a problem in the construction of payloads,
    /// request contexts, or the match between both.
    pub(crate) fn is_fatal(&self) -> bool {
        matches!(
            self,
            BuildSignatureInputsError::SignatureSchemeMismatch(_, _)
        )
    }
}

/// Helper to build threshold signature inputs from the context and
/// the pre-signature
pub(super) fn build_signature_inputs(
    callback_id: CallbackId,
    context: &SignWithThresholdContext,
    block_reader: &dyn IDkgBlockReader,
) -> Result<(RequestId, ThresholdSigInputsRef), BuildSignatureInputsError> {
    let extended_derivation_path = ExtendedDerivationPath {
        caller: context.request.sender.into(),
        derivation_path: context.derivation_path.clone(),
    };
    match &context.args {
        ThresholdArguments::Ecdsa(args) => {
            let (pre_sig_id, height) = context
                .matched_pre_signature
                .ok_or(BuildSignatureInputsError::ContextIncomplete)?;
            let request_id = RequestId {
                callback_id,
                height,
            };
            let PreSignatureRef::Ecdsa(pre_sig) = block_reader
                .available_pre_signature(&pre_sig_id)
                .ok_or(BuildSignatureInputsError::MissingPreSignature(request_id))?
                .clone()
            else {
                return Err(BuildSignatureInputsError::SignatureSchemeMismatch(
                    request_id,
                    SignatureScheme::Schnorr,
                ));
            };
            let nonce = Id::from(
                context
                    .nonce
                    .ok_or(BuildSignatureInputsError::ContextIncomplete)?,
            );
            let inputs = ThresholdSigInputsRef::Ecdsa(ThresholdEcdsaSigInputsRef::new(
                extended_derivation_path,
                args.message_hash,
                nonce,
                pre_sig,
            ));
            Ok((request_id, inputs))
        }
        ThresholdArguments::Schnorr(args) => {
            let (pre_sig_id, height) = context
                .matched_pre_signature
                .ok_or(BuildSignatureInputsError::ContextIncomplete)?;
            let request_id = RequestId {
                callback_id,
                height,
            };
            let PreSignatureRef::Schnorr(pre_sig) = block_reader
                .available_pre_signature(&pre_sig_id)
                .ok_or(BuildSignatureInputsError::MissingPreSignature(request_id))?
                .clone()
            else {
                return Err(BuildSignatureInputsError::SignatureSchemeMismatch(
                    request_id,
                    SignatureScheme::Ecdsa,
                ));
            };
            let nonce = Id::from(
                context
                    .nonce
                    .ok_or(BuildSignatureInputsError::ContextIncomplete)?,
            );
            let inputs = ThresholdSigInputsRef::Schnorr(ThresholdSchnorrSigInputsRef::new(
                extended_derivation_path,
                args.message.clone(),
                nonce,
                pre_sig,
<<<<<<< HEAD
            ));
            Ok((request_id, inputs))
=======
                args.taproot_tree_root.clone(),
            ))
        }
        (PreSignatureRef::Ecdsa(_), _) => {
            return Err(BuildSignatureInputsError::SignatureSchemeMismatch(
                request_id,
                SignatureScheme::Ecdsa,
            ))
>>>>>>> 09742186
        }
        ThresholdArguments::VetKd(args) => {
            let request_id = RequestId {
                callback_id,
                height: args.height,
            };
            let inputs = ThresholdSigInputsRef::VetKd(VetKdArgs {
                derivation_path: extended_derivation_path,
                ni_dkg_id: args.ni_dkg_id.clone(),
                derivation_id: args.derivation_id.clone(),
                encryption_public_key: args.encryption_public_key.clone(),
            });
            Ok((request_id, inputs))
        }
    }
}

/// Load the given transcripts
/// Returns None if all the transcripts could be loaded successfully.
/// Otherwise, returns the complaint change set to be added to the pool
pub(super) fn load_transcripts(
    idkg_pool: &dyn IDkgPool,
    transcript_loader: &dyn IDkgTranscriptLoader,
    transcripts: &[&IDkgTranscript],
) -> Option<IDkgChangeSet> {
    let mut new_complaints = Vec::new();
    for transcript in transcripts {
        match transcript_loader.load_transcript(idkg_pool, transcript) {
            TranscriptLoadStatus::Success => (),
            TranscriptLoadStatus::Failure => return Some(Default::default()),
            TranscriptLoadStatus::Complaints(complaints) => {
                for complaint in complaints {
                    new_complaints.push(IDkgChangeAction::AddToValidated(IDkgMessage::Complaint(
                        complaint,
                    )));
                }
            }
        }
    }

    if new_complaints.is_empty() {
        None
    } else {
        Some(new_complaints)
    }
}

/// Brief summary of the IDkgTranscriptOperation
pub(super) fn transcript_op_summary(op: &IDkgTranscriptOperation) -> String {
    match op {
        IDkgTranscriptOperation::Random => "Random".to_string(),
        IDkgTranscriptOperation::RandomUnmasked => "RandomUnmasked".to_string(),
        IDkgTranscriptOperation::ReshareOfMasked(t) => {
            format!("ReshareOfMasked({:?})", t.transcript_id)
        }
        IDkgTranscriptOperation::ReshareOfUnmasked(t) => {
            format!("ReshareOfUnmasked({:?})", t.transcript_id)
        }
        IDkgTranscriptOperation::UnmaskedTimesMasked(t1, t2) => format!(
            "UnmaskedTimesMasked({:?}, {:?})",
            t1.transcript_id, t2.transcript_id
        ),
    }
}

/// Inspect chain_key_initializations field in the CUPContent.
/// Return key_id and dealings.
pub(crate) fn inspect_idkg_chain_key_initializations(
    ecdsa_initializations: &[pb::EcdsaInitialization],
    chain_key_initializations: &[pb::ChainKeyInitialization],
) -> Result<BTreeMap<IDkgMasterPublicKeyId, InitialIDkgDealings>, String> {
    let mut initial_dealings_per_key_id = BTreeMap::new();

    if !ecdsa_initializations.is_empty() && !chain_key_initializations.is_empty() {
        return Err("`chain_key_initialization` and `ecdsa_initializations` \
            cannot be present at the same time"
            .to_string());
    }

    for ecdsa_init in ecdsa_initializations {
        let ecdsa_key_id = ecdsa_init
            .key_id
            .clone()
            .ok_or("Failed to find key_id in ecdsa_initializations")?
            .try_into()
            .map_err(|err| format!("Error reading ECDSA key_id: {:?}", err))?;

        let dealings = ecdsa_init
            .dealings
            .as_ref()
            .ok_or("Failed to find dealings in ecdsa_initializations")?
            .try_into()
            .map_err(|err| format!("Error reading ECDSA dealings: {:?}", err))?;

        initial_dealings_per_key_id.insert(
            MasterPublicKeyId::Ecdsa(ecdsa_key_id).try_into().unwrap(),
            dealings,
        );
    }

    for chain_key_init in chain_key_initializations {
        let key_id: MasterPublicKeyId = chain_key_init
            .key_id
            .clone()
            .ok_or("Failed to find key_id in chain_key_initializations")?
            .try_into()
            .map_err(|err| format!("Error reading Master public key_id: {:?}", err))?;

        // Skip non-idkg keys
        let key_id = match key_id.try_into() {
            Ok(key_id) => key_id,
            Err(_) => continue,
        };

        let dealings = match &chain_key_init.initialization {
            Some(pb::chain_key_initialization::Initialization::Dealings(dealings)) => dealings,
            Some(pb::chain_key_initialization::Initialization::TranscriptRecord(_)) | None => {
                return Err(
                    "Error: Failed to find dealings in chain_key_initializations".to_string(),
                )
            }
        };

        let dealings = dealings
            .try_into()
            .map_err(|err| format!("Error reading initial IDkg dealings: {:?}", err))?;

        initial_dealings_per_key_id.insert(key_id, dealings);
    }

    Ok(initial_dealings_per_key_id)
}

pub(crate) fn algorithm_for_key_id(key_id: &IDkgMasterPublicKeyId) -> AlgorithmId {
    match key_id.inner() {
        MasterPublicKeyId::Ecdsa(ecdsa_key_id) => match ecdsa_key_id.curve {
            EcdsaCurve::Secp256k1 => AlgorithmId::ThresholdEcdsaSecp256k1,
        },
        MasterPublicKeyId::Schnorr(schnorr_key_id) => match schnorr_key_id.algorithm {
            SchnorrAlgorithm::Bip340Secp256k1 => AlgorithmId::ThresholdSchnorrBip340,
            SchnorrAlgorithm::Ed25519 => AlgorithmId::ThresholdEd25519,
        },
        MasterPublicKeyId::VetKd(vetkd_key_id) => match vetkd_key_id.curve {
            VetKdCurve::Bls12_381_G2 => AlgorithmId::Placeholder,
        },
    }
}

pub(crate) fn get_idkg_chain_key_config_if_enabled(
    subnet_id: SubnetId,
    registry_version: RegistryVersion,
    registry_client: &dyn RegistryClient,
) -> Result<Option<ChainKeyConfig>, RegistryClientError> {
    if let Some(chain_key_config) =
        registry_client.get_chain_key_config(subnet_id, registry_version)?
    {
        let num_active_key_ids = chain_key_config
            .key_configs
            .iter()
            // Skip keys that don't need to run IDKG protocol
            .filter(|key_config| key_config.key_id.is_idkg_key())
            // A key that has `presignatures_to_create_in_advance` set to 0 is not active
            .filter(|key_config| key_config.pre_signatures_to_create_in_advance != 0)
            .count();

        if num_active_key_ids == 0 {
            Ok(None)
        } else {
            Ok(Some(chain_key_config))
        }
    } else {
        Ok(None)
    }
}

/// Return the set of pre-signature IDs to be delivered in the batch of this block.
/// We deliver IDs of all available pre-signatures that were created using the current key transcript.
pub(crate) fn get_pre_signature_ids_to_deliver(
    block: &Block,
) -> BTreeMap<MasterPublicKeyId, BTreeSet<PreSigId>> {
    let Some(idkg) = block.payload.as_ref().as_idkg() else {
        return BTreeMap::new();
    };

    let mut pre_sig_ids: BTreeMap<MasterPublicKeyId, BTreeSet<PreSigId>> = BTreeMap::new();
    for key_id in idkg.key_transcripts.keys() {
        pre_sig_ids.insert(key_id.clone().into(), BTreeSet::default());
    }

    for (pre_sig_id, pre_signature) in &idkg.available_pre_signatures {
        let key_id = pre_signature.key_id();
        if idkg
            .current_key_transcript(&key_id)
            .is_some_and(|current_key_transcript| {
                current_key_transcript.transcript_id()
                    == pre_signature.key_unmasked().as_ref().transcript_id
            })
        {
            pre_sig_ids
                .entry(key_id.into())
                .or_default()
                .insert(*pre_sig_id);
        }
    }

    pre_sig_ids
}

/// This function returns the subnet master public keys to be added to the batch, if required.
/// We return `Ok(Some(key))`, if
/// - The block contains an IDKG payload with current key transcript ref, and
/// - the corresponding transcript exists in past blocks, and
/// - we can extract the threshold master public key from the transcript.
///
/// Otherwise `Ok(None)` is returned.
/// Additionally, we return `Err(string)` if we were unable to find a dkg summary block for the height
/// of the given block (as the lower bound for past blocks to lookup the transcript in). In that case
/// a newer CUP is already present in the pool and we should continue from there.
pub(crate) fn get_idkg_subnet_public_keys(
    block: &Block,
    pool: &PoolReader<'_>,
    log: &ReplicaLogger,
) -> Result<BTreeMap<MasterPublicKeyId, MasterPublicKey>, String> {
    let Some(idkg_payload) = block.payload.as_ref().as_idkg() else {
        return Ok(BTreeMap::new());
    };

    let Some(summary) = pool.dkg_summary_block_for_finalized_height(block.height) else {
        return Err(format!(
            "Failed to find dkg summary block for height {}",
            block.height
        ));
    };
    let chain = pool.pool().build_block_chain(&summary, block);
    let block_reader = IDkgBlockReaderImpl::new(chain);

    let mut public_keys = BTreeMap::new();

    for (key_id, key_transcript) in &idkg_payload.key_transcripts {
        let Some(transcript_ref) = key_transcript
            .current
            .as_ref()
            .map(|unmasked| *unmasked.as_ref())
        else {
            continue;
        };

        let ecdsa_subnet_public_key = match block_reader.transcript(&transcript_ref) {
            Ok(transcript) => get_subnet_master_public_key(&transcript, log),
            Err(err) => {
                warn!(
                    log,
                    "Failed to translate transcript ref {:?}: {:?}", transcript_ref, err
                );

                None
            }
        };

        if let Some(public_key) = ecdsa_subnet_public_key {
            public_keys.insert(key_id.clone().into(), public_key);
        }
    }

    Ok(public_keys)
}

fn get_subnet_master_public_key(
    transcript: &IDkgTranscript,
    log: &ReplicaLogger,
) -> Option<MasterPublicKey> {
    match get_master_public_key_from_transcript(transcript) {
        Ok(public_key) => Some(public_key),
        Err(err) => {
            warn!(
                log,
                "Failed to retrieve IDKg subnet master public key: {:?}", err
            );

            None
        }
    }
}

/// Updates the latest purge height, and returns true if
/// it increased. Otherwise returns false.
pub(crate) fn update_purge_height(cell: &RefCell<Height>, new_height: Height) -> bool {
    let prev_purge_height = cell.replace(new_height);
    new_height > prev_purge_height
}

#[cfg(test)]
mod tests {
    use super::*;
    use crate::idkg::test_utils::{
        create_available_pre_signature_with_key_transcript, fake_ecdsa_idkg_master_public_key_id,
        fake_ecdsa_key_id, fake_master_public_key_ids_for_all_algorithms, set_up_idkg_payload,
        IDkgPayloadTestHelper,
    };
    use ic_config::artifact_pool::ArtifactPoolConfig;
    use ic_consensus_mocks::{dependencies, Dependencies};
    use ic_crypto_test_utils_canister_threshold_sigs::{
        dummy_values::dummy_initial_idkg_dealing_for_tests, generate_key_transcript,
        IDkgParticipants,
    };
    use ic_crypto_test_utils_reproducible_rng::reproducible_rng;
    use ic_management_canister_types::{EcdsaKeyId, SchnorrKeyId};
    use ic_protobuf::registry::subnet::v1::EcdsaInitialization;
    use ic_registry_client_fake::FakeRegistryClient;
    use ic_registry_subnet_features::KeyConfig;
    use ic_test_utilities_consensus::fake::Fake;
    use ic_test_utilities_registry::{add_subnet_record, SubnetRecordBuilder};
    use ic_test_utilities_types::ids::{node_test_id, subnet_test_id};
    use ic_types::{
        batch::ValidationContext,
        consensus::{
            idkg::{IDkgPayload, UnmaskedTranscript},
            BlockPayload, Payload, SummaryPayload,
        },
        crypto::CryptoHashOf,
        time::UNIX_EPOCH,
    };
    use pb::ChainKeyInitialization;
    use std::str::FromStr;

    #[test]
    fn test_inspect_chain_key_initializations_no_keys() {
        let init = inspect_idkg_chain_key_initializations(&[], &[])
            .expect("Should successfully get initializations");

        assert!(init.is_empty());
    }

    #[test]
    fn test_inspect_chain_key_initializations_one_ecdsa_key() {
        let mut rng = reproducible_rng();
        let initial_dealings = dummy_initial_idkg_dealing_for_tests(
            ic_types::crypto::AlgorithmId::ThresholdEcdsaSecp256k1,
            &mut rng,
        );
        let key_id = fake_ecdsa_key_id();
        let ecdsa_init = EcdsaInitialization {
            key_id: Some((&key_id).into()),
            dealings: Some((&initial_dealings).into()),
        };

        let init = inspect_idkg_chain_key_initializations(&[ecdsa_init], &[])
            .expect("Should successfully get initializations");

        assert_eq!(
            init,
            BTreeMap::from([(
                MasterPublicKeyId::Ecdsa(key_id).try_into().unwrap(),
                initial_dealings
            )])
        );
    }

    #[test]
    fn test_inspect_chain_key_initializations_one_master_public_key() {
        let mut rng = reproducible_rng();
        let initial_dealings = dummy_initial_idkg_dealing_for_tests(
            ic_types::crypto::AlgorithmId::ThresholdEcdsaSecp256k1,
            &mut rng,
        );
        let key_id = fake_ecdsa_idkg_master_public_key_id();
        let chain_key_init = ChainKeyInitialization {
            key_id: Some((&MasterPublicKeyId::from(key_id.clone())).into()),
            initialization: Some(pb::chain_key_initialization::Initialization::Dealings(
                (&initial_dealings).into(),
            )),
        };

        let init = inspect_idkg_chain_key_initializations(&[], &[chain_key_init])
            .expect("Should successfully get initializations");

        assert_eq!(init, BTreeMap::from([(key_id, initial_dealings)]));
    }

    #[test]
    fn test_inspect_chain_key_initializations_multiple_keys() {
        let mut rng = reproducible_rng();
        let initial_dealings = dummy_initial_idkg_dealing_for_tests(
            ic_types::crypto::AlgorithmId::ThresholdEcdsaSecp256k1,
            &mut rng,
        );
        let initial_dealings_2 = dummy_initial_idkg_dealing_for_tests(
            ic_types::crypto::AlgorithmId::ThresholdEcdsaSecp256k1,
            &mut rng,
        );
        let key_id = EcdsaKeyId::from_str("Secp256k1:some_key").unwrap();
        let master_key_id = MasterPublicKeyId::Ecdsa(key_id.clone());
        let key_id_2 = EcdsaKeyId::from_str("Secp256k1:some_key_2").unwrap();
        let master_key_id_2 = MasterPublicKeyId::Ecdsa(key_id_2.clone());

        let ecdsa_init = EcdsaInitialization {
            key_id: Some((&key_id).into()),
            dealings: Some((&initial_dealings).into()),
        };
        let ecdsa_init_2 = EcdsaInitialization {
            key_id: Some((&key_id_2).into()),
            dealings: Some((&initial_dealings_2).into()),
        };
        let chain_key_init = ChainKeyInitialization {
            key_id: Some((&master_key_id).into()),
            initialization: Some(pb::chain_key_initialization::Initialization::Dealings(
                (&initial_dealings).into(),
            )),
        };
        let chain_key_init_2 = ChainKeyInitialization {
            key_id: Some((&master_key_id_2).into()),
            initialization: Some(pb::chain_key_initialization::Initialization::Dealings(
                (&initial_dealings_2).into(),
            )),
        };

        let init = inspect_idkg_chain_key_initializations(
            &[ecdsa_init.clone(), ecdsa_init_2.clone()],
            &[],
        )
        .expect("Should successfully inspect initializations");
        assert_eq!(
            init,
            BTreeMap::from([
                (
                    master_key_id.clone().try_into().unwrap(),
                    initial_dealings.clone()
                ),
                (
                    master_key_id_2.clone().try_into().unwrap(),
                    initial_dealings_2.clone()
                ),
            ])
        );

        let init = inspect_idkg_chain_key_initializations(
            &[],
            &[chain_key_init.clone(), chain_key_init_2.clone()],
        )
        .expect("Should successfully inspect initializations");
        assert_eq!(
            init,
            BTreeMap::from([
                (
                    master_key_id.clone().try_into().unwrap(),
                    initial_dealings.clone()
                ),
                (
                    master_key_id_2.clone().try_into().unwrap(),
                    initial_dealings_2.clone()
                ),
            ])
        );

        inspect_idkg_chain_key_initializations(&[ecdsa_init.clone()], &[chain_key_init_2.clone()])
            .expect_err("Should fail when both arguments are non-empty");
    }

    fn set_up_get_chain_key_config_test(
        config: &ChainKeyConfig,
        pool_config: ArtifactPoolConfig,
    ) -> (SubnetId, Arc<FakeRegistryClient>, RegistryVersion) {
        let Dependencies {
            registry,
            registry_data_provider,
            ..
        } = dependencies(pool_config, 1);
        let subnet_id = subnet_test_id(1);
        let registry_version = RegistryVersion::from(10);

        add_subnet_record(
            &registry_data_provider,
            registry_version.get(),
            subnet_id,
            SubnetRecordBuilder::from(&[node_test_id(0)])
                .with_chain_key_config(config.clone())
                .build(),
        );
        registry.update_to_latest_version();

        (subnet_id, registry, registry_version)
    }

    #[test]
    fn test_get_chain_key_config_if_enabled_no_keys() {
        ic_test_utilities::artifact_pool_config::with_test_pool_config(|pool_config| {
            let chain_key_config_with_no_keys = ChainKeyConfig::default();
            let (subnet_id, registry, version) =
                set_up_get_chain_key_config_test(&chain_key_config_with_no_keys, pool_config);

            let config =
                get_idkg_chain_key_config_if_enabled(subnet_id, version, registry.as_ref())
                    .expect("Should successfully get the config");

            assert!(config.is_none());
        })
    }

    #[test]
    fn test_get_chain_key_config_if_enabled_one_key() {
        ic_test_utilities::artifact_pool_config::with_test_pool_config(|pool_config| {
            let chain_key_config_with_one_key = ChainKeyConfig {
                key_configs: vec![KeyConfig {
                    key_id: MasterPublicKeyId::Ecdsa(
                        EcdsaKeyId::from_str("Secp256k1:some_key").unwrap(),
                    ),
                    pre_signatures_to_create_in_advance: 1,
                    max_queue_size: 3,
                }],
                ..ChainKeyConfig::default()
            };

            let (subnet_id, registry, version) =
                set_up_get_chain_key_config_test(&chain_key_config_with_one_key, pool_config);

            let config =
                get_idkg_chain_key_config_if_enabled(subnet_id, version, registry.as_ref())
                    .expect("Should successfully get the config");

            assert_eq!(config, Some(chain_key_config_with_one_key));
        })
    }

    #[test]
    fn test_get_chain_key_config_if_enabled_multiple_keys() {
        ic_test_utilities::artifact_pool_config::with_test_pool_config(|pool_config| {
            let key_config = KeyConfig {
                key_id: MasterPublicKeyId::Ecdsa(
                    EcdsaKeyId::from_str("Secp256k1:some_key_1").unwrap(),
                ),
                pre_signatures_to_create_in_advance: 1,
                max_queue_size: 3,
            };
            let key_config_2 = KeyConfig {
                key_id: MasterPublicKeyId::Schnorr(
                    SchnorrKeyId::from_str("Ed25519:some_key_2").unwrap(),
                ),
                pre_signatures_to_create_in_advance: 1,
                max_queue_size: 3,
            };

            let chain_key_config_with_two_keys = ChainKeyConfig {
                key_configs: vec![key_config.clone(), key_config_2.clone()],
                ..ChainKeyConfig::default()
            };

            let (subnet_id, registry, version) =
                set_up_get_chain_key_config_test(&chain_key_config_with_two_keys, pool_config);

            let config =
                get_idkg_chain_key_config_if_enabled(subnet_id, version, registry.as_ref())
                    .expect("Should successfully get the config");

            assert_eq!(
                config,
                Some(ChainKeyConfig {
                    key_configs: vec![key_config, key_config_2],
                    ..chain_key_config_with_two_keys
                })
            );
        })
    }

    #[test]
    fn test_get_chain_key_config_if_enabled_malformed() {
        ic_test_utilities::artifact_pool_config::with_test_pool_config(|pool_config| {
            let malformed_chain_key_config = ChainKeyConfig {
                key_configs: vec![KeyConfig {
                    key_id: MasterPublicKeyId::Ecdsa(
                        EcdsaKeyId::from_str("Secp256k1:some_key").unwrap(),
                    ),
                    pre_signatures_to_create_in_advance: 0,
                    max_queue_size: 3,
                }],
                ..ChainKeyConfig::default()
            };
            let (subnet_id, registry, version) =
                set_up_get_chain_key_config_test(&malformed_chain_key_config, pool_config);

            let config =
                get_idkg_chain_key_config_if_enabled(subnet_id, version, registry.as_ref())
                    .expect("Should successfully get the config");

            assert!(config.is_none());
        })
    }

    fn add_available_pre_signatures_with_key_transcript(
        idkg_payload: &mut IDkgPayload,
        key_transcript: UnmaskedTranscript,
        key_id: &IDkgMasterPublicKeyId,
    ) -> Vec<PreSigId> {
        let mut pre_sig_ids = vec![];
        for i in 0..10 {
            let id = create_available_pre_signature_with_key_transcript(
                idkg_payload,
                i,
                key_id.clone(),
                Some(key_transcript),
            );
            pre_sig_ids.push(id);
        }
        pre_sig_ids
    }

    fn make_block(idkg_payload: Option<IDkgPayload>) -> Block {
        Block::new(
            CryptoHashOf::from(ic_types::crypto::CryptoHash(Vec::new())),
            Payload::new(
                ic_types::crypto::crypto_hash,
                BlockPayload::Summary(SummaryPayload {
                    dkg: ic_types::consensus::dkg::Summary::fake(),
                    idkg: idkg_payload,
                }),
            ),
            Height::from(123),
            ic_types::consensus::Rank(456),
            ValidationContext {
                registry_version: RegistryVersion::from(99),
                certified_height: Height::from(42),
                time: UNIX_EPOCH,
            },
        )
    }

    #[test]
    fn test_get_pre_signature_ids_to_deliver_all_algorithms() {
        for key_id in fake_master_public_key_ids_for_all_algorithms() {
            println!("Running test for key ID {key_id}");
            test_get_pre_signature_ids_to_deliver(key_id);
        }
    }

    fn test_get_pre_signature_ids_to_deliver(key_id: IDkgMasterPublicKeyId) {
        let mut rng = reproducible_rng();
        let (mut idkg_payload, env, _) = set_up_idkg_payload(
            &mut rng,
            subnet_test_id(1),
            /*nodes_count=*/ 8,
            vec![key_id.clone()],
            /*should_create_key_transcript=*/ true,
        );
        let current_key_transcript = idkg_payload
            .single_key_transcript()
            .current
            .clone()
            .unwrap();

        let pre_signature_ids_to_be_delivered = add_available_pre_signatures_with_key_transcript(
            &mut idkg_payload,
            current_key_transcript.unmasked_transcript(),
            &key_id,
        );

        let (dealers, receivers) = env.choose_dealers_and_receivers(
            &IDkgParticipants::AllNodesAsDealersAndReceivers,
            &mut rng,
        );

        let key_transcript = generate_key_transcript(
            &env,
            &dealers,
            &receivers,
            algorithm_for_key_id(&key_id),
            &mut rng,
        );
        let old_key_transcript =
            UnmaskedTranscript::try_from((Height::from(0), &key_transcript)).unwrap();
        let pre_signature_ids_not_to_be_delivered =
            add_available_pre_signatures_with_key_transcript(
                &mut idkg_payload,
                old_key_transcript,
                &key_id,
            );

        let block = make_block(Some(idkg_payload));
        let mut delivered_map = get_pre_signature_ids_to_deliver(&block);
        assert_eq!(delivered_map.len(), 1);
        let delivered_ids = delivered_map.remove(&key_id).unwrap();

        assert!(!pre_signature_ids_not_to_be_delivered
            .into_iter()
            .any(|pid| delivered_ids.contains(&pid)));
        assert_eq!(
            pre_signature_ids_to_be_delivered,
            delivered_ids.into_iter().collect::<Vec<_>>()
        );
    }

    #[test]
    fn test_block_without_idkg_should_not_deliver_quadruples() {
        let block = make_block(None);
        let delivered_ids = get_pre_signature_ids_to_deliver(&block);

        assert!(delivered_ids.is_empty());
    }

    #[test]
    fn test_block_without_key_should_not_deliver_pre_signatures_all_algorithms() {
        for key_id in fake_master_public_key_ids_for_all_algorithms() {
            println!("Running test for key ID {key_id}");
            test_block_without_key_should_not_deliver_pre_signatures(key_id);
        }
    }

    fn test_block_without_key_should_not_deliver_pre_signatures(key_id: IDkgMasterPublicKeyId) {
        let mut rng = reproducible_rng();
        let (mut idkg_payload, env, _) = set_up_idkg_payload(
            &mut rng,
            subnet_test_id(1),
            /*nodes_count=*/ 8,
            vec![key_id.clone()],
            /*should_create_key_transcript=*/ false,
        );

        let (dealers, receivers) = env.choose_dealers_and_receivers(
            &IDkgParticipants::AllNodesAsDealersAndReceivers,
            &mut rng,
        );
        let key_transcript = generate_key_transcript(
            &env,
            &dealers,
            &receivers,
            algorithm_for_key_id(&key_id),
            &mut rng,
        );
        let key_transcript_ref =
            UnmaskedTranscript::try_from((Height::from(0), &key_transcript)).unwrap();
        add_available_pre_signatures_with_key_transcript(
            &mut idkg_payload,
            key_transcript_ref,
            &key_id,
        );

        let block = make_block(Some(idkg_payload));
        let delivered_ids = get_pre_signature_ids_to_deliver(&block);

        assert_eq!(delivered_ids.get(&key_id), Some(&BTreeSet::default()));
    }
}<|MERGE_RESOLUTION|>--- conflicted
+++ resolved
@@ -318,19 +318,9 @@
                 args.message.clone(),
                 nonce,
                 pre_sig,
-<<<<<<< HEAD
+                args.taproot_tree_root.clone(),
             ));
             Ok((request_id, inputs))
-=======
-                args.taproot_tree_root.clone(),
-            ))
-        }
-        (PreSignatureRef::Ecdsa(_), _) => {
-            return Err(BuildSignatureInputsError::SignatureSchemeMismatch(
-                request_id,
-                SignatureScheme::Ecdsa,
-            ))
->>>>>>> 09742186
         }
         ThresholdArguments::VetKd(args) => {
             let request_id = RequestId {
