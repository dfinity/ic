//! Common utils for the IDKG implementation.

use crate::idkg::complaints::{IDkgTranscriptLoader, TranscriptLoadStatus};
use crate::idkg::metrics::IDkgPayloadMetrics;
use ic_consensus_utils::pool_reader::PoolReader;
use ic_crypto::get_master_public_key_from_transcript;
use ic_interfaces::consensus_pool::ConsensusBlockChain;
use ic_interfaces::idkg::{IDkgChangeAction, IDkgChangeSet, IDkgPool};
use ic_interfaces_registry::RegistryClient;
use ic_logger::{warn, ReplicaLogger};
use ic_management_canister_types::{EcdsaCurve, MasterPublicKeyId, SchnorrAlgorithm, VetKdCurve};
use ic_protobuf::registry::subnet::v1 as pb;
use ic_registry_client_helpers::subnet::SubnetRegistry;
use ic_registry_subnet_features::ChainKeyConfig;
use ic_replicated_state::metadata_state::subnet_call_context_manager::{
    SignWithThresholdContext, ThresholdArguments,
};
use ic_types::consensus::idkg::common::{PreSignatureRef, SignatureScheme, ThresholdSigInputsRef};
use ic_types::consensus::idkg::ecdsa::ThresholdEcdsaSigInputsRef;
use ic_types::consensus::idkg::schnorr::ThresholdSchnorrSigInputsRef;
use ic_types::consensus::idkg::{HasMasterPublicKeyId, IDkgMasterPublicKeyId};
use ic_types::consensus::Block;
use ic_types::consensus::{
    idkg::{
        IDkgBlockReader, IDkgMessage, IDkgTranscriptParamsRef, PreSigId, RequestId,
        TranscriptLookupError, TranscriptRef,
    },
    HasHeight,
};
use ic_types::crypto::canister_threshold_sig::idkg::{
    IDkgTranscript, IDkgTranscriptOperation, InitialIDkgDealings,
};
use ic_types::crypto::canister_threshold_sig::{ExtendedDerivationPath, MasterPublicKey};
use ic_types::crypto::AlgorithmId;
use ic_types::registry::RegistryClientError;
use ic_types::{Height, RegistryVersion, SubnetId};
use phantom_newtype::Id;
use std::{
    cell::RefCell,
    collections::{BTreeMap, BTreeSet},
    convert::TryInto,
    fmt::{self, Display, Formatter},
    sync::Arc,
};

#[derive(Clone, PartialEq, Debug)]
pub(crate) struct InvalidChainCacheError(String);

impl Display for InvalidChainCacheError {
    fn fmt(&self, f: &mut Formatter<'_>) -> fmt::Result {
        write!(f, "{}", self.0)
    }
}

pub(super) struct IDkgBlockReaderImpl {
    chain: Arc<dyn ConsensusBlockChain>,
}

impl IDkgBlockReaderImpl {
    pub(crate) fn new(chain: Arc<dyn ConsensusBlockChain>) -> Self {
        Self { chain }
    }
}

impl IDkgBlockReader for IDkgBlockReaderImpl {
    fn tip_height(&self) -> Height {
        self.chain.tip().height()
    }

    fn requested_transcripts(&self) -> Box<dyn Iterator<Item = &IDkgTranscriptParamsRef> + '_> {
        self.chain
            .tip()
            .payload
            .as_ref()
            .as_idkg()
            .map_or(Box::new(std::iter::empty()), |idkg_payload| {
                Box::new(idkg_payload.iter_transcript_configs_in_creation())
            })
    }

    fn pre_signatures_in_creation(
        &self,
    ) -> Box<dyn Iterator<Item = (PreSigId, MasterPublicKeyId)> + '_> {
        self.chain.tip().payload.as_ref().as_idkg().map_or(
            Box::new(std::iter::empty()),
            |idkg_payload| {
                Box::new(
                    idkg_payload
                        .pre_signatures_in_creation
                        .iter()
                        .map(|(id, pre_sig)| (*id, pre_sig.key_id())),
                )
            },
        )
    }

    fn available_pre_signature(&self, id: &PreSigId) -> Option<&PreSignatureRef> {
        self.chain
            .tip()
            .payload
            .as_ref()
            .as_idkg()
            .and_then(|idkg_payload| idkg_payload.available_pre_signatures.get(id))
    }

    fn active_transcripts(&self) -> BTreeSet<TranscriptRef> {
        self.chain
            .tip()
            .payload
            .as_ref()
            .as_idkg()
            .map_or(BTreeSet::new(), |payload| payload.active_transcripts())
    }

    fn source_subnet_xnet_transcripts(
        &self,
    ) -> Box<dyn Iterator<Item = &IDkgTranscriptParamsRef> + '_> {
        self.chain
            .tip()
            .payload
            .as_ref()
            .as_idkg()
            .map_or(Box::new(std::iter::empty()), |idkg_payload| {
                Box::new(idkg_payload.iter_xnet_transcripts_source_subnet())
            })
    }

    fn target_subnet_xnet_transcripts(
        &self,
    ) -> Box<dyn Iterator<Item = &IDkgTranscriptParamsRef> + '_> {
        self.chain
            .tip()
            .payload
            .as_ref()
            .as_idkg()
            .map_or(Box::new(std::iter::empty()), |idkg_payload| {
                Box::new(idkg_payload.iter_xnet_transcripts_target_subnet())
            })
    }

    fn transcript(
        &self,
        transcript_ref: &TranscriptRef,
    ) -> Result<IDkgTranscript, TranscriptLookupError> {
        let idkg_payload = match self.chain.get_block_by_height(transcript_ref.height) {
            Ok(block) => {
                if let Some(idkg_payload) = block.payload.as_ref().as_idkg() {
                    idkg_payload
                } else {
                    return Err(format!(
                        "transcript(): chain look up failed {:?}: IDkgPayload not found",
                        transcript_ref
                    ));
                }
            }
            Err(err) => {
                return Err(format!(
                    "transcript(): chain look up failed {:?}: {:?}",
                    transcript_ref, err
                ))
            }
        };

        idkg_payload
            .idkg_transcripts
            .get(&transcript_ref.transcript_id)
            .ok_or(format!(
                "transcript(): missing idkg_transcript: {:?}",
                transcript_ref
            ))
            .cloned()
    }
}

pub(super) fn block_chain_reader(
    pool_reader: &PoolReader<'_>,
    summary_block: &Block,
    parent_block: &Block,
    idkg_payload_metrics: Option<&IDkgPayloadMetrics>,
    log: &ReplicaLogger,
) -> Result<IDkgBlockReaderImpl, InvalidChainCacheError> {
    // Resolve the transcript refs pointing into the parent chain,
    // copy the resolved transcripts into the summary block.
    block_chain_cache(pool_reader, summary_block, parent_block)
        .map(IDkgBlockReaderImpl::new)
        .map_err(|err| {
            warn!(
                log,
                "block_chain_reader(): failed to build chain cache: {}", err
            );
            if let Some(metrics) = idkg_payload_metrics {
                metrics.payload_errors_inc("summary_invalid_chain_cache");
            };
            err
        })
}

/// Wrapper to build the chain cache and perform sanity checks on the returned chain
pub(super) fn block_chain_cache(
    pool_reader: &PoolReader<'_>,
    start: &Block,
    end: &Block,
) -> Result<Arc<dyn ConsensusBlockChain>, InvalidChainCacheError> {
    let chain = pool_reader.pool().build_block_chain(start, end);
    let expected_len = (end.height().get() - start.height().get() + 1) as usize;
    let chain_len = chain.len();
    if chain_len == expected_len {
        Ok(chain)
    } else {
        Err(InvalidChainCacheError(format!(
            "Invalid chain cache length: expected = {:?}, actual = {:?}, \
             start = {:?}, end = {:?}, tip = {:?}, \
             notarized_height = {:?}, finalized_height = {:?}, CUP height = {:?}",
            expected_len,
            chain_len,
            start.height(),
            end.height(),
            chain.tip().height(),
            pool_reader.get_notarized_height(),
            pool_reader.get_finalized_height(),
            pool_reader.get_catch_up_height()
        )))
    }
}

/// Helper to build the [`RequestId`] if the context is already completed
pub(super) fn get_context_request_id(context: &SignWithThresholdContext) -> Option<RequestId> {
    context
        .matched_pre_signature
        .map(|(pre_signature_id, height)| RequestId {
            pre_signature_id,
            pseudo_random_id: context.pseudo_random_id,
            height,
        })
}

#[derive(Debug)]
#[allow(dead_code)]
pub(crate) enum BuildSignatureInputsError {
    /// The context wasn't matched to a pre-signature yet, or is still missing its random nonce
    ContextIncomplete,
    /// The context was matched to a pre-signature which cannot be found in the latest block payload
    MissingPreSignature(RequestId),
    /// The context was matched to a pre-signature of the wrong signature scheme
    SignatureSchemeMismatch(RequestId, SignatureScheme),
}

impl BuildSignatureInputsError {
    /// Fatal errors indicate a problem in the construction of payloads,
    /// request contexts, or the match between both.
    pub(crate) fn is_fatal(&self) -> bool {
        matches!(
            self,
            BuildSignatureInputsError::SignatureSchemeMismatch(_, _)
        )
    }
}

/// Helper to build threshold signature inputs from the context and
/// the pre-signature
pub(super) fn build_signature_inputs(
    context: &SignWithThresholdContext,
    block_reader: &dyn IDkgBlockReader,
) -> Result<(RequestId, ThresholdSigInputsRef), BuildSignatureInputsError> {
    let request_id =
        get_context_request_id(context).ok_or(BuildSignatureInputsError::ContextIncomplete)?;
    let extended_derivation_path = ExtendedDerivationPath {
        caller: context.request.sender.into(),
        derivation_path: context.derivation_path.clone(),
    };
    let pre_signature = block_reader
        .available_pre_signature(&request_id.pre_signature_id)
        .ok_or_else(|| BuildSignatureInputsError::MissingPreSignature(request_id.clone()))?
        .clone();
    let nonce = Id::from(
        context
            .nonce
            .ok_or(BuildSignatureInputsError::ContextIncomplete)?,
    );
    let inputs = match (pre_signature, &context.args) {
        (PreSignatureRef::Ecdsa(pre_sig), ThresholdArguments::Ecdsa(args)) => {
            ThresholdSigInputsRef::Ecdsa(ThresholdEcdsaSigInputsRef::new(
                extended_derivation_path,
                args.message_hash,
                nonce,
                pre_sig,
            ))
        }
        (PreSignatureRef::Schnorr(pre_sig), ThresholdArguments::Schnorr(args)) => {
            ThresholdSigInputsRef::Schnorr(ThresholdSchnorrSigInputsRef::new(
                extended_derivation_path,
                args.message.clone(),
                nonce,
                pre_sig,
            ))
        }
        (PreSignatureRef::Ecdsa(_), _) => {
            return Err(BuildSignatureInputsError::SignatureSchemeMismatch(
                request_id,
                SignatureScheme::Ecdsa,
            ))
        }
        (PreSignatureRef::Schnorr(_), _) => {
            return Err(BuildSignatureInputsError::SignatureSchemeMismatch(
                request_id,
                SignatureScheme::Schnorr,
            ))
        }
    };

    Ok((request_id, inputs))
}

/// Load the given transcripts
/// Returns None if all the transcripts could be loaded successfully.
/// Otherwise, returns the complaint change set to be added to the pool
pub(super) fn load_transcripts(
    idkg_pool: &dyn IDkgPool,
    transcript_loader: &dyn IDkgTranscriptLoader,
    transcripts: &[&IDkgTranscript],
) -> Option<IDkgChangeSet> {
    let mut new_complaints = Vec::new();
    for transcript in transcripts {
        match transcript_loader.load_transcript(idkg_pool, transcript) {
            TranscriptLoadStatus::Success => (),
            TranscriptLoadStatus::Failure => return Some(Default::default()),
            TranscriptLoadStatus::Complaints(complaints) => {
                for complaint in complaints {
                    new_complaints.push(IDkgChangeAction::AddToValidated(IDkgMessage::Complaint(
                        complaint,
                    )));
                }
            }
        }
    }

    if new_complaints.is_empty() {
        None
    } else {
        Some(new_complaints)
    }
}

/// Brief summary of the IDkgTranscriptOperation
pub(super) fn transcript_op_summary(op: &IDkgTranscriptOperation) -> String {
    match op {
        IDkgTranscriptOperation::Random => "Random".to_string(),
        IDkgTranscriptOperation::RandomUnmasked => "RandomUnmasked".to_string(),
        IDkgTranscriptOperation::ReshareOfMasked(t) => {
            format!("ReshareOfMasked({:?})", t.transcript_id)
        }
        IDkgTranscriptOperation::ReshareOfUnmasked(t) => {
            format!("ReshareOfUnmasked({:?})", t.transcript_id)
        }
        IDkgTranscriptOperation::UnmaskedTimesMasked(t1, t2) => format!(
            "UnmaskedTimesMasked({:?}, {:?})",
            t1.transcript_id, t2.transcript_id
        ),
    }
}

/// Inspect chain_key_initializations field in the CUPContent.
/// Return key_id and dealings.
pub(crate) fn inspect_idkg_chain_key_initializations(
    ecdsa_initializations: &[pb::EcdsaInitialization],
    chain_key_initializations: &[pb::ChainKeyInitialization],
) -> Result<BTreeMap<IDkgMasterPublicKeyId, InitialIDkgDealings>, String> {
    let mut initial_dealings_per_key_id = BTreeMap::new();

    if !ecdsa_initializations.is_empty() && !chain_key_initializations.is_empty() {
        return Err("`chain_key_initialization` and `ecdsa_initializations` \
            cannot be present at the same time"
            .to_string());
    }

    // TODO(CON-1332): Do not panic if fields are missing
    for ecdsa_init in ecdsa_initializations {
        let ecdsa_key_id = ecdsa_init
            .key_id
            .clone()
            .expect("Error: Failed to find key_id in ecdsa_initializations")
            .try_into()
            .map_err(|err| {
                format!(
                    "Error reading ECDSA key_id: {:?}. Setting idkg_summary to None.",
                    err
                )
            })?;

        let dealings = ecdsa_init
            .dealings
            .as_ref()
            .expect("Error: Failed to find dealings in ecdsa_initializations")
            .try_into()
            .map_err(|err| {
                format!(
                    "Error reading ECDSA dealings: {:?}. Setting idkg_summary to None.",
                    err
                )
            })?;

        initial_dealings_per_key_id.insert(
            MasterPublicKeyId::Ecdsa(ecdsa_key_id).try_into().unwrap(),
            dealings,
        );
    }

    // TODO(CON-1332): Do not panic if fields are missing
    for chain_key_init in chain_key_initializations {
        let key_id: MasterPublicKeyId = chain_key_init
            .key_id
            .clone()
            .expect("Error: Failed to find key_id in chain_key_initializations")
            .try_into()
            .map_err(|err| {
                format!(
                    "Error reading Master public key_id: {:?}. Setting idkg_summary to None.",
                    err
                )
            })?;

<<<<<<< HEAD
        // Skip non-idkg keys
        let key_id = match key_id.try_into() {
            Ok(key_id) => key_id,
            Err(_) => continue,
        };

        let dealings = chain_key_init
            .dealings
            .as_ref()
            .expect("Error: Failed to find dealings in chain_key_initializations")
            .try_into()
            .map_err(|err| {
                format!(
                    "Error reading initial IDkg dealings: {:?}. Setting idkg_summary to None.",
                    err
=======
        let dealings = match &chain_key_init.initialization {
            Some(pb::chain_key_initialization::Initialization::Dealings(dealings)) => dealings,
            Some(pb::chain_key_initialization::Initialization::TranscriptRecord(_)) => continue,
            None => {
                return Err(
                    "Error: Failed to find dealings in chain_key_initializations".to_string(),
>>>>>>> 195360e3
                )
            }
        };

        let dealings = dealings.try_into().map_err(|err| {
            format!(
                "Error reading initial IDkg dealings: {:?}. Setting idkg_summary to None.",
                err
            )
        })?;

        initial_dealings_per_key_id.insert(key_id, dealings);
    }

    Ok(initial_dealings_per_key_id)
}

pub(crate) fn algorithm_for_key_id(key_id: &MasterPublicKeyId) -> AlgorithmId {
    match key_id {
        MasterPublicKeyId::Ecdsa(ecdsa_key_id) => match ecdsa_key_id.curve {
            EcdsaCurve::Secp256k1 => AlgorithmId::ThresholdEcdsaSecp256k1,
        },
        MasterPublicKeyId::Schnorr(schnorr_key_id) => match schnorr_key_id.algorithm {
            SchnorrAlgorithm::Bip340Secp256k1 => AlgorithmId::ThresholdSchnorrBip340,
            SchnorrAlgorithm::Ed25519 => AlgorithmId::ThresholdEd25519,
        },
        MasterPublicKeyId::VetKd(vetkd_key_id) => match vetkd_key_id.curve {
            VetKdCurve::Bls12_381_G2 => AlgorithmId::Placeholder,
        },
    }
}

pub(crate) fn get_idkg_chain_key_config_if_enabled(
    subnet_id: SubnetId,
    registry_version: RegistryVersion,
    registry_client: &dyn RegistryClient,
) -> Result<Option<ChainKeyConfig>, RegistryClientError> {
    if let Some(chain_key_config) =
        registry_client.get_chain_key_config(subnet_id, registry_version)?
    {
        let num_active_key_ids = chain_key_config
            .key_configs
            .iter()
            // Skip keys that don't need to run IDKG protocol
            .filter(|key_config| key_config.key_id.is_idkg_key())
            // A key that has `presignatures_to_create_in_advance` set to 0 is not active
            .filter(|key_config| key_config.pre_signatures_to_create_in_advance != 0)
            .count();

        if num_active_key_ids == 0 {
            Ok(None)
        } else {
            Ok(Some(chain_key_config))
        }
    } else {
        Ok(None)
    }
}

/// Return the set of pre-signature IDs to be delivered in the batch of this block.
/// We deliver IDs of all available pre-signatures that were created using the current key transcript.
pub(crate) fn get_pre_signature_ids_to_deliver(
    block: &Block,
) -> BTreeMap<MasterPublicKeyId, BTreeSet<PreSigId>> {
    let Some(idkg) = block.payload.as_ref().as_idkg() else {
        return BTreeMap::new();
    };

    let mut pre_sig_ids: BTreeMap<MasterPublicKeyId, BTreeSet<PreSigId>> = BTreeMap::new();
    for key_id in idkg.key_transcripts.keys() {
        pre_sig_ids.insert(key_id.clone(), BTreeSet::default());
    }

    for (pre_sig_id, pre_signature) in &idkg.available_pre_signatures {
        let key_id = pre_signature.key_id();
        if idkg
            .current_key_transcript(&key_id)
            .is_some_and(|current_key_transcript| {
                current_key_transcript.transcript_id()
                    == pre_signature.key_unmasked().as_ref().transcript_id
            })
        {
            pre_sig_ids.entry(key_id).or_default().insert(*pre_sig_id);
        }
    }

    pre_sig_ids
}

/// This function returns the subnet master public keys to be added to the batch, if required.
/// We return `Ok(Some(key))`, if
/// - The block contains an IDKG payload with current key transcript ref, and
/// - the corresponding transcript exists in past blocks, and
/// - we can extract the threshold master public key from the transcript.
///
/// Otherwise `Ok(None)` is returned.
/// Additionally, we return `Err(string)` if we were unable to find a dkg summary block for the height
/// of the given block (as the lower bound for past blocks to lookup the transcript in). In that case
/// a newer CUP is already present in the pool and we should continue from there.
pub(crate) fn get_idkg_subnet_public_keys(
    block: &Block,
    pool: &PoolReader<'_>,
    log: &ReplicaLogger,
) -> Result<BTreeMap<MasterPublicKeyId, MasterPublicKey>, String> {
    let Some(idkg_payload) = block.payload.as_ref().as_idkg() else {
        return Ok(BTreeMap::new());
    };

    let Some(summary) = pool.dkg_summary_block_for_finalized_height(block.height) else {
        return Err(format!(
            "Failed to find dkg summary block for height {}",
            block.height
        ));
    };
    let chain = pool.pool().build_block_chain(&summary, block);
    let block_reader = IDkgBlockReaderImpl::new(chain);

    let mut public_keys = BTreeMap::new();

    for (key_id, key_transcript) in &idkg_payload.key_transcripts {
        let Some(transcript_ref) = key_transcript
            .current
            .as_ref()
            .map(|unmasked| *unmasked.as_ref())
        else {
            continue;
        };

        let ecdsa_subnet_public_key = match block_reader.transcript(&transcript_ref) {
            Ok(transcript) => get_subnet_master_public_key(&transcript, log),
            Err(err) => {
                warn!(
                    log,
                    "Failed to translate transcript ref {:?}: {:?}", transcript_ref, err
                );

                None
            }
        };

        if let Some(public_key) = ecdsa_subnet_public_key {
            public_keys.insert(key_id.clone(), public_key);
        }
    }

    Ok(public_keys)
}

fn get_subnet_master_public_key(
    transcript: &IDkgTranscript,
    log: &ReplicaLogger,
) -> Option<MasterPublicKey> {
    match get_master_public_key_from_transcript(transcript) {
        Ok(public_key) => Some(public_key),
        Err(err) => {
            warn!(
                log,
                "Failed to retrieve IDKg subnet master public key: {:?}", err
            );

            None
        }
    }
}

/// Updates the latest purge height, and returns true if
/// it increased. Otherwise returns false.
pub(crate) fn update_purge_height(cell: &RefCell<Height>, new_height: Height) -> bool {
    let prev_purge_height = cell.replace(new_height);
    new_height > prev_purge_height
}

#[cfg(test)]
mod tests {
    use super::*;
    use crate::idkg::test_utils::{
        create_available_pre_signature_with_key_transcript, fake_ecdsa_idkg_master_public_key_id,
        fake_ecdsa_key_id, fake_master_public_key_ids_for_all_algorithms, set_up_idkg_payload,
        IDkgPayloadTestHelper,
    };
    use ic_config::artifact_pool::ArtifactPoolConfig;
    use ic_consensus_mocks::{dependencies, Dependencies};
    use ic_crypto_test_utils_canister_threshold_sigs::{
        dummy_values::dummy_initial_idkg_dealing_for_tests, generate_key_transcript,
        IDkgParticipants,
    };
    use ic_crypto_test_utils_reproducible_rng::reproducible_rng;
    use ic_management_canister_types::{EcdsaKeyId, SchnorrKeyId};
    use ic_protobuf::registry::subnet::v1::EcdsaInitialization;
    use ic_registry_client_fake::FakeRegistryClient;
    use ic_registry_subnet_features::KeyConfig;
    use ic_test_utilities_consensus::fake::Fake;
    use ic_test_utilities_registry::{add_subnet_record, SubnetRecordBuilder};
    use ic_test_utilities_types::ids::{node_test_id, subnet_test_id};
    use ic_types::{
        batch::ValidationContext,
        consensus::{
            idkg::{IDkgPayload, UnmaskedTranscript},
            BlockPayload, Payload, SummaryPayload,
        },
        crypto::CryptoHashOf,
        time::UNIX_EPOCH,
    };
    use pb::ChainKeyInitialization;
    use std::str::FromStr;

    #[test]
    fn test_inspect_chain_key_initializations_no_keys() {
        let init = inspect_idkg_chain_key_initializations(&[], &[])
            .expect("Should successfully get initializations");

        assert!(init.is_empty());
    }

    #[test]
    fn test_inspect_chain_key_initializations_one_ecdsa_key() {
        let mut rng = reproducible_rng();
        let initial_dealings = dummy_initial_idkg_dealing_for_tests(
            ic_types::crypto::AlgorithmId::ThresholdEcdsaSecp256k1,
            &mut rng,
        );
        let key_id = fake_ecdsa_key_id();
        let ecdsa_init = EcdsaInitialization {
            key_id: Some((&key_id).into()),
            dealings: Some((&initial_dealings).into()),
        };

        let init = inspect_idkg_chain_key_initializations(&[ecdsa_init], &[])
            .expect("Should successfully get initializations");

        assert_eq!(
            init,
            BTreeMap::from([(
                MasterPublicKeyId::Ecdsa(key_id).try_into().unwrap(),
                initial_dealings
            )])
        );
    }

    #[test]
    fn test_inspect_chain_key_initializations_one_master_public_key() {
        let mut rng = reproducible_rng();
        let initial_dealings = dummy_initial_idkg_dealing_for_tests(
            ic_types::crypto::AlgorithmId::ThresholdEcdsaSecp256k1,
            &mut rng,
        );
        let key_id = fake_ecdsa_idkg_master_public_key_id();
        let chain_key_init = ChainKeyInitialization {
<<<<<<< HEAD
            key_id: Some((&MasterPublicKeyId::from(key_id.clone())).into()),
            dealings: Some((&initial_dealings).into()),
=======
            key_id: Some((&key_id).into()),
            initialization: Some(pb::chain_key_initialization::Initialization::Dealings(
                (&initial_dealings).into(),
            )),
>>>>>>> 195360e3
        };

        let init = inspect_idkg_chain_key_initializations(&[], &[chain_key_init])
            .expect("Should successfully get initializations");

        assert_eq!(init, BTreeMap::from([(key_id, initial_dealings)]));
    }

    #[test]
    fn test_inspect_chain_key_initializations_multiple_keys() {
        let mut rng = reproducible_rng();
        let initial_dealings = dummy_initial_idkg_dealing_for_tests(
            ic_types::crypto::AlgorithmId::ThresholdEcdsaSecp256k1,
            &mut rng,
        );
        let initial_dealings_2 = dummy_initial_idkg_dealing_for_tests(
            ic_types::crypto::AlgorithmId::ThresholdEcdsaSecp256k1,
            &mut rng,
        );
        let key_id = EcdsaKeyId::from_str("Secp256k1:some_key").unwrap();
        let master_key_id = MasterPublicKeyId::Ecdsa(key_id.clone());
        let key_id_2 = EcdsaKeyId::from_str("Secp256k1:some_key_2").unwrap();
        let master_key_id_2 = MasterPublicKeyId::Ecdsa(key_id_2.clone());

        let ecdsa_init = EcdsaInitialization {
            key_id: Some((&key_id).into()),
            dealings: Some((&initial_dealings).into()),
        };
        let ecdsa_init_2 = EcdsaInitialization {
            key_id: Some((&key_id_2).into()),
            dealings: Some((&initial_dealings_2).into()),
        };
        let chain_key_init = ChainKeyInitialization {
            key_id: Some((&master_key_id).into()),
            initialization: Some(pb::chain_key_initialization::Initialization::Dealings(
                (&initial_dealings).into(),
            )),
        };
        let chain_key_init_2 = ChainKeyInitialization {
            key_id: Some((&master_key_id_2).into()),
            initialization: Some(pb::chain_key_initialization::Initialization::Dealings(
                (&initial_dealings_2).into(),
            )),
        };

        let init = inspect_idkg_chain_key_initializations(
            &[ecdsa_init.clone(), ecdsa_init_2.clone()],
            &[],
        )
        .expect("Should successfully inspect initializations");
        assert_eq!(
            init,
            BTreeMap::from([
                (
                    master_key_id.clone().try_into().unwrap(),
                    initial_dealings.clone()
                ),
                (
                    master_key_id_2.clone().try_into().unwrap(),
                    initial_dealings_2.clone()
                ),
            ])
        );

        let init = inspect_idkg_chain_key_initializations(
            &[],
            &[chain_key_init.clone(), chain_key_init_2.clone()],
        )
        .expect("Should successfully inspect initializations");
        assert_eq!(
            init,
            BTreeMap::from([
                (
                    master_key_id.clone().try_into().unwrap(),
                    initial_dealings.clone()
                ),
                (
                    master_key_id_2.clone().try_into().unwrap(),
                    initial_dealings_2.clone()
                ),
            ])
        );

        inspect_idkg_chain_key_initializations(&[ecdsa_init.clone()], &[chain_key_init_2.clone()])
            .expect_err("Should fail when both arguments are non-empty");
    }

    fn set_up_get_chain_key_config_test(
        config: &ChainKeyConfig,
        pool_config: ArtifactPoolConfig,
    ) -> (SubnetId, Arc<FakeRegistryClient>, RegistryVersion) {
        let Dependencies {
            registry,
            registry_data_provider,
            ..
        } = dependencies(pool_config, 1);
        let subnet_id = subnet_test_id(1);
        let registry_version = RegistryVersion::from(10);

        add_subnet_record(
            &registry_data_provider,
            registry_version.get(),
            subnet_id,
            SubnetRecordBuilder::from(&[node_test_id(0)])
                .with_chain_key_config(config.clone())
                .build(),
        );
        registry.update_to_latest_version();

        (subnet_id, registry, registry_version)
    }

    #[test]
    fn test_get_chain_key_config_if_enabled_no_keys() {
        ic_test_utilities::artifact_pool_config::with_test_pool_config(|pool_config| {
            let chain_key_config_with_no_keys = ChainKeyConfig::default();
            let (subnet_id, registry, version) =
                set_up_get_chain_key_config_test(&chain_key_config_with_no_keys, pool_config);

            let config =
                get_idkg_chain_key_config_if_enabled(subnet_id, version, registry.as_ref())
                    .expect("Should successfully get the config");

            assert!(config.is_none());
        })
    }

    #[test]
    fn test_get_chain_key_config_if_enabled_one_key() {
        ic_test_utilities::artifact_pool_config::with_test_pool_config(|pool_config| {
            let chain_key_config_with_one_key = ChainKeyConfig {
                key_configs: vec![KeyConfig {
                    key_id: MasterPublicKeyId::Ecdsa(
                        EcdsaKeyId::from_str("Secp256k1:some_key").unwrap(),
                    ),
                    pre_signatures_to_create_in_advance: 1,
                    max_queue_size: 3,
                }],
                ..ChainKeyConfig::default()
            };

            let (subnet_id, registry, version) =
                set_up_get_chain_key_config_test(&chain_key_config_with_one_key, pool_config);

            let config =
                get_idkg_chain_key_config_if_enabled(subnet_id, version, registry.as_ref())
                    .expect("Should successfully get the config");

            assert_eq!(config, Some(chain_key_config_with_one_key));
        })
    }

    #[test]
    fn test_get_chain_key_config_if_enabled_multiple_keys() {
        ic_test_utilities::artifact_pool_config::with_test_pool_config(|pool_config| {
            let key_config = KeyConfig {
                key_id: MasterPublicKeyId::Ecdsa(
                    EcdsaKeyId::from_str("Secp256k1:some_key_1").unwrap(),
                ),
                pre_signatures_to_create_in_advance: 1,
                max_queue_size: 3,
            };
            let key_config_2 = KeyConfig {
                key_id: MasterPublicKeyId::Schnorr(
                    SchnorrKeyId::from_str("Ed25519:some_key_2").unwrap(),
                ),
                pre_signatures_to_create_in_advance: 1,
                max_queue_size: 3,
            };

            let chain_key_config_with_two_keys = ChainKeyConfig {
                key_configs: vec![key_config.clone(), key_config_2.clone()],
                ..ChainKeyConfig::default()
            };

            let (subnet_id, registry, version) =
                set_up_get_chain_key_config_test(&chain_key_config_with_two_keys, pool_config);

            let config =
                get_idkg_chain_key_config_if_enabled(subnet_id, version, registry.as_ref())
                    .expect("Should successfully get the config");

            assert_eq!(
                config,
                Some(ChainKeyConfig {
                    key_configs: vec![key_config, key_config_2],
                    ..chain_key_config_with_two_keys
                })
            );
        })
    }

    #[test]
    fn test_get_chain_key_config_if_enabled_malformed() {
        ic_test_utilities::artifact_pool_config::with_test_pool_config(|pool_config| {
            let malformed_chain_key_config = ChainKeyConfig {
                key_configs: vec![KeyConfig {
                    key_id: MasterPublicKeyId::Ecdsa(
                        EcdsaKeyId::from_str("Secp256k1:some_key").unwrap(),
                    ),
                    pre_signatures_to_create_in_advance: 0,
                    max_queue_size: 3,
                }],
                ..ChainKeyConfig::default()
            };
            let (subnet_id, registry, version) =
                set_up_get_chain_key_config_test(&malformed_chain_key_config, pool_config);

            let config =
                get_idkg_chain_key_config_if_enabled(subnet_id, version, registry.as_ref())
                    .expect("Should successfully get the config");

            assert!(config.is_none());
        })
    }

    fn add_available_pre_signatures_with_key_transcript(
        idkg_payload: &mut IDkgPayload,
        key_transcript: UnmaskedTranscript,
        key_id: &IDkgMasterPublicKeyId,
    ) -> Vec<PreSigId> {
        let mut pre_sig_ids = vec![];
        for i in 0..10 {
            let id = create_available_pre_signature_with_key_transcript(
                idkg_payload,
                i,
                key_id.clone(),
                Some(key_transcript),
            );
            pre_sig_ids.push(id);
        }
        pre_sig_ids
    }

    fn make_block(idkg_payload: Option<IDkgPayload>) -> Block {
        Block::new(
            CryptoHashOf::from(ic_types::crypto::CryptoHash(Vec::new())),
            Payload::new(
                ic_types::crypto::crypto_hash,
                BlockPayload::Summary(SummaryPayload {
                    dkg: ic_types::consensus::dkg::Summary::fake(),
                    idkg: idkg_payload,
                }),
            ),
            Height::from(123),
            ic_types::consensus::Rank(456),
            ValidationContext {
                registry_version: RegistryVersion::from(99),
                certified_height: Height::from(42),
                time: UNIX_EPOCH,
            },
        )
    }

    #[test]
    fn test_get_pre_signature_ids_to_deliver_all_algorithms() {
        for key_id in fake_master_public_key_ids_for_all_algorithms() {
            println!("Running test for key ID {key_id}");
            test_get_pre_signature_ids_to_deliver(key_id);
        }
    }

    fn test_get_pre_signature_ids_to_deliver(key_id: IDkgMasterPublicKeyId) {
        let mut rng = reproducible_rng();
        let (mut idkg_payload, env, _) = set_up_idkg_payload(
            &mut rng,
            subnet_test_id(1),
            /*nodes_count=*/ 8,
            vec![key_id.clone()],
            /*should_create_key_transcript=*/ true,
        );
        let current_key_transcript = idkg_payload
            .single_key_transcript()
            .current
            .clone()
            .unwrap();

        let pre_signature_ids_to_be_delivered = add_available_pre_signatures_with_key_transcript(
            &mut idkg_payload,
            current_key_transcript.unmasked_transcript(),
            &key_id,
        );

        let (dealers, receivers) = env.choose_dealers_and_receivers(
            &IDkgParticipants::AllNodesAsDealersAndReceivers,
            &mut rng,
        );

        let key_transcript = generate_key_transcript(
            &env,
            &dealers,
            &receivers,
            algorithm_for_key_id(&key_id),
            &mut rng,
        );
        let old_key_transcript =
            UnmaskedTranscript::try_from((Height::from(0), &key_transcript)).unwrap();
        let pre_signature_ids_not_to_be_delivered =
            add_available_pre_signatures_with_key_transcript(
                &mut idkg_payload,
                old_key_transcript,
                &key_id,
            );

        let block = make_block(Some(idkg_payload));
        let mut delivered_map = get_pre_signature_ids_to_deliver(&block);
        assert_eq!(delivered_map.len(), 1);
        let delivered_ids = delivered_map.remove(&key_id).unwrap();

        assert!(!pre_signature_ids_not_to_be_delivered
            .into_iter()
            .any(|pid| delivered_ids.contains(&pid)));
        assert_eq!(
            pre_signature_ids_to_be_delivered,
            delivered_ids.into_iter().collect::<Vec<_>>()
        );
    }

    #[test]
    fn test_block_without_idkg_should_not_deliver_quadruples() {
        let block = make_block(None);
        let delivered_ids = get_pre_signature_ids_to_deliver(&block);

        assert!(delivered_ids.is_empty());
    }

    #[test]
    fn test_block_without_key_should_not_deliver_pre_signatures_all_algorithms() {
        for key_id in fake_master_public_key_ids_for_all_algorithms() {
            println!("Running test for key ID {key_id}");
            test_block_without_key_should_not_deliver_pre_signatures(key_id);
        }
    }

    fn test_block_without_key_should_not_deliver_pre_signatures(key_id: IDkgMasterPublicKeyId) {
        let mut rng = reproducible_rng();
        let (mut idkg_payload, env, _) = set_up_idkg_payload(
            &mut rng,
            subnet_test_id(1),
            /*nodes_count=*/ 8,
            vec![key_id.clone()],
            /*should_create_key_transcript=*/ false,
        );

        let (dealers, receivers) = env.choose_dealers_and_receivers(
            &IDkgParticipants::AllNodesAsDealersAndReceivers,
            &mut rng,
        );
        let key_transcript = generate_key_transcript(
            &env,
            &dealers,
            &receivers,
            algorithm_for_key_id(&key_id),
            &mut rng,
        );
        let key_transcript_ref =
            UnmaskedTranscript::try_from((Height::from(0), &key_transcript)).unwrap();
        add_available_pre_signatures_with_key_transcript(
            &mut idkg_payload,
            key_transcript_ref,
            &key_id,
        );

        let block = make_block(Some(idkg_payload));
        let delivered_ids = get_pre_signature_ids_to_deliver(&block);

        assert_eq!(delivered_ids.get(&key_id), Some(&BTreeSet::default()));
    }
}<|MERGE_RESOLUTION|>--- conflicted
+++ resolved
@@ -419,30 +419,18 @@
                 )
             })?;
 
-<<<<<<< HEAD
         // Skip non-idkg keys
         let key_id = match key_id.try_into() {
             Ok(key_id) => key_id,
             Err(_) => continue,
         };
 
-        let dealings = chain_key_init
-            .dealings
-            .as_ref()
-            .expect("Error: Failed to find dealings in chain_key_initializations")
-            .try_into()
-            .map_err(|err| {
-                format!(
-                    "Error reading initial IDkg dealings: {:?}. Setting idkg_summary to None.",
-                    err
-=======
         let dealings = match &chain_key_init.initialization {
             Some(pb::chain_key_initialization::Initialization::Dealings(dealings)) => dealings,
             Some(pb::chain_key_initialization::Initialization::TranscriptRecord(_)) => continue,
             None => {
                 return Err(
                     "Error: Failed to find dealings in chain_key_initializations".to_string(),
->>>>>>> 195360e3
                 )
             }
         };
@@ -691,15 +679,10 @@
         );
         let key_id = fake_ecdsa_idkg_master_public_key_id();
         let chain_key_init = ChainKeyInitialization {
-<<<<<<< HEAD
             key_id: Some((&MasterPublicKeyId::from(key_id.clone())).into()),
-            dealings: Some((&initial_dealings).into()),
-=======
-            key_id: Some((&key_id).into()),
             initialization: Some(pb::chain_key_initialization::Initialization::Dealings(
                 (&initial_dealings).into(),
             )),
->>>>>>> 195360e3
         };
 
         let init = inspect_idkg_chain_key_initializations(&[], &[chain_key_init])
