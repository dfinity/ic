//! This module contains functions for constructing CUPs from registry

use crate::idkg::{
    make_bootstrap_summary,
    payload_builder::make_bootstrap_summary_with_initial_dealings,
    utils::{get_idkg_chain_key_config_if_enabled, inspect_idkg_chain_key_initializations},
};
use ic_consensus_dkg::payload_builder::get_dkg_summary_from_cup_contents;
use ic_interfaces_registry::RegistryClient;
use ic_logger::{warn, ReplicaLogger};
use ic_protobuf::registry::subnet::v1::CatchUpPackageContents;
use ic_registry_client_helpers::subnet::SubnetRegistry;
use ic_types::{
    batch::ValidationContext,
    consensus::{
        idkg, Block, BlockPayload, CatchUpContent, CatchUpPackage, HashedBlock, HashedRandomBeacon,
        Payload, RandomBeaconContent, Rank, SummaryPayload,
    },
    crypto::{
        crypto_hash, threshold_sig::ni_dkg::NiDkgTag, CombinedThresholdSig, CombinedThresholdSigOf,
        CryptoHash, Signed,
    },
    signature::ThresholdSignature,
    Height, RegistryVersion, SubnetId, Time,
};
use phantom_newtype::Id;

/// Constructs a genesis/recovery CUP from the CUP contents associated with the
/// given subnet from the provided CUP contents
pub fn make_registry_cup_from_cup_contents(
    registry: &dyn RegistryClient,
    subnet_id: SubnetId,
    cup_contents: CatchUpPackageContents,
    registry_version: RegistryVersion,
    logger: &ReplicaLogger,
) -> Option<CatchUpPackage> {
    let replica_version = match registry.get_replica_version(subnet_id, registry_version) {
        Ok(Some(replica_version)) => replica_version,
        err => {
            warn!(
                logger,
                "Failed to retrieve subnet replica version at registry version {:?}: {:?}",
                registry_version,
                err
            );
            return None;
        }
    };
    let dkg_summary = get_dkg_summary_from_cup_contents(
        cup_contents.clone(),
        subnet_id,
        registry,
        registry_version,
    );
    let cup_height = Height::new(cup_contents.height);

    let idkg_summary = match bootstrap_idkg_summary(
        &cup_contents,
        subnet_id,
        registry_version,
        registry,
        logger,
    ) {
        Ok(summary) => summary,
        Err(err) => {
            warn!(
                logger,
                "Failed constructing IDKG summary block from CUP contents: {}.", err
            );

            return None;
        }
    };

    let low_dkg_id = dkg_summary
        .current_transcript(&NiDkgTag::LowThreshold)
<<<<<<< HEAD
        .expect("No current low treshold transcript available")
=======
        .expect("No current low threshold transcript available")
>>>>>>> 225b046a
        .dkg_id
        .clone();
    let high_dkg_id = dkg_summary
        .current_transcript(&NiDkgTag::HighThreshold)
<<<<<<< HEAD
        .expect("No current high treshold transcript available")
=======
        .expect("No current high threshold transcript available")
>>>>>>> 225b046a
        .dkg_id
        .clone();

    // In a NNS subnet recovery case the block validation context needs to reference a registry
    // version of the NNS to be recovered. Otherwise the validation context points to a registry
    // version without the NNS subnet record.
    let block_registry_version = cup_contents
        .registry_store_uri
        .as_ref()
        .map(|v| RegistryVersion::from(v.registry_version))
        .unwrap_or(registry_version);
    let block = Block {
        version: replica_version.clone(),
        parent: Id::from(CryptoHash(Vec::new())),
        payload: Payload::new(
            crypto_hash,
            BlockPayload::Summary(SummaryPayload {
                dkg: dkg_summary,
                idkg: idkg_summary,
            }),
        ),
        height: cup_height,
        rank: Rank(0),
        context: ValidationContext {
            certified_height: cup_height,
            registry_version: block_registry_version,
            time: Time::from_nanos_since_unix_epoch(cup_contents.time),
        },
    };
    let random_beacon = Signed {
        content: RandomBeaconContent {
            version: replica_version,
            height: cup_height,
            parent: Id::from(CryptoHash(Vec::new())),
        },
        signature: ThresholdSignature {
            signer: low_dkg_id,
            signature: CombinedThresholdSigOf::new(CombinedThresholdSig(vec![])),
        },
    };

    Some(CatchUpPackage {
        content: CatchUpContent::new(
            HashedBlock::new(crypto_hash, block),
            HashedRandomBeacon::new(crypto_hash, random_beacon),
            Id::from(CryptoHash(cup_contents.state_hash)),
            /* oldest_registry_version_in_use_by_replicated_state */ None,
        ),
        signature: ThresholdSignature {
            signer: high_dkg_id,
            signature: CombinedThresholdSigOf::new(CombinedThresholdSig(vec![])),
        },
    })
}

/// Constructs a genesis/recovery CUP from the CUP contents associated with the
/// given subnet
pub fn make_registry_cup(
    registry: &dyn RegistryClient,
    subnet_id: SubnetId,
    logger: &ReplicaLogger,
) -> Option<CatchUpPackage> {
    let versioned_record = match registry.get_cup_contents(subnet_id, registry.get_latest_version())
    {
        Ok(versioned_record) => versioned_record,
        Err(e) => {
            warn!(
                logger,
                "Failed to retrieve versioned record from the registry {:?}", e,
            );
            return None;
        }
    };

    let cup_contents = versioned_record.value.expect("Missing CUP contents");
    make_registry_cup_from_cup_contents(
        registry,
        subnet_id,
        cup_contents,
        versioned_record.version,
        logger,
    )
}

fn bootstrap_idkg_summary_from_cup_contents(
    cup_contents: &CatchUpPackageContents,
    subnet_id: SubnetId,
    logger: &ReplicaLogger,
) -> Result<idkg::Summary, String> {
    let initial_dealings = inspect_idkg_chain_key_initializations(
        &cup_contents.ecdsa_initializations,
        &cup_contents.chain_key_initializations,
    )?;
    if initial_dealings.is_empty() {
        return Ok(None);
    };

    make_bootstrap_summary_with_initial_dealings(
        subnet_id,
        Height::new(cup_contents.height),
        initial_dealings,
        logger,
    )
    .map_err(|err| format!("Failed to create IDKG summary block: {:?}", err))
}

fn bootstrap_idkg_summary(
    cup_contents: &CatchUpPackageContents,
    subnet_id: SubnetId,
    registry_version: RegistryVersion,
    registry_client: &dyn RegistryClient,
    logger: &ReplicaLogger,
) -> Result<idkg::Summary, String> {
    if let Some(summary) =
        bootstrap_idkg_summary_from_cup_contents(cup_contents, subnet_id, logger)?
    {
        return Ok(Some(summary));
    }

    match get_idkg_chain_key_config_if_enabled(subnet_id, registry_version, registry_client)
        .map_err(|err| format!("Failed getting the chain key config: {:?}", err))?
    {
        Some(chain_key_config) => Ok(make_bootstrap_summary(
            subnet_id,
            chain_key_config
                .key_configs
                .iter()
                .map(|key_config| key_config.key_id.clone())
                .filter_map(|key_id| key_id.try_into().ok())
                .collect(),
            Height::new(cup_contents.height),
        )),
        None => Ok(None),
    }
}

#[cfg(test)]
mod tests {
    use crate::cup_utils::make_registry_cup;
    use ic_crypto_test_utils_ni_dkg::dummy_initial_dkg_transcript;
    use ic_interfaces_registry::{RegistryClient, RegistryVersionedRecord};
    use ic_logger::no_op_logger;
    use ic_protobuf::registry::subnet::v1::{CatchUpPackageContents, SubnetRecord};
    use ic_types::{
        consensus::HasVersion,
        crypto::{threshold_sig::ni_dkg::NiDkgTag, CryptoHash},
        registry::RegistryClientError,
        Height, NodeId, PrincipalId, RegistryVersion, ReplicaVersion, Time,
    };
    use ic_types_test_utils::ids::subnet_test_id;

    #[test]
    fn test_make_registry_cup() {
        let registry_client = MockRegistryClient::new(RegistryVersion::from(12345), |key, _| {
            use prost::Message;
            if key.starts_with("catch_up_package_contents_") {
                // Build a dummy cup
                let committee = vec![NodeId::from(PrincipalId::new_node_test_id(0))];
                let cup =
                    CatchUpPackageContents {
                        initial_ni_dkg_transcript_low_threshold: Some(
                            dummy_initial_dkg_transcript(committee.clone(), NiDkgTag::LowThreshold),
                        ),
                        initial_ni_dkg_transcript_high_threshold: Some(
                            dummy_initial_dkg_transcript(committee, NiDkgTag::HighThreshold),
                        ),
                        height: 54321,
                        time: 1,
                        state_hash: vec![1, 2, 3, 4, 5],
                        registry_store_uri: None,
                        ecdsa_initializations: vec![],
                        chain_key_initializations: vec![],
                    };

                // Encode the cup to protobuf
                let mut value = Vec::with_capacity(cup.encoded_len());
                cup.encode(&mut value).unwrap();
                Some(value)
            } else if key.starts_with("subnet_record_") {
                // Build a dummy subnet record. The only value used from this are the
                // `membership` and `dkg_interval_length` fields.
                let subnet_record = SubnetRecord {
                    membership: vec![PrincipalId::new_subnet_test_id(1).to_vec()],
                    dkg_interval_length: 99,
                    replica_version_id: "TestID".to_string(),
                    ..SubnetRecord::default()
                };

                // Encode the `SubnetRecord` to protobuf
                let mut value = Vec::with_capacity(subnet_record.encoded_len());
                subnet_record.encode(&mut value).unwrap();
                Some(value)
            } else {
                None
            }
        });
        let result =
            make_registry_cup(&registry_client, subnet_test_id(0), &no_op_logger()).unwrap();

        assert_eq!(
            result.content.state_hash.get_ref(),
            &CryptoHash(vec![1, 2, 3, 4, 5])
        );
        assert_eq!(
            result.content.block.get_value().context.registry_version,
            RegistryVersion::from(12345)
        );
        assert_eq!(
            result.content.block.get_value().context.certified_height,
            Height::from(54321)
        );
        assert_eq!(
            result.content.version(),
            &ReplicaVersion::try_from("TestID").unwrap()
        );
        assert_eq!(result.signature.signer.dealer_subnet, subnet_test_id(0));
    }

    /// `RegistryClient` implementation that allows to provide a custom function
    /// to provide a `get_versioned_value`.
    struct MockRegistryClient<F>
    where
        F: Fn(&str, RegistryVersion) -> Option<Vec<u8>>,
    {
        latest_registry_version: RegistryVersion,
        get_versioned_value_fun: F,
    }

    impl<F> MockRegistryClient<F>
    where
        F: Fn(&str, RegistryVersion) -> Option<Vec<u8>>,
    {
        fn new(latest_registry_version: RegistryVersion, get_versioned_value_fun: F) -> Self {
            Self {
                latest_registry_version,
                get_versioned_value_fun,
            }
        }
    }

    impl<F> RegistryClient for MockRegistryClient<F>
    where
        F: Fn(&str, RegistryVersion) -> Option<Vec<u8>> + Send + Sync,
    {
        fn get_versioned_value(
            &self,
            key: &str,
            version: RegistryVersion,
        ) -> ic_interfaces_registry::RegistryClientVersionedResult<Vec<u8>> {
            let value = (self.get_versioned_value_fun)(key, version);
            Ok(RegistryVersionedRecord {
                key: key.to_string(),
                version,
                value,
            })
        }

        // Not needed for this test
        fn get_key_family(
            &self,
            _: &str,
            _: RegistryVersion,
        ) -> Result<Vec<String>, RegistryClientError> {
            Ok(vec![])
        }

        fn get_latest_version(&self) -> RegistryVersion {
            self.latest_registry_version
        }

        // Not needed for this test
        fn get_version_timestamp(&self, _: RegistryVersion) -> Option<Time> {
            None
        }
    }
}<|MERGE_RESOLUTION|>--- conflicted
+++ resolved
@@ -74,20 +74,12 @@
 
     let low_dkg_id = dkg_summary
         .current_transcript(&NiDkgTag::LowThreshold)
-<<<<<<< HEAD
-        .expect("No current low treshold transcript available")
-=======
         .expect("No current low threshold transcript available")
->>>>>>> 225b046a
         .dkg_id
         .clone();
     let high_dkg_id = dkg_summary
         .current_transcript(&NiDkgTag::HighThreshold)
-<<<<<<< HEAD
-        .expect("No current high treshold transcript available")
-=======
         .expect("No current high threshold transcript available")
->>>>>>> 225b046a
         .dkg_id
         .clone();
 
