use crate::{
    admin_helper::{
        get_halt_subnet_at_cup_height_command, get_propose_to_complete_canister_migration_command,
        get_propose_to_prepare_canister_migration_command,
        get_propose_to_reroute_canister_ranges_command,
    },
    layout::Layout,
    state_tool_helper::StateToolHelper,
    steps::{
        ComputeExpectedManifestsStep, CopyWorkDirStep, ReadRegistryStep, SplitStateStep,
        StateSplitStrategy, ValidateCUPStep, WaitForCUPStep,
    },
    target_subnet::TargetSubnet,
    utils::get_state_hash,
};

use clap::Parser;
use ic_base_types::SubnetId;
use ic_protobuf::registry::subnet::v1::SubnetRecord;
use ic_recovery::{
    IC_REGISTRY_LOCAL_STORE, NeuronArgs, Recovery, RecoveryArgs,
    cli::{consent_given, read_optional, wait_for_confirmation},
    error::{RecoveryError, RecoveryResult},
    get_node_heights_from_metrics,
    recovery_iterator::RecoveryIterator,
    recovery_state::{HasRecoveryState, RecoveryState},
    registry_helper::RegistryPollingStrategy,
    steps::{AdminStep, Step, UploadAndRestartStep},
<<<<<<< HEAD
    util::{DataLocation, SshUser},
    NeuronArgs, Recovery, RecoveryArgs, IC_CONSENSUS_POOL_PATH, IC_REGISTRY_LOCAL_STORE,
=======
    util::DataLocation,
>>>>>>> f3366fc4
};
use ic_registry_routing_table::{CanisterIdRange, RoutingTable};
use ic_registry_subnet_type::SubnetType;
use ic_types::Height;
use serde::{Deserialize, Serialize};
use slog::{Logger, error, warn};
use strum::{EnumMessage, IntoEnumIterator};
use strum_macros::{EnumIter, EnumString};
use url::Url;

use std::{collections::HashMap, iter::Peekable, net::IpAddr};

const SUBNET_TYPE_ALLOW_LIST: [SubnetType; 2] =
    [SubnetType::Application, SubnetType::VerifiedApplication];

#[derive(
    Copy,
    Clone,
    PartialEq,
    Debug,
    Deserialize,
    EnumIter,
    EnumMessage,
    EnumString,
    Serialize,
    clap::ValueEnum,
)]
pub enum StepType {
    PrepareCanisterMigration,
    CheckRegistryForCanisterMigrationsEntry,
    HaltSourceSubnetAtCupHeight,
    RerouteCanisterRanges,
    CheckRegistryForRoutingTableEntry,
    DownloadStateFromSourceSubnet,
    ValidateSourceSubnetCup,
    ComputeExpectedManifestsStep,
    CopyDir,
    SplitOutSourceState,
    SplitOutDestinationState,
    ProposeCupForSourceSubnet,
    UploadStateToSourceSubnet,
    ProposeCupForDestinationSubnet,
    UploadStateToDestinationSubnet,
    WaitForCUPOnSourceSubnet,
    WaitForCUPOnDestinationSubnet,
    UnhaltSourceSubnet,
    UnhaltDestinationSubnet,
    CompleteCanisterMigration,
    CheckRegistryForCanisterMigrationsEntryAgain,
    Cleanup,
}

#[derive(Clone, PartialEq, Debug, Deserialize, Parser, Serialize)]
#[clap(version = "1.0")]
pub struct SubnetSplittingArgs {
    /// Id of the subnet whose state will be split.
    #[clap(long, value_parser=ic_recovery::util::subnet_id_from_str)]
    pub source_subnet_id: SubnetId,

    /// Id of the destination subnet.
    #[clap(long, value_parser=ic_recovery::util::subnet_id_from_str)]
    pub destination_subnet_id: SubnetId,

    /// Public ssh key to be deployed to the subnet for read only access.
    #[clap(long)]
    pub pub_key: Option<String>,

    /// If the downloaded state should be backed up locally.
    #[clap(long)]
    pub keep_downloaded_state: Option<bool>,

    /// IP address of the node from the source subnet to download the state from.
    #[clap(long)]
    pub download_node_source: Option<IpAddr>,

    /// IP address of the node to upload the new subnet state to.
    #[clap(long)]
    pub upload_node_source: Option<IpAddr>,

    /// IP address of the node to upload the new subnet state to.
    #[clap(long)]
    pub upload_node_destination: Option<IpAddr>,

    /// If present the tool will start execution for the provided step, skipping the initial ones.
    #[clap(long = "resume")]
    #[clap(value_enum)]
    pub next_step: Option<StepType>,

    /// The canister ID ranges to be moved to the destination subnet.
    #[clap(long, num_args(1..), required = true)]
    pub canister_id_ranges_to_move: Vec<CanisterIdRange>,
}

pub struct SubnetSplitting {
    step_iterator: Peekable<StepTypeIter>,
    params: SubnetSplittingArgs,
    recovery_args: RecoveryArgs,
    neuron_args: Option<NeuronArgs>,
    recovery: Recovery,
    state_tool_helper: StateToolHelper,
    layout: Layout,
    logger: Logger,
    subnet_type: SubnetType,
}

impl SubnetSplitting {
    pub fn new(
        logger: Logger,
        recovery_args: RecoveryArgs,
        neuron_args: Option<NeuronArgs>,
        subnet_splitting_args: SubnetSplittingArgs,
    ) -> Self {
        let recovery = Recovery::new(
            logger.clone(),
            recovery_args.clone(),
            neuron_args.clone(),
            recovery_args.nns_url.clone(),
            RegistryPollingStrategy::WithEveryRead,
        )
        .expect("Failed to initialize recovery");

        let state_tool_helper = StateToolHelper::new(
            recovery.binary_dir.clone(),
            recovery_args.replica_version.clone(),
            logger.clone(),
        )
        .expect("Failed to initialize state tool helper");

        let subnet_type = Self::check_subnets_preconditions(
            &recovery,
            subnet_splitting_args.source_subnet_id,
            subnet_splitting_args.destination_subnet_id,
        )
        .expect("Subnets should satisfy all the preconditions");

        Self {
            step_iterator: StepType::iter().peekable(),
            params: subnet_splitting_args,
            recovery_args,
            neuron_args,
            layout: Layout::new(&recovery),
            recovery,
            state_tool_helper,
            logger,
            subnet_type,
        }
    }

    /// Checks whether the subnets satisfy the following preconditions:
    ///
    /// Source Subnet:
    /// 1) Is an `Application` subnet
    /// 2) Is not a Chain key subnet
    ///
    /// Destination Subnet:
    /// 1) Is an `Application` subnet
    /// 2) Is not a Chain key subnet
    /// 3) Is halted
    /// 4) Hasn't produced any block yet
    /// 5) Has the same size as the Source Subnet
    fn check_subnets_preconditions(
        recovery: &Recovery,
        source_subnet_id: SubnetId,
        destination_subnet_id: SubnetId,
    ) -> RecoveryResult<SubnetType> {
        let source_subnet_record = Self::get_and_pre_validate_subnet_record(
            recovery,
            source_subnet_id,
            /*other_subnet_record=*/ None,
            /*check_whether_halted=*/ false,
            /*check_height=*/ false,
        )?;

        let subnet_type = source_subnet_record
            .subnet_type()
            .try_into()
            .expect("Unexpected subnet type");

        let _ = Self::get_and_pre_validate_subnet_record(
            recovery,
            destination_subnet_id,
            Some(source_subnet_record),
            /*check_whether_halted=*/ true,
            /*check_height=*/ true,
        )?;

        Ok(subnet_type)
    }

    fn get_and_pre_validate_subnet_record(
        recovery: &Recovery,
        subnet_id: SubnetId,
        other_subnet_record: Option<SubnetRecord>,
        check_whether_halted: bool,
        check_height: bool,
    ) -> RecoveryResult<SubnetRecord> {
        let validation_error = |error_message| {
            Err(RecoveryError::ValidationFailed(format!(
                "Subnet {subnet_id}: {error_message}"
            )))
        };

        let (_, Some(subnet_record)) = recovery.registry_helper.get_subnet_record(subnet_id)?
        else {
            return validation_error("Subnet Record should not be empty".to_string());
        };

        if subnet_record
            .chain_key_config
            .as_ref()
            .is_some_and(|chain_key_config| !chain_key_config.key_configs.is_empty())
        {
            return validation_error("Subnet should not be a Chain key subnet".to_string());
        }

        let subnet_type = subnet_record
            .subnet_type()
            .try_into()
            .expect("Unexpected subnet type");

        if !SUBNET_TYPE_ALLOW_LIST.contains(&subnet_type) {
            return validation_error(format!(
                "Subnet's type ({subnet_type:?}) is not allowed for subnet splitting. Allowlist: {SUBNET_TYPE_ALLOW_LIST:?}",
            ));
        }

        if let Some(other_subnet_record) = other_subnet_record {
            if subnet_record.subnet_type() != other_subnet_record.subnet_type() {
                return validation_error(format!(
                    "Both subnets should have the same subnet type. \
                     Expected subnet type = {:?}, actual subnet type = {:?}",
                    other_subnet_record.subnet_type(),
                    subnet_record.subnet_type(),
                ));
            }

            if subnet_record.membership.len() != other_subnet_record.membership.len() {
                return validation_error(format!(
                    "Both subnets should have the same size. \
                    Expected subnet size = {}, actual subnet size = {}",
                    other_subnet_record.membership.len(),
                    subnet_record.membership.len()
                ));
            }
        }

        if check_whether_halted && !subnet_record.is_halted {
            return validation_error(String::from("Subnet should be halted"));
        }

        if check_height
            && get_node_heights_from_metrics(
                &recovery.logger,
                &recovery.registry_helper,
                subnet_id,
            )?
            .iter()
            .any(|metrics| metrics.finalization_height > Height::new(0))
        {
            return validation_error(String::from("Subnet has a non-zero height"));
        }

        Ok(subnet_record)
    }

    pub fn get_recovery_api(&self) -> &Recovery {
        &self.recovery
    }

    fn split_state_step(&self, target_subnet: TargetSubnet) -> SplitStateStep {
        let state_split_strategy = match target_subnet {
            TargetSubnet::Source => {
                StateSplitStrategy::Drop(self.params.canister_id_ranges_to_move.clone())
            }
            TargetSubnet::Destination => {
                StateSplitStrategy::Retain(self.params.canister_id_ranges_to_move.clone())
            }
        };

        SplitStateStep {
            subnet_id: self.subnet_id(target_subnet),
            state_split_strategy,
            layout: self.layout.clone(),
            target_subnet,
            logger: self.recovery.logger.clone(),
        }
    }

    fn unhalt(&self, target_subnet: TargetSubnet) -> impl Step + use<> {
        self.recovery.halt_subnet(
            self.subnet_id(target_subnet),
            /*is_halted=*/ false,
            /*keys=*/ &[],
        )
    }

    fn propose_cup(&self, target_subnet: TargetSubnet) -> RecoveryResult<impl Step + use<>> {
        let checkpoints_dir = self.layout.checkpoints_dir(target_subnet);

        let (max_name, max_height) =
            Recovery::get_latest_checkpoint_name_and_height(&checkpoints_dir)?;

        let max_checkpoint_dir = checkpoints_dir.join(max_name);
        let state_hash = get_state_hash(max_checkpoint_dir)?;

        self.recovery.update_recovery_cup(
            self.subnet_id(target_subnet),
            Recovery::get_recovery_height(max_height),
            state_hash,
            /*replacement_nodes=*/ &[],
            /*registry_params=*/ None,
            /*chain_key_subnet_id=*/ None,
        )
    }

    fn upload_and_restart_step(
        &self,
        target_subnet: TargetSubnet,
    ) -> RecoveryResult<impl Step + use<>> {
        match self.upload_node(target_subnet) {
            Some(node_ip) => Ok(UploadAndRestartStep {
                logger: self.recovery.logger.clone(),
                upload_method: DataLocation::Remote(node_ip),
                work_dir: self.layout.work_dir(target_subnet),
                data_src: self.layout.ic_state_dir(target_subnet),
                require_confirmation: !self.recovery_args.skip_prompts,
                key_file: self.recovery.key_file.clone(),
                check_ic_replay_height: false,
            }),
            None => Err(RecoveryError::StepSkipped),
        }
    }

    fn wait_for_cup_step(&self, target_subnet: TargetSubnet) -> RecoveryResult<impl Step + use<>> {
        match self.upload_node(target_subnet) {
            Some(node_ip) => Ok(WaitForCUPStep {
                logger: self.recovery.logger.clone(),
                layout: self.layout.clone(),
                node_ip,
                target_subnet,
            }),
            None => Err(RecoveryError::StepSkipped),
        }
    }

    fn upload_node(&self, target_subnet: TargetSubnet) -> Option<IpAddr> {
        match target_subnet {
            TargetSubnet::Source => self.params.upload_node_source,
            TargetSubnet::Destination => self.params.upload_node_destination,
        }
    }

    fn subnet_id(&self, target_subnet: TargetSubnet) -> SubnetId {
        match target_subnet {
            TargetSubnet::Source => self.params.source_subnet_id,
            TargetSubnet::Destination => self.params.destination_subnet_id,
        }
    }
}

impl RecoveryIterator<StepType, StepTypeIter> for SubnetSplitting {
    fn get_step_iterator(&mut self) -> &mut Peekable<StepTypeIter> {
        &mut self.step_iterator
    }

    fn store_next_step(&mut self, step_type: Option<StepType>) {
        self.params.next_step = step_type;
    }

    fn get_logger(&self) -> &Logger {
        &self.logger
    }

    fn interactive(&self) -> bool {
        !self.recovery_args.skip_prompts
    }

    fn read_step_params(&mut self, step_type: StepType) {
        match step_type {
            StepType::HaltSourceSubnetAtCupHeight => {
                let url = match self.recovery.registry_helper.latest_registry_version() {
                    Ok(registry_version) => {
                        format!(
                            "https://grafana.mainnet.dfinity.network/d/subnet-splitting-preflight?var-datasource=IC+Metrics&var-ic=mercury&var-ic_subnet={}&var-registry_version={}",
                            self.params.destination_subnet_id, registry_version
                        )
                    }
                    Err(err) => {
                        warn!(
                            self.logger,
                            "Failed to get the latest registry version: {}", err
                        );
                        format!(
                            "https://grafana.mainnet.dfinity.network/d/subnet-splitting-preflight?var-datasource=IC+Metrics&var-ic=mercury&var-ic_subnet={}",
                            self.params.destination_subnet_id
                        )
                    }
                };

                print_url_and_ask_for_confirmation(
                    &self.logger,
                    url,
                    "Please check the dashboard to see if it is safe to begin subnet splitting",
                );

                if self.params.pub_key.is_none() {
                    self.params.pub_key = read_optional(
                        &self.logger,
                        "Enter public key to add readonly SSH access to subnet. Ensure the right format.\n\
                        Format:   ssh-ed25519 <pubkey> <identity>\n\
                        Example:  ssh-ed25519 AAAAC3NzaC1lZDI1NTE5AAAAIPwS/0S6xH0g/xLDV0Tz7VeMZE9AKPeSbLmCsq9bY3F1 foo@dfinity.org\n\
                        Enter your key: ",
                    )
                }
            }

            StepType::DownloadStateFromSourceSubnet => {
                if self.params.download_node_source.is_none() {
                    self.params.download_node_source =
                        read_optional(&self.logger, "Enter download IP on the Source Subnet:");
                }

                self.params.keep_downloaded_state = Some(consent_given(
                    &self.logger,
                    "Preserve original downloaded state locally?",
                ));
            }

            StepType::UploadStateToSourceSubnet => {
                if self.params.upload_node_source.is_none() {
                    self.params.upload_node_source = read_optional(
                        &self.logger,
                        "Enter IP of node in the Source Subnet with admin access: ",
                    );
                }
            }

            StepType::UploadStateToDestinationSubnet => {
                if self.params.upload_node_destination.is_none() {
                    self.params.upload_node_destination = read_optional(
                        &self.logger,
                        "Enter IP of node in the Destination Subnet with admin access: ",
                    );
                }
            }

            StepType::UnhaltDestinationSubnet | StepType::CompleteCanisterMigration => {
                let url = match self.recovery.registry_helper.latest_registry_version() {
                    Ok(registry_version) => {
                        format!(
                            "https://grafana.mainnet.dfinity.network/d/subnet-splitting?var-datasource=IC+Metrics&var-ic=mercury&var-ic_subnet={}&var-registry_version={}",
                            self.params.source_subnet_id, registry_version
                        )
                    }
                    Err(err) => {
                        warn!(
                            self.logger,
                            "Failed to get the latest registry version: {}", err
                        );
                        format!(
                            "https://grafana.mainnet.dfinity.network/d/subnet-splitting?var-datasource=IC+Metrics&var-ic=mercury&var-ic_subnet={}",
                            self.params.source_subnet_id,
                        )
                    }
                };

                print_url_and_ask_for_confirmation(
                    &self.logger,
                    url,
                    "Please check the dashboard to see if it is safe to unhalt the \
                    destination subnet and/or remove the canister migrations entry",
                );
            }

            _ => (),
        }
    }

    fn get_step_impl(&self, step_type: StepType) -> RecoveryResult<Box<dyn Step>> {
        let step: Box<dyn Step> = match step_type {
            StepType::PrepareCanisterMigration => AdminStep {
                logger: self.recovery.logger.clone(),
                ic_admin_cmd: get_propose_to_prepare_canister_migration_command(
                    &self.recovery.admin_helper,
                    &self.params.canister_id_ranges_to_move,
                    self.params.source_subnet_id,
                    self.params.destination_subnet_id,
                ),
            }
            .into(),

            StepType::CheckRegistryForCanisterMigrationsEntry
            | StepType::CheckRegistryForCanisterMigrationsEntryAgain => {
                let registry_helper = self.recovery.registry_helper.clone();

                ReadRegistryStep {
                    logger: self.recovery.logger.clone(),
                    label: "Canister Migrations".to_string(),
                    querier: move || registry_helper.get_canister_migrations(),
                    interactive: !self.recovery_args.skip_prompts,
                }
                .into()
            }

            StepType::HaltSourceSubnetAtCupHeight => AdminStep {
                logger: self.recovery.logger.clone(),
                ic_admin_cmd: get_halt_subnet_at_cup_height_command(
                    &self.recovery.admin_helper,
                    self.params.source_subnet_id,
                    &self.params.pub_key,
                ),
            }
            .into(),

            StepType::RerouteCanisterRanges => AdminStep {
                logger: self.recovery.logger.clone(),
                ic_admin_cmd: get_propose_to_reroute_canister_ranges_command(
                    &self.recovery.admin_helper,
                    &self.params.canister_id_ranges_to_move,
                    self.params.source_subnet_id,
                    self.params.destination_subnet_id,
                ),
            }
            .into(),

            StepType::CheckRegistryForRoutingTableEntry => {
                let registry_helper = self.recovery.registry_helper.clone();
                let source_subnet = self.params.source_subnet_id;
                let destination_subnet = self.params.destination_subnet_id;

                let get_ranges = move |routing_table: RoutingTable| {
                    HashMap::from([
                        (source_subnet, routing_table.ranges(source_subnet)),
                        (destination_subnet, routing_table.ranges(destination_subnet)),
                    ])
                };

                ReadRegistryStep {
                    logger: self.recovery.logger.clone(),
                    label: "Routing Table".to_string(),
                    querier: move || {
                        registry_helper.get_routing_table().map(
                            |(registry_version, routing_table)| {
                                (registry_version, routing_table.map(get_ranges))
                            },
                        )
                    },
                    interactive: !self.recovery_args.skip_prompts,
                }
                .into()
            }

            StepType::DownloadStateFromSourceSubnet => {
                let Some(node_ip) = self.params.download_node_source else {
                    return Err(RecoveryError::StepSkipped);
                };

                self.recovery
                    .get_download_state_step(
                        node_ip,
                        if self.params.pub_key.is_some() {
                            SshUser::Readonly
                        } else {
                            SshUser::Admin
                        },
                        self.params.keep_downloaded_state == Some(true),
                        /*additional_excludes=*/
                        vec![
                            "orchestrator",
                            IC_CONSENSUS_POOL_PATH,
                            IC_REGISTRY_LOCAL_STORE,
                        ],
                    )
                    .into()
            }
            StepType::CopyDir => CopyWorkDirStep {
                layout: self.layout.clone(),
                logger: self.recovery.logger.clone(),
            }
            .into(),

            StepType::SplitOutSourceState => self.split_state_step(TargetSubnet::Source).into(),
            StepType::SplitOutDestinationState => {
                self.split_state_step(TargetSubnet::Destination).into()
            }

            StepType::ProposeCupForSourceSubnet => self.propose_cup(TargetSubnet::Source)?.into(),
            StepType::UploadStateToSourceSubnet => {
                self.upload_and_restart_step(TargetSubnet::Source)?.into()
            }
            StepType::ProposeCupForDestinationSubnet => {
                self.propose_cup(TargetSubnet::Destination)?.into()
            }
            StepType::UploadStateToDestinationSubnet => self
                .upload_and_restart_step(TargetSubnet::Destination)?
                .into(),
            StepType::WaitForCUPOnSourceSubnet => {
                self.wait_for_cup_step(TargetSubnet::Source)?.into()
            }
            StepType::WaitForCUPOnDestinationSubnet => {
                self.wait_for_cup_step(TargetSubnet::Destination)?.into()
            }
            StepType::UnhaltSourceSubnet => self.unhalt(TargetSubnet::Source).into(),
            StepType::UnhaltDestinationSubnet => self.unhalt(TargetSubnet::Destination).into(),

            StepType::CompleteCanisterMigration => AdminStep {
                logger: self.recovery.logger.clone(),
                ic_admin_cmd: get_propose_to_complete_canister_migration_command(
                    &self.recovery.admin_helper,
                    &self.params.canister_id_ranges_to_move,
                    self.params.source_subnet_id,
                    self.params.destination_subnet_id,
                ),
            }
            .into(),

            StepType::Cleanup => self.recovery.get_cleanup_step().into(),
            StepType::ComputeExpectedManifestsStep => ComputeExpectedManifestsStep {
                layout: self.layout.clone(),
                state_tool_helper: self.state_tool_helper.clone(),
                source_subnet_id: self.params.source_subnet_id,
                destination_subnet_id: self.params.destination_subnet_id,
                canister_id_ranges_to_move: self.params.canister_id_ranges_to_move.clone(),
                subnet_type: self.subnet_type,
            }
            .into(),
            StepType::ValidateSourceSubnetCup => ValidateCUPStep {
                subnet_id: self.params.source_subnet_id,
                nns_url: self.recovery_args.nns_url.clone(),
                layout: self.layout.clone(),
                logger: self.logger.clone(),
            }
            .into(),
        };

        Ok(step)
    }
}

impl Iterator for SubnetSplitting {
    type Item = (StepType, Box<dyn Step>);
    fn next(&mut self) -> Option<Self::Item> {
        self.next_step()
    }
}

impl HasRecoveryState for SubnetSplitting {
    type StepType = StepType;
    type SubcommandArgsType = SubnetSplittingArgs;

    fn get_next_step(&self) -> Option<Self::StepType> {
        self.params.next_step
    }

    fn get_state(&self) -> RecoveryResult<RecoveryState<Self::SubcommandArgsType>> {
        Ok(RecoveryState {
            recovery_args: self.recovery_args.clone(),
            neuron_args: self.neuron_args.clone(),
            subcommand_args: self.params.clone(),
        })
    }
}

fn print_url_and_ask_for_confirmation(
    logger: &Logger,
    url: String,
    text_to_display: impl std::fmt::Display,
) {
    match Url::parse(&url) {
        Ok(url) => {
            warn!(logger, "{}", text_to_display);
            warn!(logger, "{}", url);
            wait_for_confirmation(logger);
        }
        Err(err) => {
            error!(logger, "Failed to parse url {}: {}", url, err);
        }
    }
}<|MERGE_RESOLUTION|>--- conflicted
+++ resolved
@@ -18,7 +18,7 @@
 use ic_base_types::SubnetId;
 use ic_protobuf::registry::subnet::v1::SubnetRecord;
 use ic_recovery::{
-    IC_REGISTRY_LOCAL_STORE, NeuronArgs, Recovery, RecoveryArgs,
+    IC_CONSENSUS_POOL_PATH, IC_REGISTRY_LOCAL_STORE, NeuronArgs, Recovery, RecoveryArgs,
     cli::{consent_given, read_optional, wait_for_confirmation},
     error::{RecoveryError, RecoveryResult},
     get_node_heights_from_metrics,
@@ -26,12 +26,7 @@
     recovery_state::{HasRecoveryState, RecoveryState},
     registry_helper::RegistryPollingStrategy,
     steps::{AdminStep, Step, UploadAndRestartStep},
-<<<<<<< HEAD
     util::{DataLocation, SshUser},
-    NeuronArgs, Recovery, RecoveryArgs, IC_CONSENSUS_POOL_PATH, IC_REGISTRY_LOCAL_STORE,
-=======
-    util::DataLocation,
->>>>>>> f3366fc4
 };
 use ic_registry_routing_table::{CanisterIdRange, RoutingTable};
 use ic_registry_subnet_type::SubnetType;
