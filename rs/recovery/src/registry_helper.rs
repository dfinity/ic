--- conflicted
+++ resolved
@@ -18,11 +18,7 @@
 use ic_registry_subnet_features::ChainKeyConfig;
 use ic_types::crypto::threshold_sig::ThresholdSigPublicKey;
 use prost::Message;
-<<<<<<< HEAD
-use slog::{info, warn, Logger};
-=======
-use slog::{Logger, error, info, warn};
->>>>>>> 4a667f10
+use slog::{Logger, info, warn};
 use url::Url;
 
 use std::{
@@ -142,15 +138,7 @@
             RegistryPollingStrategy::OnlyOnInit => {}
         }
 
-<<<<<<< HEAD
         Ok(self.registry_client().get_latest_version())
-=======
-        self.registry_client.poll_once().map_err(|err| {
-            RecoveryError::RegistryError(format!("Failed to poll the newest registry: {err}"))
-        })?;
-
-        Ok(self.registry_client.get_latest_version())
->>>>>>> 4a667f10
     }
 
     /// Polls the [RegistryReplicator] for the most recent version of the registry and then
@@ -161,16 +149,9 @@
     ) -> VersionedRecoveryResult<T> {
         let registry_version = self.latest_registry_version()?;
 
-<<<<<<< HEAD
         let field = field_extractor(registry_version, self.registry_client()).map_err(|err| {
-            RecoveryError::RegistryError(format!("Failed to extract the field: {}", err))
+            RecoveryError::RegistryError(format!("Failed to extract the field: {err}"))
         })?;
-=======
-        let field =
-            field_extractor(registry_version, self.registry_client.as_ref()).map_err(|err| {
-                RecoveryError::RegistryError(format!("Failed to extract the field: {err}"))
-            })?;
->>>>>>> 4a667f10
 
         Ok((registry_version, field))
     }
