//! IDKG artifact pool implementation.
//!
//! 1. IDkgPoolImpl implements the artifact pool. It is made of
//!    two IDkgPoolSection, one each for the validated/unvalidated
//!    sections.
//! 2. InMemoryIDkgPoolSection is the in memory implementation of
//!    IDkgPoolSection. This is a collection of individual IDkgObjectPools,
//!    one for every type of IDkgMessage (dealing, dealing support, etc)

use crate::{
    metrics::{IDkgPoolMetrics, POOL_TYPE_UNVALIDATED, POOL_TYPE_VALIDATED},
    IntoInner,
};
use ic_config::artifact_pool::{ArtifactPoolConfig, PersistentPoolBackend};
use ic_interfaces::idkg::{
    IDkgChangeAction, IDkgChangeSet, IDkgPool, IDkgPoolSection, IDkgPoolSectionOp,
    IDkgPoolSectionOps, MutableIDkgPoolSection,
};
use ic_interfaces::p2p::consensus::{
    ArtifactTransmit, ArtifactTransmits, ArtifactWithOpt, MutablePool, UnvalidatedArtifact,
    ValidatedPoolReader,
};
use ic_logger::{info, warn, ReplicaLogger};
use ic_metrics::MetricsRegistry;
<<<<<<< HEAD
use ic_types::consensus::{
    idkg::{
        EcdsaSigShare, IDkgArtifactId, IDkgMessage, IDkgMessageType, IDkgPrefixOf, IDkgStats,
        SchnorrSigShare, SigShare, SignedIDkgComplaint, SignedIDkgOpening,
=======
use ic_types::{
    artifact::IDkgMessageId,
    consensus::{
        idkg::{
            EcdsaSigShare, IDkgArtifactId, IDkgMessage, IDkgMessageType, IDkgPrefixOf, IDkgStats,
            IterationPattern, SchnorrSigShare, SigShare, SignedIDkgComplaint, SignedIDkgOpening,
            VetKdKeyShare,
        },
        CatchUpPackage,
>>>>>>> df500cd7
    },
    crypto::canister_threshold_sig::idkg::IDkgTranscriptId,
    crypto::canister_threshold_sig::idkg::{IDkgDealingSupport, SignedIDkgDealing},
};
<<<<<<< HEAD
use ic_types::crypto::canister_threshold_sig::idkg::{IDkgDealingSupport, SignedIDkgDealing};
use ic_types::{artifact::IDkgMessageId, crypto::canister_threshold_sig::idkg::IDkgTranscript};
=======
>>>>>>> df500cd7
use prometheus::IntCounter;
use std::collections::BTreeMap;
use std::convert::TryFrom;
use std::fmt::Debug;
use strum::IntoEnumIterator;

const POOL_IDKG: &str = "idkg";

/// Workaround for `IDkgMessage` not implementing `CountBytes`.
#[allow(dead_code)]
const MESSAGE_SIZE_BYTES: usize = 0;

/// The per-artifact type object pool
struct IDkgObjectPool {
    objects: BTreeMap<IDkgMessageId, IDkgMessage>,
    metrics: IDkgPoolMetrics,
    object_type: IDkgMessageType,
}

impl IDkgObjectPool {
    fn new(object_type: IDkgMessageType, metrics: IDkgPoolMetrics) -> Self {
        Self {
            objects: BTreeMap::new(),
            metrics,
            object_type,
        }
    }

    fn insert_object(&mut self, message: IDkgMessage) {
        assert_eq!(IDkgMessageType::from(&message), self.object_type);
        let key = IDkgArtifactId::from(&message);
        if self.objects.insert(key, message).is_none() {
            self.metrics.observe_insert(self.object_type.as_str());
        }
    }

    fn get_object(&self, key: &IDkgMessageId) -> Option<IDkgMessage> {
        self.objects.get(key).cloned()
    }

    fn remove_object(&mut self, key: &IDkgMessageId) -> bool {
        if self.objects.remove(key).is_some() {
            self.metrics.observe_remove(self.object_type.as_str());
            true
        } else {
            false
        }
    }

    fn iter<T: TryFrom<IDkgMessage>>(&self) -> Box<dyn Iterator<Item = (IDkgMessageId, T)> + '_>
    where
        <T as TryFrom<IDkgMessage>>::Error: Debug,
    {
        Box::new(self.objects.iter().map(|(key, object)| {
            let inner = T::try_from(object.clone()).unwrap_or_else(|err| {
                panic!("Failed to convert IDkgMessage to inner type: {:?}", err)
            });
            (key.clone(), inner)
        }))
    }

    /// Iterate over the pool for a given pattern. Start at the first key that matches the pattern
    /// and stop at the first that does not.
    fn iter_by<T: TryFrom<IDkgMessage>>(
        &self,
        pattern: IterationPattern,
    ) -> Box<dyn Iterator<Item = (IDkgMessageId, T)> + '_>
    where
        <T as TryFrom<IDkgMessage>>::Error: Debug,
    {
        // TODO: currently uses a simple O(n) scheme: iterate to the first match for the pattern
        // and take the following matching items. This avoids any complex two level maps/trie style
        // indexing for partial matching. Since the in memory map is fairly fast, this should not
        // be a problem, revisit if needed.

        let is_same_pattern = move |key: &IDkgMessageId| match &pattern {
            IterationPattern::GroupTag(group_tag) => group_tag == &key.prefix().group_tag(),
            IterationPattern::Prefix(prefix) => prefix == &key.prefix(),
        };

        // Find the first entry that matches the pattern.
        let is_same_pattern_clone = is_same_pattern.clone();
        let first = self
            .objects
            .iter()
            .skip_while(move |(key, _)| !is_same_pattern_clone(key));

        // Keep collecting while the pattern matches.
        let is_same_pattern_clone = is_same_pattern.clone();
        Box::new(
            first
                .take_while(move |(key, _)| is_same_pattern_clone(key))
                .map(|(key, object)| {
                    let inner = T::try_from(object.clone()).unwrap_or_else(|err| {
                        panic!("Failed to convert IDkgMessage to inner type: {:?}", err)
                    });
                    (key.clone(), inner)
                }),
        )
    }
}

/// The InMemoryIDkgPoolSection is just a collection of per-type
/// object pools. The main role is to route the operations
/// to the appropriate object pool.
struct InMemoryIDkgPoolSection {
    // Per message type artifact map
    object_pools: Vec<(IDkgMessageType, IDkgObjectPool)>,
}

impl InMemoryIDkgPoolSection {
    fn new(metrics_registry: MetricsRegistry, pool: &str, pool_type: &str) -> Self {
        let metrics = IDkgPoolMetrics::new(metrics_registry, pool, pool_type);
        // Set up the per message type object pools
        let mut object_pools = Vec::new();
        for message_type in IDkgMessageType::iter() {
            object_pools.push((
                message_type,
                IDkgObjectPool::new(message_type, metrics.clone()),
            ));
        }
        Self { object_pools }
    }

    fn get_pool(&self, message_type: IDkgMessageType) -> &IDkgObjectPool {
        self.object_pools
            .iter()
            .find(|(pool_type, _)| *pool_type == message_type)
            .map(|(_, pool)| pool)
            .unwrap()
    }

    fn get_pool_mut(&mut self, message_type: IDkgMessageType) -> &mut IDkgObjectPool {
        self.object_pools
            .iter_mut()
            .find(|(pool_type, _)| *pool_type == message_type)
            .map(|(_, pool)| pool)
            .unwrap()
    }

    fn insert_object(&mut self, message: IDkgMessage) {
        let object_pool = self.get_pool_mut(IDkgMessageType::from(&message));
        object_pool.insert_object(message);
    }

    fn get_object(&self, id: &IDkgMessageId) -> Option<IDkgMessage> {
        let object_pool = self.get_pool(IDkgMessageType::from(id));
        object_pool.get_object(id)
    }

    fn remove_object(&mut self, id: &IDkgMessageId) -> bool {
        let object_pool = self.get_pool_mut(IDkgMessageType::from(id));
        object_pool.remove_object(id)
    }
}

impl IDkgPoolSection for InMemoryIDkgPoolSection {
    fn contains(&self, msg_id: &IDkgMessageId) -> bool {
        self.get_object(msg_id).is_some()
    }

    fn get(&self, msg_id: &IDkgMessageId) -> Option<IDkgMessage> {
        self.get_object(msg_id)
    }

    fn signed_dealings(&self) -> Box<dyn Iterator<Item = (IDkgMessageId, SignedIDkgDealing)> + '_> {
        let object_pool = self.get_pool(IDkgMessageType::Dealing);
        object_pool.iter()
    }

    fn signed_dealings_by_prefix(
        &self,
        prefix: IDkgPrefixOf<SignedIDkgDealing>,
    ) -> Box<dyn Iterator<Item = (IDkgMessageId, SignedIDkgDealing)> + '_> {
        let object_pool = self.get_pool(IDkgMessageType::Dealing);
        object_pool.iter_by(IterationPattern::Prefix(prefix.get()))
    }

    fn signed_dealings_by_transcript_id(
        &self,
        transcript_id: &IDkgTranscriptId,
    ) -> Box<dyn Iterator<Item = (IDkgMessageId, SignedIDkgDealing)> + '_> {
        let object_pool = self.get_pool(IDkgMessageType::Dealing);
        object_pool.iter_by(IterationPattern::GroupTag(transcript_id.id()))
    }

    fn dealing_support(
        &self,
    ) -> Box<dyn Iterator<Item = (IDkgMessageId, IDkgDealingSupport)> + '_> {
        let object_pool = self.get_pool(IDkgMessageType::DealingSupport);
        object_pool.iter()
    }

    fn dealing_support_by_prefix(
        &self,
        prefix: IDkgPrefixOf<IDkgDealingSupport>,
    ) -> Box<dyn Iterator<Item = (IDkgMessageId, IDkgDealingSupport)> + '_> {
        let object_pool = self.get_pool(IDkgMessageType::DealingSupport);
        object_pool.iter_by(IterationPattern::Prefix(prefix.get()))
    }

    fn dealing_support_by_transcript_id(
        &self,
        transcript_id: &IDkgTranscriptId,
    ) -> Box<dyn Iterator<Item = (IDkgMessageId, IDkgDealingSupport)> + '_> {
        let object_pool = self.get_pool(IDkgMessageType::DealingSupport);
        object_pool.iter_by(IterationPattern::GroupTag(transcript_id.id()))
    }

    fn ecdsa_signature_shares(
        &self,
    ) -> Box<dyn Iterator<Item = (IDkgMessageId, EcdsaSigShare)> + '_> {
        let object_pool = self.get_pool(IDkgMessageType::EcdsaSigShare);
        object_pool.iter()
    }

    fn ecdsa_signature_shares_by_prefix(
        &self,
        prefix: IDkgPrefixOf<EcdsaSigShare>,
    ) -> Box<dyn Iterator<Item = (IDkgMessageId, EcdsaSigShare)> + '_> {
        let object_pool = self.get_pool(IDkgMessageType::EcdsaSigShare);
        object_pool.iter_by(IterationPattern::Prefix(prefix.get()))
    }

    fn schnorr_signature_shares(
        &self,
    ) -> Box<dyn Iterator<Item = (IDkgMessageId, SchnorrSigShare)> + '_> {
        let object_pool = self.get_pool(IDkgMessageType::SchnorrSigShare);
        object_pool.iter()
    }

    fn schnorr_signature_shares_by_prefix(
        &self,
        prefix: IDkgPrefixOf<SchnorrSigShare>,
    ) -> Box<dyn Iterator<Item = (IDkgMessageId, SchnorrSigShare)> + '_> {
        let object_pool = self.get_pool(IDkgMessageType::SchnorrSigShare);
        object_pool.iter_by(IterationPattern::Prefix(prefix.get()))
    }

    fn vetkd_key_shares(&self) -> Box<dyn Iterator<Item = (IDkgMessageId, VetKdKeyShare)> + '_> {
        let object_pool = self.get_pool(IDkgMessageType::VetKdKeyShare);
        object_pool.iter()
    }

    fn vetkd_key_shares_by_prefix(
        &self,
        prefix: IDkgPrefixOf<VetKdKeyShare>,
    ) -> Box<dyn Iterator<Item = (IDkgMessageId, VetKdKeyShare)> + '_> {
        let object_pool = self.get_pool(IDkgMessageType::VetKdKeyShare);
        object_pool.iter_by(IterationPattern::Prefix(prefix.get()))
    }

    fn signature_shares(&self) -> Box<dyn Iterator<Item = (IDkgMessageId, SigShare)> + '_> {
        let ecdsa_pool = self.get_pool(IDkgMessageType::EcdsaSigShare);
        let schnorr_pool = self.get_pool(IDkgMessageType::SchnorrSigShare);
        let vetkd_pool = self.get_pool(IDkgMessageType::VetKdKeyShare);
        Box::new(
            ecdsa_pool
                .iter()
                .map(|(id, share)| (id, SigShare::Ecdsa(share)))
                .chain(
                    schnorr_pool
                        .iter()
                        .map(|(id, share)| (id, SigShare::Schnorr(share))),
                )
                .chain(
                    vetkd_pool
                        .iter()
                        .map(|(id, share)| (id, SigShare::VetKd(share))),
                ),
        )
    }

    fn complaints(&self) -> Box<dyn Iterator<Item = (IDkgMessageId, SignedIDkgComplaint)> + '_> {
        let object_pool = self.get_pool(IDkgMessageType::Complaint);
        object_pool.iter()
    }

    fn complaints_by_prefix(
        &self,
        prefix: IDkgPrefixOf<SignedIDkgComplaint>,
    ) -> Box<dyn Iterator<Item = (IDkgMessageId, SignedIDkgComplaint)> + '_> {
        let object_pool = self.get_pool(IDkgMessageType::Complaint);
        object_pool.iter_by(IterationPattern::Prefix(prefix.get()))
    }

    fn openings(&self) -> Box<dyn Iterator<Item = (IDkgMessageId, SignedIDkgOpening)> + '_> {
        let object_pool = self.get_pool(IDkgMessageType::Opening);
        object_pool.iter()
    }

    fn openings_by_prefix(
        &self,
        prefix: IDkgPrefixOf<SignedIDkgOpening>,
    ) -> Box<dyn Iterator<Item = (IDkgMessageId, SignedIDkgOpening)> + '_> {
        let object_pool = self.get_pool(IDkgMessageType::Opening);
        object_pool.iter_by(IterationPattern::Prefix(prefix.get()))
    }

    fn transcripts(&self) -> Box<dyn Iterator<Item = (IDkgMessageId, IDkgTranscript)> + '_> {
        let object_pool = self.get_pool(IDkgMessageType::Transcript);
        object_pool.iter()
    }

    fn transcripts_by_prefix(
        &self,
        prefix: IDkgPrefixOf<IDkgTranscript>,
    ) -> Box<dyn Iterator<Item = (IDkgMessageId, IDkgTranscript)> + '_> {
        let object_pool = self.get_pool(IDkgMessageType::Transcript);
        object_pool.iter_by_prefix(prefix)
    }
}

impl MutableIDkgPoolSection for InMemoryIDkgPoolSection {
    fn mutate(&mut self, ops: IDkgPoolSectionOps) {
        for op in ops.ops {
            match op {
                IDkgPoolSectionOp::Insert(message) => {
                    self.insert_object(message);
                }
                IDkgPoolSectionOp::Remove(id) => {
                    self.remove_object(&id);
                }
            }
        }
    }

    fn as_pool_section(&self) -> &dyn IDkgPoolSection {
        self
    }
}

/// The artifact pool implementation.
pub struct IDkgPoolImpl {
    validated: Box<dyn MutableIDkgPoolSection>,
    unvalidated: Box<dyn MutableIDkgPoolSection>,
    stats: Box<dyn IDkgStats>,
    invalidated_artifacts: IntCounter,
    log: ReplicaLogger,
}

impl IDkgPoolImpl {
    pub fn new(
        config: ArtifactPoolConfig,
        log: ReplicaLogger,
        metrics_registry: MetricsRegistry,
        stats: Box<dyn IDkgStats>,
    ) -> Self {
        let validated = match config.persistent_pool_backend {
            PersistentPoolBackend::Lmdb(lmdb_config) => {
                Box::new(crate::lmdb_pool::PersistentIDkgPoolSection::new_idkg_pool(
                    lmdb_config,
                    config.persistent_pool_read_only,
                    log.clone(),
                    metrics_registry.clone(),
                    POOL_IDKG,
                    POOL_TYPE_VALIDATED,
                )) as Box<_>
            }
            _ => Box::new(InMemoryIDkgPoolSection::new(
                metrics_registry.clone(),
                POOL_IDKG,
                POOL_TYPE_VALIDATED,
            )) as Box<_>,
        };
        Self {
            invalidated_artifacts: metrics_registry.int_counter(
                "idkg_invalidated_artifacts",
                "The number of invalidated IDKG artifacts",
            ),
            validated,
            unvalidated: Box::new(InMemoryIDkgPoolSection::new(
                metrics_registry,
                POOL_IDKG,
                POOL_TYPE_UNVALIDATED,
            )),
            stats,
            log,
        }
    }

    // Populates the unvalidated pool with the initial dealings from the CUP.
    pub fn add_initial_dealings(&mut self, catch_up_package: &CatchUpPackage) {
        let block = catch_up_package.content.block.get_value();

        let mut initial_dealings = Vec::new();
        if block.payload.is_summary() {
            let block_payload = block.payload.as_ref();
            if let Some(idkg_summary) = &block_payload.as_summary().idkg {
                initial_dealings = idkg_summary.initial_dkg_dealings().collect();
            }
        }

        if initial_dealings.is_empty() {
            return;
        }

        for signed_dealing in initial_dealings
            .iter()
            .flat_map(|initial_dealings| initial_dealings.dealings())
        {
            info!(
                self.log,
                "add_initial_dealings(): dealer: {:?}, transcript_id = {:?}",
                signed_dealing.dealer_id(),
                signed_dealing.idkg_dealing().transcript_id,
            );

            self.insert(UnvalidatedArtifact {
                message: IDkgMessage::Dealing(signed_dealing.clone()),
                peer_id: signed_dealing.dealer_id(),
                timestamp: block.context.time,
            })
        }
    }
}

impl IDkgPool for IDkgPoolImpl {
    fn validated(&self) -> &dyn IDkgPoolSection {
        self.validated.as_pool_section()
    }

    fn unvalidated(&self) -> &dyn IDkgPoolSection {
        self.unvalidated.as_pool_section()
    }

    fn stats(&self) -> &dyn IDkgStats {
        self.stats.as_ref()
    }
}

impl MutablePool<IDkgMessage> for IDkgPoolImpl {
    type Mutations = IDkgChangeSet;

    fn insert(&mut self, artifact: UnvalidatedArtifact<IDkgMessage>) {
        let mut ops = IDkgPoolSectionOps::new();
        ops.insert(artifact.into_inner());
        self.unvalidated.mutate(ops);
    }

    fn remove(&mut self, id: &IDkgArtifactId) {
        let mut ops = IDkgPoolSectionOps::new();
        ops.remove(id.clone());
        self.unvalidated.mutate(ops);
    }

    fn apply(&mut self, change_set: IDkgChangeSet) -> ArtifactTransmits<IDkgMessage> {
        let mut unvalidated_ops = IDkgPoolSectionOps::new();
        let mut validated_ops = IDkgPoolSectionOps::new();
        let changed = !change_set.is_empty();
        let mut transmits = vec![];
        for action in change_set {
            match action {
                IDkgChangeAction::AddToValidated(message) => {
                    if !matches!(message, IDkgMessage::Transcript(_)) {
                        transmits.push(ArtifactTransmit::Deliver(ArtifactWithOpt {
                            artifact: message.clone(),
                            is_latency_sensitive: true,
                        }));
                    }
                    validated_ops.insert(message);
                }
                IDkgChangeAction::MoveToValidated(message) => {
                    // IDKG messages aren't relayed
                    unvalidated_ops.remove(IDkgArtifactId::from(&message));
                    validated_ops.insert(message);
                }
                IDkgChangeAction::RemoveValidated(msg_id) => {
                    if !matches!(msg_id, IDkgArtifactId::Transcript(_, _)) {
                        transmits.push(ArtifactTransmit::Abort(msg_id.clone()));
                    }
                    validated_ops.remove(msg_id);
                }
                IDkgChangeAction::RemoveUnvalidated(msg_id) => {
                    unvalidated_ops.remove(msg_id);
                }
                IDkgChangeAction::HandleInvalid(msg_id, msg) => {
                    self.invalidated_artifacts.inc();
                    warn!(self.log, "Invalid IDKG artifact ({:?}): {:?}", msg, msg_id);
                    if self.unvalidated.as_pool_section().contains(&msg_id) {
                        unvalidated_ops.remove(msg_id);
                    } else if self.validated.as_pool_section().contains(&msg_id) {
                        transmits.push(ArtifactTransmit::Abort(msg_id.clone()));
                        validated_ops.remove(msg_id);
                    } else {
                        warn!(
                            self.log,
                            "HandleInvalid:: artifact was not found: msg_id = {msg_id:?}, msg = {msg}"
                        );
                    }
                }
            }
        }
        self.unvalidated.mutate(unvalidated_ops);
        self.validated.mutate(validated_ops);
        ArtifactTransmits {
            transmits,
            poll_immediately: changed,
        }
    }
}

impl ValidatedPoolReader<IDkgMessage> for IDkgPoolImpl {
    fn get(&self, msg_id: &IDkgMessageId) -> Option<IDkgMessage> {
        self.validated.as_pool_section().get(msg_id)
    }
}

#[cfg(test)]
mod tests {
    use super::*;
    use ic_crypto_test_utils_canister_threshold_sigs::dummy_values::dummy_idkg_dealing_for_tests;
    use ic_crypto_test_utils_canister_threshold_sigs::dummy_values::dummy_idkg_transcript_id_for_tests;
    use ic_metrics::MetricsRegistry;
    use ic_test_utilities_consensus::{fake::*, IDkgStatsNoOp};
    use ic_test_utilities_logger::with_test_replica_logger;
    use ic_test_utilities_types::ids::{NODE_1, NODE_2, NODE_3, NODE_4, NODE_5, NODE_6, NODE_7};
    use ic_types::artifact::IdentifiableArtifact;
    use ic_types::consensus::idkg::IDkgComplaintContent;
    use ic_types::consensus::idkg::{dealing_support_prefix, IDkgObject};
    use ic_types::crypto::canister_threshold_sig::idkg::IDkgComplaint;
    use ic_types::crypto::canister_threshold_sig::idkg::IDkgTranscriptId;
    use ic_types::crypto::{CryptoHash, CryptoHashOf};
    use ic_types::{signature::BasicSignature, time::UNIX_EPOCH, NodeId};
    use std::collections::BTreeSet;

    fn create_idkg_pool(config: ArtifactPoolConfig, log: ReplicaLogger) -> IDkgPoolImpl {
        IDkgPoolImpl::new(
            config,
            log,
            MetricsRegistry::new(),
            Box::new(IDkgStatsNoOp {}),
        )
    }

    fn create_idkg_dealing(transcript_id: IDkgTranscriptId) -> SignedIDkgDealing {
        let mut idkg_dealing = dummy_idkg_dealing_for_tests();
        idkg_dealing.transcript_id = transcript_id;
        SignedIDkgDealing {
            content: idkg_dealing,
            signature: BasicSignature::fake(NODE_1),
        }
    }

    // Checks if the validated/unvalidated pool members are as expected
    fn check_state(
        idkg_pool: &IDkgPoolImpl,
        unvalidated_expected: &[IDkgMessageId],
        validated_expected: &[IDkgMessageId],
    ) {
        let unvalidated_expected =
            unvalidated_expected
                .iter()
                .fold(BTreeSet::new(), |mut acc, id| {
                    acc.insert(id);
                    acc
                });
        let validated_expected = validated_expected
            .iter()
            .fold(BTreeSet::new(), |mut acc, id| {
                acc.insert(id);
                acc
            });

        let unvalidated =
            idkg_pool
                .unvalidated()
                .signed_dealings()
                .fold(BTreeSet::new(), |mut acc, (id, _)| {
                    acc.insert(id);
                    acc
                });
        let validated =
            idkg_pool
                .validated()
                .signed_dealings()
                .fold(BTreeSet::new(), |mut acc, (id, _)| {
                    acc.insert(id);
                    acc
                });

        assert_eq!(validated.len(), validated_expected.len());
        for id in &validated {
            assert!(validated_expected.contains(id));
            assert!(idkg_pool.get(id).is_some());

            assert!(idkg_pool.validated().contains(id));
            assert!(idkg_pool.validated().get(id).is_some());

            assert!(!idkg_pool.unvalidated().contains(id));
            assert!(idkg_pool.unvalidated().get(id).is_none());
        }

        assert_eq!(unvalidated.len(), unvalidated_expected.len());
        for id in &unvalidated {
            assert!(unvalidated_expected.contains(id));
            assert!(idkg_pool.get(id).is_none());

            assert!(idkg_pool.unvalidated().contains(id));
            assert!(idkg_pool.unvalidated().get(id).is_some());

            assert!(!idkg_pool.validated().contains(id));
            assert!(idkg_pool.validated().get(id).is_none());
        }
    }

    // Used by the two following tests to add dealings to the pool
    fn add_dealing_supports<'a>(
        idkg_pool: &'a mut IDkgPoolImpl,
        test_unvalidated: bool,
        supports_to_add: &[(IDkgTranscriptId, NodeId, NodeId, u8)],
    ) -> &'a dyn IDkgPoolSection {
        for (transcript_id, dealer_id, signer_id, hash) in supports_to_add {
            let support = IDkgDealingSupport {
                transcript_id: *transcript_id,
                dealer_id: *dealer_id,
                dealing_hash: CryptoHashOf::new(CryptoHash(vec![*hash; 32])),
                sig_share: BasicSignature::fake(*signer_id),
            };
            if test_unvalidated {
                idkg_pool.insert(UnvalidatedArtifact {
                    message: IDkgMessage::DealingSupport(support),
                    peer_id: NODE_1,
                    timestamp: UNIX_EPOCH,
                });
            } else {
                let change_set = vec![IDkgChangeAction::AddToValidated(
                    IDkgMessage::DealingSupport(support.clone()),
                )];
                let result = idkg_pool.apply(change_set);
                assert!(!result
                    .transmits
                    .iter()
                    .any(|x| matches!(x, ArtifactTransmit::Abort(_))));
                assert!(matches!(
                    &result.transmits[0], ArtifactTransmit::Deliver(x) if x.artifact.id() == support.message_id()
                ));
                assert!(result.poll_immediately);
            }
        }

        let pool_section = if test_unvalidated {
            idkg_pool.unvalidated()
        } else {
            idkg_pool.validated()
        };

        pool_section
    }

    // Verifies the prefix based search
    fn check_search_by_prefix(idkg_pool: &mut IDkgPoolImpl, test_unvalidated: bool) {
        let transcript_10 = dummy_idkg_transcript_id_for_tests(10);
        let transcript_100 = dummy_idkg_transcript_id_for_tests(100);
        let transcript_1000 = dummy_idkg_transcript_id_for_tests(1000);
        let transcript_50 = dummy_idkg_transcript_id_for_tests(50);
        let transcript_2000 = dummy_idkg_transcript_id_for_tests(2000);

        // (transcript Id, dealer_id, signer_id, crypto hash pattern)
        let supports_to_add = [
            // Prefix 1
            (transcript_1000, NODE_1, NODE_2, 1),
            (transcript_1000, NODE_1, NODE_2, 2),
            (transcript_1000, NODE_1, NODE_2, 3),
            // Prefix 2
            (transcript_1000, NODE_2, NODE_3, 4),
            // Prefix 3
            (transcript_10, NODE_3, NODE_4, 5),
            // Prefix 4
            (transcript_100, NODE_5, NODE_6, 6),
            (transcript_100, NODE_5, NODE_6, 7),
        ];

        let pool_section = add_dealing_supports(idkg_pool, test_unvalidated, &supports_to_add);

        // Verify iteration produces artifacts in increasing order of
        // transcript Id.
        let ret: Vec<IDkgTranscriptId> = pool_section
            .dealing_support()
            .map(|(_, support)| support.transcript_id)
            .collect();
        let expected = vec![
            transcript_10,
            transcript_100,
            transcript_100,
            transcript_1000,
            transcript_1000,
            transcript_1000,
            transcript_1000,
        ];
        assert_eq!(ret, expected);

        // Verify by prefixes
        type RetType = (IDkgTranscriptId, NodeId, NodeId, u8);
        let ret_fn = |support: &IDkgDealingSupport| -> RetType {
            (
                support.transcript_id,
                support.dealer_id,
                support.sig_share.signer,
                support.dealing_hash.as_ref().0[0],
            )
        };

        let mut ret: Vec<RetType> = pool_section
            .dealing_support_by_prefix(dealing_support_prefix(&transcript_1000, &NODE_1, &NODE_2))
            .map(|(_, support)| (ret_fn)(&support))
            .collect();
        ret.sort();
        assert_eq!(
            ret,
            vec![
                (transcript_1000, NODE_1, NODE_2, 1),
                (transcript_1000, NODE_1, NODE_2, 2),
                (transcript_1000, NODE_1, NODE_2, 3),
            ]
        );

        let ret: Vec<RetType> = pool_section
            .dealing_support_by_prefix(dealing_support_prefix(&transcript_1000, &NODE_2, &NODE_3))
            .map(|(_, support)| (ret_fn)(&support))
            .collect();
        assert_eq!(ret, vec![(transcript_1000, NODE_2, NODE_3, 4)]);

        let ret: Vec<RetType> = pool_section
            .dealing_support_by_prefix(dealing_support_prefix(&transcript_10, &NODE_3, &NODE_4))
            .map(|(_, support)| (ret_fn)(&support))
            .collect();
        assert_eq!(ret, vec![(transcript_10, NODE_3, NODE_4, 5)]);

        let mut ret: Vec<RetType> = pool_section
            .dealing_support_by_prefix(dealing_support_prefix(&transcript_100, &NODE_5, &NODE_6))
            .map(|(_, support)| (ret_fn)(&support))
            .collect();
        ret.sort();
        assert_eq!(
            ret,
            vec![
                (transcript_100, NODE_5, NODE_6, 6),
                (transcript_100, NODE_5, NODE_6, 7),
            ]
        );

        assert!(pool_section
            .dealing_support_by_prefix(dealing_support_prefix(&transcript_50, &NODE_5, &NODE_6))
            .next()
            .is_none());

        assert!(pool_section
            .dealing_support_by_prefix(dealing_support_prefix(&transcript_2000, &NODE_1, &NODE_2))
            .next()
            .is_none());
    }

    // Verifies the transcript based search
    fn check_search_by_transcript_id(idkg_pool: &mut IDkgPoolImpl, test_unvalidated: bool) {
        let transcript_10 = dummy_idkg_transcript_id_for_tests(10);
        let transcript_100 = dummy_idkg_transcript_id_for_tests(100);
        let transcript_1000 = dummy_idkg_transcript_id_for_tests(1000);
        let transcript_10000 = dummy_idkg_transcript_id_for_tests(10000);
        let transcript_50 = dummy_idkg_transcript_id_for_tests(50);
        let transcript_2000 = dummy_idkg_transcript_id_for_tests(2000);

        // (transcript Id, dealer_id, signer_id, crypto hash pattern)
        let supports_to_add = [
            // Transcript 1
            (transcript_1000, NODE_1, NODE_2, 1),
            (transcript_1000, NODE_1, NODE_3, 3),
            (transcript_1000, NODE_2, NODE_3, 4),
            (transcript_1000, NODE_1, NODE_2, 2),
            (transcript_1000, NODE_4, NODE_5, 5),
            // Transcript 2
            (transcript_10, NODE_4, NODE_5, 6),
            // Transcript 3
            (transcript_10000, NODE_4, NODE_5, 6),
            // Transcript 4
            (transcript_100, NODE_6, NODE_7, 7),
            (transcript_100, NODE_6, NODE_7, 8),
        ];

        let pool_section = add_dealing_supports(idkg_pool, test_unvalidated, &supports_to_add);

        // Verify iteration produces artifacts in increasing order of
        // transcript Id.
        let ret: Vec<IDkgTranscriptId> = pool_section
            .dealing_support()
            .map(|(_, support)| support.transcript_id)
            .collect();
        let expected = vec![
            transcript_10,
            transcript_100,
            transcript_100,
            transcript_1000,
            transcript_1000,
            transcript_1000,
            transcript_1000,
            transcript_1000,
            transcript_10000,
        ];
        assert_eq!(ret, expected);

        // Verify by transcripts
        type RetType = (IDkgTranscriptId, NodeId, NodeId, u8);
        let ret_fn = |support: &IDkgDealingSupport| -> RetType {
            (
                support.transcript_id,
                support.dealer_id,
                support.sig_share.signer,
                support.dealing_hash.as_ref().0[0],
            )
        };

        let mut ret: Vec<RetType> = pool_section
            .dealing_support_by_transcript_id(&transcript_1000)
            .map(|(_, support)| (ret_fn)(&support))
            .collect();
        ret.sort();
        assert_eq!(
            ret,
            vec![
                (transcript_1000, NODE_1, NODE_2, 1),
                (transcript_1000, NODE_1, NODE_2, 2),
                (transcript_1000, NODE_1, NODE_3, 3),
                (transcript_1000, NODE_2, NODE_3, 4),
                (transcript_1000, NODE_4, NODE_5, 5),
            ]
        );

        let ret: Vec<RetType> = pool_section
            .dealing_support_by_transcript_id(&transcript_10)
            .map(|(_, support)| (ret_fn)(&support))
            .collect();
        assert_eq!(ret, vec![(transcript_10, NODE_4, NODE_5, 6)]);

        let ret: Vec<RetType> = pool_section
            .dealing_support_by_transcript_id(&transcript_10000)
            .map(|(_, support)| (ret_fn)(&support))
            .collect();
        assert_eq!(ret, vec![(transcript_10000, NODE_4, NODE_5, 6)]);

        let mut ret: Vec<RetType> = pool_section
            .dealing_support_by_transcript_id(&transcript_100)
            .map(|(_, support)| (ret_fn)(&support))
            .collect();
        ret.sort();
        assert_eq!(
            ret,
            vec![
                (transcript_100, NODE_6, NODE_7, 7),
                (transcript_100, NODE_6, NODE_7, 8),
            ]
        );

        assert!(pool_section
            .dealing_support_by_transcript_id(&transcript_50)
            .next()
            .is_none());

        assert!(pool_section
            .dealing_support_by_transcript_id(&transcript_2000)
            .next()
            .is_none());
    }

    #[test]
    fn test_idkg_object_pool() {
        let metrics_registry = MetricsRegistry::new();
        let metrics = IDkgPoolMetrics::new(metrics_registry, POOL_IDKG, POOL_TYPE_VALIDATED);
        let mut object_pool = IDkgObjectPool::new(IDkgMessageType::Dealing, metrics);

        let key_1 = {
            let dealing =
                IDkgMessage::Dealing(create_idkg_dealing(dummy_idkg_transcript_id_for_tests(100)));
            let key = IDkgArtifactId::from(&dealing);
            assert!(object_pool.get_object(&key).is_none());
            object_pool.insert_object(dealing);
            key
        };
        let key_2 = {
            let dealing =
                IDkgMessage::Dealing(create_idkg_dealing(dummy_idkg_transcript_id_for_tests(200)));
            let key = IDkgArtifactId::from(&dealing);
            assert!(object_pool.get_object(&key).is_none());
            object_pool.insert_object(dealing);
            key
        };
        assert!(object_pool.get_object(&key_1).is_some());
        assert!(object_pool.get_object(&key_2).is_some());

        let iter_pool = |object_pool: &IDkgObjectPool| {
            let iter: Box<dyn Iterator<Item = (IDkgMessageId, SignedIDkgDealing)>> =
                object_pool.iter();
            let mut items: Vec<IDkgMessageId> = Vec::new();
            for item in iter {
                items.push(item.0);
            }
            items
        };

        let items = iter_pool(&object_pool);
        assert_eq!(items.len(), 2);

        let mut ids = BTreeSet::new();
        ids.insert(items[0].clone());
        ids.insert(items[1].clone());
        assert!(ids.contains(&key_1));
        assert!(ids.contains(&key_2));

        assert!(object_pool.remove_object(&key_1));
        assert!(object_pool.get_object(&key_1).is_none());
        assert!(!object_pool.remove_object(&key_1));

        assert!(object_pool.remove_object(&key_2));
        assert!(object_pool.get_object(&key_2).is_none());
        assert!(!object_pool.remove_object(&key_2));

        let items = iter_pool(&object_pool);
        assert_eq!(items.len(), 0);
    }

    #[test]
    #[should_panic]
    fn test_idkg_object_pool_panic_on_wrong_type() {
        let metrics_registry = MetricsRegistry::new();
        let metrics = IDkgPoolMetrics::new(metrics_registry, POOL_IDKG, POOL_TYPE_VALIDATED);
        let mut object_pool = IDkgObjectPool::new(IDkgMessageType::DealingSupport, metrics);

        let dealing =
            IDkgMessage::Dealing(create_idkg_dealing(dummy_idkg_transcript_id_for_tests(100)));
        object_pool.insert_object(dealing);
    }

    #[test]
    fn test_idkg_pool_insert_remove() {
        ic_test_utilities::artifact_pool_config::with_test_pool_config(|pool_config| {
            with_test_replica_logger(|logger| {
                let mut idkg_pool = create_idkg_pool(pool_config, logger);

                let msg_id_1 = {
                    let dealing = create_idkg_dealing(dummy_idkg_transcript_id_for_tests(100));
                    let msg_id = dealing.message_id();
                    idkg_pool.insert(UnvalidatedArtifact {
                        message: IDkgMessage::Dealing(dealing),
                        peer_id: NODE_1,
                        timestamp: UNIX_EPOCH,
                    });
                    msg_id
                };
                let msg_id_2 = {
                    let dealing = create_idkg_dealing(dummy_idkg_transcript_id_for_tests(200));
                    let msg_id = dealing.message_id();
                    idkg_pool.insert(UnvalidatedArtifact {
                        message: IDkgMessage::Dealing(dealing),
                        peer_id: NODE_1,
                        timestamp: UNIX_EPOCH,
                    });
                    msg_id
                };

                check_state(&idkg_pool, &[msg_id_1.clone(), msg_id_2.clone()], &[]);

                idkg_pool.remove(&msg_id_1);
                check_state(&idkg_pool, &[msg_id_2], &[]);
            })
        })
    }

    #[test]
    fn test_idkg_pool_add_validated() {
        ic_test_utilities::artifact_pool_config::with_test_pool_config(|pool_config| {
            with_test_replica_logger(|logger| {
                let mut idkg_pool = create_idkg_pool(pool_config, logger);

                let msg_id_1 = {
                    let dealing = create_idkg_dealing(dummy_idkg_transcript_id_for_tests(100));
                    let msg_id = dealing.message_id();
                    let change_set = vec![IDkgChangeAction::AddToValidated(IDkgMessage::Dealing(
                        dealing,
                    ))];
                    idkg_pool.apply(change_set);
                    msg_id
                };
                let msg_id_2 = {
                    let dealing = create_idkg_dealing(dummy_idkg_transcript_id_for_tests(200));
                    let msg_id = dealing.message_id();
                    idkg_pool.insert(UnvalidatedArtifact {
                        message: IDkgMessage::Dealing(dealing),
                        peer_id: NODE_1,
                        timestamp: UNIX_EPOCH,
                    });
                    msg_id
                };

                check_state(&idkg_pool, &[msg_id_2], &[msg_id_1]);
            })
        })
    }

    #[test]
    fn test_idkg_pool_move_validated() {
        ic_test_utilities::artifact_pool_config::with_test_pool_config(|pool_config| {
            with_test_replica_logger(|logger| {
                let mut idkg_pool = create_idkg_pool(pool_config, logger);

                let msg_id_1 = {
                    let dealing = create_idkg_dealing(dummy_idkg_transcript_id_for_tests(100));
                    let msg_id = dealing.message_id();
                    let change_set = vec![IDkgChangeAction::AddToValidated(IDkgMessage::Dealing(
                        dealing,
                    ))];
                    idkg_pool.apply(change_set);
                    msg_id
                };
                let (msg_id_2, msg_2) = {
                    let dealing = create_idkg_dealing(dummy_idkg_transcript_id_for_tests(200));
                    let msg_id = dealing.message_id();
                    let msg = IDkgMessage::Dealing(dealing);
                    idkg_pool.insert(UnvalidatedArtifact {
                        message: msg.clone(),
                        peer_id: NODE_1,
                        timestamp: UNIX_EPOCH,
                    });
                    (msg_id, msg)
                };
                let msg_3 = {
                    let support = IDkgDealingSupport {
                        transcript_id: dummy_idkg_transcript_id_for_tests(100),
                        dealer_id: NODE_2,
                        dealing_hash: CryptoHashOf::new(CryptoHash(vec![1])),
                        sig_share: BasicSignature::fake(NODE_2),
                    };
                    let msg = IDkgMessage::DealingSupport(support);
                    idkg_pool.insert(UnvalidatedArtifact {
                        message: msg.clone(),
                        peer_id: NODE_1,
                        timestamp: UNIX_EPOCH,
                    });
                    msg
                };
                let msg_4 = {
                    let content = IDkgComplaintContent {
                        idkg_complaint: IDkgComplaint {
                            transcript_id: dummy_idkg_transcript_id_for_tests(100),
                            dealer_id: NODE_2,
                            internal_complaint_raw: vec![1],
                        },
                    };
                    let msg = IDkgMessage::Complaint(SignedIDkgComplaint {
                        content,
                        signature: BasicSignature::fake(NODE_2),
                    });
                    idkg_pool.insert(UnvalidatedArtifact {
                        message: msg.clone(),
                        peer_id: NODE_1,
                        timestamp: UNIX_EPOCH,
                    });
                    msg
                };
                check_state(&idkg_pool, &[msg_id_2.clone()], &[msg_id_1.clone()]);

                let result = idkg_pool.apply(vec![
                    IDkgChangeAction::MoveToValidated(msg_2),
                    IDkgChangeAction::MoveToValidated(msg_3),
                    IDkgChangeAction::MoveToValidated(msg_4),
                ]);
                assert!(result.transmits.is_empty());
                assert!(result.poll_immediately);
                check_state(&idkg_pool, &[], &[msg_id_1, msg_id_2]);
                assert_eq!(idkg_pool.validated().complaints().count(), 1);
            })
        })
    }

    #[test]
    fn test_idkg_pool_remove_validated() {
        ic_test_utilities::artifact_pool_config::with_test_pool_config(|pool_config| {
            with_test_replica_logger(|logger| {
                let mut idkg_pool = create_idkg_pool(pool_config, logger);
                let msg_id_1 = {
                    let dealing = create_idkg_dealing(dummy_idkg_transcript_id_for_tests(100));
                    let msg_id = dealing.message_id();
                    let change_set = vec![IDkgChangeAction::AddToValidated(IDkgMessage::Dealing(
                        dealing,
                    ))];
                    idkg_pool.apply(change_set);
                    msg_id
                };
                let msg_id_2 = {
                    let dealing = create_idkg_dealing(dummy_idkg_transcript_id_for_tests(200));
                    let msg_id = dealing.message_id();
                    let change_set = vec![IDkgChangeAction::AddToValidated(IDkgMessage::Dealing(
                        dealing,
                    ))];
                    idkg_pool.apply(change_set);
                    msg_id
                };
                let msg_id_3 = {
                    let dealing = create_idkg_dealing(dummy_idkg_transcript_id_for_tests(300));
                    let msg_id = dealing.message_id();
                    idkg_pool.insert(UnvalidatedArtifact {
                        message: IDkgMessage::Dealing(dealing),
                        peer_id: NODE_1,
                        timestamp: UNIX_EPOCH,
                    });
                    msg_id
                };
                check_state(
                    &idkg_pool,
                    &[msg_id_3.clone()],
                    &[msg_id_1.clone(), msg_id_2.clone()],
                );

                let result =
                    idkg_pool.apply(vec![IDkgChangeAction::RemoveValidated(msg_id_1.clone())]);
                assert_eq!(result.transmits.len(), 1);
                assert!(
                    matches!(&result.transmits[0], ArtifactTransmit::Abort(x) if *x == msg_id_1)
                );
                assert!(result.poll_immediately);
                check_state(&idkg_pool, &[msg_id_3.clone()], &[msg_id_2.clone()]);

                let result =
                    idkg_pool.apply(vec![IDkgChangeAction::RemoveValidated(msg_id_2.clone())]);
                assert_eq!(result.transmits.len(), 1);
                assert!(
                    matches!(&result.transmits[0], ArtifactTransmit::Abort(x) if *x == msg_id_2)
                );
                assert!(result.poll_immediately);
                check_state(&idkg_pool, &[msg_id_3], &[]);

                let result = idkg_pool.apply(vec![]);
                assert!(!result.poll_immediately);
            })
        })
    }

    #[test]
    fn test_idkg_pool_remove_unvalidated() {
        ic_test_utilities::artifact_pool_config::with_test_pool_config(|pool_config| {
            with_test_replica_logger(|logger| {
                let mut idkg_pool = create_idkg_pool(pool_config, logger);
                let msg_id = {
                    let dealing = create_idkg_dealing(dummy_idkg_transcript_id_for_tests(200));
                    let msg_id = dealing.message_id();
                    idkg_pool.insert(UnvalidatedArtifact {
                        message: IDkgMessage::Dealing(dealing),
                        peer_id: NODE_1,
                        timestamp: UNIX_EPOCH,
                    });
                    msg_id
                };
                check_state(&idkg_pool, &[msg_id.clone()], &[]);

                let result = idkg_pool.apply(vec![IDkgChangeAction::RemoveUnvalidated(msg_id)]);
                assert!(result.transmits.is_empty());
                assert!(result.poll_immediately);
                check_state(&idkg_pool, &[], &[]);
            })
        })
    }

    #[test]
    fn test_idkg_pool_handle_invalid_unvalidated() {
        ic_test_utilities::artifact_pool_config::with_test_pool_config(|pool_config| {
            with_test_replica_logger(|logger| {
                let mut idkg_pool = create_idkg_pool(pool_config, logger);
                let msg_id = {
                    let dealing = create_idkg_dealing(dummy_idkg_transcript_id_for_tests(200));
                    let msg_id = dealing.message_id();
                    idkg_pool.insert(UnvalidatedArtifact {
                        message: IDkgMessage::Dealing(dealing),
                        peer_id: NODE_1,
                        timestamp: UNIX_EPOCH,
                    });
                    msg_id
                };
                check_state(&idkg_pool, &[msg_id.clone()], &[]);

                idkg_pool.apply(vec![IDkgChangeAction::HandleInvalid(
                    msg_id,
                    "test".to_string(),
                )]);
                check_state(&idkg_pool, &[], &[]);
            })
        })
    }

    #[test]
    fn test_idkg_pool_handle_invalid_validated() {
        ic_test_utilities::artifact_pool_config::with_test_pool_config(|pool_config| {
            with_test_replica_logger(|logger| {
                let mut idkg_pool = create_idkg_pool(pool_config, logger);

                let msg_id = {
                    let dealing = create_idkg_dealing(dummy_idkg_transcript_id_for_tests(100));
                    let msg_id = dealing.message_id();
                    let change_set = vec![IDkgChangeAction::AddToValidated(IDkgMessage::Dealing(
                        dealing,
                    ))];
                    idkg_pool.apply(change_set);
                    msg_id
                };
                check_state(&idkg_pool, &[], &[msg_id.clone()]);

                idkg_pool.apply(vec![IDkgChangeAction::HandleInvalid(
                    msg_id,
                    "test".to_string(),
                )]);
                check_state(&idkg_pool, &[], &[]);
            })
        })
    }

    #[test]
    fn test_idkg_prefix_search_unvalidated() {
        ic_test_utilities::artifact_pool_config::with_test_pool_config(|pool_config| {
            with_test_replica_logger(|logger| {
                let mut idkg_pool = create_idkg_pool(pool_config, logger);
                check_search_by_prefix(&mut idkg_pool, true);
            })
        })
    }

    #[test]
    fn test_idkg_prefix_search_validated() {
        ic_test_utilities::artifact_pool_config::with_test_pool_config(|pool_config| {
            with_test_replica_logger(|logger| {
                let mut idkg_pool = create_idkg_pool(pool_config, logger);
                check_search_by_prefix(&mut idkg_pool, false);
            })
        })
    }

    #[test]
    fn test_idkg_transcript_id_search_unvalidated() {
        ic_test_utilities::artifact_pool_config::with_test_pool_config(|pool_config| {
            with_test_replica_logger(|logger| {
                let mut idkg_pool = create_idkg_pool(pool_config, logger);
                check_search_by_transcript_id(&mut idkg_pool, true);
            })
        })
    }

    #[test]
    fn test_idkg_transcript_id_search_validated() {
        ic_test_utilities::artifact_pool_config::with_test_pool_config(|pool_config| {
            with_test_replica_logger(|logger| {
                let mut idkg_pool = create_idkg_pool(pool_config, logger);
                check_search_by_transcript_id(&mut idkg_pool, false);
            })
        })
    }
}<|MERGE_RESOLUTION|>--- conflicted
+++ resolved
@@ -22,12 +22,6 @@
 };
 use ic_logger::{info, warn, ReplicaLogger};
 use ic_metrics::MetricsRegistry;
-<<<<<<< HEAD
-use ic_types::consensus::{
-    idkg::{
-        EcdsaSigShare, IDkgArtifactId, IDkgMessage, IDkgMessageType, IDkgPrefixOf, IDkgStats,
-        SchnorrSigShare, SigShare, SignedIDkgComplaint, SignedIDkgOpening,
-=======
 use ic_types::{
     artifact::IDkgMessageId,
     consensus::{
@@ -37,16 +31,11 @@
             VetKdKeyShare,
         },
         CatchUpPackage,
->>>>>>> df500cd7
     },
-    crypto::canister_threshold_sig::idkg::IDkgTranscriptId,
-    crypto::canister_threshold_sig::idkg::{IDkgDealingSupport, SignedIDkgDealing},
+    crypto::canister_threshold_sig::idkg::{
+        IDkgDealingSupport, IDkgTranscript, IDkgTranscriptId, SignedIDkgDealing,
+    },
 };
-<<<<<<< HEAD
-use ic_types::crypto::canister_threshold_sig::idkg::{IDkgDealingSupport, SignedIDkgDealing};
-use ic_types::{artifact::IDkgMessageId, crypto::canister_threshold_sig::idkg::IDkgTranscript};
-=======
->>>>>>> df500cd7
 use prometheus::IntCounter;
 use std::collections::BTreeMap;
 use std::convert::TryFrom;
@@ -356,7 +345,7 @@
         prefix: IDkgPrefixOf<IDkgTranscript>,
     ) -> Box<dyn Iterator<Item = (IDkgMessageId, IDkgTranscript)> + '_> {
         let object_pool = self.get_pool(IDkgMessageType::Transcript);
-        object_pool.iter_by_prefix(prefix)
+        object_pool.iter_by(IterationPattern::Prefix(prefix.get()))
     }
 }
 
