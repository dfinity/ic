use clap::{Arg, Command, arg};
use ic_artifact_pool::{
    certification_pool::CertificationPoolImpl,
    consensus_pool::{PoolSectionOps, UncachedConsensusPoolImpl},
};
use ic_config::artifact_pool::ArtifactPoolConfig;
use ic_interfaces::consensus_pool::*;
use ic_logger::{LoggerImpl, ReplicaLogger};
use ic_metrics::MetricsRegistry;
use ic_types::{
<<<<<<< HEAD
    consensus::{
        certification::CertificationMessage, CatchUpPackage, ConsensusMessage,
        ConsensusMessageHashable,
    },
    time::current_time,
=======
>>>>>>> daa88b71
    NodeId, PrincipalId,
    consensus::{CatchUpPackage, ConsensusMessageHashable, certification::CertificationMessage},
    time::current_time,
};
use prost::Message;
use serde::{Deserialize, Serialize};
use serde_bytes_repr::{ByteFmtDeserializer, ByteFmtSerializer};
use serde_json::{Deserializer, Serializer};
use std::convert::TryFrom;
use std::io::BufRead;
use std::io::Write;
use std::path::PathBuf;

fn main() {
    let mut app = Command::new("ic-consensus-pool-util")
        .version("0.1")
        .about("IC Consensus Pool Utility")
        .subcommand(
            Command::new("export").about("Export data to stdout").arg(
                Arg::new("artifact")
                    .short('a')
                    .long("artifact")
                    .value_name("NAME")
                    .help("Artifact name")
                    .num_args(1..),
            ),
        )
        .subcommand(Command::new("import").about("Import data from stdin"))
        .subcommand(
            Command::new("export-cup-proto")
                .about("Export the highest CatchUpPackage protobuf (binary) data")
                .arg(
                    Arg::new("output")
                        .short('o')
                        .long("output")
                        .value_name("FILE")
                        .help("Output filename")
                        .required(true)
                        .num_args(1),
                ),
        )
        .arg(arg!(<PATH>       "PATH to the consensus pool directory"));
    let mut help = Vec::new();
    app.write_help(&mut help)
        .expect("Unable to output help message");
    let matches = app.get_matches();
    let path = matches
        .get_one::<String>("PATH")
        .expect("Missing PATH to consensus pool directory");
    if let Some(matches) = matches.subcommand_matches("export") {
        export(path, matches)
    } else if let Some(_matches) = matches.subcommand_matches("import") {
        import(path)
    } else if let Some(matches) = matches.subcommand_matches("export-cup-proto") {
        export_cup_proto(path, matches)
    } else {
        eprintln!(
            "{}",
            String::from_utf8(help).expect("Help message is malformed")
        )
    }
}

const ALL_ARTIFACT_NAMES: [&str; 13] = [
    "RandomBeacon",
    "Finalization",
    "Notarization",
    "BlockProposal",
    "RandomBeaconShare",
    "NotarizationShare",
    "FinalizationShare",
    "RandomTape",
    "RandomTapeShare",
    "CatchUpPackage",
    "CatchUpPackageShare",
    "Certification",
    "CertificationShare",
];

fn parse_artifact_names(names: &[&str]) -> Vec<&'static str> {
    for name in names {
        if !ALL_ARTIFACT_NAMES
            .iter()
            .any(|x| x.eq_ignore_ascii_case(name))
        {
            panic!("Unknown artifact name '{name}'")
        }
    }
    ALL_ARTIFACT_NAMES
        .iter()
        .filter(|x| names.iter().any(|n| n.eq_ignore_ascii_case(x)))
        .cloned()
        .collect::<Vec<_>>()
}

fn open_consensus_pool(path: &str, read_only: bool) -> UncachedConsensusPoolImpl {
    let logger = LoggerImpl::new(&Default::default(), "dump_consensus_pool".to_string());
    let log = ReplicaLogger::new(logger.root.clone().into());

    let path = PathBuf::from(path);
    let mut config = ArtifactPoolConfig::new(path);
    config.persistent_pool_read_only = read_only;
    UncachedConsensusPoolImpl::new(config, log)
}

fn open_certification_pool(path: &str, read_only: bool) -> CertificationPoolImpl {
    let logger = LoggerImpl::new(&Default::default(), "dump_consensus_pool".to_string());
    let log = ReplicaLogger::new(logger.root.clone().into());

    let path = PathBuf::from(path);
    let mut config = ArtifactPoolConfig::new(path);
    config.persistent_pool_read_only = read_only;
    let node_id = NodeId::from(PrincipalId::new_node_test_id(0));
    CertificationPoolImpl::new(node_id, config, log, MetricsRegistry::new())
}

fn from_str<'a, T: Deserialize<'a>>(json: &'a str) -> Result<T, serde_json::Error> {
    let mut json_de = Deserializer::from_str(json);
    let bytefmt_json_de = ByteFmtDeserializer::new_hex(&mut json_de);
    T::deserialize(bytefmt_json_de)
}

fn to_string<T: Serialize>(msg: &T) -> String {
    let mut out = vec![];
    let mut ser = Serializer::new(&mut out);
    let ser = ByteFmtSerializer::hex(&mut ser);
    msg.serialize(ser).expect("Failed to serialize to JSON");
    String::from_utf8(out).expect("UTF8 conversion error")
}

fn export(path: &str, matches: &clap::ArgMatches) {
    let artifacts = match matches.get_many::<String>("artifact") {
        Some(names) => {
            parse_artifact_names(&names.map(|name| name.as_str()).collect::<Vec<&str>>())
        }
        None => ALL_ARTIFACT_NAMES.to_vec(),
    };

    let consensus_pool = open_consensus_pool(path, true);
    let certification_pool = open_certification_pool(path, true);

    for artifact in artifacts {
        match artifact {
            "RandomBeacon" => {
                for x in consensus_pool.validated().random_beacon().get_all() {
                    println!("{}", to_string(&x.into_message()));
                }
            }
            "Finalization" => {
                for x in consensus_pool.validated().finalization().get_all() {
                    println!("{}", to_string(&x.into_message()));
                }
            }
            "Notarization" => {
                for x in consensus_pool.validated().notarization().get_all() {
                    println!("{}", to_string(&x.into_message()));
                }
            }
            "BlockProposal" => {
                for x in consensus_pool.validated().block_proposal().get_all() {
                    println!("{}", to_string(&x.into_message()));
                }
            }
            "RandomBeaconShare" => {
                for x in consensus_pool.validated().random_beacon_share().get_all() {
                    println!("{}", to_string(&x.into_message()));
                }
            }
            "NotarizationShare" => {
                for x in consensus_pool.validated().notarization_share().get_all() {
                    println!("{}", to_string(&x.into_message()));
                }
            }
            "FinalizationShare" => {
                for x in consensus_pool.validated().finalization_share().get_all() {
                    println!("{}", to_string(&x.into_message()));
                }
            }
            "RandomTape" => {
                for x in consensus_pool.validated().random_tape().get_all() {
                    println!("{}", to_string(&x.into_message()));
                }
            }
            "RandomTapeShare" => {
                for x in consensus_pool.validated().random_tape_share().get_all() {
                    println!("{}", to_string(&x.into_message()));
                }
            }
            "CatchUpPackage" => {
                for x in consensus_pool.validated().catch_up_package().get_all() {
                    println!("{}", to_string(&x.into_message()));
                }
            }
            "CatchUpPackageShare" => {
                for x in consensus_pool
                    .validated()
                    .catch_up_package_share()
                    .get_all()
                {
                    println!("{}", to_string(&x.into_message()));
                }
            }
            "Certification" => {
                for x in certification_pool.validated.certifications().get_all() {
                    println!("{}", to_string(&CertificationMessage::Certification(x)));
                }
            }
            "CertificationShare" => {
                for x in certification_pool
                    .validated
                    .certification_shares()
                    .get_all()
                {
                    println!(
                        "{}",
                        to_string(&CertificationMessage::CertificationShare(x))
                    );
                }
            }
            _ => unreachable!("Unsupported artifact name: {}", artifact),
        }
    }
}

fn import(path: &str) {
    let mut consensus_pool = open_consensus_pool(path, false);
    let certification_pool = open_certification_pool(path, false);
    let stdin = std::io::stdin();
    for line in stdin.lock().lines() {
        let s = line.expect("Cannot read input");
<<<<<<< HEAD
        if let Ok(msg) = from_str::<ConsensusMessage>(&s) {
            let mut ops = PoolSectionOps::new();
            ops.insert(ValidatedConsensusArtifact {
                msg,
                timestamp: current_time(),
            });
            consensus_pool.validated.mutate(ops);
        } else if let Ok(msg) = from_str::<CertificationMessage>(&s) {
            certification_pool.validated.insert(msg)
        } else {
            panic!("Failed to parse JSON: {}", s);
=======
        match from_str(&s) {
            Ok(msg) => {
                let mut ops = PoolSectionOps::new();
                ops.insert(ValidatedConsensusArtifact {
                    msg,
                    timestamp: current_time(),
                });
                consensus_pool.validated.mutate(ops);
            }
            _ => {
                if let Ok(msg) = from_str(&s) {
                    certification_pool.validated.insert(msg)
                } else {
                    panic!("Failed to parse JSON: {s}");
                }
            }
>>>>>>> daa88b71
        }
    }
}

fn export_cup_proto(path: &str, matches: &clap::ArgMatches) {
    let filename = matches
        .get_one::<String>("output")
        .expect("Expect an output filename");
    let mut file = std::fs::File::create(filename)
        .unwrap_or_else(|err| panic!("Cannot open file {filename} for write: {err:?}"));
    let consensus_pool = open_consensus_pool(path, true);
    let mut buf = Vec::<u8>::new();
    let cup_proto = consensus_pool.validated().highest_catch_up_package_proto();
    let cup = CatchUpPackage::try_from(&cup_proto).unwrap_or_else(|err| panic!("{}", err));
    println!("{}", to_string(&cup));
    cup_proto
        .encode(&mut buf)
        .unwrap_or_else(|err| panic!("Error encoding protobuf: {err:?}"));
    file.write_all(&buf)
        .unwrap_or_else(|err| panic!("Cannot write to file {filename}: {err:?}"));
}<|MERGE_RESOLUTION|>--- conflicted
+++ resolved
@@ -8,16 +8,11 @@
 use ic_logger::{LoggerImpl, ReplicaLogger};
 use ic_metrics::MetricsRegistry;
 use ic_types::{
-<<<<<<< HEAD
+    NodeId, PrincipalId,
     consensus::{
-        certification::CertificationMessage, CatchUpPackage, ConsensusMessage,
-        ConsensusMessageHashable,
+        CatchUpPackage, ConsensusMessage, ConsensusMessageHashable,
+        certification::CertificationMessage,
     },
-    time::current_time,
-=======
->>>>>>> daa88b71
-    NodeId, PrincipalId,
-    consensus::{CatchUpPackage, ConsensusMessageHashable, certification::CertificationMessage},
     time::current_time,
 };
 use prost::Message;
@@ -246,7 +241,6 @@
     let stdin = std::io::stdin();
     for line in stdin.lock().lines() {
         let s = line.expect("Cannot read input");
-<<<<<<< HEAD
         if let Ok(msg) = from_str::<ConsensusMessage>(&s) {
             let mut ops = PoolSectionOps::new();
             ops.insert(ValidatedConsensusArtifact {
@@ -258,24 +252,6 @@
             certification_pool.validated.insert(msg)
         } else {
             panic!("Failed to parse JSON: {}", s);
-=======
-        match from_str(&s) {
-            Ok(msg) => {
-                let mut ops = PoolSectionOps::new();
-                ops.insert(ValidatedConsensusArtifact {
-                    msg,
-                    timestamp: current_time(),
-                });
-                consensus_pool.validated.mutate(ops);
-            }
-            _ => {
-                if let Ok(msg) = from_str(&s) {
-                    certification_pool.validated.insert(msg)
-                } else {
-                    panic!("Failed to parse JSON: {s}");
-                }
-            }
->>>>>>> daa88b71
         }
     }
 }
