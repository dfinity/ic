--- conflicted
+++ resolved
@@ -13,7 +13,6 @@
 
 const MAX_PAYLOAD_BYTES: u32 = MAX_INTER_CANISTER_PAYLOAD_IN_BYTES_U64 as u32;
 
-<<<<<<< HEAD
 /// Helper function for update calls to `canister`; returns the current `T` as it was before
 /// this call.
 ///
@@ -154,8 +153,6 @@
     );
 }
 
-=======
->>>>>>> 9689b897
 #[test_strategy::proptest(ProptestConfig::with_cases(3))]
 fn check_message_memory_limits_are_respected(
     #[strategy(proptest::collection::vec(any::<u64>().no_shrink(), 3))] seeds: Vec<u64>,
