--- conflicted
+++ resolved
@@ -2018,16 +2018,8 @@
     );
 }
 
-<<<<<<< HEAD
-/// Common implementation for tests checking inducting best-effort responses does not raise a
-/// critical error.
-fn inability_to_induct_best_effort_response_does_not_raise_a_critical_error_impl(
-    prepare_state: impl FnOnce(&mut ReplicatedState),
-) {
-=======
 #[test]
 fn duplicate_best_effort_response_is_dropped() {
->>>>>>> 0cd4e720
     with_local_test_setup(
         btreemap![LOCAL_SUBNET => StreamConfig {
             begin: 21,
@@ -2036,16 +2028,6 @@
             ..StreamConfig::default()
         }],
         |stream_handler, mut state, metrics| {
-<<<<<<< HEAD
-            prepare_state(&mut state);
-
-            // Expecting an unchanged state...
-            let mut expected_state = state.clone();
-            // ...and an empty loopback stream with begin advanced.
-            let loopback_stream = stream_from_config(StreamConfig {
-                begin: 22,
-                signals_end: 22,
-=======
             let response = message_in_stream(state.get_stream(&LOCAL_SUBNET), 21).clone();
 
             let mut expected_state = state.clone();
@@ -2055,50 +2037,10 @@
             let loopback_stream = stream_from_config(StreamConfig {
                 begin: 23,
                 signals_end: 23,
->>>>>>> 0cd4e720
                 ..StreamConfig::default()
             });
             expected_state.with_streams(btreemap![LOCAL_SUBNET => loopback_stream]);
 
-<<<<<<< HEAD
-            let inducted_state = stream_handler.induct_loopback_stream(state, &mut (i64::MAX / 2));
-            assert_eq!(expected_state, inducted_state);
-
-            // No critical errors raised.
-            metrics.assert_eq_critical_errors(CriticalErrorCounts::default());
-            // Nothing was inducted.
-            metrics.assert_inducted_xnet_messages_eq(&[]);
-            assert_eq!(0, metrics.fetch_inducted_payload_sizes_stats().count);
-        },
-    );
-}
-
-/// Tests that inducting a best-effort response into a stopped canister does not raise a critical
-/// error.
-#[test]
-fn inducting_best_effort_response_into_stopped_canister_does_not_raise_a_critical_error() {
-    inability_to_induct_best_effort_response_does_not_raise_a_critical_error_impl(|state| {
-        // Set `LOCAL_CANISTER` to stopped.
-        state
-            .canister_state_mut(&LOCAL_CANISTER)
-            .unwrap()
-            .system_state
-            .set_status(CanisterStatus::Stopped);
-    });
-}
-
-/// Tests that inducting a best-effort response addressed to a non-existent canister does not raise
-/// a critical error.
-#[test]
-fn inducting_best_effort_response_addressed_to_non_existent_canister_does_not_raise_a_critical_error(
-) {
-    inability_to_induct_best_effort_response_does_not_raise_a_critical_error_impl(|state| {
-        // Remove the `LOCAL_CANISTER`.
-        state.canister_states.remove(&LOCAL_CANISTER).unwrap();
-    });
-}
-
-=======
             // Push the clone of the best effort response onto the loopback stream.
             state.modify_streams(|streams| streams.get_mut(&LOCAL_SUBNET).unwrap().push(response));
 
@@ -2119,7 +2061,70 @@
     );
 }
 
->>>>>>> 0cd4e720
+/// Common implementation for tests checking inducting best-effort responses does not raise a
+/// critical error.
+fn failing_to_induct_best_effort_response_does_not_raise_a_critical_error_impl(
+    prepare_state: impl FnOnce(&mut ReplicatedState),
+) {
+    with_local_test_setup(
+        btreemap![LOCAL_SUBNET => StreamConfig {
+            begin: 21,
+            messages: vec![BestEffortResponse(*LOCAL_CANISTER, *LOCAL_CANISTER, CoarseTime::from_secs_since_unix_epoch(123))],
+            signals_end: 21,
+            ..StreamConfig::default()
+        }],
+        |stream_handler, mut state, metrics| {
+            prepare_state(&mut state);
+
+            // Expecting an unchanged state...
+            let mut expected_state = state.clone();
+            // ...and an empty loopback stream with begin advanced.
+            let loopback_stream = stream_from_config(StreamConfig {
+                begin: 22,
+                signals_end: 22,
+                ..StreamConfig::default()
+            });
+            expected_state.with_streams(btreemap![LOCAL_SUBNET => loopback_stream]);
+
+            let inducted_state = stream_handler.induct_loopback_stream(state, &mut (i64::MAX / 2));
+            assert_eq!(expected_state, inducted_state);
+
+            // No critical errors raised.
+            metrics.assert_eq_critical_errors(CriticalErrorCounts::default());
+            metrics.assert_inducted_xnet_messages_eq(&[
+                // Response @21 is dropped.
+                (LABEL_VALUE_TYPE_RESPONSE, LABEL_VALUE_DROPPED, 1),
+            ]);
+            assert_eq!(0, metrics.fetch_inducted_payload_sizes_stats().count);
+        },
+    );
+}
+
+/// Tests that inducting a best-effort response into a stopped canister does not raise a critical
+/// error.
+#[test]
+fn inducting_best_effort_response_into_stopped_canister_does_not_raise_a_critical_error() {
+    failing_to_induct_best_effort_response_does_not_raise_a_critical_error_impl(|state| {
+        // Set `LOCAL_CANISTER` to stopped.
+        state
+            .canister_state_mut(&LOCAL_CANISTER)
+            .unwrap()
+            .system_state
+            .set_status(CanisterStatus::Stopped);
+    });
+}
+
+/// Tests that inducting a best-effort response addressed to a non-existent canister does not raise
+/// a critical error.
+#[test]
+fn inducting_best_effort_response_addressed_to_non_existent_canister_does_not_raise_a_critical_error(
+) {
+    failing_to_induct_best_effort_response_does_not_raise_a_critical_error_impl(|state| {
+        // Remove the `LOCAL_CANISTER`.
+        state.canister_states.remove(&LOCAL_CANISTER).unwrap();
+    });
+}
+
 // TODO: Remove legacy tests once certification versions < V19 can be phased out safely.
 /// Common implementation for tests checking reject responses generated by the `StreamHandler`
 /// directly.
